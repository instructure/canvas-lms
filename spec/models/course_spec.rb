# frozen_string_literal: true

#
# Copyright (C) 2011 - present Instructure, Inc.
#
# This file is part of Canvas.
#
# Canvas is free software: you can redistribute it and/or modify it under
# the terms of the GNU Affero General Public License as published by the Free
# Software Foundation, version 3 of the License.
#
# Canvas is distributed in the hope that it will be useful, but WITHOUT ANY
# WARRANTY; without even the implied warranty of MERCHANTABILITY or FITNESS FOR
# A PARTICULAR PURPOSE. See the GNU Affero General Public License for more
# details.
#
# You should have received a copy of the GNU Affero General Public License along
# with this program. If not, see <http://www.gnu.org/licenses/>.
#

require "lti2_course_spec_helper"
require_relative "../helpers/k5_common"

describe Course do
  include K5Common

  context "with basic course" do
    before :once do
      Account.default
      Account.default.default_enrollment_term
    end

    before do
      @course = Account.default.courses.build
      @course.workflow_state = "claimed"
      @course.root_account = Account.default
      @course.enrollment_term = Account.default.default_enrollment_term
    end

    context "outcome imports" do
      it_behaves_like "outcome import context examples"

      describe "lti2 proxies" do
        include_context "lti2_course_spec_helper"

        it "has many tool proxies" do
          tool_proxy # need to do this so that the tool_proxy is instantiated
          expect(course.tool_proxies.size).to eq 1
        end
      end

      it_behaves_like "a learning outcome context"
    end

    it "re-runs SubmissionLifecycleManager if enrollment term changes" do
      @course.save!
      @course.enrollment_term = EnrollmentTerm.create!(root_account: Account.default, workflow_state: :active)
      expect(SubmissionLifecycleManager).to receive(:recompute_course).with(@course)
      @course.save!
    end

    it "recalculates grades if enrollment term changes" do
      @course.save!
      teacher = User.create!
      @course.enroll_teacher(teacher, enrollment_state: "active")
      student = User.create!
      student_enrollment = @course.enroll_student(student, enrollment_state: "active")
      now = Time.zone.now
      first_period_assignment = @course.assignments.create!(
        due_at: 1.day.from_now(now),
        points_possible: 10,
        submission_types: "online_text_entry"
      )
      first_period_assignment.grade_student(student, grade: 10, grader: teacher)
      second_period_assignment = @course.assignments.create!(
        due_at: 25.days.from_now(now),
        points_possible: 10,
        submission_types: "online_text_entry"
      )
      second_period_assignment.grade_student(student, grade: 8, grader: teacher)
      new_term = EnrollmentTerm.create!(root_account: @course.root_account, workflow_state: "active")
      grading_period_set = @course.root_account.grading_period_groups.create!(weighted: true)
      grading_period_set.enrollment_terms << new_term
      grading_period_set.grading_periods.create!(
        title: "A Grading Period",
        start_date: 10.days.ago(now),
        end_date: 10.days.from_now(now),
        weight: 60
      )
      grading_period_set.grading_periods.create!(
        title: "Another Grading Period",
        start_date: 20.days.from_now(now),
        end_date: 30.days.from_now(now),
        weight: 40
      )
      score = student_enrollment.scores.find_by(course_score: true)
      expect { @course.update!(enrollment_term: new_term) }.to change {
        score.reload.current_score
      }.from(90).to(92)
    end

    it "does not re-run SubmissionLifecycleManager if enrollment term does not change" do
      @course.save!
      expect(SubmissionLifecycleManager).not_to receive(:recompute_course)
      @course.save!
    end

    it "identifies a course as active correctly" do
      @course.enrollment_term = EnrollmentTerm.create!(root_account: Account.default, workflow_state: :active)
      expect(@course.inactive?).to be false
    end

    it "identifies a destroyed course as not active" do
      @course.enrollment_term = EnrollmentTerm.create!(root_account: Account.default, workflow_state: :active)
      @course.destroy!
      expect(@course.inactive?).to be true
    end

    it "identifies concluded course as not active" do
      @course.complete!
      expect(@course.inactive?).to be true
    end

    describe "#assigned_assignment_ids_by_user" do
      before do
        @course.save!
        @student = User.create!
        @course.enroll_student(@student, enrollment_state: "active")
        @another_student = User.create!
        @course.enroll_student(@another_student, enrollment_state: "active")
        @assignment = @course.assignments.create!(title: "assigned to everyone")
        @override_assignment = @course.assignments.create!(title: "assigned to one student", only_visible_to_overrides: true)
        create_adhoc_override_for_assignment(@override_assignment, @another_student)
      end

      it "returns a hash with student IDs for keys and a set of assigned assignment IDs for values" do
        expect(@course.assigned_assignment_ids_by_user).to include(
          @student.id => Set[@assignment.id],
          @another_student.id => Set[@assignment.id, @override_assignment.id]
        )
      end

      it "excludes soft-deleted assignments" do
        @assignment.destroy

        aggregate_failures do
          expect(@course.assigned_assignment_ids_by_user).to include(
            @another_student.id => Set[@override_assignment.id]
          )
          expect(@course.assigned_assignment_ids_by_user).not_to include(
            @student.id
          )
        end
      end
    end

    describe "#grading_standard_or_default" do
      it "returns the grading scheme being used by the course, if one exists" do
        @course.save!
        standard = grading_standard_for(@course)
        @course.update!(grading_standard: standard)
        expect(@course.grading_standard_or_default).to be standard
      end

      it "returns the Canvas default grading scheme if the course is not using a grading scheme" do
        expect(@course.grading_standard_or_default.data).to eq GradingStandard.default_grading_standard
      end
    end

    describe "#moderated_grading_max_grader_count" do
      before(:once) do
        @course = Course.create!
      end

      it "returns 1 if the course has no instructors" do
        expect(@course.moderated_grading_max_grader_count).to eq 1
      end

      it "returns 1 if the course has one instructor" do
        teacher = User.create!
        @course.enroll_teacher(teacher)
        expect(@course.moderated_grading_max_grader_count).to eq 1
      end

      it "returns 10 if the course has more than 11 instructors" do
        create_users_in_course(@course, 6, enrollment_type: "TeacherEnrollment")
        create_users_in_course(@course, 6, enrollment_type: "TaEnrollment")
        expect(@course.moderated_grading_max_grader_count).to eq 10
      end

      it "returns N-1 if the course has between 1 < N < 12 instructors" do
        create_users_in_course(@course, 2, enrollment_type: "TeacherEnrollment")
        @course.enroll_ta(User.create!, enrollment_state: "active")
        expect { @course.enroll_ta(User.create!, enrollment_state: "active") }.to change {
          @course.moderated_grading_max_grader_count
        }.from(2).to(3)
      end

      it "ignores deactivated instructors" do
        create_users_in_course(@course, 2, enrollment_type: "TeacherEnrollment")
        @course.enroll_ta(User.create!, enrollment_state: "active").deactivate
        expect(@course.moderated_grading_max_grader_count).to eq 1
      end

      it "ignores concluded instructors" do
        create_users_in_course(@course, 2, enrollment_type: "TeacherEnrollment")
        @course.enroll_ta(User.create!, enrollment_state: "active").conclude
        expect(@course.moderated_grading_max_grader_count).to eq 1
      end

      it "ignores deleted instructors" do
        create_users_in_course(@course, 2, enrollment_type: "TeacherEnrollment")
        @course.enroll_ta(User.create!, enrollment_state: "active").destroy
        expect(@course.moderated_grading_max_grader_count).to eq 1
      end

      it "ignores non-instructors" do
        create_users_in_course(@course, 2, enrollment_type: "TeacherEnrollment")
        @course.enroll_student(User.create!, enrollment_state: "active")
        expect(@course.moderated_grading_max_grader_count).to eq 1
      end
    end

    describe "#membership_for_user" do
      it "returns active enrollments" do
        course = Course.create!(name: "the best")
        user = User.create!(name: "the best")
        course.enroll_teacher(user, enrollment_state: :completed)
        course.enroll_student(user, enrollment_state: :active)
        expect(course.membership_for_user(user).active?).to be true
      end
    end

    describe "#moderators" do
      before(:once) do
        @course = Course.create!
        @teacher = User.create!
        @course.enroll_teacher(@teacher, enrollment_state: :active)
        @ta = User.create!
        @course.enroll_ta(@ta, enrollment_state: :active)
      end

      it "includes active teachers" do
        expect(@course.moderators).to include @teacher
      end

      it "includes active TAs" do
        expect(@course.moderators).to include @ta
      end

      it "only includes a user once when they are enrolled multiple times in a course" do
        section = @course.course_sections.create!
        @course.enroll_teacher(@teacher, section:, allow_multiple_enrollments: true, enrollment_state: :active)
        expect(@course.moderators.count { |user| user == @teacher }).to eq 1
      end

      it "excludes invited teachers" do
        @course.enrollments.find_by!(user: @teacher).update!(workflow_state: :invited)
        expect(@course.moderators).not_to include @teacher
      end

      it "excludes invited TAs" do
        @course.enrollments.find_by!(user: @ta).update!(workflow_state: :invited)
        expect(@course.moderators).not_to include @ta
      end

      it 'excludes active teachers if teachers have "Select Final Grade" priveleges revoked' do
        @course.root_account.role_overrides.create!(permission: "select_final_grade", role: teacher_role, enabled: false)
        expect(@course.moderators).not_to include @teacher
      end

      it 'excludes active TAs if TAs have "Select Final Grade" priveleges revoked' do
        @course.root_account.role_overrides.create!(permission: "select_final_grade", role: ta_role, enabled: false)
        expect(@course.moderators).not_to include @ta
      end

      it "excludes inactive teachers" do
        @course.enrollments.find_by!(user: @teacher).deactivate
        expect(@course.moderators).not_to include @teacher
      end

      it "excludes concluded teachers" do
        @course.enrollments.find_by!(user: @teacher).conclude
        expect(@course.moderators).not_to include @teacher
      end

      it "excludes inactive TAs" do
        @course.enrollments.find_by!(user: @ta).deactivate
        expect(@course.moderators).not_to include @ta
      end

      it "excludes concluded TAs" do
        @course.enrollments.find_by!(user: @ta).conclude
        expect(@course.moderators).not_to include @ta
      end

      it "excludes admins" do
        admin = account_admin_user
        expect(@course.moderators).not_to include admin
      end
    end

    describe "#allow_final_grade_override?" do
      before :once do
        @course = Account.default.courses.create!
      end

      before do
        @course.enable_feature!(:final_grades_override)
        @course.allow_final_grade_override = true
      end

      it "returns true when the feature is enabled and the setting is allowed" do
        expect(@course.allow_final_grade_override?).to be true
      end

      it "returns false when the feature is enabled and the setting is not allowed" do
        @course.allow_final_grade_override = false
        expect(@course.allow_final_grade_override?).to be false
      end

      it "returns false when the feature is disabled" do
        @course.disable_feature!(:final_grades_override)
        expect(@course.allow_final_grade_override?).to be false
      end
    end

    describe "#hide_sections_on_course_users_page?" do
      before :once do
        course_with_student
      end

      context "Setting is set to On" do
        before do
          @course.update!(hide_sections_on_course_users_page: true)
        end

        it "returns true when there is more than one section" do
          @course.course_sections.create!
          expect(@course.sections_hidden_on_roster_page?(current_user: @user)).to be true
        end

        it "returns false when there is only one section" do
          expect(@course.sections_hidden_on_roster_page?(current_user: @user)).to be false
        end

        it "returns false when the user has at least one non-student enrollment" do
          teacher = User.create!
          @course.enroll_teacher(teacher, enrollment_state: :active)
          @course.enroll_student(teacher, enrollment_state: :active)
          expect(@course.sections_hidden_on_roster_page?(current_user: teacher)).to be false
        end

        it "returns false when the user has no enrollments (like an admin)" do
          admin = account_admin_user
          expect(@course.sections_hidden_on_roster_page?(current_user: admin)).to be false
        end
      end

      context "Setting is set to Off" do
        before do
          @course.update!(hide_sections_on_course_users_page: false)
        end

        it "returns false" do
          expect(@course.sections_hidden_on_roster_page?(current_user: @user)).to be false
        end
      end
    end

    describe "#filter_speed_grader_by_student_group?" do
      before :once do
        @course = Account.default.courses.create!
        @course.root_account.enable_feature!(:filter_speed_grader_by_student_group)
        @course.filter_speed_grader_by_student_group = true
      end

      it "returns true when the setting is on" do
        expect(@course).to be_filter_speed_grader_by_student_group
      end

      it "returns false when setting is off" do
        @course.filter_speed_grader_by_student_group = false
        expect(@course).not_to be_filter_speed_grader_by_student_group
      end

      it "returns false when the 'Filter SpeedGrader by Student Group' root account setting is off" do
        @course.root_account.disable_feature!(:filter_speed_grader_by_student_group)
        expect(@course).not_to be_filter_speed_grader_by_student_group
      end
    end

    describe "#recompute_student_scores" do
      it "uses all student ids except concluded and deleted if none are passed" do
        @course.save!
        course_with_student(course: @course).update!(workflow_state: :completed)
        course_with_student(course: @course).update!(workflow_state: :inactive)
        @user1 = @user
        course_with_student(course: @course, active_all: true)
        @user2 = @user
        expect(Enrollment).to receive(:recompute_final_score) do |student_ids, course_id, opts|
          expect(student_ids.sort).to eq [@user1.id, @user2.id]
          expect(course_id).to eq @course.id
          expect(opts).to eq({ grading_period_id: nil, update_all_grading_period_scores: true })
        end.and_return(nil)
        @course.recompute_student_scores
      end

      it "recomputes nothing if no students are visible" do
        @course.save!
        enrollment = course_with_student(course: @course, active_all: true)
        enrollment.destroy
        3.times { enrollment_model(workflow_state: "registered", course: @course, user: user_model) }
        expect(Enrollment).to receive(:recompute_final_score).with([], any_args)
        @course.recompute_student_scores([enrollment.user_id])
      end

      it "does not use student ids for users enrolled in other courses, even if they are explicitly passed" do
        @course.save!
        first_course = @course
        enrollment = course_with_student(active_all: true)
        expect(Enrollment).to receive(:recompute_final_score).with([], any_args)
        first_course.recompute_student_scores([enrollment.user_id])
      end

      it "triggers a delayed job by default" do
        expect(@course).to receive(:delay_if_production).and_return(@course)
        expect(@course).to receive(:recompute_student_scores_without_send_later)

        @course.recompute_student_scores
      end

      it "does not trigger a delayed job when passed run_immediately: true" do
        expect(@course).not_to receive(:delay)

        @course.recompute_student_scores(nil, run_immediately: true)
      end

      it "calls recompute_student_scores_without_send_later when passed run_immediately: true" do
        expect(@course).to receive(:recompute_student_scores_without_send_later)
        @course.recompute_student_scores(nil, run_immediately: true)
      end
    end

    it "properly determines if group weights are active" do
      @course.update_attribute(:group_weighting_scheme, nil)
      expect(@course.apply_group_weights?).to be false
      @course.update_attribute(:group_weighting_scheme, "equal")
      expect(@course.apply_group_weights?).to be false
      @course.update_attribute(:group_weighting_scheme, "percent")
      expect(@course.apply_group_weights?).to be true
    end

    it "returns course visibility flag" do
      @course.update_attribute(:is_public, nil)
      @course.update_attribute(:is_public_to_auth_users, nil)

      expect(@course.course_visibility).to eq("course")
      @course.update_attribute(:is_public, nil)
      @course.update_attribute(:is_public_to_auth_users, nil)

      @course.update_attribute(:is_public_to_auth_users, true)
      expect(@course.course_visibility).to eq("institution")

      @course.update_attribute(:is_public, true)
      expect(@course.course_visibility).to eq("public")
    end

    it "returns syllabus visibility flag" do
      @course.update_attribute(:public_syllabus, nil)
      @course.update_attribute(:public_syllabus_to_auth, nil)
      expect(@course.syllabus_visibility_option).to eq("course")

      @course.update_attribute(:public_syllabus, nil)
      @course.update_attribute(:public_syllabus_to_auth, true)
      expect(@course.syllabus_visibility_option).to eq("institution")

      @course.update_attribute(:public_syllabus, true)
      expect(@course.syllabus_visibility_option).to eq("public")
    end

    it "defaults public_syllabus to false" do
      @course.update_attribute(:is_public, nil)
      @course.update_attribute(:settings, @course.settings.except(:public_syllabus))
      expect(@course.public_syllabus).to be false
    end

    it "returns offline web export flag" do
      expect(@course.enable_offline_web_export?).to be false
      account = Account.default
      account.settings[:enable_offline_web_export] = true
      account.save
      expect(@course.enable_offline_web_export?).to be true
      @course.update_attribute(:enable_offline_web_export, false)
      expect(@course.enable_offline_web_export?).to be false
    end

    describe "soft-concluded?" do
      before :once do
        @term = Account.default.enrollment_terms.create!
      end

      before do
        @course.enrollment_term = @term
      end

      context "without term end date" do
        it "knows if it has been soft-concluded" do
          @course.update({ conclude_at: nil, restrict_enrollments_to_course_dates: true })
          expect(@course).not_to be_soft_concluded

          @course.update_attribute(:conclude_at, 1.week.from_now)
          expect(@course).not_to be_soft_concluded

          @course.update_attribute(:conclude_at, 1.week.ago)
          expect(@course).to be_soft_concluded
        end
      end

      context "with term end date in the past" do
        before do
          @course.enrollment_term.update_attribute(:end_at, 1.week.ago)
        end

        it "knows if it has been soft-concluded" do
          @course.update({ conclude_at: nil, restrict_enrollments_to_course_dates: true })
          expect(@course).to be_soft_concluded

          @course.update_attribute(:conclude_at, 1.week.from_now)
          expect(@course).not_to be_soft_concluded

          @course.update_attribute(:conclude_at, 1.week.ago)
          expect(@course).to be_soft_concluded
        end
      end

      context "with term end date in the future" do
        before do
          @course.enrollment_term.update_attribute(:end_at, 1.week.from_now)
        end

        it "knows if it has been soft-concluded" do
          @course.update({ conclude_at: nil, restrict_enrollments_to_course_dates: true })
          expect(@course).not_to be_soft_concluded

          @course.update_attribute(:conclude_at, 1.week.from_now)
          expect(@course).not_to be_soft_concluded

          @course.update_attribute(:conclude_at, 1.week.ago)
          expect(@course).to be_soft_concluded
        end
      end

      context "with coures dates not overriding term dates" do
        before do
          @course.update_attribute(:conclude_at, 1.week.from_now)
        end

        it "ignores course dates if not set to override term dates when calculating soft-concluded state" do
          @course.enrollment_term.update_attribute(:end_at, nil)
          expect(@course).not_to be_soft_concluded

          @course.enrollment_term.update_attribute(:end_at, 1.week.from_now)
          expect(@course).not_to be_soft_concluded

          @course.enrollment_term.update_attribute(:end_at, 1.week.ago)
          expect(@course).to be_soft_concluded
        end
      end

      it "tests conclusion for a specific enrollment type" do
        @term.set_overrides(@course.account, "StudentEnrollment" => { end_at: 1.week.ago })
        expect(@course).not_to be_soft_concluded
        expect(@course).not_to be_concluded
        expect(@course).to be_soft_concluded("StudentEnrollment")
        expect(@course).to be_concluded("StudentEnrollment")
      end
    end

    describe "allow_student_forum_attachments" do
      it "defaults to true" do
        expect(@course.allow_student_forum_attachments).to be true
      end

      it "allows setting and getting" do
        @course.allow_student_forum_attachments = false
        @course.save!
        expect(@course.allow_student_forum_attachments).to be false
      end
    end

    describe "allow_student_discussion_reporting" do
      it "defaults to true" do
        expect(@course.allow_student_discussion_reporting).to be true
      end

      it "allows setting and getting" do
        @course.allow_student_discussion_reporting = false
        @course.save!
        expect(@course.allow_student_discussion_reporting).to be false
      end
    end

    describe "allow_student_anonymous_discussion_topics" do
      it "defaults to false" do
        expect(@course.allow_student_anonymous_discussion_topics).to be false
      end

      it "allows setting and getting" do
        @course.allow_student_anonymous_discussion_topics = true
        @course.save!
        expect(@course.allow_student_anonymous_discussion_topics).to be true
      end
    end

    describe "allow_student_discussion_topics" do
      it "defaults true" do
        expect(@course.allow_student_discussion_topics).to be true
      end

      it "sets and get" do
        @course.allow_student_discussion_topics = false
        @course.save!
        expect(@course.allow_student_discussion_topics).to be false
      end
    end

    describe "#grading_periods?" do
      it "returns true if course has grading periods" do
        @course.save!
        Factories::GradingPeriodGroupHelper.new.legacy_create_for_course(@course)
        expect(@course.grading_periods?).to be true
      end

      it "returns true if account has grading periods for course term" do
        @course.save!
        group = Factories::GradingPeriodGroupHelper.new.create_for_account(@course.root_account)
        group.enrollment_terms << @course.enrollment_term
        expect(@course.grading_periods?).to be true
      end

      it "returns false if account has grading periods without course term" do
        @course.save!
        Factories::GradingPeriodGroupHelper.new.create_for_account(@course.root_account)
        expect(@course.grading_periods?).to be false
      end

      it "returns false if neither course nor account have grading periods" do
        expect(@course.grading_periods?).to be false
      end
    end

    describe "#relevant_grading_period_group" do
      it "favors legacy over enrollment term grading_period_groups" do
        @course.save!
        account_group = Factories::GradingPeriodGroupHelper.new.create_for_account(@course.root_account)
        account_group.enrollment_terms << @course.enrollment_term
        grading_period_group = Factories::GradingPeriodGroupHelper.new.legacy_create_for_course(@course)
        expect(@course.relevant_grading_period_group).to eq(grading_period_group)
      end

      it "returns a legacy grading_period_group" do
        @course.save!
        grading_period_group = Factories::GradingPeriodGroupHelper.new.legacy_create_for_course(@course)
        expect(@course.relevant_grading_period_group).to eq(grading_period_group)
      end

      it "returns an enrollment term grading_period_group" do
        @course.save!
        grading_period_group = Factories::GradingPeriodGroupHelper.new.create_for_account(@course.root_account)
        grading_period_group.enrollment_terms << @course.enrollment_term
        expect(@course.relevant_grading_period_group).to eq(grading_period_group)
      end

      it "returns nil when there are no relevant grading_period_group" do
        @course.save!
        expect(@course.relevant_grading_period_group).to be_nil
      end
    end

    describe "#weighted_grading_periods?" do
      it "returns false if course has legacy grading periods" do
        @course.save!
        account_group = Factories::GradingPeriodGroupHelper.new.create_for_account(@course.root_account)
        account_group.enrollment_terms << @course.enrollment_term
        group = Factories::GradingPeriodGroupHelper.new.legacy_create_for_course(@course)
        group.weighted = true
        group.save!
        expect(@course.weighted_grading_periods?).to be false
      end

      it "returns false if account has unweighted grading periods for course term" do
        @course.save!
        group = Factories::GradingPeriodGroupHelper.new.create_for_account(@course.root_account)
        group.enrollment_terms << @course.enrollment_term
        expect(@course.weighted_grading_periods?).to be false
      end

      it "returns false if account has weighted grading periods without course term" do
        @course.save!
        group = Factories::GradingPeriodGroupHelper.new.create_for_account(@course.root_account)
        group.weighted = true
        group.save!
        expect(@course.weighted_grading_periods?).to be false
      end

      it "returns true if account has weighted grading periods for course term" do
        @course.save!
        legacy_group = Factories::GradingPeriodGroupHelper.new.legacy_create_for_course(@course)
        legacy_group.destroy
        group = Factories::GradingPeriodGroupHelper.new.create_for_account(@course.root_account)
        group.enrollment_terms << @course.enrollment_term
        group.weighted = true
        group.save!
        expect(@course.weighted_grading_periods?).to be true
      end
    end

    describe "#display_totals_for_all_grading_periods?" do
      before do
        @course.save!
      end

      it "returns false for a course without an associated grading period group" do
        expect(@course).not_to be_display_totals_for_all_grading_periods
      end

      it "returns false for a course with an associated grading period group that is soft-deleted" do
        group = Factories::GradingPeriodGroupHelper.new.create_for_account(@course.root_account)
        group.enrollment_terms << @course.enrollment_term
        group.update!(display_totals_for_all_grading_periods: true)
        group.destroy
        expect(@course).not_to be_display_totals_for_all_grading_periods
      end

      it "returns true if the associated grading period group has the setting enabled" do
        group = Factories::GradingPeriodGroupHelper.new.create_for_account(@course.root_account)
        group.enrollment_terms << @course.enrollment_term
        group.update!(display_totals_for_all_grading_periods: true)
        expect(@course).to be_display_totals_for_all_grading_periods
      end

      it "returns false if the associated grading period group has the setting disabled" do
        group = Factories::GradingPeriodGroupHelper.new.create_for_account(@course.root_account)
        group.enrollment_terms << @course.enrollment_term
        expect(@course).not_to be_display_totals_for_all_grading_periods
      end

      context "legacy grading periods support" do
        before do
          @group = Factories::GradingPeriodGroupHelper.new.legacy_create_for_course(@course)
        end

        it "returns true if the associated grading period group has the setting enabled" do
          @group.update!(display_totals_for_all_grading_periods: true)
          expect(@course).to be_display_totals_for_all_grading_periods
        end

        it "returns false if the associated grading period group has the setting disabled" do
          expect(@course).not_to be_display_totals_for_all_grading_periods
        end

        it "returns false for a course with an associated grading period group that is soft-deleted" do
          @group.update!(display_totals_for_all_grading_periods: true)
          @group.destroy
          expect(@course).not_to be_display_totals_for_all_grading_periods
        end
      end
    end

    describe "#time_zone" do
      it "uses provided value when set, regardless of root account setting" do
        @root_account = Account.default
        @root_account.default_time_zone = "America/Chicago"
        @course.time_zone = "America/New_York"
        expect(@course.time_zone).to eq ActiveSupport::TimeZone["Eastern Time (US & Canada)"]
      end

      it "defaults to root account value if not set" do
        @root_account = Account.default
        @root_account.default_time_zone = "America/Chicago"
        expect(@course.time_zone).to eq ActiveSupport::TimeZone["Central Time (US & Canada)"]
      end
    end

    context "validation" do
      it "creates a new instance given valid attributes" do
        expect { course_model }.not_to raise_error
      end

      it "does not allow creating on site_admin" do
        expect { course_model(account: Account.site_admin) }.to raise_error(ActiveRecord::RecordInvalid)
      end

      it "does not expect site_admin to exist" do
        allow(Account).to receive(:site_admin).and_return nil
        course = Course.new(root_account_id: Account.default.id)
        expect(course.validate_not_on_siteadmin).to be_nil
      end

      it "does not allow updating account to site_admin" do
        course = course_model
        course.root_account = Account.site_admin
        expect(course).to_not be_valid
      end

      it "requires unique sis_source_id" do
        other_course = course_factory
        other_course.sis_source_id = "sisid"
        other_course.save!

        new_course = course_factory
        new_course.sis_source_id = other_course.sis_source_id
        expect(new_course).to_not be_valid
        new_course.sis_source_id = nil
        expect(new_course).to be_valid
      end

      it "requires unique integration_id" do
        other_course = course_factory
        other_course.integration_id = "intid"
        other_course.save!

        new_course = course_factory
        new_course.integration_id = other_course.integration_id
        expect(new_course).to_not be_valid
        new_course.integration_id = nil
        expect(new_course).to be_valid
      end

      it "validates the license" do
        course = course_factory
        course.license = "blah"
        course.save!
        expect(course.reload.license).to eq "private"

        course.license = "cc_by_sa"
        course.save!
        expect(course.reload.license).to eq "cc_by_sa"
      end
    end

    it "creates a unique course." do
      @course = Course.create_unique
      expect(@course.name).to eql("My Course")
      @uuid = @course.uuid
      @course2 = Course.create_unique(@uuid)
      expect(@course).to eql(@course2)
    end

    it "only changes the course code using the course name if the code is nil or empty" do
      @course = Course.create_unique
      code = @course.course_code
      @course.name = "test123"
      @course.save
      expect(code).to eql(@course.course_code)
      @course.course_code = nil
      @course.save
      expect(code).to_not eql(@course.course_code)
    end

    it "removes carriage returns from the name" do
      @course = Course.create_unique
      @course.name = "Hello\r\nWorld"
      @course.save
      expect(@course.name).to eql("Hello\nWorld")
    end

    it "throws error for long sis id" do
      # should throw rails validation error instead of db invalid statement error
      @course = Course.create_unique
      @course.sis_source_id = "qwertyuiopasdfghjklzxcvbnmqwertyuiopasdfghjklzxcvbnmqwertyuiopasdfghjklzxcvbnmqwertyuiopasdfghjklzxcvbnmqwertyuiopasdfghjklzxcvbnmqwertyuiopasdfghjklzxcvbnmqwertyuiopasdfghjklzxcvbnmqwertyuiopasdfghjklzxcvbnmqwertyuiopasdfghjklzxcvbnmqwertyuiopasdfghjklzxcvbnm"
      expect { @course.save! }.to raise_error("Validation failed: Sis source is too long (maximum is 255 characters)")
    end

    it "always has a uuid, if it was created" do
      @course.save!
      expect(@course.uuid).not_to be_nil
    end

    context "permissions" do
      def clear_permissions_cache
        @course.clear_permissions_cache(@teacher)
        @course.clear_permissions_cache(@designer)
        @course.clear_permissions_cache(@ta)
        @course.clear_permissions_cache(@admin1)
        @course.clear_permissions_cache(@admin2)
      end

      it "follows account chain when looking for generic permissions from AccountUsers" do
        account = Account.create!
        sub_account = Account.create!(parent_account: account)
        sub_sub_account = Account.create!(parent_account: sub_account)
        user = account_admin_user(account: sub_account)
        course = Course.create!(account: sub_sub_account)
        expect(course.grants_right?(user, :manage)).to be_truthy
      end

      # we have to reload the users after each course change here to catch the
      # enrollment changes that are applied directly to the db with update_all
      it "grants delete to the proper individuals" do
        @role1 = custom_account_role("managecourses", account: Account.default)
        @role2 = custom_account_role("managesis", account: Account.default)
        account_admin_user_with_role_changes(role: @role1, role_changes: { manage_courses_delete: true })
        @admin1 = @admin
        account_admin_user_with_role_changes(role: @role2, role_changes: { manage_courses_delete: false })
        @admin2 = @admin
        course_with_teacher(active_all: true)
        @designer = user_factory(active_all: true)
        @course.enroll_designer(@designer).accept!
        @ta = user_factory(active_all: true)
        @course.enroll_ta(@ta).accept!

        # active, non-sis course
        expect(@course.grants_right?(@teacher, :delete)).to be_falsey
        expect(@course.grants_right?(@designer, :delete)).to be_falsey
        expect(@course.grants_right?(@ta, :delete)).to be_falsey
        expect(@course.grants_right?(@admin1, :delete)).to be_truthy
        expect(@course.grants_right?(@admin2, :delete)).to be_falsey

        ro = Account.default.role_overrides.create!(role: teacher_role, permission: :manage_courses_delete, enabled: true)
        clear_permissions_cache
        expect(@course.grants_right?(@teacher, :delete)).to be_truthy
        ro.update(enabled: false)

        # active, sis course
        @course.sis_source_id = "sis_id"
        @course.save!
        [@course, @teacher, @designer, @ta, @admin1, @admin2].each(&:reload)

        clear_permissions_cache
        expect(@course.grants_right?(@teacher, :delete)).to be_falsey
        expect(@course.grants_right?(@designer, :delete)).to be_falsey
        expect(@course.grants_right?(@ta, :delete)).to be_falsey
        expect(@course.grants_right?(@admin1, :delete)).to be_truthy
        expect(@course.grants_right?(@admin2, :delete)).to be_falsey

        # completed, non-sis course
        @course.sis_source_id = nil
        @course.complete!
        [@course, @teacher, @designer, @ta, @admin1, @admin2].each(&:reload)

        clear_permissions_cache
        expect(@course.grants_right?(@teacher, :delete)).to be_falsey
        expect(@course.grants_right?(@designer, :delete)).to be_falsey
        expect(@course.grants_right?(@ta, :delete)).to be_falsey
        expect(@course.grants_right?(@admin1, :delete)).to be_truthy
        expect(@course.grants_right?(@admin2, :delete)).to be_falsey
        @course.clear_permissions_cache(@user)

        # completed, sis course
        @course.sis_source_id = "sis_id"
        @course.save!
        [@course, @teacher, @designer, @ta, @admin1, @admin2].each(&:reload)

        clear_permissions_cache
        expect(@course.grants_right?(@teacher, :delete)).to be_falsey
        expect(@course.grants_right?(@designer, :delete)).to be_falsey
        expect(@course.grants_right?(@ta, :delete)).to be_falsey
        expect(@course.grants_right?(@admin1, :delete)).to be_truthy
        expect(@course.grants_right?(@admin2, :delete)).to be_falsey
      end

      it "grants reset_content to the proper individuals" do
        @role1 = custom_account_role("managecourses", account: Account.default)
        @role2 = custom_account_role("managesis", account: Account.default)
        account_admin_user_with_role_changes(role: @role1, role_changes: { manage_courses_reset: true })
        @admin1 = @admin
        account_admin_user_with_role_changes(role: @role2, role_changes: { manage_sis: true })
        @admin2 = @admin
        course_with_teacher(active_all: true)
        @designer = user_factory(active_all: true)
        @course.enroll_designer(@designer).accept!
        @ta = user_factory(active_all: true)
        @course.enroll_ta(@ta).accept!

        # active, non-sis course
        clear_permissions_cache
        expect(@course.grants_right?(@teacher, :reset_content)).to be_falsey
        expect(@course.grants_right?(@designer, :reset_content)).to be_falsey
        expect(@course.grants_right?(@ta, :reset_content)).to be_falsey
        expect(@course.grants_right?(@admin1, :reset_content)).to be_truthy
        expect(@course.grants_right?(@admin2, :reset_content)).to be_falsey

        # active, sis course
        @course.sis_source_id = "sis_id"
        @course.save!
        [@course, @teacher, @designer, @ta, @admin1, @admin2].each(&:reload)

        clear_permissions_cache
        expect(@course.grants_right?(@teacher, :reset_content)).to be_falsey
        expect(@course.grants_right?(@designer, :reset_content)).to be_falsey
        expect(@course.grants_right?(@ta, :reset_content)).to be_falsey
        expect(@course.grants_right?(@admin1, :reset_content)).to be_truthy
        expect(@course.grants_right?(@admin2, :reset_content)).to be_falsey

        # completed, non-sis course
        @course.sis_source_id = nil
        @course.complete!
        [@course, @teacher, @designer, @ta, @admin1, @admin2].each(&:reload)

        clear_permissions_cache
        expect(@course.grants_right?(@teacher, :reset_content)).to be_falsey
        expect(@course.grants_right?(@designer, :reset_content)).to be_falsey
        expect(@course.grants_right?(@ta, :reset_content)).to be_falsey
        expect(@course.grants_right?(@admin1, :reset_content)).to be_truthy
        expect(@course.grants_right?(@admin2, :reset_content)).to be_falsey

        # completed, sis course
        @course.sis_source_id = "sis_id"
        @course.save!
        [@course, @teacher, @designer, @ta, @admin1, @admin2].each(&:reload)

        clear_permissions_cache
        expect(@course.grants_right?(@teacher, :reset_content)).to be_falsey
        expect(@course.grants_right?(@designer, :reset_content)).to be_falsey
        expect(@course.grants_right?(@ta, :reset_content)).to be_falsey
        expect(@course.grants_right?(@admin1, :reset_content)).to be_truthy
        expect(@course.grants_right?(@admin2, :reset_content)).to be_falsey
      end

      it "grants manage_lti_* to the proper individuals" do
        course_with_teacher(active_all: true)

        @teacher = user_factory(active_all: true)
        @course.enroll_teacher(@teacher).accept!

        @ta = user_factory(active_all: true)
        @course.enroll_ta(@ta).accept!

        @designer = user_factory(active_all: true)
        @course.enroll_designer(@designer).accept!

        @student = user_factory(active_all: true)
        @course.enroll_student(@student).accept!

        clear_permissions_cache
        expect(@course.grants_right?(@teacher, :manage_lti_add)).to be_truthy
        expect(@course.grants_right?(@ta, :manage_lti_add)).to be_truthy
        expect(@course.grants_right?(@designer, :manage_lti_add)).to be_truthy
        expect(@course.grants_right?(@student, :manage_lti_add)).to be_falsey
        expect(@course.grants_right?(@teacher, :manage_lti_edit)).to be_truthy
        expect(@course.grants_right?(@ta, :manage_lti_edit)).to be_truthy
        expect(@course.grants_right?(@designer, :manage_lti_edit)).to be_truthy
        expect(@course.grants_right?(@student, :manage_lti_edit)).to be_falsey
        expect(@course.grants_right?(@teacher, :manage_lti_delete)).to be_truthy
        expect(@course.grants_right?(@ta, :manage_lti_delete)).to be_truthy
        expect(@course.grants_right?(@designer, :manage_lti_delete)).to be_truthy
        expect(@course.grants_right?(@student, :manage_lti_delete)).to be_falsey
      end

      def make_date_completed
        @enrollment.reload
        @enrollment.start_at = 4.days.ago
        @enrollment.end_at = 2.days.ago
        @enrollment.save!
        @enrollment.reload
        expect(@enrollment.state_based_on_date).to eq :completed
      end

      context "as a teacher" do
        let_once :c do
          course_with_teacher(active_all: 1)
          @course
        end

        it "grants read_as_admin and read_forum to date-completed teacher" do
          make_date_completed
          expect(c.prior_enrollments).to eq []
          expect(c.grants_right?(@teacher, :read_as_admin)).to be_truthy
          expect(c.grants_right?(@teacher, :read_forum)).to be_truthy
        end

        it "grants read_as_admin and read to date-completed teacher of unpublished course" do
          course_factory.update_attribute(:workflow_state, "claimed")
          make_date_completed
          expect(c.prior_enrollments).to eq []
          expect(c.grants_right?(@teacher, :read_as_admin)).to be_truthy
          expect(c.grants_right?(@teacher, :read)).to be_truthy
        end

        it "grants read_rubric to date-completed teacher" do
          make_date_completed
          expect(c.grants_right?(@teacher, :read_rubrics)).to be_truthy
        end

        it "grants :read_outcomes to teachers in the course" do
          expect(c.grants_right?(@teacher, :read_outcomes)).to be_truthy
        end

        it "grants :read_rubric to teachers in the course" do
          expect(c.grants_right?(@teacher, :read_rubrics)).to be_truthy
        end
      end

      context "as a designer" do
        let_once :c do
          course_factory(active_all: true)
          @designer = user_factory(active_all: true)
          @enrollment = @course.enroll_designer(@designer)
          @enrollment.accept!
          @course
        end

        it "grants read_as_admin, read, manage, and update to date-active designer" do
          expect(c.grants_right?(@designer, :read_as_admin)).to be_truthy
          expect(c.grants_right?(@designer, :read)).to be_truthy
          expect(c.grants_right?(@designer, :manage)).to be_truthy
          expect(c.grants_right?(@designer, :update)).to be_truthy
        end

        it "grants permissions for unpublished courses" do
          c.claim!
          expect(c.grants_right?(@designer, :read_as_admin)).to be_truthy
          expect(c.grants_right?(@designer, :read)).to be_truthy
          expect(c.grants_right?(@designer, :manage)).to be_truthy
          expect(c.grants_right?(@designer, :update)).to be_truthy
          expect(c.grants_right?(@designer, :read_roster)).to be_truthy
        end

        it "grants read_as_admin, read_roster, and read_prior_roster to date-completed designer" do
          @enrollment.start_at = 4.days.ago
          @enrollment.end_at = 2.days.ago
          @enrollment.save!
          expect(@enrollment.reload.state_based_on_date).to eq :completed
          expect(c.prior_enrollments).to eq []
          expect(c.grants_right?(@designer, :read_as_admin)).to be_truthy
          expect(c.grants_right?(@designer, :read_roster)).to be_truthy
          expect(c.grants_right?(@designer, :read_prior_roster)).to be_truthy
        end

        it "grants be able to disable read_roster to date-completed designer" do
          Account.default.role_overrides.create!(permission: :read_roster, role: designer_role, enabled: false)
          @enrollment.start_at = 4.days.ago
          @enrollment.end_at = 2.days.ago
          @enrollment.save!
          expect(@enrollment.reload.state_based_on_date).to eq :completed
          expect(c.prior_enrollments).to eq []
          expect(c.grants_right?(@designer, :read_as_admin)).to be_truthy
          expect(c.grants_right?(@designer, :read_roster)).to be_falsey
          expect(c.grants_right?(@designer, :read_prior_roster)).to be_falsey
        end

        it "grants read_as_admin and read to date-completed designer of unpublished course" do
          c.update_attribute(:workflow_state, "claimed")
          make_date_completed
          expect(c.prior_enrollments).to eq []
          expect(c.grants_right?(@designer, :read_as_admin)).to be_truthy
          expect(c.grants_right?(@designer, :read)).to be_truthy
        end

        it "does not grant view_all_grades to designer" do
          expect(c.grants_right?(@designer, :view_all_grades)).to be_falsey
        end
      end

      context "as a 'student view' student" do
        it "grants read rights for unpublished courses" do
          course_factory
          test_student = @course.student_view_student

          expect(@course.grants_right?(test_student, :read)).to be_truthy
          expect(@course.grants_right?(test_student, :read_grades)).to be_truthy
          expect(@course.grants_right?(test_student, :read_forum)).to be_truthy
        end
      end

      context "as a student" do
        let_once :c do
          course_with_student(active_user: 1)
          @course
        end

        it "grants read_grades read_forum to date-completed student" do
          c.offer!
          make_date_completed
          expect(c.prior_enrollments).to eq []
          expect(c.grants_right?(@student, :read_grades)).to be_truthy
          expect(c.grants_right?(@student, :read_forum)).to be_truthy
        end

        it "does not grant read_forum to date-completed student if disabled by role override" do
          c.root_account.role_overrides.create!(role: student_role, permission: :read_forum, enabled: false)
          c.offer!
          make_date_completed
          expect(c.prior_enrollments).to eq []
          expect(c.grants_right?(@student, :read_forum)).to be_falsey
        end

        it "does not grant permissions to active students of an unpublished course" do
          expect(c).to be_created

          @enrollment.update_attribute(:workflow_state, "active")

          expect(c.grants_right?(@student, :read)).to be_falsey
          expect(c.grants_right?(@student, :read_grades)).to be_falsey
          expect(c.grants_right?(@student, :read_forum)).to be_falsey
        end

        it "does not grant read to completed students of an unpublished course" do
          expect(c).to be_created
          @enrollment.update_attribute(:workflow_state, "completed")
          expect(@enrollment).to be_completed
          expect(c.grants_right?(@student, :read)).to be_falsey
        end

        it "does not grant read to soft-completed students of an unpublished course" do
          c.restrict_enrollments_to_course_dates = true
          c.start_at = 4.days.ago
          c.conclude_at = 2.days.ago
          c.save!
          expect(c).to be_created
          @enrollment.update_attribute(:workflow_state, "active")
          expect(@enrollment.state_based_on_date).to eq :completed
          expect(c.grants_right?(@student, :read)).to be_falsey
        end

        it "grants :read_outcomes to students in the course" do
          c.offer!
          expect(c.grants_right?(@student, :read_outcomes)).to be_truthy
        end
      end

      context "as an admin" do
        it "grants :read_outcomes to account admins" do
          course_factory(active_all: true)
          account_admin_user(account: @course.account)
          expect(@course.grants_right?(@admin, :read_outcomes)).to be_truthy
        end
      end
    end

    describe "#reset_content" do
      before(:once) do
        course_with_student
      end

      it "clears content" do
        @course.root_account.allow_self_enrollment!

        @course.discussion_topics.create!
        @course.quizzes.create!
        @course.assignments.create!
        @course.wiki.set_front_page_url!("front-page")
        @course.wiki.front_page.save!
        @course.self_enrollment = true
        @course.sis_source_id = "sis_id"
        @course.lti_context_id = "lti_context_id"
        @course.stuck_sis_fields = [].to_set
        gs = @course.grading_standards.create!(title: "Standard eh", data: [["Eh", 0.93], ["Eff", 0]])
        @course.grading_standard = gs
        profile = @course.profile
        profile.description = "description"
        profile.save!
        @course.save!
        @course.reload
        @course.update!(latest_outcome_import:
          OutcomeImport.create!(context: @course))

        expect(@course.course_sections).not_to be_empty
        expect(@course.students).to eq [@student]
        expect(@course.stuck_sis_fields).to eq [].to_set
        self_enrollment_code = @course.self_enrollment_code
        expect(self_enrollment_code).not_to be_nil

        @new_course = @course.reset_content

        @course.reload
        expect(@course.stuck_sis_fields).to eq [:workflow_state].to_set
        expect(@course.course_sections).to be_empty
        expect(@course.students).to be_empty
        expect(@course.sis_source_id).to be_nil
        expect(@course.self_enrollment_code).to be_nil
        expect(@course.lti_context_id).not_to be_nil

        @new_course.reload
        expect(@new_course.grading_standard).to be_nil
        expect(@new_course).to be_created
        expect(@new_course.course_sections).not_to be_empty
        expect(@new_course.students).to eq [@student]
        expect(@new_course.discussion_topics).to be_empty
        expect(@new_course.quizzes).to be_empty
        expect(@new_course.assignments).to be_empty
        expect(@new_course.sis_source_id).to eq "sis_id"
        expect(@new_course.syllabus_body).to be_blank
        expect(@new_course.stuck_sis_fields).to eq [].to_set
        expect(@new_course.self_enrollment_code).to eq self_enrollment_code
        expect(@new_course.lti_context_id).to be_nil

        expect(@course.uuid).not_to eq @new_course.uuid
        expect(@course.wiki_id).not_to eq @new_course.wiki_id
        expect(@course.replacement_course_id).to eq @new_course.id
      end

      it "does not have self enrollment enabled if account setting disables it" do
        @course.self_enrollment = true
        @course.save!
        expect(@course.self_enrollment_enabled?).to be false

        account = @course.root_account
        account.allow_self_enrollment!
        @course.self_enrollment = true
        @course.save!
        expect(@course.reload.self_enrollment_enabled?).to be true

        account.settings.delete(:self_enrollment)
        account.save!
        expect(@course.reload.self_enrollment_enabled?).to be false
      end

      it "retains original course profile" do
        data = { something: "special here" }
        description = "simple story"
        expect(@course.profile).not_to be_nil
        @course.profile.tap do |p|
          p.description = description
          p.data = data
          p.save!
        end
        @course.reload

        @new_course = @course.reset_content

        expect(@new_course.profile.data[:something]).to eq data[:something]
        expect(@new_course.profile.description).to eq description
      end

      it "preserves sticky fields" do
        sub = @course.root_account.sub_accounts.create
        @course.sis_source_id = "sis_id"
        @course.course_code = "cid"
        @course.stuck_sis_fields = [].to_set
        @course.save!
        @course.reload
        @course.name = "course_name"
        expect(@course.stuck_sis_fields).to eq [:name].to_set
        profile = @course.profile
        profile.description = "description"
        profile.save!
        @course.account = sub
        @course.save!
        expect(@course.stuck_sis_fields).to eq [:name, :account_id].to_set

        @course.reload

        @new_course = @course.reset_content

        @course.reload
        expect(@course.stuck_sis_fields).to eq %i[workflow_state name account_id].to_set
        expect(@course.sis_source_id).to be_nil

        @new_course.reload
        expect(@new_course.sis_source_id).to eq "sis_id"
        expect(@new_course.stuck_sis_fields).to eq [:name, :account_id].to_set

        expect(@course.uuid).not_to eq @new_course.uuid
        expect(@course.replacement_course_id).to eq @new_course.id
      end

      it "transfers favorites with the enrollments" do
        student_in_course(course: @course)
        fav = @student.favorites.create!(context: @course)

        @course.reload

        @new_course = @course.reset_content
        expect(fav.reload.context).to eq @new_course
      end

      context "uuid" do
        it "does not move the uuid to the new course during reset" do
          orig_uuid = "original_uuid"
          @course.uuid = orig_uuid
          @course.save!
          @course.reload

          new_course = @course.reset_content

          @course.reload
          expect(@course.uuid).to eq orig_uuid
          expect(new_course.uuid).to match(/[0-9a-zA-Z]{40}/)
        end

        it "moves the uuid to the new course during reset if feature flag is disabled" do
          @course.root_account.disable_feature!(:reset_uuid_on_course_reset)

          orig_uuid = "original_uuid"
          @course.uuid = orig_uuid
          @course.save!
          @course.reload

          new_course = @course.reset_content
          expect(new_course.uuid).to eq orig_uuid
        end
      end
    end

    context "group_categories" do
      let_once(:course) { course_model }

      it "group_categories should not include deleted categories" do
        expect(course.group_categories.count).to eq 0
        category1 = course.group_categories.create(name: "category 1")
        category2 = course.group_categories.create(name: "category 2")
        expect(course.group_categories.count).to eq 2
        category1.destroy
        course.reload
        expect(course.group_categories.count).to eq 1
        expect(course.group_categories.to_a).to eq [category2]
      end

      it "all_group_categories should include deleted categories" do
        expect(course.all_group_categories.count).to eq 0
        category1 = course.group_categories.create(name: "category 1")
        course.group_categories.create(name: "category 2")
        expect(course.all_group_categories.count).to eq 2
        category1.destroy
        course.reload
        expect(course.all_group_categories.count).to eq 2
      end
    end

    context "turnitin" do
      it "returns turnitin_originality" do
        @course.account.turnitin_originality = "after_grading"
        @course.account.save!
        expect(@course.turnitin_originality).to eq("after_grading")
      end
    end

    describe "#quiz_lti_tool" do
      before do
        @course.save!
        @tool = ContextExternalTool.new(
          name: "Quizzes.Next",
          consumer_key: "test_key",
          shared_secret: "test_secret",
          tool_id: "Quizzes 2",
          url: "http://example.com/launch"
        )
      end

      it "returns the quiz LTI tool for the course" do
        @course.context_external_tools << @tool
        expect(@course.quiz_lti_tool).to eq @tool
      end

      it "returns the quiz LTI tool for the account if not set up on the course" do
        @course.account.context_external_tools << @tool
        expect(@course.quiz_lti_tool).to eq @tool
      end

      it "returns nil if no quiz LTI tool is configured" do
        expect(@course.quiz_lti_tool).to be_nil
      end
    end

    describe "#post_manually?" do
      let_once(:course) { Course.create! }

      it "returns true if a policy with manual posting is attached to the course" do
        course.default_post_policy.update!(post_manually: true)
        expect(course).to be_post_manually
      end

      it "returns false if a policy without manual posting is attached to the course" do
        course.default_post_policy.update!(post_manually: false)
        expect(course).not_to be_post_manually
      end
    end

    describe "#apply_post_policy!" do
      let_once(:course) { Course.create! }

      it "sets the post policy for the course" do
        course.apply_post_policy!(post_manually: true)
        expect(course.reload).to be_post_manually
      end

      it "explicitly sets a post policy for assignments without one" do
        assignment = course.assignments.create!

        course.apply_post_policy!(post_manually: true)
        expect(assignment.reload.post_policy).to be_post_manually
      end

      it "updates the post policy for assignments with an existing-but-different policy" do
        assignment = course.assignments.create!
        assignment.ensure_post_policy(post_manually: false)

        course.apply_post_policy!(post_manually: true)
        expect(assignment.reload.post_policy).to be_post_manually
      end

      it "does not update assignments that have an equivalent post policy" do
        assignment = course.assignments.create!
        assignment.ensure_post_policy(post_manually: true)

        expect do
          course.apply_post_policy!(post_manually: true)
        end.not_to change {
          PostPolicy.find_by!(assignment:).updated_at
        }
      end

      it "does not change the post policy for anonymous assignments" do
        course.apply_post_policy!(post_manually: true)
        anonymous_assignment = course.assignments.create!(anonymous_grading: true)

        expect do
          course.apply_post_policy!(post_manually: false)
        end.not_to change {
          PostPolicy.find_by!(assignment: anonymous_assignment).post_manually
        }
      end

      it "does not change the post policy for moderated assignments" do
        course.apply_post_policy!(post_manually: true)
        moderated_assignment = course.assignments.create!(
          final_grader: course.enroll_teacher(User.create!, enrollment_state: :active).user,
          grader_count: 2,
          moderated_grading: true
        )

        expect do
          course.apply_post_policy!(post_manually: false)
        end.not_to change {
          PostPolicy.find_by(assignment: moderated_assignment).post_manually
        }
      end
    end

    describe "post policy defaults" do
      it "a post policy is created when a newly-created course is saved with no policy" do
        course = Course.create!

        aggregate_failures do
          expect(course.default_post_policy).not_to be_nil
          expect(course.default_post_policy).not_to be_post_manually
        end
      end

      it "a course retains its existing post policy when saved if one is set" do
        course = Course.new
        course.build_default_post_policy(assignment_id: nil, post_manually: true)

        course.save!
        expect(course.reload.default_post_policy).to be_post_manually
      end
    end

    it "destroys associated gradebook filters when the course is soft-deleted" do
      course_with_teacher(active_all: true)
      @course.gradebook_filters.create!(user: @teacher, course: @course, name: "First filter", payload: { foo: :bar })
      @course.destroy
      expect(@course.gradebook_filters.count).to eq 0
    end
  end

  context "users_not_in_groups" do
    before :once do
      @course = course_factory(active_all: true)
      @user1 = user_model
      @user2 = user_model
      @user3 = user_model
      @enrollment1 = @course.enroll_user(@user1)
      @enrollment2 = @course.enroll_user(@user2)
      @enrollment3 = @course.enroll_user(@user3)
    end

    it "does not include users through deleted/rejected/completed enrollments" do
      @enrollment1.destroy
      expect(@course.users_not_in_groups([]).size).to eq 2
    end

    it "does not include users in one of the groups" do
      group = @course.groups.create
      group.add_user(@user1)
      users = @course.users_not_in_groups([group])
      expect(users.size).to eq 2
      expect(users).not_to include(@user1)
    end

    it "includes users otherwise" do
      group = @course.groups.create
      group.add_user(@user1)
      users = @course.users_not_in_groups([group])
      expect(users).to include(@user2)
      expect(users).to include(@user3)
    end

    it "allows ordering by user's sortable name" do
      @user1.sortable_name = "jonny"
      @user1.save
      @user2.sortable_name = "bob"
      @user2.save
      @user3.sortable_name = "richard"
      @user3.save
      users = @course.users_not_in_groups([], order: User.sortable_name_order_by_clause("users"))
      expect(users.map(&:id)).to eq [@user2.id, @user1.id, @user3.id]
    end
  end

  context "events_for" do
    before :once do
      course_with_teacher(active_all: true)
      @event1 = @course.calendar_events.create
      @event2 = @course.calendar_events.build child_event_data: [{ start_at: "2012-01-01", end_at: "2012-01-02", context_code: @course.default_section.asset_string }]
      @event2.updating_user = @teacher
      @event2.save!
      @event3 = @event2.child_events.first
      @appointment_group = AppointmentGroup.create! title: "ag", contexts: [@course]
      @appointment_group.publish!
      @assignment = @course.assignments.create!
    end

    it "returns appropriate events" do
      events = @course.events_for(@teacher)
      expect(events).to include @event1
      expect(events).not_to include @event2
      expect(events).to include @event3
      expect(events).to include @appointment_group
      expect(events).to include @assignment
    end

    it "returns appropriate events when no user is supplied" do
      events = @course.events_for(nil)
      expect(events).to include @event1
      expect(events).not_to include @event2
      expect(events).not_to include @event3
      expect(events).not_to include @appointment_group
      expect(events).to include @assignment
    end
  end

  it "is marshal-able" do
    c = Course.new(name: "c1")
    expect { Marshal.dump(c) }.not_to raise_error
    c.save!
    expect { Marshal.dump(c) }.not_to raise_error
  end

  describe "attatchments" do
    before do
      @course_with_attachments = course_factory(course_name: "Attachments")
      @root_folder = Folder.root_folders(@course_with_attachments).first
      @deleted_attachment = attachment_with_context(
        @course_with_attachments,
        folder: @root_folder,
        filename: "replaceable.txt",
        file_state: "deleted",
        workflow_state: "processed"
      )
    end

    describe "find" do
      context "when the replacement attachment file is hidden" do
        let(:new_attachment) do
          attachment_with_context(
            @course_with_attachments,
            folder: @root_folder,
            filename: "replaceable.txt",
            file_state: "hidden",
            workflow_state: "processed"
          )
        end

        before do
          @deleted_attachment.replacement_attachment = new_attachment
          @deleted_attachment.save!
        end

        context "when the hidden_attachments_replacement_chain site admin flag is enabled" do
          before do
            Account.site_admin.enable_feature! :hidden_attachments_replacement_chain
          end

          it "returns the replacement attachment" do
            expect(@course_with_attachments.attachments.find(@deleted_attachment.id).id).to eq new_attachment.id
          end
        end

        context "when the hidden_attachments_replacement_chain site admin flag is disabled" do
          before do
            Account.site_admin.disable_feature! :hidden_attachments_replacement_chain
          end

          it "returns the original attachment" do
            expect(@course_with_attachments.attachments.find(@deleted_attachment.id).id).to eq @deleted_attachment.id
          end
        end
      end

      context "when the replacement attachment is deleted too" do
        let(:new_attachment) do
          attachment_with_context(
            @course_with_attachments,
            folder: @root_folder,
            filename: "replaceable.txt",
            file_state: "deleted",
            workflow_state: "processed"
          )
        end

        before do
          @deleted_attachment.replacement_attachment = new_attachment
          @deleted_attachment.save!
        end

        context "when the hidden_attachments_replacement_chain site admin flag is enabled" do
          before do
            Account.site_admin.enable_feature! :hidden_attachments_replacement_chain
          end

          it "returns the original attachment" do
            expect(@course_with_attachments.attachments.find(@deleted_attachment.id).id).to eq @deleted_attachment.id
          end
        end

        context "when the hidden_attachments_replacement_chain site admin flag is disabled" do
          before do
            Account.site_admin.disable_feature! :hidden_attachments_replacement_chain
          end

          it "returns the original attachment" do
            expect(@course_with_attachments.attachments.find(@deleted_attachment.id).id).to eq @deleted_attachment.id
          end
        end
      end
    end
  end

  describe "users_visible_to with section filtering" do
    before :once do
      @course = Account.default.courses.create!
      @section1 = @course.course_sections.create!(name: "Section 1")
      @section2 = @course.course_sections.create!(name: "Section 2")
      @section3 = @course.course_sections.create!(name: "Section 3")
      @student1 = user_with_pseudonym
      @student2 = user_with_pseudonym
      @student3 = user_with_pseudonym
      @course.enroll_student(@student1, section: @section1, enrollment_state: "active")
      @course.enroll_student(@student2, section: @section2, enrollment_state: "active")
      @course.enroll_student(@student3, section: @section3, enrollment_state: "active")
      @teacher = user_with_pseudonym
      @course.enroll_teacher(@teacher, enrollment_state: "active")
    end

    it "filters users by section_ids" do
      visible_users = @course.users_visible_to(@teacher, false, section_ids: [@section1.id, @section2.id])
      expect(visible_users.pluck(:id)).to include(@student1.id, @student2.id)
      expect(visible_users.pluck(:id)).not_to include(@student3.id)
    end

    it "returns all users when no section_ids are provided" do
      visible_users = @course.users_visible_to(@teacher)
      expect(visible_users.pluck(:id)).to include(@student1.id, @student2.id, @student3.id)
    end

    it "returns empty when filtering by non-existent section" do
      visible_users = @course.users_visible_to(@teacher, false, section_ids: [99_999])
      expect(visible_users.count).to eq(0)
    end

    it "handles section filtering with enrollment state filtering" do
      @course.enrollments.where(user_id: @student2.id).first.conclude
      visible_users = @course.users_visible_to(
        @teacher,
        false,
        section_ids: [@section1.id, @section2.id],
        exclude_enrollment_state: "completed"
      )
      expect(visible_users.pluck(:id)).to include(@student1.id)
      expect(visible_users.pluck(:id)).not_to include(@student2.id, @student3.id)
    end
  end

  describe "course_section_visibility" do
    before :once do
      @course = Account.default.courses.create!
      @section1 = @course.course_sections.create!(name: "Section 1")
      @section2 = @course.course_sections.create!(name: "Section 2")
    end

    it "returns all for admins" do
      admin = account_admin_user(account: @course.root_account, role: admin_role, active_user: true)
      expect(@course.course_section_visibility(admin)).to eq :all
    end

    it "returns correct sections for students" do
      student = User.create!(name: "Student")
      @course.enroll_student(student, section: @section1)
      expect(@course.course_section_visibility(student)).to eq [@section1.id]
    end

    it "correctly limits visibilities for a limited teacher" do
      limited_teacher = User.create(name: "Limited Teacher")
      @course.enroll_teacher(limited_teacher,
                             limit_privileges_to_course_section: true,
                             section: @section2)
      expect(@course.course_section_visibility(limited_teacher)).to eq [@section2.id]
    end

    it "unlimited teachers can see everything" do
      unlimited_teacher = User.create(name: "Unlimited Teacher")
      @course.enroll_teacher(unlimited_teacher, section: @section2)
      expect(@course.course_section_visibility(unlimited_teacher)).to eq :all
    end

    it "returns none for a user with no visibility" do
      user_with_no_visibility = User.create(name: "Sans Connexion")
      expect(@course.course_section_visibility(user_with_no_visibility)).to eq []
    end
  end

  context "resolved_outcome_proficiency" do
    it "retrieves account's outcome proficiency" do
      course_model
      method = outcome_proficiency_model(@course.root_account)
      expect(@course.resolved_outcome_proficiency).to eq method
    end

    it "can retrieve own proficiency" do
      root_account = Account.create!
      outcome_proficiency_model(root_account)
      course = course_model(account: root_account)
      course_method = outcome_proficiency_model(course)
      expect(course.outcome_proficiency).to eq course_method
      expect(course.resolved_outcome_proficiency).to eq course_method
    end

    it "can retrieve ancestor account's proficiency" do
      root_account = Account.create!
      root_method = outcome_proficiency_model(root_account)
      subaccount = root_account.sub_accounts.create!
      course = course_model(account: subaccount)
      expect(course.outcome_proficiency).to be_nil
      expect(course.resolved_outcome_proficiency).to eq root_method
    end

    it "ignores soft deleted proficiencies" do
      root_account = Account.create!
      account_method = outcome_proficiency_model(root_account)
      course = course_model(account: root_account)
      course_method = outcome_proficiency_model(course)
      course_method.destroy
      expect(course.outcome_proficiency).to eq course_method
      expect(course.resolved_outcome_proficiency).to eq account_method
    end

    context "with the account_level_mastery_scales FF enabled" do
      it "returns the account default if no record exists" do
        root_account = Account.create!
        root_account.enable_feature!(:account_level_mastery_scales)
        course = course_model(account: root_account)
        expect(course.outcome_proficiency).to be_nil
        expect(course.resolved_outcome_proficiency).to eq OutcomeProficiency.find_or_create_default!(root_account)
      end
    end

    context "with the account_level_mastery_scales FF disabled" do
      it "returns nil if no record exists" do
        root_account = Account.create!
        root_account.disable_feature!(:account_level_mastery_scales)
        course = course_model(account: root_account)
        expect(course.outcome_proficiency).to be_nil
        expect(course.resolved_outcome_proficiency).to be_nil
      end
    end
  end

  context "resolved_outcome_calculation_method" do
    it "retrieves account's outcome calculation method" do
      root_account = Account.create!
      method = OutcomeCalculationMethod.create! context: root_account, calculation_method: :highest
      course = course_model(account: root_account)
      expect(course.outcome_calculation_method).to be_nil
      expect(course.resolved_outcome_calculation_method).to eq method
    end

    it "can retrieve ancestor account's outcome calculation method" do
      root_account = Account.create!
      subaccount = root_account.sub_accounts.create!
      method = OutcomeCalculationMethod.create! context: root_account, calculation_method: :highest
      course = course_model(account: subaccount)
      expect(course.outcome_calculation_method).to be_nil
      expect(course.resolved_outcome_calculation_method).to eq method
    end

    it "can retrieve own outcome calculation method" do
      root_account = Account.create!
      OutcomeCalculationMethod.create! context: root_account, calculation_method: :highest
      course = course_model(account: root_account)
      course_method = OutcomeCalculationMethod.create! context: course, calculation_method: :latest
      expect(course.outcome_calculation_method).to eq course_method
      expect(course.resolved_outcome_calculation_method).to eq course_method
    end

    it "ignores soft deleted calculation methods" do
      root_account = Account.create!
      account_method = OutcomeCalculationMethod.create! context: root_account, calculation_method: :highest
      course = course_model(account: root_account)
      course_method = OutcomeCalculationMethod.create! context: course, calculation_method: :latest, workflow_state: :deleted
      expect(course.outcome_calculation_method).to eq course_method
      expect(course.resolved_outcome_calculation_method).to eq account_method
    end

    context "with the account_level_mastery_scales FF enabled" do
      it "returns the account default if no record exists" do
        root_account = Account.create!
        root_account.enable_feature!(:account_level_mastery_scales)
        course = course_model(account: root_account)
        expect(course.outcome_calculation_method).to be_nil
        expect(course.resolved_outcome_calculation_method).to eq OutcomeCalculationMethod.find_or_create_default!(root_account)
      end
    end

    context "with the account_level_mastery_scales FF disabled" do
      it "returns nil if no record exists" do
        root_account = Account.create!
        root_account.disable_feature!(:account_level_mastery_scales)
        course = course_model(account: root_account)
        expect(course.outcome_calculation_method).to be_nil
        expect(course.resolved_outcome_calculation_method).to be_nil
      end
    end
  end

  context "participants" do
    before :once do
      @course = Course.create(name: "some_name")
      se = @course.enroll_student(user_with_pseudonym, enrollment_state: "active")
      tae = @course.enroll_ta(user_with_pseudonym, enrollment_state: "active")
      te = @course.enroll_teacher(user_with_pseudonym, enrollment_state: "active")
      @student, @ta, @teach = [se, tae, te].map(&:user)
    end

    context "vanilla usage" do
      it "returns participating_admins and participating_students" do
        [@student, @ta, @teach].each { |usr| expect(@course.participants).to include(usr) }
      end

      it "uses date-based logic if requested" do
        expect(@course.participating_students_by_date).to include(@student)
        expect(@course.participants(by_date: true)).to include(@student)

        @course.reload
        @course.start_at = 2.days.from_now
        @course.conclude_at = 4.days.from_now
        @course.restrict_enrollments_to_course_dates = true
        @course.save!

        participants = @course.participants
        expect(participants).to include(@student)

        expect(@course.participating_students_by_date).to_not include(@student)
        expect(@course.participating_admins_by_date).to include(@ta)

        by_date = @course.participants(by_date: true)
        expect(by_date).to_not include(@student)
        expect(by_date).to include(@ta)

        @course.enrollment_term.set_overrides(@course.root_account, "TaEnrollment" => { start_at: 3.days.ago, end_at: 2.days.ago })
        @course.reload
        expect(@course.participants(by_date: true)).to_not include(@ta)
        expect(@course.participating_admins_by_date).to_not include(@ta)
      end
    end

    context "including obervers" do
      before :once do
        oe = @course.enroll_user(user_with_pseudonym, "ObserverEnrollment", enrollment_state: "active")
        @course_level_observer = oe.user

        oe = @course.enroll_user(user_with_pseudonym, "ObserverEnrollment", enrollment_state: "active")
        oe.associated_user_id = @student.id
        oe.save!
        @student_following_observer = oe.user
      end

      it "returns participating_admins, participating_students, and observers" do
        participants = @course.participants(include_observers: true)
        [@student, @ta, @teach, @course_level_observer, @student_following_observer].each do |usr|
          expect(participants).to include(usr)
        end
      end

      context "excluding specific students" do
        it "rejects observers only following one of the excluded students" do
          partic = @course.participants(include_observers: true, excluded_user_ids: [@student.id, @student_following_observer.id])
          [@student, @student_following_observer].each { |usr| expect(partic).to_not include(usr) }
        end

        it "includes admins and course level observers" do
          partic = @course.participants(include_observers: true, excluded_user_ids: [@student.id, @student_following_observer.id])
          [@ta, @teach, @course_level_observer].each { |usr| expect(partic).to include(usr) }
        end
      end
    end

    it "excludes some student when passed their id" do
      partic = @course.participants(include_observers: false, excluded_user_ids: [@student.id])
      [@ta, @teach].each { |usr| expect(partic).to include(usr) }
      expect(partic).to_not include(@student)
    end
  end

  describe "enroll" do
    before :once do
      @course = Course.create(name: "some_name")
      @user = user_with_pseudonym
    end

    context "students" do
      before :once do
        @se = @course.enroll_student(@user)
      end

      it "is able to enroll a student" do
        expect(@se.user_id).to eql(@user.id)
        expect(@se.course_id).to eql(@course.id)
      end

      it "enrolls a student as creation_pending if the course isn't published" do
        expect(@se).to be_creation_pending
      end
    end

    context "tas" do
      before :once do
        Notification.create(name: "Enrollment Registration", category: "registration")
        @tae = @course.enroll_ta(@user)
      end

      it "is able to enroll a TA" do
        expect(@tae.user_id).to eql(@user.id)
        expect(@tae.course_id).to eql(@course.id)
      end

      it "enrolls a ta as invited if the course isn't published" do
        expect(@tae).to be_invited
        expect(@tae.messages_sent).to include("Enrollment Registration")
      end
    end

    context "teachers" do
      before :once do
        Notification.create(name: "Enrollment Registration", category: "registration")
        @te = @course.enroll_teacher(@user)
      end

      it "is able to enroll a teacher" do
        expect(@te.user_id).to eql(@user.id)
        expect(@te.course_id).to eql(@course.id)
      end

      it "enrolls a teacher as invited if the course isn't published" do
        expect(@te).to be_invited
        expect(@te.messages_sent).to include("Enrollment Registration")
      end
    end

    it "is able to enroll a designer" do
      @course.enroll_designer(@user)
      @de = @course.enrollments.where(type: "DesignerEnrollment").first
      expect(@de.user_id).to eql(@user.id)
      expect(@de.course_id).to eql(@course.id)
    end

    it "scopes correctly when including teachers from course" do
      account = @course.account
      @course.enroll_student(@user)
      scope = account.associated_courses.active.select([:id, :name]).eager_load(:teachers).joins(:teachers).where(enrollments: { workflow_state: "active" })
      sql = scope.to_sql
      expect(sql).to match(/"enrollments"\."type" = 'TeacherEnrollment'/)
    end
  end

  describe "#assignment_groups" do
    it "orders groups by position" do
      course_model
      @course.assignment_groups.create!(name: "B Group", position: 3)
      @course.assignment_groups.create!(name: "A Group", position: 2)
      @course.assignment_groups.create!(name: "C Group", position: 1)

      groups = @course.assignment_groups

      expect(groups[0].name).to eq("C Group")
      expect(groups[1].name).to eq("A Group")
      expect(groups[2].name).to eq("B Group")
    end

    it "orders groups by name when positions are equal" do
      course_model

      @course.assignment_groups.create!(name: "B Group", position: 1)
      @course.assignment_groups.create!(name: "A Group", position: 2)
      @course.assignment_groups.create!(name: "D Group", position: 3)
      @course.assignment_groups.create!(name: "C Group", position: 3)

      @course.reload
      expect(AssignmentGroup).to receive(:best_unicode_collation_key).with("assignment_groups.name").at_least(1).and_call_original
      groups = @course.assignment_groups

      expect(groups[0].name).to eq("B Group")
      expect(groups[1].name).to eq("A Group")
      expect(groups[2].name).to eq("C Group")
      expect(groups[3].name).to eq("D Group")
    end
  end

  describe "#score_to_grade" do
    it "maps scores to grades correctly" do
      default = GradingStandard.default_grading_standard
      expect(default.to_json).to eq([["A", 0.94], ["A-", 0.90], ["B+", 0.87], ["B", 0.84], ["B-", 0.80], ["C+", 0.77], ["C", 0.74], ["C-", 0.70], ["D+", 0.67], ["D", 0.64], ["D-", 0.61], ["F", 0.0]].to_json)
      course_model
      expect(@course.score_to_grade(95)).to be_nil
      @course.grading_standard_id = 0
      expect(@course.score_to_grade(1005)).to eql("A")
      expect(@course.score_to_grade(105)).to eql("A")
      expect(@course.score_to_grade(100)).to eql("A")
      expect(@course.score_to_grade(99)).to eql("A")
      expect(@course.score_to_grade(94)).to eql("A")
      expect(@course.score_to_grade(93.999)).to eql("A-")
      expect(@course.score_to_grade(93.001)).to eql("A-")
      expect(@course.score_to_grade(93)).to eql("A-")
      expect(@course.score_to_grade(92.999)).to eql("A-")
      expect(@course.score_to_grade(90)).to eql("A-")
      expect(@course.score_to_grade(89)).to eql("B+")
      expect(@course.score_to_grade(87)).to eql("B+")
      expect(@course.score_to_grade(86)).to eql("B")
      expect(@course.score_to_grade(85)).to eql("B")
      expect(@course.score_to_grade(83)).to eql("B-")
      expect(@course.score_to_grade(80)).to eql("B-")
      expect(@course.score_to_grade(79)).to eql("C+")
      expect(@course.score_to_grade(76)).to eql("C")
      expect(@course.score_to_grade(73)).to eql("C-")
      expect(@course.score_to_grade(71)).to eql("C-")
      expect(@course.score_to_grade(69)).to eql("D+")
      expect(@course.score_to_grade(67)).to eql("D+")
      expect(@course.score_to_grade(66)).to eql("D")
      expect(@course.score_to_grade(65)).to eql("D")
      expect(@course.score_to_grade(62)).to eql("D-")
      expect(@course.score_to_grade(60)).to eql("F")
      expect(@course.score_to_grade(59)).to eql("F")
      expect(@course.score_to_grade(0)).to eql("F")
      expect(@course.score_to_grade(-100)).to eql("F")
    end
  end

  describe "#gradebook_to_csv" do
    before :once do
      course_with_student active_all: true
      teacher_in_course active_all: true
    end

    it "generates gradebook csv" do
      @group = @course.assignment_groups.create!(name: "Some Assignment Group", group_weight: 100)
      @assignment = @course.assignments.create!(title: "Some Assignment", points_possible: 10, assignment_group: @group)
      @assignment.grade_student(@student, grade: "10", grader: @teacher)
      @assignment2 = @course.assignments.create!(title: "Some Assignment 2", points_possible: 10, assignment_group: @group)
      @course.recompute_student_scores
      @student.reload
      @course.reload

      csv = GradebookExporter.new(@course, @teacher).to_csv
      expect(csv).not_to be_nil
      rows = CSV.parse(csv, headers: true)
      expect(rows.length).to equal(2)
      expect(rows[0]["Unposted Final Score"]).to eq "(read only)"
      expect(rows[1]["Unposted Final Score"]).to eq "50.00"
      expect(rows[0]["Final Score"]).to eq "(read only)"
      expect(rows[1]["Final Score"]).to eq "50.00"
      expect(rows[0]["Unposted Current Score"]).to eq "(read only)"
      expect(rows[1]["Unposted Current Score"]).to eq "100.00"
      expect(rows[0]["Current Score"]).to eq "(read only)"
      expect(rows[1]["Current Score"]).to eq "100.00"
    end

    it "orders assignments and groups by position" do
      @assignment_group_1, @assignment_group_2 = [@course.assignment_groups.create!(name: "Some Assignment Group 1", group_weight: 100), @course.assignment_groups.create!(name: "Some Assignment Group 2", group_weight: 100)].sort_by(&:id)

      now = Time.zone.now

      g1a1 = @course.assignments.create!(title: "Assignment 01", due_at: now + 1.day, position: 3, assignment_group: @assignment_group_1, points_possible: 10)
      @course.assignments.create!(title: "Assignment 02", due_at: now + 1.day, position: 1, assignment_group: @assignment_group_1, points_possible: 10)
      @course.assignments.create!(title: "Assignment 03", due_at: now + 1.day, position: 2, assignment_group: @assignment_group_1)
      @course.assignments.create!(title: "Assignment 05", due_at: now + 4.days, position: 4, assignment_group: @assignment_group_1)
      @course.assignments.create!(title: "Assignment 04", due_at: now + 5.days, position: 5, assignment_group: @assignment_group_1)
      @course.assignments.create!(title: "Assignment 06", due_at: now + 7.days, position: 6, assignment_group: @assignment_group_1)
      @course.assignments.create!(title: "Assignment 07", due_at: now + 6.days, position: 7, assignment_group: @assignment_group_1)
      g2a1 = @course.assignments.create!(title: "Assignment 08", due_at: now + 8.days, position: 1, assignment_group: @assignment_group_2, points_possible: 10)
      @course.assignments.create!(title: "Assignment 09", due_at: now + 8.days, position: 9, assignment_group: @assignment_group_1)
      @course.assignments.create!(title: "Assignment 10", due_at: now + 8.days, position: 10, assignment_group: @assignment_group_2, points_possible: 10)
      @course.assignments.create!(title: "Assignment 12", due_at: now + 11.days, position: 11, assignment_group: @assignment_group_1)
      @course.assignments.create!(title: "Assignment 14", due_at: nil, position: 14, assignment_group: @assignment_group_1)
      @course.assignments.create!(title: "Assignment 11", due_at: now + 11.days, position: 11, assignment_group: @assignment_group_1)
      @course.assignments.create!(title: "Assignment 13", due_at: now + 11.days, position: 11, assignment_group: @assignment_group_1)
      @course.assignments.create!(title: "Assignment 99", position: 1, assignment_group: @assignment_group_1, submission_types: "not_graded")
      @course.recompute_student_scores
      @student.reload
      @course.reload

      g1a1.grade_student(@student, grade: 10, grader: @teacher)
      g2a1.grade_student(@student, grade: 5, grader: @teacher)

      csv = GradebookExporter.new(@course, @teacher).to_csv
      expect(csv).not_to be_nil
      rows = CSV.parse(csv, headers: true)
      expect(rows.length).to equal(2)
      assignments, groups = [], []
      rows.headers.each do |column|
        assignments << column.sub(/ \([0-9]+\)/, "") if /Assignment \d+/.match?(column)
        groups << column if column.include?("Some Assignment Group")
      end
      expect(assignments).to eq ["Assignment 02", "Assignment 03", "Assignment 01", "Assignment 05", "Assignment 04", "Assignment 06", "Assignment 07", "Assignment 09", "Assignment 11", "Assignment 12", "Assignment 13", "Assignment 14", "Assignment 08", "Assignment 10"]
      expect(groups).to eq [
        "Some Assignment Group 1 Current Points",
        "Some Assignment Group 1 Final Points",
        "Some Assignment Group 1 Current Score",
        "Some Assignment Group 1 Unposted Current Score",
        "Some Assignment Group 1 Final Score",
        "Some Assignment Group 1 Unposted Final Score",
        "Some Assignment Group 2 Current Points",
        "Some Assignment Group 2 Final Points",
        "Some Assignment Group 2 Current Score",
        "Some Assignment Group 2 Unposted Current Score",
        "Some Assignment Group 2 Final Score",
        "Some Assignment Group 2 Unposted Final Score"
      ]

      expect(rows[1]["Some Assignment Group 1 Current Score"]).to eq "100.00"
      expect(rows[1]["Some Assignment Group 1 Final Score"]).to eq "50.00"
      expect(rows[1]["Some Assignment Group 2 Current Score"]).to eq "50.00"
      expect(rows[1]["Some Assignment Group 2 Final Score"]).to eq "25.00"
    end

    it "handles nil assignment due_dates if the group and position are the same" do
      course_with_student(active_all: true)

      assignment_group = @course.assignment_groups.create!(name: "Some Assignment Group 1")

      now = Time.zone.now

      @course.assignments.create!(title: "Assignment 01", due_at: now + 1.day, position: 1, assignment_group:, points_possible: 10)
      @course.assignments.create!(title: "Assignment 02", due_at: nil, position: 1, assignment_group:, points_possible: 10)

      @course.recompute_student_scores
      @student.reload
      @course.reload

      csv = GradebookExporter.new(@course, @teacher).to_csv
      rows = CSV.parse(csv)
      assignments = rows[0].each_with_object([]) do |column, collection|
        collection << column.sub(/ \([0-9]+\)/, "") if /Assignment \d+/.match?(column)
      end

      expect(csv).not_to be_nil
      # make sure they retain the correct order
      expect(assignments).to eq ["Assignment 01", "Assignment 02"]
    end

    context "sort order" do
      before :once do
        course_with_teacher active_all: true
        _, zed, _ = ["Ned Ned", "Zed Zed", "Aardvark Aardvark"].map do |name|
          student_in_course(name:)
          @student
        end
        zed.update_attribute :sortable_name, "aaaaaa zed"

        test_student_enrollment = student_in_course(name: "Test Student")
        test_student_enrollment.type = "StudentViewEnrollment"
        test_student_enrollment.save!
      end

      it "alphabetizes by sortable name with the test student at the end" do
        csv = GradebookExporter.new(@course, @teacher).to_csv
        rows = CSV.parse(csv)
        expect([rows[2][0],
                rows[3][0],
                rows[4][0],
                rows[5][0]]).to eq ["aaaaaa zed", "Aardvark, Aardvark", "Ned, Ned", "Student, Test"]
      end
    end

    it "marks excused assignments" do
      a = @course.assignments.create! name: "asdf", points_possible: 10
      a.grade_student(@student, grader: @teacher, excuse: true)
      csv = CSV.parse(GradebookExporter.new(@course, @teacher).to_csv)
      _name, _id, _section, _sis_login_id, score, _ = csv[-1]
      expect(score).to eq "EX"
    end

    it "includes all section names in alphabetical order" do
      course_with_teacher(active_all: true)
      sections = []
      students = []
      ["COMPSCI 123 LEC 001", "COMPSCI 123 DIS 101", "COMPSCI 123 DIS 102"].each do |section_name|
        add_section(section_name)
        sections << @course_section
      end
      3.times { |i| students << student_in_section(sections[0], user: user_factory(name: "Student #{i}")) }

      @course.enroll_user(students[0], "StudentEnrollment", section: sections[1], enrollment_state: "active", allow_multiple_enrollments: true)
      @course.enroll_user(students[2], "StudentEnrollment", section: sections[1], enrollment_state: "active", allow_multiple_enrollments: true)
      @course.enroll_user(students[2], "StudentEnrollment", section: sections[2], enrollment_state: "active", allow_multiple_enrollments: true)

      csv = GradebookExporter.new(@course, @teacher).to_csv
      expect(csv).not_to be_nil
      rows = CSV.parse(csv)
      expect(rows.length).to equal(5)
      expect(rows[2][3]).to eq "COMPSCI 123 DIS 101 and COMPSCI 123 LEC 001"
      expect(rows[3][3]).to eq "COMPSCI 123 LEC 001"
      expect(rows[4][3]).to eq "COMPSCI 123 DIS 101, COMPSCI 123 DIS 102, and COMPSCI 123 LEC 001"
    end

    it "generates csv with final grade if enabled" do
      course_with_student(active_all: true)
      @course.grading_standard_id = 0
      @course.save!
      @group = @course.assignment_groups.create!(name: "Some Assignment Group", group_weight: 100)
      @assignment = @course.assignments.create!(title: "Some Assignment", points_possible: 10, assignment_group: @group)
      @assignment.grade_student(@student, grade: "10", grader: @teacher)
      @assignment2 = @course.assignments.create!(title: "Some Assignment 2", points_possible: 10, assignment_group: @group)
      @assignment2.grade_student(@student, grade: "8", grader: @teacher)
      @course.recompute_student_scores
      @student.reload
      @course.reload

      csv = GradebookExporter.new(@course, @teacher).to_csv
      expect(csv).not_to be_nil
      rows = CSV.parse(csv, headers: true)
      expect(rows.length).to equal(2)
      expect(rows[0]["Unposted Final Grade"]).to eq "(read only)"
      expect(rows[1]["Unposted Final Grade"]).to eq "A-"
      expect(rows[0]["Final Grade"]).to eq "(read only)"
      expect(rows[1]["Final Grade"]).to eq "A-"
      expect(rows[0]["Unposted Current Grade"]).to eq "(read only)"
      expect(rows[1]["Unposted Current Grade"]).to eq "A-"
      expect(rows[0]["Current Grade"]).to eq "(read only)"
      expect(rows[1]["Current Grade"]).to eq "A-"
      expect(rows[0]["Unposted Final Score"]).to eq "(read only)"
      expect(rows[1]["Unposted Final Score"]).to eq "90.00"
      expect(rows[0]["Final Score"]).to eq "(read only)"
      expect(rows[1]["Final Score"]).to eq "90.00"
      expect(rows[0]["Unposted Current Score"]).to eq "(read only)"
      expect(rows[1]["Unposted Current Score"]).to eq "90.00"
      expect(rows[0]["Current Score"]).to eq "(read only)"
      expect(rows[1]["Current Score"]).to eq "90.00"
    end

    describe "sis_ids" do
      before(:once) do
        @account = Account.create!(name: "A new root")
        course_factory(active_all: true, account: @account)
        @user1 = user_with_managed_pseudonym(active_all: true,
                                             name: "Brian",
                                             username: "brianp@instructure.com",
                                             account: @account,
                                             sis_user_id: "SISUSERID",
                                             integration_id: "int1")
        student_in_course(user: @user1)
        @user2 = user_with_pseudonym(active_all: true, name: "Cody", username: "cody@instructure.com", account: @account)
        student_in_course(user: @user2)
        @user3 = user_factory(active_all: true, name: "JT")
        student_in_course(user: @user3)
        @group = @course.assignment_groups.create!(name: "Some Assignment Group", group_weight: 100)
        @assignment = @course.assignments.create!(title: "Some Assignment", points_possible: 10, assignment_group: @group)
        @assignment.grade_student(@user1, grade: "10", grader: @teacher)
        @assignment.grade_student(@user2, grade: "9", grader: @teacher)
        @assignment.grade_student(@user3, grade: "9", grader: @teacher)
        @assignment2 = @course.assignments.create!(title: "Some Assignment 2", points_possible: 10, assignment_group: @group)
        @course.recompute_student_scores
        @course.reload
      end

      it "includes sis ids if enabled" do
        csv = GradebookExporter.new(@course, @teacher, include_sis_id: true).to_csv
        expect(csv).not_to be_nil
        rows = CSV.parse(csv)
        expect(rows.length).to eq 5
        expect(rows.first.length).to eq 19
        expect(rows[0][1]).to eq "ID"
        expect(rows[0][2]).to eq "SIS User ID"
        expect(rows[0][3]).to eq "SIS Login ID"
        expect(rows[0][4]).to eq "Section"
        expect(rows[1][2]).to be_nil
        expect(rows[1][3]).to be_nil
        expect(rows[1][4]).to be_nil
        expect(rows[1][-1]).to eq "(read only)"
        expect(rows[2][1]).to eq @user1.id.to_s
        expect(rows[2][2]).to eq "SISUSERID"
        expect(rows[2][3]).to eq @user1.pseudonym.unique_id
        expect(rows[3][1]).to eq @user2.id.to_s
        expect(rows[3][2]).to be_nil
        expect(rows[3][3]).to eq @user2.pseudonym.unique_id
        expect(rows[4][1]).to eq @user3.id.to_s
        expect(rows[4][2]).to be_nil
        expect(rows[4][3]).to be_nil
      end

      it "includes integration ids if enabled" do
        @account.settings[:include_integration_ids_in_gradebook_exports] = true
        @account.save!
        csv = GradebookExporter.new(@course, @teacher, include_sis_id: true).to_csv
        rows = CSV.parse(csv)
        expect(rows.first.length).to eq 20
        expect(rows[0][1]).to eq "ID"
        expect(rows[0][2]).to eq "SIS User ID"
        expect(rows[0][3]).to eq "SIS Login ID"
        expect(rows[0][4]).to eq "Integration ID"
        expect(rows[2][1]).to eq @user1.id.to_s
        expect(rows[2][2]).to eq "SISUSERID"
        expect(rows[2][4]).to eq "int1"
      end
    end

    it "includes primary domain if a trust exists" do
      course_factory(active_all: true)
      @user1 = user_with_pseudonym(active_all: true, name: "Brian", username: "brianp@instructure.com")
      student_in_course(user: @user1)
      account2 = account_model
      @user2 = user_with_pseudonym(active_all: true, name: "Cody", username: "cody@instructure.com", account: account2)
      student_in_course(user: @user2)
      @user3 = user_factory(active_all: true, name: "JT")
      student_in_course(user: @user3)
      @user1.pseudonym.sis_user_id = "SISUSERID"
      @user1.pseudonym.save!
      @user2.pseudonym.sis_user_id = "SISUSERID"
      @user2.pseudonym.save!
      @course.reload
      allow(@course.root_account).to receive(:trust_exists?).and_return(true)
      allow_any_instantiation_of(@course.root_account).to receive(:trusted_account_ids).and_return([account2.id])
      allow_any_instantiation_of(@user2.pseudonyms.first).to receive(:works_for_account?).and_return(true)
      expect(HostUrl).to receive(:context_host).with(@course.root_account).and_return("school1")
      expect(HostUrl).to receive(:context_host).with(account2).and_return("school2")

      csv = GradebookExporter.new(@course, @teacher, include_sis_id: true).to_csv
      expect(csv).not_to be_nil
      rows = CSV.parse(csv)
      expect(rows.length).to eq 5
      expect(rows[0][1]).to eq "ID"
      expect(rows[0][2]).to eq "SIS User ID"
      expect(rows[0][3]).to eq "SIS Login ID"
      expect(rows[0][4]).to eq "Root Account"
      expect(rows[0][5]).to eq "Section"
      expect(rows[1][2]).to be_nil
      expect(rows[1][3]).to be_nil
      expect(rows[1][4]).to be_nil
      expect(rows[1][5]).to be_nil
      expect(rows[2][1]).to eq @user1.id.to_s
      expect(rows[2][2]).to eq "SISUSERID"
      expect(rows[2][3]).to eq @user1.pseudonym.unique_id
      expect(rows[2][4]).to eq "school1"
      expect(rows[3][1]).to eq @user2.id.to_s
      expect(rows[3][2]).to eq "SISUSERID"
      expect(rows[3][3]).to eq @user2.pseudonym.unique_id
      expect(rows[3][4]).to eq "school2"
      expect(rows[4][1]).to eq @user3.id.to_s
      expect(rows[4][2]).to be_nil
      expect(rows[4][3]).to be_nil
      expect(rows[4][4]).to be_nil
    end

    it "can include concluded enrollments" do
      e = course_with_student active_all: true
      e.update_attribute :workflow_state, "completed"

      expect(GradebookExporter.new(@course, @teacher).to_csv).not_to include @student.name

      @teacher.preferences[:gradebook_settings] =
        { @course.id =>
          {
            "show_inactive_enrollments" => "false",
            "show_concluded_enrollments" => "true"
          } }
      @teacher.save!
      expect(GradebookExporter.new(@course, @teacher).to_csv).to include @student.name
    end

    context "accumulated points" do
      before :once do
        a = @course.assignments.create! title: "Blah", points_possible: 10
        a.grade_student @student, grade: 8, grader: @teacher
      end

      it "includes points for unweighted courses" do
        csv = CSV.parse(GradebookExporter.new(@course, @teacher).to_csv, headers: true)
        expect(csv[0]["Assignments Current Points"]).to eq "(read only)"
        expect(csv[1]["Assignments Current Points"]).to eq "8.00"
        expect(csv[0]["Assignments Final Points"]).to eq "(read only)"
        expect(csv[1]["Assignments Final Points"]).to eq "8.00"
        expect(csv[0]["Current Points"]).to eq "(read only)"
        expect(csv[1]["Current Points"]).to eq "8.00"
        expect(csv[0]["Final Points"]).to eq "(read only)"
        expect(csv[1]["Final Points"]).to eq "8.00"
      end

      it "doesn't include points for weighted courses" do
        @course.update_attribute(:group_weighting_scheme, "percent")
        csv = CSV.parse(GradebookExporter.new(@course, @teacher).to_csv)
        expect(csv[0][-8]).not_to eq "Assignments Current Points"
        expect(csv[0][-7]).not_to eq "Assignments Final Points"
        expect(csv[0][-4]).not_to eq "Current Points"
        expect(csv[0][-3]).not_to eq "Final Points"
      end
    end

    it "only includes students once" do
      # students might have multiple enrollments in a course
      course_factory(active_all: true)
      @user1 = user_with_pseudonym(active_all: true, name: "Brian", username: "brianp@instructure.com")
      student_in_course(user: @user1)
      @user2 = user_with_pseudonym(active_all: true, name: "Cody", username: "cody@instructure.com")
      student_in_course(user: @user2)
      @s2 = @course.course_sections.create!(name: "section2")
      StudentEnrollment.create!(user: @user1, course: @course, course_section: @s2)
      @course.reload
      csv = GradebookExporter.new(@course, @teacher, include_sis_id: true).to_csv
      rows = CSV.parse(csv)
      expect(rows.length).to eq 4
    end

    it "includes manual posting if any assignments are manually-posted" do
      course_factory(active_all: true)
      @user1 = user_with_pseudonym(active_all: true, name: "Brian", username: "brianp@instructure.com")
      student_in_course(user: @user1)
      @user2 = user_with_pseudonym(active_all: true, name: "Cody", username: "cody@instructure.com")
      student_in_course(user: @user2)
      @user3 = user_factory(active_all: true, name: "JT")
      student_in_course(user: @user3)
      @user1.pseudonym.sis_user_id = "SISUSERID"
      @user1.pseudonym.save!
      @group = @course.assignment_groups.create!(name: "Some Assignment Group", group_weight: 100)
      @assignment = @course.assignments.create!(title: "Some Assignment", points_possible: 10, assignment_group: @group)
      @assignment.ensure_post_policy(post_manually: true)
      @assignment.grade_student(@user1, grade: "10", grader: @teacher)
      @assignment.grade_student(@user2, grade: "9", grader: @teacher)
      @assignment.grade_student(@user3, grade: "9", grader: @teacher)
      @assignment2 = @course.assignments.create!(title: "Some Assignment 2", points_possible: 10, assignment_group: @group)
      @assignment2.ensure_post_policy(post_manually: false)
      @course.recompute_student_scores
      @course.reload

      csv = GradebookExporter.new(@course, @teacher, include_sis_id: true).to_csv
      expect(csv).not_to be_nil
      rows = CSV.parse(csv)
      expect(rows.length).to eq 6
      expect(rows[0][1]).to eq "ID"
      expect(rows[0][2]).to eq "SIS User ID"
      expect(rows[0][3]).to eq "SIS Login ID"
      expect(rows[0][4]).to eq "Section"
      expect(rows[1][0]).to be_nil
      expect(rows[1][5]).to eq "Manual Posting"
      expect(rows[1][6]).to be_nil
      expect(rows[2][2]).to be_nil
      expect(rows[2][3]).to be_nil
      expect(rows[2][4]).to be_nil
      expect(rows[2][-1]).to eq "(read only)"
      expect(rows[3][1]).to eq @user1.id.to_s
      expect(rows[3][2]).to eq "SISUSERID"
      expect(rows[3][3]).to eq @user1.pseudonym.unique_id
      expect(rows[4][1]).to eq @user2.id.to_s
      expect(rows[4][2]).to be_nil
      expect(rows[4][3]).to eq @user2.pseudonym.unique_id
      expect(rows[5][1]).to eq @user3.id.to_s
      expect(rows[5][2]).to be_nil
      expect(rows[5][3]).to be_nil
    end

    it "only includes students from the appropriate section for a section limited teacher" do
      course_factory(active_all: true)
      teacher_in_course(active_all: true)
      @teacher.enrollments.first.update_attribute(:limit_privileges_to_course_section, true)
      @section = @course.course_sections.create!(name: "section 2")
      @user1 = user_with_pseudonym(active_all: true, name: "Brian", username: "brianp@instructure.com")
      @section.enroll_user(@user1, "StudentEnrollment", "active")
      @user2 = user_with_pseudonym(active_all: true, name: "Jeremy", username: "jeremy@instructure.com")
      @course.enroll_student(@user2)

      csv = GradebookExporter.new(@course, @teacher).to_csv
      expect(csv).not_to be_nil
      rows = CSV.parse(csv)
      # two header rows, and one student row
      expect(rows.length).to eq 3
      expect(rows[2][1]).to eq @user2.id.to_s
    end

    it "shows gpa_scale grades instead of points" do
      a = @course.assignments.create! grading_type: "gpa_scale",
                                      points_possible: 10,
                                      title: "blah"
      a.publish
      a.grade_student(@student, grade: "C", grader: @teacher)
      rows = CSV.parse(GradebookExporter.new(@course, @teacher).to_csv)
      expect(rows[2][4]).to eql "C"
    end

    context "differentiated assignments" do
      def setup_DA
        @course_section = @course.course_sections.create
        user_attrs = [{ name: "student1" }, { name: "student2" }, { name: "student3" }]
        @student1, @student2, @student3 = create_users(user_attrs, return_type: :record)
        @assignment = @course.assignments.create!(title: "a1", only_visible_to_overrides: true)
        @course.enroll_student(@student3, enrollment_state: "active")
        @section = @course.course_sections.create!(name: "section1")
        @section2 = @course.course_sections.create!(name: "section2")
        student_in_section(@section, user: @student1)
        student_in_section(@section2, user: @student2)
        create_section_override_for_assignment(@assignment, { course_section: @section })
        @assignment2 = @course.assignments.create!(title: "a2", only_visible_to_overrides: true)
        create_section_override_for_assignment(@assignment2, { course_section: @section2 })
        @course.reload
      end

      before :once do
        course_with_teacher(active_all: true)
        setup_DA
        @assignment.grade_student(@student1, grade: "3", grader: @teacher)
        @assignment2.grade_student(@student2, grade: "3", grader: @teacher)
      end

      it "inserts N/A for non-visible assignments" do
        csv = GradebookExporter.new(@course, @teacher).to_csv
        expect(csv).not_to be_nil
        rows = CSV.parse(csv)
        expect(rows[2][4]).to eq "3.00"
        expect(rows[2][5]).to eq "N/A"

        expect(rows[3][4]).to eq "N/A"
        expect(rows[3][5]).to eq "3.00"

        expect(rows[4][4]).to eq "N/A"
        expect(rows[4][5]).to eq "N/A"
      end
    end
  end

  describe "#gradebook_to_csv_in_background" do
    context "sharding" do
      specs_require_sharding

      it "works for cross-shard users for courses on birth shard" do
        s3_storage!

        @shard1.activate do
          @shard1_user = user_factory(active_all: true)
        end

        Shard.default.activate do
          student_in_course(active_all: true)
          @attachment_id = @course.gradebook_to_csv_in_background("asdf", @shard1_user)[:attachment_id]
        end

        @shard1.activate do
          expect do
            Attachment.find(@attachment_id).public_download_url
          end.not_to raise_error
        end
      end
    end

    it "create_attachment uses inst-fs if inst-fs is enabled" do
      @uuid = "1234-abcd"
      allow(InstFS).to receive_messages(direct_upload: @uuid, enabled?: true)
      @user = user_factory(active_all: true)
      student_in_course(active_all: true)

      attachment = @user.attachments.build
      attachment.content_type = "text/csv"
      attachment.file_state = "hidden"
      attachment.filename = "exported file"
      attachment.save!

      @course.create_attachment(attachment, "some, csv, data, up, in, here")
      expect(attachment.instfs_uuid).to eq(@uuid)
    end
  end

  describe "#update_account_associations" do
    it "updates account associations correctly" do
      account1 = Account.create!(name: "first")
      account2 = Account.create!(name: "second")

      @c = Course.create!(account: account1)
      expect(@c.associated_accounts.length).to be(1)
      expect(@c.associated_accounts.first).to eql(account1)

      @c.account = account2
      @c.save!
      @c.reload
      expect(@c.associated_accounts.length).to be(1)
      expect(@c.associated_accounts.first).to eql(account2)
    end

    it "acts like it's associated to its account and root account, even if associations are busted" do
      account1 = Account.default.sub_accounts.create!
      c = account1.courses.create!
      c.course_account_associations.scope.delete_all
      expect(c.associated_accounts).to eq [account1, Account.default]
    end

    it "is reentrant" do
      Course.skip_updating_account_associations do
        Course.skip_updating_account_associations { nil }
        expect(Course.skip_updating_account_associations?).to be_truthy
      end
    end
  end

  describe "#update_lti_context_controls" do
    let(:course) { course_model(account:) }
    let(:account) { account_model }
    let(:new_parent_account) { account_model }

    before do
      allow(Lti::ContextControl).to receive(:update_paths_for_reparent)
    end

    describe "when course parent changes" do
      it "updates paths for Controls" do
        course.update!(account: new_parent_account)
        expect(Lti::ContextControl).to have_received(:update_paths_for_reparent).with(course, account.id, new_parent_account.id)
      end
    end

    describe "with new course" do
      let(:new_course) { course_model }

      it "does not update paths" do
        new_course
        expect(Lti::ContextControl).not_to have_received(:update_paths_for_reparent)
      end
    end
  end

  describe "#tabs_available" do
    context "teachers" do
      before :once do
        course_with_teacher(active_all: true)
      end

      let_once(:default_tab_ids) { Course.default_tabs.pluck(:id) }

      describe "TAB_CONFERENCES" do
        context "when WebConferences are enabled" do
          before do
            allow(WebConference).to receive(:plugins).and_return(
              [
                web_conference_plugin_mock("big_blue_button", { domain: "bbb.instructure.com", secret_dec: "secret" }),
                web_conference_plugin_mock("wimba", { domain: "wimba.test" }),
                web_conference_plugin_mock("broken_plugin", { foor: :bar })
              ]
            )
          end

          it "returns the plugin names" do
            tabs = @course.tabs_available(@user)
            expect(tabs.find { |t| t[:css_class] == "conferences" }[:label]).to eq("Big blue button Wimba")
          end
        end

        context "when WebConferences are not enabled" do
          it "returns Conferences" do
            tabs = @course.tabs_available(@user)
            expect(tabs.find { |t| t[:css_class] == "conferences" }[:label]).to eq("Conferences")
          end
        end
      end

      describe "TAB_COURSE_PACES" do
        it "is included when course paces is enabled" do
          @course.enable_course_paces = true
          @course.save!
          tabs = @course.tabs_available(@user).pluck(:id)
          expect(tabs).to include(Course::TAB_COURSE_PACES)
        end

        it "is not included if the course has it disabled" do
          @course.enable_course_paces = false
          @course.save!
          tabs = @course.tabs_available(@user).pluck(:id)
          expect(tabs).not_to include(Course::TAB_COURSE_PACES)
        end
      end

      it "returns the defaults if nothing specified" do
        tab_ids = @course.tabs_available(@user).pluck(:id)
        expect(tab_ids).to eql(default_tab_ids)
        expect(tab_ids.length).to eql(default_tab_ids.length)
      end

      it "returns K-6 tabs if feature flag is enabled for teachers" do
        @course.enable_feature!(:canvas_k6_theme)
        tabs = @course.tabs_available(@user)
        expect(tabs.count { |t| !t[:hidden] }).to eq 5
        expect(tabs.count { |t| t[:hidden] }).to eq 12
      ensure
        @course.disable_feature!(:canvas_k6_theme)
      end

      it "returns Accessibility tab if feature flag is enabled for teachers" do
        @course.root_account.settings[:enable_content_a11y_checker] = true
        tabs = @course.tabs_available(@user)

        # Checks that Accessibility tab is at the end of the tabs (except for Settings tab)
        settings_tab_index = tabs.pluck(:id).index(Course::TAB_SETTINGS)
        accessibility_tab_index = tabs.pluck(:id).index(Course::TAB_ACCESSIBILITY)
        expect(accessibility_tab_index).to eq(settings_tab_index - 1)
      ensure
        @course.root_account.settings[:enable_content_a11y_checker] = false
      end

      describe "TAB_YOUTUBE_MIGRATION" do
        before do
          @course.enable_feature!(:youtube_migration)
          # Create Studio integration external tool
          @course.root_account.context_external_tools.create!(
            name: "Studio",
            domain: "arc.instructure.com",
            consumer_key: "key",
            shared_secret: "secret"
          )
        end

        after do
          @course.disable_feature!(:youtube_migration)
        end

        it "includes YouTube migration tab when feature flag is enabled and user has permissions" do
          tabs = @course.tabs_available(@user)
          youtube_tab = tabs.find { |t| t[:id] == Course::TAB_YOUTUBE_MIGRATION }

          expect(youtube_tab).not_to be_nil
          expect(youtube_tab[:label]).to eq("YouTube Migration")
          expect(youtube_tab[:css_class]).to eq("youtube_migration")
          expect(youtube_tab[:href]).to eq(:course_youtube_migration_path)
        end

        it "positions YouTube migration tab before Settings tab" do
          tabs = @course.tabs_available(@user)
          settings_tab_index = tabs.pluck(:id).index(Course::TAB_SETTINGS)
          youtube_tab_index = tabs.pluck(:id).index(Course::TAB_YOUTUBE_MIGRATION)

          expect(youtube_tab_index).not_to be_nil
          expect(settings_tab_index).not_to be_nil
          expect(youtube_tab_index).to eq(settings_tab_index - 1)
        end

        it "does not include YouTube migration tab when feature flag is disabled" do
          @course.disable_feature!(:youtube_migration)
          tabs = @course.tabs_available(@user)
          youtube_tab = tabs.find { |t| t[:id] == Course::TAB_YOUTUBE_MIGRATION }

          expect(youtube_tab).to be_nil
        end

        it "does not include YouTube migration tab when user lacks permissions" do
          # Remove manage course content permissions from teacher role
          @course.account.role_overrides.create!(
            role: teacher_role,
            permission: "manage_course_content_add",
            enabled: false
          )
          @course.account.role_overrides.create!(
            role: teacher_role,
            permission: "manage_course_content_edit",
            enabled: false
          )
          @course.account.role_overrides.create!(
            role: teacher_role,
            permission: "manage_course_content_delete",
            enabled: false
          )

          tabs = @course.tabs_available(@user)
          youtube_tab = tabs.find { |t| t[:id] == Course::TAB_YOUTUBE_MIGRATION }

          expect(youtube_tab).to be_nil
        end

        it "does not include YouTube migration tab when Studio integration is not available" do
          # Remove the Studio external tool
          @course.root_account.context_external_tools.where(domain: "arc.instructure.com").destroy_all

          tabs = @course.tabs_available(@user)
          youtube_tab = tabs.find { |t| t[:id] == Course::TAB_YOUTUBE_MIGRATION }

          expect(youtube_tab).to be_nil
        end

        it "includes YouTube migration tab when Studio tool is on a higher level account" do
          sub_account = @course.root_account.sub_accounts.create!(name: "Sub Account")
          @course.update!(account: sub_account)
          sub_account.context_external_tools.where(domain: "arc.instructure.com").destroy_all

          tabs = @course.tabs_available(@user)
          youtube_tab = tabs.find { |t| t[:id] == Course::TAB_YOUTUBE_MIGRATION }

          expect(youtube_tab).not_to be_nil
          expect(youtube_tab[:label]).to eq("YouTube Migration")
        end
      end

      describe "TAB_AI_EXPERIENCES" do
        before do
          @course.enable_feature!(:ai_experiences)
        end

        after do
          @course.disable_feature!(:ai_experiences)
        end

        it "includes AI Experiences tab when feature flag is enabled and user has permissions" do
          tabs = @course.tabs_available(@user)
          ai_tab = tabs.find { |t| t[:id] == Course::TAB_AI_EXPERIENCES }

          expect(ai_tab).not_to be_nil
          expect(ai_tab[:label]).to eq("AI Experiences")
          expect(ai_tab[:css_class]).to eq("ai_experiences")
          expect(ai_tab[:href]).to eq(:course_ai_experiences_path)
        end

        it "positions AI Experiences tab before Settings tab" do
          tabs = @course.tabs_available(@user)
          settings_tab_index = tabs.pluck(:id).index(Course::TAB_SETTINGS)
          ai_tab_index = tabs.pluck(:id).index(Course::TAB_AI_EXPERIENCES)

          expect(ai_tab_index).not_to be_nil
          expect(settings_tab_index).not_to be_nil
          expect(ai_tab_index).to be < settings_tab_index
        end

        it "does not include AI Experiences tab when feature flag is disabled" do
          @course.disable_feature!(:ai_experiences)
          tabs = @course.tabs_available(@user)
          ai_tab = tabs.find { |t| t[:id] == Course::TAB_AI_EXPERIENCES }

          expect(ai_tab).to be_nil
        end

        it "does not include AI Experiences tab when user lacks permissions" do
          student = user_factory(active_all: true)
          @course.enroll_student(student, enrollment_state: "active")

          tabs = @course.tabs_available(student)
          ai_tab = tabs.find { |t| t[:id] == Course::TAB_AI_EXPERIENCES }

          expect(ai_tab).to be_nil
        end

        it "includes AI Experiences tab for users with manage_course_content permissions" do
          ta = user_factory(active_all: true)
          @course.enroll_ta(ta, enrollment_state: "active")

          tabs = @course.tabs_available(ta)
          ai_tab = tabs.find { |t| t[:id] == Course::TAB_AI_EXPERIENCES }

          expect(ai_tab).not_to be_nil
        end

        it "includes AI Experiences tab for users with manage_assignments permissions" do
          # Create a custom role with only assignment permissions
          role = @course.account.roles.create!(name: "Grader", base_role_type: "TaEnrollment")
          @course.account.role_overrides.create!(
            role:,
            permission: "manage_assignments_add",
            enabled: true
          )

          grader = user_factory(active_all: true)
          @course.enroll_user(grader, "TaEnrollment", role:, enrollment_state: "active")

          tabs = @course.tabs_available(grader)
          ai_tab = tabs.find { |t| t[:id] == Course::TAB_AI_EXPERIENCES }

          expect(ai_tab).not_to be_nil
        end

        it "can be reordered and persists the custom position" do
          # Move AI Experiences to the second position (after home)
          @course.tab_configuration = [
            { id: Course::TAB_AI_EXPERIENCES },
            { id: Course::TAB_ANNOUNCEMENTS },
            { id: Course::TAB_ASSIGNMENTS },
            { id: Course::TAB_DISCUSSIONS },
            { id: Course::TAB_GRADES },
            { id: Course::TAB_PEOPLE },
            { id: Course::TAB_PAGES },
            { id: Course::TAB_FILES },
            { id: Course::TAB_SYLLABUS },
            { id: Course::TAB_OUTCOMES },
            { id: Course::TAB_QUIZZES },
            { id: Course::TAB_MODULES }
          ]
          @course.save!

          tabs = @course.tabs_available(@user)
          tab_ids = tabs.pluck(:id)

          # Home should be first, AI Experiences should be second
          expect(tab_ids[0]).to eq(Course::TAB_HOME)
          expect(tab_ids[1]).to eq(Course::TAB_AI_EXPERIENCES)
        end
      end

      describe "TAB_AI_EXPERIENCES" do
        before do
          @course.enable_feature!(:ai_experiences)
        end

        after do
          @course.disable_feature!(:ai_experiences)
        end

        it "includes AI Experiences tab when feature flag is enabled and user has permissions" do
          tabs = @course.tabs_available(@user)
          ai_tab = tabs.find { |t| t[:id] == Course::TAB_AI_EXPERIENCES }

          expect(ai_tab).not_to be_nil
          expect(ai_tab[:label]).to eq("AI Experiences")
          expect(ai_tab[:css_class]).to eq("ai_experiences")
          expect(ai_tab[:href]).to eq(:course_ai_experiences_path)
        end

        it "positions AI Experiences tab before Settings tab" do
          tabs = @course.tabs_available(@user)
          settings_tab_index = tabs.pluck(:id).index(Course::TAB_SETTINGS)
          ai_tab_index = tabs.pluck(:id).index(Course::TAB_AI_EXPERIENCES)

          expect(ai_tab_index).not_to be_nil
          expect(settings_tab_index).not_to be_nil
          expect(ai_tab_index).to be < settings_tab_index
        end

        it "does not include AI Experiences tab when feature flag is disabled" do
          @course.disable_feature!(:ai_experiences)
          tabs = @course.tabs_available(@user)
          ai_tab = tabs.find { |t| t[:id] == Course::TAB_AI_EXPERIENCES }

          expect(ai_tab).to be_nil
        end

        it "does not include AI Experiences tab when user lacks permissions" do
          student = user_factory(active_all: true)
          @course.enroll_student(student, enrollment_state: "active")

          tabs = @course.tabs_available(student)
          ai_tab = tabs.find { |t| t[:id] == Course::TAB_AI_EXPERIENCES }

          expect(ai_tab).to be_nil
        end

        it "includes AI Experiences tab for users with manage_course_content permissions" do
          ta = user_factory(active_all: true)
          @course.enroll_ta(ta, enrollment_state: "active")

          tabs = @course.tabs_available(ta)
          ai_tab = tabs.find { |t| t[:id] == Course::TAB_AI_EXPERIENCES }

          expect(ai_tab).not_to be_nil
        end

        it "includes AI Experiences tab for users with manage_assignments permissions" do
          # Create a custom role with only assignment permissions
          role = @course.account.roles.create!(name: "Grader", base_role_type: "TaEnrollment")
          @course.account.role_overrides.create!(
            role:,
            permission: "manage_assignments_add",
            enabled: true
          )

          grader = user_factory(active_all: true)
          @course.enroll_user(grader, "TaEnrollment", role:, enrollment_state: "active")

          tabs = @course.tabs_available(grader)
          ai_tab = tabs.find { |t| t[:id] == Course::TAB_AI_EXPERIENCES }

          expect(ai_tab).not_to be_nil
        end
      end

      describe "TAB_SEARCH" do
        before do
          allow(SmartSearch).to receive(:bedrock_client).and_return(double)
          @course.root_account.set_feature_flag!(:smart_search, "on")
          @course.set_feature_flag!(:smart_search, "off")
        end

        after do
          @course.tab_configuration = []
        end

        it "does not include Search tab when course feature flag is off" do
          tabs = @course.tabs_available(@user)
          search_tab = tabs.find { |t| t[:id] == Course::TAB_SEARCH }

          expect(search_tab).to be_nil
        end

        it "includes Search tab when course feature flag is on" do
          @course.set_feature_flag!(:smart_search, "on")
          @course.tab_configuration = []
          tabs = @course.tabs_available(@user)
          search_tab = tabs.find { |t| t[:id] == Course::TAB_SEARCH }

          expect(search_tab).not_to be_nil
          expect(tabs.index(search_tab)).to eq(1)
        end

        it "search tab renders below home tab when tab configuration is not empty" do
          @course.set_feature_flag!(:smart_search, "on")
          @course.tab_configuration = [
            { id: Course::TAB_HOME },
            { id: Course::TAB_ANNOUNCEMENTS },
            { id: Course::TAB_MODULES },
            { id: Course::TAB_GRADES },
            { id: Course::TAB_SETTINGS },
            { id: Course::TAB_GROUPS },
          ]

          tabs = @course.tabs_available(@user)
          search_tab = tabs.find { |t| t[:id] == Course::TAB_SEARCH }
          expect(tabs.index(search_tab)).to eq(1)
        end
      end

      it "defaults tab configuration to an empty array" do
        course = Course.new
        expect(course.tab_configuration).to eq []
      end

      it "overwrites the order of tabs if configured" do
        @course.tab_configuration = [{ id: Course::TAB_COLLABORATIONS }]
        available_tabs = @course.tabs_available(@user).pluck(:id)
        custom_tabs    = @course.tab_configuration.pluck(:id)
        expected_tabs  = (custom_tabs + default_tab_ids).uniq
        # Home tab always comes first
        home_tab = default_tab_ids[0]
        expected_tabs.insert(0, expected_tabs.delete(home_tab))

        expect(available_tabs).to        eq expected_tabs
        expect(available_tabs.length).to eq default_tab_ids.length
      end

      it "does not blow up if somehow nils got in there" do
        course = Course.new
        course.tab_configuration = [{ "id" => 1 }, nil]
        expect(course.tab_configuration).to eq [{ "id" => 1 }]
      end

      context "when a tool tab is part of the tab configuration list" do
        before do
          @tool = @course.context_external_tools.create!(name: "a", domain: "example.com", consumer_key: "key", shared_secret: "secret")
          @tool.course_navigation = {
            "canvas_icon_class" => "test-icon",
            "icon_url" => "https://example.com/a.png",
            "text" => "Test Tool",
            "windowTarget" => "_blank",
            "url" => "https://example.com/launch"
          }
          @tool.save!
          @tab_id = "context_external_tool_#{@tool.id}"

          @course.tab_configuration = [{ "id" => @tab_id }]
        end

        it "does not omit the target attribute for an external tool tab that is part of the tab configuration list" do
          tab = @course.tabs_available(@user).find { |t| t[:id] == @tab_id }
          expect(tab[:target]).to eq("_blank")
        end

        context "when the course is on a different shard than the currently activated shard" do
          specs_require_sharding

          it "matches the tool tab with the tab in the tab configuration list" do
            @shard2.activate do
              tab = @course.tabs_available(@user).find { |t| t[:id] == @tab_id }
              expect(tab[:target]).to eq("_blank")
            end
          end
        end
      end

      it "removes ids for tabs not in the default list" do
        @course.tab_configuration = [{ "id" => 912 }]
        expect(@course.tabs_available(@user).pluck(:id)).not_to include(912)
        tab_ids = @course.tabs_available(@user).pluck(:id)
        expect(tab_ids).to eql(default_tab_ids)
        expect(tab_ids.length).to be > 0
        expect(@course.tabs_available(@user).filter_map { |t| t[:label] }.length).to eql(tab_ids.length)
      end

      it "handles hidden_unused correctly for discussions" do
        tabs = @course.uncached_tabs_available(@teacher, include_hidden_unused: true)
        dtab = tabs.detect { |t| t[:id] == Course::TAB_DISCUSSIONS }
        expect(dtab[:hidden_unused]).to be_falsey

        @course.allow_student_discussion_topics = false
        tabs = @course.uncached_tabs_available(@teacher, include_hidden_unused: true)
        dtab = tabs.detect { |t| t[:id] == Course::TAB_DISCUSSIONS }
        expect(dtab[:hidden_unused]).to be_truthy

        @course.allow_student_discussion_topics = true
        discussion_topic_model
        tabs = @course.uncached_tabs_available(@teacher, include_hidden_unused: true)
        dtab = tabs.detect { |t| t[:id] == Course::TAB_DISCUSSIONS }
        expect(dtab[:hidden_unused]).to be_falsey
      end

      it "does not hide tabs for completed teacher enrollments" do
        @user.enrollments.where(course_id: @course).first.complete!
        tab_ids = @course.tabs_available(@user).pluck(:id)
        expect(tab_ids).to eql(default_tab_ids)
      end

      it "does not include Announcements without read_announcements rights" do
        @course.account.role_overrides.create!(role: teacher_role, permission: "read_announcements", enabled: false)
        tab_ids = @course.uncached_tabs_available(@teacher, include_hidden_unused: true).pluck(:id)
        expect(tab_ids).to_not include(Course::TAB_ANNOUNCEMENTS)
      end

      it "shows people tab with granular permissions if hidden" do
        @course.tab_configuration = [{
          id: Course::TAB_PEOPLE,
          label: "People",
          css_class: "people",
          href: :course_users_path,
          hidden: true
        }]
        tab_ids = @course.tabs_available(@user).pluck(:id)
        expect(tab_ids).to include(Course::TAB_PEOPLE)
      end

      it "enables the home tab and puts it first if it was hidden" do
        @course.tab_configuration = [
          { id: Course::TAB_PEOPLE },
          { id: Course::TAB_ASSIGNMENTS },
          { id: Course::TAB_HOME, hidden: true }
        ]
        available_tabs = @course.tabs_available(@user)
        expect(available_tabs.pluck(:id)[0]).to eq(Course::TAB_HOME)
        expect(available_tabs.select { |t| t[:hidden] }).to be_empty
      end

      context "with an active external tool" do
        let!(:quiz_lti_tool) do
          @course.context_external_tools.create!(
            url: "http://example.com/ims/lti",
            consumer_key: "asdf",
            shared_secret: "hjkl",
            name: "external tool 1",
            course_navigation: {
              text: "Item Banks",
              url: "http://example.com/ims/lti",
              default: false,
            }
          )
        end

        it "includes item banks tab for active external tools" do
          tabs = @course.tabs_available(@user, include_external: true).pluck(:label)

          expect(tabs).to include("Item Banks")
        end
<<<<<<< HEAD

        context "and the ams_root_account_integration is enabled" do
          before do
            @course.root_account.enable_feature!(:ams_root_account_integration)
          end

          context "and the ams_course_integration is disabled" do
            before do
              @course.disable_feature!(:ams_course_integration)
            end

            it "does not replace the context external tool tab" do
              available_tabs = @course.tabs_available(@user, include_external: true).pluck(:id)
              expect(available_tabs).not_to include(Course::TAB_ITEM_BANKS)
              expect(available_tabs).to include("context_external_tool_#{quiz_lti_tool.id}")
            end
          end

=======

        context "and the ams_root_account_integration is enabled" do
          before do
            @course.root_account.enable_feature!(:ams_root_account_integration)
          end

          context "and the ams_course_integration is disabled" do
            before do
              @course.disable_feature!(:ams_course_integration)
            end

            it "does not replace the context external tool tab" do
              available_tabs = @course.tabs_available(@user, include_external: true).pluck(:id)
              expect(available_tabs).not_to include(Course::TAB_ITEM_BANKS)
              expect(available_tabs).to include("context_external_tool_#{quiz_lti_tool.id}")
            end
          end

>>>>>>> 8d1d98d9
          context "and the ams_course_integration is enabled" do
            before do
              @course.enable_feature!(:ams_course_integration)
            end

            it "replaces the content external tool tab with the ams_service Item Banks tab" do
              available_tabs = @course.tabs_available(@user, include_external: true).pluck(:id)
              expect(available_tabs).to include(Course::TAB_ITEM_BANKS)
              expect(available_tabs).not_to include("context_external_tool_#{quiz_lti_tool.id}")
            end
          end
        end
      end

      describe "with canvas_for_elementary account setting on" do
        context "homeroom course" do
          before :once do
            toggle_k5_setting(@course.account)
            @course.homeroom_course = true
            @course.save!
          end

          it "hides most tabs for homeroom courses" do
            tab_ids = @course.tabs_available(@user).pluck(:id)
            expect(tab_ids).to eq [Course::TAB_ANNOUNCEMENTS, Course::TAB_SYLLABUS, Course::TAB_PEOPLE, Course::TAB_FILES, Course::TAB_SETTINGS]
          end

          it "renames the syllabus tab to important info" do
            syllabus_tab = @course.tabs_available(@user).find { |t| t[:id] == Course::TAB_SYLLABUS }
            expect(syllabus_tab[:label]).to eq("Important Info")
          end

          it "hides external tools in nav" do
            @course.context_external_tools.create!(
              url: "http://example.com/ims/lti",
              consumer_key: "asdf",
              shared_secret: "hjkl",
              name: "external tool 1",
              course_navigation: {
                text: "blah",
                url: "http://example.com/ims/lti",
                default: false,
              }
            )
            @course.tab_configuration = [{ id: Course::TAB_ANNOUNCEMENTS }, { id: "context_external_tool_8" }]
            tab_ids = @course.tabs_available(@user).pluck(:id)
            expect(tab_ids).to eq [Course::TAB_ANNOUNCEMENTS, Course::TAB_SYLLABUS, Course::TAB_PEOPLE, Course::TAB_FILES, Course::TAB_SETTINGS]
          end
        end

        context "subject course" do
          before :once do
            toggle_k5_setting(@course.account)
          end

          it "returns default course tabs without home if course_subject_tabs option is not passed" do
            course_elementary_nav_tabs = default_tab_ids.reject { |id| id == Course::TAB_HOME }
            length = course_elementary_nav_tabs.length
            tab_ids = @course.tabs_available(@user).pluck(:id)
            expect(tab_ids).to eql(course_elementary_nav_tabs)
            expect(tab_ids.length).to eql(length)
          end

          it "renames the syllabus tab to important info" do
            syllabus_tab = @course.tabs_available(@user).find { |t| t[:id] == Course::TAB_SYLLABUS }
            expect(syllabus_tab[:label]).to eq("Important Info")
          end

          it "does not include manually-hidden external tools" do
            @course.context_external_tools.create!(
              url: "http://example.com/1",
              consumer_key: "key",
              shared_secret: "abcd",
              name: "visible tool",
              course_navigation: {
                text: "visible tool",
                url: "http://example.com/1",
                default: false
              }
            )
            hidden_tool = @course.context_external_tools.create!(
              url: "http://example.com/2",
              consumer_key: "key",
              shared_secret: "abcd",
              name: "hidden tool",
              course_navigation: {
                text: "hidden tool",
                url: "http://example.com/2",
                default: false
              }
            )

            @course.tab_configuration = [{ "id" => hidden_tool.asset_string, "hidden" => true }]
            @course.save!

            tabs = @course.tabs_available(@user, include_external: true).pluck(:label)
            expect(tabs).to include("visible tool")
            expect(tabs).not_to include("hidden tool")
          end

          it "does include external tools with default disabled which have been manually enabled" do
            enabled_tool = @course.context_external_tools.create!(
              url: "http://example.com/1",
              consumer_key: "key",
              shared_secret: "abcd",
              name: "visible tool",
              course_navigation: {
                text: "visible tool",
                url: "http://example.com/1",
                default: "disabled"
              }
            )

            @course.tab_configuration = [{ "id" => enabled_tool.asset_string }]
            @course.save!

            tabs = @course.tabs_available(@user, include_external: true).pluck(:label)
            expect(tabs).to include("visible tool")
          end

          context "with course_subject_tabs option" do
            it "returns subject tabs only by default" do
              length = Course.course_subject_tabs.length
              tab_ids = @course.tabs_available(@user, course_subject_tabs: true).pluck(:id)
              expect(tab_ids).to eql(Course.course_subject_tabs.pluck(:id))
              expect(tab_ids.length).to eql(length)
            end

            it "respects saved tab configuration ordering" do
              @course.tab_configuration = [
                { id: Course::TAB_HOME },
                { id: Course::TAB_ANNOUNCEMENTS },
                { id: Course::TAB_MODULES },
                { id: Course::TAB_GRADES },
                { id: Course::TAB_SETTINGS },
                { id: Course::TAB_GROUPS },
              ]
              available_tabs = @course.tabs_available(@user, course_subject_tabs: true).pluck(:id)
              expected_tabs = [
                Course::TAB_HOME,
                Course::TAB_SCHEDULE,
                Course::TAB_MODULES,
                Course::TAB_GRADES,
                Course::TAB_GROUPS
              ]

              expect(available_tabs).to eq expected_tabs
            end

            it "always puts external tools last" do
              tools = []
              2.times do |n|
                tools << @course.context_external_tools.create!(
                  url: "http://example.com/ims/lti",
                  consumer_key: "asdf",
                  shared_secret: "hjkl",
                  name: "external tool #{n + 1}",
                  course_navigation: {
                    text: "blah",
                    url: "http://example.com/ims/lti",
                    default: false,
                  }
                )
              end
              t1, t2 = tools
              @course.tab_configuration = [
                { id: Course::TAB_HOME },
                { id: t1.asset_string },
                { id: Course::TAB_ANNOUNCEMENTS, hidden: true },
                { id: t2.asset_string, hidden: true }
              ]
              available_tabs = @course.tabs_available(@user, course_subject_tabs: true, include_external: true, for_reordering: true)
              expected_tab_ids = Course.course_subject_tabs.pluck(:id) + [t1.asset_string, t2.asset_string]
              expect(available_tabs.pluck(:id)).to eql(expected_tab_ids)
            end

            it "includes modules tab even if there's no modules" do
              course_with_student_logged_in(active_all: true)
              tab_ids = @course.tabs_available(@student, course_subject_tabs: true).pluck(:id)
              expect(tab_ids).to eq [Course::TAB_HOME, Course::TAB_SCHEDULE, Course::TAB_MODULES, Course::TAB_GRADES]
            end

            it "includes groups if the user is a student and there are active groups" do
              course_with_student_logged_in(active_all: true)
              @course.groups.create!
              tab_ids = @course.tabs_available(@student, course_subject_tabs: true).pluck(:id)
              expect(tab_ids).to include Course::TAB_GROUPS
            end

            it "doesn't include groups if the user is a student and there are no active groups" do
              course_with_student_logged_in(active_all: true)
              tab_ids = @course.tabs_available(@student, course_subject_tabs: true).pluck(:id)
              expect(tab_ids).not_to include Course::TAB_GROUPS
            end

            it "includes groups if the user is a teacher, even if there are no active groups" do
              tab_ids = @course.tabs_available(@teacher, course_subject_tabs: true).pluck(:id)
              expect(tab_ids).to include Course::TAB_GROUPS
            end

            it "places groups after external items when it is not re-ordered" do
              @course.context_external_tools.create!(name: "bob",
                                                     consumer_key: "🔑",
                                                     shared_secret: "🤫",
                                                     domain: "example.com",
                                                     course_navigation: { text: "Blah", url: "https://google.com" })
              last_tab_id = @course.tabs_available(@user, course_subject_tabs: true, include_external: true).last[:id]
              expect(last_tab_id).to equal Course::TAB_GROUPS
            end

            it "does not place groups after external items when it has been re-ordered" do
              @course.context_external_tools.create!(name: "bob",
                                                     consumer_key: "🔑",
                                                     shared_secret: "🤫",
                                                     domain: "example.com",
                                                     course_navigation: { text: "Blah", url: "https://google.com" })
              @course.tab_configuration = [{ id: Course::TAB_GROUPS }]
              last_tab_id = @course.tabs_available(@user, course_subject_tabs: true, include_external: true).last[:id]
              expect(last_tab_id).to start_with "context_external_tool_"
            end
          end

          context "public k5 subject" do
            before :once do
              @course.update(is_public: true, indexed: true)
              @course.groups.create!
            end

            it "does not show groups tabs without a current user" do
              tab_ids = @course.tabs_available(nil, course_subject_tabs: true).pluck(:id)
              expect(tab_ids).not_to include(Course::TAB_GROUPS)
            end

            it "does not show groups tabs to a user not enrolled in the class" do
              user_factory
              tab_ids = @course.tabs_available(@user, course_subject_tabs: true).pluck(:id)
              expect(tab_ids).not_to include(Course::TAB_GROUPS)
            end

            it "shows the groups tab to an enrolled user" do
              @course.enroll_student(user_factory).accept!
              tab_ids = @course.tabs_available(@user, course_subject_tabs: true).pluck(:id)
              expect(tab_ids).to include(Course::TAB_GROUPS)
            end
          end
        end
      end

      describe "with horizon_course account setting on" do
        before :once do
          @course.account.enable_feature!(:horizon_course_setting)
          @course.update!(horizon_course: true)
          @course.save!
        end

        it "renames the syllabus tab to overview" do
          @course.enable_course_paces = true
          syllabus_tab = @course.tabs_available(@user).find { |t| t[:id] == Course::TAB_SYLLABUS }
          expect(syllabus_tab[:label]).to eq("Overview")
        end
      end
    end

    context "students" do
      before do
        course_with_student(active_all: true)
      end

      describe "TAB_COURSE_PACES" do
        it "is not included" do
          @course.enable_course_paces = true
          @course.save!
          tabs = @course.tabs_available(@user).pluck(:id)
          expect(tabs).not_to include(Course::TAB_COURSE_PACES)
        end
      end

      describe "TAB_YOUTUBE_MIGRATION" do
        it "is not included for students even when feature flag is enabled and Studio integration exists" do
          @course.enable_feature!(:youtube_migration)
          @course.root_account.context_external_tools.create!(
            name: "Studio",
            domain: "arc.instructure.com",
            consumer_key: "key",
            shared_secret: "secret"
          )

          tabs = @course.tabs_available(@user).pluck(:id)
          expect(tabs).not_to include(Course::TAB_YOUTUBE_MIGRATION)
        end
      end

      it "returns K-6 tabs if feature flag is enabled for students" do
        @course.enable_feature!(:canvas_k6_theme)
        tab_ids = @course.tabs_available(@user).pluck(:id)
        expect(tab_ids).to eq [Course::TAB_HOME, Course::TAB_GRADES]
      ensure
        @course.disable_feature!(:canvas_k6_theme)
      end

      it "hides unused tabs if not an admin" do
        tab_ids = @course.tabs_available(@user).pluck(:id)
        expect(tab_ids).not_to include(Course::TAB_SETTINGS)
        expect(tab_ids.length).to be > 0
      end

      it "hides people tab with granular permissions if hidden" do
        @course.tab_configuration = [{
          id: Course::TAB_PEOPLE,
          label: "People",
          css_class: "people",
          href: :course_users_path,
          hidden: true
        }]
        tab_ids = @course.tabs_available(@user).pluck(:id)
        expect(tab_ids).not_to include(Course::TAB_PEOPLE)
      end

      it "shows grades tab for students" do
        tab_ids = @course.tabs_available(@user).pluck(:id)
        expect(tab_ids).to include(Course::TAB_GRADES)
      end

      it "includes tabs for active external tools" do
        tools = []
        2.times do |n|
          tools << @course.context_external_tools.create!(
            url: "http://example.com/ims/lti",
            consumer_key: "asdf",
            shared_secret: "hjkl",
            name: "external tool #{n + 1}",
            course_navigation: {
              text: "blah",
              url: "http://example.com/ims/lti",
              default: false,
            }
          )
        end
        t1, t2 = tools

        t2.workflow_state = "deleted"
        t2.save!

        tabs = @course.tabs_available.pluck(:id)

        expect(tabs).to include(t1.asset_string)
        expect(tabs).not_to include(t2.asset_string)
      end

      it "does not include item banks tab for active external tools" do
        @course.context_external_tools.create!(
          url: "http://example.com/ims/lti",
          consumer_key: "asdf",
          shared_secret: "hjkl",
          name: "external tool 1",
          course_navigation: {
            text: "Item Banks",
            url: "http://example.com/ims/lti",
            default: false,
          }
        )

        tabs = @course.tabs_available(@user, include_external: true).pluck(:label)

        expect(tabs).not_to include("Item Banks")
      end

      context "when 'Item Banks' has been added to the course navigation links" do
        let!(:quiz_lti_tool) do
          @course.context_external_tools.create!(
            url: "http://example.com/ims/lti",
            consumer_key: "asdf",
            shared_secret: "hjkl",
            name: "external tool 1",
            course_navigation: {
              text: "Item Banks",
              url: "http://example.com/ims/lti",
              default: false,
            }
          )
        end

        before do
          @course.update!(tab_configuration: [{ id: "context_external_tool_#{quiz_lti_tool.id}" }])
        end

        it "does not make the item banks tab available for students" do
          external_tool_tabs = @course.external_tool_tabs({}, @user).pluck(:label)
          expect(external_tool_tabs).to include("Item Banks")

          available_tabs = @course.tabs_available(@user, include_external: true).pluck(:label)
          expect(available_tabs).not_to include("Item Banks")
        end
      end

      it "sets the target value on the tab if the external tool has a windowTarget" do
        tool = @course.context_external_tools.create!(
          url: "http://example.com/ims/lti",
          consumer_key: "asdf",
          shared_secret: "hjkl",
          name: "external tools",
          course_navigation: {
            text: "blah",
            url: "http://example.com/ims/lti",
            default: false,
          }
        )
        tool.settings[:windowTarget] = "_blank"
        tool.save!
        tabs = @course.tabs_available
        tab = tabs.find { |t| t[:id] == tool.asset_string }
        expect(tab[:target]).to eq "_blank"
      end

      it 'includes in the args "display: borderless" if a target is set' do
        tool = @course.context_external_tools.create!(
          url: "http://example.com/ims/lti",
          consumer_key: "asdf",
          shared_secret: "hjkl",
          name: "external tools",
          course_navigation: {
            text: "blah",
            url: "http://example.com/ims/lti",
            default: false,
          }
        )
        tool.settings[:windowTarget] = "_blank"
        tool.save!
        tabs = @course.tabs_available
        tab = tabs.find { |t| t[:id] == tool.asset_string }
        expect(tab[:args]).to include({ display: "borderless" })
      end

      it 'does not let value other than "_blank" be set for target' do
        tool = @course.context_external_tools.create!(
          url: "http://example.com/ims/lti",
          consumer_key: "asdf",
          shared_secret: "hjkl",
          name: "external tools",
          course_navigation: {
            text: "blah",
            url: "http://example.com/ims/lti",
            default: false,
          }
        )
        tool.settings[:windowTarget] = "parent"
        tool.save!
        tabs = @course.tabs_available
        tab = tabs.find { |t| t[:id] == tool.asset_string }
        expect(tab.keys).not_to include :target
      end

      it "does not include tabs for external tools if opt[:include_external] is false" do
        t1 = @course.context_external_tools.create!(
          url: "http://example.com/ims/lti",
          consumer_key: "asdf",
          shared_secret: "hjkl",
          name: "external tool 1",
          course_navigation: {
            text: "blah",
            url: "http://example.com/ims/lti",
            default: false,
          }
        )

        tabs = @course.tabs_available(nil, include_external: false).pluck(:id)

        expect(tabs).not_to include(t1.asset_string)
      end

      it "includes message handlers if opt[:include_external] is true" do
        mock_tab = {
          id: "1234",
          label: "my_label",
          css_class: "1234",
          href: :launch_path_helper,
          visibility: nil,
          external: true,
          hidden: false,
          args: [1, 2]
        }
        allow(Lti::MessageHandler).to receive(:lti_apps_tabs).and_return([mock_tab])
        expect(@course.tabs_available(nil, include_external: true)).to include(mock_tab)
      end

      # no spec for student homeroom because students should never navigate to the homeroom course
    end

    context "observers" do
      before :once do
        course_with_student(active_all: true)
        @student = @user
        user_factory(active_all: true)
        @oe = @course.enroll_user(@user, "ObserverEnrollment")
        @oe.accept
        @oe.associated_user_id = @student.id
        @oe.save!
        @user.reload
      end

      it "does not show grades tab for observers" do
        @oe.associated_user_id = nil
        @oe.save!
        @user.reload
        tab_ids = @course.tabs_available(@user).pluck(:id)
        expect(tab_ids).not_to include(Course::TAB_GRADES)
      end

      it "shows grades tab for observers if they are linked to a student" do
        tab_ids = @course.tabs_available(@user).pluck(:id)
        expect(tab_ids).to include(Course::TAB_GRADES)
      end

      it "shows discussion tab for observers by default" do
        tab_ids = @course.tabs_available(@user).pluck(:id)
        expect(tab_ids).to include(Course::TAB_DISCUSSIONS)
      end

      it "does not show discussion tab for observers without read_forum" do
        RoleOverride.create!(context: @course.account,
                             permission: "read_forum",
                             role: observer_role,
                             enabled: false)
        tab_ids = @course.tabs_available(@user).pluck(:id)
        expect(tab_ids).not_to include(Course::TAB_DISCUSSIONS)
      end

      it "recognizes active_course_level_observers" do
        user = user_with_pseudonym
        observer_enrollment = @course.enroll_user(user, "ObserverEnrollment", enrollment_state: "active")
        @course_level_observer = observer_enrollment.user

        course_observers = @course.active_course_level_observers
        expect(course_observers).to include(@course_level_observer)
        expect(course_observers).to_not include(@oe.user)
      end
    end

    context "a public course" do
      before :once do
        course_factory(active_all: true).update(is_public: true, indexed: true)
        @course.announcements.create!(title: "Title", message: "Message")
        default_group = @course.root_outcome_group
        outcome = @course.created_learning_outcomes.create!(title: "outcome")
        default_group.add_outcome(outcome)
      end

      it "does not show announcements tabs without a current user" do
        tab_ids = @course.tabs_available(nil).pluck(:id)
        expect(tab_ids).not_to include(Course::TAB_ANNOUNCEMENTS)
      end

      it "does not show announcements to a user not enrolled in the class" do
        user_factory
        tab_ids = @course.tabs_available(@user).pluck(:id)
        expect(tab_ids).not_to include(Course::TAB_ANNOUNCEMENTS)
      end

      it "shows the announcements tab to an enrolled user" do
        @course.enroll_student(user_factory).accept!
        tab_ids = @course.tabs_available(@user).pluck(:id)
        expect(tab_ids).to include(Course::TAB_ANNOUNCEMENTS)
      end

      it "does not show outcomes tabs without a current user" do
        tab_ids = @course.tabs_available(nil).pluck(:id)
        expect(tab_ids).not_to include(Course::TAB_OUTCOMES)
      end

      it "does not show outcomes to a user not enrolled in the class" do
        user_factory
        tab_ids = @course.tabs_available(@user).pluck(:id)
        expect(tab_ids).not_to include(Course::TAB_OUTCOMES)
      end

      it "shows the outcomes tab to an enrolled user" do
        @course.enroll_student(user_factory).accept!
        tab_ids = @course.tabs_available(@user).pluck(:id)
        expect(tab_ids).to include(Course::TAB_OUTCOMES)
      end
    end
  end

  context "grade_publishing" do
    before :once do
      @course = Course.new
      @course.root_account_id = Account.default.id
      @course.save!
      @course_section = @course.default_section
    end

    after do
      Course.valid_grade_export_types.delete("test_export")
    end

    context "mocked plugin settings" do
      before do
        @plugin_settings = Canvas::Plugin.find!("grade_export").default_settings.clone
        @plugin = double
        allow(Canvas::Plugin).to receive(:find!).with("grade_export").and_return(@plugin)
        allow(@plugin).to receive(:settings).and_return(@plugin_settings)
      end

      context "grade_publishing_status_translation" do
        it "works with nil statuses and messages" do
          expect(@course.grade_publishing_status_translation(nil, nil)).to eq "Not Synced"
          expect(@course.grade_publishing_status_translation(nil, "hi")).to eq "Not Synced: hi"
          expect(@course.grade_publishing_status_translation("published", nil)).to eq "Synced"
          expect(@course.grade_publishing_status_translation("published", "hi")).to eq "Synced: hi"
        end

        it "works with invalid statuses" do
          expect(@course.grade_publishing_status_translation("bad_status", nil)).to eq "Unknown status, bad_status"
          expect(@course.grade_publishing_status_translation("bad_status", "what what")).to eq(
            "Unknown status, bad_status: what what"
          )
        end

        it "works with empty string statuses and messages" do
          expect(@course.grade_publishing_status_translation("", "")).to eq "Not Synced"
          expect(@course.grade_publishing_status_translation("", "hi")).to eq "Not Synced: hi"
          expect(@course.grade_publishing_status_translation("published", "")).to eq "Synced"
          expect(@course.grade_publishing_status_translation("published", "hi")).to eq "Synced: hi"
        end

        it "works with all known statuses" do
          expect(@course.grade_publishing_status_translation("error", nil)).to eq "Error"
          expect(@course.grade_publishing_status_translation("error", "hi")).to eq "Error: hi"
          expect(@course.grade_publishing_status_translation("unpublished", nil)).to eq "Not Synced"
          expect(@course.grade_publishing_status_translation("unpublished", "hi")).to eq "Not Synced: hi"
          expect(@course.grade_publishing_status_translation("pending", nil)).to eq "Pending"
          expect(@course.grade_publishing_status_translation("pending", "hi")).to eq "Pending: hi"
          expect(@course.grade_publishing_status_translation("publishing", nil)).to eq "Syncing"
          expect(@course.grade_publishing_status_translation("publishing", "hi")).to eq "Syncing: hi"
          expect(@course.grade_publishing_status_translation("published", nil)).to eq "Synced"
          expect(@course.grade_publishing_status_translation("published", "hi")).to eq "Synced: hi"
          expect(@course.grade_publishing_status_translation("unpublishable", nil)).to eq "Unsyncable"
          expect(@course.grade_publishing_status_translation("unpublishable", "hi")).to eq "Unsyncable: hi"
        end
      end

      def make_student_enrollments
        @student_enrollments = create_enrollments(@course, create_users(9), return_type: :record)
        @student_enrollments[0].tap do |enrollment|
          enrollment.grade_publishing_status = "published"
          enrollment.save!
        end
        @student_enrollments[2].tap do |enrollment|
          enrollment.grade_publishing_status = "unpublishable"
          enrollment.save!
        end
        @student_enrollments[1].tap do |enrollment|
          enrollment.grade_publishing_status = "error"
          enrollment.grade_publishing_message = "cause of this reason"
          enrollment.save!
        end
        @student_enrollments[3].tap do |enrollment|
          enrollment.grade_publishing_status = "error"
          enrollment.grade_publishing_message = "cause of that reason"
          enrollment.save!
        end
        @student_enrollments[4].tap do |enrollment|
          enrollment.grade_publishing_status = "unpublishable"
          enrollment.save!
        end
        @student_enrollments[5].tap do |enrollment|
          enrollment.grade_publishing_status = "unpublishable"
          enrollment.save!
        end
        @student_enrollments[6].tap do |enrollment|
          enrollment.workflow_state = "inactive"
          enrollment.save!
        end
        @student_enrollments
      end

      def grade_publishing_user(sis_user_id = "U1")
        @user = user_with_pseudonym
        @pseudonym.account_id = @course.root_account_id
        @pseudonym.sis_user_id = sis_user_id
        @pseudonym.save!
        @user
      end

      context "grade_publishing_statuses" do
        before :once do
          make_student_enrollments
        end

        it "generates enrollments categorized by grade publishing message" do
          messages, overall_status = @course.grade_publishing_statuses
          expect(overall_status).to eq "error"
          expect(messages.count).to eq 5
          expect(messages["Not Synced"].sort_by(&:id)).to eq [
            @student_enrollments[7],
            @student_enrollments[8]
          ].sort_by(&:id)
          expect(messages["Synced"]).to eq [
            @student_enrollments[0]
          ]
          expect(messages["Error: cause of this reason"]).to eq [
            @student_enrollments[1]
          ]
          expect(messages["Error: cause of that reason"]).to eq [
            @student_enrollments[3]
          ]
          expect(messages["Unsyncable"].sort_by(&:id)).to eq [
            @student_enrollments[2],
            @student_enrollments[4],
            @student_enrollments[5]
          ].sort_by(&:id)
        end

        it "figures out the overall status with no enrollments correctly" do
          @course = course_factory
          expect(@course.grade_publishing_statuses).to eq [{}, "unpublished"]
        end

        it "figures out the overall status with invalid enrollment statuses correctly" do
          @student_enrollments.each do |e|
            e.grade_publishing_status = "invalid status"
            e.save!
          end
          messages, overall_status = @course.grade_publishing_statuses
          expect(overall_status).to eq "error"
          expect(messages.count).to eq 3
          expect(messages["Unknown status, invalid status: cause of this reason"]).to eq [@student_enrollments[1]]
          expect(messages["Unknown status, invalid status: cause of that reason"]).to eq [@student_enrollments[3]]
          expect(messages["Unknown status, invalid status"].sort_by(&:id)).to eq [
            @student_enrollments[0],
            @student_enrollments[2],
            @student_enrollments[4],
            @student_enrollments[5],
            @student_enrollments[7],
            @student_enrollments[8]
          ].sort_by(&:id)
        end

        it "falls back to the right overall status" do
          @student_enrollments.each do |e|
            e.grade_publishing_status = "unpublishable"
            e.grade_publishing_message = nil
            e.save!
          end
          expect(@course.reload.grade_publishing_statuses[1]).to eq "unpublishable"
          @student_enrollments[0].tap do |e|
            e.grade_publishing_status = "published"
            e.save!
          end
          expect(@course.reload.grade_publishing_statuses[1]).to eq "published"
          @student_enrollments[1].tap do |e|
            e.grade_publishing_status = "publishing"
            e.save!
          end
          expect(@course.reload.grade_publishing_statuses[1]).to eq "publishing"
          @student_enrollments[2].tap do |e|
            e.grade_publishing_status = "pending"
            e.save!
          end
          expect(@course.reload.grade_publishing_statuses[1]).to eq "pending"
          @student_enrollments[3].tap do |e|
            e.grade_publishing_status = "unpublished"
            e.save!
          end
          expect(@course.reload.grade_publishing_statuses[1]).to eq "unpublished"
          @student_enrollments[4].tap do |e|
            e.grade_publishing_status = "error"
            e.save!
          end
          expect(@course.reload.grade_publishing_statuses[1]).to eq "error"
        end
      end

      context "publish_final_grades" do
        before :once do
          @grade_publishing_user = grade_publishing_user
        end

        it "checks whether or not grade export is enabled - success" do
          expect(@course).to receive(:send_final_grades_to_endpoint).with(@user, nil).and_return(nil)
          allow(@plugin).to receive(:enabled?).and_return(true)
          @plugin_settings[:publish_endpoint] = "http://localhost/endpoint"
          @course.publish_final_grades(@user)
        end

        it "checks whether or not grade export is enabled - failure" do
          allow(@plugin).to receive(:enabled?).and_return(false)
          @plugin_settings[:publish_endpoint] = "http://localhost/endpoint"
          expect { @course.publish_final_grades(@user) }.to raise_error("final grade publishing disabled")
        end

        it "updates all student enrollments with pending and a last update status" do
          @course = course_factory
          make_student_enrollments
          expect(@student_enrollments.each(&:reload).map(&:grade_publishing_status)).to eq %w[published error unpublishable error unpublishable unpublishable unpublished unpublished unpublished]
          expect(@student_enrollments.map(&:grade_publishing_message)).to eq [nil, "cause of this reason", nil, "cause of that reason", nil, nil, nil, nil, nil]
          expect(@student_enrollments.map(&:workflow_state)).to eq (["active"] * 6) + ["inactive"] + (["active"] * 2)
          expect(@student_enrollments.map(&:last_publish_attempt_at)).to eq [nil] * 9
          grade_publishing_user("U2")
          expect(@course).to receive(:send_final_grades_to_endpoint).with(@user, nil).and_return(nil)
          allow(@plugin).to receive(:enabled?).and_return(true)
          @plugin_settings[:publish_endpoint] = "http://localhost/endpoint"
          @course.publish_final_grades(@user)
          expect(@student_enrollments.each(&:reload).map(&:grade_publishing_status)).to eq (["pending"] * 6) + ["unpublished"] + (["pending"] * 2)
          expect(@student_enrollments.map(&:grade_publishing_message)).to eq [nil] * 9
          expect(@student_enrollments.map(&:workflow_state)).to eq (["active"] * 6) + ["inactive"] + (["active"] * 2)
          @student_enrollments.map(&:last_publish_attempt_at).each_with_index do |time, i|
            if i == 6
              expect(time).to be_nil
            else
              expect(time).to be >= @course.created_at
            end
          end
        end

        it "kicks off the actual grade send" do
          expect(@course).to receive(:delay).and_return(@course)
          expect(@course).to receive(:send_final_grades_to_endpoint).with(@user, nil)
          allow(@plugin).to receive(:enabled?).and_return(true)
          @plugin_settings[:publish_endpoint] = "http://localhost/endpoint"
          @course.publish_final_grades(@user)
        end

        it "kicks off the actual grade send for a specific user" do
          make_student_enrollments
          expect(@course).to receive(:delay).and_return(@course)
          expect(@course).to receive(:send_final_grades_to_endpoint).with(@user, @student_enrollments.first.user_id)
          allow(@plugin).to receive(:enabled?).and_return(true)
          @plugin_settings[:publish_endpoint] = "http://localhost/endpoint"
          @course.publish_final_grades(@user, @student_enrollments.first.user_id)
          expect(@student_enrollments.first.reload.grade_publishing_status).to eq "pending"
        end

        it "kicks off the timeout when a success timeout is defined and waiting is configured" do
          expect(@course).to receive(:delay).and_return(@course)
          expect(@course).to receive(:send_final_grades_to_endpoint).with(@user, nil)
          current_time = Time.now.utc
          allow(Time).to receive(:now).and_return(current_time)
          allow(current_time).to receive(:utc).and_return(current_time)
          expect(@course).to receive(:delay).with(run_at: current_time + 1.second).and_return(@course)
          expect(@course).to receive(:expire_pending_grade_publishing_statuses).with(current_time).and_return(nil)
          allow(@plugin).to receive(:enabled?).and_return(true)
          @plugin_settings.merge!({
                                    publish_endpoint: "http://localhost/endpoint",
                                    success_timeout: "1",
                                    wait_for_success: "yes"
                                  })
          @course.publish_final_grades(@user)
        end

        it "does not kick off the timeout when a success timeout is defined and waiting is not configured" do
          expect(@course).to receive(:delay).and_return(@course)
          expect(@course).to receive(:send_final_grades_to_endpoint).with(@user, nil)
          current_time = Time.now.utc
          allow(Time).to receive(:now).and_return(current_time)
          allow(current_time).to receive(:utc).and_return(current_time)
          expect(@course).not_to receive(:delay)
          allow(@plugin).to receive(:enabled?).and_return(true)
          @plugin_settings.merge!({
                                    publish_endpoint: "http://localhost/endpoint",
                                    success_timeout: "1",
                                    wait_for_success: "no"
                                  })
          @course.publish_final_grades(@user)
        end

        it "does not kick off the timeout when a success timeout is not defined and waiting is not configured" do
          expect(@course).to receive(:delay_if_production).and_return(@course)
          expect(@course).to receive(:send_final_grades_to_endpoint).with(@user, nil)
          current_time = Time.now.utc
          allow(Time).to receive(:now).and_return(current_time)
          allow(current_time).to receive(:utc).and_return(current_time)
          expect(@course).not_to receive(:delay)
          allow(@plugin).to receive(:enabled?).and_return(true)
          @plugin_settings.merge!({
                                    publish_endpoint: "http://localhost/endpoint",
                                    success_timeout: "",
                                    wait_for_success: "no"
                                  })
          @course.publish_final_grades(@user)
        end

        it "does not kick off the timeout when a success timeout is not defined and waiting is configured" do
          expect(@course).to receive(:delay_if_production).and_return(@course)
          expect(@course).to receive(:send_final_grades_to_endpoint).with(@user, nil)
          current_time = Time.now.utc
          allow(Time).to receive(:now).and_return(current_time)
          allow(current_time).to receive(:utc).and_return(current_time)
          expect(@course).not_to receive(:delay)
          allow(@plugin).to receive(:enabled?).and_return(true)
          @plugin_settings.merge!({
                                    publish_endpoint: "http://localhost/endpoint",
                                    success_timeout: "no",
                                    wait_for_success: "yes"
                                  })
          @course.publish_final_grades(@user)
        end
      end

      context "should_kick_off_grade_publishing_timeout?" do
        it "covers all the necessary cases" do
          @plugin_settings[:success_timeout] = "no"
          @plugin_settings[:wait_for_success] = "yes"
          expect(@course.should_kick_off_grade_publishing_timeout?).to be_falsey
          @plugin_settings[:success_timeout] = ""
          @plugin_settings[:wait_for_success] = "no"
          expect(@course.should_kick_off_grade_publishing_timeout?).to be_falsey
          @plugin_settings[:success_timeout] = "1"
          @plugin_settings[:wait_for_success] = "no"
          expect(@course.should_kick_off_grade_publishing_timeout?).to be_falsey
          @plugin_settings[:success_timeout] = "1"
          @plugin_settings[:wait_for_success] = "yes"
          expect(@course.should_kick_off_grade_publishing_timeout?).to be_truthy
        end
      end

      context "valid_grade_export_types" do
        it "supports instructure_csv" do
          expect(Course.valid_grade_export_types["instructure_csv"][:name]).to eq "Instructure formatted CSV"
          course = double
          enrollments = [double, double]
          publishing_pseudonym = double
          publishing_user = double
          allow(course).to receive(:allow_final_grade_override?).and_return false
          expect(course).to receive(:generate_grade_publishing_csv_output).with(
            enrollments, publishing_user, publishing_pseudonym, include_final_grade_overrides: false
          ).and_return 42
          expect(Course.valid_grade_export_types["instructure_csv"][:callback].call(course,
                                                                                    enrollments,
                                                                                    publishing_user,
                                                                                    publishing_pseudonym)).to eq 42
          expect(Course.valid_grade_export_types["instructure_csv"][:requires_grading_standard]).to be_falsey
          expect(Course.valid_grade_export_types["instructure_csv"][:requires_publishing_pseudonym]).to be_falsey
        end
      end

      context "send_final_grades_to_endpoint" do
        before(:once) do
          make_student_enrollments
          grade_publishing_user
        end

        it "clears the grade publishing message of unpublishable enrollments" do
          allow(@plugin).to receive(:enabled?).and_return(true)
          @plugin_settings[:publish_endpoint] = "http://localhost/endpoint"
          @plugin_settings[:format_type] = "test_format"
          @ase = @student_enrollments.find_all { |e| e.workflow_state == "active" }
          allow(Course).to receive(:valid_grade_export_types).and_return({
                                                                           "test_format" => {
                                                                             callback: lambda do |course, enrollments, publishing_user, publishing_pseudonym|
                                                                               expect(course).to eq @course
                                                                               expect(enrollments.sort_by(&:id)).to eq @ase.sort_by(&:id)
                                                                               expect(publishing_pseudonym).to eq @pseudonym
                                                                               expect(publishing_user).to eq @user
                                                                               [
                                                                                 [[@ase[2].id, @ase[5].id],
                                                                                  "post1",
                                                                                  "test/mime1"],
                                                                                 [[@ase[4].id, @ase[7].id],
                                                                                  "post2",
                                                                                  "test/mime2"]
                                                                               ]
                                                                             end
                                                                           }
                                                                         })
          expect(SSLCommon).to receive(:post_data).with("http://localhost/endpoint", "post1", "test/mime1", {})
          expect(SSLCommon).to receive(:post_data).with("http://localhost/endpoint", "post2", "test/mime2", {})
          @course.send_final_grades_to_endpoint @user
          expect(@student_enrollments.each(&:reload).map(&:grade_publishing_status)).to eq %w[unpublishable unpublishable published unpublishable published published unpublished unpublishable published]
          expect(@student_enrollments.map(&:grade_publishing_message)).to eq [nil] * 9
        end

        it "tries to publish appropriate enrollments" do
          plugin_settings = Course.valid_grade_export_types["instructure_csv"]
          allow(Course).to receive(:valid_grade_export_types).and_return(plugin_settings.merge({
                                                                                                 "instructure_csv" => { requires_grading_standard: true, requires_publishing_pseudonym: true }
                                                                                               }))
          @course.grading_standard_enabled = true
          @course.save!
          allow(@plugin).to receive(:enabled?).and_return(true)
          @plugin_settings[:publish_endpoint] = "http://localhost/endpoint"
          @plugin_settings[:format_type] = "instructure_csv"
          @checked = false
          allow(Course).to receive(:valid_grade_export_types).and_return(
            {
              "instructure_csv" => {
                callback: lambda do |course, enrollments, publishing_user, publishing_pseudonym|
                  expect(course).to eq @course
                  expect(enrollments.sort_by(&:id)).to eq(@student_enrollments.sort_by(&:id).find_all { |e| e.workflow_state == "active" })
                  expect(publishing_pseudonym).to eq @pseudonym
                  expect(publishing_user).to eq @user
                  @checked = true
                  []
                end
              }
            }
          )
          @course.send_final_grades_to_endpoint @user
          expect(@checked).to be_truthy
        end

        it "tries to publish appropriate enrollments (limited users)" do
          plugin_settings = Course.valid_grade_export_types["instructure_csv"]
          allow(Course).to receive(:valid_grade_export_types).and_return(plugin_settings.merge({
                                                                                                 "instructure_csv" => { requires_grading_standard: true, requires_publishing_pseudonym: true }
                                                                                               }))
          @course.grading_standard_enabled = true
          @course.save!
          allow(@plugin).to receive(:enabled?).and_return(true)
          @plugin_settings[:publish_endpoint] = "http://localhost/endpoint"
          @plugin_settings[:format_type] = "instructure_csv"
          @checked = false
          allow(Course).to receive(:valid_grade_export_types).and_return({
                                                                           "instructure_csv" => {
                                                                             callback: lambda do |course, enrollments, publishing_user, publishing_pseudonym|
                                                                               expect(course).to eq @course
                                                                               expect(enrollments).to eq [@student_enrollments.first]
                                                                               expect(publishing_pseudonym).to eq @pseudonym
                                                                               expect(publishing_user).to eq @user
                                                                               @checked = true
                                                                               []
                                                                             end
                                                                           }
                                                                         })
          @course.send_final_grades_to_endpoint @user, @student_enrollments.first.user_id
          expect(@checked).to be_truthy
        end

        it "makes sure grade publishing is enabled" do
          allow(@plugin).to receive(:enabled?).and_return(false)
          expect { @course.send_final_grades_to_endpoint nil }.to raise_error("final grade publishing disabled")
          expect(@student_enrollments.each(&:reload).map(&:grade_publishing_status)).to eq (["error"] * 6) + ["unpublished"] + (["error"] * 2)
          expect(@student_enrollments.map(&:grade_publishing_message)).to eq (["final grade publishing disabled"] * 6) + [nil] + (["final grade publishing disabled"] * 2)
        end

        it "makes sure an endpoint is defined" do
          allow(@plugin).to receive(:enabled?).and_return(true)
          @plugin_settings[:publish_endpoint] = ""
          expect { @course.send_final_grades_to_endpoint nil }.to raise_error("endpoint undefined")
          expect(@student_enrollments.each(&:reload).map(&:grade_publishing_status)).to eq (["error"] * 6) + ["unpublished"] + (["error"] * 2)
          expect(@student_enrollments.map(&:grade_publishing_message)).to eq (["endpoint undefined"] * 6) + [nil] + (["endpoint undefined"] * 2)
        end

        it "makes sure the publishing user can publish" do
          plugin_settings = Course.valid_grade_export_types["instructure_csv"]
          allow(Course).to receive(:valid_grade_export_types).and_return(plugin_settings.merge({
                                                                                                 "instructure_csv" => { requires_grading_standard: false, requires_publishing_pseudonym: true }
                                                                                               }))
          @user = user_factory
          allow(@plugin).to receive(:enabled?).and_return(true)
          @plugin_settings[:publish_endpoint] = "http://localhost/endpoint"
          expect { @course.send_final_grades_to_endpoint @user }.to raise_error("publishing disallowed for this publishing user")
          expect(@student_enrollments.each(&:reload).map(&:grade_publishing_status)).to eq (["error"] * 6) + ["unpublished"] + (["error"] * 2)
          expect(@student_enrollments.map(&:grade_publishing_message)).to eq (["publishing disallowed for this publishing user"] * 6) + [nil] + (["publishing disallowed for this publishing user"] * 2)
        end

        it "makes sure there's a grading standard" do
          plugin_settings = Course.valid_grade_export_types["instructure_csv"]
          allow(Course).to receive(:valid_grade_export_types).and_return(plugin_settings.merge({
                                                                                                 "instructure_csv" => { requires_grading_standard: true, requires_publishing_pseudonym: false }
                                                                                               }))
          @user = user_factory
          allow(@plugin).to receive(:enabled?).and_return(true)
          @plugin_settings[:publish_endpoint] = "http://localhost/endpoint"
          expect { @course.send_final_grades_to_endpoint @user }.to raise_error("grade publishing requires a grading standard")
          expect(@student_enrollments.each(&:reload).map(&:grade_publishing_status)).to eq (["error"] * 6) + ["unpublished"] + (["error"] * 2)
          expect(@student_enrollments.map(&:grade_publishing_message)).to eq (["grade publishing requires a grading standard"] * 6) + [nil] + (["grade publishing requires a grading standard"] * 2)
        end

        it "makes sure the format type is supported" do
          allow(@plugin).to receive(:enabled?).and_return(true)
          @plugin_settings[:publish_endpoint] = "http://localhost/endpoint"
          @plugin_settings[:format_type] = "invalid_Format"
          expect { @course.send_final_grades_to_endpoint @user }.to raise_error("unknown format type: invalid_Format")
          expect(@student_enrollments.each(&:reload).map(&:grade_publishing_status)).to eq (["error"] * 6) + ["unpublished"] + (["error"] * 2)
          expect(@student_enrollments.map(&:grade_publishing_message)).to eq (["unknown format type: invalid_Format"] * 6) + [nil] + (["unknown format type: invalid_Format"] * 2)
        end

        def sample_grade_publishing_request(published_status)
          allow(@plugin).to receive(:enabled?).and_return(true)
          @plugin_settings[:publish_endpoint] = "http://localhost/endpoint"
          @plugin_settings[:format_type] = "test_format"
          @ase = @student_enrollments.find_all { |e| e.workflow_state == "active" }
          allow(Course).to receive(:valid_grade_export_types).and_return({
                                                                           "test_format" => {
                                                                             callback: lambda do |course, enrollments, publishing_user, publishing_pseudonym|
                                                                               expect(course).to eq @course
                                                                               expect(enrollments.sort_by(&:id)).to eq @ase.sort_by(&:id)
                                                                               expect(publishing_pseudonym).to eq @pseudonym
                                                                               expect(publishing_user).to eq @user
                                                                               [
                                                                                 [[@ase[1].id, @ase[3].id],
                                                                                  "post1",
                                                                                  "test/mime1"],
                                                                                 [[@ase[4].id, @ase[7].id],
                                                                                  "post2",
                                                                                  "test/mime2"]
                                                                               ]
                                                                             end
                                                                           }
                                                                         })
          expect(SSLCommon).to receive(:post_data).with("http://localhost/endpoint", "post1", "test/mime1", {})
          expect(SSLCommon).to receive(:post_data).with("http://localhost/endpoint", "post2", "test/mime2", {})
          @course.send_final_grades_to_endpoint @user
          expect(@student_enrollments.each(&:reload).map(&:grade_publishing_status)).to eq ["unpublishable", published_status, "unpublishable", published_status, published_status, "unpublishable", "unpublished", "unpublishable", published_status]
          expect(@student_enrollments.map(&:grade_publishing_message)).to eq [nil] * 9
        end

        it "makes callback's requested posts and mark requested enrollment ids ignored" do
          sample_grade_publishing_request("published")
        end

        it "recomputes final grades" do
          expect(@course).to receive(:recompute_student_scores_without_send_later)
          sample_grade_publishing_request("published")
        end

        it "does not set the status to publishing if a timeout didn't kick off - timeout, wait" do
          @plugin_settings[:success_timeout] = "1"
          @plugin_settings[:wait_for_success] = "yes"
          sample_grade_publishing_request("publishing")
        end

        it "does not set the status to publishing if a timeout didn't kick off - timeout, no wait" do
          @plugin_settings[:success_timeout] = "2"
          @plugin_settings[:wait_for_success] = "false"
          sample_grade_publishing_request("published")
        end

        it "does not set the status to publishing if a timeout didn't kick off - no timeout, wait" do
          @plugin_settings[:success_timeout] = "no"
          @plugin_settings[:wait_for_success] = "yes"
          sample_grade_publishing_request("published")
        end

        it "does not set the status to publishing if a timeout didn't kick off - no timeout, no wait" do
          @plugin_settings[:success_timeout] = "false"
          @plugin_settings[:wait_for_success] = "no"
          sample_grade_publishing_request("published")
        end

        it "tries and make all posts even if one of the postings fails" do
          allow(@plugin).to receive(:enabled?).and_return(true)
          @plugin_settings[:publish_endpoint] = "http://localhost/endpoint"
          @plugin_settings[:format_type] = "test_format"
          @ase = @student_enrollments.find_all { |e| e.workflow_state == "active" }
          allow(Course).to receive(:valid_grade_export_types).and_return({
                                                                           "test_format" => {
                                                                             callback: lambda do |course, enrollments, publishing_user, publishing_pseudonym|
                                                                               expect(course).to eq @course
                                                                               expect(enrollments.sort_by(&:id)).to eq @ase.sort_by(&:id)
                                                                               expect(publishing_pseudonym).to eq @pseudonym
                                                                               expect(publishing_user).to eq @user
                                                                               [
                                                                                 [[@ase[1].id, @ase[3].id],
                                                                                  "post1",
                                                                                  "test/mime1"],
                                                                                 [[@ase[4].id, @ase[7].id],
                                                                                  "post2",
                                                                                  "test/mime2"],
                                                                                 [[@ase[2].id, @ase[0].id],
                                                                                  "post3",
                                                                                  "test/mime3"]
                                                                               ]
                                                                             end
                                                                           }
                                                                         })
          expect(SSLCommon).to receive(:post_data).with("http://localhost/endpoint", "post1", "test/mime1", {})
          expect(SSLCommon).to receive(:post_data).with("http://localhost/endpoint", "post2", "test/mime2", {}).and_raise("waaah fail")
          expect(SSLCommon).to receive(:post_data).with("http://localhost/endpoint", "post3", "test/mime3", {})
          expect { @course.send_final_grades_to_endpoint(@user) }.to raise_error("waaah fail")
          expect(@student_enrollments.each(&:reload).map(&:grade_publishing_status)).to eq %w[published published published published error unpublishable unpublished unpublishable error]
          expect(@student_enrollments.map(&:grade_publishing_message)).to eq ([nil] * 4) + ["waaah fail"] + ([nil] * 3) + ["waaah fail"]
        end

        it "tries and make all posts even if two of the postings fail" do
          allow(@plugin).to receive(:enabled?).and_return(true)
          @plugin_settings[:publish_endpoint] = "http://localhost/endpoint"
          @plugin_settings[:format_type] = "test_format"
          @ase = @student_enrollments.find_all { |e| e.workflow_state == "active" }
          allow(Course).to receive(:valid_grade_export_types).and_return({
                                                                           "test_format" => {
                                                                             callback: lambda do |course, enrollments, publishing_user, publishing_pseudonym|
                                                                               expect(course).to eq @course
                                                                               expect(enrollments.sort_by(&:id)).to eq @ase.sort_by(&:id)
                                                                               expect(publishing_pseudonym).to eq @pseudonym
                                                                               expect(publishing_user).to eq @user
                                                                               [
                                                                                 [[@ase[1].id, @ase[3].id],
                                                                                  "post1",
                                                                                  "test/mime1"],
                                                                                 [[@ase[4].id, @ase[7].id],
                                                                                  "post2",
                                                                                  "test/mime2"],
                                                                                 [[@ase[2].id, @ase[0].id],
                                                                                  "post3",
                                                                                  "test/mime3"]
                                                                               ]
                                                                             end
                                                                           }
                                                                         })
          expect(SSLCommon).to receive(:post_data).with("http://localhost/endpoint", "post1", "test/mime1", {}).and_raise("waaah fail")
          expect(SSLCommon).to receive(:post_data).with("http://localhost/endpoint", "post2", "test/mime2", {}).and_raise("waaah fail")
          expect(SSLCommon).to receive(:post_data).with("http://localhost/endpoint", "post3", "test/mime3", {})
          expect { @course.send_final_grades_to_endpoint(@user) }.to raise_error("waaah fail")
          expect(@student_enrollments.each(&:reload).map(&:grade_publishing_status)).to eq %w[published error published error error unpublishable unpublished unpublishable error]
          expect(@student_enrollments.map(&:grade_publishing_message)).to eq [nil, "waaah fail", nil, "waaah fail", "waaah fail", nil, nil, nil, "waaah fail"]
        end

        it "fails gracefully when the posting generator fails" do
          allow(@plugin).to receive(:enabled?).and_return(true)
          @plugin_settings[:publish_endpoint] = "http://localhost/endpoint"
          @plugin_settings[:format_type] = "test_format"
          @ase = @student_enrollments.find_all { |e| e.workflow_state == "active" }
          allow(Course).to receive(:valid_grade_export_types).and_return({
                                                                           "test_format" => {
                                                                             callback: lambda do |*|
                                                                               raise "waaah fail"
                                                                             end
                                                                           }
                                                                         })
          expect { @course.send_final_grades_to_endpoint(@user) }.to raise_error("waaah fail")
          expect(@student_enrollments.each(&:reload).map(&:grade_publishing_status)).to eq %w[error error error error error error unpublished error error]
          expect(@student_enrollments.map(&:grade_publishing_message)).to eq (["waaah fail"] * 6) + [nil] + (["waaah fail"] * 2)
        end

        it "passes header parameters to post" do
          allow(@plugin).to receive(:enabled?).and_return(true)
          @plugin_settings[:publish_endpoint] = "http://localhost/endpoint"
          @plugin_settings[:format_type] = "test_format"
          @ase = @student_enrollments.find_all { |e| e.workflow_state == "active" }
          allow(Course).to receive(:valid_grade_export_types).and_return({
                                                                           "test_format" => {
                                                                             callback: lambda do |course, enrollments, publishing_user, publishing_pseudonym|
                                                                               expect(course).to eq @course
                                                                               expect(enrollments.sort_by(&:id)).to eq @ase.sort_by(&:id)
                                                                               expect(publishing_pseudonym).to eq @pseudonym
                                                                               expect(publishing_user).to eq @user
                                                                               [
                                                                                 [[@ase[1].id, @ase[3].id],
                                                                                  "post1",
                                                                                  "test/mime1",
                                                                                  { "header_param" => "header_value" }],
                                                                                 [[@ase[4].id, @ase[5].id],
                                                                                  "post2",
                                                                                  "test/mime2"]
                                                                               ]
                                                                             end
                                                                           }
                                                                         })
          expect(SSLCommon).to receive(:post_data).with("http://localhost/endpoint", "post1", "test/mime1", { "header_param" => "header_value" })
          expect(SSLCommon).to receive(:post_data).with("http://localhost/endpoint", "post2", "test/mime2", {})
          @course.send_final_grades_to_endpoint(@user)
          expect(@student_enrollments.each(&:reload).map(&:grade_publishing_status)).to eq %w[unpublishable published unpublishable published published published unpublished unpublishable unpublishable]
        end

        it "updates enrollment status if no resource provided" do
          allow(@plugin).to receive(:enabled?).and_return(true)
          @plugin_settings[:publish_endpoint] = "http://localhost/endpoint"
          @plugin_settings[:format_type] = "test_format"
          @ase = @student_enrollments.find_all { |e| e.workflow_state == "active" }
          allow(Course).to receive(:valid_grade_export_types).and_return({
                                                                           "test_format" => {
                                                                             callback: lambda do |course, enrollments, publishing_user, publishing_pseudonym|
                                                                               expect(course).to eq @course
                                                                               expect(enrollments.sort_by(&:id)).to eq @ase.sort_by(&:id)
                                                                               expect(publishing_pseudonym).to eq @pseudonym
                                                                               expect(publishing_user).to eq @user
                                                                               [
                                                                                 [[@ase[1].id, @ase[3].id],
                                                                                  nil,
                                                                                  nil],
                                                                                 [[@ase[4].id, @ase[7].id],
                                                                                  nil,
                                                                                  nil]
                                                                               ]
                                                                             end
                                                                           }
                                                                         })
          expect(SSLCommon).not_to receive(:post_data)
          @course.send_final_grades_to_endpoint @user
          expect(@student_enrollments.each(&:reload).map(&:grade_publishing_status)).to eq %w[unpublishable published unpublishable published published unpublishable unpublished unpublishable published]
          expect(@student_enrollments.map(&:grade_publishing_message)).to eq [nil] * 9
        end
      end

      context "generate_grade_publishing_csv_output" do
        before :once do
          make_student_enrollments
          grade_publishing_user
          @course.assignment_groups.create(name: "Assignments")
          a1 = @course.assignments.create!(title: "A1", points_possible: 10)
          a2 = @course.assignments.create!(title: "A2", points_possible: 10)
          @course.enroll_teacher(@user).tap { |e| e.update!(workflow_state: "active") }
          @ase = @course.student_enrollments.active

          add_pseudonym(@ase[2], Account.default, "student2", nil)
          add_pseudonym(@ase[3], Account.default, "student3", "student3")
          add_pseudonym(@ase[4], Account.default, "student4a", "student4a")
          add_pseudonym(@ase[4], Account.default, "student4b", "student4b")
          another_account = account_model
          add_pseudonym(@ase[5], another_account, "student5", nil)
          add_pseudonym(@ase[6], another_account, "student6", "student6")
          add_pseudonym(@ase[7], Account.default, "student7a", "student7a")
          add_pseudonym(@ase[7], Account.default, "student7b", "student7b")

          a1.grade_student(@ase[0].user, { grade: "9", grader: @user })
          a2.grade_student(@ase[0].user, { grade: "10", grader: @user })
          a1.grade_student(@ase[1].user, { grade: "6", grader: @user })
          a2.grade_student(@ase[1].user, { grade: "7", grader: @user })
          a1.grade_student(@ase[7].user, { grade: "8", grader: @user })
          a2.grade_student(@ase[7].user, { grade: "9", grader: @user })
        end

        def add_pseudonym(enrollment, account, unique_id, sis_user_id)
          pseudonym = account.pseudonyms.build
          pseudonym.user = enrollment.user
          pseudonym.unique_id = unique_id
          pseudonym.sis_user_id = sis_user_id
          pseudonym.save!
        end

        it "generates valid csv without a grading standard" do
          @course.recompute_student_scores_without_send_later
          expect(@course.generate_grade_publishing_csv_output(@ase, @user, @pseudonym)).to eq [
            [@ase.map(&:id), <<~CSV, "text/csv"]]
              publisher_id,publisher_sis_id,course_id,course_sis_id,section_id,section_sis_id,student_id,student_sis_id,enrollment_id,enrollment_status,score
              #{@user.id},U1,#{@course.id},,#{@ase[0].course_section_id},,#{@ase[0].user.id},,#{@ase[0].id},active,95.0
              #{@user.id},U1,#{@course.id},,#{@ase[1].course_section_id},,#{@ase[1].user.id},,#{@ase[1].id},active,65.0
              #{@user.id},U1,#{@course.id},,#{@ase[2].course_section_id},,#{@ase[2].user.id},,#{@ase[2].id},active,0.0
              #{@user.id},U1,#{@course.id},,#{@ase[3].course_section_id},,#{@ase[3].user.id},student3,#{@ase[3].id},active,0.0
              #{@user.id},U1,#{@course.id},,#{@ase[4].course_section_id},,#{@ase[4].user.id},student4a,#{@ase[4].id},active,0.0
              #{@user.id},U1,#{@course.id},,#{@ase[4].course_section_id},,#{@ase[4].user.id},student4b,#{@ase[4].id},active,0.0
              #{@user.id},U1,#{@course.id},,#{@ase[5].course_section_id},,#{@ase[5].user.id},,#{@ase[5].id},active,0.0
              #{@user.id},U1,#{@course.id},,#{@ase[6].course_section_id},,#{@ase[6].user.id},,#{@ase[6].id},active,0.0
              #{@user.id},U1,#{@course.id},,#{@ase[7].course_section_id},,#{@ase[7].user.id},student7a,#{@ase[7].id},active,85.0
              #{@user.id},U1,#{@course.id},,#{@ase[7].course_section_id},,#{@ase[7].user.id},student7b,#{@ase[7].id},active,85.0
            CSV
        end

        it "generates valid csv without a publishing pseudonym" do
          @course.recompute_student_scores_without_send_later
          expect(@course.generate_grade_publishing_csv_output(@ase, @user, nil)).to eq [
            [@ase.map(&:id), <<~CSV, "text/csv"]]
              publisher_id,publisher_sis_id,course_id,course_sis_id,section_id,section_sis_id,student_id,student_sis_id,enrollment_id,enrollment_status,score
              #{@user.id},,#{@course.id},,#{@ase[0].course_section_id},,#{@ase[0].user.id},,#{@ase[0].id},active,95.0
              #{@user.id},,#{@course.id},,#{@ase[1].course_section_id},,#{@ase[1].user.id},,#{@ase[1].id},active,65.0
              #{@user.id},,#{@course.id},,#{@ase[2].course_section_id},,#{@ase[2].user.id},,#{@ase[2].id},active,0.0
              #{@user.id},,#{@course.id},,#{@ase[3].course_section_id},,#{@ase[3].user.id},student3,#{@ase[3].id},active,0.0
              #{@user.id},,#{@course.id},,#{@ase[4].course_section_id},,#{@ase[4].user.id},student4a,#{@ase[4].id},active,0.0
              #{@user.id},,#{@course.id},,#{@ase[4].course_section_id},,#{@ase[4].user.id},student4b,#{@ase[4].id},active,0.0
              #{@user.id},,#{@course.id},,#{@ase[5].course_section_id},,#{@ase[5].user.id},,#{@ase[5].id},active,0.0
              #{@user.id},,#{@course.id},,#{@ase[6].course_section_id},,#{@ase[6].user.id},,#{@ase[6].id},active,0.0
              #{@user.id},,#{@course.id},,#{@ase[7].course_section_id},,#{@ase[7].user.id},student7a,#{@ase[7].id},active,85.0
              #{@user.id},,#{@course.id},,#{@ase[7].course_section_id},,#{@ase[7].user.id},student7b,#{@ase[7].id},active,85.0
            CSV
        end

        it "generates valid csv with a section id" do
          @course_section.sis_source_id = "section1"
          @course_section.save!
          @course.recompute_student_scores_without_send_later
          expect(@course.generate_grade_publishing_csv_output(@ase, @user, @pseudonym)).to eq [
            [@ase.map(&:id), <<~CSV, "text/csv"]]
              publisher_id,publisher_sis_id,course_id,course_sis_id,section_id,section_sis_id,student_id,student_sis_id,enrollment_id,enrollment_status,score
              #{@user.id},U1,#{@course.id},,#{@ase[0].course_section_id},section1,#{@ase[0].user.id},,#{@ase[0].id},active,95.0
              #{@user.id},U1,#{@course.id},,#{@ase[1].course_section_id},section1,#{@ase[1].user.id},,#{@ase[1].id},active,65.0
              #{@user.id},U1,#{@course.id},,#{@ase[2].course_section_id},section1,#{@ase[2].user.id},,#{@ase[2].id},active,0.0
              #{@user.id},U1,#{@course.id},,#{@ase[3].course_section_id},section1,#{@ase[3].user.id},student3,#{@ase[3].id},active,0.0
              #{@user.id},U1,#{@course.id},,#{@ase[4].course_section_id},section1,#{@ase[4].user.id},student4a,#{@ase[4].id},active,0.0
              #{@user.id},U1,#{@course.id},,#{@ase[4].course_section_id},section1,#{@ase[4].user.id},student4b,#{@ase[4].id},active,0.0
              #{@user.id},U1,#{@course.id},,#{@ase[5].course_section_id},section1,#{@ase[5].user.id},,#{@ase[5].id},active,0.0
              #{@user.id},U1,#{@course.id},,#{@ase[6].course_section_id},section1,#{@ase[6].user.id},,#{@ase[6].id},active,0.0
              #{@user.id},U1,#{@course.id},,#{@ase[7].course_section_id},section1,#{@ase[7].user.id},student7a,#{@ase[7].id},active,85.0
              #{@user.id},U1,#{@course.id},,#{@ase[7].course_section_id},section1,#{@ase[7].user.id},student7b,#{@ase[7].id},active,85.0
            CSV
        end

        it "generates valid csv with a grading standard" do
          @course.grading_standard_id = 0
          @course.save!
          @course.recompute_student_scores_without_send_later
          expect(@course.generate_grade_publishing_csv_output(@ase, @user, @pseudonym)).to eq [
            [@ase.map(&:id), <<~CSV, "text/csv"]]
              publisher_id,publisher_sis_id,course_id,course_sis_id,section_id,section_sis_id,student_id,student_sis_id,enrollment_id,enrollment_status,score,grade
              #{@user.id},U1,#{@course.id},,#{@ase[0].course_section_id},,#{@ase[0].user.id},,#{@ase[0].id},active,95.0,A
              #{@user.id},U1,#{@course.id},,#{@ase[1].course_section_id},,#{@ase[1].user.id},,#{@ase[1].id},active,65.0,D
              #{@user.id},U1,#{@course.id},,#{@ase[2].course_section_id},,#{@ase[2].user.id},,#{@ase[2].id},active,0.0,F
              #{@user.id},U1,#{@course.id},,#{@ase[3].course_section_id},,#{@ase[3].user.id},student3,#{@ase[3].id},active,0.0,F
              #{@user.id},U1,#{@course.id},,#{@ase[4].course_section_id},,#{@ase[4].user.id},student4a,#{@ase[4].id},active,0.0,F
              #{@user.id},U1,#{@course.id},,#{@ase[4].course_section_id},,#{@ase[4].user.id},student4b,#{@ase[4].id},active,0.0,F
              #{@user.id},U1,#{@course.id},,#{@ase[5].course_section_id},,#{@ase[5].user.id},,#{@ase[5].id},active,0.0,F
              #{@user.id},U1,#{@course.id},,#{@ase[6].course_section_id},,#{@ase[6].user.id},,#{@ase[6].id},active,0.0,F
              #{@user.id},U1,#{@course.id},,#{@ase[7].course_section_id},,#{@ase[7].user.id},student7a,#{@ase[7].id},active,85.0,B
              #{@user.id},U1,#{@course.id},,#{@ase[7].course_section_id},,#{@ase[7].user.id},student7b,#{@ase[7].id},active,85.0,B
            CSV
        end

        it "generates valid csv and skip users with no computed final score" do
          @course.grading_standard_id = 0
          @course.save!
          @course.recompute_student_scores_without_send_later
          @ase.map(&:reload)

          @ase[1].scores.update_all(final_score: nil)
          @ase[3].scores.update_all(final_score: nil)
          @ase[4].scores.update_all(final_score: nil)

          expect(@course.generate_grade_publishing_csv_output(@ase, @user, @pseudonym)).to eq [
            [@ase.map(&:id) - [@ase[1].id, @ase[3].id, @ase[4].id], <<~CSV, "text/csv"]]
              publisher_id,publisher_sis_id,course_id,course_sis_id,section_id,section_sis_id,student_id,student_sis_id,enrollment_id,enrollment_status,score,grade
              #{@user.id},U1,#{@course.id},,#{@ase[0].course_section_id},,#{@ase[0].user.id},,#{@ase[0].id},active,95.0,A
              #{@user.id},U1,#{@course.id},,#{@ase[2].course_section_id},,#{@ase[2].user.id},,#{@ase[2].id},active,0.0,F
              #{@user.id},U1,#{@course.id},,#{@ase[5].course_section_id},,#{@ase[5].user.id},,#{@ase[5].id},active,0.0,F
              #{@user.id},U1,#{@course.id},,#{@ase[6].course_section_id},,#{@ase[6].user.id},,#{@ase[6].id},active,0.0,F
              #{@user.id},U1,#{@course.id},,#{@ase[7].course_section_id},,#{@ase[7].user.id},student7a,#{@ase[7].id},active,85.0,B
              #{@user.id},U1,#{@course.id},,#{@ase[7].course_section_id},,#{@ase[7].user.id},student7b,#{@ase[7].id},active,85.0,B
            CSV
        end

        context "sharding" do
          specs_require_sharding

          it "generates valid csv with a sis_user_id from out-of-shard" do
            u = @shard1.activate { User.create! }
            @course.root_account.pseudonyms.create!(user: u, unique_id: "user", sis_user_id: "sis_id")
            enrollment = @course.enroll_student(u, enrollment_state: "active")
            ase = @ase.to_a << enrollment
            @course.assignments.first.grade_student(u, { grade: "10", grader: @user })
            @course.recompute_student_scores_without_send_later

            expect(@course.generate_grade_publishing_csv_output(ase, @user, @pseudonym)).to eq [
              [
                ase.map(&:id),
                (
                  "publisher_id,publisher_sis_id,course_id,course_sis_id,section_id,section_sis_id," \
                  "student_id,student_sis_id,enrollment_id,enrollment_status," + "score\n" \
                                                                                 "#{@user.id},U1,#{@course.id},,#{ase[0].course_section_id},,#{ase[0].user.id},,#{ase[0].id},active,95.0\n" \
                                                                                 "#{@user.id},U1,#{@course.id},,#{ase[1].course_section_id},,#{ase[1].user.id},,#{ase[1].id},active,65.0\n" \
                                                                                 "#{@user.id},U1,#{@course.id},,#{ase[2].course_section_id},,#{ase[2].user.id},,#{ase[2].id},active,0.0\n" \
                                                                                 "#{@user.id},U1,#{@course.id},,#{ase[3].course_section_id},,#{ase[3].user.id},student3,#{ase[3].id},active,0.0\n" \
                                                                                 "#{@user.id},U1,#{@course.id},,#{ase[4].course_section_id},,#{ase[4].user.id},student4a,#{ase[4].id},active,0.0\n" \
                                                                                 "#{@user.id},U1,#{@course.id},,#{ase[4].course_section_id},,#{ase[4].user.id},student4b,#{ase[4].id},active,0.0\n" \
                                                                                 "#{@user.id},U1,#{@course.id},,#{ase[5].course_section_id},,#{ase[5].user.id},,#{ase[5].id},active,0.0\n" \
                                                                                 "#{@user.id},U1,#{@course.id},,#{ase[6].course_section_id},,#{ase[6].user.id},,#{ase[6].id},active,0.0\n" \
                                                                                 "#{@user.id},U1,#{@course.id},,#{ase[7].course_section_id},,#{ase[7].user.id},student7a,#{ase[7].id},active,85.0\n" \
                                                                                 "#{@user.id},U1,#{@course.id},,#{ase[7].course_section_id},,#{ase[7].user.id},student7b,#{ase[7].id},active,85.0\n" \
                                                                                 "#{@user.id},U1,#{@course.id},,#{ase[8].course_section_id},,#{ase[8].user.id},sis_id,#{ase[8].id},active,50.0\n"
                ),
                "text/csv"
              ]
            ]
          end
        end

        context "when including final grade overrides" do
          before(:once) do
            @course.update!(grading_standard_id: 0)
            Account.site_admin.disable_feature!(:custom_gradebook_statuses)
          end

          before do
            @course.enable_feature!(:final_grades_override)
            @course.update!(allow_final_grade_override: true)
          end

          def csv_output(include_final_grade_overrides: true)
            @ase.each(&:reload)
            @course.generate_grade_publishing_csv_output(
              @ase,
              @user,
              @pseudonym,
              include_final_grade_overrides:
            )
          end

          it "does not use the final grade override if final grades override feature is not allowed" do
            @ase[1].scores.find_by(course_score: true).update!(final_score: 0, override_score: 100)
            @course.update!(allow_final_grade_override: false)
            expect(csv_output[0][1]).to include(
              "#{@user.id},U1,#{@course.id},,#{@ase[1].course_section_id},,#{@ase[1].user.id},,#{@ase[1].id},active,0.0,F\n"
            )
          end

          it "does not use the final grade override if final grades override feature is not enabled" do
            @ase[1].scores.find_by(course_score: true).update!(final_score: 0, override_score: 100)
            @course.disable_feature!(:final_grades_override)
            expect(csv_output[0][1]).to include(
              "#{@user.id},U1,#{@course.id},,#{@ase[1].course_section_id},,#{@ase[1].user.id},,#{@ase[1].id},active,0.0,F\n"
            )
          end

          it "uses the final grade override over the computed final grade if the final grades override feature is enabled" do
            @ase[1].scores.find_by(course_score: true).update!(final_score: 0, override_score: 100)
            expect(csv_output[0][1]).to include(
              "#{@user.id},U1,#{@course.id},,#{@ase[1].course_section_id},,#{@ase[1].user.id},,#{@ase[1].id},active,100.0,A\n"
            )
          end

          it "does not skip users with no computed final score when they have an override score" do
            @ase[1].scores.find_by(course_score: true).update!(final_score: nil, override_score: 100)
            enrollment_ids = csv_output[0][1]
            expect(enrollment_ids).to include(
              "#{@user.id},U1,#{@course.id},,#{@ase[1].course_section_id},,#{@ase[1].user.id},,#{@ase[1].id},active,100.0,A\n"
            )
          end

          it "skips users with no computed final score and no override score" do
            @ase[1].scores.find_by(course_score: true).update!(final_score: nil, override_score: nil)
            enrollment_ids = csv_output[0][0]
            expect(enrollment_ids).not_to include @ase[1].id
          end

          context "when including custom grade statuses" do
            before do
              Account.site_admin.enable_feature!(:custom_gradebook_statuses)
              @custom_grade_status = CustomGradeStatus.create!(name: "new status", color: "#000000", root_account_id: @course.root_account_id, created_by: user_model)
              @ase[1].scores.find_by(course_score: true).update!(final_score: 0, override_score: 100, custom_grade_status: @custom_grade_status)
            end

            it "includes custom_grade_status in the csv output" do
              output = csv_output[0][1]
              expect(output).to include("custom_grade_status")
              expect(output).to include(
                "#{@user.id},U1,#{@course.id},,#{@ase[1].course_section_id},,#{@ase[1].user.id},,#{@ase[1].id},active,100.0,A,#{@custom_grade_status.name}\n"
              )
            end

            it "does not include custom_grade_status in the csv output if include_final_grade_overrides is disabled" do
              @course.update!(allow_final_grade_override: false)
              output = csv_output(include_final_grade_overrides: false)[0][1]
              expect(output).to include(
                "#{@user.id},U1,#{@course.id},,#{@ase[1].course_section_id},,#{@ase[1].user.id},,#{@ase[1].id},active,0.0,F\n"
              )
              expect(output).not_to include("custom_grade_status")
              expect(output).not_to include(@custom_grade_status.name)
            end

            it "does not include custom_grade_status if feature flag is disabled" do
              Account.site_admin.disable_feature!(:custom_gradebook_statuses)
              output = csv_output[0][1]
              expect(output).to include(
                "#{@user.id},U1,#{@course.id},,#{@ase[1].course_section_id},,#{@ase[1].user.id},,#{@ase[1].id},active,100.0,A\n"
              )
              expect(output).not_to include("custom_grade_status")
              expect(output).not_to include(@custom_grade_status.name)
            end
          end
        end

        context "when not including final grade overrides" do
          before(:once) do
            @course.update!(grading_standard_id: 0)
          end

          before do
            @course.enable_feature!(:final_grades_override)
          end

          def csv_output
            @ase.each(&:reload)
            @course.generate_grade_publishing_csv_output(@ase, @user, @pseudonym)
          end

          it "does not use the final grade override if final grades override feature is not enabled" do
            @course.disable_feature!(:final_grades_override)
            @ase[1].scores.find_by(course_score: true).update!(final_score: 0, override_score: 100)
            expect(csv_output[0][1]).to include(
              "#{@user.id},U1,#{@course.id},,#{@ase[1].course_section_id},,#{@ase[1].user.id},,#{@ase[1].id},active,0.0,F\n"
            )
          end

          it "does not use the final grade override if the final grades override feature is enabled" do
            @ase[1].scores.find_by(course_score: true).update!(final_score: 0, override_score: 100)
            expect(csv_output[0][1]).to include(
              "#{@user.id},U1,#{@course.id},,#{@ase[1].course_section_id},,#{@ase[1].user.id},,#{@ase[1].id},active,0.0,F\n"
            )
          end

          it "skip users with no computed final score when they have an override score" do
            @ase[1].scores.find_by(course_score: true).update!(final_score: nil, override_score: 100)
            enrollment_ids = csv_output[0][0]
            expect(enrollment_ids).not_to include @ase[1].id
          end

          it "skips users with no computed final score when they have no override score" do
            @ase[1].scores.find_by(course_score: true).update!(final_score: nil, override_score: nil)
            enrollment_ids = csv_output[0][0]
            expect(enrollment_ids).not_to include @ase[1].id
          end
        end
      end

      context "expire_pending_grade_publishing_statuses" do
        it "updates the right enrollments" do
          make_student_enrollments
          first_time = Time.now.utc
          second_time = first_time + 2.seconds
          expect(@student_enrollments.each(&:reload).map(&:grade_publishing_status)).to eq %w[published error unpublishable error unpublishable unpublishable unpublished unpublished unpublished]
          @student_enrollments[0].grade_publishing_status = "pending"
          @student_enrollments[0].last_publish_attempt_at = first_time
          @student_enrollments[1].grade_publishing_status = "publishing"
          @student_enrollments[1].last_publish_attempt_at = first_time
          @student_enrollments[2].grade_publishing_status = "pending"
          @student_enrollments[2].last_publish_attempt_at = second_time
          @student_enrollments[3].grade_publishing_status = "publishing"
          @student_enrollments[3].last_publish_attempt_at = second_time
          @student_enrollments[4].grade_publishing_status = "published"
          @student_enrollments[4].last_publish_attempt_at = first_time
          @student_enrollments[5].grade_publishing_status = "unpublished"
          @student_enrollments[5].last_publish_attempt_at = first_time
          @student_enrollments.map(&:save)
          expect(@student_enrollments.each(&:reload).map(&:grade_publishing_status)).to eq %w[pending publishing pending publishing published unpublished unpublished unpublished unpublished]
          @course.expire_pending_grade_publishing_statuses(first_time)
          expect(@student_enrollments.each(&:reload).map(&:grade_publishing_status)).to eq %w[error error pending publishing published unpublished unpublished unpublished unpublished]
        end
      end

      context "grading_standard_enabled" do
        it "works for a number of boolean representations" do
          expect(@course.grading_standard_enabled?).to be_falsey
          expect(@course.grading_standard_enabled).to be_falsey
          [[false, false],
           [true, true],
           ["false", false],
           ["true", true],
           ["0", false],
           [0, false],
           ["1", true],
           [1, true],
           ["off", false],
           ["on", true],
           ["yes", true],
           ["no", false]].each do |val, enabled|
            @course.grading_standard_enabled = val
            expect(@course.grading_standard_enabled?).to eq enabled
            expect(@course.grading_standard_enabled).to eq enabled
            expect(@course.grading_standard_id).to be_nil unless enabled
            expect(@course.grading_standard_id).not_to be_nil if enabled
            expect(@course.bool_res(val)).to eq enabled
          end
        end
      end
    end

    context "integration suite" do
      def quick_sanity_check(user, expect_success = true)
        Course.valid_grade_export_types["test_export"] = {
          name: "test export",
          callback: lambda do |course, _enrollments, publishing_user, publishing_pseudonym|
                      expect(course).to eq @course
                      expect(publishing_pseudonym).to eq @pseudonym
                      expect(publishing_user).to eq @user
                      [[[], "test-jt-data", "application/jtmimetype"]]
                    end,
          requires_grading_standard: false,
          requires_publishing_pseudonym: true
        }

        @plugin = Canvas::Plugin.find!("grade_export")
        @ps = PluginSetting.new(name: @plugin.id, settings: @plugin.default_settings)
        @ps.posted_settings = @plugin.default_settings.merge({
                                                               format_type: "test_export",
                                                               wait_for_success: "no",
                                                               publish_endpoint: "http://localhost/endpoint"
                                                             })
        @ps.save!

        @course.grading_standard_id = 0
        if expect_success
          expect(SSLCommon).to receive(:post_data).with("http://localhost/endpoint", "test-jt-data", "application/jtmimetype", {})
        else
          expect(SSLCommon).not_to receive(:post_data)
        end
        @course.publish_final_grades(user)
      end

      it "passes a quick sanity check" do
        @user = user_with_pseudonym
        @pseudonym.account_id = @course.root_account_id
        @pseudonym.sis_user_id = "U1"
        @pseudonym.save!
        quick_sanity_check(@user)
      end

      it "does not allow grade publishing for a user that is disallowed" do
        @user = User.new
        expect { quick_sanity_check(@user, false) }.to raise_error("publishing disallowed for this publishing user")
      end

      it "does not allow grade publishing for a user with a pseudonym in the wrong account" do
        @user = user_with_pseudonym
        @pseudonym.account = account_model
        @pseudonym.sis_user_id = "U1"
        @pseudonym.save!
        expect { quick_sanity_check(@user, false) }.to raise_error("publishing disallowed for this publishing user")
      end

      it "does not allow grade publishing for a user with a pseudonym without a sis id" do
        @user = user_with_pseudonym
        @pseudonym.account_id = @course.root_account_id
        @pseudonym.sis_user_id = nil
        @pseudonym.save!
        expect { quick_sanity_check(@user, false) }.to raise_error("publishing disallowed for this publishing user")
      end

      it "does not publish empty csv" do
        @user = user_with_pseudonym
        @pseudonym.sis_user_id = "U1"
        @pseudonym.account_id = @course.root_account_id
        @pseudonym.save!

        @plugin = Canvas::Plugin.find!("grade_export")
        @ps = PluginSetting.new(name: @plugin.id, settings: @plugin.default_settings)
        @ps.posted_settings = @plugin.default_settings.merge({
                                                               format_type: "instructure_csv",
                                                               wait_for_success: "no",
                                                               publish_endpoint: "http://localhost/endpoint"
                                                             })
        @ps.save!

        @course.grading_standard_id = 0
        expect(SSLCommon).to_not receive(:post_data) # like c'mon dude why send an empty csv file
        @course.publish_final_grades(@user)
      end

      it "publishes grades" do
        process_csv_data_cleanly(
          "user_id,login_id,password,first_name,last_name,email,status",
          "T1,Teacher1,,T,1,t1@example.com,active",
          "S1,Student1,,S,1,s1@example.com,active",
          "S2,Student2,,S,2,s2@example.com,active",
          "S3,Student3,,S,3,s3@example.com,active",
          "S4,Student4,,S,4,s4@example.com,active",
          "S5,Student5,,S,5,s5@example.com,active",
          "S6,Student6,,S,6,s6@example.com,active"
        )
        process_csv_data_cleanly(
          "course_id,short_name,long_name,account_id,term_id,status",
          "C1,C1,C1,,,active"
        )
        @course = Course.where(sis_source_id: "C1").first
        @course.assignment_groups.create(name: "Assignments")
        process_csv_data_cleanly(
          "section_id,course_id,name,status,start_date,end_date",
          "S1,C1,S1,active,,",
          "S2,C1,S2,active,,",
          "S3,C1,S3,active,,",
          "S4,C1,S4,active,,"
        )
        process_csv_data_cleanly(
          "course_id,user_id,role,section_id,status",
          ",T1,teacher,S1,active",
          ",S1,student,S1,active",
          ",S2,student,S2,active",
          ",S3,student,S2,active",
          ",S4,student,S1,active",
          ",S5,student,S3,active",
          ",S6,student,S4,active"
        )
        a1 = @course.assignments.create!(title: "A1", points_possible: 10)
        a2 = @course.assignments.create!(title: "A2", points_possible: 10)

        def getpseudonym(user_sis_id)
          pseudo = Pseudonym.where(sis_user_id: user_sis_id).first
          expect(pseudo).not_to be_nil
          pseudo
        end

        def getuser(user_sis_id)
          user = getpseudonym(user_sis_id).user
          expect(user).not_to be_nil
          user
        end

        def getsection(section_sis_id)
          section = CourseSection.where(sis_source_id: section_sis_id).first
          expect(section).not_to be_nil
          section
        end

        def getenroll(user_sis_id, section_sis_id)
          e = Enrollment.where(user_id: getuser(user_sis_id), course_section_id: getsection(section_sis_id)).first
          expect(e).not_to be_nil
          e
        end

        a1.grade_student(getuser("S1"), { grade: "6", grader: getuser("T1") })
        a1.grade_student(getuser("S2"), { grade: "6", grader: getuser("T1") })
        a1.grade_student(getuser("S3"), { grade: "7", grader: getuser("T1") })
        a1.grade_student(getuser("S5"), { grade: "7", grader: getuser("T1") })
        a1.grade_student(getuser("S6"), { grade: "8", grader: getuser("T1") })
        a2.grade_student(getuser("S1"), { grade: "8", grader: getuser("T1") })
        a2.grade_student(getuser("S2"), { grade: "9", grader: getuser("T1") })
        a2.grade_student(getuser("S3"), { grade: "9", grader: getuser("T1") })
        a2.grade_student(getuser("S5"), { grade: "10", grader: getuser("T1") })
        a2.grade_student(getuser("S6"), { grade: "10", grader: getuser("T1") })

        stud5, stud6, sec4 = nil, nil, nil
        Pseudonym.where(sis_user_id: "S5").first.tap do |p|
          stud5 = p
          p.sis_user_id = nil
          p.save
        end

        Pseudonym.where(sis_user_id: "S6").first.tap do |p|
          stud6 = p
          p.sis_user_id = nil
          p.save
        end

        getsection("S4").tap do |s|
          sec4 = s
          s.save
        end

        GradeCalculator.recompute_final_score(%w[S1 S2 S3 S4].map { |x| getuser(x).id }, @course.id)
        @course.reload

        teacher = Pseudonym.where(sis_user_id: "T1").first
        expect(teacher).not_to be_nil

        @plugin = Canvas::Plugin.find!("grade_export")
        @ps = PluginSetting.new(name: @plugin.id, settings: @plugin.default_settings)
        @ps.posted_settings = @plugin.default_settings.merge({
                                                               format_type: "instructure_csv",
                                                               wait_for_success: "no",
                                                               publish_endpoint: "http://localhost/endpoint"
                                                             })
        @ps.save!

        csv = <<~CSV
          publisher_id,publisher_sis_id,course_id,course_sis_id,section_id,section_sis_id,student_id,student_sis_id,enrollment_id,enrollment_status,score
          #{teacher.user.id},T1,#{@course.id},C1,#{getsection("S1").id},S1,#{getpseudonym("S1").user.id},S1,#{getenroll("S1", "S1").id},active,70.0
          #{teacher.user.id},T1,#{@course.id},C1,#{getsection("S2").id},S2,#{getpseudonym("S2").user.id},S2,#{getenroll("S2", "S2").id},active,75.0
          #{teacher.user.id},T1,#{@course.id},C1,#{getsection("S2").id},S2,#{getpseudonym("S3").user.id},S3,#{getenroll("S3", "S2").id},active,80.0
          #{teacher.user.id},T1,#{@course.id},C1,#{getsection("S1").id},S1,#{getpseudonym("S4").user.id},S4,#{getenroll("S4", "S1").id},active,0.0
          #{teacher.user.id},T1,#{@course.id},C1,#{getsection("S3").id},S3,#{stud5.user.id},,#{Enrollment.where(user_id: stud5.user, course_section_id: getsection("S3")).first.id},active,85.0
          #{teacher.user.id},T1,#{@course.id},C1,#{sec4.id},S4,#{stud6.user.id},,#{Enrollment.where(user_id: stud6.user, course_section_id: sec4.id).first.id},active,90.0
        CSV
        expect(SSLCommon).to receive(:post_data).with("http://localhost/endpoint", csv, "text/csv", {})
        @course.publish_final_grades(teacher.user)

        @course.grading_standard_id = 0
        @course.save

        csv = <<~CSV
          publisher_id,publisher_sis_id,course_id,course_sis_id,section_id,section_sis_id,student_id,student_sis_id,enrollment_id,enrollment_status,score,grade
          #{teacher.user.id},T1,#{@course.id},C1,#{getsection("S1").id},S1,#{getpseudonym("S1").user.id},S1,#{getenroll("S1", "S1").id},active,70.0,C-
          #{teacher.user.id},T1,#{@course.id},C1,#{getsection("S2").id},S2,#{getpseudonym("S2").user.id},S2,#{getenroll("S2", "S2").id},active,75.0,C
          #{teacher.user.id},T1,#{@course.id},C1,#{getsection("S2").id},S2,#{getpseudonym("S3").user.id},S3,#{getenroll("S3", "S2").id},active,80.0,B-
          #{teacher.user.id},T1,#{@course.id},C1,#{getsection("S1").id},S1,#{getpseudonym("S4").user.id},S4,#{getenroll("S4", "S1").id},active,0.0,F
          #{teacher.user.id},T1,#{@course.id},C1,#{getsection("S3").id},S3,#{stud5.user.id},,#{Enrollment.where(user_id: stud5.user, course_section_id: getsection("S3")).first.id},active,85.0,B
          #{teacher.user.id},T1,#{@course.id},C1,#{sec4.id},S4,#{stud6.user.id},,#{Enrollment.where(user_id: stud6.user, course_section_id: sec4.id).first.id},active,90.0,A-
        CSV
        expect(SSLCommon).to receive(:post_data).with("http://localhost/endpoint", csv, "text/csv", {})
        @course.publish_final_grades(teacher.user)

        admin = user_model

        csv = <<~CSV
          publisher_id,publisher_sis_id,course_id,course_sis_id,section_id,section_sis_id,student_id,student_sis_id,enrollment_id,enrollment_status,score,grade
          #{admin.id},,#{@course.id},C1,#{getsection("S1").id},S1,#{getpseudonym("S1").user.id},S1,#{getenroll("S1", "S1").id},active,70.0,C-
          #{admin.id},,#{@course.id},C1,#{getsection("S2").id},S2,#{getpseudonym("S2").user.id},S2,#{getenroll("S2", "S2").id},active,75.0,C
          #{admin.id},,#{@course.id},C1,#{getsection("S2").id},S2,#{getpseudonym("S3").user.id},S3,#{getenroll("S3", "S2").id},active,80.0,B-
          #{admin.id},,#{@course.id},C1,#{getsection("S1").id},S1,#{getpseudonym("S4").user.id},S4,#{getenroll("S4", "S1").id},active,0.0,F
          #{admin.id},,#{@course.id},C1,#{getsection("S3").id},S3,#{stud5.user.id},,#{Enrollment.where(user_id: stud5.user, course_section_id: getsection("S3")).first.id},active,85.0,B
          #{admin.id},,#{@course.id},C1,#{sec4.id},S4,#{stud6.user.id},,#{Enrollment.where(user_id: stud6.user, course_section_id: sec4.id).first.id},active,90.0,A-
        CSV
        expect(SSLCommon).to receive(:post_data).with("http://localhost/endpoint", csv, "text/csv", {})
        @course.publish_final_grades(admin)
      end
    end
  end

  describe Course, "tabs_available" do
    before :once do
      course_model
    end

    def new_external_tool(context)
      context.context_external_tools.new(name: "bob", consumer_key: "bob", shared_secret: "bob", domain: "example.com")
    end

    it "does not include external tools if not configured for course navigation" do
      tool = new_external_tool @course
      tool.user_navigation = { url: "http://www.example.com", text: "Example URL" }
      tool.save!
      expect(tool.has_placement?(:course_navigation)).to be false
      @teacher = user_model
      @course.enroll_teacher(@teacher).accept
      tabs = @course.tabs_available(@teacher)
      expect(tabs.pluck(:id)).not_to include(tool.asset_string)
    end

    it "includes external tools if configured on the course" do
      tool = new_external_tool @course
      tool.course_navigation = { url: "http://www.example.com", text: "Example URL" }
      tool.save!
      expect(tool.has_placement?(:course_navigation)).to be true
      @teacher = user_model
      @course.enroll_teacher(@teacher).accept
      tabs = @course.tabs_available(@teacher)
      expect(tabs.pluck(:id)).to include(tool.asset_string)
      tab = tabs.detect { |t| t[:id] == tool.asset_string }
      expect(tab[:label]).to eq tool.settings[:course_navigation][:text]
      expect(tab[:href]).to eq :course_external_tool_path
      expect(tab[:args]).to eq [@course.id, tool.id]
    end

    it "includes external tools if configured on the account" do
      @account = @course.root_account.sub_accounts.create!(name: "sub-account")
      @course.account = @account
      @course.save!
      tool = new_external_tool @account
      tool.course_navigation = { url: "http://www.example.com", text: "Example URL" }
      tool.save!
      expect(tool.has_placement?(:course_navigation)).to be true
      @teacher = user_model
      @course.enroll_teacher(@teacher).accept
      tabs = @course.tabs_available(@teacher)
      expect(tabs.pluck(:id)).to include(tool.asset_string)
      tab = tabs.detect { |t| t[:id] == tool.asset_string }
      expect(tab[:label]).to eq tool.settings[:course_navigation][:text]
      expect(tab[:href]).to eq :course_external_tool_path
      expect(tab[:args]).to eq [@course.id, tool.id]
    end

    it "includes external tools if configured on the root account" do
      @account = @course.root_account.sub_accounts.create!(name: "sub-account")
      @course.account = @account
      @course.save!
      tool = new_external_tool @account.root_account
      tool.course_navigation = { url: "http://www.example.com", text: "Example URL" }
      tool.save!
      expect(tool.has_placement?(:course_navigation)).to be true
      @teacher = user_model
      @course.enroll_teacher(@teacher).accept
      tabs = @course.tabs_available(@teacher)
      expect(tabs.pluck(:id)).to include(tool.asset_string)
      tab = tabs.detect { |t| t[:id] == tool.asset_string }
      expect(tab[:label]).to eq tool.settings[:course_navigation][:text]
      expect(tab[:href]).to eq :course_external_tool_path
      expect(tab[:args]).to eq [@course.id, tool.id]
    end

    it "only includes admin-only external tools for course admins" do
      @course.offer
      @course.is_public = true
      @course.save!
      tool = new_external_tool @course
      tool.course_navigation = { url: "http://www.example.com", text: "Example URL", visibility: "admins" }
      tool.save!
      expect(tool.has_placement?(:course_navigation)).to be true
      @teacher = user_model
      @course.enroll_teacher(@teacher).accept
      @student = user_model
      @student.register!
      @course.enroll_student(@student).accept
      tabs = @course.tabs_available(nil)
      expect(tabs.pluck(:id)).not_to include(tool.asset_string)
      tabs = @course.tabs_available(@student)
      expect(tabs.pluck(:id)).not_to include(tool.asset_string)
      tabs = @course.tabs_available(@teacher)
      expect(tabs.pluck(:id)).to include(tool.asset_string)
      tab = tabs.detect { |t| t[:id] == tool.asset_string }
      expect(tab[:label]).to eq tool.settings[:course_navigation][:text]
      expect(tab[:href]).to eq :course_external_tool_path
      expect(tab[:args]).to eq [@course.id, tool.id]
    end

    it "does not include member-only external tools for unauthenticated users" do
      @course.offer
      @course.is_public = true
      @course.save!
      tool = new_external_tool @course
      tool.course_navigation = { url: "http://www.example.com", text: "Example URL", visibility: "members" }
      tool.save!
      expect(tool.has_placement?(:course_navigation)).to be true
      @teacher = user_model
      @course.enroll_teacher(@teacher).accept
      @student = user_model
      @student.register!
      @course.enroll_student(@student).accept
      tabs = @course.tabs_available(nil)
      expect(tabs.pluck(:id)).not_to include(tool.asset_string)
      tabs = @course.tabs_available(@student)
      expect(tabs.pluck(:id)).to include(tool.asset_string)
      tabs = @course.tabs_available(@teacher)
      expect(tabs.pluck(:id)).to include(tool.asset_string)
      tab = tabs.detect { |t| t[:id] == tool.asset_string }
      expect(tab[:label]).to eq tool.settings[:course_navigation][:text]
      expect(tab[:href]).to eq :course_external_tool_path
      expect(tab[:args]).to eq [@course.id, tool.id]
    end

    it "allows reordering external tool position in course navigation" do
      tool = new_external_tool @course
      tool.course_navigation = { url: "http://www.example.com", text: "Example URL" }
      tool.save!
      expect(tool.has_placement?(:course_navigation)).to be true
      @teacher = user_model
      @course.enroll_teacher(@teacher).accept
      @course.tab_configuration = Course.default_tabs.map { |t| { id: t[:id] } }.insert(1, { id: tool.asset_string })
      @course.save!
      tabs = @course.tabs_available(@teacher)
      expect(tabs[1][:id]).to eq tool.asset_string
    end

    it "does not show external tools that are hidden in course navigation" do
      tool = new_external_tool @course
      tool.course_navigation = { url: "http://www.example.com", text: "Example URL" }
      tool.save!
      expect(tool.has_placement?(:course_navigation)).to be true
      @teacher = user_model
      @course.enroll_teacher(@teacher).accept
      tabs = @course.tabs_available(@teacher)
      expect(tabs.pluck(:id)).to include(tool.asset_string)

      @course.tab_configuration = Course.default_tabs.map { |t| { id: t[:id] } }.insert(1, { id: tool.asset_string, hidden: true })
      @course.save!
      @course = Course.find(@course.id)
      tabs = @course.tabs_available(@teacher)
      expect(tabs.pluck(:id)).not_to include(tool.asset_string)

      tabs = @course.tabs_available(@teacher, for_reordering: true)
      expect(tabs.pluck(:id)).to include(tool.asset_string)
    end

    it "uses extension default values" do
      tool = new_external_tool @course
      tool.course_navigation = {}
      tool.settings[:url] = "http://www.example.com"
      tool.settings[:visibility] = "members"
      tool.settings[:default] = "disabled"
      tool.save!

      expect(tool.course_navigation(:url)).to eq "http://www.example.com"
      expect(tool.has_placement?(:course_navigation)).to be true

      settings = @course.external_tool_tabs({}, User.new).first
      expect(settings).to include(visibility: "members")
      expect(settings).to include(hidden: true)
    end

    it "prefers extension settings over default values" do
      tool = new_external_tool @course
      tool.course_navigation = { url: "http://www.example.com", visibility: "admins", default: "active" }
      tool.settings[:visibility] = "members"
      tool.settings[:default] = "disabled"
      tool.save!

      expect(tool.course_navigation(:url)).to eq "http://www.example.com"
      expect(tool.has_placement?(:course_navigation)).to be true

      settings = @course.external_tool_tabs({}, User.new).first
      expect(settings).to include(visibility: "admins")
      expect(settings).to include(hidden: false)
    end

    it "hides tabs for feature flagged external tools" do
      tool = admin_analytics_tool_factory(context: @course)

      tabs = @course.external_tool_tabs({}, User.new)
      expect(tabs.pluck(:id)).not_to include(tool.asset_string)

      @course.enable_feature!(:analytics_2)
      tabs = @course.external_tool_tabs({}, User.new)
      expect(tabs.pluck(:id)).to include(tool.asset_string)
    end
  end

  describe "#external_tool_tabs" do
    subject { @course.external_tool_tabs({}, user).pluck(:id) }

    before :once do
      course_model
    end

    let(:course_tool) do
      t = external_tool_model(context: @course)
      t.course_navigation = { enabled: true }
      t.save!
      t
    end
    let(:account_tool) do
      t = external_tool_model(context: @course.account)
      t.course_navigation = { enabled: true }
      t.save!
      t
    end
    let(:wrong_tool) { external_tool_model(context: @course) }
    let(:user) { User.new }

    before do
      account_tool
      course_tool
      wrong_tool
    end

    it "ignores tools without course_navigation" do
      expect(subject).not_to include(wrong_tool.asset_string)
    end

    it "returns tools associated with the course" do
      expect(subject).to include(course_tool.asset_string)
    end

    it "returns tools from course's account chain" do
      expect(subject).to include(account_tool.asset_string)
    end

    context "when request is made from different shard by cross-shard user" do
      specs_require_sharding

      let(:cross_shard_account) do
        @shard1.activate do
          account_model
        end
      end
      let(:user) do
        u = @shard1.activate { User.create! }
        @course.enroll_student(u, enrollment_state: "active")
        u
      end

      it "returns tools from course's account chain" do
        @shard1.activate do
          expect(subject).to include(@course.shard.activate { account_tool.asset_string })
        end
      end
    end
  end

  describe "#tab_hidden?" do
    before :once do
      course_model
    end

    it "does not have any hidden tabs by default" do
      Course.default_tabs.each do |tab|
        expect(@course.tab_hidden?(tab[:id])).to be_falsey
      end
    end

    it "hides certain tabs when canvas_k6_theme feature flag is enabled" do
      @course.enable_feature!(:canvas_k6_theme)
      Course.default_tabs.each do |tab|
        hidden = !Course::CANVAS_K6_TAB_IDS.include?(tab[:id])
        expect(@course.tab_hidden?(tab[:id])).to(hidden ? be_truthy : be_falsey)
      end
    ensure
      @course.disable_feature!(:canvas_k6_theme)
    end
  end

  describe "scoping" do
    it "searches by multiple fields" do
      c1 = Course.new
      c1.root_account = Account.create
      c1.name = "name1"
      c1.sis_source_id = "sisid1"
      c1.course_code = "code1"
      c1.save
      c2 = Course.new
      c2.root_account = Account.create
      c2.name = "name2"
      c2.course_code = "code2"
      c2.sis_source_id = "sisid2"
      c2.save
      expect(Course.name_like("name1").map(&:id)).to eq [c1.id]
      expect(Course.name_like("sisid2").map(&:id)).to eq [c2.id]
      expect(Course.name_like("code1").map(&:id)).to eq [c1.id]
    end
  end

  describe "#manageable_by_user" do
    it "includes courses associated with the user's active accounts" do
      account = Account.create!
      sub_account = Account.create!(parent_account: account)
      sub_sub_account = Account.create!(parent_account: sub_account)
      user = account_admin_user(account: sub_account)
      course = Course.create!(account: sub_sub_account)

      expect(Course.manageable_by_user(user.id).map(&:id)).to include(course.id)

      user.account_users.first.destroy!
      expect(Course.manageable_by_user(user.id)).to_not be_exists
    end

    it "includes courses the user is actively enrolled in as a teacher" do
      course = Course.create
      user = user_with_pseudonym
      course.enroll_teacher(user)
      e = course.teacher_enrollments.first
      e.accept

      expect(Course.manageable_by_user(user.id).map(&:id)).to include(course.id)
    end

    it "includes courses the user is actively enrolled in as a ta" do
      course = Course.create
      user = user_with_pseudonym
      course.enroll_ta(user)
      e = course.ta_enrollments.first
      e.accept

      expect(Course.manageable_by_user(user.id).map(&:id)).to include(course.id)
    end

    it "includes courses the user is actively enrolled in as a designer" do
      course = Course.create
      user = user_with_pseudonym
      course.enroll_designer(user).accept

      expect(Course.manageable_by_user(user.id).map(&:id)).to include(course.id)
    end

    it "does not include courses the user is enrolled in when the enrollment is non-active" do
      course = Course.create
      user = user_with_pseudonym
      course.enroll_teacher(user)
      e = course.teacher_enrollments.first

      # it's only invited at this point
      expect(Course.manageable_by_user(user.id)).to be_empty

      e.destroy
      expect(Course.manageable_by_user(user.id)).to be_empty
    end

    it "does not include deleted courses the user was enrolled in" do
      course = Course.create
      user = user_with_pseudonym
      course.enroll_teacher(user)
      e = course.teacher_enrollments.first
      e.accept

      course.destroy
      expect(Course.manageable_by_user(user.id)).to be_empty
    end
  end

  context "conclusions" do
    it "grants concluded users read but not participate" do
      enrollment = course_with_student(active_all: 1)
      @course.reload

      # active
      expect(@course.rights_status(@user, :read, :participate_as_student)).to eq({ read: true, participate_as_student: true })
      @course.clear_permissions_cache(@user)

      # soft conclusion
      enrollment.start_at = 4.days.ago
      enrollment.end_at = 2.days.ago
      enrollment.save!
      @course.reload
      @user.reload
      @user.cached_currentish_enrollments

      expect(enrollment.reload.state).to eq :active
      expect(enrollment.state_based_on_date).to eq :completed
      expect(enrollment).not_to be_participating_student

      expect(@course.rights_status(@user, :read, :participate_as_student)).to eq({ read: true, participate_as_student: false })
      @course.clear_permissions_cache(@user)

      # hard enrollment conclusion
      enrollment.start_at = enrollment.end_at = nil
      enrollment.workflow_state = "completed"
      enrollment.save!
      @course.reload
      @user.reload
      @user.cached_currentish_enrollments
      expect(enrollment.state).to eq :completed
      expect(enrollment.state_based_on_date).to eq :completed

      expect(@course.rights_status(@user, :read, :participate_as_student)).to eq({ read: true, participate_as_student: false })
      @course.clear_permissions_cache(@user)

      # course conclusion
      enrollment.workflow_state = "active"
      enrollment.save!
      @course.reload
      @course.complete!
      @user.reload
      @user.cached_currentish_enrollments
      enrollment.reload
      expect(enrollment.state).to eq :completed
      expect(enrollment.state_based_on_date).to eq :completed

      expect(@course.rights_status(@user, :read, :participate_as_student)).to eq({ read: true, participate_as_student: false })
    end

    context "appointment cancellation" do
      before :once do
        course_with_student(active_all: true)
        @ag = AppointmentGroup.create!(title: "test", contexts: [@course], new_appointments: [["2010-01-01 13:00:00", "2010-01-01 14:00:00"], ["#{Time.zone.now.year + 1}-01-01 13:00:00", "#{Time.zone.now.year + 1}-01-01 14:00:00"]])
        @ag.appointments.each do |a|
          a.reserve_for(@user, @user)
        end
      end

      it "cancels all future appointments when concluding an enrollment" do
        @enrollment.conclude
        expect(@ag.appointments_participants.size).to be 1
        expect(@ag.appointments_participants.current.size).to be 0
      end

      it "cancels all future appointments when deleting an enrollment" do
        @enrollment.destroy
        expect(@ag.appointments_participants.size).to be 1
        expect(@ag.appointments_participants.current.size).to be 0
      end

      it "cancels all future appointments when concluding all enrollments" do
        @course.complete!
        expect(@ag.appointments_participants.size).to be 1
        expect(@ag.appointments_participants.current.size).to be 0
      end
    end
  end

  describe "#inherited_assessment_question_banks" do
    it "includes the course's banks if include_self is true" do
      @account = Account.create
      @course = Course.create(account: @account)
      expect(@course.inherited_assessment_question_banks(true)).to be_empty

      bank = @course.assessment_question_banks.create
      expect(@course.inherited_assessment_question_banks(true)).to eq [bank]
    end

    it "includes all banks in the account hierarchy" do
      @root_account = Account.create
      root_bank = @root_account.assessment_question_banks.create

      @account = Account.new
      @account.root_account = @root_account
      @account.save
      account_bank = @account.assessment_question_banks.create

      @course = Course.create(account: @account)
      expect(@course.inherited_assessment_question_banks.sort_by(&:id)).to eq [root_bank, account_bank]
    end

    it "returns a useful scope" do
      @root_account = Account.create
      root_bank = @root_account.assessment_question_banks.create

      @account = Account.new
      @account.root_account = @root_account
      @account.save
      account_bank = @account.assessment_question_banks.create

      @course = Course.create(account: @account)
      bank = @course.assessment_question_banks.create

      banks = @course.inherited_assessment_question_banks(true)
      expect(banks.order(:id)).to eq [root_bank, account_bank, bank]
      expect(banks.where(id: bank).first).to eql bank
      expect(banks.where(id: account_bank).first).to eql account_bank
      expect(banks.where(id: root_bank).first).to eql root_bank
    end
  end

  context "section_visibility" do
    before :once do
      @course = course_factory(active_course: true)
      @course.default_section
      @other_section = @course.course_sections.create

      @teacher = User.create
      @course.enroll_teacher(@teacher)

      @ta = User.create
      @course.enroll_user(@ta, "TaEnrollment", limit_privileges_to_course_section: true)

      @student1 = User.create
      @course.enroll_user(@student1, "StudentEnrollment", enrollment_state: "active")

      @student2 = User.create
      @course.enroll_user(@student2, "StudentEnrollment", section: @other_section, enrollment_state: "active")

      @observer = User.create
      @course.enroll_user(@observer, "ObserverEnrollment").update_attribute(:associated_user_id, @student1.id)
    end

    it "returns a scope from sections_visible_to" do
      # can't use "should respond_to", because that delegates to the instantiated Array
      expect { @course.sections_visible_to(@teacher).all }.not_to raise_exception
    end

    context "full" do
      it "returns rejected enrollments if passed :priors_and_deleted" do
        @course.student_enrollments.find_by(user_id: @student1).update!(workflow_state: "rejected")
        visible_student_ids = @course.students_visible_to(@teacher, include: :priors_and_deleted).pluck(:id)
        expect(visible_student_ids).to include @student1.id
      end

      it "returns deleted enrollments if passed :priors_and_deleted" do
        @course.student_enrollments.find_by(user_id: @student1).destroy
        visible_student_ids = @course.students_visible_to(@teacher, include: :priors_and_deleted).pluck(:id)
        expect(visible_student_ids).to include @student1.id
      end

      it "returns students from all sections" do
        expect(@course.students_visible_to(@teacher).sort_by(&:id)).to eql [@student1, @student2]
        expect(@course.students_visible_to(@student1).sort_by(&:id)).to eql [@student1, @student2]
      end

      it "returns all sections if a teacher" do
        expect(@course.sections_visible_to(@teacher).sort_by(&:id)).to eql [@course.default_section, @other_section]
      end

      it "returns user's sections if a student" do
        expect(@course.sections_visible_to(@student1)).to eq [@course.default_section]
      end

      it "ignores concluded sections if option is given" do
        @student1 = student_in_section(@other_section, { active_all: true })
        @student1.enrollments.each(&:conclude)

        all_sections = @course.course_sections
        expect(@course.sections_visible_to(@student1, all_sections, excluded_workflows: ["deleted", "completed"])).to be_empty
      end

      it "includes concluded secitions if no options" do
        @student1 = student_in_section(@other_section, { active_all: true })
        @student1.enrollments.each(&:conclude)

        all_sections = @course.course_sections
        expect(@course.sections_visible_to(@student1, all_sections)).to eq [@other_section]
      end

      it "returns users from all sections" do
        expect(@course.users_visible_to(@teacher).sort_by(&:id)).to eql [@teacher, @ta, @student1, @student2, @observer]
        expect(@course.users_visible_to(@ta).sort_by(&:id)).to      eql [@teacher, @ta, @student1, @observer]
      end

      it "returns users including inactive when included from all sections" do
        enrollment = @course.enrollments.where(user: @student2).first
        enrollment.deactivate

        expect(@course.users_visible_to(@teacher, include: [:inactive])).to include(@student2)
      end

      it "does not return inactive users when not included from all sections" do
        enrollment = @course.enrollments.where(user: @student2).first
        enrollment.deactivate

        expect(@course.users_visible_to(@teacher)).not_to include(@student2)
      end

      it "returns users including concluded when included from all sections" do
        enrollment = @course.enrollments.where(user: @student2).first
        enrollment.conclude

        expect(@course.users_visible_to(@teacher, include: [:completed])).to include(@student2)
      end

      it "does not return concluded users when not included from all sections" do
        enrollment = @course.enrollments.where(user: @student2).first
        enrollment.conclude

        expect(@course.users_visible_to(@teacher)).not_to include(@student2)
      end

      it "does not return observers to section-restricted students" do
        section2 = @course.course_sections.create!
        limited_student = user_factory(active_all: true)
        @course.enroll_user(limited_student,
                            "StudentEnrollment",
                            enrollment_state: "active",
                            section: section2,
                            limit_privileges_to_course_section: true)

        limited_teacher = user_factory(active_all: true)
        @course.enroll_user(limited_teacher,
                            "TeacherEnrollment",
                            enrollment_state: "active",
                            section: section2,
                            limit_privileges_to_course_section: true)

        observer = user_factory(active_all: true)
        @course.enroll_user(observer, "ObserverEnrollment", enrollment_state: "active", section: section2)
        expect(@course.users_visible_to(limited_student)).not_to include(observer)
        expect(@course.users_visible_to(limited_teacher)).to include(observer)
      end

      it "returns student view students to account admins" do
        @course.student_view_student
        @admin = account_admin_user
        visible_enrollments = @course.apply_enrollment_visibility(@course.student_enrollments, @admin)
        expect(visible_enrollments.map(&:user)).to include(@course.student_view_student)
      end

      it "is safely empty for a nil user" do
        visible_enrollments = @course.apply_enrollment_visibility(@course.student_enrollments, nil)
        expect(visible_enrollments.count).to eq(0)
      end

      it "returns student view students to account admins who are also observers for some reason" do
        @course.student_view_student
        @admin = account_admin_user

        @course.enroll_user(@admin, "ObserverEnrollment")

        visible_enrollments = @course.apply_enrollment_visibility(@course.student_enrollments, @admin)
        expect(visible_enrollments.map(&:user)).to include(@course.student_view_student)
      end

      it "returns student view students to student view students" do
        visible_enrollments = @course.apply_enrollment_visibility(@course.student_enrollments, @course.student_view_student)
        expect(visible_enrollments.map(&:user)).to include(@course.student_view_student)
      end
    end

    context "sections" do
      it "returns students from user's sections" do
        expect(@course.students_visible_to(@ta)).to eq [@student1]
      end

      it "returns user's sections" do
        expect(@course.sections_visible_to(@ta)).to eq [@course.default_section]
      end

      it "returns non-limited admins from other sections" do
        expect(@course.apply_enrollment_visibility(@course.teachers, @ta)).to eq [@teacher]
      end
    end

    context "restricted" do
      it "returns no students except self and the observed" do
        expect(@course.students_visible_to(@observer)).to eq [@student1]
        RoleOverride.create!(context: @course.account,
                             permission: "read_roster",
                             role: student_role,
                             enabled: false)
        expect(@course.students_visible_to(@student1)).to eq [@student1]
      end

      it "returns student's sections" do
        expect(@course.sections_visible_to(@observer)).to eq [@course.default_section]
        RoleOverride.create!(context: @course.account,
                             permission: "read_roster",
                             role: student_role,
                             enabled: false)
        expect(@course.sections_visible_to(@student1)).to eq [@course.default_section]
      end
    end

    context "require_message_permission" do
      it "checks the message permission" do
        expect(@course.enrollment_visibility_level_for(@teacher, @course.section_visibilities_for(@teacher), require_message_permission: true)).to be :full
        expect(@course.enrollment_visibility_level_for(@observer, @course.section_visibilities_for(@observer), require_message_permission: true)).to be :restricted
        RoleOverride.create!(context: @course.account,
                             permission: "send_messages",
                             role: student_role,
                             enabled: false)
        expect(@course.enrollment_visibility_level_for(@student1, @course.section_visibilities_for(@student1), require_message_permission: true)).to be :restricted
      end
    end

    context "section_visibilities_for" do
      before :once do
        @course.root_account.enable_feature!(:temporary_enrollments)
        temporary_enrollment_pairing = TemporaryEnrollmentPairing.create!(root_account: @course.root_account, created_by: @teacher)
        @temp_enrollment = @course.enroll_teacher(
          @teacher,
          section: @other_section,
          temporary_enrollment_source_user_id: @ta.id,
          temporary_enrollment_pairing_id: temporary_enrollment_pairing.id,
          limit_privileges_to_course_section: true,
          allow_multiple_enrollments: true
        )
      end

      it "filters out sections from non active temporary enrolments" do
        @temp_enrollment.enrollment_state.update(state: "inactive")

        section_ids = @course.section_visibilities_for(@teacher).pluck(:course_section_id)
        expect(section_ids).to match_array([@course.default_section.id])
      end

      it "returns temp enrollment section if enrollment_state of that is active" do
        @temp_enrollment.enrollment_state.update(state: "active")

        section_ids = @course.section_visibilities_for(@teacher).pluck(:course_section_id)
        expect(section_ids).to match_array([@course.default_section.id, @other_section.id])
      end
    end
  end

  context "enrollments" do
    it "updates enrollments' root_account_id when necessary" do
      a1 = Account.create!
      a2 = Account.create!

      course_with_student
      @course.root_account = a1
      @course.save!

      expect(@course.student_enrollments.map(&:root_account_id)).to eq [a1.id]
      expect(@course.course_sections.reload.map(&:root_account_id)).to eq [a1.id]

      @course.root_account = a2
      @course.save!
      expect(@course.student_enrollments.reload.map(&:root_account_id)).to eq [a2.id]
      expect(@course.course_sections.reload.map(&:root_account_id)).to eq [a2.id]
    end
  end

  describe "#sync_homeroom_enrollments" do
    before :once do
      @homeroom_course = course_factory(active_course: true)
      toggle_k5_setting(@homeroom_course.account, true)
      @homeroom_course.homeroom_course = true
      @homeroom_course.save!

      @teacher = user_with_pseudonym
      @homeroom_course.enroll_teacher(@teacher).accept

      @ta = user_with_pseudonym
      @homeroom_course.enroll_user(@ta, "TaEnrollment").accept

      @student = user_with_pseudonym
      @homeroom_course.enroll_user(@student, "StudentEnrollment").accept

      @observer = user_with_pseudonym
      @homeroom_course.enroll_user(@observer, "ObserverEnrollment", associated_user_id: @student.id).accept

      @course = course_factory(active_course: true, account: @homeroom_course.account)
      @course.sync_enrollments_from_homeroom = true
      @course.homeroom_course_id = @homeroom_course.id
      @course.save!
    end

    it "copies enrollments the homeroom course" do
      expect(@course.user_is_instructor?(@teacher)).to be(false)
      expect(@course.user_is_instructor?(@ta)).to be(false)
      expect(@course.user_is_student?(@student)).to be(false)
      expect(@course.user_has_been_observer?(@observer)).to be(false)
      @course.sync_homeroom_enrollments
      expect(@course.user_is_instructor?(@teacher)).to be(true)
      expect(@course.user_is_instructor?(@ta)).to be(true)
      expect(@course.user_is_student?(@student)).to be(true)
      expect(@course.user_has_been_observer?(@observer)).to be(true)
      expect(@course.observer_enrollments.first.associated_user_id).to eq(@student.id)
    end

    it "readds enrollments deleted on subject courses" do
      @course.sync_homeroom_enrollments
      @course.enrollments.find_by(user: @teacher).destroy
      expect(@course.user_is_instructor?(@teacher)).to be(false)
      @course.sync_homeroom_enrollments
      expect(@course.user_is_instructor?(@teacher)).to be(true)
    end

    it "removes enrollments on subject courses when removed on the homeroom" do
      @course.sync_homeroom_enrollments
      expect(@course.user_is_instructor?(@teacher)).to be(true)
      @homeroom_course.enrollments.find_by(user: @teacher).destroy
      @course.sync_homeroom_enrollments
      expect(@course.user_is_instructor?(@teacher)).to be(false)
    end

    it "copies custom roles and enrollment dates" do
      role = Account.default.roles.create!(name: "Cool Student", base_role_type: "StudentEnrollment")
      e1 = @homeroom_course.enroll_student(@student, role:, start_at: 1.day.ago.beginning_of_day, end_at: 1.day.from_now.beginning_of_day, allow_multiple_enrollments: true)
      e1.conclude
      @course.sync_homeroom_enrollments
      expect(@course.enrollments.where(user_id: @student.id).size).to eq 2
      e2 = @course.enrollments.find_by(user_id: @student.id, role_id: role.id)
      expect(e2.role_id).to eq role.id
      expect(e2.start_at).to eq e1.start_at
      expect(e2.end_at).to eq e1.end_at
      expect(e2.completed_at).to eq e1.completed_at
    end

    it "returns false unless course is an elementary subject and sync setting is on and homeroom_course_id is set" do
      @course.sync_enrollments_from_homeroom = false
      @course.save!
      expect(@course.sync_homeroom_enrollments).to be(false)
      @course.sync_enrollments_from_homeroom = true
      @course.homeroom_course_id = nil
      @course.save!
      expect(@course.sync_homeroom_enrollments).to be(false)
      @course.homeroom_course_id = @homeroom_course.id
      @course.save!
      expect(@course.sync_homeroom_enrollments).not_to be(false)
    end

    it "returns false if course has a SIS batch id" do
      batch = @course.root_account.sis_batches.create!
      @course.sis_batch_id = batch.id
      @course.save!
      expect(@course.sync_homeroom_enrollments).to be(false)
    end

    it "returns false if linked homeroom course is deleted" do
      @homeroom_course.destroy!
      expect(@course.sync_homeroom_enrollments).to be(false)
    end

    it "returns false if linked homeroom course is no longer a homeroom course" do
      @homeroom_course.homeroom_course = false
      @homeroom_course.save!
      expect(@course.sync_homeroom_enrollments).to be(false)
    end

    it "works with linked observers observing multiple students" do
      student2 = user_with_pseudonym
      UserObservationLink.create_or_restore(observer: @observer, student: @student, root_account: @course.root_account)
      UserObservationLink.create_or_restore(observer: @observer, student: student2, root_account: @course.root_account)
      @homeroom_course.enroll_user(student2, "StudentEnrollment").accept
      @course.sync_homeroom_enrollments
      expect(@observer.enrollments.where(course_id: @course).pluck(:associated_user_id)).to match_array([@student.id, student2.id])
    end

    context "cross-shard" do
      specs_require_sharding

      before :once do
        @shard1.activate do
          account = Account.create!
          toggle_k5_setting(account, true)
          @cross_shard_course = course_factory(account:, active_course: true)
          @cross_shard_course.sync_enrollments_from_homeroom = true
          @cross_shard_course.homeroom_course_id = @homeroom_course.id
          @cross_shard_course.save!
        end
      end

      it "syncs enrollments across shards" do
        expect(@cross_shard_course.user_is_instructor?(@teacher)).to be(false)
        expect(@cross_shard_course.user_is_instructor?(@ta)).to be(false)
        expect(@cross_shard_course.user_is_student?(@student)).to be(false)
        expect(@cross_shard_course.user_has_been_observer?(@observer)).to be(false)
        @cross_shard_course.sync_homeroom_enrollments
        expect(@cross_shard_course.user_is_instructor?(@teacher)).to be(true)
        expect(@cross_shard_course.user_is_instructor?(@ta)).to be(true)
        expect(@cross_shard_course.user_is_student?(@student)).to be(true)
        expect(@cross_shard_course.user_has_been_observer?(@observer)).to be(true)
      end
    end
  end

  describe "#sync_homeroom_participation" do
    before :once do
      @homeroom_course = course_factory(active_course: true)
      toggle_k5_setting(@homeroom_course.account, true)
      @homeroom_course.homeroom_course = true
      @homeroom_course.save!

      @course = course_factory(active_course: true, account: @homeroom_course.account)
      @course.sync_enrollments_from_homeroom = true
      @course.homeroom_course_id = @homeroom_course.id
      @course.save!
    end

    it "syncs enrollment term from homeroom" do
      homeroom_term = @homeroom_course.account.enrollment_terms.create!(end_at: 1.week.ago, name: "homeroom term")
      @homeroom_course.restrict_enrollments_to_course_dates = false
      @homeroom_course.enrollment_term = homeroom_term
      @homeroom_course.save!
      @course.sync_homeroom_participation
      expect(@course.restrict_enrollments_to_course_dates).to be_falsey
      expect(@course.enrollment_term.name).to eql @homeroom_course.enrollment_term.name
    end

    it "syncs course dates from homeroom" do
      @homeroom_course.restrict_enrollments_to_course_dates = true
      @homeroom_course.start_at = 7.days.ago
      @homeroom_course.conclude_at = 1.day.ago
      @homeroom_course.save!
      @course.sync_homeroom_participation
      expect(@course.restrict_enrollments_to_course_dates).to be_truthy
      expect(@course.start_at).to eq @homeroom_course.start_at
      expect(@course.conclude_at).to eq @homeroom_course.conclude_at
    end

    it "does not sync participation settings if course has a SIS batch id" do
      batch = @course.root_account.sis_batches.create!
      @course.sis_batch_id = batch.id
      @course.save!
      @homeroom_course.restrict_enrollments_to_course_dates = true
      @homeroom_course.save!
      @course.sync_homeroom_participation
      expect(@course.restrict_enrollments_to_course_dates).to be_falsey
    end

    it "does not sync participation settings if linked homeroom course is deleted" do
      @homeroom_course.restrict_enrollments_to_course_dates = true
      @homeroom_course.save!
      @homeroom_course.destroy!
      @course.sync_homeroom_participation
      expect(@course.restrict_enrollments_to_course_dates).to be_falsey
    end

    it "does not sync participation settings if linked homeroom course is no longer a homeroom course" do
      @homeroom_course.restrict_enrollments_to_course_dates = true
      @homeroom_course.homeroom_course = false
      @homeroom_course.save!
      @course.sync_homeroom_participation
      expect(@course.restrict_enrollments_to_course_dates).to be_falsey
    end

    it "doesn't process courses with no linked homeroom" do
      @course.homeroom_course_id = nil
      @course.save!
      expect { Course.sync_with_homeroom }.not_to raise_error
    end
  end

  describe "#sync_with_homeroom" do
    before :once do
      @account = Account.default
      toggle_k5_setting(@account, true)

      @homeroom_course1 = course_factory(active_course: true, account: @account)
      @homeroom_course1.homeroom_course = true
      @homeroom_course1.save!

      @homeroom_course2 = course_factory(active_course: true, account: @account)
      @homeroom_course2.homeroom_course = true
      @homeroom_course2.save!

      @teacher = user_factory(active_all: true)
      @homeroom_course1.enroll_teacher(@teacher, enrollment_state: "active")
      @homeroom_course2.enroll_teacher(@teacher, enrollment_state: "active")

      @course_1 = course_factory(active_course: true, account: @account)
      @course_1.sync_enrollments_from_homeroom = true
      @course_1.homeroom_course_id = @homeroom_course1.id
      @course_1.save!

      @course_2 = course_factory(active_course: true, account: @account)
      @course_2.sync_enrollments_from_homeroom = true
      @course_2.homeroom_course_id = @homeroom_course2.id
      @course_2.save!

      @course_2.destroy
    end

    it "does not raise an error when processing courses with deleted linked courses" do
      expect { Course.sync_with_homeroom }.not_to raise_error
    end

    it "syncs enrollments from homeroom to the active regular course" do
      Course.sync_with_homeroom
      @course_1.reload

      homeroom_teacher_ids = @homeroom_course1.teacher_enrollments.map(&:user_id)
      regular_teacher_ids = @course_1.teacher_enrollments.map(&:user_id)

      expect(regular_teacher_ids).to match_array(homeroom_teacher_ids)
    end

    it "does not process the deleted regular course" do
      Course.sync_with_homeroom
      @course_2.reload

      expect(@course_2.teacher_enrollments).to be_empty
    end
  end

  describe ".syncing_subjects" do
    before :once do
      @account = Account.default
      toggle_k5_setting(@account, true)

      @homeroom_course1 = course_factory(active_course: true, account: @account)
      @homeroom_course1.homeroom_course = true
      @homeroom_course1.save!

      @homeroom_course2 = course_factory(active_course: true, account: @account)
      @homeroom_course2.homeroom_course = true
      @homeroom_course2.save!

      @course_1 = course_factory(active_course: true, account: @account)
      @course_1.sync_enrollments_from_homeroom = true
      @course_1.homeroom_course_id = @homeroom_course1.id
      @course_1.save!

      @course_2 = course_factory(active_course: true, account: @account)
      @course_2.sync_enrollments_from_homeroom = true
      @course_2.homeroom_course_id = @homeroom_course2.id
      @course_2.save!

      @course_2.destroy
    end

    it "returns only non-deleted regular courses linked to homerooms" do
      syncing_courses = Course.syncing_subjects

      expect(syncing_courses).to include(@course_1)
      expect(syncing_courses).not_to include(@course_2)
    end

    it "excludes courses with deleted homerooms" do
      @homeroom_course1.destroy

      syncing_courses = Course.syncing_subjects

      expect(syncing_courses).not_to include(@course_1)
    end

    it "excludes courses with sis_batch_id" do
      batch = @account.sis_batches.create!
      @course_1.sis_batch_id = batch.id
      @course_1.save!

      syncing_courses = Course.syncing_subjects

      expect(syncing_courses).not_to include(@course_1)
    end

    it "excludes courses not syncing from homeroom" do
      @course_1.sync_enrollments_from_homeroom = false
      @course_1.save!

      syncing_courses = Course.syncing_subjects

      expect(syncing_courses).not_to include(@course_1)
    end
  end

  describe "#user_is_instructor?" do
    before :once do
      @course = Course.create
      user_with_pseudonym
    end

    it "is true for teachers" do
      course = @course
      teacher = @user
      course.enroll_teacher(teacher).accept
      expect(course.user_is_instructor?(teacher)).to be_truthy
    end

    it "is true for tas" do
      course = @course
      ta = @user
      course.enroll_ta(ta).accept
      expect(course.user_is_instructor?(ta)).to be_truthy
    end

    it "is false for designers" do
      course = @course
      designer = @user
      course.enroll_designer(designer).accept
      expect(course.user_is_instructor?(designer)).to be_falsey
    end
  end

  describe "#user_has_been_instructor?" do
    it "is true for teachers, past or present" do
      e = course_with_teacher(active_all: true)
      expect(@course.user_has_been_instructor?(@teacher)).to be_truthy

      e.conclude
      expect(e.reload.workflow_state).to eq "completed"
      expect(@course.user_has_been_instructor?(@teacher)).to be_truthy

      @course.complete
      expect(@course.user_has_been_instructor?(@teacher)).to be_truthy
    end

    it "is true for tas" do
      course_with_ta(active_all: true)
      expect(@course.user_has_been_instructor?(@ta)).to be_truthy
    end
  end

  describe "#user_has_been_admin?" do
    it "is true for teachers, past or present" do
      e = course_with_teacher(active_all: true)
      expect(@course.user_has_been_admin?(@teacher)).to be_truthy

      e.conclude
      expect(e.reload.workflow_state).to eq "completed"
      expect(@course.user_has_been_admin?(@teacher)).to be_truthy

      @course.complete
      expect(@course.user_has_been_admin?(@teacher)).to be_truthy
    end

    it "is true for tas" do
      course_with_ta(active_all: true)
      expect(@course.user_has_been_admin?(@ta)).to be_truthy
    end

    it "is true for designers" do
      course_with_designer(active_all: true)
      expect(@course.user_has_been_admin?(@designer)).to be_truthy
    end
  end

  describe "#user_has_been_student?" do
    it "is true for students, past or present" do
      e = course_with_student(active_all: true)
      expect(@course.user_has_been_student?(@student)).to be_truthy

      e.conclude
      expect(e.reload.workflow_state).to eq "completed"
      expect(@course.user_has_been_student?(@student)).to be_truthy

      @course.complete
      expect(@course.user_has_been_student?(@student)).to be_truthy
    end
  end

  describe "#user_has_been_observer?" do
    it "is false for teachers" do
      course_with_teacher(active_all: true)
      expect(@course.user_has_been_observer?(@teacher)).to be_falsey
    end

    it "is false for tas" do
      course_with_ta(active_all: true)
      expect(@course.user_has_been_observer?(@ta)).to be_falsey
    end

    it "is true for observers" do
      course_with_observer(active_all: true)
      expect(@course.user_has_been_observer?(@observer)).to be_truthy
    end
  end

  describe Course, "#student_view_student" do
    before :once do
      course_with_teacher(active_all: true)
    end

    it "creates a default section when enrolling for student view student" do
      student_view_course = Course.create!
      expect(student_view_course.course_sections).to be_empty

      student_view_student = student_view_course.student_view_student

      expect(student_view_course.enrollments.map(&:user_id)).to include(student_view_student.id)
    end

    it "does not create a section if a section already exists" do
      student_view_course = Course.create!
      not_default_section = student_view_course.course_sections.create! name: "not default section"
      expect(not_default_section).not_to be_default_section
      student_view_student = student_view_course.student_view_student
      expect(student_view_course.reload.course_sections.active.count).to be 1
      expect(not_default_section.enrollments.map(&:user_id)).to include(student_view_student.id)
    end

    it "creates and return the student view student for a course" do
      expect { @course.student_view_student }.to change(User, :count).by(1)
    end

    it "finds and return the student view student on successive calls" do
      @course.student_view_student
      expect { @course.student_view_student }.not_to change(User, :count)
    end

    it "creates enrollments for each section" do
      @section2 = @course.course_sections.create!
      expect { @fake_student = @course.student_view_student }.to change(Enrollment, :count).by(2)
      expect(@fake_student.enrollments.all?(&:fake_student?)).to be_truthy
    end

    it "syncs enrollments after being created" do
      @course.student_view_student
      @section2 = @course.course_sections.create!
      expect { @course.student_view_student }.to change(Enrollment, :count).by(1)
    end

    it "creates a pseudonym for the fake student" do
      expect { @fake_student = @course.student_view_student }.to change(Pseudonym, :count).by(1)
      expect(@fake_student.pseudonyms).not_to be_empty
    end

    it "allows two different student view users for two different courses" do
      @course1 = @course
      @teacher1 = @teacher
      course_with_teacher(active_all: true)
      @course2 = @course
      @teacher2 = @teacher

      @fake_student1 = @course1.student_view_student
      @fake_student2 = @course2.student_view_student

      expect(@fake_student1.id).not_to eql @fake_student2.id
      expect(@fake_student1.pseudonym.id).not_to eql @fake_student2.pseudonym.id
    end

    it "gives fake student active student permissions even if enrollment wouldn't otherwise be active" do
      @course.enrollment_term.update(start_at: 2.days.from_now, end_at: 4.days.from_now)
      @fake_student = @course.student_view_student
      expect(@course.grants_right?(@fake_student, nil, :read_forum)).to be_truthy
    end

    it "does not update the fake student's enrollment state to 'invited' in a concluded course" do
      @course.student_view_student
      @course.enrollment_term.update(start_at: 4.days.ago, end_at: 2.days.ago)
      @fake_student = @course.student_view_student
      expect(@fake_student.enrollments.where(course_id: @course).map(&:workflow_state)).to eql(["active"])
    end
  end

  describe "#user_list_search_mode_for" do
    it "is open for anyone if open registration is turned on" do
      account = Account.default
      account.settings = { open_registration: true }
      account.save!
      course_factory
      expect(@course.user_list_search_mode_for(nil)).to eq :open
      expect(@course.user_list_search_mode_for(user_factory)).to eq :open
    end

    it "is preferred for account admins" do
      account = Account.default
      course_factory
      expect(@course.user_list_search_mode_for(nil)).to eq :closed
      expect(@course.user_list_search_mode_for(user_factory)).to eq :closed
      user_factory
      account.account_users.create!(user: @user)
      expect(@course.user_list_search_mode_for(@user)).to eq :preferred
    end

    it "is preferred if delegated authentication is configured" do
      account = Account.create!
      account.authentication_providers.create!(auth_type: "cas")
      account.authentication_providers.first.move_to_bottom
      account.settings[:open_registration] = true
      account.save!
      course_factory(account:)
      expect(@course.user_list_search_mode_for(nil)).to eq :preferred
      expect(@course.user_list_search_mode_for(user_factory)).to eq :preferred
    end
  end

  context "self_enrollment" do
    let_once(:c1) do
      Account.default.allow_self_enrollment!
      course_factory
    end
    it "generates a unique code" do
      expect(c1.self_enrollment_code).to be_nil # normally only set when self_enrollment is enabled
      c1.update_attribute(:self_enrollment, true)
      expect(c1.self_enrollment_code).not_to be_nil
      expect(c1.self_enrollment_code).to match(/\A[A-Z0-9]{6}\z/)

      c2 = course_factory
      c2.update_attribute(:self_enrollment, true)
      expect(c2.self_enrollment_code).to match(/\A[A-Z0-9]{6}\z/)
      expect(c1.self_enrollment_code).not_to eq c2.self_enrollment_code
    end

    it "generates a code on demand for existing self enrollment courses" do
      Course.where(id: @course).update_all(self_enrollment: true)
      c1.reload
      expect(c1["self_enrollment_code"]).to be_nil
      expect(c1.self_enrollment_code).not_to be_nil
      expect(c1.self_enrollment_code).to match(/\A[A-Z0-9]{6}\z/)
    end
  end

  describe "permission policies" do
    before :once do
      @course = course_model
    end

    before do
      @course.workflow_state = "available"
      @course.is_public = true
    end

    it "can be read by a nil user if public and available" do
      expect(@course.check_policy(nil)).to eq %i[read read_outcomes read_syllabus read_files]
    end

    it "cannot be read by a nil user if public but not available" do
      @course.workflow_state = "created"
      expect(@course.check_policy(nil)).to eq []
    end

    describe "when course is unpublished" do
      before do
        @course.workflow_state = "claimed"
        @course.is_public = false
      end

      let_once(:user) { user_model }

      it "does not allow students to read files" do
        user.student_enrollments.create!(workflow_state: "active", course: @course)
        expect(@course.check_policy(user)).to_not include :read_files
      end

      it "allows teachers to read files" do
        user.teacher_enrollments.create!(workflow_state: "active", course: @course)
        expect(@course.check_policy(user)).to include :read_files
      end
    end

    describe "when course is not public" do
      before do
        @course.is_public = false
      end

      let_once(:user) { user_model }

      it "cannot be read by a nil user" do
        expect(@course.check_policy(nil)).to eq []
      end

      it "cannot be read by an unaffiliated user" do
        expect(@course.check_policy(user)).to eq []
      end

      it "can be read by a prior user" do
        user.student_enrollments.create!(workflow_state: "completed", course: @course)
        expect(@course.check_policy(user).sort).to eq %i[read read_announcements read_as_member read_files read_forum read_grades read_outcomes read_syllabus]
      end

      it "can have its forum read by an observer" do
        enrollment = user.observer_enrollments.create!(workflow_state: "completed", course: @course)
        enrollment.update_attribute(:associated_user_id, user.id)
        expect(@course.check_policy(user)).to include :read_forum
      end

      describe "an instructor policy" do
        subject { @course.check_policy(instructor) }

        let(:instructor) do
          user.teacher_enrollments.create!(workflow_state: "completed", course: @course)
          user
        end

        it { is_expected.to include :read_prior_roster }
        it { is_expected.to include :view_all_grades }
        it { is_expected.not_to include :delete }
      end
    end

    describe "direct_share permission" do
      it "returns false for a student in an active course" do
        student_in_course(active_all: true)
        expect(@course.grants_right?(@student, :direct_share)).to be(false)
      end

      it "returns false for a student in a concluded course" do
        @course.complete!
        student_in_course(active_all: true)
        expect(@course.grants_right?(@student, :direct_share)).to be(false)
      end

      it "returns true for an account admin" do
        account_admin_user(active_all: true, account: @course.account)
        expect(@course.grants_right?(@user, :direct_share)).to be(true)
      end

      it "returns true for teacher with manage_course_content_add" do
        teacher_in_course(active_all: true)
        expect(@course.grants_right?(@teacher, :direct_share)).to be(true)
      end

      it "returns false for teacher in active course without manage_course_content_add" do
        RoleOverride.create!(context: @course.account, permission: "manage_course_content_add", role: teacher_role, enabled: false)
        teacher_in_course(active_all: true)
        expect(@course.grants_right?(@teacher, :direct_share)).to be(false)
      end

      it "returns true for teacher in concluded course without manage_course_content_add" do
        RoleOverride.create!(context: @course.account, permission: "manage_course_content_add", role: teacher_role, enabled: false)
        @course.complete!
        teacher_in_course
        expect(@course.grants_right?(@teacher, :direct_share)).to be(true)
      end
    end
  end

  context "sharding" do
    specs_require_sharding

    it "properly returns site admin permissions from another shard" do
      enable_cache do
        @shard1.activate do
          acct = Account.create!
          course_with_student(active_all: 1, account: acct)
        end
        @site_admin = user_factory
        site_admin = Account.site_admin
        site_admin.account_users.create!(user: @user)

        @shard1.activate do
          expect(@course.grants_all_rights?(@site_admin, :manage_course_content_add)).to be_truthy
          expect(@course.grants_all_rights?(@teacher, :manage_course_content_add)).to be_truthy
          expect(@course.grants_all_rights?(@student, :manage_course_content_add)).to be_falsey
        end

        expect(@course.grants_all_rights?(@site_admin, :manage_course_content_add)).to be_truthy
      end

      enable_cache do
        # do it in a different order
        @shard1.activate do
          expect(@course.grants_all_rights?(@student, :manage_course_content_add)).to be_falsey
          expect(@course.grants_all_rights?(@teacher, :manage_course_content_add)).to be_truthy
          expect(@course.grants_all_rights?(@site_admin, :manage_course_content_add)).to be_truthy
        end

        expect(@course.grants_all_rights?(@site_admin, :manage_course_content_add)).to be_truthy
      end
    end

    it "activates shard for new student view students" do
      course_model
      @shard1.activate do
        expect { @course.student_view_student }.not_to raise_error
      end
    end

    it "grants enrollment-based permissions regardless of shard" do
      @shard1.activate do
        account = Account.create!
        course_factory(active_course: true, account:)
      end

      @shard2.activate do
        user_factory(active_user: true)
      end

      student_in_course(user: @user, active_all: true)

      @shard1.activate do
        expect(@course.grants_right?(@user, :send_messages)).to be_truthy
      end

      @shard2.activate do
        expect(@course.grants_right?(@user, :send_messages)).to be_truthy
      end
    end
  end

  context "named scopes" do
    context "enrollments" do
      before :once do
        account_model
        # has enrollments
        @course1a = course_with_student(account: @account, course_name: "A").course
        @course1b = course_with_student(account: @account, course_name: "B").course

        # has no enrollments
        @course2a = Course.create!(account: @account, name: "A")
        @course2b = Course.create!(account: @account, name: "B")
      end

      describe "#with_enrollments" do
        it "includes courses with enrollments" do
          expect(@account.courses.with_enrollments.sort_by(&:id)).to eq [@course1a, @course1b]
        end

        it "plays nice with other scopes" do
          expect(@account.courses.with_enrollments.where(name: "A")).to eq [@course1a]
        end

        it "is disjoint with #without_enrollments" do
          expect(@account.courses.with_enrollments.without_enrollments).to be_empty
        end
      end

      describe "#without_enrollments" do
        it "includes courses without enrollments" do
          expect(@account.courses.without_enrollments.sort_by(&:id)).to eq [@course2a, @course2b]
        end

        it "plays nice with other scopes" do
          expect(@account.courses.without_enrollments.where(name: "A")).to eq [@course2a]
        end
      end

      describe "#with_enrollment_workflow_states_and_types" do
        before :once do
          @course1c = course_with_student(account: @account, course_name: "C", active_enrollment: true).course
          @course1d = course_with_teacher(account: @account, course_name: "D").course
          @course1d.update!(workflow_state: "completed")
        end

        it "includes courses with enrollments in the specified workflow states" do
          expect(@account.courses.with_enrollment_workflow_states_and_types(states: ["active"]).sort_by(&:id)).to eq [@course1c]
        end

        it "includes courses with enrollments in the specified types" do
          expect(@account.courses.with_enrollment_workflow_states_and_types(types: ["teacher"]).sort_by(&:id)).to eq [@course1d]
        end

        it "includes courses with enrollments in the specified workflow states and types" do
          expect(@account.courses.with_enrollment_workflow_states_and_types(types: ["teacher"], states: ["completed"]).sort_by(&:id)).to eq [@course1d]
        end
      end
    end

    context "completion" do
      before :once do
        account_model
        # non-concluded
        @c1 = Course.create!(account: @account)

        @c2 = Course.create!(account: @account, conclude_at: 1.week.from_now)
        @c2.enrollment_term = @c2.account.enrollment_terms.create! end_at: 2.weeks.ago
        @c2.save!

        # concluded in various ways
        @c3 = Course.create!(account: @account, conclude_at: 1.week.ago)

        @c4 = Course.create!(account: @account)
        term = @c4.account.enrollment_terms.create! end_at: 2.weeks.ago
        @c4.enrollment_term = term
        @c4.save!

        @c5 = Course.create!(account: @account)
        @c5.complete!

        @c6 = Course.create!(account: @account, conclude_at: 1.week.ago)
        @c6.enrollment_term = @c6.account.enrollment_terms.create! end_at: 2.weeks.from_now
        @c6.save!
      end

      describe "#completed" do
        it "includes completed courses" do
          expect(@account.courses.completed.sort_by(&:id)).to eq [@c3, @c4, @c5, @c6]
        end

        it "plays nice with other scopes" do
          expect(@account.courses.completed.where(conclude_at: nil)).to eq [@c4]
        end

        it "is disjoint with #not_completed" do
          expect(@account.courses.completed.not_completed).to be_empty
        end
      end

      describe "#not_completed" do
        it "includes non-completed courses" do
          expect(@account.courses.not_completed.sort_by(&:id)).to eq [@c1, @c2]
        end

        it "plays nice with other scopes" do
          expect(@account.courses.not_completed.where(conclude_at: nil)).to eq [@c1]
        end
      end
    end

    describe "#by_teachers" do
      before :once do
        account_model
        @course1a = course_with_teacher(account: @account, name: "teacher A's first course").course
        @teacherA = @teacher
        @course1b = course_with_teacher(account: @account, name: "teacher A's second course", user: @teacherA).course
        @course2 = course_with_teacher(account: @account, name: "teacher B's course").course
        @teacherB = @teacher
        @course3 = course_with_teacher(account: @account, name: "teacher C's course").course
        @teacherC = @teacher
      end

      it "filters courses by teacher" do
        expect(@account.courses.by_teachers([@teacherA.id]).sort_by(&:id)).to eq [@course1a, @course1b]
      end

      it "supports multiple teachers" do
        expect(@account.courses.by_teachers([@teacherB.id, @teacherC.id]).sort_by(&:id)).to eq [@course2, @course3]
      end

      it "works with an empty array" do
        expect(@account.courses.by_teachers([])).to be_empty
      end

      it "does not follow student enrollments" do
        @course3.enroll_student(user_model)
        expect(@account.courses.by_teachers([@user.id])).to be_empty
      end

      it "does not follow deleted enrollments" do
        @teacherC.enrollments.each(&:destroy)
        expect(@account.courses.by_teachers([@teacherB.id, @teacherC.id]).sort_by(&:id)).to eq [@course2]
      end

      it "returns no results when the user is not enrolled in the course" do
        user_model
        expect(@account.courses.by_teachers([@user.id])).to be_empty
      end

      it "plays nice with other scopes" do
        @course1a.complete!
        expect(@account.courses.by_teachers([@teacherA.id]).completed).to eq [@course1a]
      end
    end

    describe "#by_associated_accounts" do
      before :once do
        @root_account = account_model
        @sub = account_model(name: "sub", parent_account: @root_account, root_account: @root_account)
        @subA = account_model(name: "subA", parent_account: @sub1, root_account: @root_account)
        @courseA1 = course_model(account: @subA, name: "A1")
        @courseA2 = course_model(account: @subA, name: "A2")
        @subB = account_model(name: "subB", parent_account: @sub1, root_account: @root_account)
        @courseB = course_model(account: @subB, name: "B")
        @other_root_account = account_model(name: "other")
        @courseC = course_model(account: @other_root_account)
      end

      it "filters courses by root account" do
        expect(Course.by_associated_accounts([@root_account.id]).sort_by(&:id)).to eq [@courseA1, @courseA2, @courseB]
      end

      it "filters courses by subaccount" do
        expect(Course.by_associated_accounts([@subA.id]).sort_by(&:id)).to eq [@courseA1, @courseA2]
      end

      it "returns no results if already scoped to an unrelated account" do
        expect(@other_root_account.courses.by_associated_accounts([@root_account.id])).to be_empty
      end

      it "accepts multiple account IDs" do
        expect(Course.by_associated_accounts([@subB.id, @other_root_account.id]).sort_by(&:id)).to eq [@courseB, @courseC]
      end

      it "plays nice with other scopes" do
        @courseA1.complete!
        expect(Course.by_associated_accounts([@subA.id]).not_completed).to eq [@courseA2]
      end
    end
  end

  describe "#includes_student" do
    let_once(:course) { course_model }

    it "returns true when the provided user is a student" do
      student = user_model
      student.student_enrollments.create!(course:)
      expect(course.includes_student?(student)).to be_truthy
    end

    it "returns false when the provided user is not a student" do
      expect(course.includes_student?(User.create!)).to be_falsey
    end

    it "returns false when the user is not yet even in the database" do
      expect(course.includes_student?(User.new)).to be_falsey
    end

    it "returns false when the provided user is nil" do
      expect(course.includes_student?(nil)).to be_falsey
    end
  end

  context "re-enrollments" do
    it "updates concluded enrollment on re-enrollment" do
      @course = course_factory(active_all: true)

      @user1 = user_model
      @user1.sortable_name = "jonny"
      @user1.save
      @course.enroll_user(@user1)

      enrollment_count = @course.enrollments.count

      @course.complete
      @course.unconclude

      @course.enroll_user(@user1)

      expect(@course.enrollments.count).to eq enrollment_count
    end

    it "does not set an active enrollment back to invited on re-enrollment" do
      course_factory(active_all: true)
      user_factory
      enrollment = @course.enroll_user(@user)
      enrollment.accept!

      expect(enrollment).to be_active

      @course.enroll_user(@user)

      enrollment.reload
      expect(enrollment).to be_active
    end

    it "allows deleted enrollments to be resurrected as active" do
      course_with_student({ active_enrollment: true })
      @enrollment.destroy
      @enrollment = @course.enroll_user(@user, "StudentEnrollment", { enrollment_state: "active" })
      expect(@enrollment.workflow_state).to eql "active"
    end

    context "SIS re-enrollments" do
      before :once do
        course_with_student({ active_enrollment: true })
        batch = Account.default.sis_batches.create!
        # Both of these need to be defined, as they're both involved in SIS imports
        # and expected manual enrollment behavior
        @enrollment.sis_batch_id = batch.id
        @enrollment.save
      end

      it "retains SIS attributes if re-enrolled, but the SIS enrollment is still active" do
        e2 = @course.enroll_student @user
        expect(e2.sis_batch_id).not_to eql nil
      end

      it "removes SIS attributes from enrollments when re-created manually" do
        @enrollment.destroy
        @enrollment = @course.enroll_student @user
        expect(@enrollment.sis_batch_id).to be_nil
      end
    end

    context "unique enrollments" do
      before :once do
        course_factory(active_all: true)
        user_factory
        @section2 = @course.course_sections.create!
        @course.enroll_user(@user, "StudentEnrollment", section: @course.default_section).reject!
        @course.enroll_user(@user, "StudentEnrollment", section: @section2, allow_multiple_enrollments: true).reject!
      end

      it "does not cause problems moving a user between sections (s1)" do
        expect(@user.enrollments.count).to eq 2
        # this should not cause a unique constraint violation
        @course.enroll_user(@user, "StudentEnrollment", section: @course.default_section)
      end

      it "does not cause problems moving a user between sections (s2)" do
        expect(@user.enrollments.count).to eq 2
        # this should not cause a unique constraint violation
        @course.enroll_user(@user, "StudentEnrollment", section: @section2)
      end
    end

    context "cross-course section enrollment constraint handling" do
      before :once do
        @course1 = course_factory(active_all: true)
        @course2 = course_factory(active_all: true)
        @section = @course1.course_sections.create!(name: "Cross-list Section")
        user_factory
      end

      it "reuses enrollment from original course when section is cross-listed to new course" do
        enrollment1 = @course1.enroll_user(@user, "TeacherEnrollment", section: @section)
        expect(enrollment1.course_id).to eq @course1.id
        expect(enrollment1.course_section_id).to eq @section.id

        enrollment1.destroy

        @section.crosslist_to_course(@course2)
        @section.reload
        expect(@section.course_id).to eq @course2.id

        enrollment2 = @course2.enroll_user(@user, "TeacherEnrollment", section: @section)

        # Should reuse the same enrollment record but transfer it to course2
        expect(enrollment2.id).to eq enrollment1.id
        expect(enrollment2.course_id).to eq @course2.id
        expect(enrollment2.course_section_id).to eq @section.id
        expect(enrollment2.already_enrolled).to be_truthy
      end

      it "prefers enrollments in current course over cross-course enrollments" do
        different_section = @course1.course_sections.create!(name: "Different Section")
        current_course_enrollment = @course1.enroll_user(@user, "TeacherEnrollment", section: different_section)

        target_enrollment = @course1.enroll_user(@user, "TeacherEnrollment", section: @section)
        target_enrollment.destroy
        @section.crosslist_to_course(@course2)
        @section.reload

        result_enrollment = @course1.enroll_user(@user, "TeacherEnrollment", section: @section)

        # Should reuse the current course enrollment, not the cross-course one
        expect(result_enrollment.id).to eq current_course_enrollment.id
        expect(result_enrollment.course_id).to eq @course1.id
        expect(result_enrollment.course_section_id).to eq @section.id
      end

      context "when multiple enrollments are allowed" do
        it "reuses enrollment from original course when section is cross-listed to new course" do
          enrollment = @course1.enroll_user(@user, "TeacherEnrollment", section: @section)
          enrollment.destroy
          @section.crosslist_to_course(@course2)
          @section.reload

          expect { @course2.enroll_user(@user, "TeacherEnrollment", section: @section, allow_multiple_enrollments: true) }
            .not_to raise_error
          expect(@user.enrollments.find_by(course: @course2).id).to eq enrollment.id
        end
      end
    end

    describe "already_enrolled" do
      before :once do
        course_factory
        user_factory
      end

      it "is not set for a new enrollment" do
        expect(@course.enroll_user(@user).already_enrolled).not_to be_truthy
      end

      it "is set for an updated enrollment" do
        @course.enroll_user(@user)
        expect(@course.enroll_user(@user).already_enrolled).to be_truthy
      end
    end

    context "custom roles" do
      before :once do
        @account = Account.default
        course_factory
        user_factory
        @lazy_role = custom_student_role("LazyStudent")
        @honor_role = custom_student_role("HonorStudent") # ba-dum-tssh
      end

      it "re-uses an enrollment with the same role" do
        enrollment1 = @course.enroll_user(@user, "StudentEnrollment", role: @honor_role)
        enrollment2 = @course.enroll_user(@user, "StudentEnrollment", role: @honor_role)
        expect(@user.enrollments.count).to be 1
        expect(enrollment1).to eql enrollment2
      end

      it "does not re-use an enrollment with a different role" do
        enrollment1 = @course.enroll_user(@user, "StudentEnrollment", role: @lazy_role)
        enrollment2 = @course.enroll_user(@user, "StudentEnrollment", role: @honor_role)
        expect(@user.enrollments.count).to be 2
        expect(enrollment1).to_not eql enrollment2
      end

      it "does not re-use an enrollment with no role when enrolling with a role" do
        enrollment1 = @course.enroll_user(@user, "StudentEnrollment")
        enrollment2 = @course.enroll_user(@user, "StudentEnrollment", role: @honor_role)
        expect(@user.enrollments.count).to be 2
        expect(enrollment1).to_not eql enrollment2
      end

      it "does not re-use an enrollment with a role when enrolling with no role" do
        enrollment1 = @course.enroll_user(@user, "StudentEnrollment", role: @lazy_role)
        enrollment2 = @course.enroll_user(@user, "StudentEnrollment")
        expect(@user.enrollments.count).to be 2
        expect(enrollment1).not_to eql enrollment2
      end
    end
  end

  describe "short_name_slug" do
    before :once do
      @course = course_factory(active_all: true)
    end

    it "hards truncate at 30 characters" do
      @course.short_name = "a" * 31
      expect(@course.short_name.length).to eq 31
      expect(@course.short_name_slug.length).to eq 30
      expect(@course.short_name).to match(/^#{@course.short_name_slug}/)
    end

    it "does not change the short_name" do
      short_name = "a" * 31
      @course.short_name = short_name
      expect(@course.short_name_slug).not_to eq @course.short_name
      expect(@course.short_name).to eq short_name
    end

    it "leaves short short_names alone" do
      @course.short_name = "short short_name"
      expect(@course.short_name_slug).to eq @course.short_name
    end
  end

  describe "re_send_invitations!" do
    before :once do
      @notification = Notification.create!(name: "Enrollment Invitation")
    end

    it "sends invitations" do
      course_factory(active_all: true)
      user1 = user_with_pseudonym(active_all: true)
      user2 = user_with_pseudonym(active_all: true)
      @course.enroll_student(user1)
      @course.enroll_student(user2).accept!

      dm_count = DelayedMessage.count
      count1 = DelayedMessage.where(communication_channel_id: user1.communication_channels.first).count
      @course.re_send_invitations!(@teacher)

      expect(DelayedMessage.count).to eq dm_count + 1
      expect(DelayedMessage.where(communication_channel_id: user1.communication_channels.first).count).to eq count1 + 1
    end

    it "respects section restrictions" do
      course_factory(active_all: true)
      section2 = @course.course_sections.create! name: "section2"
      user1 = user_with_pseudonym(active_all: true)
      user2 = user_with_pseudonym(active_all: true)
      ta = user_with_pseudonym(active_all: true)
      @course.enroll_student(user1)
      @course.enroll_student(user2, section: section2)
      @course.enroll_ta(ta, active_all: true, section: section2, limit_privileges_to_course_section: true)

      count1 = user1.communication_channel.delayed_messages.where(notification_id: @notification).count
      count2 = user2.communication_channel.delayed_messages.where(notification_id: @notification).count

      @course.re_send_invitations!(ta)

      expect(user1.communication_channel.delayed_messages.where(notification_id: @notification).count).to eq count1
      expect(user2.communication_channel.delayed_messages.where(notification_id: @notification).count).to eq count2 + 1
    end
  end

  describe "grade weight notification" do
    before :once do
      course_with_student(active_all: true)
      communication_channel(@student, { username: "test@example.com", active_cc: true })
      n = Notification.create!(name: "Grade Weight Changed", category: "TestImmediately")
      NotificationPolicy.create!(notification: n, communication_channel: @student.communication_channel, frequency: "immediately")
    end

    it "sends a notification when the course scheme changes" do
      @course.update_attribute(:apply_assignment_group_weights, true)
      expect(@course.messages_sent["Grade Weight Changed"]).to be_present
    end

    it "doesn't sends a notification when the course scheme doesn't functionally change" do
      @course.update_attribute(:apply_assignment_group_weights, false) # already is functionally false but will still save a column explicitly
      expect(@course.messages_sent["Grade Weight Changed"]).to be_blank
    end
  end

  it "creates a scope that returns deleted courses" do
    @course1 = Course.create!
    @course1.workflow_state = "deleted"
    @course1.save!
    @course2 = Course.create!

    expect(Course.deleted.count).to eq 1
  end

  describe "visibility_limited_to_course_sections?" do
    before :once do
      course_factory
      @limited = { limit_privileges_to_course_section: true }
      @full = { limit_privileges_to_course_section: false }
    end

    it "is true if all visibilities are limited" do
      expect(@course.visibility_limited_to_course_sections?(nil, [@limited, @limited])).to be_truthy
    end

    it "is false if only some visibilities are limited" do
      expect(@course.visibility_limited_to_course_sections?(nil, [@limited, @full])).to be_falsey
    end

    it "is false if no visibilities are limited" do
      expect(@course.visibility_limited_to_course_sections?(nil, [@full, @full])).to be_falsey
    end

    it "is true if no visibilities are given" do
      expect(@course.visibility_limited_to_course_sections?(nil, [])).to be_truthy
    end
  end

  describe "#unpublishable?" do
    it "is not unpublishable if there are active graded submissions" do
      course_with_teacher(active_all: true)
      @student = student_in_course(active_user: true).user
      expect(@course.unpublishable?).to be_truthy
      @assignment = @course.assignments.new(title: "some assignment")
      @assignment.submission_types = "online_text_entry"
      @assignment.workflow_state = "published"
      @assignment.save
      @submission = @assignment.submit_homework(@student, body: "some message")
      expect(@course.unpublishable?).to be_truthy
      @assignment.grade_student(@student, { grader: @teacher, grade: 1 })
      expect(@course.unpublishable?).to be_falsey
      @assignment.destroy
      expect(@course.unpublishable?).to be_truthy
    end
  end

  describe "#multiple_sections?" do
    before :once do
      course_with_teacher(active_all: true)
    end

    it "returns false for a class with one section" do
      expect(@course.multiple_sections?).to be_falsey
    end

    it "returns true for a class with more than one active section" do
      @course.course_sections.create!
      expect(@course.multiple_sections?).to be_truthy
    end
  end

  describe "#default_section" do
    it "creates the default section" do
      c = Course.create!
      s = c.default_section
      expect(c.course_sections.pluck(:id)).to eql [s.id]
    end

    it "unless we ask it not to" do
      c = Course.create!
      s = c.default_section(no_create: true)
      expect(s).to be_nil
      expect(c.course_sections.pluck(:id)).to be_empty
    end
  end

  describe "#student_annotation_documents_folder" do
    before do
      @course = Course.create!
    end

    it "creates a folder if not already existent" do
      expect do
        @course.student_annotation_documents_folder
      end.to change {
        Folder.where(course: @course, name: "Student Annotation Documents").count
      }.by(1)
    end

    it "initially sets the folder workflow_state to hidden" do
      folder = @course.student_annotation_documents_folder
      expect(folder.workflow_state).to eq "hidden"
    end

    it "creates a folder with a unique type" do
      folder = @course.student_annotation_documents_folder
      expect(folder.unique_type).to eq Folder::STUDENT_ANNOTATION_DOCUMENTS_UNIQUE_TYPE
    end

    it "creates a folder with the root folder as the parent folder" do
      folder = @course.student_annotation_documents_folder
      root_folder = Folder.root_folders(@course).first
      expect(folder.parent_folder).to eq root_folder
    end

    it "returns the existing folder for student annotation documents" do
      newly_made_folder = @course.student_annotation_documents_folder
      existing_folder = @course.student_annotation_documents_folder
      expect(existing_folder).to eq newly_made_folder
    end

    it "creates a new folder if one was destroyed in the past" do
      old_folder = @course.student_annotation_documents_folder
      old_folder.destroy

      expect do
        @course.student_annotation_documents_folder
      end.to change {
        Folder.where(course: @course, name: "Student Annotation Documents").count
      }.by(1)
    end
  end

  describe "#touch_root_folder_if_necessary" do
    before(:once) do
      course_with_student(active_all: true)
      @root_folder = Folder.root_folders(@course).first
    end

    it "invalidates cached permissions on the root folder when hiding or showing the files tab" do
      enable_cache do
        Timecop.freeze(2.minutes.ago) do
          @root_folder.touch
          expect(@root_folder.grants_right?(@student, :read_contents)).to be_truthy
        end

        Timecop.freeze(1.minute.ago) do
          @course.tab_configuration = [{ "id" => Course::TAB_FILES, "hidden" => true }]
          @course.save!
          AdheresToPolicy::Cache.clear # this happens between requests; we're testing the Rails cache
          expect(@root_folder.reload.grants_right?(@student, :read_contents)).to be_falsey
        end

        @course.tab_configuration = [{ "id" => Course::TAB_FILES }]
        @course.save!
        AdheresToPolicy::Cache.clear
        expect(@root_folder.reload.grants_right?(@student, :read_contents)).to be_truthy
      end
    end

    context "inheritable settings" do
      shared_examples "inherited setting should inherit" do
        before do
          account_model
          course_factory(account: @account)
        end

        def set_value(value)
          @course.send(:"#{setting}=", value)
        end

        def calculated_value
          @course.send(:"#{setting}?")
        end

        it "inherits account values by default" do
          expect(calculated_value).to be_falsey

          @account.settings[setting] = { locked: false, value: true }
          @account.save!

          expect(calculated_value).to be_truthy

          set_value(false)
          @course.save!

          expect(calculated_value).to be_falsey
        end

        it "is overridden by locked values from the account" do
          @account.settings[setting] = { locked: true, value: true }
          @account.save!

          expect(calculated_value).to be_truthy

          # explicitly setting shouldn't change anything
          set_value(false)
          @course.save!

          expect(calculated_value).to be_truthy
        end
      end

      describe "restrict_student_future_view" do
        let(:setting) { :restrict_student_future_view }

        it_behaves_like "inherited setting should inherit"
      end

      describe "restrict_student_past_view" do
        let(:setting) { :restrict_student_past_view }

        it_behaves_like "inherited setting should inherit"
      end

      describe "lock_all_announcements" do
        let(:setting) { :lock_all_announcements }

        it_behaves_like "inherited setting should inherit"
      end

      describe "usage_rights_required" do
        let(:setting) { :usage_rights_required }

        it_behaves_like "inherited setting should inherit"
      end
    end
  end

  describe "#invited_count_visible_to" do
    it "counts newly created students" do
      course_with_teacher
      student_in_course
      expect(@student.enrollments.where(course_id: @course).first).to be_creation_pending
      expect(@course.invited_count_visible_to(@teacher)).to eq(2)
    end
  end

  describe "#favorite_for_user?" do
    before :once do
      @courses = []
      @courses << course_with_student(active_all: true, course_name: "Course 0").course
      @courses << course_with_student(course_name: "Course 1", user: @user, active_all: true).course
      @user.favorites.build(context: @courses[0])
      @user.save
    end

    it "returns true if a user has a course set as a favorite" do
      expect(@courses[0].favorite_for_user?(@user)).to be(true)
    end

    it "returns false if a user has not set a course to be a favorite" do
      expect(@courses[1].favorite_for_user?(@user)).to be(false)
    end
  end

  describe "#modules_visible_to" do
    before :once do
      course_with_teacher active_all: true
      student_in_course active_enrollment: true
      @m1 = @course.context_modules.create!(name: "published 1")
      @m2 = @course.context_modules.create!(name: "published 2")
      @m3 = @course.context_modules.create!(name: "unpublished", workflow_state: "unpublished")
    end

    it "shows published modules to students" do
      expect(@course.modules_visible_to(@student).pluck(:name)).to contain_exactly("published 1", "published 2")
    end

    it "shows all modules to teachers" do
      expect(@course.modules_visible_to(@teacher).pluck(:name)).to contain_exactly("published 1", "published 2", "unpublished")
    end

    it "shows all modules to teachers even when course is concluded" do
      @course.complete!
      expect(@course.grants_right?(@teacher, :manage_course_content_edit)).to be(false)
      expect(@course.modules_visible_to(@teacher).pluck(:name)).to contain_exactly("published 1", "published 2", "unpublished")
    end

    context "differentiated modules" do
      before :once do
        @m2.assignment_overrides.create!
      end

      it "shows only modules that don't have overrides to student" do
        expect(@course.modules_visible_to(@student).pluck(:name)).to contain_exactly("published 1")
      end

      it "shows published modules with overrides as long as student has an override" do
        @m2.assignment_overrides.create!(set: @course.default_section)
        @m3.assignment_overrides.create!(set: @course.default_section)
        expect(@course.modules_visible_to(@student).pluck(:name)).to contain_exactly("published 1", "published 2")
      end

      it "shows all modules to teachers regardless of visibility status" do
        expect(@course.modules_visible_to(@teacher).pluck(:name)).to contain_exactly("published 1", "published 2", "unpublished")
      end
    end

    context "student module selection feature" do
      before :once do
        @course.account.enable_feature!(:modules_student_module_selection)
      end

      it "shows only the specified module to students when show_student_only_module_id is set" do
        @course.update!(show_student_only_module_id: @m2.id)
        expect(@course.modules_visible_to(@student).pluck(:name)).to contain_exactly("published 2")
      end

      it "shows all modules to students when show_student_only_module_id is not set" do
        expect(@course.modules_visible_to(@student).pluck(:name)).to contain_exactly("published 1", "published 2")
      end

      it "shows all modules to teachers regardless of show_student_only_module_id setting" do
        @course.update!(show_student_only_module_id: @m2.id)
        expect(@course.modules_visible_to(@teacher).pluck(:name)).to contain_exactly("published 1", "published 2", "unpublished")
      end

      it "shows all modules to students when feature is disabled" do
        @course.account.disable_feature!(:modules_student_module_selection)
        @course.update!(show_student_only_module_id: @m2.id)
        expect(@course.modules_visible_to(@student).pluck(:name)).to contain_exactly("published 1", "published 2")
      end

      it "shows all modules to teachers even when course is concluded and manage_course_content_edit is false" do
        @course.update!(show_student_only_module_id: @m2.id)
        @course.complete!
        expect(@course.grants_right?(@teacher, :manage_course_content_edit)).to be(false)
        expect(@course.user_has_been_admin?(@teacher)).to be(true)
        expect(@course.user_has_been_teacher?(@teacher)).to be(true)
        expect(@course.modules_visible_to(@teacher).pluck(:name)).to contain_exactly("published 1", "published 2", "unpublished")
      end

      it "shows all modules to site admins regardless of show_student_only_module_id setting" do
        site_admin_user = site_admin_user()
        @course.update!(show_student_only_module_id: @m2.id)
        expect(@course.modules_visible_to(site_admin_user).pluck(:name)).to contain_exactly("published 1", "published 2", "unpublished")
      end
    end
  end

  describe "#module_items_visible_to" do
    before :once do
      course_with_teacher active_all: true
      student_in_course active_enrollment: true
      @module = @course.context_modules.create!
      @module.add_item(type: "sub_header", title: "published").publish!
      @module.add_item(type: "sub_header", title: "unpublished")
    end

    it "shows published items to students" do
      expect(@course.module_items_visible_to(@student).map(&:title)).to match_array %w[published]
    end

    it "shows all items to teachers" do
      expect(@course.module_items_visible_to(@teacher).map(&:title)).to match_array %w[published unpublished]
    end

    it "shows all items to teachers even when course is concluded" do
      @course.complete!
      expect(@course.module_items_visible_to(@teacher).map(&:title)).to match_array %w[published unpublished]
    end

    context "with section specific discussions" do
      before :once do
        @other_section = @course.course_sections.create!
        @other_section_student = user_factory(active_all: true)
        @course.enroll_user(@other_section_student, "StudentEnrollment", section: @other_section, enrollment_state: "active")
        @topic = @course.discussion_topics.create!(course_sections: [@other_section], is_section_specific: true)
        @topic_tag = @module.add_item(type: "discussion_topic", id: @topic.id)
      end

      it "shows to student in section" do
        expect(@course.module_items_visible_to(@other_section_student)).to include(@topic_tag)
      end

      it "does not show to student not in section" do
        expect(@course.module_items_visible_to(@student)).to_not include(@topic_tag)
      end

      it "does not show to student if visibiilty is deleted" do
        @topic.discussion_topic_section_visibilities.destroy_all
        expect(@course.module_items_visible_to(@other_section_student)).to_not include(@topic_tag)
      end

      it "shows to teacher" do
        expect(@course.module_items_visible_to(@teacher)).to include(@topic_tag)
      end
    end

    context "sharding" do
      specs_require_sharding

      it "does not kersplud on a different shard" do
        @shard1.activate do
          expect(@course.module_items_visible_to(@student).first.title).to eq "published"
        end
      end
    end
  end

  describe "visible_module_items_by_module" do
    let(:prepare_modules) do
      @module1 = @course.context_modules.create!(workflow_state: "published")
      @context_module1_item1 = @module1.add_item(type: "sub_header", title: "item 1")
      @context_module1_item1.publish!
      @module2 = @course.context_modules.create!(workflow_state: "published")
      @context_module2_item1 = @module2.add_item(type: "sub_header", title: "item 2")
      @context_module2_item1.publish!
    end

    context "when user is teacher" do
      before do
        course_with_teacher(active_all: true)
        prepare_modules
      end

      context "when module exist on the course" do
        subject { @course.visible_module_items_by_module(@teacher, @module1) }

        it "should return the tags for the given module" do
          expect(subject.length).to be(1)
          expect(subject.first).to eql(@context_module1_item1)
        end
      end

      context "when module not exist on the course" do
        subject { @course.visible_module_items_by_module(@teacher, double("mock", id: "noop")) }

        it "should return empty list" do
          expect(subject.length).to be(0)
        end
      end
    end

    context "when user is student" do
      before do
        course_with_student(active_all: true)
        prepare_modules
      end

      context "when module exist on the course" do
        subject { @course.visible_module_items_by_module(@student, @module1) }

        it "should return the tags for the given module" do
          expect(subject.length).to be(1)
          expect(subject.first).to eql(@context_module1_item1)
        end
      end

      context "when module not exist on the course" do
        subject { @course.visible_module_items_by_module(@student, double("mock", id: "noop")) }

        it "should return empty list" do
          expect(subject.length).to be(0)
        end
      end
    end
  end

  describe "#update_enrolled_users" do
    it "updates user associations when deleted" do
      course_with_student(active_all: true)
      expect(@user.associated_accounts).to be_present
      @course.destroy
      @user.reload
      expect(@user.associated_accounts).to be_blank
    end
  end

  describe "archival" do
    before :once do
      course_with_student(active_all: true)
    end

    it "identifies archived courses via predicate and scope" do
      expect(@course.archived?).to be false
      expect(Course.archived).to be_empty

      @course.archive!
      expect(@course.archived?).to be true
      expect(Course.archived).to eq [@course]
    end

    it "sets the archived_at timestamp on the course and enrollments when archived individually" do
      student_in_course.destroy # test that this enrollment is not part of the archive
      @course.archive!
      expect(@course.archived_at).to be_present
      expect(@course.all_enrollments.pluck(:type, :workflow_state, :archived_at)).to match_array(
        [["TeacherEnrollment", "deleted", @course.archived_at],
         ["StudentEnrollment", "deleted", @course.archived_at],
         ["StudentEnrollment", "deleted", nil]]
      )
    end

    it "sets the archived_at timestamp on courses and enrollments when archived in bulk" do
      courses = [@course, course_with_student(active_all: true).course]
      Course.destroy_batch(courses, archive: true)
      dates = courses.flat_map { |c| [c.reload.archived_at] + c.all_enrollments.pluck(:archived_at) }
      expect(dates.uniq.size).to eq 1
      expect(dates.first).to be_present
    end
  end

  describe "#apply_nickname_for!" do
    before(:once) do
      @course = Course.create! name: "some terrible name"
      @user = User.create!
      @user.set_preference(:course_nicknames, @course.id, "nickname")
    end

    it "sets name to user's nickname (non-persistently)" do
      @course.apply_nickname_for!(@user)
      expect(@course.name).to eq "nickname"
      @course.save!
      expect(Course.find(@course.id).name).to eq "some terrible name"
    end

    it "undoes the change with nil user" do
      @course.apply_nickname_for!(@user)
      @course.apply_nickname_for!(nil)
      expect(@course.name).to eq "some terrible name"
    end

    it "prefers the subject name if present and k5 is enabled" do
      @course.friendly_name = "drama"
      @course.save!

      @course.apply_nickname_for!(@user)
      expect(@course.name).to eq "nickname"

      @course.account.enable_as_k5_account!

      @course.apply_nickname_for!(@user)
      expect(@course.name).to eq "drama"

      @course.apply_nickname_for!(nil)
      expect(@course.name).to eq "some terrible name"
    end
  end

  describe "#image" do
    before(:once) do
      course_with_teacher(active_all: true)
      attachment_with_context(@course)
    end

    it "returns the image_url when image_url is set" do
      url = "http://example.com"
      @course.image_url = url
      @course.banner_image_url = url
      @course.save!
      expect(@course.image).to eq url
      expect(@course.banner_image).to eq url
    end

    it "returns the download_url for a course file if image_id is set" do
      @course.image_id = @attachment.id
      @course.banner_image_id = @attachment.id
      @course.save!
      expect(@course.image).to eq @attachment.public_download_url
      expect(@course.banner_image).to eq @attachment.public_download_url
    end

    it "returns nil if image_id and image_url are not set" do
      expect(@course.image).to be_nil
      expect(@course.banner_image).to be_nil
    end

    it "throws an error if both image_id and image_url are set" do
      url = "http://example.com"
      @course.image_id = @attachment.id
      @course.image_url = url
      @course.banner_image_id = @attachment.id
      @course.banner_image_url = url
      @course.validate
      expect(@course.errors[:image]).to include "image_url and image_id cannot both be set."
      expect(@course.errors[:banner_image]).to include "banner_image_url and banner_image_id cannot both be set."
    end
  end

  describe "#filter_users_by_permission" do
    it "filters out course users that don't have a permission based on their enrollment roles" do
      permission = :moderate_forum # happens to be true for ta's, but available to students
      super_student_role = custom_student_role("superstudent", account: Account.default)
      Account.default.role_overrides.create!(role: super_student_role, permission:, enabled: true)
      unsuper_ta_role = custom_ta_role("unsuperta", account: Account.default)
      Account.default.role_overrides.create!(role: unsuper_ta_role, permission:, enabled: false)

      course_factory(active_all: true)
      reg_student = student_in_course(course: @course).user
      super_student = student_in_course(course: @course, role: super_student_role).user
      reg_ta = ta_in_course(course: @course).user
      unsuper_ta = ta_in_course(course: @course, role: unsuper_ta_role).user

      users = [reg_student, super_student, reg_ta, unsuper_ta]
      expect(@course.filter_users_by_permission(users, :read_forum)).to eq users # should be on by default for all
      expect(@course.filter_users_by_permission(users, :moderate_forum)).to eq [super_student, reg_ta]

      @course.complete!

      expect(@course.filter_users_by_permission(users, :read_forum)).to eq users # should still work since it is a retroactive permission
      expect(@course.filter_users_by_permission(users, :moderate_forum)).to be_empty # unlike this one
    end
  end

  describe "#any_assignment_in_closed_grading_period?" do
    it "delegates to EffectiveDueDates#any_in_closed_grading_period?" do
      test_course = Course.create!
      edd = EffectiveDueDates.for_course(test_course)
      expect(EffectiveDueDates).to receive(:for_course).with(test_course).and_return(edd)
      expect(edd).to receive(:any_in_closed_grading_period?).and_return(true)
      expect(test_course.any_assignment_in_closed_grading_period?).to be(true)
    end
  end

  describe "#default_home_page" do
    let(:course) { Course.create! }

    it "defaults to 'modules'" do
      expect(course.default_home_page).to eq "modules"
    end

    it "is set assigned to 'default_view' on creation'" do
      expect(course.default_view).to eq "modules"
    end
  end

  describe "#show_total_grade_as_points?" do
    before(:once) do
      @course = Course.create!
    end

    it "returns true if the course settings include show_total_grade_as_points: true" do
      @course.update!(show_total_grade_as_points: true)
      expect(@course).to be_show_total_grade_as_points
    end

    it "returns false if the course settings include show_total_grade_as_points: false" do
      @course.update!(show_total_grade_as_points: false)
      expect(@course).not_to be_show_total_grade_as_points
    end

    it "returns false if the course settings do not include show_total_grade_as_points" do
      expect(@course).not_to be_show_total_grade_as_points
    end

    context "course settings include show_total_grade_as_points: true" do
      before(:once) do
        @course.update!(show_total_grade_as_points: true)
      end

      it "returns true if assignment groups are not weighted" do
        @course.group_weighting_scheme = "equal"
        expect(@course).to be_show_total_grade_as_points
      end

      it "returns false if assignment groups are weighted" do
        @course.group_weighting_scheme = "percent"
        expect(@course).not_to be_show_total_grade_as_points
      end

      context "assignment groups are not weighted" do
        before(:once) do
          @course.update!(group_weighting_scheme: "equal")
        end

        it "returns true if the associated grading period group is not weighted" do
          group = @course.account.grading_period_groups.create!
          group.enrollment_terms << @course.enrollment_term
          expect(@course).to be_show_total_grade_as_points
        end

        it "returns false if the associated grading period group is weighted" do
          group = @course.account.grading_period_groups.create!(weighted: true)
          group.enrollment_terms << @course.enrollment_term
          expect(@course).not_to be_show_total_grade_as_points
        end
      end
    end

    describe "#gradebook_backwards_incompatible_features_enabled?" do
      let(:course) { Course.create! }

      it "returns false if there are no policies nor is final_grade_override enabled" do
        expect(course).not_to be_gradebook_backwards_incompatible_features_enabled
      end

      it "returns true if a late policy is enabled" do
        course.late_policy = LatePolicy.new(late_submission_deduction_enabled: true)

        expect(course.gradebook_backwards_incompatible_features_enabled?).to be true
      end

      it "returns true if a missing policy is enabled" do
        course.late_policy = LatePolicy.new(missing_submission_deduction_enabled: true)

        expect(course.gradebook_backwards_incompatible_features_enabled?).to be true
      end

      it "is backward incompatible if final_grades_override is enabled" do
        course.enable_feature!(:final_grades_override)
        expect(course).to be_gradebook_backwards_incompatible_features_enabled
      end

      it "returns true if both a late and missing policy are enabled" do
        course.late_policy =
          LatePolicy.new(late_submission_deduction_enabled: true, missing_submission_deduction_enabled: true)

        expect(course.gradebook_backwards_incompatible_features_enabled?).to be true
      end

      it "returns false if both policies are disabled" do
        course.late_policy =
          LatePolicy.new(late_submission_deduction_enabled: false, missing_submission_deduction_enabled: false)

        expect(course.gradebook_backwards_incompatible_features_enabled?).to be false
      end

      context "With submissions" do
        let(:student) { student_in_course(course:).user }
        let!(:assignment) { course.assignments.create!(title: "assignment", points_possible: 10) }
        let(:submission) { assignment.submissions.find_by(user: student) }

        it "returns true if they are any submissions with a late_policy_status of none" do
          submission.late_policy_status = "none"
          submission.save!

          expect(course.gradebook_backwards_incompatible_features_enabled?).to be true
        end

        it "returns true if they are any submissions with a late_policy_status of missing" do
          submission.late_policy_status = "missing"
          submission.save!

          expect(course.gradebook_backwards_incompatible_features_enabled?).to be true
        end

        it "returns true if they are any submissions with a late_policy_status of late" do
          submission.late_policy_status = "late"
          submission.save!

          expect(course.gradebook_backwards_incompatible_features_enabled?).to be true
        end

        it "returns false if there are no policies and no submissions with late_policy_status" do
          expect(course.gradebook_backwards_incompatible_features_enabled?).to be false
        end
      end
    end

    context "cached_account_users_for" do
      specs_require_cache(:redis_cache_store)

      before :once do
        @course = Course.create!
        @user = User.create!
      end

      def cached_account_users
        Course.find(@course.id).cached_account_users_for(@user)
      end

      it "caches" do
        expect_any_instantiation_of(@course).to receive(:account_users_for).once.and_return([])
        2.times { cached_account_users }
      end

      it "clears if an account user is added to the user" do
        cached_account_users
        au = AccountUser.create!(account: Account.default, user: @user)
        expect(cached_account_users).to eq [au]
      end

      it "clears if the course is moved to another account" do
        sub_account = Account.default.sub_accounts.create!
        au = AccountUser.create!(account: sub_account, user: @user)
        expect(cached_account_users).to eq []
        @course.update_attribute(:account, sub_account)
        expect(cached_account_users).to eq [au]
      end

      it "clears if the sub_account is moved" do
        sub_account1 = Account.default.sub_accounts.create!
        au = AccountUser.create!(account: sub_account1, user: @user)

        sub_account2 = Account.default.sub_accounts.create!
        @course.update_attribute(:account, sub_account2)
        expect(cached_account_users).to eq []

        sub_account2.update_attribute(:parent_account, sub_account1)
        expect(cached_account_users).to eq [au]
      end
    end

    describe "#can_become_template?" do
      it "is true for an empty course" do
        course = Course.create!
        expect(course.can_become_template?).to be true
        course.template = true
        expect(course).to be_valid
      end

      it "is false once there's an enrollment" do
        course_with_teacher
        expect(@course.can_become_template?).to be false
        @course.template = true
        expect(@course).not_to be_valid
      end
    end

    describe "#can_stop_being_template?" do
      it "is false for unattached courses" do
        course = Course.create!(template: true)
        expect(course.can_stop_being_template?).to be true
        course.template = false
        expect(course).to be_valid
      end

      it "is true for courses attached to accounts" do
        course = Course.create!(template: true)
        course.account.update!(course_template: course)
        expect(course.can_stop_being_template?).to be false
        course.template = false
        expect(course).not_to be_valid
      end
    end

    describe "#copy_from_course_template" do
      it "copies unpublished content" do
        course = Course.create!(template: true)
        course.account.update!(course_template: course)
        a = course.assignments.create!(title: "bob", workflow_state: "unpublished")
        expect(a).to be_unpublished
        q = course.quizzes.create!(title: "joe", workflow_state: "unpublished")
        expect(q).to be_unpublished
        wp = course.wiki_pages.create!(title: "george", workflow_state: "unpublished")
        expect(wp).to be_unpublished
        dt = course.discussion_topics.create!(title: "phil", workflow_state: "unpublished")
        expect(dt).to be_unpublished

        course2 = Course.create!
        run_jobs

        expect(course2.assignments.pluck(:title)).to eq ["bob"]
        expect(course2.quizzes.pluck(:title)).to eq ["joe"]
        expect(course2.wiki_pages.pluck(:title)).to eq ["george"]
        expect(course2.discussion_topics.pluck(:title)).to eq ["phil"]
      end
    end
  end

  describe "#has_modules?" do
    before(:once) do
      @course = Course.create!
    end

    it "returns false when the course has no modules" do
      expect(@course).not_to be_has_modules
    end

    it "returns false when all modules are soft-deleted" do
      @course.context_modules.create!(workflow_state: "deleted")
      expect(@course).not_to be_has_modules
    end

    it "returns true when at least one not-deleted module exists" do
      @course.context_modules.create!
      expect(@course).to be_has_modules
    end
  end

  describe "#create_or_update_quiz_migration_alert" do
    before do
      @course = Course.create!
      @teacher = User.create!
      @course.enroll_teacher(@teacher)
      @content_migration = ContentMigration.create(context: @course)
      @content_migration2 = ContentMigration.create(context: @course)
    end

    context "when there are not quiz migration alerts that belong to the provided user" do
      it "creates a quiz migration alert" do
        expect do
          @course.create_or_update_quiz_migration_alert(@teacher.id, @content_migration)
        end.to change { QuizMigrationAlert.count }.from(0).to(1)
      end
    end

    context "when there are quiz migration alerts that belong to the provided user with a different migration_id" do
      before do
        @quiz_migration_alert =
          QuizMigrationAlert.create(user_id: @teacher.id, course_id: @course.id, migration: @content_migration)
      end

      it "updates the migration_id on the quiz migration alert" do
        expect do
          @course.create_or_update_quiz_migration_alert(@teacher.id, @content_migration2)
          @quiz_migration_alert.reload
        end.to change { @quiz_migration_alert.migration }.from(@content_migration).to(@content_migration2)
      end
    end
  end

  describe "#instructors_in_charge_of" do
    it "excludes section-limited instructors from Section A when the student is concluded in Section B" do
      course = Course.create!
      section1 = course.course_sections.create!(name: "Section 1")
      section2 = course.course_sections.create!(name: "Section 2")
      student = User.create!
      student_enrollment = course.enroll_student(
        student,
        section: section1,
        enrollment_state: "active"
      )
      limited_teacher = User.create!
      course.enroll_teacher(
        limited_teacher,
        limit_privileges_to_course_section: true,
        section: section2,
        enrollment_state: "active"
      )
      student_enrollment.conclude
      expect(course.instructors_in_charge_of(student.id)).not_to include limited_teacher
    end
  end

  describe "statsd logging for course actions" do
    context "timing when course is published" do
      let(:publish_time) { 300_000 }

      it "logs the timing of a course to statsd with course pacing enabled" do
        allow(InstStatsd::Statsd).to receive(:timing)

        Timecop.freeze(Time.utc(2022, 3, 1, 12, 0)) do
          a_course = Course.create!
          a_course.enable_course_paces = true
          a_course.save!
        end

        new_course = Course.last

        Timecop.freeze(Time.utc(2022, 3, 1, 12, 5)) do
          new_course.offer!
        end

        expect(InstStatsd::Statsd).to have_received(:timing).with("course.paced.create_to_publish_time", publish_time).once
      end

      it "doesn't log timing if moving from concluded back to available in paced course" do
        allow(InstStatsd::Statsd).to receive(:timing)

        Timecop.freeze(Time.utc(2022, 3, 1, 12, 0)) do
          a_course = Course.create!
          a_course.update!(enable_course_paces: true, workflow_state: "completed")
        end

        new_course = Course.last

        Timecop.freeze(Time.utc(2022, 3, 1, 12, 5)) do
          new_course.offer!
        end

        expect(InstStatsd::Statsd).not_to have_received(:timing).with("course.paced.create_to_publish_time", publish_time)
      end

      it "log timing if moving publishing from claimed in paced course" do
        allow(InstStatsd::Statsd).to receive(:timing)

        Timecop.freeze(Time.utc(2022, 3, 1, 12, 0)) do
          a_course = Course.create!
          a_course.update!(enable_course_paces: true, workflow_state: "claimed")
        end

        new_course = Course.last

        Timecop.freeze(Time.utc(2022, 3, 1, 12, 5)) do
          new_course.offer!
        end

        expect(InstStatsd::Statsd).to have_received(:timing).with("course.paced.create_to_publish_time", publish_time).once
      end

      it "logs the timing of a course to statsd with course pacing not enabled" do
        allow(InstStatsd::Statsd).to receive(:timing)

        Timecop.freeze(Time.utc(2022, 3, 1, 12, 0)) do
          Course.create!
        end

        new_course = Course.last

        Timecop.freeze(Time.utc(2022, 3, 1, 12, 5)) do
          new_course.offer!
        end

        expect(InstStatsd::Statsd).to have_received(:timing).with("course.unpaced.create_to_publish_time", publish_time).once
      end

      it "doesn't log timing if moving from concluded back to available in unpaced course" do
        allow(InstStatsd::Statsd).to receive(:timing)

        Timecop.freeze(Time.utc(2022, 3, 1, 12, 0)) do
          a_course = Course.create!
          a_course.update!(workflow_state: "completed")
        end

        new_course = Course.last

        Timecop.freeze(Time.utc(2022, 3, 1, 12, 5)) do
          new_course.offer!
        end

        expect(InstStatsd::Statsd).not_to have_received(:timing).with("course.unpaced.create_to_publish_time", publish_time)
      end

      it "log timing if moving publishing from claimed in unpaced course" do
        allow(InstStatsd::Statsd).to receive(:timing)

        Timecop.freeze(Time.utc(2022, 3, 1, 12, 0)) do
          a_course = Course.create!
          a_course.update!(workflow_state: "claimed")
        end

        new_course = Course.last

        Timecop.freeze(Time.utc(2022, 3, 1, 12, 5)) do
          new_course.offer!
        end

        expect(InstStatsd::Statsd).to have_received(:timing).with("course.unpaced.create_to_publish_time", publish_time).once
      end
    end

    context "assignment count when course is published" do
      before do
        allow(InstStatsd::Statsd).to receive(:count)
        @course = Course.create!
        create_assignments([@course.id], 2)
      end

      it "logs assignment count in the paced bucket if course pacing is enabled" do
        @course.offer!
        expect(InstStatsd::Statsd).to have_received(:count).with("course.unpaced.assignment_count", 2).once
      end

      it "only logs published assignments" do
        @course.assignments.last.unpublish
        @course.offer!
        expect(InstStatsd::Statsd).to have_received(:count).with("course.unpaced.assignment_count", 1).once
      end

      it "logs assignment count in the unpaced bucket if course pacing is enabled" do
        @course.enable_course_paces = true
        @course.save!
        @course.offer!
        expect(InstStatsd::Statsd).to have_received(:count).with("course.paced.assignment_count", 2).once
      end
    end

    context "end date stats on date change or publishing" do
      it "increments and decrements on end date existence change" do
        allow(InstStatsd::Statsd).to receive(:increment)
        allow(InstStatsd::Statsd).to receive(:decrement)

        Course.create!(restrict_enrollments_to_course_dates: true, conclude_at: Time.zone.now, settings: { enable_course_paces: true }).offer!
        expect(InstStatsd::Statsd).to have_received(:increment).with("course.paced.has_end_date").once

        Course.last.update! restrict_enrollments_to_course_dates: false
        expect(InstStatsd::Statsd).to have_received(:decrement).with("course.paced.has_end_date").once
      end

      it "increments and decrements on pace status change" do
        allow(InstStatsd::Statsd).to receive(:increment)
        allow(InstStatsd::Statsd).to receive(:decrement)

        Course.create!(restrict_enrollments_to_course_dates: true, conclude_at: Time.zone.now).offer!
        expect(InstStatsd::Statsd).to have_received(:increment).with("course.unpaced.has_end_date").once

        Course.last.update! settings: { enable_course_paces: true }
        expect(InstStatsd::Statsd).to have_received(:decrement).with("course.unpaced.has_end_date").once
        expect(InstStatsd::Statsd).to have_received(:increment).with("course.paced.has_end_date").once
      end

      it "increments and decrements on pace status and end date existence concurrently" do
        allow(InstStatsd::Statsd).to receive(:increment)
        allow(InstStatsd::Statsd).to receive(:decrement)
        Course.create!(restrict_enrollments_to_course_dates: true, conclude_at: Time.zone.now).offer!
        expect(InstStatsd::Statsd).to have_received(:increment).with("course.unpaced.has_end_date").once

        Course.last.update! restrict_enrollments_to_course_dates: false, settings: { enable_course_paces: true }
        expect(InstStatsd::Statsd).to have_received(:decrement).with("course.unpaced.has_end_date").once
        expect(InstStatsd::Statsd).not_to have_received(:increment).with("course.paced.has_end_date")

        Course.last.update! restrict_enrollments_to_course_dates: true, settings: { enable_course_paces: false }
        expect(InstStatsd::Statsd).not_to have_received(:decrement).with("course.paced.has_end_date")
        expect(InstStatsd::Statsd).to have_received(:increment).with("course.unpaced.has_end_date").twice
      end

      it "ignores unpublished date having changes" do
        allow(InstStatsd::Statsd).to receive(:increment)
        allow(InstStatsd::Statsd).to receive(:decrement)
        Course.create!(restrict_enrollments_to_course_dates: true, conclude_at: Time.zone.now)
        expect(InstStatsd::Statsd).not_to have_received(:increment).with("course.unpaced.has_end_date")
        Course.last.update! settings: { enable_course_paces: true }
        expect(InstStatsd::Statsd).not_to have_received(:decrement).with("course.unpaced.has_end_date")
        expect(InstStatsd::Statsd).not_to have_received(:increment).with("course.paced.has_end_date")
      end
    end

    context "course with course pacing on or off" do
      before do
        allow(InstStatsd::Statsd).to receive(:distributed_increment)
        allow(InstStatsd::Statsd).to receive(:decrement)
        @course = Course.create!
      end

      it "increments count for a course paced course when initially published" do
        @course.enable_course_paces = true
        @course.save!
        @course.offer!

        expect(InstStatsd::Statsd).to have_received(:distributed_increment).with("course.paced.paced_courses").once
      end

      it "does not increment when only option is updated" do
        @course.enable_course_paces = true
        @course.save!

        expect(InstStatsd::Statsd).not_to have_received(:distributed_increment).with("course.paced.paced_courses")
      end

      it "increments count for non-paced course when initially published" do
        @course.offer!

        expect(InstStatsd::Statsd).to have_received(:distributed_increment).with("course.unpaced.paced_courses").once
      end

      it "increments paced count on already published course from when going from unpaced to paced" do
        @course.offer!
        @course.enable_course_paces = true
        @course.save!

        expect(InstStatsd::Statsd).to have_received(:distributed_increment).with("course.paced.paced_courses").once
      end

      it "increments paced count on already published course from when going from paced to unpaced" do
        @course.enable_course_paces = true
        @course.save!
        @course.offer!
        expect(InstStatsd::Statsd).to have_received(:distributed_increment).with("course.paced.paced_courses").once

        @course.enable_course_paces = false
        @course.save!

        expect(InstStatsd::Statsd).to have_received(:distributed_increment).with("course.unpaced.paced_courses").once
      end

      it "increments the appropriate bucket when republishing" do
        @course.enable_course_paces = true
        @course.save!
        @course.offer!
        expect(InstStatsd::Statsd).to have_received(:distributed_increment).with("course.paced.paced_courses").once
        expect(InstStatsd::Statsd).not_to have_received(:distributed_increment).with("course.unpaced.paced_courses")

        @course.claim!

        @course.enable_course_paces = false
        @course.save!
        expect(InstStatsd::Statsd).not_to have_received(:distributed_increment).with("course.unpaced.paced_courses")

        @course.offer!
        expect(InstStatsd::Statsd).to have_received(:distributed_increment).with("course.unpaced.paced_courses").once
      end
    end

    context "course format logging" do
      before do
        allow(InstStatsd::Statsd).to receive(:distributed_increment)
        allow(InstStatsd::Statsd).to receive(:decrement)
        @course = Course.create!
      end

      it "increments the course format count for unset when unpaced course published for the first time" do
        @course.course_format = nil
        @course.save!
        @course.offer!

        expect(InstStatsd::Statsd).to have_received(:distributed_increment).with("course.unpaced.unset").once
      end

      it "increments the course format count for unset when paced course published for the first time" do
        @course.course_format = nil
        @course.enable_course_paces = true
        @course.save!
        @course.offer!

        expect(InstStatsd::Statsd).to have_received(:distributed_increment).with("course.paced.unset").once
      end

      it "increments the course format count for blended when unpaced course published for the first time" do
        @course.course_format = "blended"
        @course.save!
        @course.offer!

        expect(InstStatsd::Statsd).to have_received(:distributed_increment).with("course.unpaced.blended").once
        expect(InstStatsd::Statsd).not_to have_received(:decrement).with("course.unpaced.blended")
      end

      it "increments the course format count for blended when paced course published for the first time" do
        @course.course_format = "blended"
        @course.enable_course_paces = true
        @course.save!
        @course.offer!

        expect(InstStatsd::Statsd).to have_received(:distributed_increment).with("course.paced.blended").once
      end

      it "increments the course format count for on_campus when unpaced course published for the first time" do
        @course.course_format = "on_campus"
        @course.save!
        @course.offer!

        expect(InstStatsd::Statsd).to have_received(:distributed_increment).with("course.unpaced.on_campus").once
      end

      it "increments the course format count for on_campus when paced course published for the first time" do
        @course.course_format = "on_campus"
        @course.enable_course_paces = true
        @course.save!
        @course.offer!

        expect(InstStatsd::Statsd).to have_received(:distributed_increment).with("course.paced.on_campus").once
      end

      it "increments the course format count for online when unpaced course published for the first time" do
        @course.course_format = "online"
        @course.save!
        @course.offer!

        expect(InstStatsd::Statsd).to have_received(:distributed_increment).with("course.unpaced.online").once
      end

      it "increments the course format count for online when paced course published for the first time" do
        @course.course_format = "online"
        @course.enable_course_paces = true
        @course.save!
        @course.offer!

        expect(InstStatsd::Statsd).to have_received(:distributed_increment).with("course.paced.online").once
      end

      it "does not increment unpaced stat when only option is updated and not published" do
        @course.course_format = nil
        @course.save!

        expect(InstStatsd::Statsd).not_to have_received(:distributed_increment).with("course.unpaced.unset")
      end

      it "does not increment paced stat when only option is updated and not published" do
        @course.course_format = nil
        @course.enable_course_paces = true
        @course.save!

        expect(InstStatsd::Statsd).not_to have_received(:distributed_increment).with("course.paced.unset")
      end

      it "increments unset count on already published unpaced course" do
        @course.offer!
        @course.enable_course_paces = true
        @course.save!

        expect(InstStatsd::Statsd).to have_received(:distributed_increment).with("course.unpaced.unset").once
        expect(InstStatsd::Statsd).to have_received(:distributed_increment).with("course.paced.unset").once
      end

      it "increments change to online on unpaced course" do
        @course.offer!
        @course.course_format = "online"
        @course.save!

        expect(InstStatsd::Statsd).to have_received(:distributed_increment).with("course.unpaced.unset").once
        expect(InstStatsd::Statsd).to have_received(:distributed_increment).with("course.unpaced.online").once
      end

      it "increments blended count on already published paced course" do
        @course.enable_course_paces = true
        @course.save!
        @course.offer!
        @course.course_format = "blended"
        @course.save!

        expect(InstStatsd::Statsd).to have_received(:distributed_increment).with("course.paced.unset").once
        expect(InstStatsd::Statsd).to have_received(:distributed_increment).with("course.paced.blended").once
      end

      it "paced course starts blended goes to unpaced and format unset" do
        @course.enable_course_paces = true
        @course.course_format = "blended"
        @course.save!
        expect(InstStatsd::Statsd).not_to have_received(:distributed_increment).with("course.paced.blended")

        @course.offer!
        expect(InstStatsd::Statsd).to have_received(:distributed_increment).with("course.paced.blended").once

        @course.course_format = nil
        @course.enable_course_paces = false
        @course.save!

        expect(InstStatsd::Statsd).to have_received(:distributed_increment).with("course.unpaced.unset").once
      end
    end
  end

  describe "#batch_update_context_modules" do
    before do
      @course = course_model
      @test_modules = (1..4).map { |x| @course.context_modules.create! name: "test module #{x}" }
      @test_modules[2..3].each { |m| m.update_attribute(:workflow_state, "unpublished") }
      @modules_to_update = [@test_modules[1], @test_modules[3]]

      @wiki_page = @course.wiki_pages.create(title: "Wiki Page Title")
      @wiki_page.unpublish!
      @wiki_page_tag = @test_modules[3].add_item(id: @wiki_page.id, type: "wiki_page")
      @wiki_page_tag.trigger_unpublish!

      @ids_to_update = @modules_to_update.map(&:id)
    end

    context "with publish event" do
      it "publishes the modules" do
        @course.batch_update_context_modules(module_ids: @ids_to_update, event: :publish)
        @modules_to_update.each do |m|
          expect(m.reload).to be_published
        end
      end

      it "publishes the items" do
        @course.batch_update_context_modules(module_ids: @ids_to_update, event: :publish)
        @modules_to_update.each do |m|
          expect(m.reload).to be_published
          m.content_tags.each do |tag|
            expect(tag.reload).to be_published
          end
        end
      end

      it "does not publish the items when skip_content_tags is true" do
        @course.batch_update_context_modules(module_ids: @ids_to_update, event: :publish, skip_content_tags: true)
        @modules_to_update.each do |m|
          expect(m.reload).to be_published
          m.content_tags.each do |tag|
            expect(tag.reload).not_to be_published
          end
        end
      end
    end

    context "with unpublish event" do
      it "unpublishes the modules" do
        @course.batch_update_context_modules(module_ids: @ids_to_update, event: :unpublish)
        @modules_to_update.each do |m|
          expect(m.reload).to be_unpublished
        end
      end

      it "unpublishes the items" do
        @course.batch_update_context_modules(module_ids: @ids_to_update, event: :unpublish)
        @modules_to_update.each do |m|
          expect(m.reload).to be_unpublished
          m.content_tags.each do |tag|
            expect(tag.reload).to be_unpublished
          end
        end
      end

      it "does not unpublish the items when skip_content_tags is true" do
        @wiki_page_tag.trigger_publish!
        @course.batch_update_context_modules(module_ids: @ids_to_update, event: :unpublish, skip_content_tags: true)
        @modules_to_update.each do |m|
          expect(m.reload).to be_unpublished
          m.content_tags.each do |tag|
            expect(tag.reload).not_to be_unpublished
          end
        end
      end
    end

    context "with delete event" do
      it "deletes the modules" do
        @course.batch_update_context_modules(module_ids: @ids_to_update, event: :delete)
        @modules_to_update.each do |m|
          expect(m.reload).to be_deleted
        end
      end

      it "deletes the items" do
        @course.batch_update_context_modules(module_ids: @ids_to_update, event: :delete)
        @modules_to_update.each do |m|
          expect(m.reload).to be_deleted
          m.content_tags.each do |tag|
            expect(tag.reload).to be_deleted
          end
        end
      end

      it "deletes the content tags even if skip_content_tags is true" do
        @wiki_page_tag.trigger_publish!
        @course.batch_update_context_modules(module_ids: @ids_to_update, event: :delete, skip_content_tags: true)
        @modules_to_update.each do |m|
          expect(m.reload).to be_deleted
          m.content_tags.each do |tag|
            expect(tag.reload).to be_deleted
          end
        end
      end
    end

    it "increments the progress" do
      progress = Progress.create!(context: @course, tag: "context_module_batch_update", user: @teacher)
      expect(progress).to receive(:increment_completion!).twice
      @course.batch_update_context_modules(progress, module_ids: @ids_to_update, event: :publish)
    end

    it "returns the completed_ids" do
      completed_ids = @course.batch_update_context_modules(module_ids: @ids_to_update, event: :publish)
      expect(completed_ids).to eq @ids_to_update
    end
  end

  describe "restrict quantitative data" do
    before do
      @root = Account.default
      @course = Account.default.courses.build
      @course.update(root_account_id: @root.id)
      @admin = account_admin_user
      @teacher = user_model
      @course.enroll_teacher(@teacher, enrollment_state: "active")
      @student = user_model
      @course.enroll_student(@student, enrollment_state: "active")
      @observer = user_model
      @course.enroll_user(@observer, "ObserverEnrollment").update_attribute(:associated_user_id, @student.id)
      @ta = user_model
      @course.enroll_ta(@ta, enrollment_state: "active")
      @designer = user_model
      @course.enroll_designer(@designer, enrollment_state: "active")
    end

    describe "with no user" do
      it "calls restrict_quantitative_data with no user" do
        expect(@course.restrict_quantitative_data?).to be false
      end
    end

    describe "with feature flag on" do
      before do
        @root.enable_feature!(:restrict_quantitative_data)
      end

      describe "restrict_quantitative_data_setting_changeable?" do
        it "returns false if the feature flag is off" do
          @root.disable_feature!(:restrict_quantitative_data)
          expect(@course.restrict_quantitative_data_setting_changeable?).to be_falsey
        end

        it "returns false if the account setting is on and locked and the course setting is on" do
          @course.settings = @course.settings.merge(restrict_quantitative_data: true)
          @root.settings[:restrict_quantitative_data] = { locked: true, value: true }
          expect(@course.restrict_quantitative_data_setting_changeable?).to be_falsey
        end

        it "returns false if the account setting is off and the course setting is false" do
          @course.settings = @course.settings.merge(restrict_quantitative_data: false)
          @root.settings[:restrict_quantitative_data] = { locked: false, value: false }
          expect(@course.restrict_quantitative_data_setting_changeable?).to be_falsey
        end

        it "returns true if the account setting is on and unlocked" do
          @root.settings[:restrict_quantitative_data] = { locked: false, value: true }
          expect(@course.restrict_quantitative_data_setting_changeable?).to be_truthy
        end

        it "returns true if the account setting is on and locked and the course setting is false" do
          @course.settings = @course.settings.merge(restrict_quantitative_data: false)
          @root.settings[:restrict_quantitative_data] = { locked: true, value: true }
          expect(@course.restrict_quantitative_data_setting_changeable?).to be_truthy
        end

        it "returns true if the account setting is off and the course setting is true" do
          @course.settings = @course.settings.merge(restrict_quantitative_data: true)
          @root.settings[:restrict_quantitative_data] = { locked: false, value: false }
          expect(@course.restrict_quantitative_data_setting_changeable?).to be_truthy
        end
      end

      context "relation to account restrict_quantitative_data setting" do
        it "is unaffected by account setting for existing courses" do
          expect(@course.restrict_quantitative_data).to be false
          @course.account.settings[:restrict_quantitative_data] = { locked: true, value: true }
          @course.account.save!
          @course.reload
          expect(@course.restrict_quantitative_data).to be false
        end

        it "sets restrict_quantitative_data to true for newly created courses when account setting is true and locked" do
          Account.default.settings[:restrict_quantitative_data] = { locked: true, value: true }
          Account.default.save!
          crs = Course.create!(account: Account.default)
          expect(crs.restrict_quantitative_data).to be true
        end

        it "creates course account association for newly created courses when account setting is true and locked" do
          @sub_account = Account.create(parent_account: @root, name: "English")
          @root.settings[:restrict_quantitative_data] = { locked: true, value: true }
          @root.save!

          crs = Course.create!(account: @sub_account)
          associated = @sub_account.associated_courses.first
          expect(associated.id).to eq crs.id
        end

        it "does not set restrict_quantitative_data for newly created courses when account setting is true and not locked" do
          Account.default.settings[:restrict_quantitative_data] = { locked: false, value: true }
          Account.default.save!
          crs = Course.create!(account: Account.default)
          expect(crs.restrict_quantitative_data).to be false
        end

        it "sets restrict_quantitative_data for newly created courses in sub accounts when account setting is true and locked" do
          @sub_account = Account.create(parent_account: @root, name: "English")
          @root.settings[:restrict_quantitative_data] = { locked: true, value: true }
          @root.save!
          crs = Course.create!(account: @sub_account)
          expect(crs.restrict_quantitative_data).to be true
        end
      end

      describe "updates metric if setting is enabled/disabled" do
        before do
          allow(InstStatsd::Statsd).to receive(:distributed_increment)
        end

        it "increments enabled log when setting is turned on" do
          expect(@course.restrict_quantitative_data).to be false
          @course.settings = @course.settings.merge(restrict_quantitative_data: true)
          @course.save!
          expect(@course.restrict_quantitative_data).to be true

          expect(InstStatsd::Statsd).to have_received(:distributed_increment).with("course.settings.restrict_quantitative_data.enabled").once
        end

        it "increments disabled log when setting is turned off" do
          expect(@course.restrict_quantitative_data).to be false
          @course.settings = @course.settings.merge(restrict_quantitative_data: true)
          @course.save!
          expect(@course.restrict_quantitative_data).to be true
          @course.settings = @course.settings.merge(restrict_quantitative_data: false)
          @course.save!
          expect(@course.restrict_quantitative_data).to be false

          expect(InstStatsd::Statsd).to have_received(:distributed_increment).with("course.settings.restrict_quantitative_data.enabled").once.ordered
          expect(InstStatsd::Statsd).to have_received(:distributed_increment).with("course.settings.restrict_quantitative_data.disabled").once.ordered
        end

        it "doesn't increment either log when settings update but RQD setting is unchanged" do
          expect(@course.hide_final_grade).to be false
          @course.settings = @course.settings.merge(hide_final_grade: true)
          @course.save!
          expect(@course.hide_final_grade).to be true

          expect(InstStatsd::Statsd).not_to have_received(:distributed_increment).with("course.settings.restrict_quantitative_data.enabled")
          expect(InstStatsd::Statsd).not_to have_received(:distributed_increment).with("course.settings.restrict_quantitative_data.disabled")
        end
      end

      describe "with setting turned on" do
        before do
          @course.restrict_quantitative_data = true
          @course.save!
        end

        # Admins are the only role to return false when the setting is on
        it "does not restrict quantitative data for admin" do
          expect(@course.restrict_quantitative_data?(@admin)).to be false
        end

        it "restricts quantitative data for students" do
          expect(@course.restrict_quantitative_data?(@student)).to be true
        end

        it "restricts quantitative data for teacher" do
          expect(@course.restrict_quantitative_data?(@teacher)).to be true
        end

        it "restricts quantitative data for observers" do
          expect(@course.restrict_quantitative_data?(@observer)).to be true
        end

        it "restricts quantitative data for designer" do
          expect(@course.restrict_quantitative_data?(@designer)).to be true
        end

        it "restricts quantitative data for ta" do
          expect(@course.restrict_quantitative_data?(@ta)).to be true
        end

        # By default, only students and observers should be restricted when extra permissions are checked
        context "with check_extra_permissions" do
          it "restricts quantitative data for students" do
            expect(@course.restrict_quantitative_data?(@student, check_extra_permissions: true)).to be true
          end

          it "restricts quantitative data for observers" do
            expect(@course.restrict_quantitative_data?(@observer, check_extra_permissions: true)).to be true
          end

          it "does not restrict quantitative data for admin" do
            expect(@course.restrict_quantitative_data?(@admin, check_extra_permissions: true)).to be false
          end

          it "does not restrict quantitative data for teacher" do
            expect(@course.restrict_quantitative_data?(@teacher, check_extra_permissions: true)).to be false
          end

          it "does not restrict quantitative data for ta" do
            expect(@course.restrict_quantitative_data?(@ta, check_extra_permissions: true)).to be false
          end

          it "does not restrict quantitative data for designer" do
            expect(@course.restrict_quantitative_data?(@designer, check_extra_permissions: true)).to be false
          end
        end
      end

      describe "with setting turned off" do
        it "restricts quantitative data for students" do
          expect(@course.restrict_quantitative_data?(@student)).to be false
        end

        it "restricts quantitative data for teacher" do
          expect(@course.restrict_quantitative_data?(@teacher)).to be false
        end

        it "restricts quantitative data for admin" do
          expect(@course.restrict_quantitative_data?(@admin)).to be false
        end
      end
    end

    describe "with feature flag off" do
      it "sets restrict_quantitative_data setting to false by default" do
        expect(@course.restrict_quantitative_data).to be false
      end

      describe "with setting turned on" do
        before do
          @course.settings = @course.settings.merge(restrict_quantitative_data: true)
          @course.save!
        end

        it "restricts quantitative data for students" do
          expect(@course.restrict_quantitative_data?(@student)).to be false
        end

        it "restricts quantitative data for teacher" do
          expect(@course.restrict_quantitative_data?(@teacher)).to be false
        end

        it "restricts quantitative data for admin" do
          expect(@course.restrict_quantitative_data?(@admin)).to be false
        end
      end

      describe "with setting turned off" do
        it "restricts quantitative data for students" do
          expect(@course.restrict_quantitative_data?(@student)).to be false
        end

        it "restricts quantitative data for teacher" do
          expect(@course.restrict_quantitative_data?(@teacher)).to be false
        end

        it "restricts quantitative data for admin" do
          expect(@course.restrict_quantitative_data?(@admin)).to be false
        end
      end
    end
  end

  describe "#default_grading_standard" do
    before do
      @root = Account.default
      @course = Account.default.courses.build
      @course.update(root_account_id: @root.id)
    end

    def default_scheme(context)
      gs = GradingStandard.new(context:, title: "My Grading Standard", data: { "A" => 0.94, "B" => 0, })
      gs.save!
      gs
    end

    it "returns nil if no grading standards exist" do
      expect(@course.default_grading_standard).to be_nil
    end

    it "returns the default grading standard if one exists" do
      grading_standard = default_scheme(@course)
      @course.grading_standard = grading_standard
      @course.save!
      expect(@course.default_grading_standard).to eq grading_standard
    end

    it "returns the account default grading standard if no course default exists" do
      grading_standard = default_scheme(@course.account)
      @course.account.grading_standard = grading_standard
      @course.account.save!
      expect(@course.default_grading_standard).to eq grading_standard
    end
  end

  describe "#grading_standard_enabled" do
    before do
      @root = Account.default
      @course = Account.default.courses.build
      @course.update(root_account_id: @root.id)
    end

    def default_scheme(context)
      gs = GradingStandard.new(context:, title: "My Grading Standard", data: { "A" => 0.94, "B" => 0, })
      gs.save!
      gs
    end

    it "returns false if no grading standards exist" do
      expect(@course.grading_standard_enabled).to be_falsey
    end

    it "returns true if a grading standard exists" do
      @course.grading_standard = default_scheme(@course)
      @course.save!
      expect(@course.grading_standard_enabled).to be_truthy
    end

    it "returns true if the account has a grading standard" do
      @course.account.grading_standard = default_scheme(@course.account)
      @course.account.save!
      expect(@course.grading_standard_enabled).to be_truthy
    end
  end

  describe "#course_grading_standard_enabled" do
    before do
      @root = Account.default
      @course = Account.default.courses.build
      @course.update(root_account_id: @root.id)
    end

    def default_scheme(context)
      gs = GradingStandard.new(context:, title: "My Grading Standard", data: { "A" => 0.94, "B" => 0, })
      gs.save!
      gs
    end

    it "returns false if no course grading standard" do
      expect(@course.course_grading_standard_enabled).to be_falsey
    end

    it "returns true if a course grading standard exists" do
      @course.grading_standard = default_scheme(@course)
      @course.save!

      expect(@course.course_grading_standard_enabled).to be_truthy
    end

    it "returns false even if the account has a grading standard" do
      @course.account.grading_standard = default_scheme(@course.account)
      @course.account.save!

      expect(@course.course_grading_standard_enabled).to be_falsey
    end
  end

  describe "#destroy" do
    it "records deleted_at" do
      course_model
      expect { @course.destroy }.to change { @course.reload.deleted_at }.from(nil).to be_truthy
    end
  end

  describe "#all_dates" do
    let(:calendar_event_start_date) { 1.day.from_now }
    let(:calendar_event_end_date) { 2.days.from_now }
    let(:assignment_due_at_date) { 3.days.from_now }
    let(:context_module_unlock_at_date) { 4.days.from_now }

    before do
      @course = Account.default.courses.build
      @course.save!
      @course.calendar_events.create!(title: "an event",
                                      start_at: calendar_event_start_date,
                                      end_at: calendar_event_end_date)
      @course.assignments.create!(due_at: assignment_due_at_date)
      cm = @course.context_modules.build(name: "some module", unlock_at: context_module_unlock_at_date)
      cm.save!
    end

    it "should return all dates" do
      dates = @course.all_dates

      expect(dates).to include(calendar_event_start_date.to_date)
      expect(dates).to include(calendar_event_end_date.to_date)
      expect(dates).to include(assignment_due_at_date.to_date)
      expect(dates).to include(context_module_unlock_at_date.to_date)
    end
  end

  describe "#get_assignment_ids_from_module_items" do
    let(:course) { Course.create }
    let(:context_module) { ContextModule.create(course:) }
    let(:assignment) { assignment_model(course:) }
    let(:module_item) { context_module.add_item(assignment) }

    it "returns the assignment from the module item" do
      expect(course.get_assignment_ids_from_module_items([module_item.id])).to eq([assignment.id])
    end

    it "returns nil if module_items is nil" do
      expect(course.get_assignment_ids_from_module_items(nil)).to be_nil
    end
  end

  describe "#get_assignment_ids_from_modules" do
    let(:course) { Course.create }
    let(:context_module) { ContextModule.create(course:) }
    let(:assignment) { assignment_model(course:) }
    let(:export) { ContentExport.create(course:) }

    before do
      context_module.add_item(assignment)
    end

    it "returns the assignment from the module" do
      expect(course.get_assignment_ids_from_modules([context_module.id])).to eq([assignment.id])
    end

    it "returns nil if modules is nil" do
      expect(course.get_assignment_ids_from_modules(nil)).to be_nil
    end
  end

  describe "group and differentiation tag associations" do
    before(:once) do
      @course = Course.create!
      @collaborative_category = GroupCategory.create!(context: @course, name: "Collab Category", non_collaborative: false)
      @non_collab_category = GroupCategory.create!(context: @course, name: "Tag Category", non_collaborative: true)

      @collaborative_group = Group.create!(context: @course, group_category: @collaborative_category, name: "Collab Group")
      @differentiation_tag = Group.create!(context: @course, group_category: @non_collab_category, name: "Tag")

      @deleted_collab_group = Group.create!(context: @course, group_category: @collaborative_category, name: "Deleted Collab")
      @deleted_collab_group.destroy

      @deleted_tag = Group.create!(context: @course, group_category: @non_collab_category, name: "Deleted Tag")
      @deleted_tag.destroy
    end

    it "filters group categories by collaborative flag" do
      expect(@course.group_categories).to contain_exactly(@collaborative_category)
      expect(@course.differentiation_tag_categories).to contain_exactly(@non_collab_category)
    end

    it "includes all categories regardless of deleted status" do
      expect(@course.all_group_categories).to contain_exactly(@collaborative_category)
      expect(@course.all_differentiation_tag_categories).to contain_exactly(@non_collab_category)
    end

    it "filters groups by collaborative flag" do
      expect(@course.groups).to match_array([@collaborative_group, @deleted_collab_group])
      expect(@course.differentiation_tags).to match_array([@differentiation_tag, @deleted_tag])
    end

    it "only includes active groups in active associations" do
      expect(@course.active_groups).to contain_exactly(@collaborative_group)
      expect(@course.active_differentiation_tags).to contain_exactly(@differentiation_tag)
    end
  end

  describe "#set_horizon_course" do
    it "does not set horizon_course when account is not a horizon account" do
      account = Account.create!

      course = account.courses.create!
      expect(course.horizon_course).to be_falsey
    end

    it "sets horizon_course when creating a course in a horizon account" do
      account = Account.create!
      account.enable_feature!(:horizon_course_setting)
      account.horizon_account = true
      account.save!

      course = account.courses.create!
      course.save!
      expect(course.horizon_course).to be true
    end

    it "updates horizon_course when moving a course to a horizon account" do
      regular_account = Account.create!

      horizon_account = Account.create!
      horizon_account.enable_feature!(:horizon_course_setting)
      horizon_account.horizon_account = true
      horizon_account.save!

      course = regular_account.courses.create!
      expect(course.horizon_course).to be_falsey

      course.account = horizon_account
      course.save!
      expect(course.horizon_course).to be true
    end

    it "does not run the callback on regular course updates" do
      course = Account.default.courses.create!
      expect(course).not_to receive(:set_horizon_course)

      course.name = "New Course Name"
      course.save!
    end

    it "disables horizon_course when a course disables horizon_account" do
      account = Account.create!
      account.enable_feature!(:horizon_course_setting)
      account.horizon_account = true
      account.save!

      course = account.courses.create!
      course.save!
      expect(course.horizon_course).to be true

      account.horizon_account = false
      account.save!
      expect(account.horizon_account[:value]).to be false
      expect(course.reload.horizon_course).to be_falsey

      course2 = account.courses.create!
      course2.save!
      expect(course2.horizon_course).to be_falsey
    end

    it "disables horizon_course for a sub-account course when horizon_account is disabled for parent account" do
      parent_account = Account.create!
      parent_account.enable_feature!(:horizon_course_setting)
      parent_account.horizon_account = true
      parent_account.save!

      sub_account = parent_account.sub_accounts.create!
      course = sub_account.courses.create!
      course.save!
      expect(course.horizon_course).to be true

      parent_account.horizon_account = false
      parent_account.save!
      expect(parent_account.horizon_account[:value]).to be false
      expect(course.reload.horizon_course).to be_falsey
    end
  end

  describe "copied assets" do
    it "returns courses that copied a page" do
      source_course = Course.create!
      source_page = source_course.wiki_pages.create!(title: "My Page")
      copied_course = Course.create!
      migration_id = CC::CCHelper.create_key(source_page, global: true)
      copied_course.wiki_pages.create!(title: "My Page", migration_id:)
      expect(Course.copied_asset("page_#{source_page.id}")).to include(copied_course)
    end
  end

  describe "accessibility scanning" do
    let(:course) { course_model }

    describe "#exceeds_accessibility_scan_limit?" do
      before do
        allow(course.wiki_pages).to receive(:not_deleted).and_return(double(count: wiki_count))
        allow(course.assignments).to receive(:active).and_return(double(count: assignment_count))
      end

      context "when total resources exceed limit" do
        let(:wiki_count) { 500 }
        let(:assignment_count) { 600 }

        it "returns true" do
          expect(course.exceeds_accessibility_scan_limit?).to be true
        end
      end

      context "when total resources are within limit" do
        let(:wiki_count) { 500 }
        let(:assignment_count) { 400 }

        it "returns false" do
          expect(course.exceeds_accessibility_scan_limit?).to be false
        end
      end

      context "when total resources equal limit" do
        let(:wiki_count) { 500 }
        let(:assignment_count) { 500 }

        it "returns false" do
          expect(course.exceeds_accessibility_scan_limit?).to be false
        end
      end
    end
  end

  describe "#has_studio_integration?" do
    let(:course) { course_factory }
    let(:root_account_tool) do
      course.root_account.context_external_tools.create!(
        name: "Instructure Studio",
        domain: "arc.instructure.com",
        consumer_key: "key",
        shared_secret: "secret"
      )
    end
    let(:account_tool) do
      course.account.context_external_tools.create!(
        name: "Instructure Studio",
        domain: "arc.instructure.com",
        consumer_key: "key",
        shared_secret: "secret"
      )
    end

    context "when root account has studio.instructure.com external tool" do
      before do
        root_account_tool
      end

      it "returns true" do
        expect(course.has_studio_integration?).to be true
      end

      context "and also has account tool" do
        before do
          account_tool
        end

        it "returns true" do
          expect(course.has_studio_integration?).to be true
        end
      end
    end

    context "when account has arc.instructure.com external tool" do
      before do
        account_tool
      end

      it "returns true" do
        expect(course.has_studio_integration?).to be true
      end
    end

    context "when both root account and account have studio tools" do
      before do
        root_account_tool
        account_tool
      end

      it "returns true" do
        expect(course.has_studio_integration?).to be true
      end
    end

    context "when external tools exist but are inactive" do
      before do
        root_account_tool.update!(workflow_state: "deleted")
        account_tool.update!(workflow_state: "deleted")
      end

      it "returns false" do
        expect(course.has_studio_integration?).to be false
      end
    end

    context "when external tools have different domains" do
      before do
        root_account_tool.update!(domain: "other.instructure.com")
        account_tool.update!(domain: "example.com")
      end

      it "returns false" do
        expect(course.has_studio_integration?).to be false
      end
    end

    context "when no external tools exist" do
      it "returns false" do
        expect(course.has_studio_integration?).to be false
      end
    end

    context "with mixed case domains" do
      before do
        root_account_tool.update!(domain: "Arc.Instructure.com")
        account_tool.update!(domain: "ARC.INSTRUCTURE.COM")
      end

      it "returns false for case mismatch" do
        expect(course.has_studio_integration?).to be false
      end
    end

    context "when only subdomain matches" do
      before do
        root_account_tool.update!(domain: "test.arc.instructure.com")
      end

      it "returns false for subdomain" do
        expect(course.has_studio_integration?).to be false
      end
    end
  end

  describe "#active_now?" do
    let(:now) { Time.zone.now }

    def expect_active_now(expected, start_at: nil, end_at: nil, restrict: true)
      course = Course.new
      if restrict
        course.start_at = start_at
        course.conclude_at = end_at
        course.restrict_enrollments_to_course_dates = true
      else
        course.restrict_enrollments_to_course_dates = false
        enrollment_term = double("EnrollmentTerm", start_at:, end_at:)
        allow(course).to receive(:enrollment_term).and_return(enrollment_term)
      end
      expect(course.active_now?).to eq(expected)
    end

    context "when restrict_enrollments_to_course_dates is true" do
      it { expect_active_now(true, start_at: nil, end_at: nil, restrict: true) }
      it { expect_active_now(true, start_at: now - 1.day, end_at: nil, restrict: true) }
      it { expect_active_now(true, start_at: nil, end_at: now + 1.day, restrict: true) }
      it { expect_active_now(true, start_at: now - 1.day, end_at: now + 1.day, restrict: true) }
      it { expect_active_now(false, start_at: now + 1.day, end_at: nil, restrict: true) }
      it { expect_active_now(false, start_at: nil, end_at: now - 1.day, restrict: true) }
      it { expect_active_now(false, start_at: now + 1.day, end_at: now + 2.days, restrict: true) }
      it { expect_active_now(false, start_at: now - 2.days, end_at: now - 1.day, restrict: true) }
    end

    context "when restrict_enrollments_to_course_dates is false" do
      it { expect_active_now(true, start_at: nil, end_at: nil, restrict: false) }
      it { expect_active_now(true, start_at: now - 1.day, end_at: nil, restrict: false) }
      it { expect_active_now(true, start_at: nil, end_at: now + 1.day, restrict: false) }
      it { expect_active_now(true, start_at: now - 1.day, end_at: now + 1.day, restrict: false) }
      it { expect_active_now(false, start_at: now + 1.day, end_at: nil, restrict: false) }
      it { expect_active_now(false, start_at: nil, end_at: now - 1.day, restrict: false) }
      it { expect_active_now(false, start_at: now + 1.day, end_at: now + 2.days, restrict: false) }
      it { expect_active_now(false, start_at: now - 2.days, end_at: now - 1.day, restrict: false) }
    end
  end

  describe "#block_content_editor_enabled?" do
    let(:course) { Course.new(account: Account.default) }

    context "when both features are enabled" do
      before do
        allow(course.account).to receive(:feature_enabled?).with(:block_content_editor).and_return(true)
        allow(course).to receive(:feature_enabled?).with(:block_content_editor_eap).and_return(true)
      end

      it "returns true" do
        expect(course.block_content_editor_enabled?).to be true
      end
    end

    context "when account feature is enabled but course feature is disabled" do
      before do
        allow(course.account).to receive(:feature_enabled?).with(:block_content_editor).and_return(true)
        allow(course).to receive(:feature_enabled?).with(:block_content_editor_eap).and_return(false)
      end

      it "returns false" do
        expect(course.block_content_editor_enabled?).to be false
      end
    end

    context "when account feature is disabled" do
      before do
        allow(course.account).to receive(:feature_enabled?).with(:block_content_editor).and_return(false)
        allow(course).to receive(:feature_enabled?).with(:block_content_editor_eap).and_return(true)
      end

      it "returns false" do
        expect(course.block_content_editor_enabled?).to be false
      end
    end

    context "when both features are disabled" do
      before do
        allow(course.account).to receive(:feature_enabled?).with(:block_content_editor).and_return(false)
        allow(course).to receive(:feature_enabled?).with(:block_content_editor_eap).and_return(false)
      end

      it "returns false" do
        expect(course.block_content_editor_enabled?).to be false
      end
    end
  end
end<|MERGE_RESOLUTION|>--- conflicted
+++ resolved
@@ -3005,82 +3005,6 @@
         end
       end
 
-      describe "TAB_AI_EXPERIENCES" do
-        before do
-          @course.enable_feature!(:ai_experiences)
-        end
-
-        after do
-          @course.disable_feature!(:ai_experiences)
-        end
-
-        it "includes AI Experiences tab when feature flag is enabled and user has permissions" do
-          tabs = @course.tabs_available(@user)
-          ai_tab = tabs.find { |t| t[:id] == Course::TAB_AI_EXPERIENCES }
-
-          expect(ai_tab).not_to be_nil
-          expect(ai_tab[:label]).to eq("AI Experiences")
-          expect(ai_tab[:css_class]).to eq("ai_experiences")
-          expect(ai_tab[:href]).to eq(:course_ai_experiences_path)
-        end
-
-        it "positions AI Experiences tab before Settings tab" do
-          tabs = @course.tabs_available(@user)
-          settings_tab_index = tabs.pluck(:id).index(Course::TAB_SETTINGS)
-          ai_tab_index = tabs.pluck(:id).index(Course::TAB_AI_EXPERIENCES)
-
-          expect(ai_tab_index).not_to be_nil
-          expect(settings_tab_index).not_to be_nil
-          expect(ai_tab_index).to be < settings_tab_index
-        end
-
-        it "does not include AI Experiences tab when feature flag is disabled" do
-          @course.disable_feature!(:ai_experiences)
-          tabs = @course.tabs_available(@user)
-          ai_tab = tabs.find { |t| t[:id] == Course::TAB_AI_EXPERIENCES }
-
-          expect(ai_tab).to be_nil
-        end
-
-        it "does not include AI Experiences tab when user lacks permissions" do
-          student = user_factory(active_all: true)
-          @course.enroll_student(student, enrollment_state: "active")
-
-          tabs = @course.tabs_available(student)
-          ai_tab = tabs.find { |t| t[:id] == Course::TAB_AI_EXPERIENCES }
-
-          expect(ai_tab).to be_nil
-        end
-
-        it "includes AI Experiences tab for users with manage_course_content permissions" do
-          ta = user_factory(active_all: true)
-          @course.enroll_ta(ta, enrollment_state: "active")
-
-          tabs = @course.tabs_available(ta)
-          ai_tab = tabs.find { |t| t[:id] == Course::TAB_AI_EXPERIENCES }
-
-          expect(ai_tab).not_to be_nil
-        end
-
-        it "includes AI Experiences tab for users with manage_assignments permissions" do
-          # Create a custom role with only assignment permissions
-          role = @course.account.roles.create!(name: "Grader", base_role_type: "TaEnrollment")
-          @course.account.role_overrides.create!(
-            role:,
-            permission: "manage_assignments_add",
-            enabled: true
-          )
-
-          grader = user_factory(active_all: true)
-          @course.enroll_user(grader, "TaEnrollment", role:, enrollment_state: "active")
-
-          tabs = @course.tabs_available(grader)
-          ai_tab = tabs.find { |t| t[:id] == Course::TAB_AI_EXPERIENCES }
-
-          expect(ai_tab).not_to be_nil
-        end
-      end
-
       describe "TAB_SEARCH" do
         before do
           allow(SmartSearch).to receive(:bedrock_client).and_return(double)
@@ -3264,7 +3188,6 @@
 
           expect(tabs).to include("Item Banks")
         end
-<<<<<<< HEAD
 
         context "and the ams_root_account_integration is enabled" do
           before do
@@ -3283,26 +3206,6 @@
             end
           end
 
-=======
-
-        context "and the ams_root_account_integration is enabled" do
-          before do
-            @course.root_account.enable_feature!(:ams_root_account_integration)
-          end
-
-          context "and the ams_course_integration is disabled" do
-            before do
-              @course.disable_feature!(:ams_course_integration)
-            end
-
-            it "does not replace the context external tool tab" do
-              available_tabs = @course.tabs_available(@user, include_external: true).pluck(:id)
-              expect(available_tabs).not_to include(Course::TAB_ITEM_BANKS)
-              expect(available_tabs).to include("context_external_tool_#{quiz_lti_tool.id}")
-            end
-          end
-
->>>>>>> 8d1d98d9
           context "and the ams_course_integration is enabled" do
             before do
               @course.enable_feature!(:ams_course_integration)
