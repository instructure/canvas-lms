--- conflicted
+++ resolved
@@ -2869,7 +2869,6 @@
           }
           @tool.save!
           @tab_id = "context_external_tool_#{@tool.id}"
-<<<<<<< HEAD
 
           @course.tab_configuration = [{ "id" => @tab_id }]
         end
@@ -2882,20 +2881,6 @@
         context "when the course is on a different shard than the currently activated shard" do
           specs_require_sharding
 
-=======
-
-          @course.tab_configuration = [{ "id" => @tab_id }]
-        end
-
-        it "does not omit the target attribute for an external tool tab that is part of the tab configuration list" do
-          tab = @course.tabs_available(@user).find { |t| t[:id] == @tab_id }
-          expect(tab[:target]).to eq("_blank")
-        end
-
-        context "when the course is on a different shard than the currently activated shard" do
-          specs_require_sharding
-
->>>>>>> 9ea28612
           it "matches the tool tab with the tab in the tab configuration list" do
             @shard2.activate do
               tab = @course.tabs_available(@user).find { |t| t[:id] == @tab_id }
