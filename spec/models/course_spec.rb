# frozen_string_literal: true

#
# Copyright (C) 2011 - present Instructure, Inc.
#
# This file is part of Canvas.
#
# Canvas is free software: you can redistribute it and/or modify it under
# the terms of the GNU Affero General Public License as published by the Free
# Software Foundation, version 3 of the License.
#
# Canvas is distributed in the hope that it will be useful, but WITHOUT ANY
# WARRANTY; without even the implied warranty of MERCHANTABILITY or FITNESS FOR
# A PARTICULAR PURPOSE. See the GNU Affero General Public License for more
# details.
#
# You should have received a copy of the GNU Affero General Public License along
# with this program. If not, see <http://www.gnu.org/licenses/>.
#

require "lti2_course_spec_helper"
require_relative "../helpers/k5_common"

describe Course do
  include K5Common

  context "with basic course" do
    before :once do
      Account.default
      Account.default.default_enrollment_term
    end

    before do
      @course = Account.default.courses.build
      @course.workflow_state = "claimed"
      @course.root_account = Account.default
      @course.enrollment_term = Account.default.default_enrollment_term
    end

    context "outcome imports" do
      include_examples "outcome import context examples"

      describe "lti2 proxies" do
        include_context "lti2_course_spec_helper"

        it "has many tool proxies" do
          tool_proxy # need to do this so that the tool_proxy is instantiated
          expect(course.tool_proxies.size).to eq 1
        end
      end

      it_behaves_like "a learning outcome context"
    end

    it "re-runs SubmissionLifecycleManager if enrollment term changes" do
      @course.save!
      @course.enrollment_term = EnrollmentTerm.create!(root_account: Account.default, workflow_state: :active)
      expect(SubmissionLifecycleManager).to receive(:recompute_course).with(@course)
      @course.save!
    end

    it "recalculates grades if enrollment term changes" do
      @course.save!
      teacher = User.create!
      @course.enroll_teacher(teacher, enrollment_state: "active")
      student = User.create!
      student_enrollment = @course.enroll_student(student, enrollment_state: "active")
      now = Time.zone.now
      first_period_assignment = @course.assignments.create!(
        due_at: 1.day.from_now(now),
        points_possible: 10,
        submission_types: "online_text_entry"
      )
      first_period_assignment.grade_student(student, grade: 10, grader: teacher)
      second_period_assignment = @course.assignments.create!(
        due_at: 25.days.from_now(now),
        points_possible: 10,
        submission_types: "online_text_entry"
      )
      second_period_assignment.grade_student(student, grade: 8, grader: teacher)
      new_term = EnrollmentTerm.create!(root_account: @course.root_account, workflow_state: "active")
      grading_period_set = @course.root_account.grading_period_groups.create!(weighted: true)
      grading_period_set.enrollment_terms << new_term
      grading_period_set.grading_periods.create!(
        title: "A Grading Period",
        start_date: 10.days.ago(now),
        end_date: 10.days.from_now(now),
        weight: 60
      )
      grading_period_set.grading_periods.create!(
        title: "Another Grading Period",
        start_date: 20.days.from_now(now),
        end_date: 30.days.from_now(now),
        weight: 40
      )
      score = student_enrollment.scores.find_by(course_score: true)
      expect { @course.update!(enrollment_term: new_term) }.to change {
        score.reload.current_score
      }.from(90).to(92)
    end

    it "does not re-run SubmissionLifecycleManager if enrollment term does not change" do
      @course.save!
      expect(SubmissionLifecycleManager).not_to receive(:recompute_course)
      @course.save!
    end

    it "identifies a course as active correctly" do
      @course.enrollment_term = EnrollmentTerm.create!(root_account: Account.default, workflow_state: :active)
      expect(@course.inactive?).to be false
    end

    it "identifies a destroyed course as not active" do
      @course.enrollment_term = EnrollmentTerm.create!(root_account: Account.default, workflow_state: :active)
      @course.destroy!
      expect(@course.inactive?).to be true
    end

    it "identifies concluded course as not active" do
      @course.complete!
      expect(@course.inactive?).to be true
    end

    describe "#assigned_assignment_ids_by_user" do
      before do
        @course.save!
        @student = User.create!
        @course.enroll_student(@student, enrollment_state: "active")
        @another_student = User.create!
        @course.enroll_student(@another_student, enrollment_state: "active")
        @assignment = @course.assignments.create!(title: "assigned to everyone")
        @override_assignment = @course.assignments.create!(title: "assigned to one student", only_visible_to_overrides: true)
        create_adhoc_override_for_assignment(@override_assignment, @another_student)
      end

      it "returns a hash with student IDs for keys and a set of assigned assignment IDs for values" do
        expect(@course.assigned_assignment_ids_by_user).to include(
          @student.id => Set[@assignment.id],
          @another_student.id => Set[@assignment.id, @override_assignment.id]
        )
      end

      it "excludes soft-deleted assignments" do
        @assignment.destroy

        aggregate_failures do
          expect(@course.assigned_assignment_ids_by_user).to include(
            @another_student.id => Set[@override_assignment.id]
          )
          expect(@course.assigned_assignment_ids_by_user).not_to include(
            @student.id
          )
        end
      end
    end

    describe "#grading_standard_or_default" do
      it "returns the grading scheme being used by the course, if one exists" do
        @course.save!
        standard = grading_standard_for(@course)
        @course.update!(grading_standard: standard)
        expect(@course.grading_standard_or_default).to be standard
      end

      it "returns the Canvas default grading scheme if the course is not using a grading scheme" do
        expect(@course.grading_standard_or_default.data).to eq GradingStandard.default_grading_standard
      end
    end

    describe "#moderated_grading_max_grader_count" do
      before(:once) do
        @course = Course.create!
      end

      it "returns 1 if the course has no instructors" do
        expect(@course.moderated_grading_max_grader_count).to eq 1
      end

      it "returns 1 if the course has one instructor" do
        teacher = User.create!
        @course.enroll_teacher(teacher)
        expect(@course.moderated_grading_max_grader_count).to eq 1
      end

      it "returns 10 if the course has more than 11 instructors" do
        create_users_in_course(@course, 6, enrollment_type: "TeacherEnrollment")
        create_users_in_course(@course, 6, enrollment_type: "TaEnrollment")
        expect(@course.moderated_grading_max_grader_count).to eq 10
      end

      it "returns N-1 if the course has between 1 < N < 12 instructors" do
        create_users_in_course(@course, 2, enrollment_type: "TeacherEnrollment")
        @course.enroll_ta(User.create!, enrollment_state: "active")
        expect { @course.enroll_ta(User.create!, enrollment_state: "active") }.to change {
          @course.moderated_grading_max_grader_count
        }.from(2).to(3)
      end

      it "ignores deactivated instructors" do
        create_users_in_course(@course, 2, enrollment_type: "TeacherEnrollment")
        @course.enroll_ta(User.create!, enrollment_state: "active").deactivate
        expect(@course.moderated_grading_max_grader_count).to eq 1
      end

      it "ignores concluded instructors" do
        create_users_in_course(@course, 2, enrollment_type: "TeacherEnrollment")
        @course.enroll_ta(User.create!, enrollment_state: "active").conclude
        expect(@course.moderated_grading_max_grader_count).to eq 1
      end

      it "ignores deleted instructors" do
        create_users_in_course(@course, 2, enrollment_type: "TeacherEnrollment")
        @course.enroll_ta(User.create!, enrollment_state: "active").destroy
        expect(@course.moderated_grading_max_grader_count).to eq 1
      end

      it "ignores non-instructors" do
        create_users_in_course(@course, 2, enrollment_type: "TeacherEnrollment")
        @course.enroll_student(User.create!, enrollment_state: "active")
        expect(@course.moderated_grading_max_grader_count).to eq 1
      end
    end

    describe "#membership_for_user" do
      it "returns active enrollments" do
        course = Course.create!(name: "the best")
        user = User.create!(name: "the best")
        course.enroll_teacher(user, enrollment_state: :completed)
        course.enroll_student(user, enrollment_state: :active)
        expect(course.membership_for_user(user).active?).to be true
      end
    end

    describe "#moderators" do
      before(:once) do
        @course = Course.create!
        @teacher = User.create!
        @course.enroll_teacher(@teacher, enrollment_state: :active)
        @ta = User.create!
        @course.enroll_ta(@ta, enrollment_state: :active)
      end

      it "includes active teachers" do
        expect(@course.moderators).to include @teacher
      end

      it "includes active TAs" do
        expect(@course.moderators).to include @ta
      end

      it "only includes a user once when they are enrolled multiple times in a course" do
        section = @course.course_sections.create!
        @course.enroll_teacher(@teacher, section:, allow_multiple_enrollments: true, enrollment_state: :active)
        expect(@course.moderators.count { |user| user == @teacher }).to eq 1
      end

      it "excludes invited teachers" do
        @course.enrollments.find_by!(user: @teacher).update!(workflow_state: :invited)
        expect(@course.moderators).not_to include @teacher
      end

      it "excludes invited TAs" do
        @course.enrollments.find_by!(user: @ta).update!(workflow_state: :invited)
        expect(@course.moderators).not_to include @ta
      end

      it 'excludes active teachers if teachers have "Select Final Grade" priveleges revoked' do
        @course.root_account.role_overrides.create!(permission: "select_final_grade", role: teacher_role, enabled: false)
        expect(@course.moderators).not_to include @teacher
      end

      it 'excludes active TAs if TAs have "Select Final Grade" priveleges revoked' do
        @course.root_account.role_overrides.create!(permission: "select_final_grade", role: ta_role, enabled: false)
        expect(@course.moderators).not_to include @ta
      end

      it "excludes inactive teachers" do
        @course.enrollments.find_by!(user: @teacher).deactivate
        expect(@course.moderators).not_to include @teacher
      end

      it "excludes concluded teachers" do
        @course.enrollments.find_by!(user: @teacher).conclude
        expect(@course.moderators).not_to include @teacher
      end

      it "excludes inactive TAs" do
        @course.enrollments.find_by!(user: @ta).deactivate
        expect(@course.moderators).not_to include @ta
      end

      it "excludes concluded TAs" do
        @course.enrollments.find_by!(user: @ta).conclude
        expect(@course.moderators).not_to include @ta
      end

      it "excludes admins" do
        admin = account_admin_user
        expect(@course.moderators).not_to include admin
      end
    end

    describe "#allow_final_grade_override?" do
      before :once do
        @course = Account.default.courses.create!
      end

      before do
        @course.enable_feature!(:final_grades_override)
        @course.allow_final_grade_override = true
      end

      it "returns true when the feature is enabled and the setting is allowed" do
        expect(@course.allow_final_grade_override?).to be true
      end

      it "returns false when the feature is enabled and the setting is not allowed" do
        @course.allow_final_grade_override = false
        expect(@course.allow_final_grade_override?).to be false
      end

      it "returns false when the feature is disabled" do
        @course.disable_feature!(:final_grades_override)
        expect(@course.allow_final_grade_override?).to be false
      end
    end

    describe "#hide_sections_on_course_users_page?" do
      before :once do
        course_with_student
      end

      context "Setting is set to On" do
        before do
          @course.update!(hide_sections_on_course_users_page: true)
        end

        it "returns true when there is more than one section" do
          @course.course_sections.create!
          expect(@course.sections_hidden_on_roster_page?(current_user: @user)).to be true
        end

        it "returns false when there is only one section" do
          expect(@course.sections_hidden_on_roster_page?(current_user: @user)).to be false
        end

        it "returns false when the user has at least one non-student enrollment" do
          teacher = User.create!
          @course.enroll_teacher(teacher, enrollment_state: :active)
          @course.enroll_student(teacher, enrollment_state: :active)
          expect(@course.sections_hidden_on_roster_page?(current_user: teacher)).to be false
        end

        it "returns false when the user has no enrollments (like an admin)" do
          admin = account_admin_user
          expect(@course.sections_hidden_on_roster_page?(current_user: admin)).to be false
        end
      end

      context "Setting is set to Off" do
        before do
          @course.update!(hide_sections_on_course_users_page: false)
        end

        it "returns false" do
          expect(@course.sections_hidden_on_roster_page?(current_user: @user)).to be false
        end
      end
    end

    describe "#filter_speed_grader_by_student_group?" do
      before :once do
        @course = Account.default.courses.create!
        @course.root_account.enable_feature!(:filter_speed_grader_by_student_group)
        @course.filter_speed_grader_by_student_group = true
      end

      it "returns true when the setting is on" do
        expect(@course).to be_filter_speed_grader_by_student_group
      end

      it "returns false when setting is off" do
        @course.filter_speed_grader_by_student_group = false
        expect(@course).not_to be_filter_speed_grader_by_student_group
      end

      it "returns false when the 'Filter SpeedGrader by Student Group' root account setting is off" do
        @course.root_account.disable_feature!(:filter_speed_grader_by_student_group)
        expect(@course).not_to be_filter_speed_grader_by_student_group
      end
    end

    describe "#recompute_student_scores" do
      it "uses all student ids except concluded and deleted if none are passed" do
        @course.save!
        course_with_student(course: @course).update!(workflow_state: :completed)
        course_with_student(course: @course).update!(workflow_state: :inactive)
        @user1 = @user
        course_with_student(course: @course, active_all: true)
        @user2 = @user
        expect(Enrollment).to receive(:recompute_final_score) do |student_ids, course_id, opts|
          expect(student_ids.sort).to eq [@user1.id, @user2.id]
          expect(course_id).to eq @course.id
          expect(opts).to eq({ grading_period_id: nil, update_all_grading_period_scores: true })
        end.and_return(nil)
        @course.recompute_student_scores
      end

      it "recomputes nothing if no students are visible" do
        @course.save!
        enrollment = course_with_student(course: @course, active_all: true)
        enrollment.destroy
        3.times { enrollment_model(workflow_state: "registered", course: @course, user: user_model) }
        expect(Enrollment).to receive(:recompute_final_score).with([], any_args)
        @course.recompute_student_scores([enrollment.user_id])
      end

      it "does not use student ids for users enrolled in other courses, even if they are explicitly passed" do
        @course.save!
        first_course = @course
        enrollment = course_with_student(active_all: true)
        expect(Enrollment).to receive(:recompute_final_score).with([], any_args)
        first_course.recompute_student_scores([enrollment.user_id])
      end

      it "triggers a delayed job by default" do
        expect(@course).to receive(:delay_if_production).and_return(@course)
        expect(@course).to receive(:recompute_student_scores_without_send_later)

        @course.recompute_student_scores
      end

      it "does not trigger a delayed job when passed run_immediately: true" do
        expect(@course).not_to receive(:delay)

        @course.recompute_student_scores(nil, run_immediately: true)
      end

      it "calls recompute_student_scores_without_send_later when passed run_immediately: true" do
        expect(@course).to receive(:recompute_student_scores_without_send_later)
        @course.recompute_student_scores(nil, run_immediately: true)
      end
    end

    it "properly determines if group weights are active" do
      @course.update_attribute(:group_weighting_scheme, nil)
      expect(@course.apply_group_weights?).to be false
      @course.update_attribute(:group_weighting_scheme, "equal")
      expect(@course.apply_group_weights?).to be false
      @course.update_attribute(:group_weighting_scheme, "percent")
      expect(@course.apply_group_weights?).to be true
    end

    it "returns course visibility flag" do
      @course.update_attribute(:is_public, nil)
      @course.update_attribute(:is_public_to_auth_users, nil)

      expect(@course.course_visibility).to eq("course")
      @course.update_attribute(:is_public, nil)
      @course.update_attribute(:is_public_to_auth_users, nil)

      @course.update_attribute(:is_public_to_auth_users, true)
      expect(@course.course_visibility).to eq("institution")

      @course.update_attribute(:is_public, true)
      expect(@course.course_visibility).to eq("public")
    end

    it "returns syllabus visibility flag" do
      @course.update_attribute(:public_syllabus, nil)
      @course.update_attribute(:public_syllabus_to_auth, nil)
      expect(@course.syllabus_visibility_option).to eq("course")

      @course.update_attribute(:public_syllabus, nil)
      @course.update_attribute(:public_syllabus_to_auth, true)
      expect(@course.syllabus_visibility_option).to eq("institution")

      @course.update_attribute(:public_syllabus, true)
      expect(@course.syllabus_visibility_option).to eq("public")
    end

    it "defaults public_syllabus to false" do
      @course.update_attribute(:is_public, nil)
      @course.update_attribute(:settings, @course.settings.except(:public_syllabus))
      expect(@course.public_syllabus).to be false
    end

    it "returns offline web export flag" do
      expect(@course.enable_offline_web_export?).to be false
      account = Account.default
      account.settings[:enable_offline_web_export] = true
      account.save
      expect(@course.enable_offline_web_export?).to be true
      @course.update_attribute(:enable_offline_web_export, false)
      expect(@course.enable_offline_web_export?).to be false
    end

    describe "soft-concluded?" do
      before :once do
        @term = Account.default.enrollment_terms.create!
      end

      before do
        @course.enrollment_term = @term
      end

      context "without term end date" do
        it "knows if it has been soft-concluded" do
          @course.update({ conclude_at: nil, restrict_enrollments_to_course_dates: true })
          expect(@course).not_to be_soft_concluded

          @course.update_attribute(:conclude_at, 1.week.from_now)
          expect(@course).not_to be_soft_concluded

          @course.update_attribute(:conclude_at, 1.week.ago)
          expect(@course).to be_soft_concluded
        end
      end

      context "with term end date in the past" do
        before do
          @course.enrollment_term.update_attribute(:end_at, 1.week.ago)
        end

        it "knows if it has been soft-concluded" do
          @course.update({ conclude_at: nil, restrict_enrollments_to_course_dates: true })
          expect(@course).to be_soft_concluded

          @course.update_attribute(:conclude_at, 1.week.from_now)
          expect(@course).not_to be_soft_concluded

          @course.update_attribute(:conclude_at, 1.week.ago)
          expect(@course).to be_soft_concluded
        end
      end

      context "with term end date in the future" do
        before do
          @course.enrollment_term.update_attribute(:end_at, 1.week.from_now)
        end

        it "knows if it has been soft-concluded" do
          @course.update({ conclude_at: nil, restrict_enrollments_to_course_dates: true })
          expect(@course).not_to be_soft_concluded

          @course.update_attribute(:conclude_at, 1.week.from_now)
          expect(@course).not_to be_soft_concluded

          @course.update_attribute(:conclude_at, 1.week.ago)
          expect(@course).to be_soft_concluded
        end
      end

      context "with coures dates not overriding term dates" do
        before do
          @course.update_attribute(:conclude_at, 1.week.from_now)
        end

        it "ignores course dates if not set to override term dates when calculating soft-concluded state" do
          @course.enrollment_term.update_attribute(:end_at, nil)
          expect(@course).not_to be_soft_concluded

          @course.enrollment_term.update_attribute(:end_at, 1.week.from_now)
          expect(@course).not_to be_soft_concluded

          @course.enrollment_term.update_attribute(:end_at, 1.week.ago)
          expect(@course).to be_soft_concluded
        end
      end

      it "tests conclusion for a specific enrollment type" do
        @term.set_overrides(@course.account, "StudentEnrollment" => { end_at: 1.week.ago })
        expect(@course).not_to be_soft_concluded
        expect(@course).not_to be_concluded
        expect(@course).to be_soft_concluded("StudentEnrollment")
        expect(@course).to be_concluded("StudentEnrollment")
      end
    end

    describe "allow_student_forum_attachments" do
      it "defaults to true" do
        expect(@course.allow_student_forum_attachments).to be true
      end

      it "allows setting and getting" do
        @course.allow_student_forum_attachments = false
        @course.save!
        expect(@course.allow_student_forum_attachments).to be false
      end
    end

    describe "allow_student_discussion_reporting" do
      it "defaults to true" do
        expect(@course.allow_student_discussion_reporting).to be true
      end

      it "allows setting and getting" do
        @course.allow_student_discussion_reporting = false
        @course.save!
        expect(@course.allow_student_discussion_reporting).to be false
      end
    end

    describe "allow_student_anonymous_discussion_topics" do
      it "defaults to false" do
        expect(@course.allow_student_anonymous_discussion_topics).to be false
      end

      it "allows setting and getting" do
        @course.allow_student_anonymous_discussion_topics = true
        @course.save!
        expect(@course.allow_student_anonymous_discussion_topics).to be true
      end
    end

    describe "allow_student_discussion_topics" do
      it "defaults true" do
        expect(@course.allow_student_discussion_topics).to be true
      end

      it "sets and get" do
        @course.allow_student_discussion_topics = false
        @course.save!
        expect(@course.allow_student_discussion_topics).to be false
      end
    end

    describe "#grading_periods?" do
      it "returns true if course has grading periods" do
        @course.save!
        Factories::GradingPeriodGroupHelper.new.legacy_create_for_course(@course)
        expect(@course.grading_periods?).to be true
      end

      it "returns true if account has grading periods for course term" do
        @course.save!
        group = Factories::GradingPeriodGroupHelper.new.create_for_account(@course.root_account)
        group.enrollment_terms << @course.enrollment_term
        expect(@course.grading_periods?).to be true
      end

      it "returns false if account has grading periods without course term" do
        @course.save!
        Factories::GradingPeriodGroupHelper.new.create_for_account(@course.root_account)
        expect(@course.grading_periods?).to be false
      end

      it "returns false if neither course nor account have grading periods" do
        expect(@course.grading_periods?).to be false
      end
    end

    describe "#relevant_grading_period_group" do
      it "favors legacy over enrollment term grading_period_groups" do
        @course.save!
        account_group = Factories::GradingPeriodGroupHelper.new.create_for_account(@course.root_account)
        account_group.enrollment_terms << @course.enrollment_term
        grading_period_group = Factories::GradingPeriodGroupHelper.new.legacy_create_for_course(@course)
        expect(@course.relevant_grading_period_group).to eq(grading_period_group)
      end

      it "returns a legacy grading_period_group" do
        @course.save!
        grading_period_group = Factories::GradingPeriodGroupHelper.new.legacy_create_for_course(@course)
        expect(@course.relevant_grading_period_group).to eq(grading_period_group)
      end

      it "returns an enrollment term grading_period_group" do
        @course.save!
        grading_period_group = Factories::GradingPeriodGroupHelper.new.create_for_account(@course.root_account)
        grading_period_group.enrollment_terms << @course.enrollment_term
        expect(@course.relevant_grading_period_group).to eq(grading_period_group)
      end

      it "returns nil when there are no relevant grading_period_group" do
        @course.save!
        expect(@course.relevant_grading_period_group).to be_nil
      end
    end

    describe "#weighted_grading_periods?" do
      it "returns false if course has legacy grading periods" do
        @course.save!
        account_group = Factories::GradingPeriodGroupHelper.new.create_for_account(@course.root_account)
        account_group.enrollment_terms << @course.enrollment_term
        group = Factories::GradingPeriodGroupHelper.new.legacy_create_for_course(@course)
        group.weighted = true
        group.save!
        expect(@course.weighted_grading_periods?).to be false
      end

      it "returns false if account has unweighted grading periods for course term" do
        @course.save!
        group = Factories::GradingPeriodGroupHelper.new.create_for_account(@course.root_account)
        group.enrollment_terms << @course.enrollment_term
        expect(@course.weighted_grading_periods?).to be false
      end

      it "returns false if account has weighted grading periods without course term" do
        @course.save!
        group = Factories::GradingPeriodGroupHelper.new.create_for_account(@course.root_account)
        group.weighted = true
        group.save!
        expect(@course.weighted_grading_periods?).to be false
      end

      it "returns true if account has weighted grading periods for course term" do
        @course.save!
        legacy_group = Factories::GradingPeriodGroupHelper.new.legacy_create_for_course(@course)
        legacy_group.destroy
        group = Factories::GradingPeriodGroupHelper.new.create_for_account(@course.root_account)
        group.enrollment_terms << @course.enrollment_term
        group.weighted = true
        group.save!
        expect(@course.weighted_grading_periods?).to be true
      end
    end

    describe "#display_totals_for_all_grading_periods?" do
      before do
        @course.save!
      end

      it "returns false for a course without an associated grading period group" do
        expect(@course).not_to be_display_totals_for_all_grading_periods
      end

      it "returns false for a course with an associated grading period group that is soft-deleted" do
        group = Factories::GradingPeriodGroupHelper.new.create_for_account(@course.root_account)
        group.enrollment_terms << @course.enrollment_term
        group.update!(display_totals_for_all_grading_periods: true)
        group.destroy
        expect(@course).not_to be_display_totals_for_all_grading_periods
      end

      it "returns true if the associated grading period group has the setting enabled" do
        group = Factories::GradingPeriodGroupHelper.new.create_for_account(@course.root_account)
        group.enrollment_terms << @course.enrollment_term
        group.update!(display_totals_for_all_grading_periods: true)
        expect(@course).to be_display_totals_for_all_grading_periods
      end

      it "returns false if the associated grading period group has the setting disabled" do
        group = Factories::GradingPeriodGroupHelper.new.create_for_account(@course.root_account)
        group.enrollment_terms << @course.enrollment_term
        expect(@course).not_to be_display_totals_for_all_grading_periods
      end

      context "legacy grading periods support" do
        before do
          @group = Factories::GradingPeriodGroupHelper.new.legacy_create_for_course(@course)
        end

        it "returns true if the associated grading period group has the setting enabled" do
          @group.update!(display_totals_for_all_grading_periods: true)
          expect(@course).to be_display_totals_for_all_grading_periods
        end

        it "returns false if the associated grading period group has the setting disabled" do
          expect(@course).not_to be_display_totals_for_all_grading_periods
        end

        it "returns false for a course with an associated grading period group that is soft-deleted" do
          @group.update!(display_totals_for_all_grading_periods: true)
          @group.destroy
          expect(@course).not_to be_display_totals_for_all_grading_periods
        end
      end
    end

    describe "#time_zone" do
      it "uses provided value when set, regardless of root account setting" do
        @root_account = Account.default
        @root_account.default_time_zone = "America/Chicago"
        @course.time_zone = "America/New_York"
        expect(@course.time_zone).to eq ActiveSupport::TimeZone["Eastern Time (US & Canada)"]
      end

      it "defaults to root account value if not set" do
        @root_account = Account.default
        @root_account.default_time_zone = "America/Chicago"
        expect(@course.time_zone).to eq ActiveSupport::TimeZone["Central Time (US & Canada)"]
      end
    end

    context "validation" do
      it "creates a new instance given valid attributes" do
        expect { course_model }.not_to raise_error
      end

      it "does not allow creating on site_admin" do
        expect { course_model(account: Account.site_admin) }.to raise_error(ActiveRecord::RecordInvalid)
      end

      it "does not expect site_admin to exist" do
        allow(Account).to receive(:site_admin).and_return nil
        course = Course.new(root_account_id: Account.default.id)
        expect(course.validate_not_on_siteadmin).to be_nil
      end

      it "does not allow updating account to site_admin" do
        course = course_model
        course.root_account = Account.site_admin
        expect(course).to_not be_valid
      end

      it "requires unique sis_source_id" do
        other_course = course_factory
        other_course.sis_source_id = "sisid"
        other_course.save!

        new_course = course_factory
        new_course.sis_source_id = other_course.sis_source_id
        expect(new_course).to_not be_valid
        new_course.sis_source_id = nil
        expect(new_course).to be_valid
      end

      it "requires unique integration_id" do
        other_course = course_factory
        other_course.integration_id = "intid"
        other_course.save!

        new_course = course_factory
        new_course.integration_id = other_course.integration_id
        expect(new_course).to_not be_valid
        new_course.integration_id = nil
        expect(new_course).to be_valid
      end

      it "validates the license" do
        course = course_factory
        course.license = "blah"
        course.save!
        expect(course.reload.license).to eq "private"

        course.license = "cc_by_sa"
        course.save!
        expect(course.reload.license).to eq "cc_by_sa"
      end
    end

    it "creates a unique course." do
      @course = Course.create_unique
      expect(@course.name).to eql("My Course")
      @uuid = @course.uuid
      @course2 = Course.create_unique(@uuid)
      expect(@course).to eql(@course2)
    end

    it "only changes the course code using the course name if the code is nil or empty" do
      @course = Course.create_unique
      code = @course.course_code
      @course.name = "test123"
      @course.save
      expect(code).to eql(@course.course_code)
      @course.course_code = nil
      @course.save
      expect(code).to_not eql(@course.course_code)
    end

    it "removes carriage returns from the name" do
      @course = Course.create_unique
      @course.name = "Hello\r\nWorld"
      @course.save
      expect(@course.name).to eql("Hello\nWorld")
    end

    it "throws error for long sis id" do
      # should throw rails validation error instead of db invalid statement error
      @course = Course.create_unique
      @course.sis_source_id = "qwertyuiopasdfghjklzxcvbnmqwertyuiopasdfghjklzxcvbnmqwertyuiopasdfghjklzxcvbnmqwertyuiopasdfghjklzxcvbnmqwertyuiopasdfghjklzxcvbnmqwertyuiopasdfghjklzxcvbnmqwertyuiopasdfghjklzxcvbnmqwertyuiopasdfghjklzxcvbnmqwertyuiopasdfghjklzxcvbnmqwertyuiopasdfghjklzxcvbnm"
      expect { @course.save! }.to raise_error("Validation failed: Sis source is too long (maximum is 255 characters)")
    end

    it "always has a uuid, if it was created" do
      @course.save!
      expect(@course.uuid).not_to be_nil
    end

    context "permissions" do
      def clear_permissions_cache
        @course.clear_permissions_cache(@teacher)
        @course.clear_permissions_cache(@designer)
        @course.clear_permissions_cache(@ta)
        @course.clear_permissions_cache(@admin1)
        @course.clear_permissions_cache(@admin2)
      end

      it "follows account chain when looking for generic permissions from AccountUsers" do
        account = Account.create!
        sub_account = Account.create!(parent_account: account)
        sub_sub_account = Account.create!(parent_account: sub_account)
        user = account_admin_user(account: sub_account)
        course = Course.create!(account: sub_sub_account)
        expect(course.grants_right?(user, :manage)).to be_truthy
      end

      # we have to reload the users after each course change here to catch the
      # enrollment changes that are applied directly to the db with update_all
      it "grants delete to the proper individuals" do
        @role1 = custom_account_role("managecourses", account: Account.default)
        @role2 = custom_account_role("managesis", account: Account.default)
        account_admin_user_with_role_changes(role: @role1, role_changes: { manage_courses_delete: true })
        @admin1 = @admin
        account_admin_user_with_role_changes(role: @role2, role_changes: { manage_courses_delete: false })
        @admin2 = @admin
        course_with_teacher(active_all: true)
        @designer = user_factory(active_all: true)
        @course.enroll_designer(@designer).accept!
        @ta = user_factory(active_all: true)
        @course.enroll_ta(@ta).accept!

        # active, non-sis course
        expect(@course.grants_right?(@teacher, :delete)).to be_falsey
        expect(@course.grants_right?(@designer, :delete)).to be_falsey
        expect(@course.grants_right?(@ta, :delete)).to be_falsey
        expect(@course.grants_right?(@admin1, :delete)).to be_truthy
        expect(@course.grants_right?(@admin2, :delete)).to be_falsey

        ro = Account.default.role_overrides.create!(role: teacher_role, permission: :manage_courses_delete, enabled: true)
        clear_permissions_cache
        expect(@course.grants_right?(@teacher, :delete)).to be_truthy
        ro.update(enabled: false)

        # active, sis course
        @course.sis_source_id = "sis_id"
        @course.save!
        [@course, @teacher, @designer, @ta, @admin1, @admin2].each(&:reload)

        clear_permissions_cache
        expect(@course.grants_right?(@teacher, :delete)).to be_falsey
        expect(@course.grants_right?(@designer, :delete)).to be_falsey
        expect(@course.grants_right?(@ta, :delete)).to be_falsey
        expect(@course.grants_right?(@admin1, :delete)).to be_truthy
        expect(@course.grants_right?(@admin2, :delete)).to be_falsey

        # completed, non-sis course
        @course.sis_source_id = nil
        @course.complete!
        [@course, @teacher, @designer, @ta, @admin1, @admin2].each(&:reload)

        clear_permissions_cache
        expect(@course.grants_right?(@teacher, :delete)).to be_falsey
        expect(@course.grants_right?(@designer, :delete)).to be_falsey
        expect(@course.grants_right?(@ta, :delete)).to be_falsey
        expect(@course.grants_right?(@admin1, :delete)).to be_truthy
        expect(@course.grants_right?(@admin2, :delete)).to be_falsey
        @course.clear_permissions_cache(@user)

        # completed, sis course
        @course.sis_source_id = "sis_id"
        @course.save!
        [@course, @teacher, @designer, @ta, @admin1, @admin2].each(&:reload)

        clear_permissions_cache
        expect(@course.grants_right?(@teacher, :delete)).to be_falsey
        expect(@course.grants_right?(@designer, :delete)).to be_falsey
        expect(@course.grants_right?(@ta, :delete)).to be_falsey
        expect(@course.grants_right?(@admin1, :delete)).to be_truthy
        expect(@course.grants_right?(@admin2, :delete)).to be_falsey
      end

      it "grants reset_content to the proper individuals" do
        @role1 = custom_account_role("managecourses", account: Account.default)
        @role2 = custom_account_role("managesis", account: Account.default)
        account_admin_user_with_role_changes(role: @role1, role_changes: { manage_courses_reset: true })
        @admin1 = @admin
        account_admin_user_with_role_changes(role: @role2, role_changes: { manage_sis: true })
        @admin2 = @admin
        course_with_teacher(active_all: true)
        @designer = user_factory(active_all: true)
        @course.enroll_designer(@designer).accept!
        @ta = user_factory(active_all: true)
        @course.enroll_ta(@ta).accept!

        # active, non-sis course
        clear_permissions_cache
        expect(@course.grants_right?(@teacher, :reset_content)).to be_falsey
        expect(@course.grants_right?(@designer, :reset_content)).to be_falsey
        expect(@course.grants_right?(@ta, :reset_content)).to be_falsey
        expect(@course.grants_right?(@admin1, :reset_content)).to be_truthy
        expect(@course.grants_right?(@admin2, :reset_content)).to be_falsey

        # active, sis course
        @course.sis_source_id = "sis_id"
        @course.save!
        [@course, @teacher, @designer, @ta, @admin1, @admin2].each(&:reload)

        clear_permissions_cache
        expect(@course.grants_right?(@teacher, :reset_content)).to be_falsey
        expect(@course.grants_right?(@designer, :reset_content)).to be_falsey
        expect(@course.grants_right?(@ta, :reset_content)).to be_falsey
        expect(@course.grants_right?(@admin1, :reset_content)).to be_truthy
        expect(@course.grants_right?(@admin2, :reset_content)).to be_falsey

        # completed, non-sis course
        @course.sis_source_id = nil
        @course.complete!
        [@course, @teacher, @designer, @ta, @admin1, @admin2].each(&:reload)

        clear_permissions_cache
        expect(@course.grants_right?(@teacher, :reset_content)).to be_falsey
        expect(@course.grants_right?(@designer, :reset_content)).to be_falsey
        expect(@course.grants_right?(@ta, :reset_content)).to be_falsey
        expect(@course.grants_right?(@admin1, :reset_content)).to be_truthy
        expect(@course.grants_right?(@admin2, :reset_content)).to be_falsey

        # completed, sis course
        @course.sis_source_id = "sis_id"
        @course.save!
        [@course, @teacher, @designer, @ta, @admin1, @admin2].each(&:reload)

        clear_permissions_cache
        expect(@course.grants_right?(@teacher, :reset_content)).to be_falsey
        expect(@course.grants_right?(@designer, :reset_content)).to be_falsey
        expect(@course.grants_right?(@ta, :reset_content)).to be_falsey
        expect(@course.grants_right?(@admin1, :reset_content)).to be_truthy
        expect(@course.grants_right?(@admin2, :reset_content)).to be_falsey
      end

      it "grants manage_lti_* to the proper individuals" do
        course_with_teacher(active_all: true)

        @teacher = user_factory(active_all: true)
        @course.enroll_teacher(@teacher).accept!

        @ta = user_factory(active_all: true)
        @course.enroll_ta(@ta).accept!

        @designer = user_factory(active_all: true)
        @course.enroll_designer(@designer).accept!

        @student = user_factory(active_all: true)
        @course.enroll_student(@student).accept!

        clear_permissions_cache
        expect(@course.grants_right?(@teacher, :manage_lti_add)).to be_truthy
        expect(@course.grants_right?(@ta, :manage_lti_add)).to be_truthy
        expect(@course.grants_right?(@designer, :manage_lti_add)).to be_truthy
        expect(@course.grants_right?(@student, :manage_lti_add)).to be_falsey
        expect(@course.grants_right?(@teacher, :manage_lti_edit)).to be_truthy
        expect(@course.grants_right?(@ta, :manage_lti_edit)).to be_truthy
        expect(@course.grants_right?(@designer, :manage_lti_edit)).to be_truthy
        expect(@course.grants_right?(@student, :manage_lti_edit)).to be_falsey
        expect(@course.grants_right?(@teacher, :manage_lti_delete)).to be_truthy
        expect(@course.grants_right?(@ta, :manage_lti_delete)).to be_truthy
        expect(@course.grants_right?(@designer, :manage_lti_delete)).to be_truthy
        expect(@course.grants_right?(@student, :manage_lti_delete)).to be_falsey
      end

      def make_date_completed
        @enrollment.reload
        @enrollment.start_at = 4.days.ago
        @enrollment.end_at = 2.days.ago
        @enrollment.save!
        @enrollment.reload
        expect(@enrollment.state_based_on_date).to eq :completed
      end

      context "as a teacher" do
        let_once :c do
          course_with_teacher(active_all: 1)
          @course
        end

        it "grants read_as_admin and read_forum to date-completed teacher" do
          make_date_completed
          expect(c.prior_enrollments).to eq []
          expect(c.grants_right?(@teacher, :read_as_admin)).to be_truthy
          expect(c.grants_right?(@teacher, :read_forum)).to be_truthy
        end

        it "grants read_as_admin and read to date-completed teacher of unpublished course" do
          course_factory.update_attribute(:workflow_state, "claimed")
          make_date_completed
          expect(c.prior_enrollments).to eq []
          expect(c.grants_right?(@teacher, :read_as_admin)).to be_truthy
          expect(c.grants_right?(@teacher, :read)).to be_truthy
        end

        it "grants read_rubric to date-completed teacher" do
          make_date_completed
          expect(c.grants_right?(@teacher, :read_rubrics)).to be_truthy
        end

        it "grants :read_outcomes to teachers in the course" do
          expect(c.grants_right?(@teacher, :read_outcomes)).to be_truthy
        end

        it "grants :read_rubric to teachers in the course" do
          expect(c.grants_right?(@teacher, :read_rubrics)).to be_truthy
        end
      end

      context "as a designer" do
        let_once :c do
          course_factory(active_all: true)
          @designer = user_factory(active_all: true)
          @enrollment = @course.enroll_designer(@designer)
          @enrollment.accept!
          @course
        end

        it "grants read_as_admin, read, manage, and update to date-active designer" do
          expect(c.grants_right?(@designer, :read_as_admin)).to be_truthy
          expect(c.grants_right?(@designer, :read)).to be_truthy
          expect(c.grants_right?(@designer, :manage)).to be_truthy
          expect(c.grants_right?(@designer, :update)).to be_truthy
        end

        it "grants permissions for unpublished courses" do
          c.claim!
          expect(c.grants_right?(@designer, :read_as_admin)).to be_truthy
          expect(c.grants_right?(@designer, :read)).to be_truthy
          expect(c.grants_right?(@designer, :manage)).to be_truthy
          expect(c.grants_right?(@designer, :update)).to be_truthy
          expect(c.grants_right?(@designer, :read_roster)).to be_truthy
        end

        it "grants read_as_admin, read_roster, and read_prior_roster to date-completed designer" do
          @enrollment.start_at = 4.days.ago
          @enrollment.end_at = 2.days.ago
          @enrollment.save!
          expect(@enrollment.reload.state_based_on_date).to eq :completed
          expect(c.prior_enrollments).to eq []
          expect(c.grants_right?(@designer, :read_as_admin)).to be_truthy
          expect(c.grants_right?(@designer, :read_roster)).to be_truthy
          expect(c.grants_right?(@designer, :read_prior_roster)).to be_truthy
        end

        it "grants be able to disable read_roster to date-completed designer" do
          Account.default.role_overrides.create!(permission: :read_roster, role: designer_role, enabled: false)
          @enrollment.start_at = 4.days.ago
          @enrollment.end_at = 2.days.ago
          @enrollment.save!
          expect(@enrollment.reload.state_based_on_date).to eq :completed
          expect(c.prior_enrollments).to eq []
          expect(c.grants_right?(@designer, :read_as_admin)).to be_truthy
          expect(c.grants_right?(@designer, :read_roster)).to be_falsey
          expect(c.grants_right?(@designer, :read_prior_roster)).to be_falsey
        end

        it "grants read_as_admin and read to date-completed designer of unpublished course" do
          c.update_attribute(:workflow_state, "claimed")
          make_date_completed
          expect(c.prior_enrollments).to eq []
          expect(c.grants_right?(@designer, :read_as_admin)).to be_truthy
          expect(c.grants_right?(@designer, :read)).to be_truthy
        end

        it "does not grant view_all_grades to designer" do
          expect(c.grants_right?(@designer, :view_all_grades)).to be_falsey
        end
      end

      context "as a 'student view' student" do
        it "grants read rights for unpublished courses" do
          course_factory
          test_student = @course.student_view_student

          expect(@course.grants_right?(test_student, :read)).to be_truthy
          expect(@course.grants_right?(test_student, :read_grades)).to be_truthy
          expect(@course.grants_right?(test_student, :read_forum)).to be_truthy
        end
      end

      context "as a student" do
        let_once :c do
          course_with_student(active_user: 1)
          @course
        end

        it "grants read_grades read_forum to date-completed student" do
          c.offer!
          make_date_completed
          expect(c.prior_enrollments).to eq []
          expect(c.grants_right?(@student, :read_grades)).to be_truthy
          expect(c.grants_right?(@student, :read_forum)).to be_truthy
        end

        it "does not grant read_forum to date-completed student if disabled by role override" do
          c.root_account.role_overrides.create!(role: student_role, permission: :read_forum, enabled: false)
          c.offer!
          make_date_completed
          expect(c.prior_enrollments).to eq []
          expect(c.grants_right?(@student, :read_forum)).to be_falsey
        end

        it "does not grant permissions to active students of an unpublished course" do
          expect(c).to be_created

          @enrollment.update_attribute(:workflow_state, "active")

          expect(c.grants_right?(@student, :read)).to be_falsey
          expect(c.grants_right?(@student, :read_grades)).to be_falsey
          expect(c.grants_right?(@student, :read_forum)).to be_falsey
        end

        it "does not grant read to completed students of an unpublished course" do
          expect(c).to be_created
          @enrollment.update_attribute(:workflow_state, "completed")
          expect(@enrollment).to be_completed
          expect(c.grants_right?(@student, :read)).to be_falsey
        end

        it "does not grant read to soft-completed students of an unpublished course" do
          c.restrict_enrollments_to_course_dates = true
          c.start_at = 4.days.ago
          c.conclude_at = 2.days.ago
          c.save!
          expect(c).to be_created
          @enrollment.update_attribute(:workflow_state, "active")
          expect(@enrollment.state_based_on_date).to eq :completed
          expect(c.grants_right?(@student, :read)).to be_falsey
        end

        it "grants :read_outcomes to students in the course" do
          c.offer!
          expect(c.grants_right?(@student, :read_outcomes)).to be_truthy
        end
      end

      context "as an admin" do
        it "grants :read_outcomes to account admins" do
          course_factory(active_all: true)
          account_admin_user(account: @course.account)
          expect(@course.grants_right?(@admin, :read_outcomes)).to be_truthy
        end
      end
    end

    describe "#reset_content" do
      before(:once) do
        course_with_student
      end

      it "clears content" do
        @course.root_account.allow_self_enrollment!

        @course.discussion_topics.create!
        @course.quizzes.create!
        @course.assignments.create!
        @course.wiki.set_front_page_url!("front-page")
        @course.wiki.front_page.save!
        @course.self_enrollment = true
        @course.sis_source_id = "sis_id"
        @course.lti_context_id = "lti_context_id"
        @course.stuck_sis_fields = [].to_set
        gs = @course.grading_standards.create!(title: "Standard eh", data: [["Eh", 0.93], ["Eff", 0]])
        @course.grading_standard = gs
        profile = @course.profile
        profile.description = "description"
        profile.save!
        @course.save!
        @course.reload
        @course.update!(latest_outcome_import:
          OutcomeImport.create!(context: @course))

        expect(@course.course_sections).not_to be_empty
        expect(@course.students).to eq [@student]
        expect(@course.stuck_sis_fields).to eq [].to_set
        self_enrollment_code = @course.self_enrollment_code
        expect(self_enrollment_code).not_to be_nil

        @new_course = @course.reset_content

        @course.reload
        expect(@course.stuck_sis_fields).to eq [:workflow_state].to_set
        expect(@course.course_sections).to be_empty
        expect(@course.students).to be_empty
        expect(@course.sis_source_id).to be_nil
        expect(@course.self_enrollment_code).to be_nil
        expect(@course.lti_context_id).not_to be_nil

        @new_course.reload
        expect(@new_course.grading_standard).to be_nil
        expect(@new_course).to be_created
        expect(@new_course.course_sections).not_to be_empty
        expect(@new_course.students).to eq [@student]
        expect(@new_course.discussion_topics).to be_empty
        expect(@new_course.quizzes).to be_empty
        expect(@new_course.assignments).to be_empty
        expect(@new_course.sis_source_id).to eq "sis_id"
        expect(@new_course.syllabus_body).to be_blank
        expect(@new_course.stuck_sis_fields).to eq [].to_set
        expect(@new_course.self_enrollment_code).to eq self_enrollment_code
        expect(@new_course.lti_context_id).to be_nil

        expect(@course.uuid).not_to eq @new_course.uuid
        expect(@course.wiki_id).not_to eq @new_course.wiki_id
        expect(@course.replacement_course_id).to eq @new_course.id
      end

      it "does not have self enrollment enabled if account setting disables it" do
        @course.self_enrollment = true
        @course.save!
        expect(@course.self_enrollment_enabled?).to be false

        account = @course.root_account
        account.allow_self_enrollment!
        @course.self_enrollment = true
        @course.save!
        expect(@course.reload.self_enrollment_enabled?).to be true

        account.settings.delete(:self_enrollment)
        account.save!
        expect(@course.reload.self_enrollment_enabled?).to be false
      end

      it "retains original course profile" do
        data = { something: "special here" }
        description = "simple story"
        expect(@course.profile).not_to be_nil
        @course.profile.tap do |p|
          p.description = description
          p.data = data
          p.save!
        end
        @course.reload

        @new_course = @course.reset_content

        expect(@new_course.profile.data[:something]).to eq data[:something]
        expect(@new_course.profile.description).to eq description
      end

      it "preserves sticky fields" do
        sub = @course.root_account.sub_accounts.create
        @course.sis_source_id = "sis_id"
        @course.course_code = "cid"
        @course.stuck_sis_fields = [].to_set
        @course.save!
        @course.reload
        @course.name = "course_name"
        expect(@course.stuck_sis_fields).to eq [:name].to_set
        profile = @course.profile
        profile.description = "description"
        profile.save!
        @course.account = sub
        @course.save!
        expect(@course.stuck_sis_fields).to eq [:name, :account_id].to_set

        @course.reload

        @new_course = @course.reset_content

        @course.reload
        expect(@course.stuck_sis_fields).to eq %i[workflow_state name account_id].to_set
        expect(@course.sis_source_id).to be_nil

        @new_course.reload
        expect(@new_course.sis_source_id).to eq "sis_id"
        expect(@new_course.stuck_sis_fields).to eq [:name, :account_id].to_set

        expect(@course.uuid).not_to eq @new_course.uuid
        expect(@course.replacement_course_id).to eq @new_course.id
      end

      it "transfers favorites with the enrollments" do
        student_in_course(course: @course)
        fav = @student.favorites.create!(context: @course)

        @course.reload

        @new_course = @course.reset_content
        expect(fav.reload.context).to eq @new_course
      end

      context "uuid" do
        it "does not move the uuid to the new course during reset" do
          orig_uuid = "original_uuid"
          @course.uuid = orig_uuid
          @course.save!
          @course.reload

          new_course = @course.reset_content

          @course.reload
          expect(@course.uuid).to eq orig_uuid
          expect(new_course.uuid).to match(/[0-9a-zA-z]{40}/)
        end

        it "moves the uuid to the new course during reset if feature flag is disabled" do
          @course.root_account.disable_feature!(:reset_uuid_on_course_reset)

          orig_uuid = "original_uuid"
          @course.uuid = orig_uuid
          @course.save!
          @course.reload

          new_course = @course.reset_content
          expect(new_course.uuid).to eq orig_uuid
        end
      end
    end

    context "group_categories" do
      let_once(:course) { course_model }

      it "group_categories should not include deleted categories" do
        expect(course.group_categories.count).to eq 0
        category1 = course.group_categories.create(name: "category 1")
        category2 = course.group_categories.create(name: "category 2")
        expect(course.group_categories.count).to eq 2
        category1.destroy
        course.reload
        expect(course.group_categories.count).to eq 1
        expect(course.group_categories.to_a).to eq [category2]
      end

      it "all_group_categories should include deleted categories" do
        expect(course.all_group_categories.count).to eq 0
        category1 = course.group_categories.create(name: "category 1")
        course.group_categories.create(name: "category 2")
        expect(course.all_group_categories.count).to eq 2
        category1.destroy
        course.reload
        expect(course.all_group_categories.count).to eq 2
      end
    end

    context "turnitin" do
      it "returns turnitin_originality" do
        @course.account.turnitin_originality = "after_grading"
        @course.account.save!
        expect(@course.turnitin_originality).to eq("after_grading")
      end
    end

    describe "#quiz_lti_tool" do
      before do
        @course.save!
        @tool = ContextExternalTool.new(
          name: "Quizzes.Next",
          consumer_key: "test_key",
          shared_secret: "test_secret",
          tool_id: "Quizzes 2",
          url: "http://example.com/launch"
        )
      end

      it "returns the quiz LTI tool for the course" do
        @course.context_external_tools << @tool
        expect(@course.quiz_lti_tool).to eq @tool
      end

      it "returns the quiz LTI tool for the account if not set up on the course" do
        @course.account.context_external_tools << @tool
        expect(@course.quiz_lti_tool).to eq @tool
      end

      it "returns nil if no quiz LTI tool is configured" do
        expect(@course.quiz_lti_tool).to be_nil
      end
    end

    describe "#post_manually?" do
      let_once(:course) { Course.create! }

      it "returns true if a policy with manual posting is attached to the course" do
        course.default_post_policy.update!(post_manually: true)
        expect(course).to be_post_manually
      end

      it "returns false if a policy without manual posting is attached to the course" do
        course.default_post_policy.update!(post_manually: false)
        expect(course).not_to be_post_manually
      end
    end

    describe "#apply_post_policy!" do
      let_once(:course) { Course.create! }

      it "sets the post policy for the course" do
        course.apply_post_policy!(post_manually: true)
        expect(course.reload).to be_post_manually
      end

      it "explicitly sets a post policy for assignments without one" do
        assignment = course.assignments.create!

        course.apply_post_policy!(post_manually: true)
        expect(assignment.reload.post_policy).to be_post_manually
      end

      it "updates the post policy for assignments with an existing-but-different policy" do
        assignment = course.assignments.create!
        assignment.ensure_post_policy(post_manually: false)

        course.apply_post_policy!(post_manually: true)
        expect(assignment.reload.post_policy).to be_post_manually
      end

      it "does not update assignments that have an equivalent post policy" do
        assignment = course.assignments.create!
        assignment.ensure_post_policy(post_manually: true)

        expect do
          course.apply_post_policy!(post_manually: true)
        end.not_to change {
          PostPolicy.find_by!(assignment:).updated_at
        }
      end

      it "does not change the post policy for anonymous assignments" do
        course.apply_post_policy!(post_manually: true)
        anonymous_assignment = course.assignments.create!(anonymous_grading: true)

        expect do
          course.apply_post_policy!(post_manually: false)
        end.not_to change {
          PostPolicy.find_by!(assignment: anonymous_assignment).post_manually
        }
      end

      it "does not change the post policy for moderated assignments" do
        course.apply_post_policy!(post_manually: true)
        moderated_assignment = course.assignments.create!(
          final_grader: course.enroll_teacher(User.create!, enrollment_state: :active).user,
          grader_count: 2,
          moderated_grading: true
        )

        expect do
          course.apply_post_policy!(post_manually: false)
        end.not_to change {
          PostPolicy.find_by(assignment: moderated_assignment).post_manually
        }
      end
    end

    describe "post policy defaults" do
      it "a post policy is created when a newly-created course is saved with no policy" do
        course = Course.create!

        aggregate_failures do
          expect(course.default_post_policy).not_to be_nil
          expect(course.default_post_policy).not_to be_post_manually
        end
      end

      it "a course retains its existing post policy when saved if one is set" do
        course = Course.new
        course.build_default_post_policy(assignment_id: nil, post_manually: true)

        course.save!
        expect(course.reload.default_post_policy).to be_post_manually
      end
    end

    it "destroys associated gradebook filters when the course is soft-deleted" do
      course_with_teacher(active_all: true)
      @course.gradebook_filters.create!(user: @teacher, course: @course, name: "First filter", payload: { foo: :bar })
      @course.destroy
      expect(@course.gradebook_filters.count).to eq 0
    end
  end

  context "users_not_in_groups" do
    before :once do
      @course = course_factory(active_all: true)
      @user1 = user_model
      @user2 = user_model
      @user3 = user_model
      @enrollment1 = @course.enroll_user(@user1)
      @enrollment2 = @course.enroll_user(@user2)
      @enrollment3 = @course.enroll_user(@user3)
    end

    it "does not include users through deleted/rejected/completed enrollments" do
      @enrollment1.destroy
      expect(@course.users_not_in_groups([]).size).to eq 2
    end

    it "does not include users in one of the groups" do
      group = @course.groups.create
      group.add_user(@user1)
      users = @course.users_not_in_groups([group])
      expect(users.size).to eq 2
      expect(users).not_to include(@user1)
    end

    it "includes users otherwise" do
      group = @course.groups.create
      group.add_user(@user1)
      users = @course.users_not_in_groups([group])
      expect(users).to include(@user2)
      expect(users).to include(@user3)
    end

    it "allows ordering by user's sortable name" do
      @user1.sortable_name = "jonny"
      @user1.save
      @user2.sortable_name = "bob"
      @user2.save
      @user3.sortable_name = "richard"
      @user3.save
      users = @course.users_not_in_groups([], order: User.sortable_name_order_by_clause("users"))
      expect(users.map(&:id)).to eq [@user2.id, @user1.id, @user3.id]
    end
  end

  context "events_for" do
    before :once do
      course_with_teacher(active_all: true)
      @event1 = @course.calendar_events.create
      @event2 = @course.calendar_events.build child_event_data: [{ start_at: "2012-01-01", end_at: "2012-01-02", context_code: @course.default_section.asset_string }]
      @event2.updating_user = @teacher
      @event2.save!
      @event3 = @event2.child_events.first
      @appointment_group = AppointmentGroup.create! title: "ag", contexts: [@course]
      @appointment_group.publish!
      @assignment = @course.assignments.create!
    end

    it "returns appropriate events" do
      events = @course.events_for(@teacher)
      expect(events).to include @event1
      expect(events).not_to include @event2
      expect(events).to include @event3
      expect(events).to include @appointment_group
      expect(events).to include @assignment
    end

    it "returns appropriate events when no user is supplied" do
      events = @course.events_for(nil)
      expect(events).to include @event1
      expect(events).not_to include @event2
      expect(events).not_to include @event3
      expect(events).not_to include @appointment_group
      expect(events).to include @assignment
    end
  end

  it "is marshal-able" do
    c = Course.new(name: "c1")
    expect { Marshal.dump(c) }.not_to raise_error
    c.save!
    expect { Marshal.dump(c) }.not_to raise_error
  end

  describe "attatchments" do
    before do
      @course_with_attachments = course_factory(course_name: "Attachments")
      @root_folder = Folder.root_folders(@course_with_attachments).first
      @deleted_attachment = attachment_with_context(
        @course_with_attachments,
        folder: @root_folder,
        filename: "replaceable.txt",
        file_state: "deleted",
        workflow_state: "processed"
      )
    end

    describe "find" do
      context "when the replacement attachment file is hidden" do
        let(:new_attachment) do
          attachment_with_context(
            @course_with_attachments,
            folder: @root_folder,
            filename: "replaceable.txt",
            file_state: "hidden",
            workflow_state: "processed"
          )
        end

        before do
          @deleted_attachment.replacement_attachment = new_attachment
          @deleted_attachment.save!
        end

        context "when the hidden_attachments_replacement_chain site admin flag is enabled" do
          before do
            Account.site_admin.enable_feature! :hidden_attachments_replacement_chain
          end

          it "returns the replacement attachment" do
            expect(@course_with_attachments.attachments.find(@deleted_attachment.id).id).to eq new_attachment.id
          end
        end

        context "when the hidden_attachments_replacement_chain site admin flag is disabled" do
          before do
            Account.site_admin.disable_feature! :hidden_attachments_replacement_chain
          end

          it "returns the original attachment" do
            expect(@course_with_attachments.attachments.find(@deleted_attachment.id).id).to eq @deleted_attachment.id
          end
        end
      end

      context "when the replacement attachment is deleted too" do
        let(:new_attachment) do
          attachment_with_context(
            @course_with_attachments,
            folder: @root_folder,
            filename: "replaceable.txt",
            file_state: "deleted",
            workflow_state: "processed"
          )
        end

        before do
          @deleted_attachment.replacement_attachment = new_attachment
          @deleted_attachment.save!
        end

        context "when the hidden_attachments_replacement_chain site admin flag is enabled" do
          before do
            Account.site_admin.enable_feature! :hidden_attachments_replacement_chain
          end

          it "returns the original attachment" do
            expect(@course_with_attachments.attachments.find(@deleted_attachment.id).id).to eq @deleted_attachment.id
          end
        end

        context "when the hidden_attachments_replacement_chain site admin flag is disabled" do
          before do
            Account.site_admin.disable_feature! :hidden_attachments_replacement_chain
          end

          it "returns the original attachment" do
            expect(@course_with_attachments.attachments.find(@deleted_attachment.id).id).to eq @deleted_attachment.id
          end
        end
      end
    end
  end

  describe "users_visible_to with section filtering" do
    before :once do
      @course = Account.default.courses.create!
      @section1 = @course.course_sections.create!(name: "Section 1")
      @section2 = @course.course_sections.create!(name: "Section 2")
      @section3 = @course.course_sections.create!(name: "Section 3")
      @student1 = user_with_pseudonym
      @student2 = user_with_pseudonym
      @student3 = user_with_pseudonym
      @course.enroll_student(@student1, section: @section1, enrollment_state: "active")
      @course.enroll_student(@student2, section: @section2, enrollment_state: "active")
      @course.enroll_student(@student3, section: @section3, enrollment_state: "active")
      @teacher = user_with_pseudonym
      @course.enroll_teacher(@teacher, enrollment_state: "active")
    end

    it "filters users by section_ids" do
      visible_users = @course.users_visible_to(@teacher, false, section_ids: [@section1.id, @section2.id])
      expect(visible_users.pluck(:id)).to include(@student1.id, @student2.id)
      expect(visible_users.pluck(:id)).not_to include(@student3.id)
    end

    it "returns all users when no section_ids are provided" do
      visible_users = @course.users_visible_to(@teacher)
      expect(visible_users.pluck(:id)).to include(@student1.id, @student2.id, @student3.id)
    end

    it "returns empty when filtering by non-existent section" do
      visible_users = @course.users_visible_to(@teacher, false, section_ids: [99_999])
      expect(visible_users.count).to eq(0)
    end

    it "handles section filtering with enrollment state filtering" do
      @course.enrollments.where(user_id: @student2.id).first.conclude
      visible_users = @course.users_visible_to(
        @teacher,
        false,
        section_ids: [@section1.id, @section2.id],
        exclude_enrollment_state: "completed"
      )
      expect(visible_users.pluck(:id)).to include(@student1.id)
      expect(visible_users.pluck(:id)).not_to include(@student2.id, @student3.id)
    end
  end

  describe "course_section_visibility" do
    before :once do
      @course = Account.default.courses.create!
      @section1 = @course.course_sections.create!(name: "Section 1")
      @section2 = @course.course_sections.create!(name: "Section 2")
    end

    it "returns all for admins" do
      admin = account_admin_user(account: @course.root_account, role: admin_role, active_user: true)
      expect(@course.course_section_visibility(admin)).to eq :all
    end

    it "returns correct sections for students" do
      student = User.create!(name: "Student")
      @course.enroll_student(student, section: @section1)
      expect(@course.course_section_visibility(student)).to eq [@section1.id]
    end

    it "correctly limits visibilities for a limited teacher" do
      limited_teacher = User.create(name: "Limited Teacher")
      @course.enroll_teacher(limited_teacher,
                             limit_privileges_to_course_section: true,
                             section: @section2)
      expect(@course.course_section_visibility(limited_teacher)).to eq [@section2.id]
    end

    it "unlimited teachers can see everything" do
      unlimited_teacher = User.create(name: "Unlimited Teacher")
      @course.enroll_teacher(unlimited_teacher, section: @section2)
      expect(@course.course_section_visibility(unlimited_teacher)).to eq :all
    end

    it "returns none for a user with no visibility" do
      user_with_no_visibility = User.create(name: "Sans Connexion")
      expect(@course.course_section_visibility(user_with_no_visibility)).to eq []
    end
  end

  context "resolved_outcome_proficiency" do
    it "retrieves account's outcome proficiency" do
      course_model
      method = outcome_proficiency_model(@course.root_account)
      expect(@course.resolved_outcome_proficiency).to eq method
    end

    it "can retrieve own proficiency" do
      root_account = Account.create!
      outcome_proficiency_model(root_account)
      course = course_model(account: root_account)
      course_method = outcome_proficiency_model(course)
      expect(course.outcome_proficiency).to eq course_method
      expect(course.resolved_outcome_proficiency).to eq course_method
    end

    it "can retrieve ancestor account's proficiency" do
      root_account = Account.create!
      root_method = outcome_proficiency_model(root_account)
      subaccount = root_account.sub_accounts.create!
      course = course_model(account: subaccount)
      expect(course.outcome_proficiency).to be_nil
      expect(course.resolved_outcome_proficiency).to eq root_method
    end

    it "ignores soft deleted proficiencies" do
      root_account = Account.create!
      account_method = outcome_proficiency_model(root_account)
      course = course_model(account: root_account)
      course_method = outcome_proficiency_model(course)
      course_method.destroy
      expect(course.outcome_proficiency).to eq course_method
      expect(course.resolved_outcome_proficiency).to eq account_method
    end

    context "with the account_level_mastery_scales FF enabled" do
      it "returns the account default if no record exists" do
        root_account = Account.create!
        root_account.enable_feature!(:account_level_mastery_scales)
        course = course_model(account: root_account)
        expect(course.outcome_proficiency).to be_nil
        expect(course.resolved_outcome_proficiency).to eq OutcomeProficiency.find_or_create_default!(root_account)
      end
    end

    context "with the account_level_mastery_scales FF disabled" do
      it "returns nil if no record exists" do
        root_account = Account.create!
        root_account.disable_feature!(:account_level_mastery_scales)
        course = course_model(account: root_account)
        expect(course.outcome_proficiency).to be_nil
        expect(course.resolved_outcome_proficiency).to be_nil
      end
    end
  end

  context "resolved_outcome_calculation_method" do
    it "retrieves account's outcome calculation method" do
      root_account = Account.create!
      method = OutcomeCalculationMethod.create! context: root_account, calculation_method: :highest
      course = course_model(account: root_account)
      expect(course.outcome_calculation_method).to be_nil
      expect(course.resolved_outcome_calculation_method).to eq method
    end

    it "can retrieve ancestor account's outcome calculation method" do
      root_account = Account.create!
      subaccount = root_account.sub_accounts.create!
      method = OutcomeCalculationMethod.create! context: root_account, calculation_method: :highest
      course = course_model(account: subaccount)
      expect(course.outcome_calculation_method).to be_nil
      expect(course.resolved_outcome_calculation_method).to eq method
    end

    it "can retrieve own outcome calculation method" do
      root_account = Account.create!
      OutcomeCalculationMethod.create! context: root_account, calculation_method: :highest
      course = course_model(account: root_account)
      course_method = OutcomeCalculationMethod.create! context: course, calculation_method: :latest
      expect(course.outcome_calculation_method).to eq course_method
      expect(course.resolved_outcome_calculation_method).to eq course_method
    end

    it "ignores soft deleted calculation methods" do
      root_account = Account.create!
      account_method = OutcomeCalculationMethod.create! context: root_account, calculation_method: :highest
      course = course_model(account: root_account)
      course_method = OutcomeCalculationMethod.create! context: course, calculation_method: :latest, workflow_state: :deleted
      expect(course.outcome_calculation_method).to eq course_method
      expect(course.resolved_outcome_calculation_method).to eq account_method
    end

    context "with the account_level_mastery_scales FF enabled" do
      it "returns the account default if no record exists" do
        root_account = Account.create!
        root_account.enable_feature!(:account_level_mastery_scales)
        course = course_model(account: root_account)
        expect(course.outcome_calculation_method).to be_nil
        expect(course.resolved_outcome_calculation_method).to eq OutcomeCalculationMethod.find_or_create_default!(root_account)
      end
    end

    context "with the account_level_mastery_scales FF disabled" do
      it "returns nil if no record exists" do
        root_account = Account.create!
        root_account.disable_feature!(:account_level_mastery_scales)
        course = course_model(account: root_account)
        expect(course.outcome_calculation_method).to be_nil
        expect(course.resolved_outcome_calculation_method).to be_nil
      end
    end
  end

  context "participants" do
    before :once do
      @course = Course.create(name: "some_name")
      se = @course.enroll_student(user_with_pseudonym, enrollment_state: "active")
      tae = @course.enroll_ta(user_with_pseudonym, enrollment_state: "active")
      te = @course.enroll_teacher(user_with_pseudonym, enrollment_state: "active")
      @student, @ta, @teach = [se, tae, te].map(&:user)
    end

    context "vanilla usage" do
      it "returns participating_admins and participating_students" do
        [@student, @ta, @teach].each { |usr| expect(@course.participants).to include(usr) }
      end

      it "uses date-based logic if requested" do
        expect(@course.participating_students_by_date).to include(@student)
        expect(@course.participants(by_date: true)).to include(@student)

        @course.reload
        @course.start_at = 2.days.from_now
        @course.conclude_at = 4.days.from_now
        @course.restrict_enrollments_to_course_dates = true
        @course.save!

        participants = @course.participants
        expect(participants).to include(@student)

        expect(@course.participating_students_by_date).to_not include(@student)
        expect(@course.participating_admins_by_date).to include(@ta)

        by_date = @course.participants(by_date: true)
        expect(by_date).to_not include(@student)
        expect(by_date).to include(@ta)

        @course.enrollment_term.set_overrides(@course.root_account, "TaEnrollment" => { start_at: 3.days.ago, end_at: 2.days.ago })
        @course.reload
        expect(@course.participants(by_date: true)).to_not include(@ta)
        expect(@course.participating_admins_by_date).to_not include(@ta)
      end
    end

    context "including obervers" do
      before :once do
        oe = @course.enroll_user(user_with_pseudonym, "ObserverEnrollment", enrollment_state: "active")
        @course_level_observer = oe.user

        oe = @course.enroll_user(user_with_pseudonym, "ObserverEnrollment", enrollment_state: "active")
        oe.associated_user_id = @student.id
        oe.save!
        @student_following_observer = oe.user
      end

      it "returns participating_admins, participating_students, and observers" do
        participants = @course.participants(include_observers: true)
        [@student, @ta, @teach, @course_level_observer, @student_following_observer].each do |usr|
          expect(participants).to include(usr)
        end
      end

      context "excluding specific students" do
        it "rejects observers only following one of the excluded students" do
          partic = @course.participants(include_observers: true, excluded_user_ids: [@student.id, @student_following_observer.id])
          [@student, @student_following_observer].each { |usr| expect(partic).to_not include(usr) }
        end

        it "includes admins and course level observers" do
          partic = @course.participants(include_observers: true, excluded_user_ids: [@student.id, @student_following_observer.id])
          [@ta, @teach, @course_level_observer].each { |usr| expect(partic).to include(usr) }
        end
      end
    end

    it "excludes some student when passed their id" do
      partic = @course.participants(include_observers: false, excluded_user_ids: [@student.id])
      [@ta, @teach].each { |usr| expect(partic).to include(usr) }
      expect(partic).to_not include(@student)
    end
  end

  describe "enroll" do
    before :once do
      @course = Course.create(name: "some_name")
      @user = user_with_pseudonym
    end

    context "students" do
      before :once do
        @se = @course.enroll_student(@user)
      end

      it "is able to enroll a student" do
        expect(@se.user_id).to eql(@user.id)
        expect(@se.course_id).to eql(@course.id)
      end

      it "enrolls a student as creation_pending if the course isn't published" do
        expect(@se).to be_creation_pending
      end
    end

    context "tas" do
      before :once do
        Notification.create(name: "Enrollment Registration", category: "registration")
        @tae = @course.enroll_ta(@user)
      end

      it "is able to enroll a TA" do
        expect(@tae.user_id).to eql(@user.id)
        expect(@tae.course_id).to eql(@course.id)
      end

      it "enrolls a ta as invited if the course isn't published" do
        expect(@tae).to be_invited
        expect(@tae.messages_sent).to include("Enrollment Registration")
      end
    end

    context "teachers" do
      before :once do
        Notification.create(name: "Enrollment Registration", category: "registration")
        @te = @course.enroll_teacher(@user)
      end

      it "is able to enroll a teacher" do
        expect(@te.user_id).to eql(@user.id)
        expect(@te.course_id).to eql(@course.id)
      end

      it "enrolls a teacher as invited if the course isn't published" do
        expect(@te).to be_invited
        expect(@te.messages_sent).to include("Enrollment Registration")
      end
    end

    it "is able to enroll a designer" do
      @course.enroll_designer(@user)
      @de = @course.enrollments.where(type: "DesignerEnrollment").first
      expect(@de.user_id).to eql(@user.id)
      expect(@de.course_id).to eql(@course.id)
    end

    it "scopes correctly when including teachers from course" do
      account = @course.account
      @course.enroll_student(@user)
      scope = account.associated_courses.active.select([:id, :name]).eager_load(:teachers).joins(:teachers).where(enrollments: { workflow_state: "active" })
      sql = scope.to_sql
      expect(sql).to match(/"enrollments"\."type" = 'TeacherEnrollment'/)
    end
  end

  describe "#assignment_groups" do
    it "orders groups by position" do
      course_model
      @course.assignment_groups.create!(name: "B Group", position: 3)
      @course.assignment_groups.create!(name: "A Group", position: 2)
      @course.assignment_groups.create!(name: "C Group", position: 1)

      groups = @course.assignment_groups

      expect(groups[0].name).to eq("C Group")
      expect(groups[1].name).to eq("A Group")
      expect(groups[2].name).to eq("B Group")
    end

    it "orders groups by name when positions are equal" do
      course_model

      @course.assignment_groups.create!(name: "B Group", position: 1)
      @course.assignment_groups.create!(name: "A Group", position: 2)
      @course.assignment_groups.create!(name: "D Group", position: 3)
      @course.assignment_groups.create!(name: "C Group", position: 3)

      @course.reload
      expect(AssignmentGroup).to receive(:best_unicode_collation_key).with("assignment_groups.name").at_least(1).and_call_original
      groups = @course.assignment_groups

      expect(groups[0].name).to eq("B Group")
      expect(groups[1].name).to eq("A Group")
      expect(groups[2].name).to eq("C Group")
      expect(groups[3].name).to eq("D Group")
    end
  end

  describe "#score_to_grade" do
    it "maps scores to grades correctly" do
      default = GradingStandard.default_grading_standard
      expect(default.to_json).to eq([["A", 0.94], ["A-", 0.90], ["B+", 0.87], ["B", 0.84], ["B-", 0.80], ["C+", 0.77], ["C", 0.74], ["C-", 0.70], ["D+", 0.67], ["D", 0.64], ["D-", 0.61], ["F", 0.0]].to_json)
      course_model
      expect(@course.score_to_grade(95)).to be_nil
      @course.grading_standard_id = 0
      expect(@course.score_to_grade(1005)).to eql("A")
      expect(@course.score_to_grade(105)).to eql("A")
      expect(@course.score_to_grade(100)).to eql("A")
      expect(@course.score_to_grade(99)).to eql("A")
      expect(@course.score_to_grade(94)).to eql("A")
      expect(@course.score_to_grade(93.999)).to eql("A-")
      expect(@course.score_to_grade(93.001)).to eql("A-")
      expect(@course.score_to_grade(93)).to eql("A-")
      expect(@course.score_to_grade(92.999)).to eql("A-")
      expect(@course.score_to_grade(90)).to eql("A-")
      expect(@course.score_to_grade(89)).to eql("B+")
      expect(@course.score_to_grade(87)).to eql("B+")
      expect(@course.score_to_grade(86)).to eql("B")
      expect(@course.score_to_grade(85)).to eql("B")
      expect(@course.score_to_grade(83)).to eql("B-")
      expect(@course.score_to_grade(80)).to eql("B-")
      expect(@course.score_to_grade(79)).to eql("C+")
      expect(@course.score_to_grade(76)).to eql("C")
      expect(@course.score_to_grade(73)).to eql("C-")
      expect(@course.score_to_grade(71)).to eql("C-")
      expect(@course.score_to_grade(69)).to eql("D+")
      expect(@course.score_to_grade(67)).to eql("D+")
      expect(@course.score_to_grade(66)).to eql("D")
      expect(@course.score_to_grade(65)).to eql("D")
      expect(@course.score_to_grade(62)).to eql("D-")
      expect(@course.score_to_grade(60)).to eql("F")
      expect(@course.score_to_grade(59)).to eql("F")
      expect(@course.score_to_grade(0)).to eql("F")
      expect(@course.score_to_grade(-100)).to eql("F")
    end
  end

  describe "#gradebook_to_csv" do
    before :once do
      course_with_student active_all: true
      teacher_in_course active_all: true
    end

    it "generates gradebook csv" do
      @group = @course.assignment_groups.create!(name: "Some Assignment Group", group_weight: 100)
      @assignment = @course.assignments.create!(title: "Some Assignment", points_possible: 10, assignment_group: @group)
      @assignment.grade_student(@student, grade: "10", grader: @teacher)
      @assignment2 = @course.assignments.create!(title: "Some Assignment 2", points_possible: 10, assignment_group: @group)
      @course.recompute_student_scores
      @student.reload
      @course.reload

      csv = GradebookExporter.new(@course, @teacher).to_csv
      expect(csv).not_to be_nil
      rows = CSV.parse(csv, headers: true)
      expect(rows.length).to equal(2)
      expect(rows[0]["Unposted Final Score"]).to eq "(read only)"
      expect(rows[1]["Unposted Final Score"]).to eq "50.00"
      expect(rows[0]["Final Score"]).to eq "(read only)"
      expect(rows[1]["Final Score"]).to eq "50.00"
      expect(rows[0]["Unposted Current Score"]).to eq "(read only)"
      expect(rows[1]["Unposted Current Score"]).to eq "100.00"
      expect(rows[0]["Current Score"]).to eq "(read only)"
      expect(rows[1]["Current Score"]).to eq "100.00"
    end

    it "orders assignments and groups by position" do
      @assignment_group_1, @assignment_group_2 = [@course.assignment_groups.create!(name: "Some Assignment Group 1", group_weight: 100), @course.assignment_groups.create!(name: "Some Assignment Group 2", group_weight: 100)].sort_by(&:id)

      now = Time.zone.now

      g1a1 = @course.assignments.create!(title: "Assignment 01", due_at: now + 1.day, position: 3, assignment_group: @assignment_group_1, points_possible: 10)
      @course.assignments.create!(title: "Assignment 02", due_at: now + 1.day, position: 1, assignment_group: @assignment_group_1, points_possible: 10)
      @course.assignments.create!(title: "Assignment 03", due_at: now + 1.day, position: 2, assignment_group: @assignment_group_1)
      @course.assignments.create!(title: "Assignment 05", due_at: now + 4.days, position: 4, assignment_group: @assignment_group_1)
      @course.assignments.create!(title: "Assignment 04", due_at: now + 5.days, position: 5, assignment_group: @assignment_group_1)
      @course.assignments.create!(title: "Assignment 06", due_at: now + 7.days, position: 6, assignment_group: @assignment_group_1)
      @course.assignments.create!(title: "Assignment 07", due_at: now + 6.days, position: 7, assignment_group: @assignment_group_1)
      g2a1 = @course.assignments.create!(title: "Assignment 08", due_at: now + 8.days, position: 1, assignment_group: @assignment_group_2, points_possible: 10)
      @course.assignments.create!(title: "Assignment 09", due_at: now + 8.days, position: 9, assignment_group: @assignment_group_1)
      @course.assignments.create!(title: "Assignment 10", due_at: now + 8.days, position: 10, assignment_group: @assignment_group_2, points_possible: 10)
      @course.assignments.create!(title: "Assignment 12", due_at: now + 11.days, position: 11, assignment_group: @assignment_group_1)
      @course.assignments.create!(title: "Assignment 14", due_at: nil, position: 14, assignment_group: @assignment_group_1)
      @course.assignments.create!(title: "Assignment 11", due_at: now + 11.days, position: 11, assignment_group: @assignment_group_1)
      @course.assignments.create!(title: "Assignment 13", due_at: now + 11.days, position: 11, assignment_group: @assignment_group_1)
      @course.assignments.create!(title: "Assignment 99", position: 1, assignment_group: @assignment_group_1, submission_types: "not_graded")
      @course.recompute_student_scores
      @student.reload
      @course.reload

      g1a1.grade_student(@student, grade: 10, grader: @teacher)
      g2a1.grade_student(@student, grade: 5, grader: @teacher)

      csv = GradebookExporter.new(@course, @teacher).to_csv
      expect(csv).not_to be_nil
      rows = CSV.parse(csv, headers: true)
      expect(rows.length).to equal(2)
      assignments, groups = [], []
      rows.headers.each do |column|
        assignments << column.sub(/ \([0-9]+\)/, "") if /Assignment \d+/.match?(column)
        groups << column if column.include?("Some Assignment Group")
      end
      expect(assignments).to eq ["Assignment 02", "Assignment 03", "Assignment 01", "Assignment 05", "Assignment 04", "Assignment 06", "Assignment 07", "Assignment 09", "Assignment 11", "Assignment 12", "Assignment 13", "Assignment 14", "Assignment 08", "Assignment 10"]
      expect(groups).to eq [
        "Some Assignment Group 1 Current Points",
        "Some Assignment Group 1 Final Points",
        "Some Assignment Group 1 Current Score",
        "Some Assignment Group 1 Unposted Current Score",
        "Some Assignment Group 1 Final Score",
        "Some Assignment Group 1 Unposted Final Score",
        "Some Assignment Group 2 Current Points",
        "Some Assignment Group 2 Final Points",
        "Some Assignment Group 2 Current Score",
        "Some Assignment Group 2 Unposted Current Score",
        "Some Assignment Group 2 Final Score",
        "Some Assignment Group 2 Unposted Final Score"
      ]

      expect(rows[1]["Some Assignment Group 1 Current Score"]).to eq "100.00"
      expect(rows[1]["Some Assignment Group 1 Final Score"]).to eq "50.00"
      expect(rows[1]["Some Assignment Group 2 Current Score"]).to eq "50.00"
      expect(rows[1]["Some Assignment Group 2 Final Score"]).to eq "25.00"
    end

    it "handles nil assignment due_dates if the group and position are the same" do
      course_with_student(active_all: true)

      assignment_group = @course.assignment_groups.create!(name: "Some Assignment Group 1")

      now = Time.zone.now

      @course.assignments.create!(title: "Assignment 01", due_at: now + 1.day, position: 1, assignment_group:, points_possible: 10)
      @course.assignments.create!(title: "Assignment 02", due_at: nil, position: 1, assignment_group:, points_possible: 10)

      @course.recompute_student_scores
      @student.reload
      @course.reload

      csv = GradebookExporter.new(@course, @teacher).to_csv
      rows = CSV.parse(csv)
      assignments = rows[0].each_with_object([]) do |column, collection|
        collection << column.sub(/ \([0-9]+\)/, "") if /Assignment \d+/.match?(column)
      end

      expect(csv).not_to be_nil
      # make sure they retain the correct order
      expect(assignments).to eq ["Assignment 01", "Assignment 02"]
    end

    context "sort order" do
      before :once do
        course_with_teacher active_all: true
        _, zed, _ = ["Ned Ned", "Zed Zed", "Aardvark Aardvark"].map do |name|
          student_in_course(name:)
          @student
        end
        zed.update_attribute :sortable_name, "aaaaaa zed"

        test_student_enrollment = student_in_course(name: "Test Student")
        test_student_enrollment.type = "StudentViewEnrollment"
        test_student_enrollment.save!
      end

      it "alphabetizes by sortable name with the test student at the end" do
        csv = GradebookExporter.new(@course, @teacher).to_csv
        rows = CSV.parse(csv)
        expect([rows[2][0],
                rows[3][0],
                rows[4][0],
                rows[5][0]]).to eq ["aaaaaa zed", "Aardvark, Aardvark", "Ned, Ned", "Student, Test"]
      end
    end

    it "marks excused assignments" do
      a = @course.assignments.create! name: "asdf", points_possible: 10
      a.grade_student(@student, grader: @teacher, excuse: true)
      csv = CSV.parse(GradebookExporter.new(@course, @teacher).to_csv)
      _name, _id, _section, _sis_login_id, score, _ = csv[-1]
      expect(score).to eq "EX"
    end

    it "includes all section names in alphabetical order" do
      course_with_teacher(active_all: true)
      sections = []
      students = []
      ["COMPSCI 123 LEC 001", "COMPSCI 123 DIS 101", "COMPSCI 123 DIS 102"].each do |section_name|
        add_section(section_name)
        sections << @course_section
      end
      3.times { |i| students << student_in_section(sections[0], user: user_factory(name: "Student #{i}")) }

      @course.enroll_user(students[0], "StudentEnrollment", section: sections[1], enrollment_state: "active", allow_multiple_enrollments: true)
      @course.enroll_user(students[2], "StudentEnrollment", section: sections[1], enrollment_state: "active", allow_multiple_enrollments: true)
      @course.enroll_user(students[2], "StudentEnrollment", section: sections[2], enrollment_state: "active", allow_multiple_enrollments: true)

      csv = GradebookExporter.new(@course, @teacher).to_csv
      expect(csv).not_to be_nil
      rows = CSV.parse(csv)
      expect(rows.length).to equal(5)
      expect(rows[2][3]).to eq "COMPSCI 123 DIS 101 and COMPSCI 123 LEC 001"
      expect(rows[3][3]).to eq "COMPSCI 123 LEC 001"
      expect(rows[4][3]).to eq "COMPSCI 123 DIS 101, COMPSCI 123 DIS 102, and COMPSCI 123 LEC 001"
    end

    it "generates csv with final grade if enabled" do
      course_with_student(active_all: true)
      @course.grading_standard_id = 0
      @course.save!
      @group = @course.assignment_groups.create!(name: "Some Assignment Group", group_weight: 100)
      @assignment = @course.assignments.create!(title: "Some Assignment", points_possible: 10, assignment_group: @group)
      @assignment.grade_student(@student, grade: "10", grader: @teacher)
      @assignment2 = @course.assignments.create!(title: "Some Assignment 2", points_possible: 10, assignment_group: @group)
      @assignment2.grade_student(@student, grade: "8", grader: @teacher)
      @course.recompute_student_scores
      @student.reload
      @course.reload

      csv = GradebookExporter.new(@course, @teacher).to_csv
      expect(csv).not_to be_nil
      rows = CSV.parse(csv, headers: true)
      expect(rows.length).to equal(2)
      expect(rows[0]["Unposted Final Grade"]).to eq "(read only)"
      expect(rows[1]["Unposted Final Grade"]).to eq "A-"
      expect(rows[0]["Final Grade"]).to eq "(read only)"
      expect(rows[1]["Final Grade"]).to eq "A-"
      expect(rows[0]["Unposted Current Grade"]).to eq "(read only)"
      expect(rows[1]["Unposted Current Grade"]).to eq "A-"
      expect(rows[0]["Current Grade"]).to eq "(read only)"
      expect(rows[1]["Current Grade"]).to eq "A-"
      expect(rows[0]["Unposted Final Score"]).to eq "(read only)"
      expect(rows[1]["Unposted Final Score"]).to eq "90.00"
      expect(rows[0]["Final Score"]).to eq "(read only)"
      expect(rows[1]["Final Score"]).to eq "90.00"
      expect(rows[0]["Unposted Current Score"]).to eq "(read only)"
      expect(rows[1]["Unposted Current Score"]).to eq "90.00"
      expect(rows[0]["Current Score"]).to eq "(read only)"
      expect(rows[1]["Current Score"]).to eq "90.00"
    end

    describe "sis_ids" do
      before(:once) do
        @account = Account.create!(name: "A new root")
        course_factory(active_all: true, account: @account)
        @user1 = user_with_managed_pseudonym(active_all: true,
                                             name: "Brian",
                                             username: "brianp@instructure.com",
                                             account: @account,
                                             sis_user_id: "SISUSERID",
                                             integration_id: "int1")
        student_in_course(user: @user1)
        @user2 = user_with_pseudonym(active_all: true, name: "Cody", username: "cody@instructure.com", account: @account)
        student_in_course(user: @user2)
        @user3 = user_factory(active_all: true, name: "JT")
        student_in_course(user: @user3)
        @group = @course.assignment_groups.create!(name: "Some Assignment Group", group_weight: 100)
        @assignment = @course.assignments.create!(title: "Some Assignment", points_possible: 10, assignment_group: @group)
        @assignment.grade_student(@user1, grade: "10", grader: @teacher)
        @assignment.grade_student(@user2, grade: "9", grader: @teacher)
        @assignment.grade_student(@user3, grade: "9", grader: @teacher)
        @assignment2 = @course.assignments.create!(title: "Some Assignment 2", points_possible: 10, assignment_group: @group)
        @course.recompute_student_scores
        @course.reload
      end

      it "includes sis ids if enabled" do
        csv = GradebookExporter.new(@course, @teacher, include_sis_id: true).to_csv
        expect(csv).not_to be_nil
        rows = CSV.parse(csv)
        expect(rows.length).to eq 5
        expect(rows.first.length).to eq 19
        expect(rows[0][1]).to eq "ID"
        expect(rows[0][2]).to eq "SIS User ID"
        expect(rows[0][3]).to eq "SIS Login ID"
        expect(rows[0][4]).to eq "Section"
        expect(rows[1][2]).to be_nil
        expect(rows[1][3]).to be_nil
        expect(rows[1][4]).to be_nil
        expect(rows[1][-1]).to eq "(read only)"
        expect(rows[2][1]).to eq @user1.id.to_s
        expect(rows[2][2]).to eq "SISUSERID"
        expect(rows[2][3]).to eq @user1.pseudonym.unique_id
        expect(rows[3][1]).to eq @user2.id.to_s
        expect(rows[3][2]).to be_nil
        expect(rows[3][3]).to eq @user2.pseudonym.unique_id
        expect(rows[4][1]).to eq @user3.id.to_s
        expect(rows[4][2]).to be_nil
        expect(rows[4][3]).to be_nil
      end

      it "includes integration ids if enabled" do
        @account.settings[:include_integration_ids_in_gradebook_exports] = true
        @account.save!
        csv = GradebookExporter.new(@course, @teacher, include_sis_id: true).to_csv
        rows = CSV.parse(csv)
        expect(rows.first.length).to eq 20
        expect(rows[0][1]).to eq "ID"
        expect(rows[0][2]).to eq "SIS User ID"
        expect(rows[0][3]).to eq "SIS Login ID"
        expect(rows[0][4]).to eq "Integration ID"
        expect(rows[2][1]).to eq @user1.id.to_s
        expect(rows[2][2]).to eq "SISUSERID"
        expect(rows[2][4]).to eq "int1"
      end
    end

    it "includes primary domain if a trust exists" do
      course_factory(active_all: true)
      @user1 = user_with_pseudonym(active_all: true, name: "Brian", username: "brianp@instructure.com")
      student_in_course(user: @user1)
      account2 = account_model
      @user2 = user_with_pseudonym(active_all: true, name: "Cody", username: "cody@instructure.com", account: account2)
      student_in_course(user: @user2)
      @user3 = user_factory(active_all: true, name: "JT")
      student_in_course(user: @user3)
      @user1.pseudonym.sis_user_id = "SISUSERID"
      @user1.pseudonym.save!
      @user2.pseudonym.sis_user_id = "SISUSERID"
      @user2.pseudonym.save!
      @course.reload
      allow(@course.root_account).to receive(:trust_exists?).and_return(true)
      allow_any_instantiation_of(@course.root_account).to receive(:trusted_account_ids).and_return([account2.id])
      allow_any_instantiation_of(@user2.pseudonyms.first).to receive(:works_for_account?).and_return(true)
      expect(HostUrl).to receive(:context_host).with(@course.root_account).and_return("school1")
      expect(HostUrl).to receive(:context_host).with(account2).and_return("school2")

      csv = GradebookExporter.new(@course, @teacher, include_sis_id: true).to_csv
      expect(csv).not_to be_nil
      rows = CSV.parse(csv)
      expect(rows.length).to eq 5
      expect(rows[0][1]).to eq "ID"
      expect(rows[0][2]).to eq "SIS User ID"
      expect(rows[0][3]).to eq "SIS Login ID"
      expect(rows[0][4]).to eq "Root Account"
      expect(rows[0][5]).to eq "Section"
      expect(rows[1][2]).to be_nil
      expect(rows[1][3]).to be_nil
      expect(rows[1][4]).to be_nil
      expect(rows[1][5]).to be_nil
      expect(rows[2][1]).to eq @user1.id.to_s
      expect(rows[2][2]).to eq "SISUSERID"
      expect(rows[2][3]).to eq @user1.pseudonym.unique_id
      expect(rows[2][4]).to eq "school1"
      expect(rows[3][1]).to eq @user2.id.to_s
      expect(rows[3][2]).to eq "SISUSERID"
      expect(rows[3][3]).to eq @user2.pseudonym.unique_id
      expect(rows[3][4]).to eq "school2"
      expect(rows[4][1]).to eq @user3.id.to_s
      expect(rows[4][2]).to be_nil
      expect(rows[4][3]).to be_nil
      expect(rows[4][4]).to be_nil
    end

    it "can include concluded enrollments" do
      e = course_with_student active_all: true
      e.update_attribute :workflow_state, "completed"

      expect(GradebookExporter.new(@course, @teacher).to_csv).not_to include @student.name

      @teacher.preferences[:gradebook_settings] =
        { @course.id =>
          {
            "show_inactive_enrollments" => "false",
            "show_concluded_enrollments" => "true"
          } }
      @teacher.save!
      expect(GradebookExporter.new(@course, @teacher).to_csv).to include @student.name
    end

    context "accumulated points" do
      before :once do
        a = @course.assignments.create! title: "Blah", points_possible: 10
        a.grade_student @student, grade: 8, grader: @teacher
      end

      it "includes points for unweighted courses" do
        csv = CSV.parse(GradebookExporter.new(@course, @teacher).to_csv, headers: true)
        expect(csv[0]["Assignments Current Points"]).to eq "(read only)"
        expect(csv[1]["Assignments Current Points"]).to eq "8.00"
        expect(csv[0]["Assignments Final Points"]).to eq "(read only)"
        expect(csv[1]["Assignments Final Points"]).to eq "8.00"
        expect(csv[0]["Current Points"]).to eq "(read only)"
        expect(csv[1]["Current Points"]).to eq "8.00"
        expect(csv[0]["Final Points"]).to eq "(read only)"
        expect(csv[1]["Final Points"]).to eq "8.00"
      end

      it "doesn't include points for weighted courses" do
        @course.update_attribute(:group_weighting_scheme, "percent")
        csv = CSV.parse(GradebookExporter.new(@course, @teacher).to_csv)
        expect(csv[0][-8]).not_to eq "Assignments Current Points"
        expect(csv[0][-7]).not_to eq "Assignments Final Points"
        expect(csv[0][-4]).not_to eq "Current Points"
        expect(csv[0][-3]).not_to eq "Final Points"
      end
    end

    it "only includes students once" do
      # students might have multiple enrollments in a course
      course_factory(active_all: true)
      @user1 = user_with_pseudonym(active_all: true, name: "Brian", username: "brianp@instructure.com")
      student_in_course(user: @user1)
      @user2 = user_with_pseudonym(active_all: true, name: "Cody", username: "cody@instructure.com")
      student_in_course(user: @user2)
      @s2 = @course.course_sections.create!(name: "section2")
      StudentEnrollment.create!(user: @user1, course: @course, course_section: @s2)
      @course.reload
      csv = GradebookExporter.new(@course, @teacher, include_sis_id: true).to_csv
      rows = CSV.parse(csv)
      expect(rows.length).to eq 4
    end

    it "includes manual posting if any assignments are manually-posted" do
      course_factory(active_all: true)
      @user1 = user_with_pseudonym(active_all: true, name: "Brian", username: "brianp@instructure.com")
      student_in_course(user: @user1)
      @user2 = user_with_pseudonym(active_all: true, name: "Cody", username: "cody@instructure.com")
      student_in_course(user: @user2)
      @user3 = user_factory(active_all: true, name: "JT")
      student_in_course(user: @user3)
      @user1.pseudonym.sis_user_id = "SISUSERID"
      @user1.pseudonym.save!
      @group = @course.assignment_groups.create!(name: "Some Assignment Group", group_weight: 100)
      @assignment = @course.assignments.create!(title: "Some Assignment", points_possible: 10, assignment_group: @group)
      @assignment.ensure_post_policy(post_manually: true)
      @assignment.grade_student(@user1, grade: "10", grader: @teacher)
      @assignment.grade_student(@user2, grade: "9", grader: @teacher)
      @assignment.grade_student(@user3, grade: "9", grader: @teacher)
      @assignment2 = @course.assignments.create!(title: "Some Assignment 2", points_possible: 10, assignment_group: @group)
      @assignment2.ensure_post_policy(post_manually: false)
      @course.recompute_student_scores
      @course.reload

      csv = GradebookExporter.new(@course, @teacher, include_sis_id: true).to_csv
      expect(csv).not_to be_nil
      rows = CSV.parse(csv)
      expect(rows.length).to eq 6
      expect(rows[0][1]).to eq "ID"
      expect(rows[0][2]).to eq "SIS User ID"
      expect(rows[0][3]).to eq "SIS Login ID"
      expect(rows[0][4]).to eq "Section"
      expect(rows[1][0]).to be_nil
      expect(rows[1][5]).to eq "Manual Posting"
      expect(rows[1][6]).to be_nil
      expect(rows[2][2]).to be_nil
      expect(rows[2][3]).to be_nil
      expect(rows[2][4]).to be_nil
      expect(rows[2][-1]).to eq "(read only)"
      expect(rows[3][1]).to eq @user1.id.to_s
      expect(rows[3][2]).to eq "SISUSERID"
      expect(rows[3][3]).to eq @user1.pseudonym.unique_id
      expect(rows[4][1]).to eq @user2.id.to_s
      expect(rows[4][2]).to be_nil
      expect(rows[4][3]).to eq @user2.pseudonym.unique_id
      expect(rows[5][1]).to eq @user3.id.to_s
      expect(rows[5][2]).to be_nil
      expect(rows[5][3]).to be_nil
    end

    it "only includes students from the appropriate section for a section limited teacher" do
      course_factory(active_all: true)
      teacher_in_course(active_all: true)
      @teacher.enrollments.first.update_attribute(:limit_privileges_to_course_section, true)
      @section = @course.course_sections.create!(name: "section 2")
      @user1 = user_with_pseudonym(active_all: true, name: "Brian", username: "brianp@instructure.com")
      @section.enroll_user(@user1, "StudentEnrollment", "active")
      @user2 = user_with_pseudonym(active_all: true, name: "Jeremy", username: "jeremy@instructure.com")
      @course.enroll_student(@user2)

      csv = GradebookExporter.new(@course, @teacher).to_csv
      expect(csv).not_to be_nil
      rows = CSV.parse(csv)
      # two header rows, and one student row
      expect(rows.length).to eq 3
      expect(rows[2][1]).to eq @user2.id.to_s
    end

    it "shows gpa_scale grades instead of points" do
      a = @course.assignments.create! grading_type: "gpa_scale",
                                      points_possible: 10,
                                      title: "blah"
      a.publish
      a.grade_student(@student, grade: "C", grader: @teacher)
      rows = CSV.parse(GradebookExporter.new(@course, @teacher).to_csv)
      expect(rows[2][4]).to eql "C"
    end

    context "differentiated assignments" do
      def setup_DA
        @course_section = @course.course_sections.create
        user_attrs = [{ name: "student1" }, { name: "student2" }, { name: "student3" }]
        @student1, @student2, @student3 = create_users(user_attrs, return_type: :record)
        @assignment = @course.assignments.create!(title: "a1", only_visible_to_overrides: true)
        @course.enroll_student(@student3, enrollment_state: "active")
        @section = @course.course_sections.create!(name: "section1")
        @section2 = @course.course_sections.create!(name: "section2")
        student_in_section(@section, user: @student1)
        student_in_section(@section2, user: @student2)
        create_section_override_for_assignment(@assignment, { course_section: @section })
        @assignment2 = @course.assignments.create!(title: "a2", only_visible_to_overrides: true)
        create_section_override_for_assignment(@assignment2, { course_section: @section2 })
        @course.reload
      end

      before :once do
        course_with_teacher(active_all: true)
        setup_DA
        @assignment.grade_student(@student1, grade: "3", grader: @teacher)
        @assignment2.grade_student(@student2, grade: "3", grader: @teacher)
      end

      it "inserts N/A for non-visible assignments" do
        csv = GradebookExporter.new(@course, @teacher).to_csv
        expect(csv).not_to be_nil
        rows = CSV.parse(csv)
        expect(rows[2][4]).to eq "3.00"
        expect(rows[2][5]).to eq "N/A"

        expect(rows[3][4]).to eq "N/A"
        expect(rows[3][5]).to eq "3.00"

        expect(rows[4][4]).to eq "N/A"
        expect(rows[4][5]).to eq "N/A"
      end
    end
  end

  describe "#gradebook_to_csv_in_background" do
    context "sharding" do
      specs_require_sharding

      it "works for cross-shard users for courses on birth shard" do
        s3_storage!

        @shard1.activate do
          @shard1_user = user_factory(active_all: true)
        end

        Shard.default.activate do
          student_in_course(active_all: true)
          @attachment_id = @course.gradebook_to_csv_in_background("asdf", @shard1_user)[:attachment_id]
        end

        @shard1.activate do
          expect do
            Attachment.find(@attachment_id).public_download_url
          end.not_to raise_error
        end
      end
    end

    it "create_attachment uses inst-fs if inst-fs is enabled" do
      @uuid = "1234-abcd"
      allow(InstFS).to receive_messages(direct_upload: @uuid, enabled?: true)
      @user = user_factory(active_all: true)
      student_in_course(active_all: true)

      attachment = @user.attachments.build
      attachment.content_type = "text/csv"
      attachment.file_state = "hidden"
      attachment.filename = "exported file"
      attachment.save!

      @course.create_attachment(attachment, "some, csv, data, up, in, here")
      expect(attachment.instfs_uuid).to eq(@uuid)
    end
  end

  describe "#update_account_associations" do
    it "updates account associations correctly" do
      account1 = Account.create!(name: "first")
      account2 = Account.create!(name: "second")

      @c = Course.create!(account: account1)
      expect(@c.associated_accounts.length).to be(1)
      expect(@c.associated_accounts.first).to eql(account1)

      @c.account = account2
      @c.save!
      @c.reload
      expect(@c.associated_accounts.length).to be(1)
      expect(@c.associated_accounts.first).to eql(account2)
    end

    it "acts like it's associated to its account and root account, even if associations are busted" do
      account1 = Account.default.sub_accounts.create!
      c = account1.courses.create!
      c.course_account_associations.scope.delete_all
      expect(c.associated_accounts).to eq [account1, Account.default]
    end

    it "is reentrant" do
      Course.skip_updating_account_associations do
        Course.skip_updating_account_associations { nil }
        expect(Course.skip_updating_account_associations?).to be_truthy
      end
    end
  end

  describe "#tabs_available" do
    context "teachers" do
      before :once do
        course_with_teacher(active_all: true)
      end

      let_once(:default_tab_ids) { Course.default_tabs.pluck(:id) }

      describe "TAB_CONFERENCES" do
        context "when WebConferences are enabled" do
          before do
            allow(WebConference).to receive(:plugins).and_return(
              [
                web_conference_plugin_mock("big_blue_button", { domain: "bbb.instructure.com", secret_dec: "secret" }),
                web_conference_plugin_mock("wimba", { domain: "wimba.test" }),
                web_conference_plugin_mock("broken_plugin", { foor: :bar })
              ]
            )
          end

          it "returns the plugin names" do
            tabs = @course.tabs_available(@user)
            expect(tabs.find { |t| t[:css_class] == "conferences" }[:label]).to eq("Big blue button Wimba")
          end
        end

        context "when WebConferences are not enabled" do
          it "returns Conferences" do
            tabs = @course.tabs_available(@user)
            expect(tabs.find { |t| t[:css_class] == "conferences" }[:label]).to eq("Conferences")
          end
        end
      end

      describe "TAB_COURSE_PACES" do
        it "is included when course paces is enabled" do
          @course.enable_course_paces = true
          @course.save!
          tabs = @course.tabs_available(@user).pluck(:id)
          expect(tabs).to include(Course::TAB_COURSE_PACES)
        end

        it "is not included if the course has it disabled" do
          @course.enable_course_paces = false
          @course.save!
          tabs = @course.tabs_available(@user).pluck(:id)
          expect(tabs).not_to include(Course::TAB_COURSE_PACES)
        end
      end

      it "returns the defaults if nothing specified" do
        tab_ids = @course.tabs_available(@user).pluck(:id)
        expect(tab_ids).to eql(default_tab_ids)
        expect(tab_ids.length).to eql(default_tab_ids.length)
      end

      it "returns K-6 tabs if feature flag is enabled for teachers" do
        @course.enable_feature!(:canvas_k6_theme)
        tabs = @course.tabs_available(@user)
        expect(tabs.count { |t| !t[:hidden] }).to eq 5
        expect(tabs.count { |t| t[:hidden] }).to eq 12
      ensure
        @course.disable_feature!(:canvas_k6_theme)
      end

      it "defaults tab configuration to an empty array" do
        course = Course.new
        expect(course.tab_configuration).to eq []
      end

      it "overwrites the order of tabs if configured" do
        @course.tab_configuration = [{ id: Course::TAB_COLLABORATIONS }]
        available_tabs = @course.tabs_available(@user).pluck(:id)
        custom_tabs    = @course.tab_configuration.pluck(:id)
        expected_tabs  = (custom_tabs + default_tab_ids).uniq
        # Home tab always comes first
        home_tab = default_tab_ids[0]
        expected_tabs.insert(0, expected_tabs.delete(home_tab))

        expect(available_tabs).to        eq expected_tabs
        expect(available_tabs.length).to eq default_tab_ids.length
      end

      it "does not blow up if somehow nils got in there" do
        course = Course.new
        course.tab_configuration = [{ "id" => 1 }, nil]
        expect(course.tab_configuration).to eq [{ "id" => 1 }]
      end

      context "when a tool tab is part of the tab configuration list" do
        before do
          @tool = @course.context_external_tools.create!(name: "a", domain: "example.com", consumer_key: "key", shared_secret: "secret")
          @tool.course_navigation = {
            "canvas_icon_class" => "test-icon",
            "icon_url" => "https://example.com/a.png",
            "text" => "Test Tool",
            "windowTarget" => "_blank",
            "url" => "https://example.com/launch"
          }
          @tool.save!
          @tab_id = "context_external_tool_#{@tool.id}"

          @course.tab_configuration = [{ "id" => @tab_id }]
        end

        it "does not omit the target attribute for an external tool tab that is part of the tab configuration list" do
          tab = @course.tabs_available(@user).find { |t| t[:id] == @tab_id }
          expect(tab[:target]).to eq("_blank")
        end

        context "when the course is on a different shard than the currently activated shard" do
          specs_require_sharding

          it "matches the tool tab with the tab in the tab configuration list" do
            @shard2.activate do
              tab = @course.tabs_available(@user).find { |t| t[:id] == @tab_id }
              expect(tab[:target]).to eq("_blank")
            end
          end
        end
      end

      it "removes ids for tabs not in the default list" do
        @course.tab_configuration = [{ "id" => 912 }]
        expect(@course.tabs_available(@user).pluck(:id)).not_to include(912)
        tab_ids = @course.tabs_available(@user).pluck(:id)
        expect(tab_ids).to eql(default_tab_ids)
        expect(tab_ids.length).to be > 0
        expect(@course.tabs_available(@user).filter_map { |t| t[:label] }.length).to eql(tab_ids.length)
      end

      it "handles hidden_unused correctly for discussions" do
        tabs = @course.uncached_tabs_available(@teacher, include_hidden_unused: true)
        dtab = tabs.detect { |t| t[:id] == Course::TAB_DISCUSSIONS }
        expect(dtab[:hidden_unused]).to be_falsey

        @course.allow_student_discussion_topics = false
        tabs = @course.uncached_tabs_available(@teacher, include_hidden_unused: true)
        dtab = tabs.detect { |t| t[:id] == Course::TAB_DISCUSSIONS }
        expect(dtab[:hidden_unused]).to be_truthy

        @course.allow_student_discussion_topics = true
        discussion_topic_model
        tabs = @course.uncached_tabs_available(@teacher, include_hidden_unused: true)
        dtab = tabs.detect { |t| t[:id] == Course::TAB_DISCUSSIONS }
        expect(dtab[:hidden_unused]).to be_falsey
      end

      it "does not hide tabs for completed teacher enrollments" do
        @user.enrollments.where(course_id: @course).first.complete!
        tab_ids = @course.tabs_available(@user).pluck(:id)
        expect(tab_ids).to eql(default_tab_ids)
      end

      it "does not include Announcements without read_announcements rights" do
        @course.account.role_overrides.create!(role: teacher_role, permission: "read_announcements", enabled: false)
        tab_ids = @course.uncached_tabs_available(@teacher, include_hidden_unused: true).pluck(:id)
        expect(tab_ids).to_not include(Course::TAB_ANNOUNCEMENTS)
      end

      it "shows people tab with granular permissions if hidden" do
        @course.tab_configuration = [{
          id: Course::TAB_PEOPLE,
          label: "People",
          css_class: "people",
          href: :course_users_path,
          hidden: true
        }]
        tab_ids = @course.tabs_available(@user).pluck(:id)
        expect(tab_ids).to include(Course::TAB_PEOPLE)
      end

      it "enables the home tab and puts it first if it was hidden" do
        @course.tab_configuration = [
          { id: Course::TAB_PEOPLE },
          { id: Course::TAB_ASSIGNMENTS },
          { id: Course::TAB_HOME, hidden: true }
        ]
        available_tabs = @course.tabs_available(@user)
        expect(available_tabs.pluck(:id)[0]).to eq(Course::TAB_HOME)
        expect(available_tabs.select { |t| t[:hidden] }).to be_empty
      end

      it "includes item banks tab for active external tools" do
        @course.context_external_tools.create!(
          url: "http://example.com/ims/lti",
          consumer_key: "asdf",
          shared_secret: "hjkl",
          name: "external tool 1",
          course_navigation: {
            text: "Item Banks",
            url: "http://example.com/ims/lti",
            default: false,
          }
        )

        tabs = @course.tabs_available(@user, include_external: true).pluck(:label)

        expect(tabs).to include("Item Banks")
      end

      describe "with canvas_for_elementary account setting on" do
        context "homeroom course" do
          before :once do
            toggle_k5_setting(@course.account)
            @course.homeroom_course = true
            @course.save!
          end

          it "hides most tabs for homeroom courses" do
            tab_ids = @course.tabs_available(@user).pluck(:id)
            expect(tab_ids).to eq [Course::TAB_ANNOUNCEMENTS, Course::TAB_SYLLABUS, Course::TAB_PEOPLE, Course::TAB_FILES, Course::TAB_SETTINGS]
          end

          it "renames the syllabus tab to important info" do
            syllabus_tab = @course.tabs_available(@user).find { |t| t[:id] == Course::TAB_SYLLABUS }
            expect(syllabus_tab[:label]).to eq("Important Info")
          end

          it "hides external tools in nav" do
            @course.context_external_tools.create!(
              url: "http://example.com/ims/lti",
              consumer_key: "asdf",
              shared_secret: "hjkl",
              name: "external tool 1",
              course_navigation: {
                text: "blah",
                url: "http://example.com/ims/lti",
                default: false,
              }
            )
            @course.tab_configuration = [{ id: Course::TAB_ANNOUNCEMENTS }, { id: "context_external_tool_8" }]
            tab_ids = @course.tabs_available(@user).pluck(:id)
            expect(tab_ids).to eq [Course::TAB_ANNOUNCEMENTS, Course::TAB_SYLLABUS, Course::TAB_PEOPLE, Course::TAB_FILES, Course::TAB_SETTINGS]
          end
        end

        context "subject course" do
          before :once do
            toggle_k5_setting(@course.account)
          end

          it "returns default course tabs without home if course_subject_tabs option is not passed" do
            course_elementary_nav_tabs = default_tab_ids.reject { |id| id == Course::TAB_HOME }
            length = course_elementary_nav_tabs.length
            tab_ids = @course.tabs_available(@user).pluck(:id)
            expect(tab_ids).to eql(course_elementary_nav_tabs)
            expect(tab_ids.length).to eql(length)
          end

          it "renames the syllabus tab to important info" do
            syllabus_tab = @course.tabs_available(@user).find { |t| t[:id] == Course::TAB_SYLLABUS }
            expect(syllabus_tab[:label]).to eq("Important Info")
          end

          it "does not include manually-hidden external tools" do
            @course.context_external_tools.create!(
              url: "http://example.com/1",
              consumer_key: "key",
              shared_secret: "abcd",
              name: "visible tool",
              course_navigation: {
                text: "visible tool",
                url: "http://example.com/1",
                default: false
              }
            )
            hidden_tool = @course.context_external_tools.create!(
              url: "http://example.com/2",
              consumer_key: "key",
              shared_secret: "abcd",
              name: "hidden tool",
              course_navigation: {
                text: "hidden tool",
                url: "http://example.com/2",
                default: false
              }
            )

            @course.tab_configuration = [{ "id" => hidden_tool.asset_string, "hidden" => true }]
            @course.save!

            tabs = @course.tabs_available(@user, include_external: true).pluck(:label)
            expect(tabs).to include("visible tool")
            expect(tabs).not_to include("hidden tool")
          end

          it "does include external tools with default disabled which have been manually enabled" do
            enabled_tool = @course.context_external_tools.create!(
              url: "http://example.com/1",
              consumer_key: "key",
              shared_secret: "abcd",
              name: "visible tool",
              course_navigation: {
                text: "visible tool",
                url: "http://example.com/1",
                default: "disabled"
              }
            )

            @course.tab_configuration = [{ "id" => enabled_tool.asset_string }]
            @course.save!

            tabs = @course.tabs_available(@user, include_external: true).pluck(:label)
            expect(tabs).to include("visible tool")
          end

          context "with course_subject_tabs option" do
            it "returns subject tabs only by default" do
              length = Course.course_subject_tabs.length
              tab_ids = @course.tabs_available(@user, course_subject_tabs: true).pluck(:id)
              expect(tab_ids).to eql(Course.course_subject_tabs.pluck(:id))
              expect(tab_ids.length).to eql(length)
            end

            it "respects saved tab configuration ordering" do
              @course.tab_configuration = [
                { id: Course::TAB_HOME },
                { id: Course::TAB_ANNOUNCEMENTS },
                { id: Course::TAB_MODULES },
                { id: Course::TAB_GRADES },
                { id: Course::TAB_SETTINGS },
                { id: Course::TAB_GROUPS },
              ]
              available_tabs = @course.tabs_available(@user, course_subject_tabs: true).pluck(:id)
              expected_tabs = [
                Course::TAB_HOME,
                Course::TAB_SCHEDULE,
                Course::TAB_MODULES,
                Course::TAB_GRADES,
                Course::TAB_GROUPS
              ]

              expect(available_tabs).to eq expected_tabs
            end

            it "always puts external tools last" do
              tools = []
              2.times do |n|
                tools << @course.context_external_tools.create!(
                  url: "http://example.com/ims/lti",
                  consumer_key: "asdf",
                  shared_secret: "hjkl",
                  name: "external tool #{n + 1}",
                  course_navigation: {
                    text: "blah",
                    url: "http://example.com/ims/lti",
                    default: false,
                  }
                )
              end
              t1, t2 = tools
              @course.tab_configuration = [
                { id: Course::TAB_HOME },
                { id: t1.asset_string },
                { id: Course::TAB_ANNOUNCEMENTS, hidden: true },
                { id: t2.asset_string, hidden: true }
              ]
              available_tabs = @course.tabs_available(@user, course_subject_tabs: true, include_external: true, for_reordering: true)
              expected_tab_ids = Course.course_subject_tabs.pluck(:id) + [t1.asset_string, t2.asset_string]
              expect(available_tabs.pluck(:id)).to eql(expected_tab_ids)
            end

            it "includes modules tab even if there's no modules" do
              course_with_student_logged_in(active_all: true)
              tab_ids = @course.tabs_available(@student, course_subject_tabs: true).pluck(:id)
              expect(tab_ids).to eq [Course::TAB_HOME, Course::TAB_SCHEDULE, Course::TAB_MODULES, Course::TAB_GRADES]
            end

            it "includes groups if the user is a student and there are active groups" do
              course_with_student_logged_in(active_all: true)
              @course.groups.create!
              tab_ids = @course.tabs_available(@student, course_subject_tabs: true).pluck(:id)
              expect(tab_ids).to include Course::TAB_GROUPS
            end

            it "doesn't include groups if the user is a student and there are no active groups" do
              course_with_student_logged_in(active_all: true)
              tab_ids = @course.tabs_available(@student, course_subject_tabs: true).pluck(:id)
              expect(tab_ids).not_to include Course::TAB_GROUPS
            end

            it "includes groups if the user is a teacher, even if there are no active groups" do
              tab_ids = @course.tabs_available(@teacher, course_subject_tabs: true).pluck(:id)
              expect(tab_ids).to include Course::TAB_GROUPS
            end

            it "places groups after external items when it is not re-ordered" do
              @course.context_external_tools.create!(name: "bob",
                                                     consumer_key: "🔑",
                                                     shared_secret: "🤫",
                                                     domain: "example.com",
                                                     course_navigation: { text: "Blah", url: "https://google.com" })
              last_tab_id = @course.tabs_available(@user, course_subject_tabs: true, include_external: true).last[:id]
              expect(last_tab_id).to equal Course::TAB_GROUPS
            end

            it "does not place groups after external items when it has been re-ordered" do
              @course.context_external_tools.create!(name: "bob",
                                                     consumer_key: "🔑",
                                                     shared_secret: "🤫",
                                                     domain: "example.com",
                                                     course_navigation: { text: "Blah", url: "https://google.com" })
              @course.tab_configuration = [{ id: Course::TAB_GROUPS }]
              last_tab_id = @course.tabs_available(@user, course_subject_tabs: true, include_external: true).last[:id]
              expect(last_tab_id).to start_with "context_external_tool_"
            end
          end

          context "public k5 subject" do
            before :once do
              @course.update(is_public: true, indexed: true)
              @course.groups.create!
            end

            it "does not show groups tabs without a current user" do
              tab_ids = @course.tabs_available(nil, course_subject_tabs: true).pluck(:id)
              expect(tab_ids).not_to include(Course::TAB_GROUPS)
            end

            it "does not show groups tabs to a user not enrolled in the class" do
              user_factory
              tab_ids = @course.tabs_available(@user, course_subject_tabs: true).pluck(:id)
              expect(tab_ids).not_to include(Course::TAB_GROUPS)
            end

            it "shows the groups tab to an enrolled user" do
              @course.enroll_student(user_factory).accept!
              tab_ids = @course.tabs_available(@user, course_subject_tabs: true).pluck(:id)
              expect(tab_ids).to include(Course::TAB_GROUPS)
            end
          end
        end
      end

      describe "with horizon_course account setting on" do
        before :once do
          @course.account.enable_feature!(:horizon_course_setting)
          @course.update!(horizon_course: true)
          @course.save!
        end

        it "renames the syllabus tab to overview" do
          @course.enable_course_paces = true
          syllabus_tab = @course.tabs_available(@user).find { |t| t[:id] == Course::TAB_SYLLABUS }
          expect(syllabus_tab[:label]).to eq("Overview")
        end
      end
    end

    context "students" do
      before do
        course_with_student(active_all: true)
      end

      describe "TAB_COURSE_PACES" do
        it "is not included" do
          @course.enable_course_paces = true
          @course.save!
          tabs = @course.tabs_available(@user).pluck(:id)
          expect(tabs).not_to include(Course::TAB_COURSE_PACES)
        end
      end

      it "returns K-6 tabs if feature flag is enabled for students" do
        @course.enable_feature!(:canvas_k6_theme)
        tab_ids = @course.tabs_available(@user).pluck(:id)
        expect(tab_ids).to eq [Course::TAB_HOME, Course::TAB_GRADES]
      ensure
        @course.disable_feature!(:canvas_k6_theme)
      end

      it "hides unused tabs if not an admin" do
        tab_ids = @course.tabs_available(@user).pluck(:id)
        expect(tab_ids).not_to include(Course::TAB_SETTINGS)
        expect(tab_ids.length).to be > 0
      end

      it "hides people tab with granular permissions if hidden" do
        @course.tab_configuration = [{
          id: Course::TAB_PEOPLE,
          label: "People",
          css_class: "people",
          href: :course_users_path,
          hidden: true
        }]
        tab_ids = @course.tabs_available(@user).pluck(:id)
        expect(tab_ids).not_to include(Course::TAB_PEOPLE)
      end

      it "shows grades tab for students" do
        tab_ids = @course.tabs_available(@user).pluck(:id)
        expect(tab_ids).to include(Course::TAB_GRADES)
      end

      it "includes tabs for active external tools" do
        tools = []
        2.times do |n|
          tools << @course.context_external_tools.create!(
            url: "http://example.com/ims/lti",
            consumer_key: "asdf",
            shared_secret: "hjkl",
            name: "external tool #{n + 1}",
            course_navigation: {
              text: "blah",
              url: "http://example.com/ims/lti",
              default: false,
            }
          )
        end
        t1, t2 = tools

        t2.workflow_state = "deleted"
        t2.save!

        tabs = @course.tabs_available.pluck(:id)

        expect(tabs).to include(t1.asset_string)
        expect(tabs).not_to include(t2.asset_string)
      end

      it "does not include item banks tab for active external tools" do
        @course.context_external_tools.create!(
          url: "http://example.com/ims/lti",
          consumer_key: "asdf",
          shared_secret: "hjkl",
          name: "external tool 1",
          course_navigation: {
            text: "Item Banks",
            url: "http://example.com/ims/lti",
            default: false,
          }
        )

        tabs = @course.tabs_available(@user, include_external: true).pluck(:label)

        expect(tabs).not_to include("Item Banks")
      end

      context "when 'Item Banks' has been added to the course navigation links" do
        let!(:quiz_lti_tool) do
          @course.context_external_tools.create!(
            url: "http://example.com/ims/lti",
            consumer_key: "asdf",
            shared_secret: "hjkl",
            name: "external tool 1",
            course_navigation: {
              text: "Item Banks",
              url: "http://example.com/ims/lti",
              default: false,
            }
          )
        end

        before do
          @course.update!(tab_configuration: [{ id: "context_external_tool_#{quiz_lti_tool.id}" }])
        end

        it "does not make the item banks tab available for students" do
          external_tool_tabs = @course.external_tool_tabs({}, @user).pluck(:label)
          expect(external_tool_tabs).to include("Item Banks")

          available_tabs = @course.tabs_available(@user, include_external: true).pluck(:label)
          expect(available_tabs).not_to include("Item Banks")
        end
      end

      it "sets the target value on the tab if the external tool has a windowTarget" do
        tool = @course.context_external_tools.create!(
          url: "http://example.com/ims/lti",
          consumer_key: "asdf",
          shared_secret: "hjkl",
          name: "external tools",
          course_navigation: {
            text: "blah",
            url: "http://example.com/ims/lti",
            default: false,
          }
        )
        tool.settings[:windowTarget] = "_blank"
        tool.save!
        tabs = @course.tabs_available
        tab = tabs.find { |t| t[:id] == tool.asset_string }
        expect(tab[:target]).to eq "_blank"
      end

      it 'includes in the args "display: borderless" if a target is set' do
        tool = @course.context_external_tools.create!(
          url: "http://example.com/ims/lti",
          consumer_key: "asdf",
          shared_secret: "hjkl",
          name: "external tools",
          course_navigation: {
            text: "blah",
            url: "http://example.com/ims/lti",
            default: false,
          }
        )
        tool.settings[:windowTarget] = "_blank"
        tool.save!
        tabs = @course.tabs_available
        tab = tabs.find { |t| t[:id] == tool.asset_string }
        expect(tab[:args]).to include({ display: "borderless" })
      end

      it 'does not let value other than "_blank" be set for target' do
        tool = @course.context_external_tools.create!(
          url: "http://example.com/ims/lti",
          consumer_key: "asdf",
          shared_secret: "hjkl",
          name: "external tools",
          course_navigation: {
            text: "blah",
            url: "http://example.com/ims/lti",
            default: false,
          }
        )
        tool.settings[:windowTarget] = "parent"
        tool.save!
        tabs = @course.tabs_available
        tab = tabs.find { |t| t[:id] == tool.asset_string }
        expect(tab.keys).not_to include :target
      end

      it "does not include tabs for external tools if opt[:include_external] is false" do
        t1 = @course.context_external_tools.create!(
          url: "http://example.com/ims/lti",
          consumer_key: "asdf",
          shared_secret: "hjkl",
          name: "external tool 1",
          course_navigation: {
            text: "blah",
            url: "http://example.com/ims/lti",
            default: false,
          }
        )

        tabs = @course.tabs_available(nil, include_external: false).pluck(:id)

        expect(tabs).not_to include(t1.asset_string)
      end

      it "includes message handlers if opt[:include_external] is true" do
        mock_tab = {
          id: "1234",
          label: "my_label",
          css_class: "1234",
          href: :launch_path_helper,
          visibility: nil,
          external: true,
          hidden: false,
          args: [1, 2]
        }
        allow(Lti::MessageHandler).to receive(:lti_apps_tabs).and_return([mock_tab])
        expect(@course.tabs_available(nil, include_external: true)).to include(mock_tab)
      end

      # no spec for student homeroom because students should never navigate to the homeroom course
    end

    context "observers" do
      before :once do
        course_with_student(active_all: true)
        @student = @user
        user_factory(active_all: true)
        @oe = @course.enroll_user(@user, "ObserverEnrollment")
        @oe.accept
        @oe.associated_user_id = @student.id
        @oe.save!
        @user.reload
      end

      it "does not show grades tab for observers" do
        @oe.associated_user_id = nil
        @oe.save!
        @user.reload
        tab_ids = @course.tabs_available(@user).pluck(:id)
        expect(tab_ids).not_to include(Course::TAB_GRADES)
      end

      it "shows grades tab for observers if they are linked to a student" do
        tab_ids = @course.tabs_available(@user).pluck(:id)
        expect(tab_ids).to include(Course::TAB_GRADES)
      end

      it "shows discussion tab for observers by default" do
        tab_ids = @course.tabs_available(@user).pluck(:id)
        expect(tab_ids).to include(Course::TAB_DISCUSSIONS)
      end

      it "does not show discussion tab for observers without read_forum" do
        RoleOverride.create!(context: @course.account,
                             permission: "read_forum",
                             role: observer_role,
                             enabled: false)
        tab_ids = @course.tabs_available(@user).pluck(:id)
        expect(tab_ids).not_to include(Course::TAB_DISCUSSIONS)
      end

      it "recognizes active_course_level_observers" do
        user = user_with_pseudonym
        observer_enrollment = @course.enroll_user(user, "ObserverEnrollment", enrollment_state: "active")
        @course_level_observer = observer_enrollment.user

        course_observers = @course.active_course_level_observers
        expect(course_observers).to include(@course_level_observer)
        expect(course_observers).to_not include(@oe.user)
      end
    end

    context "a public course" do
      before :once do
        course_factory(active_all: true).update(is_public: true, indexed: true)
        @course.announcements.create!(title: "Title", message: "Message")
        default_group = @course.root_outcome_group
        outcome = @course.created_learning_outcomes.create!(title: "outcome")
        default_group.add_outcome(outcome)
      end

      it "does not show announcements tabs without a current user" do
        tab_ids = @course.tabs_available(nil).pluck(:id)
        expect(tab_ids).not_to include(Course::TAB_ANNOUNCEMENTS)
      end

      it "does not show announcements to a user not enrolled in the class" do
        user_factory
        tab_ids = @course.tabs_available(@user).pluck(:id)
        expect(tab_ids).not_to include(Course::TAB_ANNOUNCEMENTS)
      end

      it "shows the announcements tab to an enrolled user" do
        @course.enroll_student(user_factory).accept!
        tab_ids = @course.tabs_available(@user).pluck(:id)
        expect(tab_ids).to include(Course::TAB_ANNOUNCEMENTS)
      end

      it "does not show outcomes tabs without a current user" do
        tab_ids = @course.tabs_available(nil).pluck(:id)
        expect(tab_ids).not_to include(Course::TAB_OUTCOMES)
      end

      it "does not show outcomes to a user not enrolled in the class" do
        user_factory
        tab_ids = @course.tabs_available(@user).pluck(:id)
        expect(tab_ids).not_to include(Course::TAB_OUTCOMES)
      end

      it "shows the outcomes tab to an enrolled user" do
        @course.enroll_student(user_factory).accept!
        tab_ids = @course.tabs_available(@user).pluck(:id)
        expect(tab_ids).to include(Course::TAB_OUTCOMES)
      end
    end
  end

  context "grade_publishing" do
    before :once do
      @course = Course.new
      @course.root_account_id = Account.default.id
      @course.save!
      @course_section = @course.default_section
    end

    after do
      Course.valid_grade_export_types.delete("test_export")
    end

    context "mocked plugin settings" do
      before do
        @plugin_settings = Canvas::Plugin.find!("grade_export").default_settings.clone
        @plugin = double
        allow(Canvas::Plugin).to receive(:find!).with("grade_export").and_return(@plugin)
        allow(@plugin).to receive(:settings).and_return(@plugin_settings)
      end

      context "grade_publishing_status_translation" do
        it "works with nil statuses and messages" do
          expect(@course.grade_publishing_status_translation(nil, nil)).to eq "Not Synced"
          expect(@course.grade_publishing_status_translation(nil, "hi")).to eq "Not Synced: hi"
          expect(@course.grade_publishing_status_translation("published", nil)).to eq "Synced"
          expect(@course.grade_publishing_status_translation("published", "hi")).to eq "Synced: hi"
        end

        it "works with invalid statuses" do
          expect(@course.grade_publishing_status_translation("bad_status", nil)).to eq "Unknown status, bad_status"
          expect(@course.grade_publishing_status_translation("bad_status", "what what")).to eq(
            "Unknown status, bad_status: what what"
          )
        end

        it "works with empty string statuses and messages" do
          expect(@course.grade_publishing_status_translation("", "")).to eq "Not Synced"
          expect(@course.grade_publishing_status_translation("", "hi")).to eq "Not Synced: hi"
          expect(@course.grade_publishing_status_translation("published", "")).to eq "Synced"
          expect(@course.grade_publishing_status_translation("published", "hi")).to eq "Synced: hi"
        end

        it "works with all known statuses" do
          expect(@course.grade_publishing_status_translation("error", nil)).to eq "Error"
          expect(@course.grade_publishing_status_translation("error", "hi")).to eq "Error: hi"
          expect(@course.grade_publishing_status_translation("unpublished", nil)).to eq "Not Synced"
          expect(@course.grade_publishing_status_translation("unpublished", "hi")).to eq "Not Synced: hi"
          expect(@course.grade_publishing_status_translation("pending", nil)).to eq "Pending"
          expect(@course.grade_publishing_status_translation("pending", "hi")).to eq "Pending: hi"
          expect(@course.grade_publishing_status_translation("publishing", nil)).to eq "Syncing"
          expect(@course.grade_publishing_status_translation("publishing", "hi")).to eq "Syncing: hi"
          expect(@course.grade_publishing_status_translation("published", nil)).to eq "Synced"
          expect(@course.grade_publishing_status_translation("published", "hi")).to eq "Synced: hi"
          expect(@course.grade_publishing_status_translation("unpublishable", nil)).to eq "Unsyncable"
          expect(@course.grade_publishing_status_translation("unpublishable", "hi")).to eq "Unsyncable: hi"
        end
      end

      def make_student_enrollments
        @student_enrollments = create_enrollments(@course, create_users(9), return_type: :record)
        @student_enrollments[0].tap do |enrollment|
          enrollment.grade_publishing_status = "published"
          enrollment.save!
        end
        @student_enrollments[2].tap do |enrollment|
          enrollment.grade_publishing_status = "unpublishable"
          enrollment.save!
        end
        @student_enrollments[1].tap do |enrollment|
          enrollment.grade_publishing_status = "error"
          enrollment.grade_publishing_message = "cause of this reason"
          enrollment.save!
        end
        @student_enrollments[3].tap do |enrollment|
          enrollment.grade_publishing_status = "error"
          enrollment.grade_publishing_message = "cause of that reason"
          enrollment.save!
        end
        @student_enrollments[4].tap do |enrollment|
          enrollment.grade_publishing_status = "unpublishable"
          enrollment.save!
        end
        @student_enrollments[5].tap do |enrollment|
          enrollment.grade_publishing_status = "unpublishable"
          enrollment.save!
        end
        @student_enrollments[6].tap do |enrollment|
          enrollment.workflow_state = "inactive"
          enrollment.save!
        end
        @student_enrollments
      end

      def grade_publishing_user(sis_user_id = "U1")
        @user = user_with_pseudonym
        @pseudonym.account_id = @course.root_account_id
        @pseudonym.sis_user_id = sis_user_id
        @pseudonym.save!
        @user
      end

      context "grade_publishing_statuses" do
        before :once do
          make_student_enrollments
        end

        it "generates enrollments categorized by grade publishing message" do
          messages, overall_status = @course.grade_publishing_statuses
          expect(overall_status).to eq "error"
          expect(messages.count).to eq 5
          expect(messages["Not Synced"].sort_by(&:id)).to eq [
            @student_enrollments[7],
            @student_enrollments[8]
          ].sort_by(&:id)
          expect(messages["Synced"]).to eq [
            @student_enrollments[0]
          ]
          expect(messages["Error: cause of this reason"]).to eq [
            @student_enrollments[1]
          ]
          expect(messages["Error: cause of that reason"]).to eq [
            @student_enrollments[3]
          ]
          expect(messages["Unsyncable"].sort_by(&:id)).to eq [
            @student_enrollments[2],
            @student_enrollments[4],
            @student_enrollments[5]
          ].sort_by(&:id)
        end

        it "figures out the overall status with no enrollments correctly" do
          @course = course_factory
          expect(@course.grade_publishing_statuses).to eq [{}, "unpublished"]
        end

        it "figures out the overall status with invalid enrollment statuses correctly" do
          @student_enrollments.each do |e|
            e.grade_publishing_status = "invalid status"
            e.save!
          end
          messages, overall_status = @course.grade_publishing_statuses
          expect(overall_status).to eq "error"
          expect(messages.count).to eq 3
          expect(messages["Unknown status, invalid status: cause of this reason"]).to eq [@student_enrollments[1]]
          expect(messages["Unknown status, invalid status: cause of that reason"]).to eq [@student_enrollments[3]]
          expect(messages["Unknown status, invalid status"].sort_by(&:id)).to eq [
            @student_enrollments[0],
            @student_enrollments[2],
            @student_enrollments[4],
            @student_enrollments[5],
            @student_enrollments[7],
            @student_enrollments[8]
          ].sort_by(&:id)
        end

        it "falls back to the right overall status" do
          @student_enrollments.each do |e|
            e.grade_publishing_status = "unpublishable"
            e.grade_publishing_message = nil
            e.save!
          end
          expect(@course.reload.grade_publishing_statuses[1]).to eq "unpublishable"
          @student_enrollments[0].tap do |e|
            e.grade_publishing_status = "published"
            e.save!
          end
          expect(@course.reload.grade_publishing_statuses[1]).to eq "published"
          @student_enrollments[1].tap do |e|
            e.grade_publishing_status = "publishing"
            e.save!
          end
          expect(@course.reload.grade_publishing_statuses[1]).to eq "publishing"
          @student_enrollments[2].tap do |e|
            e.grade_publishing_status = "pending"
            e.save!
          end
          expect(@course.reload.grade_publishing_statuses[1]).to eq "pending"
          @student_enrollments[3].tap do |e|
            e.grade_publishing_status = "unpublished"
            e.save!
          end
          expect(@course.reload.grade_publishing_statuses[1]).to eq "unpublished"
          @student_enrollments[4].tap do |e|
            e.grade_publishing_status = "error"
            e.save!
          end
          expect(@course.reload.grade_publishing_statuses[1]).to eq "error"
        end
      end

      context "publish_final_grades" do
        before :once do
          @grade_publishing_user = grade_publishing_user
        end

        it "checks whether or not grade export is enabled - success" do
          expect(@course).to receive(:send_final_grades_to_endpoint).with(@user, nil).and_return(nil)
          allow(@plugin).to receive(:enabled?).and_return(true)
          @plugin_settings[:publish_endpoint] = "http://localhost/endpoint"
          @course.publish_final_grades(@user)
        end

        it "checks whether or not grade export is enabled - failure" do
          allow(@plugin).to receive(:enabled?).and_return(false)
          @plugin_settings[:publish_endpoint] = "http://localhost/endpoint"
          expect { @course.publish_final_grades(@user) }.to raise_error("final grade publishing disabled")
        end

        it "updates all student enrollments with pending and a last update status" do
          @course = course_factory
          make_student_enrollments
          expect(@student_enrollments.each(&:reload).map(&:grade_publishing_status)).to eq %w[published error unpublishable error unpublishable unpublishable unpublished unpublished unpublished]
          expect(@student_enrollments.map(&:grade_publishing_message)).to eq [nil, "cause of this reason", nil, "cause of that reason", nil, nil, nil, nil, nil]
          expect(@student_enrollments.map(&:workflow_state)).to eq (["active"] * 6) + ["inactive"] + (["active"] * 2)
          expect(@student_enrollments.map(&:last_publish_attempt_at)).to eq [nil] * 9
          grade_publishing_user("U2")
          expect(@course).to receive(:send_final_grades_to_endpoint).with(@user, nil).and_return(nil)
          allow(@plugin).to receive(:enabled?).and_return(true)
          @plugin_settings[:publish_endpoint] = "http://localhost/endpoint"
          @course.publish_final_grades(@user)
          expect(@student_enrollments.each(&:reload).map(&:grade_publishing_status)).to eq (["pending"] * 6) + ["unpublished"] + (["pending"] * 2)
          expect(@student_enrollments.map(&:grade_publishing_message)).to eq [nil] * 9
          expect(@student_enrollments.map(&:workflow_state)).to eq (["active"] * 6) + ["inactive"] + (["active"] * 2)
          @student_enrollments.map(&:last_publish_attempt_at).each_with_index do |time, i|
            if i == 6
              expect(time).to be_nil
            else
              expect(time).to be >= @course.created_at
            end
          end
        end

        it "kicks off the actual grade send" do
          expect(@course).to receive(:delay).and_return(@course)
          expect(@course).to receive(:send_final_grades_to_endpoint).with(@user, nil)
          allow(@plugin).to receive(:enabled?).and_return(true)
          @plugin_settings[:publish_endpoint] = "http://localhost/endpoint"
          @course.publish_final_grades(@user)
        end

        it "kicks off the actual grade send for a specific user" do
          make_student_enrollments
          expect(@course).to receive(:delay).and_return(@course)
          expect(@course).to receive(:send_final_grades_to_endpoint).with(@user, @student_enrollments.first.user_id)
          allow(@plugin).to receive(:enabled?).and_return(true)
          @plugin_settings[:publish_endpoint] = "http://localhost/endpoint"
          @course.publish_final_grades(@user, @student_enrollments.first.user_id)
          expect(@student_enrollments.first.reload.grade_publishing_status).to eq "pending"
        end

        it "kicks off the timeout when a success timeout is defined and waiting is configured" do
          expect(@course).to receive(:delay).and_return(@course)
          expect(@course).to receive(:send_final_grades_to_endpoint).with(@user, nil)
          current_time = Time.now.utc
          allow(Time).to receive(:now).and_return(current_time)
          allow(current_time).to receive(:utc).and_return(current_time)
          expect(@course).to receive(:delay).with(run_at: current_time + 1.second).and_return(@course)
          expect(@course).to receive(:expire_pending_grade_publishing_statuses).with(current_time).and_return(nil)
          allow(@plugin).to receive(:enabled?).and_return(true)
          @plugin_settings.merge!({
                                    publish_endpoint: "http://localhost/endpoint",
                                    success_timeout: "1",
                                    wait_for_success: "yes"
                                  })
          @course.publish_final_grades(@user)
        end

        it "does not kick off the timeout when a success timeout is defined and waiting is not configured" do
          expect(@course).to receive(:delay).and_return(@course)
          expect(@course).to receive(:send_final_grades_to_endpoint).with(@user, nil)
          current_time = Time.now.utc
          allow(Time).to receive(:now).and_return(current_time)
          allow(current_time).to receive(:utc).and_return(current_time)
          expect(@course).not_to receive(:delay)
          allow(@plugin).to receive(:enabled?).and_return(true)
          @plugin_settings.merge!({
                                    publish_endpoint: "http://localhost/endpoint",
                                    success_timeout: "1",
                                    wait_for_success: "no"
                                  })
          @course.publish_final_grades(@user)
        end

        it "does not kick off the timeout when a success timeout is not defined and waiting is not configured" do
          expect(@course).to receive(:delay_if_production).and_return(@course)
          expect(@course).to receive(:send_final_grades_to_endpoint).with(@user, nil)
          current_time = Time.now.utc
          allow(Time).to receive(:now).and_return(current_time)
          allow(current_time).to receive(:utc).and_return(current_time)
          expect(@course).not_to receive(:delay)
          allow(@plugin).to receive(:enabled?).and_return(true)
          @plugin_settings.merge!({
                                    publish_endpoint: "http://localhost/endpoint",
                                    success_timeout: "",
                                    wait_for_success: "no"
                                  })
          @course.publish_final_grades(@user)
        end

        it "does not kick off the timeout when a success timeout is not defined and waiting is configured" do
          expect(@course).to receive(:delay_if_production).and_return(@course)
          expect(@course).to receive(:send_final_grades_to_endpoint).with(@user, nil)
          current_time = Time.now.utc
          allow(Time).to receive(:now).and_return(current_time)
          allow(current_time).to receive(:utc).and_return(current_time)
          expect(@course).not_to receive(:delay)
          allow(@plugin).to receive(:enabled?).and_return(true)
          @plugin_settings.merge!({
                                    publish_endpoint: "http://localhost/endpoint",
                                    success_timeout: "no",
                                    wait_for_success: "yes"
                                  })
          @course.publish_final_grades(@user)
        end
      end

      context "should_kick_off_grade_publishing_timeout?" do
        it "covers all the necessary cases" do
          @plugin_settings[:success_timeout] = "no"
          @plugin_settings[:wait_for_success] = "yes"
          expect(@course.should_kick_off_grade_publishing_timeout?).to be_falsey
          @plugin_settings[:success_timeout] = ""
          @plugin_settings[:wait_for_success] = "no"
          expect(@course.should_kick_off_grade_publishing_timeout?).to be_falsey
          @plugin_settings[:success_timeout] = "1"
          @plugin_settings[:wait_for_success] = "no"
          expect(@course.should_kick_off_grade_publishing_timeout?).to be_falsey
          @plugin_settings[:success_timeout] = "1"
          @plugin_settings[:wait_for_success] = "yes"
          expect(@course.should_kick_off_grade_publishing_timeout?).to be_truthy
        end
      end

      context "valid_grade_export_types" do
        it "supports instructure_csv" do
          expect(Course.valid_grade_export_types["instructure_csv"][:name]).to eq "Instructure formatted CSV"
          course = double
          enrollments = [double, double]
          publishing_pseudonym = double
          publishing_user = double
          allow(course).to receive(:allow_final_grade_override?).and_return false
          expect(course).to receive(:generate_grade_publishing_csv_output).with(
            enrollments, publishing_user, publishing_pseudonym, include_final_grade_overrides: false
          ).and_return 42
          expect(Course.valid_grade_export_types["instructure_csv"][:callback].call(course,
                                                                                    enrollments,
                                                                                    publishing_user,
                                                                                    publishing_pseudonym)).to eq 42
          expect(Course.valid_grade_export_types["instructure_csv"][:requires_grading_standard]).to be_falsey
          expect(Course.valid_grade_export_types["instructure_csv"][:requires_publishing_pseudonym]).to be_falsey
        end
      end

      context "send_final_grades_to_endpoint" do
        before(:once) do
          make_student_enrollments
          grade_publishing_user
        end

        it "clears the grade publishing message of unpublishable enrollments" do
          allow(@plugin).to receive(:enabled?).and_return(true)
          @plugin_settings[:publish_endpoint] = "http://localhost/endpoint"
          @plugin_settings[:format_type] = "test_format"
          @ase = @student_enrollments.find_all { |e| e.workflow_state == "active" }
          allow(Course).to receive(:valid_grade_export_types).and_return({
                                                                           "test_format" => {
                                                                             callback: lambda do |course, enrollments, publishing_user, publishing_pseudonym|
                                                                               expect(course).to eq @course
                                                                               expect(enrollments.sort_by(&:id)).to eq @ase.sort_by(&:id)
                                                                               expect(publishing_pseudonym).to eq @pseudonym
                                                                               expect(publishing_user).to eq @user
                                                                               [
                                                                                 [[@ase[2].id, @ase[5].id],
                                                                                  "post1",
                                                                                  "test/mime1"],
                                                                                 [[@ase[4].id, @ase[7].id],
                                                                                  "post2",
                                                                                  "test/mime2"]
                                                                               ]
                                                                             end
                                                                           }
                                                                         })
          expect(SSLCommon).to receive(:post_data).with("http://localhost/endpoint", "post1", "test/mime1", {})
          expect(SSLCommon).to receive(:post_data).with("http://localhost/endpoint", "post2", "test/mime2", {})
          @course.send_final_grades_to_endpoint @user
          expect(@student_enrollments.each(&:reload).map(&:grade_publishing_status)).to eq %w[unpublishable unpublishable published unpublishable published published unpublished unpublishable published]
          expect(@student_enrollments.map(&:grade_publishing_message)).to eq [nil] * 9
        end

        it "tries to publish appropriate enrollments" do
          plugin_settings = Course.valid_grade_export_types["instructure_csv"]
          allow(Course).to receive(:valid_grade_export_types).and_return(plugin_settings.merge({
                                                                                                 "instructure_csv" => { requires_grading_standard: true, requires_publishing_pseudonym: true }
                                                                                               }))
          @course.grading_standard_enabled = true
          @course.save!
          allow(@plugin).to receive(:enabled?).and_return(true)
          @plugin_settings[:publish_endpoint] = "http://localhost/endpoint"
          @plugin_settings[:format_type] = "instructure_csv"
          @checked = false
          allow(Course).to receive(:valid_grade_export_types).and_return(
            {
              "instructure_csv" => {
                callback: lambda do |course, enrollments, publishing_user, publishing_pseudonym|
                  expect(course).to eq @course
                  expect(enrollments.sort_by(&:id)).to eq(@student_enrollments.sort_by(&:id).find_all { |e| e.workflow_state == "active" })
                  expect(publishing_pseudonym).to eq @pseudonym
                  expect(publishing_user).to eq @user
                  @checked = true
                  []
                end
              }
            }
          )
          @course.send_final_grades_to_endpoint @user
          expect(@checked).to be_truthy
        end

        it "tries to publish appropriate enrollments (limited users)" do
          plugin_settings = Course.valid_grade_export_types["instructure_csv"]
          allow(Course).to receive(:valid_grade_export_types).and_return(plugin_settings.merge({
                                                                                                 "instructure_csv" => { requires_grading_standard: true, requires_publishing_pseudonym: true }
                                                                                               }))
          @course.grading_standard_enabled = true
          @course.save!
          allow(@plugin).to receive(:enabled?).and_return(true)
          @plugin_settings[:publish_endpoint] = "http://localhost/endpoint"
          @plugin_settings[:format_type] = "instructure_csv"
          @checked = false
          allow(Course).to receive(:valid_grade_export_types).and_return({
                                                                           "instructure_csv" => {
                                                                             callback: lambda do |course, enrollments, publishing_user, publishing_pseudonym|
                                                                               expect(course).to eq @course
                                                                               expect(enrollments).to eq [@student_enrollments.first]
                                                                               expect(publishing_pseudonym).to eq @pseudonym
                                                                               expect(publishing_user).to eq @user
                                                                               @checked = true
                                                                               []
                                                                             end
                                                                           }
                                                                         })
          @course.send_final_grades_to_endpoint @user, @student_enrollments.first.user_id
          expect(@checked).to be_truthy
        end

        it "makes sure grade publishing is enabled" do
          allow(@plugin).to receive(:enabled?).and_return(false)
          expect { @course.send_final_grades_to_endpoint nil }.to raise_error("final grade publishing disabled")
          expect(@student_enrollments.each(&:reload).map(&:grade_publishing_status)).to eq (["error"] * 6) + ["unpublished"] + (["error"] * 2)
          expect(@student_enrollments.map(&:grade_publishing_message)).to eq (["final grade publishing disabled"] * 6) + [nil] + (["final grade publishing disabled"] * 2)
        end

        it "makes sure an endpoint is defined" do
          allow(@plugin).to receive(:enabled?).and_return(true)
          @plugin_settings[:publish_endpoint] = ""
          expect { @course.send_final_grades_to_endpoint nil }.to raise_error("endpoint undefined")
          expect(@student_enrollments.each(&:reload).map(&:grade_publishing_status)).to eq (["error"] * 6) + ["unpublished"] + (["error"] * 2)
          expect(@student_enrollments.map(&:grade_publishing_message)).to eq (["endpoint undefined"] * 6) + [nil] + (["endpoint undefined"] * 2)
        end

        it "makes sure the publishing user can publish" do
          plugin_settings = Course.valid_grade_export_types["instructure_csv"]
          allow(Course).to receive(:valid_grade_export_types).and_return(plugin_settings.merge({
                                                                                                 "instructure_csv" => { requires_grading_standard: false, requires_publishing_pseudonym: true }
                                                                                               }))
          @user = user_factory
          allow(@plugin).to receive(:enabled?).and_return(true)
          @plugin_settings[:publish_endpoint] = "http://localhost/endpoint"
          expect { @course.send_final_grades_to_endpoint @user }.to raise_error("publishing disallowed for this publishing user")
          expect(@student_enrollments.each(&:reload).map(&:grade_publishing_status)).to eq (["error"] * 6) + ["unpublished"] + (["error"] * 2)
          expect(@student_enrollments.map(&:grade_publishing_message)).to eq (["publishing disallowed for this publishing user"] * 6) + [nil] + (["publishing disallowed for this publishing user"] * 2)
        end

        it "makes sure there's a grading standard" do
          plugin_settings = Course.valid_grade_export_types["instructure_csv"]
          allow(Course).to receive(:valid_grade_export_types).and_return(plugin_settings.merge({
                                                                                                 "instructure_csv" => { requires_grading_standard: true, requires_publishing_pseudonym: false }
                                                                                               }))
          @user = user_factory
          allow(@plugin).to receive(:enabled?).and_return(true)
          @plugin_settings[:publish_endpoint] = "http://localhost/endpoint"
          expect { @course.send_final_grades_to_endpoint @user }.to raise_error("grade publishing requires a grading standard")
          expect(@student_enrollments.each(&:reload).map(&:grade_publishing_status)).to eq (["error"] * 6) + ["unpublished"] + (["error"] * 2)
          expect(@student_enrollments.map(&:grade_publishing_message)).to eq (["grade publishing requires a grading standard"] * 6) + [nil] + (["grade publishing requires a grading standard"] * 2)
        end

        it "makes sure the format type is supported" do
          allow(@plugin).to receive(:enabled?).and_return(true)
          @plugin_settings[:publish_endpoint] = "http://localhost/endpoint"
          @plugin_settings[:format_type] = "invalid_Format"
          expect { @course.send_final_grades_to_endpoint @user }.to raise_error("unknown format type: invalid_Format")
          expect(@student_enrollments.each(&:reload).map(&:grade_publishing_status)).to eq (["error"] * 6) + ["unpublished"] + (["error"] * 2)
          expect(@student_enrollments.map(&:grade_publishing_message)).to eq (["unknown format type: invalid_Format"] * 6) + [nil] + (["unknown format type: invalid_Format"] * 2)
        end

        def sample_grade_publishing_request(published_status)
          allow(@plugin).to receive(:enabled?).and_return(true)
          @plugin_settings[:publish_endpoint] = "http://localhost/endpoint"
          @plugin_settings[:format_type] = "test_format"
          @ase = @student_enrollments.find_all { |e| e.workflow_state == "active" }
          allow(Course).to receive(:valid_grade_export_types).and_return({
                                                                           "test_format" => {
                                                                             callback: lambda do |course, enrollments, publishing_user, publishing_pseudonym|
                                                                               expect(course).to eq @course
                                                                               expect(enrollments.sort_by(&:id)).to eq @ase.sort_by(&:id)
                                                                               expect(publishing_pseudonym).to eq @pseudonym
                                                                               expect(publishing_user).to eq @user
                                                                               [
                                                                                 [[@ase[1].id, @ase[3].id],
                                                                                  "post1",
                                                                                  "test/mime1"],
                                                                                 [[@ase[4].id, @ase[7].id],
                                                                                  "post2",
                                                                                  "test/mime2"]
                                                                               ]
                                                                             end
                                                                           }
                                                                         })
          expect(SSLCommon).to receive(:post_data).with("http://localhost/endpoint", "post1", "test/mime1", {})
          expect(SSLCommon).to receive(:post_data).with("http://localhost/endpoint", "post2", "test/mime2", {})
          @course.send_final_grades_to_endpoint @user
          expect(@student_enrollments.each(&:reload).map(&:grade_publishing_status)).to eq ["unpublishable", published_status, "unpublishable", published_status, published_status, "unpublishable", "unpublished", "unpublishable", published_status]
          expect(@student_enrollments.map(&:grade_publishing_message)).to eq [nil] * 9
        end

        it "makes callback's requested posts and mark requested enrollment ids ignored" do
          sample_grade_publishing_request("published")
        end

        it "recomputes final grades" do
          expect(@course).to receive(:recompute_student_scores_without_send_later)
          sample_grade_publishing_request("published")
        end

        it "does not set the status to publishing if a timeout didn't kick off - timeout, wait" do
          @plugin_settings[:success_timeout] = "1"
          @plugin_settings[:wait_for_success] = "yes"
          sample_grade_publishing_request("publishing")
        end

        it "does not set the status to publishing if a timeout didn't kick off - timeout, no wait" do
          @plugin_settings[:success_timeout] = "2"
          @plugin_settings[:wait_for_success] = "false"
          sample_grade_publishing_request("published")
        end

        it "does not set the status to publishing if a timeout didn't kick off - no timeout, wait" do
          @plugin_settings[:success_timeout] = "no"
          @plugin_settings[:wait_for_success] = "yes"
          sample_grade_publishing_request("published")
        end

        it "does not set the status to publishing if a timeout didn't kick off - no timeout, no wait" do
          @plugin_settings[:success_timeout] = "false"
          @plugin_settings[:wait_for_success] = "no"
          sample_grade_publishing_request("published")
        end

        it "tries and make all posts even if one of the postings fails" do
          allow(@plugin).to receive(:enabled?).and_return(true)
          @plugin_settings[:publish_endpoint] = "http://localhost/endpoint"
          @plugin_settings[:format_type] = "test_format"
          @ase = @student_enrollments.find_all { |e| e.workflow_state == "active" }
          allow(Course).to receive(:valid_grade_export_types).and_return({
                                                                           "test_format" => {
                                                                             callback: lambda do |course, enrollments, publishing_user, publishing_pseudonym|
                                                                               expect(course).to eq @course
                                                                               expect(enrollments.sort_by(&:id)).to eq @ase.sort_by(&:id)
                                                                               expect(publishing_pseudonym).to eq @pseudonym
                                                                               expect(publishing_user).to eq @user
                                                                               [
                                                                                 [[@ase[1].id, @ase[3].id],
                                                                                  "post1",
                                                                                  "test/mime1"],
                                                                                 [[@ase[4].id, @ase[7].id],
                                                                                  "post2",
                                                                                  "test/mime2"],
                                                                                 [[@ase[2].id, @ase[0].id],
                                                                                  "post3",
                                                                                  "test/mime3"]
                                                                               ]
                                                                             end
                                                                           }
                                                                         })
          expect(SSLCommon).to receive(:post_data).with("http://localhost/endpoint", "post1", "test/mime1", {})
          expect(SSLCommon).to receive(:post_data).with("http://localhost/endpoint", "post2", "test/mime2", {}).and_raise("waaah fail")
          expect(SSLCommon).to receive(:post_data).with("http://localhost/endpoint", "post3", "test/mime3", {})
          expect { @course.send_final_grades_to_endpoint(@user) }.to raise_error("waaah fail")
          expect(@student_enrollments.each(&:reload).map(&:grade_publishing_status)).to eq %w[published published published published error unpublishable unpublished unpublishable error]
          expect(@student_enrollments.map(&:grade_publishing_message)).to eq ([nil] * 4) + ["waaah fail"] + ([nil] * 3) + ["waaah fail"]
        end

        it "tries and make all posts even if two of the postings fail" do
          allow(@plugin).to receive(:enabled?).and_return(true)
          @plugin_settings[:publish_endpoint] = "http://localhost/endpoint"
          @plugin_settings[:format_type] = "test_format"
          @ase = @student_enrollments.find_all { |e| e.workflow_state == "active" }
          allow(Course).to receive(:valid_grade_export_types).and_return({
                                                                           "test_format" => {
                                                                             callback: lambda do |course, enrollments, publishing_user, publishing_pseudonym|
                                                                               expect(course).to eq @course
                                                                               expect(enrollments.sort_by(&:id)).to eq @ase.sort_by(&:id)
                                                                               expect(publishing_pseudonym).to eq @pseudonym
                                                                               expect(publishing_user).to eq @user
                                                                               [
                                                                                 [[@ase[1].id, @ase[3].id],
                                                                                  "post1",
                                                                                  "test/mime1"],
                                                                                 [[@ase[4].id, @ase[7].id],
                                                                                  "post2",
                                                                                  "test/mime2"],
                                                                                 [[@ase[2].id, @ase[0].id],
                                                                                  "post3",
                                                                                  "test/mime3"]
                                                                               ]
                                                                             end
                                                                           }
                                                                         })
          expect(SSLCommon).to receive(:post_data).with("http://localhost/endpoint", "post1", "test/mime1", {}).and_raise("waaah fail")
          expect(SSLCommon).to receive(:post_data).with("http://localhost/endpoint", "post2", "test/mime2", {}).and_raise("waaah fail")
          expect(SSLCommon).to receive(:post_data).with("http://localhost/endpoint", "post3", "test/mime3", {})
          expect { @course.send_final_grades_to_endpoint(@user) }.to raise_error("waaah fail")
          expect(@student_enrollments.each(&:reload).map(&:grade_publishing_status)).to eq %w[published error published error error unpublishable unpublished unpublishable error]
          expect(@student_enrollments.map(&:grade_publishing_message)).to eq [nil, "waaah fail", nil, "waaah fail", "waaah fail", nil, nil, nil, "waaah fail"]
        end

        it "fails gracefully when the posting generator fails" do
          allow(@plugin).to receive(:enabled?).and_return(true)
          @plugin_settings[:publish_endpoint] = "http://localhost/endpoint"
          @plugin_settings[:format_type] = "test_format"
          @ase = @student_enrollments.find_all { |e| e.workflow_state == "active" }
          allow(Course).to receive(:valid_grade_export_types).and_return({
                                                                           "test_format" => {
                                                                             callback: lambda do |*|
                                                                               raise "waaah fail"
                                                                             end
                                                                           }
                                                                         })
          expect { @course.send_final_grades_to_endpoint(@user) }.to raise_error("waaah fail")
          expect(@student_enrollments.each(&:reload).map(&:grade_publishing_status)).to eq %w[error error error error error error unpublished error error]
          expect(@student_enrollments.map(&:grade_publishing_message)).to eq (["waaah fail"] * 6) + [nil] + (["waaah fail"] * 2)
        end

        it "passes header parameters to post" do
          allow(@plugin).to receive(:enabled?).and_return(true)
          @plugin_settings[:publish_endpoint] = "http://localhost/endpoint"
          @plugin_settings[:format_type] = "test_format"
          @ase = @student_enrollments.find_all { |e| e.workflow_state == "active" }
          allow(Course).to receive(:valid_grade_export_types).and_return({
                                                                           "test_format" => {
                                                                             callback: lambda do |course, enrollments, publishing_user, publishing_pseudonym|
                                                                               expect(course).to eq @course
                                                                               expect(enrollments.sort_by(&:id)).to eq @ase.sort_by(&:id)
                                                                               expect(publishing_pseudonym).to eq @pseudonym
                                                                               expect(publishing_user).to eq @user
                                                                               [
                                                                                 [[@ase[1].id, @ase[3].id],
                                                                                  "post1",
                                                                                  "test/mime1",
                                                                                  { "header_param" => "header_value" }],
                                                                                 [[@ase[4].id, @ase[5].id],
                                                                                  "post2",
                                                                                  "test/mime2"]
                                                                               ]
                                                                             end
                                                                           }
                                                                         })
          expect(SSLCommon).to receive(:post_data).with("http://localhost/endpoint", "post1", "test/mime1", { "header_param" => "header_value" })
          expect(SSLCommon).to receive(:post_data).with("http://localhost/endpoint", "post2", "test/mime2", {})
          @course.send_final_grades_to_endpoint(@user)
          expect(@student_enrollments.each(&:reload).map(&:grade_publishing_status)).to eq %w[unpublishable published unpublishable published published published unpublished unpublishable unpublishable]
        end

        it "updates enrollment status if no resource provided" do
          allow(@plugin).to receive(:enabled?).and_return(true)
          @plugin_settings[:publish_endpoint] = "http://localhost/endpoint"
          @plugin_settings[:format_type] = "test_format"
          @ase = @student_enrollments.find_all { |e| e.workflow_state == "active" }
          allow(Course).to receive(:valid_grade_export_types).and_return({
                                                                           "test_format" => {
                                                                             callback: lambda do |course, enrollments, publishing_user, publishing_pseudonym|
                                                                               expect(course).to eq @course
                                                                               expect(enrollments.sort_by(&:id)).to eq @ase.sort_by(&:id)
                                                                               expect(publishing_pseudonym).to eq @pseudonym
                                                                               expect(publishing_user).to eq @user
                                                                               [
                                                                                 [[@ase[1].id, @ase[3].id],
                                                                                  nil,
                                                                                  nil],
                                                                                 [[@ase[4].id, @ase[7].id],
                                                                                  nil,
                                                                                  nil]
                                                                               ]
                                                                             end
                                                                           }
                                                                         })
          expect(SSLCommon).not_to receive(:post_data)
          @course.send_final_grades_to_endpoint @user
          expect(@student_enrollments.each(&:reload).map(&:grade_publishing_status)).to eq %w[unpublishable published unpublishable published published unpublishable unpublished unpublishable published]
          expect(@student_enrollments.map(&:grade_publishing_message)).to eq [nil] * 9
        end
      end

      context "generate_grade_publishing_csv_output" do
        before :once do
          make_student_enrollments
          grade_publishing_user
          @course.assignment_groups.create(name: "Assignments")
          a1 = @course.assignments.create!(title: "A1", points_possible: 10)
          a2 = @course.assignments.create!(title: "A2", points_possible: 10)
          @course.enroll_teacher(@user).tap { |e| e.update!(workflow_state: "active") }
          @ase = @course.student_enrollments.active

          add_pseudonym(@ase[2], Account.default, "student2", nil)
          add_pseudonym(@ase[3], Account.default, "student3", "student3")
          add_pseudonym(@ase[4], Account.default, "student4a", "student4a")
          add_pseudonym(@ase[4], Account.default, "student4b", "student4b")
          another_account = account_model
          add_pseudonym(@ase[5], another_account, "student5", nil)
          add_pseudonym(@ase[6], another_account, "student6", "student6")
          add_pseudonym(@ase[7], Account.default, "student7a", "student7a")
          add_pseudonym(@ase[7], Account.default, "student7b", "student7b")

          a1.grade_student(@ase[0].user, { grade: "9", grader: @user })
          a2.grade_student(@ase[0].user, { grade: "10", grader: @user })
          a1.grade_student(@ase[1].user, { grade: "6", grader: @user })
          a2.grade_student(@ase[1].user, { grade: "7", grader: @user })
          a1.grade_student(@ase[7].user, { grade: "8", grader: @user })
          a2.grade_student(@ase[7].user, { grade: "9", grader: @user })
        end

        def add_pseudonym(enrollment, account, unique_id, sis_user_id)
          pseudonym = account.pseudonyms.build
          pseudonym.user = enrollment.user
          pseudonym.unique_id = unique_id
          pseudonym.sis_user_id = sis_user_id
          pseudonym.save!
        end

        it "generates valid csv without a grading standard" do
          @course.recompute_student_scores_without_send_later
          expect(@course.generate_grade_publishing_csv_output(@ase, @user, @pseudonym)).to eq [
            [@ase.map(&:id), <<~CSV, "text/csv"]]
              publisher_id,publisher_sis_id,course_id,course_sis_id,section_id,section_sis_id,student_id,student_sis_id,enrollment_id,enrollment_status,score
              #{@user.id},U1,#{@course.id},,#{@ase[0].course_section_id},,#{@ase[0].user.id},,#{@ase[0].id},active,95.0
              #{@user.id},U1,#{@course.id},,#{@ase[1].course_section_id},,#{@ase[1].user.id},,#{@ase[1].id},active,65.0
              #{@user.id},U1,#{@course.id},,#{@ase[2].course_section_id},,#{@ase[2].user.id},,#{@ase[2].id},active,0.0
              #{@user.id},U1,#{@course.id},,#{@ase[3].course_section_id},,#{@ase[3].user.id},student3,#{@ase[3].id},active,0.0
              #{@user.id},U1,#{@course.id},,#{@ase[4].course_section_id},,#{@ase[4].user.id},student4a,#{@ase[4].id},active,0.0
              #{@user.id},U1,#{@course.id},,#{@ase[4].course_section_id},,#{@ase[4].user.id},student4b,#{@ase[4].id},active,0.0
              #{@user.id},U1,#{@course.id},,#{@ase[5].course_section_id},,#{@ase[5].user.id},,#{@ase[5].id},active,0.0
              #{@user.id},U1,#{@course.id},,#{@ase[6].course_section_id},,#{@ase[6].user.id},,#{@ase[6].id},active,0.0
              #{@user.id},U1,#{@course.id},,#{@ase[7].course_section_id},,#{@ase[7].user.id},student7a,#{@ase[7].id},active,85.0
              #{@user.id},U1,#{@course.id},,#{@ase[7].course_section_id},,#{@ase[7].user.id},student7b,#{@ase[7].id},active,85.0
            CSV
        end

        it "generates valid csv without a publishing pseudonym" do
          @course.recompute_student_scores_without_send_later
          expect(@course.generate_grade_publishing_csv_output(@ase, @user, nil)).to eq [
            [@ase.map(&:id), <<~CSV, "text/csv"]]
              publisher_id,publisher_sis_id,course_id,course_sis_id,section_id,section_sis_id,student_id,student_sis_id,enrollment_id,enrollment_status,score
              #{@user.id},,#{@course.id},,#{@ase[0].course_section_id},,#{@ase[0].user.id},,#{@ase[0].id},active,95.0
              #{@user.id},,#{@course.id},,#{@ase[1].course_section_id},,#{@ase[1].user.id},,#{@ase[1].id},active,65.0
              #{@user.id},,#{@course.id},,#{@ase[2].course_section_id},,#{@ase[2].user.id},,#{@ase[2].id},active,0.0
              #{@user.id},,#{@course.id},,#{@ase[3].course_section_id},,#{@ase[3].user.id},student3,#{@ase[3].id},active,0.0
              #{@user.id},,#{@course.id},,#{@ase[4].course_section_id},,#{@ase[4].user.id},student4a,#{@ase[4].id},active,0.0
              #{@user.id},,#{@course.id},,#{@ase[4].course_section_id},,#{@ase[4].user.id},student4b,#{@ase[4].id},active,0.0
              #{@user.id},,#{@course.id},,#{@ase[5].course_section_id},,#{@ase[5].user.id},,#{@ase[5].id},active,0.0
              #{@user.id},,#{@course.id},,#{@ase[6].course_section_id},,#{@ase[6].user.id},,#{@ase[6].id},active,0.0
              #{@user.id},,#{@course.id},,#{@ase[7].course_section_id},,#{@ase[7].user.id},student7a,#{@ase[7].id},active,85.0
              #{@user.id},,#{@course.id},,#{@ase[7].course_section_id},,#{@ase[7].user.id},student7b,#{@ase[7].id},active,85.0
            CSV
        end

        it "generates valid csv with a section id" do
          @course_section.sis_source_id = "section1"
          @course_section.save!
          @course.recompute_student_scores_without_send_later
          expect(@course.generate_grade_publishing_csv_output(@ase, @user, @pseudonym)).to eq [
            [@ase.map(&:id), <<~CSV, "text/csv"]]
              publisher_id,publisher_sis_id,course_id,course_sis_id,section_id,section_sis_id,student_id,student_sis_id,enrollment_id,enrollment_status,score
              #{@user.id},U1,#{@course.id},,#{@ase[0].course_section_id},section1,#{@ase[0].user.id},,#{@ase[0].id},active,95.0
              #{@user.id},U1,#{@course.id},,#{@ase[1].course_section_id},section1,#{@ase[1].user.id},,#{@ase[1].id},active,65.0
              #{@user.id},U1,#{@course.id},,#{@ase[2].course_section_id},section1,#{@ase[2].user.id},,#{@ase[2].id},active,0.0
              #{@user.id},U1,#{@course.id},,#{@ase[3].course_section_id},section1,#{@ase[3].user.id},student3,#{@ase[3].id},active,0.0
              #{@user.id},U1,#{@course.id},,#{@ase[4].course_section_id},section1,#{@ase[4].user.id},student4a,#{@ase[4].id},active,0.0
              #{@user.id},U1,#{@course.id},,#{@ase[4].course_section_id},section1,#{@ase[4].user.id},student4b,#{@ase[4].id},active,0.0
              #{@user.id},U1,#{@course.id},,#{@ase[5].course_section_id},section1,#{@ase[5].user.id},,#{@ase[5].id},active,0.0
              #{@user.id},U1,#{@course.id},,#{@ase[6].course_section_id},section1,#{@ase[6].user.id},,#{@ase[6].id},active,0.0
              #{@user.id},U1,#{@course.id},,#{@ase[7].course_section_id},section1,#{@ase[7].user.id},student7a,#{@ase[7].id},active,85.0
              #{@user.id},U1,#{@course.id},,#{@ase[7].course_section_id},section1,#{@ase[7].user.id},student7b,#{@ase[7].id},active,85.0
            CSV
        end

        it "generates valid csv with a grading standard" do
          @course.grading_standard_id = 0
          @course.save!
          @course.recompute_student_scores_without_send_later
          expect(@course.generate_grade_publishing_csv_output(@ase, @user, @pseudonym)).to eq [
            [@ase.map(&:id), <<~CSV, "text/csv"]]
              publisher_id,publisher_sis_id,course_id,course_sis_id,section_id,section_sis_id,student_id,student_sis_id,enrollment_id,enrollment_status,score,grade
              #{@user.id},U1,#{@course.id},,#{@ase[0].course_section_id},,#{@ase[0].user.id},,#{@ase[0].id},active,95.0,A
              #{@user.id},U1,#{@course.id},,#{@ase[1].course_section_id},,#{@ase[1].user.id},,#{@ase[1].id},active,65.0,D
              #{@user.id},U1,#{@course.id},,#{@ase[2].course_section_id},,#{@ase[2].user.id},,#{@ase[2].id},active,0.0,F
              #{@user.id},U1,#{@course.id},,#{@ase[3].course_section_id},,#{@ase[3].user.id},student3,#{@ase[3].id},active,0.0,F
              #{@user.id},U1,#{@course.id},,#{@ase[4].course_section_id},,#{@ase[4].user.id},student4a,#{@ase[4].id},active,0.0,F
              #{@user.id},U1,#{@course.id},,#{@ase[4].course_section_id},,#{@ase[4].user.id},student4b,#{@ase[4].id},active,0.0,F
              #{@user.id},U1,#{@course.id},,#{@ase[5].course_section_id},,#{@ase[5].user.id},,#{@ase[5].id},active,0.0,F
              #{@user.id},U1,#{@course.id},,#{@ase[6].course_section_id},,#{@ase[6].user.id},,#{@ase[6].id},active,0.0,F
              #{@user.id},U1,#{@course.id},,#{@ase[7].course_section_id},,#{@ase[7].user.id},student7a,#{@ase[7].id},active,85.0,B
              #{@user.id},U1,#{@course.id},,#{@ase[7].course_section_id},,#{@ase[7].user.id},student7b,#{@ase[7].id},active,85.0,B
            CSV
        end

        it "generates valid csv and skip users with no computed final score" do
          @course.grading_standard_id = 0
          @course.save!
          @course.recompute_student_scores_without_send_later
          @ase.map(&:reload)

          @ase[1].scores.update_all(final_score: nil)
          @ase[3].scores.update_all(final_score: nil)
          @ase[4].scores.update_all(final_score: nil)

          expect(@course.generate_grade_publishing_csv_output(@ase, @user, @pseudonym)).to eq [
            [@ase.map(&:id) - [@ase[1].id, @ase[3].id, @ase[4].id], <<~CSV, "text/csv"]]
              publisher_id,publisher_sis_id,course_id,course_sis_id,section_id,section_sis_id,student_id,student_sis_id,enrollment_id,enrollment_status,score,grade
              #{@user.id},U1,#{@course.id},,#{@ase[0].course_section_id},,#{@ase[0].user.id},,#{@ase[0].id},active,95.0,A
              #{@user.id},U1,#{@course.id},,#{@ase[2].course_section_id},,#{@ase[2].user.id},,#{@ase[2].id},active,0.0,F
              #{@user.id},U1,#{@course.id},,#{@ase[5].course_section_id},,#{@ase[5].user.id},,#{@ase[5].id},active,0.0,F
              #{@user.id},U1,#{@course.id},,#{@ase[6].course_section_id},,#{@ase[6].user.id},,#{@ase[6].id},active,0.0,F
              #{@user.id},U1,#{@course.id},,#{@ase[7].course_section_id},,#{@ase[7].user.id},student7a,#{@ase[7].id},active,85.0,B
              #{@user.id},U1,#{@course.id},,#{@ase[7].course_section_id},,#{@ase[7].user.id},student7b,#{@ase[7].id},active,85.0,B
            CSV
        end

        context "sharding" do
          specs_require_sharding

          it "generates valid csv with a sis_user_id from out-of-shard" do
            u = @shard1.activate { User.create! }
            @course.root_account.pseudonyms.create!(user: u, unique_id: "user", sis_user_id: "sis_id")
            enrollment = @course.enroll_student(u, enrollment_state: "active")
            ase = @ase.to_a << enrollment
            @course.assignments.first.grade_student(u, { grade: "10", grader: @user })
            @course.recompute_student_scores_without_send_later

            expect(@course.generate_grade_publishing_csv_output(ase, @user, @pseudonym)).to eq [
              [
                ase.map(&:id),
                (
                  "publisher_id,publisher_sis_id,course_id,course_sis_id,section_id,section_sis_id," \
                  "student_id,student_sis_id,enrollment_id,enrollment_status," + "score\n" \
                                                                                 "#{@user.id},U1,#{@course.id},,#{ase[0].course_section_id},,#{ase[0].user.id},,#{ase[0].id},active,95.0\n" \
                                                                                 "#{@user.id},U1,#{@course.id},,#{ase[1].course_section_id},,#{ase[1].user.id},,#{ase[1].id},active,65.0\n" \
                                                                                 "#{@user.id},U1,#{@course.id},,#{ase[2].course_section_id},,#{ase[2].user.id},,#{ase[2].id},active,0.0\n" \
                                                                                 "#{@user.id},U1,#{@course.id},,#{ase[3].course_section_id},,#{ase[3].user.id},student3,#{ase[3].id},active,0.0\n" \
                                                                                 "#{@user.id},U1,#{@course.id},,#{ase[4].course_section_id},,#{ase[4].user.id},student4a,#{ase[4].id},active,0.0\n" \
                                                                                 "#{@user.id},U1,#{@course.id},,#{ase[4].course_section_id},,#{ase[4].user.id},student4b,#{ase[4].id},active,0.0\n" \
                                                                                 "#{@user.id},U1,#{@course.id},,#{ase[5].course_section_id},,#{ase[5].user.id},,#{ase[5].id},active,0.0\n" \
                                                                                 "#{@user.id},U1,#{@course.id},,#{ase[6].course_section_id},,#{ase[6].user.id},,#{ase[6].id},active,0.0\n" \
                                                                                 "#{@user.id},U1,#{@course.id},,#{ase[7].course_section_id},,#{ase[7].user.id},student7a,#{ase[7].id},active,85.0\n" \
                                                                                 "#{@user.id},U1,#{@course.id},,#{ase[7].course_section_id},,#{ase[7].user.id},student7b,#{ase[7].id},active,85.0\n" \
                                                                                 "#{@user.id},U1,#{@course.id},,#{ase[8].course_section_id},,#{ase[8].user.id},sis_id,#{ase[8].id},active,50.0\n"
                ),
                "text/csv"
              ]
            ]
          end
        end

        context "when including final grade overrides" do
          before(:once) do
            @course.update!(grading_standard_id: 0)
            Account.site_admin.disable_feature!(:custom_gradebook_statuses)
          end

          before do
            @course.enable_feature!(:final_grades_override)
            @course.update!(allow_final_grade_override: true)
          end

          def csv_output(include_final_grade_overrides: true)
            @ase.each(&:reload)
            @course.generate_grade_publishing_csv_output(
              @ase,
              @user,
              @pseudonym,
              include_final_grade_overrides:
            )
          end

          it "does not use the final grade override if final grades override feature is not allowed" do
            @ase[1].scores.find_by(course_score: true).update!(final_score: 0, override_score: 100)
            @course.update!(allow_final_grade_override: false)
            expect(csv_output[0][1]).to include(
              "#{@user.id},U1,#{@course.id},,#{@ase[1].course_section_id},,#{@ase[1].user.id},,#{@ase[1].id},active,0.0,F\n"
            )
          end

          it "does not use the final grade override if final grades override feature is not enabled" do
            @ase[1].scores.find_by(course_score: true).update!(final_score: 0, override_score: 100)
            @course.disable_feature!(:final_grades_override)
            expect(csv_output[0][1]).to include(
              "#{@user.id},U1,#{@course.id},,#{@ase[1].course_section_id},,#{@ase[1].user.id},,#{@ase[1].id},active,0.0,F\n"
            )
          end

          it "uses the final grade override over the computed final grade if the final grades override feature is enabled" do
            @ase[1].scores.find_by(course_score: true).update!(final_score: 0, override_score: 100)
            expect(csv_output[0][1]).to include(
              "#{@user.id},U1,#{@course.id},,#{@ase[1].course_section_id},,#{@ase[1].user.id},,#{@ase[1].id},active,100.0,A\n"
            )
          end

          it "does not skip users with no computed final score when they have an override score" do
            @ase[1].scores.find_by(course_score: true).update!(final_score: nil, override_score: 100)
            enrollment_ids = csv_output[0][1]
            expect(enrollment_ids).to include(
              "#{@user.id},U1,#{@course.id},,#{@ase[1].course_section_id},,#{@ase[1].user.id},,#{@ase[1].id},active,100.0,A\n"
            )
          end

          it "skips users with no computed final score and no override score" do
            @ase[1].scores.find_by(course_score: true).update!(final_score: nil, override_score: nil)
            enrollment_ids = csv_output[0][0]
            expect(enrollment_ids).not_to include @ase[1].id
          end

          context "when including custom grade statuses" do
            before do
              Account.site_admin.enable_feature!(:custom_gradebook_statuses)
              @custom_grade_status = CustomGradeStatus.create!(name: "new status", color: "#000000", root_account_id: @course.root_account_id, created_by: user_model)
              @ase[1].scores.find_by(course_score: true).update!(final_score: 0, override_score: 100, custom_grade_status: @custom_grade_status)
            end

            it "includes custom_grade_status in the csv output" do
              output = csv_output[0][1]
              expect(output).to include("custom_grade_status")
              expect(output).to include(
                "#{@user.id},U1,#{@course.id},,#{@ase[1].course_section_id},,#{@ase[1].user.id},,#{@ase[1].id},active,100.0,A,#{@custom_grade_status.name}\n"
              )
            end

            it "does not include custom_grade_status in the csv output if include_final_grade_overrides is disabled" do
              @course.update!(allow_final_grade_override: false)
              output = csv_output(include_final_grade_overrides: false)[0][1]
              expect(output).to include(
                "#{@user.id},U1,#{@course.id},,#{@ase[1].course_section_id},,#{@ase[1].user.id},,#{@ase[1].id},active,0.0,F\n"
              )
              expect(output).not_to include("custom_grade_status")
              expect(output).not_to include(@custom_grade_status.name)
            end

            it "does not include custom_grade_status if feature flag is disabled" do
              Account.site_admin.disable_feature!(:custom_gradebook_statuses)
              output = csv_output[0][1]
              expect(output).to include(
                "#{@user.id},U1,#{@course.id},,#{@ase[1].course_section_id},,#{@ase[1].user.id},,#{@ase[1].id},active,100.0,A\n"
              )
              expect(output).not_to include("custom_grade_status")
              expect(output).not_to include(@custom_grade_status.name)
            end
          end
        end

        context "when not including final grade overrides" do
          before(:once) do
            @course.update!(grading_standard_id: 0)
          end

          before do
            @course.enable_feature!(:final_grades_override)
          end

          def csv_output
            @ase.each(&:reload)
            @course.generate_grade_publishing_csv_output(@ase, @user, @pseudonym)
          end

          it "does not use the final grade override if final grades override feature is not enabled" do
            @course.disable_feature!(:final_grades_override)
            @ase[1].scores.find_by(course_score: true).update!(final_score: 0, override_score: 100)
            expect(csv_output[0][1]).to include(
              "#{@user.id},U1,#{@course.id},,#{@ase[1].course_section_id},,#{@ase[1].user.id},,#{@ase[1].id},active,0.0,F\n"
            )
          end

          it "does not use the final grade override if the final grades override feature is enabled" do
            @ase[1].scores.find_by(course_score: true).update!(final_score: 0, override_score: 100)
            expect(csv_output[0][1]).to include(
              "#{@user.id},U1,#{@course.id},,#{@ase[1].course_section_id},,#{@ase[1].user.id},,#{@ase[1].id},active,0.0,F\n"
            )
          end

          it "skip users with no computed final score when they have an override score" do
            @ase[1].scores.find_by(course_score: true).update!(final_score: nil, override_score: 100)
            enrollment_ids = csv_output[0][0]
            expect(enrollment_ids).not_to include @ase[1].id
          end

          it "skips users with no computed final score when they have no override score" do
            @ase[1].scores.find_by(course_score: true).update!(final_score: nil, override_score: nil)
            enrollment_ids = csv_output[0][0]
            expect(enrollment_ids).not_to include @ase[1].id
          end
        end
      end

      context "expire_pending_grade_publishing_statuses" do
        it "updates the right enrollments" do
          make_student_enrollments
          first_time = Time.now.utc
          second_time = first_time + 2.seconds
          expect(@student_enrollments.each(&:reload).map(&:grade_publishing_status)).to eq %w[published error unpublishable error unpublishable unpublishable unpublished unpublished unpublished]
          @student_enrollments[0].grade_publishing_status = "pending"
          @student_enrollments[0].last_publish_attempt_at = first_time
          @student_enrollments[1].grade_publishing_status = "publishing"
          @student_enrollments[1].last_publish_attempt_at = first_time
          @student_enrollments[2].grade_publishing_status = "pending"
          @student_enrollments[2].last_publish_attempt_at = second_time
          @student_enrollments[3].grade_publishing_status = "publishing"
          @student_enrollments[3].last_publish_attempt_at = second_time
          @student_enrollments[4].grade_publishing_status = "published"
          @student_enrollments[4].last_publish_attempt_at = first_time
          @student_enrollments[5].grade_publishing_status = "unpublished"
          @student_enrollments[5].last_publish_attempt_at = first_time
          @student_enrollments.map(&:save)
          expect(@student_enrollments.each(&:reload).map(&:grade_publishing_status)).to eq %w[pending publishing pending publishing published unpublished unpublished unpublished unpublished]
          @course.expire_pending_grade_publishing_statuses(first_time)
          expect(@student_enrollments.each(&:reload).map(&:grade_publishing_status)).to eq %w[error error pending publishing published unpublished unpublished unpublished unpublished]
        end
      end

      context "grading_standard_enabled" do
        it "works for a number of boolean representations" do
          expect(@course.grading_standard_enabled?).to be_falsey
          expect(@course.grading_standard_enabled).to be_falsey
          [[false, false],
           [true, true],
           ["false", false],
           ["true", true],
           ["0", false],
           [0, false],
           ["1", true],
           [1, true],
           ["off", false],
           ["on", true],
           ["yes", true],
           ["no", false]].each do |val, enabled|
            @course.grading_standard_enabled = val
            expect(@course.grading_standard_enabled?).to eq enabled
            expect(@course.grading_standard_enabled).to eq enabled
            expect(@course.grading_standard_id).to be_nil unless enabled
            expect(@course.grading_standard_id).not_to be_nil if enabled
            expect(@course.bool_res(val)).to eq enabled
          end
        end
      end
    end

    context "integration suite" do
      def quick_sanity_check(user, expect_success = true)
        Course.valid_grade_export_types["test_export"] = {
          name: "test export",
          callback: lambda do |course, _enrollments, publishing_user, publishing_pseudonym|
                      expect(course).to eq @course
                      expect(publishing_pseudonym).to eq @pseudonym
                      expect(publishing_user).to eq @user
                      [[[], "test-jt-data", "application/jtmimetype"]]
                    end,
          requires_grading_standard: false,
          requires_publishing_pseudonym: true
        }

        @plugin = Canvas::Plugin.find!("grade_export")
        @ps = PluginSetting.new(name: @plugin.id, settings: @plugin.default_settings)
        @ps.posted_settings = @plugin.default_settings.merge({
                                                               format_type: "test_export",
                                                               wait_for_success: "no",
                                                               publish_endpoint: "http://localhost/endpoint"
                                                             })
        @ps.save!

        @course.grading_standard_id = 0
        if expect_success
          expect(SSLCommon).to receive(:post_data).with("http://localhost/endpoint", "test-jt-data", "application/jtmimetype", {})
        else
          expect(SSLCommon).not_to receive(:post_data)
        end
        @course.publish_final_grades(user)
      end

      it "passes a quick sanity check" do
        @user = user_with_pseudonym
        @pseudonym.account_id = @course.root_account_id
        @pseudonym.sis_user_id = "U1"
        @pseudonym.save!
        quick_sanity_check(@user)
      end

      it "does not allow grade publishing for a user that is disallowed" do
        @user = User.new
        expect { quick_sanity_check(@user, false) }.to raise_error("publishing disallowed for this publishing user")
      end

      it "does not allow grade publishing for a user with a pseudonym in the wrong account" do
        @user = user_with_pseudonym
        @pseudonym.account = account_model
        @pseudonym.sis_user_id = "U1"
        @pseudonym.save!
        expect { quick_sanity_check(@user, false) }.to raise_error("publishing disallowed for this publishing user")
      end

      it "does not allow grade publishing for a user with a pseudonym without a sis id" do
        @user = user_with_pseudonym
        @pseudonym.account_id = @course.root_account_id
        @pseudonym.sis_user_id = nil
        @pseudonym.save!
        expect { quick_sanity_check(@user, false) }.to raise_error("publishing disallowed for this publishing user")
      end

      it "does not publish empty csv" do
        @user = user_with_pseudonym
        @pseudonym.sis_user_id = "U1"
        @pseudonym.account_id = @course.root_account_id
        @pseudonym.save!

        @plugin = Canvas::Plugin.find!("grade_export")
        @ps = PluginSetting.new(name: @plugin.id, settings: @plugin.default_settings)
        @ps.posted_settings = @plugin.default_settings.merge({
                                                               format_type: "instructure_csv",
                                                               wait_for_success: "no",
                                                               publish_endpoint: "http://localhost/endpoint"
                                                             })
        @ps.save!

        @course.grading_standard_id = 0
        expect(SSLCommon).to_not receive(:post_data) # like c'mon dude why send an empty csv file
        @course.publish_final_grades(@user)
      end

      it "publishes grades" do
        process_csv_data_cleanly(
          "user_id,login_id,password,first_name,last_name,email,status",
          "T1,Teacher1,,T,1,t1@example.com,active",
          "S1,Student1,,S,1,s1@example.com,active",
          "S2,Student2,,S,2,s2@example.com,active",
          "S3,Student3,,S,3,s3@example.com,active",
          "S4,Student4,,S,4,s4@example.com,active",
          "S5,Student5,,S,5,s5@example.com,active",
          "S6,Student6,,S,6,s6@example.com,active"
        )
        process_csv_data_cleanly(
          "course_id,short_name,long_name,account_id,term_id,status",
          "C1,C1,C1,,,active"
        )
        @course = Course.where(sis_source_id: "C1").first
        @course.assignment_groups.create(name: "Assignments")
        process_csv_data_cleanly(
          "section_id,course_id,name,status,start_date,end_date",
          "S1,C1,S1,active,,",
          "S2,C1,S2,active,,",
          "S3,C1,S3,active,,",
          "S4,C1,S4,active,,"
        )
        process_csv_data_cleanly(
          "course_id,user_id,role,section_id,status",
          ",T1,teacher,S1,active",
          ",S1,student,S1,active",
          ",S2,student,S2,active",
          ",S3,student,S2,active",
          ",S4,student,S1,active",
          ",S5,student,S3,active",
          ",S6,student,S4,active"
        )
        a1 = @course.assignments.create!(title: "A1", points_possible: 10)
        a2 = @course.assignments.create!(title: "A2", points_possible: 10)

        def getpseudonym(user_sis_id)
          pseudo = Pseudonym.where(sis_user_id: user_sis_id).first
          expect(pseudo).not_to be_nil
          pseudo
        end

        def getuser(user_sis_id)
          user = getpseudonym(user_sis_id).user
          expect(user).not_to be_nil
          user
        end

        def getsection(section_sis_id)
          section = CourseSection.where(sis_source_id: section_sis_id).first
          expect(section).not_to be_nil
          section
        end

        def getenroll(user_sis_id, section_sis_id)
          e = Enrollment.where(user_id: getuser(user_sis_id), course_section_id: getsection(section_sis_id)).first
          expect(e).not_to be_nil
          e
        end

        a1.grade_student(getuser("S1"), { grade: "6", grader: getuser("T1") })
        a1.grade_student(getuser("S2"), { grade: "6", grader: getuser("T1") })
        a1.grade_student(getuser("S3"), { grade: "7", grader: getuser("T1") })
        a1.grade_student(getuser("S5"), { grade: "7", grader: getuser("T1") })
        a1.grade_student(getuser("S6"), { grade: "8", grader: getuser("T1") })
        a2.grade_student(getuser("S1"), { grade: "8", grader: getuser("T1") })
        a2.grade_student(getuser("S2"), { grade: "9", grader: getuser("T1") })
        a2.grade_student(getuser("S3"), { grade: "9", grader: getuser("T1") })
        a2.grade_student(getuser("S5"), { grade: "10", grader: getuser("T1") })
        a2.grade_student(getuser("S6"), { grade: "10", grader: getuser("T1") })

        stud5, stud6, sec4 = nil, nil, nil
        Pseudonym.where(sis_user_id: "S5").first.tap do |p|
          stud5 = p
          p.sis_user_id = nil
          p.save
        end

        Pseudonym.where(sis_user_id: "S6").first.tap do |p|
          stud6 = p
          p.sis_user_id = nil
          p.save
        end

        getsection("S4").tap do |s|
          sec4 = s
          s.save
        end

        GradeCalculator.recompute_final_score(%w[S1 S2 S3 S4].map { |x| getuser(x).id }, @course.id)
        @course.reload

        teacher = Pseudonym.where(sis_user_id: "T1").first
        expect(teacher).not_to be_nil

        @plugin = Canvas::Plugin.find!("grade_export")
        @ps = PluginSetting.new(name: @plugin.id, settings: @plugin.default_settings)
        @ps.posted_settings = @plugin.default_settings.merge({
                                                               format_type: "instructure_csv",
                                                               wait_for_success: "no",
                                                               publish_endpoint: "http://localhost/endpoint"
                                                             })
        @ps.save!

        csv = <<~CSV
          publisher_id,publisher_sis_id,course_id,course_sis_id,section_id,section_sis_id,student_id,student_sis_id,enrollment_id,enrollment_status,score
          #{teacher.user.id},T1,#{@course.id},C1,#{getsection("S1").id},S1,#{getpseudonym("S1").user.id},S1,#{getenroll("S1", "S1").id},active,70.0
          #{teacher.user.id},T1,#{@course.id},C1,#{getsection("S2").id},S2,#{getpseudonym("S2").user.id},S2,#{getenroll("S2", "S2").id},active,75.0
          #{teacher.user.id},T1,#{@course.id},C1,#{getsection("S2").id},S2,#{getpseudonym("S3").user.id},S3,#{getenroll("S3", "S2").id},active,80.0
          #{teacher.user.id},T1,#{@course.id},C1,#{getsection("S1").id},S1,#{getpseudonym("S4").user.id},S4,#{getenroll("S4", "S1").id},active,0.0
          #{teacher.user.id},T1,#{@course.id},C1,#{getsection("S3").id},S3,#{stud5.user.id},,#{Enrollment.where(user_id: stud5.user, course_section_id: getsection("S3")).first.id},active,85.0
          #{teacher.user.id},T1,#{@course.id},C1,#{sec4.id},S4,#{stud6.user.id},,#{Enrollment.where(user_id: stud6.user, course_section_id: sec4.id).first.id},active,90.0
        CSV
        expect(SSLCommon).to receive(:post_data).with("http://localhost/endpoint", csv, "text/csv", {})
        @course.publish_final_grades(teacher.user)

        @course.grading_standard_id = 0
        @course.save

        csv = <<~CSV
          publisher_id,publisher_sis_id,course_id,course_sis_id,section_id,section_sis_id,student_id,student_sis_id,enrollment_id,enrollment_status,score,grade
          #{teacher.user.id},T1,#{@course.id},C1,#{getsection("S1").id},S1,#{getpseudonym("S1").user.id},S1,#{getenroll("S1", "S1").id},active,70.0,C-
          #{teacher.user.id},T1,#{@course.id},C1,#{getsection("S2").id},S2,#{getpseudonym("S2").user.id},S2,#{getenroll("S2", "S2").id},active,75.0,C
          #{teacher.user.id},T1,#{@course.id},C1,#{getsection("S2").id},S2,#{getpseudonym("S3").user.id},S3,#{getenroll("S3", "S2").id},active,80.0,B-
          #{teacher.user.id},T1,#{@course.id},C1,#{getsection("S1").id},S1,#{getpseudonym("S4").user.id},S4,#{getenroll("S4", "S1").id},active,0.0,F
          #{teacher.user.id},T1,#{@course.id},C1,#{getsection("S3").id},S3,#{stud5.user.id},,#{Enrollment.where(user_id: stud5.user, course_section_id: getsection("S3")).first.id},active,85.0,B
          #{teacher.user.id},T1,#{@course.id},C1,#{sec4.id},S4,#{stud6.user.id},,#{Enrollment.where(user_id: stud6.user, course_section_id: sec4.id).first.id},active,90.0,A-
        CSV
        expect(SSLCommon).to receive(:post_data).with("http://localhost/endpoint", csv, "text/csv", {})
        @course.publish_final_grades(teacher.user)

        admin = user_model

        csv = <<~CSV
          publisher_id,publisher_sis_id,course_id,course_sis_id,section_id,section_sis_id,student_id,student_sis_id,enrollment_id,enrollment_status,score,grade
          #{admin.id},,#{@course.id},C1,#{getsection("S1").id},S1,#{getpseudonym("S1").user.id},S1,#{getenroll("S1", "S1").id},active,70.0,C-
          #{admin.id},,#{@course.id},C1,#{getsection("S2").id},S2,#{getpseudonym("S2").user.id},S2,#{getenroll("S2", "S2").id},active,75.0,C
          #{admin.id},,#{@course.id},C1,#{getsection("S2").id},S2,#{getpseudonym("S3").user.id},S3,#{getenroll("S3", "S2").id},active,80.0,B-
          #{admin.id},,#{@course.id},C1,#{getsection("S1").id},S1,#{getpseudonym("S4").user.id},S4,#{getenroll("S4", "S1").id},active,0.0,F
          #{admin.id},,#{@course.id},C1,#{getsection("S3").id},S3,#{stud5.user.id},,#{Enrollment.where(user_id: stud5.user, course_section_id: getsection("S3")).first.id},active,85.0,B
          #{admin.id},,#{@course.id},C1,#{sec4.id},S4,#{stud6.user.id},,#{Enrollment.where(user_id: stud6.user, course_section_id: sec4.id).first.id},active,90.0,A-
        CSV
        expect(SSLCommon).to receive(:post_data).with("http://localhost/endpoint", csv, "text/csv", {})
        @course.publish_final_grades(admin)
      end
    end
  end

  describe Course, "tabs_available" do
    before :once do
      course_model
    end

    def new_external_tool(context)
      context.context_external_tools.new(name: "bob", consumer_key: "bob", shared_secret: "bob", domain: "example.com")
    end

    it "does not include external tools if not configured for course navigation" do
      tool = new_external_tool @course
      tool.user_navigation = { url: "http://www.example.com", text: "Example URL" }
      tool.save!
      expect(tool.has_placement?(:course_navigation)).to be false
      @teacher = user_model
      @course.enroll_teacher(@teacher).accept
      tabs = @course.tabs_available(@teacher)
      expect(tabs.pluck(:id)).not_to include(tool.asset_string)
    end

    it "includes external tools if configured on the course" do
      tool = new_external_tool @course
      tool.course_navigation = { url: "http://www.example.com", text: "Example URL" }
      tool.save!
      expect(tool.has_placement?(:course_navigation)).to be true
      @teacher = user_model
      @course.enroll_teacher(@teacher).accept
      tabs = @course.tabs_available(@teacher)
      expect(tabs.pluck(:id)).to include(tool.asset_string)
      tab = tabs.detect { |t| t[:id] == tool.asset_string }
      expect(tab[:label]).to eq tool.settings[:course_navigation][:text]
      expect(tab[:href]).to eq :course_external_tool_path
      expect(tab[:args]).to eq [@course.id, tool.id]
    end

    it "includes external tools if configured on the account" do
      @account = @course.root_account.sub_accounts.create!(name: "sub-account")
      @course.account = @account
      @course.save!
      tool = new_external_tool @account
      tool.course_navigation = { url: "http://www.example.com", text: "Example URL" }
      tool.save!
      expect(tool.has_placement?(:course_navigation)).to be true
      @teacher = user_model
      @course.enroll_teacher(@teacher).accept
      tabs = @course.tabs_available(@teacher)
      expect(tabs.pluck(:id)).to include(tool.asset_string)
      tab = tabs.detect { |t| t[:id] == tool.asset_string }
      expect(tab[:label]).to eq tool.settings[:course_navigation][:text]
      expect(tab[:href]).to eq :course_external_tool_path
      expect(tab[:args]).to eq [@course.id, tool.id]
    end

    it "includes external tools if configured on the root account" do
      @account = @course.root_account.sub_accounts.create!(name: "sub-account")
      @course.account = @account
      @course.save!
      tool = new_external_tool @account.root_account
      tool.course_navigation = { url: "http://www.example.com", text: "Example URL" }
      tool.save!
      expect(tool.has_placement?(:course_navigation)).to be true
      @teacher = user_model
      @course.enroll_teacher(@teacher).accept
      tabs = @course.tabs_available(@teacher)
      expect(tabs.pluck(:id)).to include(tool.asset_string)
      tab = tabs.detect { |t| t[:id] == tool.asset_string }
      expect(tab[:label]).to eq tool.settings[:course_navigation][:text]
      expect(tab[:href]).to eq :course_external_tool_path
      expect(tab[:args]).to eq [@course.id, tool.id]
    end

    it "only includes admin-only external tools for course admins" do
      @course.offer
      @course.is_public = true
      @course.save!
      tool = new_external_tool @course
      tool.course_navigation = { url: "http://www.example.com", text: "Example URL", visibility: "admins" }
      tool.save!
      expect(tool.has_placement?(:course_navigation)).to be true
      @teacher = user_model
      @course.enroll_teacher(@teacher).accept
      @student = user_model
      @student.register!
      @course.enroll_student(@student).accept
      tabs = @course.tabs_available(nil)
      expect(tabs.pluck(:id)).not_to include(tool.asset_string)
      tabs = @course.tabs_available(@student)
      expect(tabs.pluck(:id)).not_to include(tool.asset_string)
      tabs = @course.tabs_available(@teacher)
      expect(tabs.pluck(:id)).to include(tool.asset_string)
      tab = tabs.detect { |t| t[:id] == tool.asset_string }
      expect(tab[:label]).to eq tool.settings[:course_navigation][:text]
      expect(tab[:href]).to eq :course_external_tool_path
      expect(tab[:args]).to eq [@course.id, tool.id]
    end

    it "does not include member-only external tools for unauthenticated users" do
      @course.offer
      @course.is_public = true
      @course.save!
      tool = new_external_tool @course
      tool.course_navigation = { url: "http://www.example.com", text: "Example URL", visibility: "members" }
      tool.save!
      expect(tool.has_placement?(:course_navigation)).to be true
      @teacher = user_model
      @course.enroll_teacher(@teacher).accept
      @student = user_model
      @student.register!
      @course.enroll_student(@student).accept
      tabs = @course.tabs_available(nil)
      expect(tabs.pluck(:id)).not_to include(tool.asset_string)
      tabs = @course.tabs_available(@student)
      expect(tabs.pluck(:id)).to include(tool.asset_string)
      tabs = @course.tabs_available(@teacher)
      expect(tabs.pluck(:id)).to include(tool.asset_string)
      tab = tabs.detect { |t| t[:id] == tool.asset_string }
      expect(tab[:label]).to eq tool.settings[:course_navigation][:text]
      expect(tab[:href]).to eq :course_external_tool_path
      expect(tab[:args]).to eq [@course.id, tool.id]
    end

    it "allows reordering external tool position in course navigation" do
      tool = new_external_tool @course
      tool.course_navigation = { url: "http://www.example.com", text: "Example URL" }
      tool.save!
      expect(tool.has_placement?(:course_navigation)).to be true
      @teacher = user_model
      @course.enroll_teacher(@teacher).accept
      @course.tab_configuration = Course.default_tabs.map { |t| { id: t[:id] } }.insert(1, { id: tool.asset_string })
      @course.save!
      tabs = @course.tabs_available(@teacher)
      expect(tabs[1][:id]).to eq tool.asset_string
    end

    it "does not show external tools that are hidden in course navigation" do
      tool = new_external_tool @course
      tool.course_navigation = { url: "http://www.example.com", text: "Example URL" }
      tool.save!
      expect(tool.has_placement?(:course_navigation)).to be true
      @teacher = user_model
      @course.enroll_teacher(@teacher).accept
      tabs = @course.tabs_available(@teacher)
      expect(tabs.pluck(:id)).to include(tool.asset_string)

      @course.tab_configuration = Course.default_tabs.map { |t| { id: t[:id] } }.insert(1, { id: tool.asset_string, hidden: true })
      @course.save!
      @course = Course.find(@course.id)
      tabs = @course.tabs_available(@teacher)
      expect(tabs.pluck(:id)).not_to include(tool.asset_string)

      tabs = @course.tabs_available(@teacher, for_reordering: true)
      expect(tabs.pluck(:id)).to include(tool.asset_string)
    end

    it "uses extension default values" do
      tool = new_external_tool @course
      tool.course_navigation = {}
      tool.settings[:url] = "http://www.example.com"
      tool.settings[:visibility] = "members"
      tool.settings[:default] = "disabled"
      tool.save!

      expect(tool.course_navigation(:url)).to eq "http://www.example.com"
      expect(tool.has_placement?(:course_navigation)).to be true

      settings = @course.external_tool_tabs({}, User.new).first
      expect(settings).to include(visibility: "members")
      expect(settings).to include(hidden: true)
    end

    it "prefers extension settings over default values" do
      tool = new_external_tool @course
      tool.course_navigation = { url: "http://www.example.com", visibility: "admins", default: "active" }
      tool.settings[:visibility] = "members"
      tool.settings[:default] = "disabled"
      tool.save!

      expect(tool.course_navigation(:url)).to eq "http://www.example.com"
      expect(tool.has_placement?(:course_navigation)).to be true

      settings = @course.external_tool_tabs({}, User.new).first
      expect(settings).to include(visibility: "admins")
      expect(settings).to include(hidden: false)
    end

    it "hides tabs for feature flagged external tools" do
      tool = analytics_2_tool_factory

      tabs = @course.external_tool_tabs({}, User.new)
      expect(tabs.pluck(:id)).not_to include(tool.asset_string)

      @course.enable_feature!(:analytics_2)
      tabs = @course.external_tool_tabs({}, User.new)
      expect(tabs.pluck(:id)).to include(tool.asset_string)
    end
  end

  describe "#external_tool_tabs" do
    subject { @course.external_tool_tabs({}, user).pluck(:id) }

    before :once do
      course_model
    end

    let(:course_tool) do
      t = external_tool_model(context: @course)
      t.course_navigation = { enabled: true }
      t.save!
      t
    end
    let(:account_tool) do
      t = external_tool_model(context: @course.account)
      t.course_navigation = { enabled: true }
      t.save!
      t
    end
    let(:wrong_tool) { external_tool_model(context: @course) }
    let(:user) { User.new }

    before do
      account_tool
      course_tool
      wrong_tool
    end

    it "ignores tools without course_navigation" do
      expect(subject).not_to include(wrong_tool.asset_string)
    end

    it "returns tools associated with the course" do
      expect(subject).to include(course_tool.asset_string)
    end

    it "returns tools from course's account chain" do
      expect(subject).to include(account_tool.asset_string)
    end

    context "when request is made from different shard by cross-shard user" do
      specs_require_sharding

      let(:cross_shard_account) do
        @shard1.activate do
          account_model
        end
      end
      let(:user) do
        u = @shard1.activate { User.create! }
        @course.enroll_student(u, enrollment_state: "active")
        u
      end

      it "returns tools from course's account chain" do
        @shard1.activate do
          expect(subject).to include(@course.shard.activate { account_tool.asset_string })
        end
      end
    end
  end

  describe "#tab_hidden?" do
    before :once do
      course_model
    end

    it "does not have any hidden tabs by default" do
      Course.default_tabs.each do |tab|
        expect(@course.tab_hidden?(tab[:id])).to be_falsey
      end
    end

    it "hides certain tabs when canvas_k6_theme feature flag is enabled" do
      @course.enable_feature!(:canvas_k6_theme)
      Course.default_tabs.each do |tab|
        hidden = !Course::CANVAS_K6_TAB_IDS.include?(tab[:id])
        expect(@course.tab_hidden?(tab[:id])).to(hidden ? be_truthy : be_falsey)
      end
    ensure
      @course.disable_feature!(:canvas_k6_theme)
    end
  end

  describe "scoping" do
    it "searches by multiple fields" do
      c1 = Course.new
      c1.root_account = Account.create
      c1.name = "name1"
      c1.sis_source_id = "sisid1"
      c1.course_code = "code1"
      c1.save
      c2 = Course.new
      c2.root_account = Account.create
      c2.name = "name2"
      c2.course_code = "code2"
      c2.sis_source_id = "sisid2"
      c2.save
      expect(Course.name_like("name1").map(&:id)).to eq [c1.id]
      expect(Course.name_like("sisid2").map(&:id)).to eq [c2.id]
      expect(Course.name_like("code1").map(&:id)).to eq [c1.id]
    end
  end

  describe "#manageable_by_user" do
    it "includes courses associated with the user's active accounts" do
      account = Account.create!
      sub_account = Account.create!(parent_account: account)
      sub_sub_account = Account.create!(parent_account: sub_account)
      user = account_admin_user(account: sub_account)
      course = Course.create!(account: sub_sub_account)

      expect(Course.manageable_by_user(user.id).map(&:id)).to include(course.id)

      user.account_users.first.destroy!
      expect(Course.manageable_by_user(user.id)).to_not be_exists
    end

    it "includes courses the user is actively enrolled in as a teacher" do
      course = Course.create
      user = user_with_pseudonym
      course.enroll_teacher(user)
      e = course.teacher_enrollments.first
      e.accept

      expect(Course.manageable_by_user(user.id).map(&:id)).to include(course.id)
    end

    it "includes courses the user is actively enrolled in as a ta" do
      course = Course.create
      user = user_with_pseudonym
      course.enroll_ta(user)
      e = course.ta_enrollments.first
      e.accept

      expect(Course.manageable_by_user(user.id).map(&:id)).to include(course.id)
    end

    it "includes courses the user is actively enrolled in as a designer" do
      course = Course.create
      user = user_with_pseudonym
      course.enroll_designer(user).accept

      expect(Course.manageable_by_user(user.id).map(&:id)).to include(course.id)
    end

    it "does not include courses the user is enrolled in when the enrollment is non-active" do
      course = Course.create
      user = user_with_pseudonym
      course.enroll_teacher(user)
      e = course.teacher_enrollments.first

      # it's only invited at this point
      expect(Course.manageable_by_user(user.id)).to be_empty

      e.destroy
      expect(Course.manageable_by_user(user.id)).to be_empty
    end

    it "does not include deleted courses the user was enrolled in" do
      course = Course.create
      user = user_with_pseudonym
      course.enroll_teacher(user)
      e = course.teacher_enrollments.first
      e.accept

      course.destroy
      expect(Course.manageable_by_user(user.id)).to be_empty
    end
  end

  context "conclusions" do
    it "grants concluded users read but not participate" do
      enrollment = course_with_student(active_all: 1)
      @course.reload

      # active
      expect(@course.rights_status(@user, :read, :participate_as_student)).to eq({ read: true, participate_as_student: true })
      @course.clear_permissions_cache(@user)

      # soft conclusion
      enrollment.start_at = 4.days.ago
      enrollment.end_at = 2.days.ago
      enrollment.save!
      @course.reload
      @user.reload
      @user.cached_currentish_enrollments

      expect(enrollment.reload.state).to eq :active
      expect(enrollment.state_based_on_date).to eq :completed
      expect(enrollment).not_to be_participating_student

      expect(@course.rights_status(@user, :read, :participate_as_student)).to eq({ read: true, participate_as_student: false })
      @course.clear_permissions_cache(@user)

      # hard enrollment conclusion
      enrollment.start_at = enrollment.end_at = nil
      enrollment.workflow_state = "completed"
      enrollment.save!
      @course.reload
      @user.reload
      @user.cached_currentish_enrollments
      expect(enrollment.state).to eq :completed
      expect(enrollment.state_based_on_date).to eq :completed

      expect(@course.rights_status(@user, :read, :participate_as_student)).to eq({ read: true, participate_as_student: false })
      @course.clear_permissions_cache(@user)

      # course conclusion
      enrollment.workflow_state = "active"
      enrollment.save!
      @course.reload
      @course.complete!
      @user.reload
      @user.cached_currentish_enrollments
      enrollment.reload
      expect(enrollment.state).to eq :completed
      expect(enrollment.state_based_on_date).to eq :completed

      expect(@course.rights_status(@user, :read, :participate_as_student)).to eq({ read: true, participate_as_student: false })
    end

    context "appointment cancellation" do
      before :once do
        course_with_student(active_all: true)
        @ag = AppointmentGroup.create!(title: "test", contexts: [@course], new_appointments: [["2010-01-01 13:00:00", "2010-01-01 14:00:00"], ["#{Time.zone.now.year + 1}-01-01 13:00:00", "#{Time.zone.now.year + 1}-01-01 14:00:00"]])
        @ag.appointments.each do |a|
          a.reserve_for(@user, @user)
        end
      end

      it "cancels all future appointments when concluding an enrollment" do
        @enrollment.conclude
        expect(@ag.appointments_participants.size).to be 1
        expect(@ag.appointments_participants.current.size).to be 0
      end

      it "cancels all future appointments when deleting an enrollment" do
        @enrollment.destroy
        expect(@ag.appointments_participants.size).to be 1
        expect(@ag.appointments_participants.current.size).to be 0
      end

      it "cancels all future appointments when concluding all enrollments" do
        @course.complete!
        expect(@ag.appointments_participants.size).to be 1
        expect(@ag.appointments_participants.current.size).to be 0
      end
    end
  end

  describe "#inherited_assessment_question_banks" do
    it "includes the course's banks if include_self is true" do
      @account = Account.create
      @course = Course.create(account: @account)
      expect(@course.inherited_assessment_question_banks(true)).to be_empty

      bank = @course.assessment_question_banks.create
      expect(@course.inherited_assessment_question_banks(true)).to eq [bank]
    end

    it "includes all banks in the account hierarchy" do
      @root_account = Account.create
      root_bank = @root_account.assessment_question_banks.create

      @account = Account.new
      @account.root_account = @root_account
      @account.save
      account_bank = @account.assessment_question_banks.create

      @course = Course.create(account: @account)
      expect(@course.inherited_assessment_question_banks.sort_by(&:id)).to eq [root_bank, account_bank]
    end

    it "returns a useful scope" do
      @root_account = Account.create
      root_bank = @root_account.assessment_question_banks.create

      @account = Account.new
      @account.root_account = @root_account
      @account.save
      account_bank = @account.assessment_question_banks.create

      @course = Course.create(account: @account)
      bank = @course.assessment_question_banks.create

      banks = @course.inherited_assessment_question_banks(true)
      expect(banks.order(:id)).to eq [root_bank, account_bank, bank]
      expect(banks.where(id: bank).first).to eql bank
      expect(banks.where(id: account_bank).first).to eql account_bank
      expect(banks.where(id: root_bank).first).to eql root_bank
    end
  end

  context "section_visibility" do
    before :once do
      @course = course_factory(active_course: true)
      @course.default_section
      @other_section = @course.course_sections.create

      @teacher = User.create
      @course.enroll_teacher(@teacher)

      @ta = User.create
      @course.enroll_user(@ta, "TaEnrollment", limit_privileges_to_course_section: true)

      @student1 = User.create
      @course.enroll_user(@student1, "StudentEnrollment", enrollment_state: "active")

      @student2 = User.create
      @course.enroll_user(@student2, "StudentEnrollment", section: @other_section, enrollment_state: "active")

      @observer = User.create
      @course.enroll_user(@observer, "ObserverEnrollment").update_attribute(:associated_user_id, @student1.id)
    end

    it "returns a scope from sections_visible_to" do
      # can't use "should respond_to", because that delegates to the instantiated Array
      expect { @course.sections_visible_to(@teacher).all }.not_to raise_exception
    end

    context "full" do
      it "returns rejected enrollments if passed :priors_and_deleted" do
        @course.student_enrollments.find_by(user_id: @student1).update!(workflow_state: "rejected")
        visible_student_ids = @course.students_visible_to(@teacher, include: :priors_and_deleted).pluck(:id)
        expect(visible_student_ids).to include @student1.id
      end

      it "returns deleted enrollments if passed :priors_and_deleted" do
        @course.student_enrollments.find_by(user_id: @student1).destroy
        visible_student_ids = @course.students_visible_to(@teacher, include: :priors_and_deleted).pluck(:id)
        expect(visible_student_ids).to include @student1.id
      end

      it "returns students from all sections" do
        expect(@course.students_visible_to(@teacher).sort_by(&:id)).to eql [@student1, @student2]
        expect(@course.students_visible_to(@student1).sort_by(&:id)).to eql [@student1, @student2]
      end

      it "returns all sections if a teacher" do
        expect(@course.sections_visible_to(@teacher).sort_by(&:id)).to eql [@course.default_section, @other_section]
      end

      it "returns user's sections if a student" do
        expect(@course.sections_visible_to(@student1)).to eq [@course.default_section]
      end

      it "ignores concluded sections if option is given" do
        @student1 = student_in_section(@other_section, { active_all: true })
        @student1.enrollments.each(&:conclude)

        all_sections = @course.course_sections
        expect(@course.sections_visible_to(@student1, all_sections, excluded_workflows: ["deleted", "completed"])).to be_empty
      end

      it "includes concluded secitions if no options" do
        @student1 = student_in_section(@other_section, { active_all: true })
        @student1.enrollments.each(&:conclude)

        all_sections = @course.course_sections
        expect(@course.sections_visible_to(@student1, all_sections)).to eq [@other_section]
      end

      it "returns users from all sections" do
        expect(@course.users_visible_to(@teacher).sort_by(&:id)).to eql [@teacher, @ta, @student1, @student2, @observer]
        expect(@course.users_visible_to(@ta).sort_by(&:id)).to      eql [@teacher, @ta, @student1, @observer]
      end

      it "returns users including inactive when included from all sections" do
        enrollment = @course.enrollments.where(user: @student2).first
        enrollment.deactivate

        expect(@course.users_visible_to(@teacher, include: [:inactive])).to include(@student2)
      end

      it "does not return inactive users when not included from all sections" do
        enrollment = @course.enrollments.where(user: @student2).first
        enrollment.deactivate

        expect(@course.users_visible_to(@teacher)).not_to include(@student2)
      end

      it "returns users including concluded when included from all sections" do
        enrollment = @course.enrollments.where(user: @student2).first
        enrollment.conclude

        expect(@course.users_visible_to(@teacher, include: [:completed])).to include(@student2)
      end

      it "does not return concluded users when not included from all sections" do
        enrollment = @course.enrollments.where(user: @student2).first
        enrollment.conclude

        expect(@course.users_visible_to(@teacher)).not_to include(@student2)
      end

      it "does not return observers to section-restricted students" do
        section2 = @course.course_sections.create!
        limited_student = user_factory(active_all: true)
        @course.enroll_user(limited_student,
                            "StudentEnrollment",
                            enrollment_state: "active",
                            section: section2,
                            limit_privileges_to_course_section: true)

        limited_teacher = user_factory(active_all: true)
        @course.enroll_user(limited_teacher,
                            "TeacherEnrollment",
                            enrollment_state: "active",
                            section: section2,
                            limit_privileges_to_course_section: true)

        observer = user_factory(active_all: true)
        @course.enroll_user(observer, "ObserverEnrollment", enrollment_state: "active", section: section2)
        expect(@course.users_visible_to(limited_student)).not_to include(observer)
        expect(@course.users_visible_to(limited_teacher)).to include(observer)
      end

      it "returns student view students to account admins" do
        @course.student_view_student
        @admin = account_admin_user
        visible_enrollments = @course.apply_enrollment_visibility(@course.student_enrollments, @admin)
        expect(visible_enrollments.map(&:user)).to include(@course.student_view_student)
      end

      it "is safely empty for a nil user" do
        visible_enrollments = @course.apply_enrollment_visibility(@course.student_enrollments, nil)
        expect(visible_enrollments.count).to eq(0)
      end

      it "returns student view students to account admins who are also observers for some reason" do
        @course.student_view_student
        @admin = account_admin_user

        @course.enroll_user(@admin, "ObserverEnrollment")

        visible_enrollments = @course.apply_enrollment_visibility(@course.student_enrollments, @admin)
        expect(visible_enrollments.map(&:user)).to include(@course.student_view_student)
      end

      it "returns student view students to student view students" do
        visible_enrollments = @course.apply_enrollment_visibility(@course.student_enrollments, @course.student_view_student)
        expect(visible_enrollments.map(&:user)).to include(@course.student_view_student)
      end
    end

    context "sections" do
      it "returns students from user's sections" do
        expect(@course.students_visible_to(@ta)).to eq [@student1]
      end

      it "returns user's sections" do
        expect(@course.sections_visible_to(@ta)).to eq [@course.default_section]
      end

      it "returns non-limited admins from other sections" do
        expect(@course.apply_enrollment_visibility(@course.teachers, @ta)).to eq [@teacher]
      end
    end

    context "restricted" do
      it "returns no students except self and the observed" do
        expect(@course.students_visible_to(@observer)).to eq [@student1]
        RoleOverride.create!(context: @course.account,
                             permission: "read_roster",
                             role: student_role,
                             enabled: false)
        expect(@course.students_visible_to(@student1)).to eq [@student1]
      end

      it "returns student's sections" do
        expect(@course.sections_visible_to(@observer)).to eq [@course.default_section]
        RoleOverride.create!(context: @course.account,
                             permission: "read_roster",
                             role: student_role,
                             enabled: false)
        expect(@course.sections_visible_to(@student1)).to eq [@course.default_section]
      end
    end

    context "require_message_permission" do
      it "checks the message permission" do
        expect(@course.enrollment_visibility_level_for(@teacher, @course.section_visibilities_for(@teacher), require_message_permission: true)).to be :full
        expect(@course.enrollment_visibility_level_for(@observer, @course.section_visibilities_for(@observer), require_message_permission: true)).to be :restricted
        RoleOverride.create!(context: @course.account,
                             permission: "send_messages",
                             role: student_role,
                             enabled: false)
        expect(@course.enrollment_visibility_level_for(@student1, @course.section_visibilities_for(@student1), require_message_permission: true)).to be :restricted
      end
    end

    context "section_visibilities_for" do
      before :once do
        @course.root_account.enable_feature!(:temporary_enrollments)
        temporary_enrollment_pairing = TemporaryEnrollmentPairing.create!(root_account: @course.root_account, created_by: @teacher)
        @temp_enrollment = @course.enroll_teacher(
          @teacher,
          section: @other_section,
          temporary_enrollment_source_user_id: @ta.id,
          temporary_enrollment_pairing_id: temporary_enrollment_pairing.id,
          limit_privileges_to_course_section: true,
          allow_multiple_enrollments: true
        )
      end

      it "filters out sections from non active temporary enrolments" do
        @temp_enrollment.enrollment_state.update(state: "inactive")

        section_ids = @course.section_visibilities_for(@teacher).pluck(:course_section_id)
        expect(section_ids).to match_array([@course.default_section.id])
      end

      it "returns temp enrollment section if enrollment_state of that is active" do
        @temp_enrollment.enrollment_state.update(state: "active")

        section_ids = @course.section_visibilities_for(@teacher).pluck(:course_section_id)
        expect(section_ids).to match_array([@course.default_section.id, @other_section.id])
      end
    end
  end

  context "enrollments" do
    it "updates enrollments' root_account_id when necessary" do
      a1 = Account.create!
      a2 = Account.create!

      course_with_student
      @course.root_account = a1
      @course.save!

      expect(@course.student_enrollments.map(&:root_account_id)).to eq [a1.id]
      expect(@course.course_sections.reload.map(&:root_account_id)).to eq [a1.id]

      @course.root_account = a2
      @course.save!
      expect(@course.student_enrollments.reload.map(&:root_account_id)).to eq [a2.id]
      expect(@course.course_sections.reload.map(&:root_account_id)).to eq [a2.id]
    end
  end

  describe "#sync_homeroom_enrollments" do
    before :once do
      @homeroom_course = course_factory(active_course: true)
      toggle_k5_setting(@homeroom_course.account, true)
      @homeroom_course.homeroom_course = true
      @homeroom_course.save!

      @teacher = user_with_pseudonym
      @homeroom_course.enroll_teacher(@teacher).accept

      @ta = user_with_pseudonym
      @homeroom_course.enroll_user(@ta, "TaEnrollment").accept

      @student = user_with_pseudonym
      @homeroom_course.enroll_user(@student, "StudentEnrollment").accept

      @observer = user_with_pseudonym
      @homeroom_course.enroll_user(@observer, "ObserverEnrollment", associated_user_id: @student.id).accept

      @course = course_factory(active_course: true, account: @homeroom_course.account)
      @course.sync_enrollments_from_homeroom = true
      @course.homeroom_course_id = @homeroom_course.id
      @course.save!
    end

    it "copies enrollments the homeroom course" do
      expect(@course.user_is_instructor?(@teacher)).to be(false)
      expect(@course.user_is_instructor?(@ta)).to be(false)
      expect(@course.user_is_student?(@student)).to be(false)
      expect(@course.user_has_been_observer?(@observer)).to be(false)
      @course.sync_homeroom_enrollments
      expect(@course.user_is_instructor?(@teacher)).to be(true)
      expect(@course.user_is_instructor?(@ta)).to be(true)
      expect(@course.user_is_student?(@student)).to be(true)
      expect(@course.user_has_been_observer?(@observer)).to be(true)
      expect(@course.observer_enrollments.first.associated_user_id).to eq(@student.id)
    end

    it "readds enrollments deleted on subject courses" do
      @course.sync_homeroom_enrollments
      @course.enrollments.find_by(user: @teacher).destroy
      expect(@course.user_is_instructor?(@teacher)).to be(false)
      @course.sync_homeroom_enrollments
      expect(@course.user_is_instructor?(@teacher)).to be(true)
    end

    it "removes enrollments on subject courses when removed on the homeroom" do
      @course.sync_homeroom_enrollments
      expect(@course.user_is_instructor?(@teacher)).to be(true)
      @homeroom_course.enrollments.find_by(user: @teacher).destroy
      @course.sync_homeroom_enrollments
      expect(@course.user_is_instructor?(@teacher)).to be(false)
    end

    it "copies custom roles and enrollment dates" do
      role = Account.default.roles.create!(name: "Cool Student", base_role_type: "StudentEnrollment")
      e1 = @homeroom_course.enroll_student(@student, role:, start_at: 1.day.ago.beginning_of_day, end_at: 1.day.from_now.beginning_of_day, allow_multiple_enrollments: true)
      e1.conclude
      @course.sync_homeroom_enrollments
      expect(@course.enrollments.where(user_id: @student.id).size).to eq 2
      e2 = @course.enrollments.find_by(user_id: @student.id, role_id: role.id)
      expect(e2.role_id).to eq role.id
      expect(e2.start_at).to eq e1.start_at
      expect(e2.end_at).to eq e1.end_at
      expect(e2.completed_at).to eq e1.completed_at
    end

    it "returns false unless course is an elementary subject and sync setting is on and homeroom_course_id is set" do
      @course.sync_enrollments_from_homeroom = false
      @course.save!
      expect(@course.sync_homeroom_enrollments).to be(false)
      @course.sync_enrollments_from_homeroom = true
      @course.homeroom_course_id = nil
      @course.save!
      expect(@course.sync_homeroom_enrollments).to be(false)
      @course.homeroom_course_id = @homeroom_course.id
      @course.save!
      expect(@course.sync_homeroom_enrollments).not_to be(false)
    end

    it "returns false if course has a SIS batch id" do
      batch = @course.root_account.sis_batches.create!
      @course.sis_batch_id = batch.id
      @course.save!
      expect(@course.sync_homeroom_enrollments).to be(false)
    end

    it "returns false if linked homeroom course is deleted" do
      @homeroom_course.destroy!
      expect(@course.sync_homeroom_enrollments).to be(false)
    end

    it "returns false if linked homeroom course is no longer a homeroom course" do
      @homeroom_course.homeroom_course = false
      @homeroom_course.save!
      expect(@course.sync_homeroom_enrollments).to be(false)
    end

    it "works with linked observers observing multiple students" do
      student2 = user_with_pseudonym
      UserObservationLink.create_or_restore(observer: @observer, student: @student, root_account: @course.root_account)
      UserObservationLink.create_or_restore(observer: @observer, student: student2, root_account: @course.root_account)
      @homeroom_course.enroll_user(student2, "StudentEnrollment").accept
      @course.sync_homeroom_enrollments
      expect(@observer.enrollments.where(course_id: @course).pluck(:associated_user_id)).to match_array([@student.id, student2.id])
    end

    context "cross-shard" do
      specs_require_sharding

      before :once do
        @shard1.activate do
          account = Account.create!
          toggle_k5_setting(account, true)
          @cross_shard_course = course_factory(account:, active_course: true)
          @cross_shard_course.sync_enrollments_from_homeroom = true
          @cross_shard_course.homeroom_course_id = @homeroom_course.id
          @cross_shard_course.save!
        end
      end

      it "syncs enrollments across shards" do
        expect(@cross_shard_course.user_is_instructor?(@teacher)).to be(false)
        expect(@cross_shard_course.user_is_instructor?(@ta)).to be(false)
        expect(@cross_shard_course.user_is_student?(@student)).to be(false)
        expect(@cross_shard_course.user_has_been_observer?(@observer)).to be(false)
        @cross_shard_course.sync_homeroom_enrollments
        expect(@cross_shard_course.user_is_instructor?(@teacher)).to be(true)
        expect(@cross_shard_course.user_is_instructor?(@ta)).to be(true)
        expect(@cross_shard_course.user_is_student?(@student)).to be(true)
        expect(@cross_shard_course.user_has_been_observer?(@observer)).to be(true)
      end
    end
  end

  describe "#sync_homeroom_participation" do
    before :once do
      @homeroom_course = course_factory(active_course: true)
      toggle_k5_setting(@homeroom_course.account, true)
      @homeroom_course.homeroom_course = true
      @homeroom_course.save!

      @course = course_factory(active_course: true, account: @homeroom_course.account)
      @course.sync_enrollments_from_homeroom = true
      @course.homeroom_course_id = @homeroom_course.id
      @course.save!
    end

    it "syncs enrollment term from homeroom" do
      homeroom_term = @homeroom_course.account.enrollment_terms.create!(end_at: 1.week.ago, name: "homeroom term")
      @homeroom_course.restrict_enrollments_to_course_dates = false
      @homeroom_course.enrollment_term = homeroom_term
      @homeroom_course.save!
      @course.sync_homeroom_participation
      expect(@course.restrict_enrollments_to_course_dates).to be_falsey
      expect(@course.enrollment_term.name).to eql @homeroom_course.enrollment_term.name
    end

    it "syncs course dates from homeroom" do
      @homeroom_course.restrict_enrollments_to_course_dates = true
      @homeroom_course.start_at = 7.days.ago
      @homeroom_course.conclude_at = 1.day.ago
      @homeroom_course.save!
      @course.sync_homeroom_participation
      expect(@course.restrict_enrollments_to_course_dates).to be_truthy
      expect(@course.start_at).to eq @homeroom_course.start_at
      expect(@course.conclude_at).to eq @homeroom_course.conclude_at
    end

    it "does not sync participation settings if course has a SIS batch id" do
      batch = @course.root_account.sis_batches.create!
      @course.sis_batch_id = batch.id
      @course.save!
      @homeroom_course.restrict_enrollments_to_course_dates = true
      @homeroom_course.save!
      @course.sync_homeroom_participation
      expect(@course.restrict_enrollments_to_course_dates).to be_falsey
    end

    it "does not sync participation settings if linked homeroom course is deleted" do
      @homeroom_course.restrict_enrollments_to_course_dates = true
      @homeroom_course.save!
      @homeroom_course.destroy!
      @course.sync_homeroom_participation
      expect(@course.restrict_enrollments_to_course_dates).to be_falsey
    end

    it "does not sync participation settings if linked homeroom course is no longer a homeroom course" do
      @homeroom_course.restrict_enrollments_to_course_dates = true
      @homeroom_course.homeroom_course = false
      @homeroom_course.save!
      @course.sync_homeroom_participation
      expect(@course.restrict_enrollments_to_course_dates).to be_falsey
    end

    it "doesn't process courses with no linked homeroom" do
      @course.homeroom_course_id = nil
      @course.save!
      expect { Course.sync_with_homeroom }.not_to raise_error
    end
  end

  describe "#user_is_instructor?" do
    before :once do
      @course = Course.create
      user_with_pseudonym
    end

    it "is true for teachers" do
      course = @course
      teacher = @user
      course.enroll_teacher(teacher).accept
      expect(course.user_is_instructor?(teacher)).to be_truthy
    end

    it "is true for tas" do
      course = @course
      ta = @user
      course.enroll_ta(ta).accept
      expect(course.user_is_instructor?(ta)).to be_truthy
    end

    it "is false for designers" do
      course = @course
      designer = @user
      course.enroll_designer(designer).accept
      expect(course.user_is_instructor?(designer)).to be_falsey
    end
  end

  describe "#user_has_been_instructor?" do
    it "is true for teachers, past or present" do
      e = course_with_teacher(active_all: true)
      expect(@course.user_has_been_instructor?(@teacher)).to be_truthy

      e.conclude
      expect(e.reload.workflow_state).to eq "completed"
      expect(@course.user_has_been_instructor?(@teacher)).to be_truthy

      @course.complete
      expect(@course.user_has_been_instructor?(@teacher)).to be_truthy
    end

    it "is true for tas" do
      course_with_ta(active_all: true)
      expect(@course.user_has_been_instructor?(@ta)).to be_truthy
    end
  end

  describe "#user_has_been_admin?" do
    it "is true for teachers, past or present" do
      e = course_with_teacher(active_all: true)
      expect(@course.user_has_been_admin?(@teacher)).to be_truthy

      e.conclude
      expect(e.reload.workflow_state).to eq "completed"
      expect(@course.user_has_been_admin?(@teacher)).to be_truthy

      @course.complete
      expect(@course.user_has_been_admin?(@teacher)).to be_truthy
    end

    it "is true for tas" do
      course_with_ta(active_all: true)
      expect(@course.user_has_been_admin?(@ta)).to be_truthy
    end

    it "is true for designers" do
      course_with_designer(active_all: true)
      expect(@course.user_has_been_admin?(@designer)).to be_truthy
    end
  end

  describe "#user_has_been_student?" do
    it "is true for students, past or present" do
      e = course_with_student(active_all: true)
      expect(@course.user_has_been_student?(@student)).to be_truthy

      e.conclude
      expect(e.reload.workflow_state).to eq "completed"
      expect(@course.user_has_been_student?(@student)).to be_truthy

      @course.complete
      expect(@course.user_has_been_student?(@student)).to be_truthy
    end
  end

  describe "#user_has_been_observer?" do
    it "is false for teachers" do
      course_with_teacher(active_all: true)
      expect(@course.user_has_been_observer?(@teacher)).to be_falsey
    end

    it "is false for tas" do
      course_with_ta(active_all: true)
      expect(@course.user_has_been_observer?(@ta)).to be_falsey
    end

    it "is true for observers" do
      course_with_observer(active_all: true)
      expect(@course.user_has_been_observer?(@observer)).to be_truthy
    end
  end

  describe Course, "#student_view_student" do
    before :once do
      course_with_teacher(active_all: true)
    end

    it "creates a default section when enrolling for student view student" do
      student_view_course = Course.create!
      expect(student_view_course.course_sections).to be_empty

      student_view_student = student_view_course.student_view_student

      expect(student_view_course.enrollments.map(&:user_id)).to include(student_view_student.id)
    end

    it "does not create a section if a section already exists" do
      student_view_course = Course.create!
      not_default_section = student_view_course.course_sections.create! name: "not default section"
      expect(not_default_section).not_to be_default_section
      student_view_student = student_view_course.student_view_student
      expect(student_view_course.reload.course_sections.active.count).to be 1
      expect(not_default_section.enrollments.map(&:user_id)).to include(student_view_student.id)
    end

    it "creates and return the student view student for a course" do
      expect { @course.student_view_student }.to change(User, :count).by(1)
    end

    it "finds and return the student view student on successive calls" do
      @course.student_view_student
      expect { @course.student_view_student }.not_to change(User, :count)
    end

    it "creates enrollments for each section" do
      @section2 = @course.course_sections.create!
      expect { @fake_student = @course.student_view_student }.to change(Enrollment, :count).by(2)
      expect(@fake_student.enrollments.all?(&:fake_student?)).to be_truthy
    end

    it "syncs enrollments after being created" do
      @course.student_view_student
      @section2 = @course.course_sections.create!
      expect { @course.student_view_student }.to change(Enrollment, :count).by(1)
    end

    it "creates a pseudonym for the fake student" do
      expect { @fake_student = @course.student_view_student }.to change(Pseudonym, :count).by(1)
      expect(@fake_student.pseudonyms).not_to be_empty
    end

    it "allows two different student view users for two different courses" do
      @course1 = @course
      @teacher1 = @teacher
      course_with_teacher(active_all: true)
      @course2 = @course
      @teacher2 = @teacher

      @fake_student1 = @course1.student_view_student
      @fake_student2 = @course2.student_view_student

      expect(@fake_student1.id).not_to eql @fake_student2.id
      expect(@fake_student1.pseudonym.id).not_to eql @fake_student2.pseudonym.id
    end

    it "gives fake student active student permissions even if enrollment wouldn't otherwise be active" do
      @course.enrollment_term.update(start_at: 2.days.from_now, end_at: 4.days.from_now)
      @fake_student = @course.student_view_student
      expect(@course.grants_right?(@fake_student, nil, :read_forum)).to be_truthy
    end

    it "does not update the fake student's enrollment state to 'invited' in a concluded course" do
      @course.student_view_student
      @course.enrollment_term.update(start_at: 4.days.ago, end_at: 2.days.ago)
      @fake_student = @course.student_view_student
      expect(@fake_student.enrollments.where(course_id: @course).map(&:workflow_state)).to eql(["active"])
    end
  end

  describe "#user_list_search_mode_for" do
    it "is open for anyone if open registration is turned on" do
      account = Account.default
      account.settings = { open_registration: true }
      account.save!
      course_factory
      expect(@course.user_list_search_mode_for(nil)).to eq :open
      expect(@course.user_list_search_mode_for(user_factory)).to eq :open
    end

    it "is preferred for account admins" do
      account = Account.default
      course_factory
      expect(@course.user_list_search_mode_for(nil)).to eq :closed
      expect(@course.user_list_search_mode_for(user_factory)).to eq :closed
      user_factory
      account.account_users.create!(user: @user)
      expect(@course.user_list_search_mode_for(@user)).to eq :preferred
    end

    it "is preferred if delegated authentication is configured" do
      account = Account.create!
      account.authentication_providers.create!(auth_type: "cas")
      account.authentication_providers.first.move_to_bottom
      account.settings[:open_registration] = true
      account.save!
      course_factory(account:)
      expect(@course.user_list_search_mode_for(nil)).to eq :preferred
      expect(@course.user_list_search_mode_for(user_factory)).to eq :preferred
    end
  end

  context "self_enrollment" do
    let_once(:c1) do
      Account.default.allow_self_enrollment!
      course_factory
    end
    it "generates a unique code" do
      expect(c1.self_enrollment_code).to be_nil # normally only set when self_enrollment is enabled
      c1.update_attribute(:self_enrollment, true)
      expect(c1.self_enrollment_code).not_to be_nil
      expect(c1.self_enrollment_code).to match(/\A[A-Z0-9]{6}\z/)

      c2 = course_factory
      c2.update_attribute(:self_enrollment, true)
      expect(c2.self_enrollment_code).to match(/\A[A-Z0-9]{6}\z/)
      expect(c1.self_enrollment_code).not_to eq c2.self_enrollment_code
    end

    it "generates a code on demand for existing self enrollment courses" do
      Course.where(id: @course).update_all(self_enrollment: true)
      c1.reload
      expect(c1["self_enrollment_code"]).to be_nil
      expect(c1.self_enrollment_code).not_to be_nil
      expect(c1.self_enrollment_code).to match(/\A[A-Z0-9]{6}\z/)
    end
  end

  describe "permission policies" do
    before :once do
      @course = course_model
    end

    before do
      @course.workflow_state = "available"
      @course.is_public = true
    end

    it "can be read by a nil user if public and available" do
      expect(@course.check_policy(nil)).to eq %i[read read_outcomes read_syllabus read_files]
    end

    it "cannot be read by a nil user if public but not available" do
      @course.workflow_state = "created"
      expect(@course.check_policy(nil)).to eq []
    end

    describe "when course is unpublished" do
      before do
        @course.workflow_state = "claimed"
        @course.is_public = false
      end

      let_once(:user) { user_model }

      it "does not allow students to read files" do
        user.student_enrollments.create!(workflow_state: "active", course: @course)
        expect(@course.check_policy(user)).to_not include :read_files
      end

      it "allows teachers to read files" do
        user.teacher_enrollments.create!(workflow_state: "active", course: @course)
        expect(@course.check_policy(user)).to include :read_files
      end
    end

    describe "when course is not public" do
      before do
        @course.is_public = false
      end

      let_once(:user) { user_model }

      it "cannot be read by a nil user" do
        expect(@course.check_policy(nil)).to eq []
      end

      it "cannot be read by an unaffiliated user" do
        expect(@course.check_policy(user)).to eq []
      end

      it "can be read by a prior user" do
        user.student_enrollments.create!(workflow_state: "completed", course: @course)
        expect(@course.check_policy(user).sort).to eq %i[read read_announcements read_as_member read_files read_forum read_grades read_outcomes read_syllabus]
      end

      it "can have its forum read by an observer" do
        enrollment = user.observer_enrollments.create!(workflow_state: "completed", course: @course)
        enrollment.update_attribute(:associated_user_id, user.id)
        expect(@course.check_policy(user)).to include :read_forum
      end

      describe "an instructor policy" do
        subject { @course.check_policy(instructor) }

        let(:instructor) do
          user.teacher_enrollments.create!(workflow_state: "completed", course: @course)
          user
        end

        it { is_expected.to include :read_prior_roster }
        it { is_expected.to include :view_all_grades }
        it { is_expected.not_to include :delete }
      end
    end

    describe "direct_share permission" do
      it "returns false for a student in an active course" do
        student_in_course(active_all: true)
        expect(@course.grants_right?(@student, :direct_share)).to be(false)
      end

      it "returns false for a student in a concluded course" do
        @course.complete!
        student_in_course(active_all: true)
        expect(@course.grants_right?(@student, :direct_share)).to be(false)
      end

      it "returns true for an account admin" do
        account_admin_user(active_all: true, account: @course.account)
        expect(@course.grants_right?(@user, :direct_share)).to be(true)
      end

      it "returns true for teacher with manage_course_content_add" do
        teacher_in_course(active_all: true)
        expect(@course.grants_right?(@teacher, :direct_share)).to be(true)
      end

      it "returns false for teacher in active course without manage_course_content_add" do
        RoleOverride.create!(context: @course.account, permission: "manage_course_content_add", role: teacher_role, enabled: false)
        teacher_in_course(active_all: true)
        expect(@course.grants_right?(@teacher, :direct_share)).to be(false)
      end

      it "returns true for teacher in concluded course without manage_course_content_add" do
        RoleOverride.create!(context: @course.account, permission: "manage_course_content_add", role: teacher_role, enabled: false)
        @course.complete!
        teacher_in_course
        expect(@course.grants_right?(@teacher, :direct_share)).to be(true)
      end
    end
  end

  context "sharding" do
    specs_require_sharding

    it "properly returns site admin permissions from another shard" do
      enable_cache do
        @shard1.activate do
          acct = Account.create!
          course_with_student(active_all: 1, account: acct)
        end
        @site_admin = user_factory
        site_admin = Account.site_admin
        site_admin.account_users.create!(user: @user)

        @shard1.activate do
          expect(@course.grants_all_rights?(@site_admin, :manage_course_content_add)).to be_truthy
          expect(@course.grants_all_rights?(@teacher, :manage_course_content_add)).to be_truthy
          expect(@course.grants_all_rights?(@student, :manage_course_content_add)).to be_falsey
        end

        expect(@course.grants_all_rights?(@site_admin, :manage_course_content_add)).to be_truthy
      end

      enable_cache do
        # do it in a different order
        @shard1.activate do
          expect(@course.grants_all_rights?(@student, :manage_course_content_add)).to be_falsey
          expect(@course.grants_all_rights?(@teacher, :manage_course_content_add)).to be_truthy
          expect(@course.grants_all_rights?(@site_admin, :manage_course_content_add)).to be_truthy
        end

        expect(@course.grants_all_rights?(@site_admin, :manage_course_content_add)).to be_truthy
      end
    end

    it "activates shard for new student view students" do
      course_model
      @shard1.activate do
        expect { @course.student_view_student }.not_to raise_error
      end
    end

    it "grants enrollment-based permissions regardless of shard" do
      @shard1.activate do
        account = Account.create!
        course_factory(active_course: true, account:)
      end

      @shard2.activate do
        user_factory(active_user: true)
      end

      student_in_course(user: @user, active_all: true)

      @shard1.activate do
        expect(@course.grants_right?(@user, :send_messages)).to be_truthy
      end

      @shard2.activate do
        expect(@course.grants_right?(@user, :send_messages)).to be_truthy
      end
    end
  end

  context "named scopes" do
    context "enrollments" do
      before :once do
        account_model
        # has enrollments
        @course1a = course_with_student(account: @account, course_name: "A").course
        @course1b = course_with_student(account: @account, course_name: "B").course

        # has no enrollments
        @course2a = Course.create!(account: @account, name: "A")
        @course2b = Course.create!(account: @account, name: "B")
      end

      describe "#with_enrollments" do
        it "includes courses with enrollments" do
          expect(@account.courses.with_enrollments.sort_by(&:id)).to eq [@course1a, @course1b]
        end

        it "plays nice with other scopes" do
          expect(@account.courses.with_enrollments.where(name: "A")).to eq [@course1a]
        end

        it "is disjoint with #without_enrollments" do
          expect(@account.courses.with_enrollments.without_enrollments).to be_empty
        end
      end

      describe "#without_enrollments" do
        it "includes courses without enrollments" do
          expect(@account.courses.without_enrollments.sort_by(&:id)).to eq [@course2a, @course2b]
        end

        it "plays nice with other scopes" do
          expect(@account.courses.without_enrollments.where(name: "A")).to eq [@course2a]
        end
      end
    end

    context "completion" do
      before :once do
        account_model
        # non-concluded
        @c1 = Course.create!(account: @account)

        @c2 = Course.create!(account: @account, conclude_at: 1.week.from_now)
        @c2.enrollment_term = @c2.account.enrollment_terms.create! end_at: 2.weeks.ago
        @c2.save!

        # concluded in various ways
        @c3 = Course.create!(account: @account, conclude_at: 1.week.ago)

        @c4 = Course.create!(account: @account)
        term = @c4.account.enrollment_terms.create! end_at: 2.weeks.ago
        @c4.enrollment_term = term
        @c4.save!

        @c5 = Course.create!(account: @account)
        @c5.complete!

        @c6 = Course.create!(account: @account, conclude_at: 1.week.ago)
        @c6.enrollment_term = @c6.account.enrollment_terms.create! end_at: 2.weeks.from_now
        @c6.save!
      end

      describe "#completed" do
        it "includes completed courses" do
          expect(@account.courses.completed.sort_by(&:id)).to eq [@c3, @c4, @c5, @c6]
        end

        it "plays nice with other scopes" do
          expect(@account.courses.completed.where(conclude_at: nil)).to eq [@c4]
        end

        it "is disjoint with #not_completed" do
          expect(@account.courses.completed.not_completed).to be_empty
        end
      end

      describe "#not_completed" do
        it "includes non-completed courses" do
          expect(@account.courses.not_completed.sort_by(&:id)).to eq [@c1, @c2]
        end

        it "plays nice with other scopes" do
          expect(@account.courses.not_completed.where(conclude_at: nil)).to eq [@c1]
        end
      end
    end

    describe "#by_teachers" do
      before :once do
        account_model
        @course1a = course_with_teacher(account: @account, name: "teacher A's first course").course
        @teacherA = @teacher
        @course1b = course_with_teacher(account: @account, name: "teacher A's second course", user: @teacherA).course
        @course2 = course_with_teacher(account: @account, name: "teacher B's course").course
        @teacherB = @teacher
        @course3 = course_with_teacher(account: @account, name: "teacher C's course").course
        @teacherC = @teacher
      end

      it "filters courses by teacher" do
        expect(@account.courses.by_teachers([@teacherA.id]).sort_by(&:id)).to eq [@course1a, @course1b]
      end

      it "supports multiple teachers" do
        expect(@account.courses.by_teachers([@teacherB.id, @teacherC.id]).sort_by(&:id)).to eq [@course2, @course3]
      end

      it "works with an empty array" do
        expect(@account.courses.by_teachers([])).to be_empty
      end

      it "does not follow student enrollments" do
        @course3.enroll_student(user_model)
        expect(@account.courses.by_teachers([@user.id])).to be_empty
      end

      it "does not follow deleted enrollments" do
        @teacherC.enrollments.each(&:destroy)
        expect(@account.courses.by_teachers([@teacherB.id, @teacherC.id]).sort_by(&:id)).to eq [@course2]
      end

      it "returns no results when the user is not enrolled in the course" do
        user_model
        expect(@account.courses.by_teachers([@user.id])).to be_empty
      end

      it "plays nice with other scopes" do
        @course1a.complete!
        expect(@account.courses.by_teachers([@teacherA.id]).completed).to eq [@course1a]
      end
    end

    describe "#by_associated_accounts" do
      before :once do
        @root_account = account_model
        @sub = account_model(name: "sub", parent_account: @root_account, root_account: @root_account)
        @subA = account_model(name: "subA", parent_account: @sub1, root_account: @root_account)
        @courseA1 = course_model(account: @subA, name: "A1")
        @courseA2 = course_model(account: @subA, name: "A2")
        @subB = account_model(name: "subB", parent_account: @sub1, root_account: @root_account)
        @courseB = course_model(account: @subB, name: "B")
        @other_root_account = account_model(name: "other")
        @courseC = course_model(account: @other_root_account)
      end

      it "filters courses by root account" do
        expect(Course.by_associated_accounts([@root_account.id]).sort_by(&:id)).to eq [@courseA1, @courseA2, @courseB]
      end

      it "filters courses by subaccount" do
        expect(Course.by_associated_accounts([@subA.id]).sort_by(&:id)).to eq [@courseA1, @courseA2]
      end

      it "returns no results if already scoped to an unrelated account" do
        expect(@other_root_account.courses.by_associated_accounts([@root_account.id])).to be_empty
      end

      it "accepts multiple account IDs" do
        expect(Course.by_associated_accounts([@subB.id, @other_root_account.id]).sort_by(&:id)).to eq [@courseB, @courseC]
      end

      it "plays nice with other scopes" do
        @courseA1.complete!
        expect(Course.by_associated_accounts([@subA.id]).not_completed).to eq [@courseA2]
      end
    end
  end

  describe "#includes_student" do
    let_once(:course) { course_model }

    it "returns true when the provided user is a student" do
      student = user_model
      student.student_enrollments.create!(course:)
      expect(course.includes_student?(student)).to be_truthy
    end

    it "returns false when the provided user is not a student" do
      expect(course.includes_student?(User.create!)).to be_falsey
    end

    it "returns false when the user is not yet even in the database" do
      expect(course.includes_student?(User.new)).to be_falsey
    end

    it "returns false when the provided user is nil" do
      expect(course.includes_student?(nil)).to be_falsey
    end
  end

  context "re-enrollments" do
    it "updates concluded enrollment on re-enrollment" do
      @course = course_factory(active_all: true)

      @user1 = user_model
      @user1.sortable_name = "jonny"
      @user1.save
      @course.enroll_user(@user1)

      enrollment_count = @course.enrollments.count

      @course.complete
      @course.unconclude

      @course.enroll_user(@user1)

      expect(@course.enrollments.count).to eq enrollment_count
    end

    it "does not set an active enrollment back to invited on re-enrollment" do
      course_factory(active_all: true)
      user_factory
      enrollment = @course.enroll_user(@user)
      enrollment.accept!

      expect(enrollment).to be_active

      @course.enroll_user(@user)

      enrollment.reload
      expect(enrollment).to be_active
    end

    it "allows deleted enrollments to be resurrected as active" do
      course_with_student({ active_enrollment: true })
      @enrollment.destroy
      @enrollment = @course.enroll_user(@user, "StudentEnrollment", { enrollment_state: "active" })
      expect(@enrollment.workflow_state).to eql "active"
    end

    context "SIS re-enrollments" do
      before :once do
        course_with_student({ active_enrollment: true })
        batch = Account.default.sis_batches.create!
        # Both of these need to be defined, as they're both involved in SIS imports
        # and expected manual enrollment behavior
        @enrollment.sis_batch_id = batch.id
        @enrollment.save
      end

      it "retains SIS attributes if re-enrolled, but the SIS enrollment is still active" do
        e2 = @course.enroll_student @user
        expect(e2.sis_batch_id).not_to eql nil
      end

      it "removes SIS attributes from enrollments when re-created manually" do
        @enrollment.destroy
        @enrollment = @course.enroll_student @user
        expect(@enrollment.sis_batch_id).to be_nil
      end
    end

    context "unique enrollments" do
      before :once do
        course_factory(active_all: true)
        user_factory
        @section2 = @course.course_sections.create!
        @course.enroll_user(@user, "StudentEnrollment", section: @course.default_section).reject!
        @course.enroll_user(@user, "StudentEnrollment", section: @section2, allow_multiple_enrollments: true).reject!
      end

      it "does not cause problems moving a user between sections (s1)" do
        expect(@user.enrollments.count).to eq 2
        # this should not cause a unique constraint violation
        @course.enroll_user(@user, "StudentEnrollment", section: @course.default_section)
      end

      it "does not cause problems moving a user between sections (s2)" do
        expect(@user.enrollments.count).to eq 2
        # this should not cause a unique constraint violation
        @course.enroll_user(@user, "StudentEnrollment", section: @section2)
      end
    end

    describe "already_enrolled" do
      before :once do
        course_factory
        user_factory
      end

      it "is not set for a new enrollment" do
        expect(@course.enroll_user(@user).already_enrolled).not_to be_truthy
      end

      it "is set for an updated enrollment" do
        @course.enroll_user(@user)
        expect(@course.enroll_user(@user).already_enrolled).to be_truthy
      end
    end

    context "custom roles" do
      before :once do
        @account = Account.default
        course_factory
        user_factory
        @lazy_role = custom_student_role("LazyStudent")
        @honor_role = custom_student_role("HonorStudent") # ba-dum-tssh
      end

      it "re-uses an enrollment with the same role" do
        enrollment1 = @course.enroll_user(@user, "StudentEnrollment", role: @honor_role)
        enrollment2 = @course.enroll_user(@user, "StudentEnrollment", role: @honor_role)
        expect(@user.enrollments.count).to be 1
        expect(enrollment1).to eql enrollment2
      end

      it "does not re-use an enrollment with a different role" do
        enrollment1 = @course.enroll_user(@user, "StudentEnrollment", role: @lazy_role)
        enrollment2 = @course.enroll_user(@user, "StudentEnrollment", role: @honor_role)
        expect(@user.enrollments.count).to be 2
        expect(enrollment1).to_not eql enrollment2
      end

      it "does not re-use an enrollment with no role when enrolling with a role" do
        enrollment1 = @course.enroll_user(@user, "StudentEnrollment")
        enrollment2 = @course.enroll_user(@user, "StudentEnrollment", role: @honor_role)
        expect(@user.enrollments.count).to be 2
        expect(enrollment1).to_not eql enrollment2
      end

      it "does not re-use an enrollment with a role when enrolling with no role" do
        enrollment1 = @course.enroll_user(@user, "StudentEnrollment", role: @lazy_role)
        enrollment2 = @course.enroll_user(@user, "StudentEnrollment")
        expect(@user.enrollments.count).to be 2
        expect(enrollment1).not_to eql enrollment2
      end
    end
  end

  describe "short_name_slug" do
    before :once do
      @course = course_factory(active_all: true)
    end

    it "hards truncate at 30 characters" do
      @course.short_name = "a" * 31
      expect(@course.short_name.length).to eq 31
      expect(@course.short_name_slug.length).to eq 30
      expect(@course.short_name).to match(/^#{@course.short_name_slug}/)
    end

    it "does not change the short_name" do
      short_name = "a" * 31
      @course.short_name = short_name
      expect(@course.short_name_slug).not_to eq @course.short_name
      expect(@course.short_name).to eq short_name
    end

    it "leaves short short_names alone" do
      @course.short_name = "short short_name"
      expect(@course.short_name_slug).to eq @course.short_name
    end
  end

  describe "re_send_invitations!" do
    before :once do
      @notification = Notification.create!(name: "Enrollment Invitation")
    end

    it "sends invitations" do
      course_factory(active_all: true)
      user1 = user_with_pseudonym(active_all: true)
      user2 = user_with_pseudonym(active_all: true)
      @course.enroll_student(user1)
      @course.enroll_student(user2).accept!

      dm_count = DelayedMessage.count
      count1 = DelayedMessage.where(communication_channel_id: user1.communication_channels.first).count
      @course.re_send_invitations!(@teacher)

      expect(DelayedMessage.count).to eq dm_count + 1
      expect(DelayedMessage.where(communication_channel_id: user1.communication_channels.first).count).to eq count1 + 1
    end

    it "respects section restrictions" do
      course_factory(active_all: true)
      section2 = @course.course_sections.create! name: "section2"
      user1 = user_with_pseudonym(active_all: true)
      user2 = user_with_pseudonym(active_all: true)
      ta = user_with_pseudonym(active_all: true)
      @course.enroll_student(user1)
      @course.enroll_student(user2, section: section2)
      @course.enroll_ta(ta, active_all: true, section: section2, limit_privileges_to_course_section: true)

      count1 = user1.communication_channel.delayed_messages.where(notification_id: @notification).count
      count2 = user2.communication_channel.delayed_messages.where(notification_id: @notification).count

      @course.re_send_invitations!(ta)

      expect(user1.communication_channel.delayed_messages.where(notification_id: @notification).count).to eq count1
      expect(user2.communication_channel.delayed_messages.where(notification_id: @notification).count).to eq count2 + 1
    end
  end

  describe "grade weight notification" do
    before :once do
      course_with_student(active_all: true)
      communication_channel(@student, { username: "test@example.com", active_cc: true })
      n = Notification.create!(name: "Grade Weight Changed", category: "TestImmediately")
      NotificationPolicy.create!(notification: n, communication_channel: @student.communication_channel, frequency: "immediately")
    end

    it "sends a notification when the course scheme changes" do
      @course.update_attribute(:apply_assignment_group_weights, true)
      expect(@course.messages_sent["Grade Weight Changed"]).to be_present
    end

    it "doesn't sends a notification when the course scheme doesn't functionally change" do
      @course.update_attribute(:apply_assignment_group_weights, false) # already is functionally false but will still save a column explicitly
      expect(@course.messages_sent["Grade Weight Changed"]).to be_blank
    end
  end

  it "creates a scope that returns deleted courses" do
    @course1 = Course.create!
    @course1.workflow_state = "deleted"
    @course1.save!
    @course2 = Course.create!

    expect(Course.deleted.count).to eq 1
  end

  describe "visibility_limited_to_course_sections?" do
    before :once do
      course_factory
      @limited = { limit_privileges_to_course_section: true }
      @full = { limit_privileges_to_course_section: false }
    end

    it "is true if all visibilities are limited" do
      expect(@course.visibility_limited_to_course_sections?(nil, [@limited, @limited])).to be_truthy
    end

    it "is false if only some visibilities are limited" do
      expect(@course.visibility_limited_to_course_sections?(nil, [@limited, @full])).to be_falsey
    end

    it "is false if no visibilities are limited" do
      expect(@course.visibility_limited_to_course_sections?(nil, [@full, @full])).to be_falsey
    end

    it "is true if no visibilities are given" do
      expect(@course.visibility_limited_to_course_sections?(nil, [])).to be_truthy
    end
  end

  describe "#unpublishable?" do
    it "is not unpublishable if there are active graded submissions" do
      course_with_teacher(active_all: true)
      @student = student_in_course(active_user: true).user
      expect(@course.unpublishable?).to be_truthy
      @assignment = @course.assignments.new(title: "some assignment")
      @assignment.submission_types = "online_text_entry"
      @assignment.workflow_state = "published"
      @assignment.save
      @submission = @assignment.submit_homework(@student, body: "some message")
      expect(@course.unpublishable?).to be_truthy
      @assignment.grade_student(@student, { grader: @teacher, grade: 1 })
      expect(@course.unpublishable?).to be_falsey
      @assignment.destroy
      expect(@course.unpublishable?).to be_truthy
    end
  end

  describe "#multiple_sections?" do
    before :once do
      course_with_teacher(active_all: true)
    end

    it "returns false for a class with one section" do
      expect(@course.multiple_sections?).to be_falsey
    end

    it "returns true for a class with more than one active section" do
      @course.course_sections.create!
      expect(@course.multiple_sections?).to be_truthy
    end
  end

  describe "#default_section" do
    it "creates the default section" do
      c = Course.create!
      s = c.default_section
      expect(c.course_sections.pluck(:id)).to eql [s.id]
    end

    it "unless we ask it not to" do
      c = Course.create!
      s = c.default_section(no_create: true)
      expect(s).to be_nil
      expect(c.course_sections.pluck(:id)).to be_empty
    end
  end

  describe "#student_annotation_documents_folder" do
    before do
      @course = Course.create!
    end

    it "creates a folder if not already existent" do
      expect do
        @course.student_annotation_documents_folder
      end.to change {
        Folder.where(course: @course, name: "Student Annotation Documents").count
      }.by(1)
    end

    it "initially sets the folder workflow_state to hidden" do
      folder = @course.student_annotation_documents_folder
      expect(folder.workflow_state).to eq "hidden"
    end

    it "creates a folder with a unique type" do
      folder = @course.student_annotation_documents_folder
      expect(folder.unique_type).to eq Folder::STUDENT_ANNOTATION_DOCUMENTS_UNIQUE_TYPE
    end

    it "creates a folder with the root folder as the parent folder" do
      folder = @course.student_annotation_documents_folder
      root_folder = Folder.root_folders(@course).first
      expect(folder.parent_folder).to eq root_folder
    end

    it "returns the existing folder for student annotation documents" do
      newly_made_folder = @course.student_annotation_documents_folder
      existing_folder = @course.student_annotation_documents_folder
      expect(existing_folder).to eq newly_made_folder
    end

    it "creates a new folder if one was destroyed in the past" do
      old_folder = @course.student_annotation_documents_folder
      old_folder.destroy

      expect do
        @course.student_annotation_documents_folder
      end.to change {
        Folder.where(course: @course, name: "Student Annotation Documents").count
      }.by(1)
    end
  end

  describe "#touch_root_folder_if_necessary" do
    before(:once) do
      course_with_student(active_all: true)
      @root_folder = Folder.root_folders(@course).first
    end

    it "invalidates cached permissions on the root folder when hiding or showing the files tab" do
      enable_cache do
        Timecop.freeze(2.minutes.ago) do
          @root_folder.touch
          expect(@root_folder.grants_right?(@student, :read_contents)).to be_truthy
        end

        Timecop.freeze(1.minute.ago) do
          @course.tab_configuration = [{ "id" => Course::TAB_FILES, "hidden" => true }]
          @course.save!
          AdheresToPolicy::Cache.clear # this happens between requests; we're testing the Rails cache
          expect(@root_folder.reload.grants_right?(@student, :read_contents)).to be_falsey
        end

        @course.tab_configuration = [{ "id" => Course::TAB_FILES }]
        @course.save!
        AdheresToPolicy::Cache.clear
        expect(@root_folder.reload.grants_right?(@student, :read_contents)).to be_truthy
      end
    end

    context "inheritable settings" do
      shared_examples "inherited setting should inherit" do
        before do
          account_model
          course_factory(account: @account)
        end

        def set_value(value)
          @course.send(:"#{setting}=", value)
        end

        def calculated_value
          @course.send(:"#{setting}?")
        end

        it "inherits account values by default" do
          expect(calculated_value).to be_falsey

          @account.settings[setting] = { locked: false, value: true }
          @account.save!

          expect(calculated_value).to be_truthy

          set_value(false)
          @course.save!

          expect(calculated_value).to be_falsey
        end

        it "is overridden by locked values from the account" do
          @account.settings[setting] = { locked: true, value: true }
          @account.save!

          expect(calculated_value).to be_truthy

          # explicitly setting shouldn't change anything
          set_value(false)
          @course.save!

          expect(calculated_value).to be_truthy
        end
      end

      describe "restrict_student_future_view" do
        let(:setting) { :restrict_student_future_view }

        include_examples "inherited setting should inherit"
      end

      describe "restrict_student_past_view" do
        let(:setting) { :restrict_student_past_view }

        include_examples "inherited setting should inherit"
      end

      describe "lock_all_announcements" do
        let(:setting) { :lock_all_announcements }

        include_examples "inherited setting should inherit"
      end

      describe "usage_rights_required" do
        let(:setting) { :usage_rights_required }

        include_examples "inherited setting should inherit"
      end
    end
  end

  describe "#invited_count_visible_to" do
    it "counts newly created students" do
      course_with_teacher
      student_in_course
      expect(@student.enrollments.where(course_id: @course).first).to be_creation_pending
      expect(@course.invited_count_visible_to(@teacher)).to eq(2)
    end
  end

  describe "#favorite_for_user?" do
    before :once do
      @courses = []
      @courses << course_with_student(active_all: true, course_name: "Course 0").course
      @courses << course_with_student(course_name: "Course 1", user: @user, active_all: true).course
      @user.favorites.build(context: @courses[0])
      @user.save
    end

    it "returns true if a user has a course set as a favorite" do
      expect(@courses[0].favorite_for_user?(@user)).to be(true)
    end

    it "returns false if a user has not set a course to be a favorite" do
      expect(@courses[1].favorite_for_user?(@user)).to be(false)
    end
  end

  describe "#modules_visible_to" do
    before :once do
      course_with_teacher active_all: true
      student_in_course active_enrollment: true
      @m1 = @course.context_modules.create!(name: "published 1")
      @m2 = @course.context_modules.create!(name: "published 2")
      @m3 = @course.context_modules.create!(name: "unpublished", workflow_state: "unpublished")
    end

    it "shows published modules to students" do
      expect(@course.modules_visible_to(@student).pluck(:name)).to contain_exactly("published 1", "published 2")
    end

    it "shows all modules to teachers" do
      expect(@course.modules_visible_to(@teacher).pluck(:name)).to contain_exactly("published 1", "published 2", "unpublished")
    end

    it "shows all modules to teachers even when course is concluded" do
      @course.complete!
      expect(@course.grants_right?(@teacher, :manage_course_content_edit)).to be(false)
      expect(@course.modules_visible_to(@teacher).pluck(:name)).to contain_exactly("published 1", "published 2", "unpublished")
    end

    context "differentiated modules" do
      before :once do
        @m2.assignment_overrides.create!
      end

      it "shows only modules that don't have overrides to student" do
        expect(@course.modules_visible_to(@student).pluck(:name)).to contain_exactly("published 1")
      end

      it "shows published modules with overrides as long as student has an override" do
        @m2.assignment_overrides.create!(set: @course.default_section)
        @m3.assignment_overrides.create!(set: @course.default_section)
        expect(@course.modules_visible_to(@student).pluck(:name)).to contain_exactly("published 1", "published 2")
      end

      it "shows all modules to teachers regardless of visibility status" do
        expect(@course.modules_visible_to(@teacher).pluck(:name)).to contain_exactly("published 1", "published 2", "unpublished")
      end
    end
  end

  describe "#module_items_visible_to" do
    before :once do
      course_with_teacher active_all: true
      student_in_course active_enrollment: true
      @module = @course.context_modules.create!
      @module.add_item(type: "sub_header", title: "published").publish!
      @module.add_item(type: "sub_header", title: "unpublished")
    end

    it "shows published items to students" do
      expect(@course.module_items_visible_to(@student).map(&:title)).to match_array %w[published]
    end

    it "shows all items to teachers" do
      expect(@course.module_items_visible_to(@teacher).map(&:title)).to match_array %w[published unpublished]
    end

    it "shows all items to teachers even when course is concluded" do
      @course.complete!
      expect(@course.module_items_visible_to(@teacher).map(&:title)).to match_array %w[published unpublished]
    end

    context "with section specific discussions" do
      before :once do
        @other_section = @course.course_sections.create!
        @other_section_student = user_factory(active_all: true)
        @course.enroll_user(@other_section_student, "StudentEnrollment", section: @other_section, enrollment_state: "active")
        @topic = @course.discussion_topics.create!(course_sections: [@other_section], is_section_specific: true)
        @topic_tag = @module.add_item(type: "discussion_topic", id: @topic.id)
      end

      it "shows to student in section" do
        expect(@course.module_items_visible_to(@other_section_student)).to include(@topic_tag)
      end

      it "does not show to student not in section" do
        expect(@course.module_items_visible_to(@student)).to_not include(@topic_tag)
      end

      it "does not show to student if visibiilty is deleted" do
        @topic.discussion_topic_section_visibilities.destroy_all
        expect(@course.module_items_visible_to(@other_section_student)).to_not include(@topic_tag)
      end

      it "shows to teacher" do
        expect(@course.module_items_visible_to(@teacher)).to include(@topic_tag)
      end
    end

    context "sharding" do
      specs_require_sharding

      it "does not kersplud on a different shard" do
        @shard1.activate do
          expect(@course.module_items_visible_to(@student).first.title).to eq "published"
        end
      end
    end
  end

  describe "visible_module_items_by_module" do
    before :once do
      course_with_teacher active_all: true
      @module1 = @course.context_modules.create!
      @context_module1_item1 = @module1.add_item(type: "sub_header", title: "item 1")
      @module2 = @course.context_modules.create!
      @context_module2_item1 = @module2.add_item(type: "sub_header", title: "item 2")
    end

    context "when module exist on the course" do
      subject { @course.visible_module_items_by_module(@teacher, @module1) }

      it "should return the tags for the given module" do
        expect(subject.length).to be(1)
        expect(subject.first).to eql(@context_module1_item1)
      end
    end

    context "when module not exist on the course" do
      subject { @course.visible_module_items_by_module(@teacher, double("mock", id: "noop")) }

      it "should return empty list" do
        expect(subject.length).to be(0)
      end
    end
  end

  describe "#update_enrolled_users" do
    it "updates user associations when deleted" do
      course_with_student(active_all: true)
      expect(@user.associated_accounts).to be_present
      @course.destroy
      @user.reload
      expect(@user.associated_accounts).to be_blank
    end
  end

  describe "archival" do
    before :once do
      course_with_student(active_all: true)
    end

    it "identifies archived courses via predicate and scope" do
      expect(@course.archived?).to be false
      expect(Course.archived).to be_empty

      @course.archive!
      expect(@course.archived?).to be true
      expect(Course.archived).to eq [@course]
    end

    it "sets the archived_at timestamp on the course and enrollments when archived individually" do
      student_in_course.destroy # test that this enrollment is not part of the archive
      @course.archive!
      expect(@course.archived_at).to be_present
      expect(@course.all_enrollments.pluck(:type, :workflow_state, :archived_at)).to match_array(
        [["TeacherEnrollment", "deleted", @course.archived_at],
         ["StudentEnrollment", "deleted", @course.archived_at],
         ["StudentEnrollment", "deleted", nil]]
      )
    end

    it "sets the archived_at timestamp on courses and enrollments when archived in bulk" do
      courses = [@course, course_with_student(active_all: true).course]
      Course.destroy_batch(courses, archive: true)
      dates = courses.flat_map { |c| [c.reload.archived_at] + c.all_enrollments.pluck(:archived_at) }
      expect(dates.uniq.size).to eq 1
      expect(dates.first).to be_present
    end
  end

  describe "#apply_nickname_for!" do
    before(:once) do
      @course = Course.create! name: "some terrible name"
      @user = User.create!
      @user.set_preference(:course_nicknames, @course.id, "nickname")
    end

    it "sets name to user's nickname (non-persistently)" do
      @course.apply_nickname_for!(@user)
      expect(@course.name).to eq "nickname"
      @course.save!
      expect(Course.find(@course.id).name).to eq "some terrible name"
    end

    it "undoes the change with nil user" do
      @course.apply_nickname_for!(@user)
      @course.apply_nickname_for!(nil)
      expect(@course.name).to eq "some terrible name"
    end

    it "prefers the subject name if present and k5 is enabled" do
      @course.friendly_name = "drama"
      @course.save!

      @course.apply_nickname_for!(@user)
      expect(@course.name).to eq "nickname"

      @course.account.enable_as_k5_account!

      @course.apply_nickname_for!(@user)
      expect(@course.name).to eq "drama"

      @course.apply_nickname_for!(nil)
      expect(@course.name).to eq "some terrible name"
    end
  end

  describe "#image" do
    before(:once) do
      course_with_teacher(active_all: true)
      attachment_with_context(@course)
    end

    it "returns the image_url when image_url is set" do
      url = "http://example.com"
      @course.image_url = url
      @course.banner_image_url = url
      @course.save!
      expect(@course.image).to eq url
      expect(@course.banner_image).to eq url
    end

    it "returns the download_url for a course file if image_id is set" do
      @course.image_id = @attachment.id
      @course.banner_image_id = @attachment.id
      @course.save!
      expect(@course.image).to eq @attachment.public_download_url
      expect(@course.banner_image).to eq @attachment.public_download_url
    end

    it "returns nil if image_id and image_url are not set" do
      expect(@course.image).to be_nil
      expect(@course.banner_image).to be_nil
    end

    it "throws an error if both image_id and image_url are set" do
      url = "http://example.com"
      @course.image_id = @attachment.id
      @course.image_url = url
      @course.banner_image_id = @attachment.id
      @course.banner_image_url = url
      @course.validate
      expect(@course.errors[:image]).to include "image_url and image_id cannot both be set."
      expect(@course.errors[:banner_image]).to include "banner_image_url and banner_image_id cannot both be set."
    end
  end

  describe "#filter_users_by_permission" do
    it "filters out course users that don't have a permission based on their enrollment roles" do
      permission = :moderate_forum # happens to be true for ta's, but available to students
      super_student_role = custom_student_role("superstudent", account: Account.default)
      Account.default.role_overrides.create!(role: super_student_role, permission:, enabled: true)
      unsuper_ta_role = custom_ta_role("unsuperta", account: Account.default)
      Account.default.role_overrides.create!(role: unsuper_ta_role, permission:, enabled: false)

      course_factory(active_all: true)
      reg_student = student_in_course(course: @course).user
      super_student = student_in_course(course: @course, role: super_student_role).user
      reg_ta = ta_in_course(course: @course).user
      unsuper_ta = ta_in_course(course: @course, role: unsuper_ta_role).user

      users = [reg_student, super_student, reg_ta, unsuper_ta]
      expect(@course.filter_users_by_permission(users, :read_forum)).to eq users # should be on by default for all
      expect(@course.filter_users_by_permission(users, :moderate_forum)).to eq [super_student, reg_ta]

      @course.complete!

      expect(@course.filter_users_by_permission(users, :read_forum)).to eq users # should still work since it is a retroactive permission
      expect(@course.filter_users_by_permission(users, :moderate_forum)).to be_empty # unlike this one
    end
  end

  describe "#any_assignment_in_closed_grading_period?" do
    it "delegates to EffectiveDueDates#any_in_closed_grading_period?" do
      test_course = Course.create!
      edd = EffectiveDueDates.for_course(test_course)
      expect(EffectiveDueDates).to receive(:for_course).with(test_course).and_return(edd)
      expect(edd).to receive(:any_in_closed_grading_period?).and_return(true)
      expect(test_course.any_assignment_in_closed_grading_period?).to be(true)
    end
  end

  describe "#default_home_page" do
    let(:course) { Course.create! }

    it "defaults to 'modules'" do
      expect(course.default_home_page).to eq "modules"
    end

    it "is set assigned to 'default_view' on creation'" do
      expect(course.default_view).to eq "modules"
    end
  end

  describe "#show_total_grade_as_points?" do
    before(:once) do
      @course = Course.create!
    end

    it "returns true if the course settings include show_total_grade_as_points: true" do
      @course.update!(show_total_grade_as_points: true)
      expect(@course).to be_show_total_grade_as_points
    end

    it "returns false if the course settings include show_total_grade_as_points: false" do
      @course.update!(show_total_grade_as_points: false)
      expect(@course).not_to be_show_total_grade_as_points
    end

    it "returns false if the course settings do not include show_total_grade_as_points" do
      expect(@course).not_to be_show_total_grade_as_points
    end

    context "course settings include show_total_grade_as_points: true" do
      before(:once) do
        @course.update!(show_total_grade_as_points: true)
      end

      it "returns true if assignment groups are not weighted" do
        @course.group_weighting_scheme = "equal"
        expect(@course).to be_show_total_grade_as_points
      end

      it "returns false if assignment groups are weighted" do
        @course.group_weighting_scheme = "percent"
        expect(@course).not_to be_show_total_grade_as_points
      end

      context "assignment groups are not weighted" do
        before(:once) do
          @course.update!(group_weighting_scheme: "equal")
        end

        it "returns true if the associated grading period group is not weighted" do
          group = @course.account.grading_period_groups.create!
          group.enrollment_terms << @course.enrollment_term
          expect(@course).to be_show_total_grade_as_points
        end

        it "returns false if the associated grading period group is weighted" do
          group = @course.account.grading_period_groups.create!(weighted: true)
          group.enrollment_terms << @course.enrollment_term
          expect(@course).not_to be_show_total_grade_as_points
        end
      end
    end

    describe "#gradebook_backwards_incompatible_features_enabled?" do
      let(:course) { Course.create! }

      it "returns false if there are no policies nor is final_grade_override enabled" do
        expect(course).not_to be_gradebook_backwards_incompatible_features_enabled
      end

      it "returns true if a late policy is enabled" do
        course.late_policy = LatePolicy.new(late_submission_deduction_enabled: true)

        expect(course.gradebook_backwards_incompatible_features_enabled?).to be true
      end

      it "returns true if a missing policy is enabled" do
        course.late_policy = LatePolicy.new(missing_submission_deduction_enabled: true)

        expect(course.gradebook_backwards_incompatible_features_enabled?).to be true
      end

      it "is backward incompatible if final_grades_override is enabled" do
        course.enable_feature!(:final_grades_override)
        expect(course).to be_gradebook_backwards_incompatible_features_enabled
      end

      it "returns true if both a late and missing policy are enabled" do
        course.late_policy =
          LatePolicy.new(late_submission_deduction_enabled: true, missing_submission_deduction_enabled: true)

        expect(course.gradebook_backwards_incompatible_features_enabled?).to be true
      end

      it "returns false if both policies are disabled" do
        course.late_policy =
          LatePolicy.new(late_submission_deduction_enabled: false, missing_submission_deduction_enabled: false)

        expect(course.gradebook_backwards_incompatible_features_enabled?).to be false
      end

      context "With submissions" do
        let(:student) { student_in_course(course:).user }
        let!(:assignment) { course.assignments.create!(title: "assignment", points_possible: 10) }
        let(:submission) { assignment.submissions.find_by(user: student) }

        it "returns true if they are any submissions with a late_policy_status of none" do
          submission.late_policy_status = "none"
          submission.save!

          expect(course.gradebook_backwards_incompatible_features_enabled?).to be true
        end

        it "returns true if they are any submissions with a late_policy_status of missing" do
          submission.late_policy_status = "missing"
          submission.save!

          expect(course.gradebook_backwards_incompatible_features_enabled?).to be true
        end

        it "returns true if they are any submissions with a late_policy_status of late" do
          submission.late_policy_status = "late"
          submission.save!

          expect(course.gradebook_backwards_incompatible_features_enabled?).to be true
        end

        it "returns false if there are no policies and no submissions with late_policy_status" do
          expect(course.gradebook_backwards_incompatible_features_enabled?).to be false
        end
      end
    end

    context "cached_account_users_for" do
      specs_require_cache(:redis_cache_store)

      before :once do
        @course = Course.create!
        @user = User.create!
      end

      def cached_account_users
        Course.find(@course.id).cached_account_users_for(@user)
      end

      it "caches" do
        expect_any_instantiation_of(@course).to receive(:account_users_for).once.and_return([])
        2.times { cached_account_users }
      end

      it "clears if an account user is added to the user" do
        cached_account_users
        au = AccountUser.create!(account: Account.default, user: @user)
        expect(cached_account_users).to eq [au]
      end

      it "clears if the course is moved to another account" do
        sub_account = Account.default.sub_accounts.create!
        au = AccountUser.create!(account: sub_account, user: @user)
        expect(cached_account_users).to eq []
        @course.update_attribute(:account, sub_account)
        expect(cached_account_users).to eq [au]
      end

      it "clears if the sub_account is moved" do
        sub_account1 = Account.default.sub_accounts.create!
        au = AccountUser.create!(account: sub_account1, user: @user)

        sub_account2 = Account.default.sub_accounts.create!
        @course.update_attribute(:account, sub_account2)
        expect(cached_account_users).to eq []

        sub_account2.update_attribute(:parent_account, sub_account1)
        expect(cached_account_users).to eq [au]
      end
    end

    describe "#can_become_template?" do
      it "is true for an empty course" do
        course = Course.create!
        expect(course.can_become_template?).to be true
        course.template = true
        expect(course).to be_valid
      end

      it "is false once there's an enrollment" do
        course_with_teacher
        expect(@course.can_become_template?).to be false
        @course.template = true
        expect(@course).not_to be_valid
      end
    end

    describe "#can_stop_being_template?" do
      it "is false for unattached courses" do
        course = Course.create!(template: true)
        expect(course.can_stop_being_template?).to be true
        course.template = false
        expect(course).to be_valid
      end

      it "is true for courses attached to accounts" do
        course = Course.create!(template: true)
        course.account.update!(course_template: course)
        expect(course.can_stop_being_template?).to be false
        course.template = false
        expect(course).not_to be_valid
      end
    end

    describe "#copy_from_course_template" do
      it "copies unpublished content" do
        course = Course.create!(template: true)
        course.root_account.enable_feature!(:course_templates)
        course.account.update!(course_template: course)
        a = course.assignments.create!(title: "bob", workflow_state: "unpublished")
        expect(a).to be_unpublished
        q = course.quizzes.create!(title: "joe", workflow_state: "unpublished")
        expect(q).to be_unpublished
        wp = course.wiki_pages.create!(title: "george", workflow_state: "unpublished")
        expect(wp).to be_unpublished
        dt = course.discussion_topics.create!(title: "phil", workflow_state: "unpublished")
        expect(dt).to be_unpublished

        course2 = Course.create!
        run_jobs

        expect(course2.assignments.pluck(:title)).to eq ["bob"]
        expect(course2.quizzes.pluck(:title)).to eq ["joe"]
        expect(course2.wiki_pages.pluck(:title)).to eq ["george"]
        expect(course2.discussion_topics.pluck(:title)).to eq ["phil"]
      end
    end
  end

  describe "#has_modules?" do
    before(:once) do
      @course = Course.create!
    end

    it "returns false when the course has no modules" do
      expect(@course).not_to be_has_modules
    end

    it "returns false when all modules are soft-deleted" do
      @course.context_modules.create!(workflow_state: "deleted")
      expect(@course).not_to be_has_modules
    end

    it "returns true when at least one not-deleted module exists" do
      @course.context_modules.create!
      expect(@course).to be_has_modules
    end
  end

  describe "#create_or_update_quiz_migration_alert" do
    before do
      @course = Course.create!
      @teacher = User.create!
      @course.enroll_teacher(@teacher)
      @content_migration = ContentMigration.create(context: @course)
      @content_migration2 = ContentMigration.create(context: @course)
    end

    context "when there are not quiz migration alerts that belong to the provided user" do
      it "creates a quiz migration alert" do
        expect do
          @course.create_or_update_quiz_migration_alert(@teacher.id, @content_migration)
        end.to change { QuizMigrationAlert.count }.from(0).to(1)
      end
    end

    context "when there are quiz migration alerts that belong to the provided user with a different migration_id" do
      before do
        @quiz_migration_alert =
          QuizMigrationAlert.create(user_id: @teacher.id, course_id: @course.id, migration: @content_migration)
      end

      it "updates the migration_id on the quiz migration alert" do
        expect do
          @course.create_or_update_quiz_migration_alert(@teacher.id, @content_migration2)
          @quiz_migration_alert.reload
        end.to change { @quiz_migration_alert.migration }.from(@content_migration).to(@content_migration2)
      end
    end
  end

  describe "#instructors_in_charge_of" do
    it "excludes section-limited instructors from Section A when the student is concluded in Section B" do
      course = Course.create!
      section1 = course.course_sections.create!(name: "Section 1")
      section2 = course.course_sections.create!(name: "Section 2")
      student = User.create!
      student_enrollment = course.enroll_student(
        student,
        section: section1,
        enrollment_state: "active"
      )
      limited_teacher = User.create!
      course.enroll_teacher(
        limited_teacher,
        limit_privileges_to_course_section: true,
        section: section2,
        enrollment_state: "active"
      )
      student_enrollment.conclude
      expect(course.instructors_in_charge_of(student.id)).not_to include limited_teacher
    end
  end

  describe "statsd logging for course actions" do
    context "timing when course is published" do
      let(:publish_time) { 300_000 }

      it "logs the timing of a course to statsd with course pacing enabled" do
        allow(InstStatsd::Statsd).to receive(:timing)

        Timecop.freeze(Time.utc(2022, 3, 1, 12, 0)) do
          a_course = Course.create!
          a_course.enable_course_paces = true
          a_course.save!
        end

        new_course = Course.last

        Timecop.freeze(Time.utc(2022, 3, 1, 12, 5)) do
          new_course.offer!
        end

        expect(InstStatsd::Statsd).to have_received(:timing).with("course.paced.create_to_publish_time", publish_time).once
      end

      it "doesn't log timing if moving from concluded back to available in paced course" do
        allow(InstStatsd::Statsd).to receive(:timing)

        Timecop.freeze(Time.utc(2022, 3, 1, 12, 0)) do
          a_course = Course.create!
          a_course.update!(enable_course_paces: true, workflow_state: "completed")
        end

        new_course = Course.last

        Timecop.freeze(Time.utc(2022, 3, 1, 12, 5)) do
          new_course.offer!
        end

        expect(InstStatsd::Statsd).not_to have_received(:timing).with("course.paced.create_to_publish_time", publish_time)
      end

      it "log timing if moving publishing from claimed in paced course" do
        allow(InstStatsd::Statsd).to receive(:timing)

        Timecop.freeze(Time.utc(2022, 3, 1, 12, 0)) do
          a_course = Course.create!
          a_course.update!(enable_course_paces: true, workflow_state: "claimed")
        end

        new_course = Course.last

        Timecop.freeze(Time.utc(2022, 3, 1, 12, 5)) do
          new_course.offer!
        end

        expect(InstStatsd::Statsd).to have_received(:timing).with("course.paced.create_to_publish_time", publish_time).once
      end

      it "logs the timing of a course to statsd with course pacing not enabled" do
        allow(InstStatsd::Statsd).to receive(:timing)

        Timecop.freeze(Time.utc(2022, 3, 1, 12, 0)) do
          Course.create!
        end

        new_course = Course.last

        Timecop.freeze(Time.utc(2022, 3, 1, 12, 5)) do
          new_course.offer!
        end

        expect(InstStatsd::Statsd).to have_received(:timing).with("course.unpaced.create_to_publish_time", publish_time).once
      end

      it "doesn't log timing if moving from concluded back to available in unpaced course" do
        allow(InstStatsd::Statsd).to receive(:timing)

        Timecop.freeze(Time.utc(2022, 3, 1, 12, 0)) do
          a_course = Course.create!
          a_course.update!(workflow_state: "completed")
        end

        new_course = Course.last

        Timecop.freeze(Time.utc(2022, 3, 1, 12, 5)) do
          new_course.offer!
        end

        expect(InstStatsd::Statsd).not_to have_received(:timing).with("course.unpaced.create_to_publish_time", publish_time)
      end

      it "log timing if moving publishing from claimed in unpaced course" do
        allow(InstStatsd::Statsd).to receive(:timing)

        Timecop.freeze(Time.utc(2022, 3, 1, 12, 0)) do
          a_course = Course.create!
          a_course.update!(workflow_state: "claimed")
        end

        new_course = Course.last

        Timecop.freeze(Time.utc(2022, 3, 1, 12, 5)) do
          new_course.offer!
        end

        expect(InstStatsd::Statsd).to have_received(:timing).with("course.unpaced.create_to_publish_time", publish_time).once
      end
    end

    context "assignment count when course is published" do
      before do
        allow(InstStatsd::Statsd).to receive(:count)
        @course = Course.create!
        create_assignments([@course.id], 2)
      end

      it "logs assignment count in the paced bucket if course pacing is enabled" do
        @course.offer!
        expect(InstStatsd::Statsd).to have_received(:count).with("course.unpaced.assignment_count", 2).once
      end

      it "only logs published assignments" do
        @course.assignments.last.unpublish
        @course.offer!
        expect(InstStatsd::Statsd).to have_received(:count).with("course.unpaced.assignment_count", 1).once
      end

      it "logs assignment count in the unpaced bucket if course pacing is enabled" do
        @course.enable_course_paces = true
        @course.save!
        @course.offer!
        expect(InstStatsd::Statsd).to have_received(:count).with("course.paced.assignment_count", 2).once
      end
    end

    context "end date stats on date change or publishing" do
      it "increments and decrements on end date existence change" do
        allow(InstStatsd::Statsd).to receive(:increment)
        allow(InstStatsd::Statsd).to receive(:decrement)

        Course.create!(restrict_enrollments_to_course_dates: true, conclude_at: Time.zone.now, settings: { enable_course_paces: true }).offer!
        expect(InstStatsd::Statsd).to have_received(:increment).with("course.paced.has_end_date").once

        Course.last.update! restrict_enrollments_to_course_dates: false
        expect(InstStatsd::Statsd).to have_received(:decrement).with("course.paced.has_end_date").once
      end

      it "increments and decrements on pace status change" do
        allow(InstStatsd::Statsd).to receive(:increment)
        allow(InstStatsd::Statsd).to receive(:decrement)

        Course.create!(restrict_enrollments_to_course_dates: true, conclude_at: Time.zone.now).offer!
        expect(InstStatsd::Statsd).to have_received(:increment).with("course.unpaced.has_end_date").once

        Course.last.update! settings: { enable_course_paces: true }
        expect(InstStatsd::Statsd).to have_received(:decrement).with("course.unpaced.has_end_date").once
        expect(InstStatsd::Statsd).to have_received(:increment).with("course.paced.has_end_date").once
      end

      it "increments and decrements on pace status and end date existence concurrently" do
        allow(InstStatsd::Statsd).to receive(:increment)
        allow(InstStatsd::Statsd).to receive(:decrement)
        Course.create!(restrict_enrollments_to_course_dates: true, conclude_at: Time.zone.now).offer!
        expect(InstStatsd::Statsd).to have_received(:increment).with("course.unpaced.has_end_date").once

        Course.last.update! restrict_enrollments_to_course_dates: false, settings: { enable_course_paces: true }
        expect(InstStatsd::Statsd).to have_received(:decrement).with("course.unpaced.has_end_date").once
        expect(InstStatsd::Statsd).not_to have_received(:increment).with("course.paced.has_end_date")

        Course.last.update! restrict_enrollments_to_course_dates: true, settings: { enable_course_paces: false }
        expect(InstStatsd::Statsd).not_to have_received(:decrement).with("course.paced.has_end_date")
        expect(InstStatsd::Statsd).to have_received(:increment).with("course.unpaced.has_end_date").twice
      end

      it "ignores unpublished date having changes" do
        allow(InstStatsd::Statsd).to receive(:increment)
        allow(InstStatsd::Statsd).to receive(:decrement)
        Course.create!(restrict_enrollments_to_course_dates: true, conclude_at: Time.zone.now)
        expect(InstStatsd::Statsd).not_to have_received(:increment).with("course.unpaced.has_end_date")
        Course.last.update! settings: { enable_course_paces: true }
        expect(InstStatsd::Statsd).not_to have_received(:decrement).with("course.unpaced.has_end_date")
        expect(InstStatsd::Statsd).not_to have_received(:increment).with("course.paced.has_end_date")
      end
    end

    context "course with course pacing on or off" do
      before do
<<<<<<< HEAD
        allow(InstStatsd::Statsd).to receive(:increment)
=======
        allow(InstStatsd::Statsd).to receive(:distributed_increment)
>>>>>>> c345be2d
        allow(InstStatsd::Statsd).to receive(:decrement)
        @course = Course.create!
      end

      it "increments count for a course paced course when initially published" do
        @course.enable_course_paces = true
        @course.save!
        @course.offer!

        expect(InstStatsd::Statsd).to have_received(:distributed_increment).with("course.paced.paced_courses").once
      end

      it "does not increment when only option is updated" do
        @course.enable_course_paces = true
        @course.save!

        expect(InstStatsd::Statsd).not_to have_received(:distributed_increment).with("course.paced.paced_courses")
      end

      it "increments count for non-paced course when initially published" do
        @course.offer!

        expect(InstStatsd::Statsd).to have_received(:distributed_increment).with("course.unpaced.paced_courses").once
      end

      it "increments paced count on already published course from when going from unpaced to paced" do
        @course.offer!
        @course.enable_course_paces = true
        @course.save!

        expect(InstStatsd::Statsd).to have_received(:distributed_increment).with("course.paced.paced_courses").once
      end

      it "increments paced count on already published course from when going from paced to unpaced" do
        @course.enable_course_paces = true
        @course.save!
        @course.offer!
        expect(InstStatsd::Statsd).to have_received(:distributed_increment).with("course.paced.paced_courses").once

        @course.enable_course_paces = false
        @course.save!

        expect(InstStatsd::Statsd).to have_received(:distributed_increment).with("course.unpaced.paced_courses").once
      end

      it "increments the appropriate bucket when republishing" do
        @course.enable_course_paces = true
        @course.save!
        @course.offer!
        expect(InstStatsd::Statsd).to have_received(:distributed_increment).with("course.paced.paced_courses").once
        expect(InstStatsd::Statsd).not_to have_received(:distributed_increment).with("course.unpaced.paced_courses")

        @course.claim!

        @course.enable_course_paces = false
        @course.save!
        expect(InstStatsd::Statsd).not_to have_received(:distributed_increment).with("course.unpaced.paced_courses")

        @course.offer!
        expect(InstStatsd::Statsd).to have_received(:distributed_increment).with("course.unpaced.paced_courses").once
      end
    end

    context "course format logging" do
      before do
<<<<<<< HEAD
        allow(InstStatsd::Statsd).to receive(:increment)
=======
        allow(InstStatsd::Statsd).to receive(:distributed_increment)
>>>>>>> c345be2d
        allow(InstStatsd::Statsd).to receive(:decrement)
        @course = Course.create!
      end

      it "increments the course format count for unset when unpaced course published for the first time" do
        @course.course_format = nil
        @course.save!
        @course.offer!

        expect(InstStatsd::Statsd).to have_received(:distributed_increment).with("course.unpaced.unset").once
      end

      it "increments the course format count for unset when paced course published for the first time" do
        @course.course_format = nil
        @course.enable_course_paces = true
        @course.save!
        @course.offer!

        expect(InstStatsd::Statsd).to have_received(:distributed_increment).with("course.paced.unset").once
      end

      it "increments the course format count for blended when unpaced course published for the first time" do
        @course.course_format = "blended"
        @course.save!
        @course.offer!

        expect(InstStatsd::Statsd).to have_received(:distributed_increment).with("course.unpaced.blended").once
        expect(InstStatsd::Statsd).not_to have_received(:decrement).with("course.unpaced.blended")
      end

      it "increments the course format count for blended when paced course published for the first time" do
        @course.course_format = "blended"
        @course.enable_course_paces = true
        @course.save!
        @course.offer!

        expect(InstStatsd::Statsd).to have_received(:distributed_increment).with("course.paced.blended").once
      end

      it "increments the course format count for on_campus when unpaced course published for the first time" do
        @course.course_format = "on_campus"
        @course.save!
        @course.offer!

        expect(InstStatsd::Statsd).to have_received(:distributed_increment).with("course.unpaced.on_campus").once
      end

      it "increments the course format count for on_campus when paced course published for the first time" do
        @course.course_format = "on_campus"
        @course.enable_course_paces = true
        @course.save!
        @course.offer!

        expect(InstStatsd::Statsd).to have_received(:distributed_increment).with("course.paced.on_campus").once
      end

      it "increments the course format count for online when unpaced course published for the first time" do
        @course.course_format = "online"
        @course.save!
        @course.offer!

        expect(InstStatsd::Statsd).to have_received(:distributed_increment).with("course.unpaced.online").once
      end

      it "increments the course format count for online when paced course published for the first time" do
        @course.course_format = "online"
        @course.enable_course_paces = true
        @course.save!
        @course.offer!

        expect(InstStatsd::Statsd).to have_received(:distributed_increment).with("course.paced.online").once
      end

      it "does not increment unpaced stat when only option is updated and not published" do
        @course.course_format = nil
        @course.save!

        expect(InstStatsd::Statsd).not_to have_received(:distributed_increment).with("course.unpaced.unset")
      end

      it "does not increment paced stat when only option is updated and not published" do
        @course.course_format = nil
        @course.enable_course_paces = true
        @course.save!

        expect(InstStatsd::Statsd).not_to have_received(:distributed_increment).with("course.paced.unset")
      end

      it "increments unset count on already published unpaced course" do
        @course.offer!
        @course.enable_course_paces = true
        @course.save!

        expect(InstStatsd::Statsd).to have_received(:distributed_increment).with("course.unpaced.unset").once
        expect(InstStatsd::Statsd).to have_received(:distributed_increment).with("course.paced.unset").once
      end

      it "increments change to online on unpaced course" do
        @course.offer!
        @course.course_format = "online"
        @course.save!

        expect(InstStatsd::Statsd).to have_received(:distributed_increment).with("course.unpaced.unset").once
        expect(InstStatsd::Statsd).to have_received(:distributed_increment).with("course.unpaced.online").once
      end

      it "increments blended count on already published paced course" do
        @course.enable_course_paces = true
        @course.save!
        @course.offer!
        @course.course_format = "blended"
        @course.save!

        expect(InstStatsd::Statsd).to have_received(:distributed_increment).with("course.paced.unset").once
        expect(InstStatsd::Statsd).to have_received(:distributed_increment).with("course.paced.blended").once
      end

      it "paced course starts blended goes to unpaced and format unset" do
        @course.enable_course_paces = true
        @course.course_format = "blended"
        @course.save!
        expect(InstStatsd::Statsd).not_to have_received(:distributed_increment).with("course.paced.blended")

        @course.offer!
        expect(InstStatsd::Statsd).to have_received(:distributed_increment).with("course.paced.blended").once

        @course.course_format = nil
        @course.enable_course_paces = false
        @course.save!

        expect(InstStatsd::Statsd).to have_received(:distributed_increment).with("course.unpaced.unset").once
      end
    end
  end

  describe "#batch_update_context_modules" do
    before do
      @course = course_model
      @test_modules = (1..4).map { |x| @course.context_modules.create! name: "test module #{x}" }
      @test_modules[2..3].each { |m| m.update_attribute(:workflow_state, "unpublished") }
      @modules_to_update = [@test_modules[1], @test_modules[3]]

      @wiki_page = @course.wiki_pages.create(title: "Wiki Page Title")
      @wiki_page.unpublish!
      @wiki_page_tag = @test_modules[3].add_item(id: @wiki_page.id, type: "wiki_page")
      @wiki_page_tag.trigger_unpublish!

      @ids_to_update = @modules_to_update.map(&:id)
    end

    context "with publish event" do
      it "publishes the modules" do
        @course.batch_update_context_modules(module_ids: @ids_to_update, event: :publish)
        @modules_to_update.each do |m|
          expect(m.reload).to be_published
        end
      end

      it "publishes the items" do
        @course.batch_update_context_modules(module_ids: @ids_to_update, event: :publish)
        @modules_to_update.each do |m|
          expect(m.reload).to be_published
          m.content_tags.each do |tag|
            expect(tag.reload).to be_published
          end
        end
      end

      it "does not publish the items when skip_content_tags is true" do
        @course.batch_update_context_modules(module_ids: @ids_to_update, event: :publish, skip_content_tags: true)
        @modules_to_update.each do |m|
          expect(m.reload).to be_published
          m.content_tags.each do |tag|
            expect(tag.reload).not_to be_published
          end
        end
      end
    end

    context "with unpublish event" do
      it "unpublishes the modules" do
        @course.batch_update_context_modules(module_ids: @ids_to_update, event: :unpublish)
        @modules_to_update.each do |m|
          expect(m.reload).to be_unpublished
        end
      end

      it "unpublishes the items" do
        @course.batch_update_context_modules(module_ids: @ids_to_update, event: :unpublish)
        @modules_to_update.each do |m|
          expect(m.reload).to be_unpublished
          m.content_tags.each do |tag|
            expect(tag.reload).to be_unpublished
          end
        end
      end

      it "does not unpublish the items when skip_content_tags is true" do
        @wiki_page_tag.trigger_publish!
        @course.batch_update_context_modules(module_ids: @ids_to_update, event: :unpublish, skip_content_tags: true)
        @modules_to_update.each do |m|
          expect(m.reload).to be_unpublished
          m.content_tags.each do |tag|
            expect(tag.reload).not_to be_unpublished
          end
        end
      end
    end

    context "with delete event" do
      it "deletes the modules" do
        @course.batch_update_context_modules(module_ids: @ids_to_update, event: :delete)
        @modules_to_update.each do |m|
          expect(m.reload).to be_deleted
        end
      end

      it "deletes the items" do
        @course.batch_update_context_modules(module_ids: @ids_to_update, event: :delete)
        @modules_to_update.each do |m|
          expect(m.reload).to be_deleted
          m.content_tags.each do |tag|
            expect(tag.reload).to be_deleted
          end
        end
      end

      it "deletes the content tags even if skip_content_tags is true" do
        @wiki_page_tag.trigger_publish!
        @course.batch_update_context_modules(module_ids: @ids_to_update, event: :delete, skip_content_tags: true)
        @modules_to_update.each do |m|
          expect(m.reload).to be_deleted
          m.content_tags.each do |tag|
            expect(tag.reload).to be_deleted
          end
        end
      end
    end

    it "increments the progress" do
      progress = Progress.create!(context: @course, tag: "context_module_batch_update", user: @teacher)
      expect(progress).to receive(:increment_completion!).twice
      @course.batch_update_context_modules(progress, module_ids: @ids_to_update, event: :publish)
    end

    it "returns the completed_ids" do
      completed_ids = @course.batch_update_context_modules(module_ids: @ids_to_update, event: :publish)
      expect(completed_ids).to eq @ids_to_update
    end
  end

  describe "restrict quantitative data" do
    before do
      @root = Account.default
      @course = Account.default.courses.build
      @course.update(root_account_id: @root.id)
      @admin = account_admin_user
      @teacher = user_model
      @course.enroll_teacher(@teacher, enrollment_state: "active")
      @student = user_model
      @course.enroll_student(@student, enrollment_state: "active")
      @observer = user_model
      @course.enroll_user(@observer, "ObserverEnrollment").update_attribute(:associated_user_id, @student.id)
      @ta = user_model
      @course.enroll_ta(@ta, enrollment_state: "active")
      @designer = user_model
      @course.enroll_designer(@designer, enrollment_state: "active")
    end

    describe "with no user" do
      it "calls restrict_quantitative_data with no user" do
        expect(@course.restrict_quantitative_data?).to be false
      end
    end

    describe "with feature flag on" do
      before do
        @root.enable_feature!(:restrict_quantitative_data)
      end

      describe "restrict_quantitative_data_setting_changeable?" do
        it "returns false if the feature flag is off" do
          @root.disable_feature!(:restrict_quantitative_data)
          expect(@course.restrict_quantitative_data_setting_changeable?).to be_falsey
        end

        it "returns false if the account setting is on and locked and the course setting is on" do
          @course.settings = @course.settings.merge(restrict_quantitative_data: true)
          @root.settings[:restrict_quantitative_data] = { locked: true, value: true }
          expect(@course.restrict_quantitative_data_setting_changeable?).to be_falsey
        end

        it "returns false if the account setting is off and the course setting is false" do
          @course.settings = @course.settings.merge(restrict_quantitative_data: false)
          @root.settings[:restrict_quantitative_data] = { locked: false, value: false }
          expect(@course.restrict_quantitative_data_setting_changeable?).to be_falsey
        end

        it "returns true if the account setting is on and unlocked" do
          @root.settings[:restrict_quantitative_data] = { locked: false, value: true }
          expect(@course.restrict_quantitative_data_setting_changeable?).to be_truthy
        end

        it "returns true if the account setting is on and locked and the course setting is false" do
          @course.settings = @course.settings.merge(restrict_quantitative_data: false)
          @root.settings[:restrict_quantitative_data] = { locked: true, value: true }
          expect(@course.restrict_quantitative_data_setting_changeable?).to be_truthy
        end

        it "returns true if the account setting is off and the course setting is true" do
          @course.settings = @course.settings.merge(restrict_quantitative_data: true)
          @root.settings[:restrict_quantitative_data] = { locked: false, value: false }
          expect(@course.restrict_quantitative_data_setting_changeable?).to be_truthy
        end
      end

      context "relation to account restrict_quantitative_data setting" do
        it "is unaffected by account setting for existing courses" do
          expect(@course.restrict_quantitative_data).to be false
          @course.account.settings[:restrict_quantitative_data] = { locked: true, value: true }
          @course.account.save!
          @course.reload
          expect(@course.restrict_quantitative_data).to be false
        end

        it "sets restrict_quantitative_data to true for newly created courses when account setting is true and locked" do
          Account.default.settings[:restrict_quantitative_data] = { locked: true, value: true }
          Account.default.save!
          crs = Course.create!(account: Account.default)
          expect(crs.restrict_quantitative_data).to be true
        end

        it "creates course account association for newly created courses when account setting is true and locked" do
          @sub_account = Account.create(parent_account: @root, name: "English")
          @root.settings[:restrict_quantitative_data] = { locked: true, value: true }
          @root.save!

          crs = Course.create!(account: @sub_account)
          associated = @sub_account.associated_courses.first
          expect(associated.id).to eq crs.id
        end

        it "does not set restrict_quantitative_data for newly created courses when account setting is true and not locked" do
          Account.default.settings[:restrict_quantitative_data] = { locked: false, value: true }
          Account.default.save!
          crs = Course.create!(account: Account.default)
          expect(crs.restrict_quantitative_data).to be false
        end

        it "sets restrict_quantitative_data for newly created courses in sub accounts when account setting is true and locked" do
          @sub_account = Account.create(parent_account: @root, name: "English")
          @root.settings[:restrict_quantitative_data] = { locked: true, value: true }
          @root.save!
          crs = Course.create!(account: @sub_account)
          expect(crs.restrict_quantitative_data).to be true
        end
      end

      describe "updates metric if setting is enabled/disabled" do
        before do
          allow(InstStatsd::Statsd).to receive(:distributed_increment)
        end

        it "increments enabled log when setting is turned on" do
          expect(@course.restrict_quantitative_data).to be false
          @course.settings = @course.settings.merge(restrict_quantitative_data: true)
          @course.save!
          expect(@course.restrict_quantitative_data).to be true

          expect(InstStatsd::Statsd).to have_received(:distributed_increment).with("course.settings.restrict_quantitative_data.enabled").once
        end

        it "increments disabled log when setting is turned off" do
          expect(@course.restrict_quantitative_data).to be false
          @course.settings = @course.settings.merge(restrict_quantitative_data: true)
          @course.save!
          expect(@course.restrict_quantitative_data).to be true
          @course.settings = @course.settings.merge(restrict_quantitative_data: false)
          @course.save!
          expect(@course.restrict_quantitative_data).to be false

          expect(InstStatsd::Statsd).to have_received(:distributed_increment).with("course.settings.restrict_quantitative_data.enabled").once.ordered
          expect(InstStatsd::Statsd).to have_received(:distributed_increment).with("course.settings.restrict_quantitative_data.disabled").once.ordered
        end

        it "doesn't increment either log when settings update but RQD setting is unchanged" do
          expect(@course.hide_final_grade).to be false
          @course.settings = @course.settings.merge(hide_final_grade: true)
          @course.save!
          expect(@course.hide_final_grade).to be true

          expect(InstStatsd::Statsd).not_to have_received(:distributed_increment).with("course.settings.restrict_quantitative_data.enabled")
          expect(InstStatsd::Statsd).not_to have_received(:distributed_increment).with("course.settings.restrict_quantitative_data.disabled")
        end
      end

      describe "with setting turned on" do
        before do
          @course.restrict_quantitative_data = true
          @course.save!
        end

        # Admins are the only role to return false when the setting is on
        it "does not restrict quantitative data for admin" do
          expect(@course.restrict_quantitative_data?(@admin)).to be false
        end

        it "restricts quantitative data for students" do
          expect(@course.restrict_quantitative_data?(@student)).to be true
        end

        it "restricts quantitative data for teacher" do
          expect(@course.restrict_quantitative_data?(@teacher)).to be true
        end

        it "restricts quantitative data for observers" do
          expect(@course.restrict_quantitative_data?(@observer)).to be true
        end

        it "restricts quantitative data for designer" do
          expect(@course.restrict_quantitative_data?(@designer)).to be true
        end

        it "restricts quantitative data for ta" do
          expect(@course.restrict_quantitative_data?(@ta)).to be true
        end

        # By default, only students and observers should be restricted when extra permissions are checked
        context "with check_extra_permissions" do
          it "restricts quantitative data for students" do
            expect(@course.restrict_quantitative_data?(@student, check_extra_permissions: true)).to be true
          end

          it "restricts quantitative data for observers" do
            expect(@course.restrict_quantitative_data?(@observer, check_extra_permissions: true)).to be true
          end

          it "does not restrict quantitative data for admin" do
            expect(@course.restrict_quantitative_data?(@admin, check_extra_permissions: true)).to be false
          end

          it "does not restrict quantitative data for teacher" do
            expect(@course.restrict_quantitative_data?(@teacher, check_extra_permissions: true)).to be false
          end

          it "does not restrict quantitative data for ta" do
            expect(@course.restrict_quantitative_data?(@ta, check_extra_permissions: true)).to be false
          end

          it "does not restrict quantitative data for designer" do
            expect(@course.restrict_quantitative_data?(@designer, check_extra_permissions: true)).to be false
          end
        end
      end

      describe "with setting turned off" do
        it "restricts quantitative data for students" do
          expect(@course.restrict_quantitative_data?(@student)).to be false
        end

        it "restricts quantitative data for teacher" do
          expect(@course.restrict_quantitative_data?(@teacher)).to be false
        end

        it "restricts quantitative data for admin" do
          expect(@course.restrict_quantitative_data?(@admin)).to be false
        end
      end
    end

    describe "with feature flag off" do
      it "sets restrict_quantitative_data setting to false by default" do
        expect(@course.restrict_quantitative_data).to be false
      end

      describe "with setting turned on" do
        before do
          @course.settings = @course.settings.merge(restrict_quantitative_data: true)
          @course.save!
        end

        it "restricts quantitative data for students" do
          expect(@course.restrict_quantitative_data?(@student)).to be false
        end

        it "restricts quantitative data for teacher" do
          expect(@course.restrict_quantitative_data?(@teacher)).to be false
        end

        it "restricts quantitative data for admin" do
          expect(@course.restrict_quantitative_data?(@admin)).to be false
        end
      end

      describe "with setting turned off" do
        it "restricts quantitative data for students" do
          expect(@course.restrict_quantitative_data?(@student)).to be false
        end

        it "restricts quantitative data for teacher" do
          expect(@course.restrict_quantitative_data?(@teacher)).to be false
        end

        it "restricts quantitative data for admin" do
          expect(@course.restrict_quantitative_data?(@admin)).to be false
        end
      end
    end
  end

  describe "#default_grading_standard" do
    before do
      @root = Account.default
      @course = Account.default.courses.build
      @course.update(root_account_id: @root.id)
    end

    def default_scheme(context)
      gs = GradingStandard.new(context:, title: "My Grading Standard", data: { "A" => 0.94, "B" => 0, })
      gs.save!
      gs
    end

    it "returns nil if no grading standards exist" do
      expect(@course.default_grading_standard).to be_nil
    end

    it "returns the default grading standard if one exists" do
      grading_standard = default_scheme(@course)
      @course.grading_standard = grading_standard
      @course.save!
      expect(@course.default_grading_standard).to eq grading_standard
    end

    it "returns the account default grading standard if no course default exists" do
      grading_standard = default_scheme(@course.account)
      @course.account.grading_standard = grading_standard
      @course.account.save!
      expect(@course.default_grading_standard).to eq grading_standard
    end
  end

  describe "#grading_standard_enabled" do
    before do
      @root = Account.default
      @course = Account.default.courses.build
      @course.update(root_account_id: @root.id)
    end

    def default_scheme(context)
      gs = GradingStandard.new(context:, title: "My Grading Standard", data: { "A" => 0.94, "B" => 0, })
      gs.save!
      gs
    end

    it "returns false if no grading standards exist" do
      expect(@course.grading_standard_enabled).to be_falsey
    end

    it "returns true if a grading standard exists" do
      @course.grading_standard = default_scheme(@course)
      @course.save!
      expect(@course.grading_standard_enabled).to be_truthy
    end

    it "returns true if the account has a grading standard" do
      @course.account.grading_standard = default_scheme(@course.account)
      @course.account.save!
      expect(@course.grading_standard_enabled).to be_truthy
    end
  end

  describe "#course_grading_standard_enabled" do
    before do
      @root = Account.default
      @course = Account.default.courses.build
      @course.update(root_account_id: @root.id)
    end

    def default_scheme(context)
      gs = GradingStandard.new(context:, title: "My Grading Standard", data: { "A" => 0.94, "B" => 0, })
      gs.save!
      gs
    end

    it "returns false if no course grading standard" do
      expect(@course.course_grading_standard_enabled).to be_falsey
    end

    it "returns true if a course grading standard exists" do
      @course.grading_standard = default_scheme(@course)
      @course.save!

      expect(@course.course_grading_standard_enabled).to be_truthy
    end

    it "returns false even if the account has a grading standard" do
      @course.account.grading_standard = default_scheme(@course.account)
      @course.account.save!

      expect(@course.course_grading_standard_enabled).to be_falsey
    end
  end

  describe "#destroy" do
    it "records deleted_at" do
      course_model
      expect { @course.destroy }.to change { @course.reload.deleted_at }.from(nil).to be_truthy
    end
  end

  describe "#all_dates" do
    let(:calendar_event_start_date) { 1.day.from_now }
    let(:calendar_event_end_date) { 2.days.from_now }
    let(:assignment_due_at_date) { 3.days.from_now }
    let(:context_module_unlock_at_date) { 4.days.from_now }

    before do
      @course = Account.default.courses.build
      @course.save!
      @course.calendar_events.create!(title: "an event",
                                      start_at: calendar_event_start_date,
                                      end_at: calendar_event_end_date)
      @course.assignments.create!(due_at: assignment_due_at_date)
      cm = @course.context_modules.build(name: "some module", unlock_at: context_module_unlock_at_date)
      cm.save!
    end

    it "should return all dates" do
      dates = @course.all_dates

      expect(dates).to include(calendar_event_start_date.to_date)
      expect(dates).to include(calendar_event_end_date.to_date)
      expect(dates).to include(assignment_due_at_date.to_date)
      expect(dates).to include(context_module_unlock_at_date.to_date)
    end
  end

  describe "#get_assignment_ids_from_module_items" do
    let(:course) { Course.create }
    let(:context_module) { ContextModule.create(course:) }
    let(:assignment) { assignment_model(course:) }
    let(:module_item) { context_module.add_item(assignment) }

    it "returns the assignment from the module item" do
      expect(course.get_assignment_ids_from_module_items([module_item.id])).to eq([assignment.id])
    end

    it "returns nil if module_items is nil" do
      expect(course.get_assignment_ids_from_module_items(nil)).to be_nil
    end
  end

  describe "#get_assignment_ids_from_modules" do
    let(:course) { Course.create }
    let(:context_module) { ContextModule.create(course:) }
    let(:assignment) { assignment_model(course:) }
    let(:export) { ContentExport.create(course:) }

    before do
      context_module.add_item(assignment)
    end

    it "returns the assignment from the module" do
      expect(course.get_assignment_ids_from_modules([context_module.id])).to eq([assignment.id])
    end

    it "returns nil if modules is nil" do
      expect(course.get_assignment_ids_from_modules(nil)).to be_nil
    end
  end

  describe "group and differentiation tag associations" do
    before(:once) do
      @course = Course.create!
      @collaborative_category = GroupCategory.create!(context: @course, name: "Collab Category", non_collaborative: false)
      @non_collab_category = GroupCategory.create!(context: @course, name: "Tag Category", non_collaborative: true)

      @collaborative_group = Group.create!(context: @course, group_category: @collaborative_category, name: "Collab Group")
      @differentiation_tag = Group.create!(context: @course, group_category: @non_collab_category, name: "Tag")

      @deleted_collab_group = Group.create!(context: @course, group_category: @collaborative_category, name: "Deleted Collab")
      @deleted_collab_group.destroy

      @deleted_tag = Group.create!(context: @course, group_category: @non_collab_category, name: "Deleted Tag")
      @deleted_tag.destroy
    end

    it "filters group categories by collaborative flag" do
      expect(@course.group_categories).to contain_exactly(@collaborative_category)
      expect(@course.differentiation_tag_categories).to contain_exactly(@non_collab_category)
    end

    it "includes all categories regardless of deleted status" do
      expect(@course.all_group_categories).to contain_exactly(@collaborative_category)
      expect(@course.all_differentiation_tag_categories).to contain_exactly(@non_collab_category)
    end

    it "filters groups by collaborative flag" do
      expect(@course.groups).to match_array([@collaborative_group, @deleted_collab_group])
      expect(@course.differentiation_tags).to match_array([@differentiation_tag, @deleted_tag])
    end

    it "only includes active groups in active associations" do
      expect(@course.active_groups).to contain_exactly(@collaborative_group)
      expect(@course.active_differentiation_tags).to contain_exactly(@differentiation_tag)
    end
  end

  describe "#set_horizon_course" do
    it "does not set horizon_course when account is not a horizon account" do
      account = Account.create!

      course = account.courses.create!
      expect(course.horizon_course).to be_falsey
    end

    it "sets horizon_course when creating a course in a horizon account" do
      account = Account.create!
      account.enable_feature!(:horizon_course_setting)
      account.horizon_account = true
      account.save!

      course = account.courses.create!
      course.save!
      expect(course.horizon_course).to be true
    end

    it "updates horizon_course when moving a course to a horizon account" do
      regular_account = Account.create!

      horizon_account = Account.create!
      horizon_account.enable_feature!(:horizon_course_setting)
      horizon_account.horizon_account = true
      horizon_account.save!

      course = regular_account.courses.create!
      expect(course.horizon_course).to be_falsey

      course.account = horizon_account
      course.save!
      expect(course.horizon_course).to be true
    end

    it "does not run the callback on regular course updates" do
      course = Account.default.courses.create!
      expect(course).not_to receive(:set_horizon_course)

      course.name = "New Course Name"
      course.save!
    end

    it "disables horizon_course when a course disables horizon_account" do
      account = Account.create!
      account.enable_feature!(:horizon_course_setting)
      account.horizon_account = true
      account.save!

      course = account.courses.create!
      course.save!
      expect(course.horizon_course).to be true

      account.horizon_account = false
      account.save!
      expect(account.horizon_account[:value]).to be false
      expect(course.reload.horizon_course).to be_falsey

      course2 = account.courses.create!
      course2.save!
      expect(course2.horizon_course).to be_falsey
    end

    it "disables horizon_course for a sub-account course when horizon_account is disabled for parent account" do
      parent_account = Account.create!
      parent_account.enable_feature!(:horizon_course_setting)
      parent_account.horizon_account = true
      parent_account.save!

      sub_account = parent_account.sub_accounts.create!
      course = sub_account.courses.create!
      course.save!
      expect(course.horizon_course).to be true

      parent_account.horizon_account = false
      parent_account.save!
      expect(parent_account.horizon_account[:value]).to be false
      expect(course.reload.horizon_course).to be_falsey
    end
  end
end<|MERGE_RESOLUTION|>--- conflicted
+++ resolved
@@ -7561,11 +7561,7 @@
 
     context "course with course pacing on or off" do
       before do
-<<<<<<< HEAD
-        allow(InstStatsd::Statsd).to receive(:increment)
-=======
         allow(InstStatsd::Statsd).to receive(:distributed_increment)
->>>>>>> c345be2d
         allow(InstStatsd::Statsd).to receive(:decrement)
         @course = Course.create!
       end
@@ -7631,11 +7627,7 @@
 
     context "course format logging" do
       before do
-<<<<<<< HEAD
-        allow(InstStatsd::Statsd).to receive(:increment)
-=======
         allow(InstStatsd::Statsd).to receive(:distributed_increment)
->>>>>>> c345be2d
         allow(InstStatsd::Statsd).to receive(:decrement)
         @course = Course.create!
       end
