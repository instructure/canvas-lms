--- conflicted
+++ resolved
@@ -7838,7 +7838,30 @@
         @root.enable_feature!(:restrict_quantitative_data)
       end
 
-<<<<<<< HEAD
+      context "relation to acount restrict_quantitative_data setting" do
+        it "is unaffected by account setting for existing courses" do
+          expect(@course.restrict_quantitative_data).to be false
+          @course.account.settings[:restrict_quantitative_data] = { locked: true, value: true }
+          @course.account.save!
+          @course.reload
+          expect(@course.restrict_quantitative_data).to be false
+        end
+
+        it "sets restrict_quantitative_data to true for newly created courses when account setting is true and locked" do
+          Account.default.settings[:restrict_quantitative_data] = { locked: true, value: true }
+          Account.default.save!
+          crs = Course.create!(account: Account.default)
+          expect(crs.restrict_quantitative_data).to be true
+        end
+
+        it "does not set restrict_quantitative_data for newly created courses when account setting is true and not locked" do
+          Account.default.settings[:restrict_quantitative_data] = { locked: false, value: true }
+          Account.default.save!
+          crs = Course.create!(account: Account.default)
+          expect(crs.restrict_quantitative_data).to be false
+        end
+      end
+
       describe "updates metric if setting is enabled/disabled" do
         before do
           allow(InstStatsd::Statsd).to receive(:increment)
@@ -7875,84 +7898,6 @@
           expect(InstStatsd::Statsd).not_to have_received(:increment).with("course.settings.restrict_quantitative_data.enabled")
           expect(InstStatsd::Statsd).not_to have_received(:increment).with("course.settings.restrict_quantitative_data.disabled")
         end
-
-        it "doesn't increment when account setting propagates enabled" do
-          expect(@course.restrict_quantitative_data).to be false
-          @root.settings[:restrict_quantitative_data] = { locked: true, value: true }
-          @root.save!
-          expect(@course.restrict_quantitative_data).to be true
-          @root.settings[:restrict_quantitative_data] = { locked: true, value: false }
-          @root.save!
-          expect(@course.restrict_quantitative_data).to be false
-
-          expect(InstStatsd::Statsd).not_to have_received(:increment).with("course.settings.restrict_quantitative_data.enabled")
-          expect(InstStatsd::Statsd).not_to have_received(:increment).with("course.settings.restrict_quantitative_data.disabled")
-        end
-      end
-
-      describe "with setting turned on" do
-=======
-      context "relation to acount restrict_quantitative_data setting" do
-        it "is unaffected by account setting for existing courses" do
-          expect(@course.restrict_quantitative_data).to be false
-          @course.account.settings[:restrict_quantitative_data] = { locked: true, value: true }
-          @course.account.save!
-          @course.reload
-          expect(@course.restrict_quantitative_data).to be false
-        end
-
-        it "sets restrict_quantitative_data to true for newly created courses when account setting is true and locked" do
-          Account.default.settings[:restrict_quantitative_data] = { locked: true, value: true }
-          Account.default.save!
-          crs = Course.create!(account: Account.default)
-          expect(crs.restrict_quantitative_data).to be true
-        end
-
-        it "does not set restrict_quantitative_data for newly created courses when account setting is true and not locked" do
-          Account.default.settings[:restrict_quantitative_data] = { locked: false, value: true }
-          Account.default.save!
-          crs = Course.create!(account: Account.default)
-          expect(crs.restrict_quantitative_data).to be false
-        end
-      end
-
-      describe "updates metric if setting is enabled/disabled" do
->>>>>>> aa91a358
-        before do
-          allow(InstStatsd::Statsd).to receive(:increment)
-        end
-
-        it "increments enabled log when setting is turned on" do
-          expect(@course.restrict_quantitative_data).to be false
-          @course.settings = @course.settings.merge(restrict_quantitative_data: true)
-          @course.save!
-          expect(@course.restrict_quantitative_data).to be true
-
-          expect(InstStatsd::Statsd).to have_received(:increment).with("course.settings.restrict_quantitative_data.enabled").once
-        end
-
-        it "increments disabled log when setting is turned off" do
-          expect(@course.restrict_quantitative_data).to be false
-          @course.settings = @course.settings.merge(restrict_quantitative_data: true)
-          @course.save!
-          expect(@course.restrict_quantitative_data).to be true
-          @course.settings = @course.settings.merge(restrict_quantitative_data: false)
-          @course.save!
-          expect(@course.restrict_quantitative_data).to be false
-
-          expect(InstStatsd::Statsd).to have_received(:increment).with("course.settings.restrict_quantitative_data.enabled").once.ordered
-          expect(InstStatsd::Statsd).to have_received(:increment).with("course.settings.restrict_quantitative_data.disabled").once.ordered
-        end
-
-        it "doesn't increment either log when settings update but RQD setting is unchanged" do
-          expect(@course.hide_final_grade).to be false
-          @course.settings = @course.settings.merge(hide_final_grade: true)
-          @course.save!
-          expect(@course.hide_final_grade).to be true
-
-          expect(InstStatsd::Statsd).not_to have_received(:increment).with("course.settings.restrict_quantitative_data.enabled")
-          expect(InstStatsd::Statsd).not_to have_received(:increment).with("course.settings.restrict_quantitative_data.disabled")
-        end
       end
 
       describe "with setting turned on" do
