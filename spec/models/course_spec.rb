# frozen_string_literal: true

#
# Copyright (C) 2011 - present Instructure, Inc.
#
# This file is part of Canvas.
#
# Canvas is free software: you can redistribute it and/or modify it under
# the terms of the GNU Affero General Public License as published by the Free
# Software Foundation, version 3 of the License.
#
# Canvas is distributed in the hope that it will be useful, but WITHOUT ANY
# WARRANTY; without even the implied warranty of MERCHANTABILITY or FITNESS FOR
# A PARTICULAR PURPOSE. See the GNU Affero General Public License for more
# details.
#
# You should have received a copy of the GNU Affero General Public License along
# with this program. If not, see <http://www.gnu.org/licenses/>.
#

require "lti2_course_spec_helper"
require_relative "../helpers/k5_common"

describe Course do
  include K5Common

  context "with basic course" do
    before :once do
      Account.default
      Account.default.default_enrollment_term
    end

    before do
      @course = Account.default.courses.build
      @course.workflow_state = "claimed"
      @course.root_account = Account.default
      @course.enrollment_term = Account.default.default_enrollment_term
    end

    context "outcome imports" do
      include_examples "outcome import context examples"

      describe "relationships" do
        it { is_expected.to have_one(:late_policy).dependent(:destroy).inverse_of(:course) }
        it { is_expected.to have_one(:default_post_policy).inverse_of(:course) }

        it { is_expected.to have_many(:post_policies).dependent(:destroy).inverse_of(:course) }
        it { is_expected.to have_many(:assignment_post_policies).inverse_of(:course) }
        it { is_expected.to have_many(:feature_flags) }
        it { is_expected.to have_many(:lti_resource_links).class_name("Lti::ResourceLink") }
      end

      describe "lti2 proxies" do
        include_context "lti2_course_spec_helper"

        it "has many tool proxies" do
          tool_proxy # need to do this so that the tool_proxy is instantiated
          expect(course.tool_proxies.size).to eq 1
        end
      end

      it_behaves_like "a learning outcome context"
    end

    it "re-runs DueDateCacher if enrollment term changes" do
      @course.save!
      @course.enrollment_term = EnrollmentTerm.create!(root_account: Account.default, workflow_state: :active)
      expect(DueDateCacher).to receive(:recompute_course).with(@course)
      @course.save!
    end

    it "recalculates grades if enrollment term changes" do
      @course.save!
      teacher = User.create!
      @course.enroll_teacher(teacher, enrollment_state: "active")
      student = User.create!
      student_enrollment = @course.enroll_student(student, enrollment_state: "active")
      now = Time.zone.now
      first_period_assignment = @course.assignments.create!(
        due_at: 1.day.from_now(now),
        points_possible: 10,
        submission_types: "online_text_entry"
      )
      first_period_assignment.grade_student(student, grade: 10, grader: teacher)
      second_period_assignment = @course.assignments.create!(
        due_at: 25.days.from_now(now),
        points_possible: 10,
        submission_types: "online_text_entry"
      )
      second_period_assignment.grade_student(student, grade: 8, grader: teacher)
      new_term = EnrollmentTerm.create!(root_account: @course.root_account, workflow_state: "active")
      grading_period_set = @course.root_account.grading_period_groups.create!(weighted: true)
      grading_period_set.enrollment_terms << new_term
      grading_period_set.grading_periods.create!(
        title: "A Grading Period",
        start_date: 10.days.ago(now),
        end_date: 10.days.from_now(now),
        weight: 60
      )
      grading_period_set.grading_periods.create!(
        title: "Another Grading Period",
        start_date: 20.days.from_now(now),
        end_date: 30.days.from_now(now),
        weight: 40
      )
      score = student_enrollment.scores.find_by(course_score: true)
      expect { @course.update!(enrollment_term: new_term) }.to change {
        score.reload.current_score
      }.from(90).to(92)
    end

    it "does not re-run DueDateCacher if enrollment term does not change" do
      @course.save!
      expect(DueDateCacher).not_to receive(:recompute_course)
      @course.save!
    end

    it "identifies a course as active correctly" do
      @course.enrollment_term = EnrollmentTerm.create!(root_account: Account.default, workflow_state: :active)
      expect(@course.inactive?).to be false
    end

    it "identifies a destroyed course as not active" do
      @course.enrollment_term = EnrollmentTerm.create!(root_account: Account.default, workflow_state: :active)
      @course.destroy!
      expect(@course.inactive?).to be true
    end

    it "identifies concluded course as not active" do
      @course.complete!
      expect(@course.inactive?).to be true
    end

    describe "#assigned_assignment_ids_by_user" do
      before do
        @course.save!
        @student = User.create!
        @course.enroll_student(@student, enrollment_state: "active")
        @another_student = User.create!
        @course.enroll_student(@another_student, enrollment_state: "active")
        @assignment = @course.assignments.create!(title: "assigned to everyone")
        @override_assignment = @course.assignments.create!(title: "assigned to one student", only_visible_to_overrides: true)
        create_adhoc_override_for_assignment(@override_assignment, @another_student)
      end

      it "returns a hash with student IDs for keys and a set of assigned assignment IDs for values" do
        expect(@course.assigned_assignment_ids_by_user).to include(
          @student.id => Set[@assignment.id],
          @another_student.id => Set[@assignment.id, @override_assignment.id]
        )
      end

      it "excludes soft-deleted assignments" do
        @assignment.destroy

        aggregate_failures do
          expect(@course.assigned_assignment_ids_by_user).to include(
            @another_student.id => Set[@override_assignment.id]
          )
          expect(@course.assigned_assignment_ids_by_user).not_to include(
            @student.id
          )
        end
      end
    end

    describe "#grading_standard_or_default" do
      it "returns the grading scheme being used by the course, if one exists" do
        @course.save!
        standard = grading_standard_for(@course)
        @course.update!(default_grading_standard: standard)
        expect(@course.grading_standard_or_default).to be standard
      end

      it "returns the Canvas default grading scheme if the course is not using a grading scheme" do
        expect(@course.grading_standard_or_default.data).to eq GradingStandard.default_grading_standard
      end
    end

    describe "#moderated_grading_max_grader_count" do
      before(:once) do
        @course = Course.create!
      end

      it "returns 1 if the course has no instructors" do
        expect(@course.moderated_grading_max_grader_count).to eq 1
      end

      it "returns 1 if the course has one instructor" do
        teacher = User.create!
        @course.enroll_teacher(teacher)
        expect(@course.moderated_grading_max_grader_count).to eq 1
      end

      it "returns 10 if the course has more than 11 instructors" do
        create_users_in_course(@course, 6, enrollment_type: "TeacherEnrollment")
        create_users_in_course(@course, 6, enrollment_type: "TaEnrollment")
        expect(@course.moderated_grading_max_grader_count).to eq 10
      end

      it "returns N-1 if the course has between 1 < N < 12 instructors" do
        create_users_in_course(@course, 2, enrollment_type: "TeacherEnrollment")
        @course.enroll_ta(User.create!, enrollment_state: "active")
        expect { @course.enroll_ta(User.create!, enrollment_state: "active") }.to change {
          @course.moderated_grading_max_grader_count
        }.from(2).to(3)
      end

      it "ignores deactivated instructors" do
        create_users_in_course(@course, 2, enrollment_type: "TeacherEnrollment")
        @course.enroll_ta(User.create!, enrollment_state: "active").deactivate
        expect(@course.moderated_grading_max_grader_count).to eq 1
      end

      it "ignores concluded instructors" do
        create_users_in_course(@course, 2, enrollment_type: "TeacherEnrollment")
        @course.enroll_ta(User.create!, enrollment_state: "active").conclude
        expect(@course.moderated_grading_max_grader_count).to eq 1
      end

      it "ignores deleted instructors" do
        create_users_in_course(@course, 2, enrollment_type: "TeacherEnrollment")
        @course.enroll_ta(User.create!, enrollment_state: "active").destroy
        expect(@course.moderated_grading_max_grader_count).to eq 1
      end

      it "ignores non-instructors" do
        create_users_in_course(@course, 2, enrollment_type: "TeacherEnrollment")
        @course.enroll_student(User.create!, enrollment_state: "active")
        expect(@course.moderated_grading_max_grader_count).to eq 1
      end
    end

    describe "#membership_for_user" do
      it "returns active enrollments" do
        course = Course.create!(name: "the best")
        user = User.create!(name: "the best")
        course.enroll_teacher(user, enrollment_state: :completed)
        course.enroll_student(user, enrollment_state: :active)
        expect(course.membership_for_user(user).active?).to be true
      end
    end

    describe "#moderators" do
      before(:once) do
        @course = Course.create!
        @teacher = User.create!
        @course.enroll_teacher(@teacher, enrollment_state: :active)
        @ta = User.create!
        @course.enroll_ta(@ta, enrollment_state: :active)
      end

      it "includes active teachers" do
        expect(@course.moderators).to include @teacher
      end

      it "includes active TAs" do
        expect(@course.moderators).to include @ta
      end

      it "only includes a user once when they are enrolled multiple times in a course" do
        section = @course.course_sections.create!
        @course.enroll_teacher(@teacher, section: section, allow_multiple_enrollments: true, enrollment_state: :active)
        expect(@course.moderators.count { |user| user == @teacher }).to eq 1
      end

      it "excludes invited teachers" do
        @course.enrollments.find_by!(user: @teacher).update!(workflow_state: :invited)
        expect(@course.moderators).not_to include @teacher
      end

      it "excludes invited TAs" do
        @course.enrollments.find_by!(user: @ta).update!(workflow_state: :invited)
        expect(@course.moderators).not_to include @ta
      end

      it 'excludes active teachers if teachers have "Select Final Grade" priveleges revoked' do
        @course.root_account.role_overrides.create!(permission: "select_final_grade", role: teacher_role, enabled: false)
        expect(@course.moderators).not_to include @teacher
      end

      it 'excludes active TAs if TAs have "Select Final Grade" priveleges revoked' do
        @course.root_account.role_overrides.create!(permission: "select_final_grade", role: ta_role, enabled: false)
        expect(@course.moderators).not_to include @ta
      end

      it "excludes inactive teachers" do
        @course.enrollments.find_by!(user: @teacher).deactivate
        expect(@course.moderators).not_to include @teacher
      end

      it "excludes concluded teachers" do
        @course.enrollments.find_by!(user: @teacher).conclude
        expect(@course.moderators).not_to include @teacher
      end

      it "excludes inactive TAs" do
        @course.enrollments.find_by!(user: @ta).deactivate
        expect(@course.moderators).not_to include @ta
      end

      it "excludes concluded TAs" do
        @course.enrollments.find_by!(user: @ta).conclude
        expect(@course.moderators).not_to include @ta
      end

      it "excludes admins" do
        admin = account_admin_user
        expect(@course.moderators).not_to include admin
      end
    end

    describe "#allow_final_grade_override?" do
      before :once do
        @course = Account.default.courses.create!
      end

      before do
        @course.enable_feature!(:final_grades_override)
        @course.allow_final_grade_override = true
      end

      it "returns true when the feature is enabled and the setting is allowed" do
        expect(@course.allow_final_grade_override?).to be true
      end

      it "returns false when the feature is enabled and the setting is not allowed" do
        @course.allow_final_grade_override = false
        expect(@course.allow_final_grade_override?).to be false
      end

      it "returns false when the feature is disabled" do
        @course.disable_feature!(:final_grades_override)
        expect(@course.allow_final_grade_override?).to be false
      end
    end

    describe "#hide_sections_on_course_users_page?" do
      before :once do
        course_with_student
      end

      context "Setting is set to On" do
        before do
          @course.update!(hide_sections_on_course_users_page: true)
        end

        it "returns true when there is more than one section" do
          @course.course_sections.create!
          expect(@course.sections_hidden_on_roster_page?(current_user: @user)).to be true
        end

        it "returns false when there is only one section" do
          expect(@course.sections_hidden_on_roster_page?(current_user: @user)).to be false
        end

        it "returns false when the user has at least one non-student enrollment" do
          teacher = User.create!
          @course.enroll_teacher(teacher, enrollment_state: :active)
          @course.enroll_student(teacher, enrollment_state: :active)
          expect(@course.sections_hidden_on_roster_page?(current_user: teacher)).to be false
        end

        it "returns false when the user has no enrollments (like an admin)" do
          admin = account_admin_user
          expect(@course.sections_hidden_on_roster_page?(current_user: admin)).to be false
        end
      end

      context "Setting is set to Off" do
        before do
          @course.update!(hide_sections_on_course_users_page: false)
        end

        it "returns false" do
          expect(@course.sections_hidden_on_roster_page?(current_user: @user)).to be false
        end
      end
    end

    describe "#filter_speed_grader_by_student_group?" do
      before :once do
        @course = Account.default.courses.create!
        @course.root_account.enable_feature!(:filter_speed_grader_by_student_group)
        @course.filter_speed_grader_by_student_group = true
      end

      it "returns true when the setting is on" do
        expect(@course).to be_filter_speed_grader_by_student_group
      end

      it "returns false when setting is off" do
        @course.filter_speed_grader_by_student_group = false
        expect(@course).not_to be_filter_speed_grader_by_student_group
      end

      it "returns false when the 'Filter SpeedGrader by Student Group' root account setting is off" do
        @course.root_account.disable_feature!(:filter_speed_grader_by_student_group)
        expect(@course).not_to be_filter_speed_grader_by_student_group
      end
    end

    describe "#recompute_student_scores" do
      it "uses all student ids except concluded and deleted if none are passed" do
        @course.save!
        course_with_student(course: @course).update!(workflow_state: :completed)
        course_with_student(course: @course).update!(workflow_state: :inactive)
        @user1 = @user
        course_with_student(course: @course, active_all: true)
        @user2 = @user
        expect(Enrollment).to receive(:recompute_final_score) do |student_ids, course_id, opts|
          expect(student_ids.sort).to eq [@user1.id, @user2.id]
          expect(course_id).to eq @course.id
          expect(opts).to eq({ grading_period_id: nil, update_all_grading_period_scores: true })
        end.and_return(nil)
        @course.recompute_student_scores
      end

      it "recomputes nothing if no students are visible" do
        @course.save!
        enrollment = course_with_student(course: @course, active_all: true)
        enrollment.destroy
        3.times { enrollment_model(workflow_state: "registered", course: @course, user: user_model) }
        expect(Enrollment).to receive(:recompute_final_score).with([], any_args)
        @course.recompute_student_scores([enrollment.user_id])
      end

      it "does not use student ids for users enrolled in other courses, even if they are explicitly passed" do
        @course.save!
        first_course = @course
        enrollment = course_with_student(active_all: true)
        expect(Enrollment).to receive(:recompute_final_score).with([], any_args)
        first_course.recompute_student_scores([enrollment.user_id])
      end

      it "triggers a delayed job by default" do
        expect(@course).to receive(:delay_if_production).and_return(@course)
        expect(@course).to receive(:recompute_student_scores_without_send_later)

        @course.recompute_student_scores
      end

      it "does not trigger a delayed job when passed run_immediately: true" do
        expect(@course).not_to receive(:delay)

        @course.recompute_student_scores(nil, run_immediately: true)
      end

      it "calls recompute_student_scores_without_send_later when passed run_immediately: true" do
        expect(@course).to receive(:recompute_student_scores_without_send_later)
        @course.recompute_student_scores(nil, run_immediately: true)
      end
    end

    it "properly determines if group weights are active" do
      @course.update_attribute(:group_weighting_scheme, nil)
      expect(@course.apply_group_weights?).to be false
      @course.update_attribute(:group_weighting_scheme, "equal")
      expect(@course.apply_group_weights?).to be false
      @course.update_attribute(:group_weighting_scheme, "percent")
      expect(@course.apply_group_weights?).to be true
    end

    it "returns course visibility flag" do
      @course.update_attribute(:is_public, nil)
      @course.update_attribute(:is_public_to_auth_users, nil)

      expect(@course.course_visibility).to eq("course")
      @course.update_attribute(:is_public, nil)
      @course.update_attribute(:is_public_to_auth_users, nil)

      @course.update_attribute(:is_public_to_auth_users, true)
      expect(@course.course_visibility).to eq("institution")

      @course.update_attribute(:is_public, true)
      expect(@course.course_visibility).to eq("public")
    end

    it "returns syllabus visibility flag" do
      @course.update_attribute(:public_syllabus, nil)
      @course.update_attribute(:public_syllabus_to_auth, nil)
      expect(@course.syllabus_visibility_option).to eq("course")

      @course.update_attribute(:public_syllabus, nil)
      @course.update_attribute(:public_syllabus_to_auth, true)
      expect(@course.syllabus_visibility_option).to eq("institution")

      @course.update_attribute(:public_syllabus, true)
      expect(@course.syllabus_visibility_option).to eq("public")
    end

    it "defaults public_syllabus to false" do
      @course.update_attribute(:is_public, nil)
      @course.update_attribute(:settings, @course.settings.except(:public_syllabus))
      expect(@course.public_syllabus).to be false
    end

    it "returns offline web export flag" do
      expect(@course.enable_offline_web_export?).to be false
      account = Account.default
      account.settings[:enable_offline_web_export] = true
      account.save
      expect(@course.enable_offline_web_export?).to be true
      @course.update_attribute(:enable_offline_web_export, false)
      expect(@course.enable_offline_web_export?).to be false
    end

    describe "soft-concluded?" do
      before :once do
        @term = Account.default.enrollment_terms.create!
      end

      before do
        @course.enrollment_term = @term
      end

      context "without term end date" do
        it "knows if it has been soft-concluded" do
          @course.update({ conclude_at: nil, restrict_enrollments_to_course_dates: true })
          expect(@course).not_to be_soft_concluded

          @course.update_attribute(:conclude_at, 1.week.from_now)
          expect(@course).not_to be_soft_concluded

          @course.update_attribute(:conclude_at, 1.week.ago)
          expect(@course).to be_soft_concluded
        end
      end

      context "with term end date in the past" do
        before do
          @course.enrollment_term.update_attribute(:end_at, 1.week.ago)
        end

        it "knows if it has been soft-concluded" do
          @course.update({ conclude_at: nil, restrict_enrollments_to_course_dates: true })
          expect(@course).to be_soft_concluded

          @course.update_attribute(:conclude_at, 1.week.from_now)
          expect(@course).not_to be_soft_concluded

          @course.update_attribute(:conclude_at, 1.week.ago)
          expect(@course).to be_soft_concluded
        end
      end

      context "with term end date in the future" do
        before do
          @course.enrollment_term.update_attribute(:end_at, 1.week.from_now)
        end

        it "knows if it has been soft-concluded" do
          @course.update({ conclude_at: nil, restrict_enrollments_to_course_dates: true })
          expect(@course).not_to be_soft_concluded

          @course.update_attribute(:conclude_at, 1.week.from_now)
          expect(@course).not_to be_soft_concluded

          @course.update_attribute(:conclude_at, 1.week.ago)
          expect(@course).to be_soft_concluded
        end
      end

      context "with coures dates not overriding term dates" do
        before do
          @course.update_attribute(:conclude_at, 1.week.from_now)
        end

        it "ignores course dates if not set to override term dates when calculating soft-concluded state" do
          @course.enrollment_term.update_attribute(:end_at, nil)
          expect(@course).not_to be_soft_concluded

          @course.enrollment_term.update_attribute(:end_at, 1.week.from_now)
          expect(@course).not_to be_soft_concluded

          @course.enrollment_term.update_attribute(:end_at, 1.week.ago)
          expect(@course).to be_soft_concluded
        end
      end

      it "tests conclusion for a specific enrollment type" do
        @term.set_overrides(@course.account, "StudentEnrollment" => { end_at: 1.week.ago })
        expect(@course).not_to be_soft_concluded
        expect(@course).not_to be_concluded
        expect(@course).to be_soft_concluded("StudentEnrollment")
        expect(@course).to be_concluded("StudentEnrollment")
      end
    end

    describe "allow_student_forum_attachments" do
      it "defaults to true" do
        expect(@course.allow_student_forum_attachments).to be true
      end

      it "allows setting and getting" do
        @course.allow_student_forum_attachments = false
        @course.save!
        expect(@course.allow_student_forum_attachments).to be false
      end
    end

    describe "allow_student_discussion_reporting" do
      it "defaults to true" do
        expect(@course.allow_student_discussion_reporting).to be true
      end

      it "allows setting and getting" do
        @course.allow_student_discussion_reporting = false
        @course.save!
        expect(@course.allow_student_discussion_reporting).to be false
      end
    end

    describe "allow_student_anonymous_discussion_topics" do
      it "defaults to false" do
        expect(@course.allow_student_anonymous_discussion_topics).to be false
      end

      it "allows setting and getting" do
        @course.allow_student_anonymous_discussion_topics = true
        @course.save!
        expect(@course.allow_student_anonymous_discussion_topics).to be true
      end
    end

    describe "allow_student_discussion_topics" do
      it "defaults true" do
        expect(@course.allow_student_discussion_topics).to be true
      end

      it "sets and get" do
        @course.allow_student_discussion_topics = false
        @course.save!
        expect(@course.allow_student_discussion_topics).to be false
      end
    end

    describe "#grading_periods?" do
      it "returns true if course has grading periods" do
        @course.save!
        Factories::GradingPeriodGroupHelper.new.legacy_create_for_course(@course)
        expect(@course.grading_periods?).to be true
      end

      it "returns true if account has grading periods for course term" do
        @course.save!
        group = Factories::GradingPeriodGroupHelper.new.create_for_account(@course.root_account)
        group.enrollment_terms << @course.enrollment_term
        expect(@course.grading_periods?).to be true
      end

      it "returns false if account has grading periods without course term" do
        @course.save!
        Factories::GradingPeriodGroupHelper.new.create_for_account(@course.root_account)
        expect(@course.grading_periods?).to be false
      end

      it "returns false if neither course nor account have grading periods" do
        expect(@course.grading_periods?).to be false
      end
    end

    describe "#relevant_grading_period_group" do
      it "favors legacy over enrollment term grading_period_groups" do
        @course.save!
        account_group = Factories::GradingPeriodGroupHelper.new.create_for_account(@course.root_account)
        account_group.enrollment_terms << @course.enrollment_term
        grading_period_group = Factories::GradingPeriodGroupHelper.new.legacy_create_for_course(@course)
        expect(@course.relevant_grading_period_group).to eq(grading_period_group)
      end

      it "returns a legacy grading_period_group" do
        @course.save!
        grading_period_group = Factories::GradingPeriodGroupHelper.new.legacy_create_for_course(@course)
        expect(@course.relevant_grading_period_group).to eq(grading_period_group)
      end

      it "returns an enrollment term grading_period_group" do
        @course.save!
        grading_period_group = Factories::GradingPeriodGroupHelper.new.create_for_account(@course.root_account)
        grading_period_group.enrollment_terms << @course.enrollment_term
        expect(@course.relevant_grading_period_group).to eq(grading_period_group)
      end

      it "returns nil when there are no relevant grading_period_group" do
        @course.save!
        expect(@course.relevant_grading_period_group).to be_nil
      end
    end

    describe "#weighted_grading_periods?" do
      it "returns false if course has legacy grading periods" do
        @course.save!
        account_group = Factories::GradingPeriodGroupHelper.new.create_for_account(@course.root_account)
        account_group.enrollment_terms << @course.enrollment_term
        group = Factories::GradingPeriodGroupHelper.new.legacy_create_for_course(@course)
        group.weighted = true
        group.save!
        expect(@course.weighted_grading_periods?).to be false
      end

      it "returns false if account has unweighted grading periods for course term" do
        @course.save!
        group = Factories::GradingPeriodGroupHelper.new.create_for_account(@course.root_account)
        group.enrollment_terms << @course.enrollment_term
        expect(@course.weighted_grading_periods?).to be false
      end

      it "returns false if account has weighted grading periods without course term" do
        @course.save!
        group = Factories::GradingPeriodGroupHelper.new.create_for_account(@course.root_account)
        group.weighted = true
        group.save!
        expect(@course.weighted_grading_periods?).to be false
      end

      it "returns true if account has weighted grading periods for course term" do
        @course.save!
        legacy_group = Factories::GradingPeriodGroupHelper.new.legacy_create_for_course(@course)
        legacy_group.destroy
        group = Factories::GradingPeriodGroupHelper.new.create_for_account(@course.root_account)
        group.enrollment_terms << @course.enrollment_term
        group.weighted = true
        group.save!
        expect(@course.weighted_grading_periods?).to be true
      end
    end

    describe "#display_totals_for_all_grading_periods?" do
      before do
        @course.save!
      end

      it "returns false for a course without an associated grading period group" do
        expect(@course).not_to be_display_totals_for_all_grading_periods
      end

      it "returns false for a course with an associated grading period group that is soft-deleted" do
        group = Factories::GradingPeriodGroupHelper.new.create_for_account(@course.root_account)
        group.enrollment_terms << @course.enrollment_term
        group.update!(display_totals_for_all_grading_periods: true)
        group.destroy
        expect(@course).not_to be_display_totals_for_all_grading_periods
      end

      it "returns true if the associated grading period group has the setting enabled" do
        group = Factories::GradingPeriodGroupHelper.new.create_for_account(@course.root_account)
        group.enrollment_terms << @course.enrollment_term
        group.update!(display_totals_for_all_grading_periods: true)
        expect(@course).to be_display_totals_for_all_grading_periods
      end

      it "returns false if the associated grading period group has the setting disabled" do
        group = Factories::GradingPeriodGroupHelper.new.create_for_account(@course.root_account)
        group.enrollment_terms << @course.enrollment_term
        expect(@course).not_to be_display_totals_for_all_grading_periods
      end

      context "legacy grading periods support" do
        before do
          @group = Factories::GradingPeriodGroupHelper.new.legacy_create_for_course(@course)
        end

        it "returns true if the associated grading period group has the setting enabled" do
          @group.update!(display_totals_for_all_grading_periods: true)
          expect(@course).to be_display_totals_for_all_grading_periods
        end

        it "returns false if the associated grading period group has the setting disabled" do
          expect(@course).not_to be_display_totals_for_all_grading_periods
        end

        it "returns false for a course with an associated grading period group that is soft-deleted" do
          @group.update!(display_totals_for_all_grading_periods: true)
          @group.destroy
          expect(@course).not_to be_display_totals_for_all_grading_periods
        end
      end
    end

    describe "#time_zone" do
      it "uses provided value when set, regardless of root account setting" do
        @root_account = Account.default
        @root_account.default_time_zone = "America/Chicago"
        @course.time_zone = "America/New_York"
        expect(@course.time_zone).to eq ActiveSupport::TimeZone["Eastern Time (US & Canada)"]
      end

      it "defaults to root account value if not set" do
        @root_account = Account.default
        @root_account.default_time_zone = "America/Chicago"
        expect(@course.time_zone).to eq ActiveSupport::TimeZone["Central Time (US & Canada)"]
      end
    end

    context "validation" do
      it "creates a new instance given valid attributes" do
        expect { course_model }.not_to raise_error
      end

      it "does not allow creating on site_admin" do
        expect { course_model(account: Account.site_admin) }.to raise_error(ActiveRecord::RecordInvalid)
      end

      it "does not expect site_admin to exist" do
        allow(Account).to receive(:site_admin).and_return nil
        course = Course.new(root_account_id: Account.default.id)
        expect(course.validate_not_on_siteadmin).to be_nil
      end

      it "does not allow updating account to site_admin" do
        course = course_model
        course.root_account = Account.site_admin
        expect(course).to_not be_valid
      end

      it "requires unique sis_source_id" do
        other_course = course_factory
        other_course.sis_source_id = "sisid"
        other_course.save!

        new_course = course_factory
        new_course.sis_source_id = other_course.sis_source_id
        expect(new_course).to_not be_valid
        new_course.sis_source_id = nil
        expect(new_course).to be_valid
      end

      it "requires unique integration_id" do
        other_course = course_factory
        other_course.integration_id = "intid"
        other_course.save!

        new_course = course_factory
        new_course.integration_id = other_course.integration_id
        expect(new_course).to_not be_valid
        new_course.integration_id = nil
        expect(new_course).to be_valid
      end

      it "validates the license" do
        course = course_factory
        course.license = "blah"
        course.save!
        expect(course.reload.license).to eq "private"

        course.license = "cc_by_sa"
        course.save!
        expect(course.reload.license).to eq "cc_by_sa"
      end
    end

    it "creates a unique course." do
      @course = Course.create_unique
      expect(@course.name).to eql("My Course")
      @uuid = @course.uuid
      @course2 = Course.create_unique(@uuid)
      expect(@course).to eql(@course2)
    end

    it "only changes the course code using the course name if the code is nil or empty" do
      @course = Course.create_unique
      code = @course.course_code
      @course.name = "test123"
      @course.save
      expect(code).to eql(@course.course_code)
      @course.course_code = nil
      @course.save
      expect(code).to_not eql(@course.course_code)
    end

    it "removes carriage returns from the name" do
      @course = Course.create_unique
      @course.name = "Hello\r\nWorld"
      @course.save
      expect(@course.name).to eql("Hello\nWorld")
    end

    it "throws error for long sis id" do
      # should throw rails validation error instead of db invalid statement error
      @course = Course.create_unique
      @course.sis_source_id = "qwertyuiopasdfghjklzxcvbnmqwertyuiopasdfghjklzxcvbnmqwertyuiopasdfghjklzxcvbnmqwertyuiopasdfghjklzxcvbnmqwertyuiopasdfghjklzxcvbnmqwertyuiopasdfghjklzxcvbnmqwertyuiopasdfghjklzxcvbnmqwertyuiopasdfghjklzxcvbnmqwertyuiopasdfghjklzxcvbnmqwertyuiopasdfghjklzxcvbnm"
      expect { @course.save! }.to raise_error("Validation failed: Sis source is too long (maximum is 255 characters)")
    end

    it "always has a uuid, if it was created" do
      @course.save!
      expect(@course.uuid).not_to be_nil
    end

    context "permissions" do
      def clear_permissions_cache
        @course.clear_permissions_cache(@teacher)
        @course.clear_permissions_cache(@designer)
        @course.clear_permissions_cache(@ta)
        @course.clear_permissions_cache(@admin1)
        @course.clear_permissions_cache(@admin2)
      end

      it "follows account chain when looking for generic permissions from AccountUsers" do
        account = Account.create!
        sub_account = Account.create!(parent_account: account)
        sub_sub_account = Account.create!(parent_account: sub_account)
        user = account_admin_user(account: sub_account)
        course = Course.create!(account: sub_sub_account)
        expect(course.grants_right?(user, :manage)).to be_truthy
      end

      # we have to reload the users after each course change here to catch the
      # enrollment changes that are applied directly to the db with update_all
      it "grants delete to the proper individuals" do
        @course.root_account.disable_feature!(:granular_permissions_manage_courses)
        @role1 = custom_account_role("managecourses", account: Account.default)
        @role2 = custom_account_role("managesis", account: Account.default)
        account_admin_user_with_role_changes(role: @role1, role_changes: { manage_courses: true, change_course_state: true })
        @admin1 = @admin
        account_admin_user_with_role_changes(role: @role2, role_changes: { manage_sis: true, change_course_state: true })
        @admin2 = @admin
        course_with_teacher(active_all: true)
        @designer = user_factory(active_all: true)
        @course.enroll_designer(@designer).accept!
        @ta = user_factory(active_all: true)
        @course.enroll_ta(@ta).accept!

        # active, non-sis course
        expect(@course.grants_right?(@teacher, :delete)).to be_truthy
        expect(@course.grants_right?(@designer, :delete)).to be_truthy
        expect(@course.grants_right?(@ta, :delete)).to be_falsey
        expect(@course.grants_right?(@admin1, :delete)).to be_truthy
        expect(@course.grants_right?(@admin2, :delete)).to be_falsey

        # active, sis course
        @course.sis_source_id = "sis_id"
        @course.save!
        [@course, @teacher, @designer, @ta, @admin1, @admin2].each(&:reload)

        clear_permissions_cache
        expect(@course.grants_right?(@teacher, :delete)).to be_falsey
        expect(@course.grants_right?(@designer, :delete)).to be_falsey
        expect(@course.grants_right?(@ta, :delete)).to be_falsey
        expect(@course.grants_right?(@admin1, :delete)).to be_truthy
        expect(@course.grants_right?(@admin2, :delete)).to be_truthy

        # completed, non-sis course
        @course.sis_source_id = nil
        @course.complete!
        [@course, @teacher, @designer, @ta, @admin1, @admin2].each(&:reload)

        clear_permissions_cache
        expect(@course.grants_right?(@teacher, :delete)).to be_truthy
        expect(@course.grants_right?(@designer, :delete)).to be_truthy
        expect(@course.grants_right?(@ta, :delete)).to be_falsey
        expect(@course.grants_right?(@admin1, :delete)).to be_truthy
        expect(@course.grants_right?(@admin2, :delete)).to be_falsey
        @course.clear_permissions_cache(@user)

        # completed, sis course
        @course.sis_source_id = "sis_id"
        @course.save!
        [@course, @teacher, @designer, @ta, @admin1, @admin2].each(&:reload)

        clear_permissions_cache
        expect(@course.grants_right?(@teacher, :delete)).to be_falsey
        expect(@course.grants_right?(@designer, :delete)).to be_falsey
        expect(@course.grants_right?(@ta, :delete)).to be_falsey
        expect(@course.grants_right?(@admin1, :delete)).to be_truthy
        expect(@course.grants_right?(@admin2, :delete)).to be_truthy
      end

      # we have to reload the users after each course change here to catch the
      # enrollment changes that are applied directly to the db with update_all
      it "grants delete to the proper individuals (granular permissions)" do
        @course.root_account.enable_feature!(:granular_permissions_manage_courses)
        @role1 = custom_account_role("managecourses", account: Account.default)
        @role2 = custom_account_role("managesis", account: Account.default)
        account_admin_user_with_role_changes(role: @role1, role_changes: { manage_courses_delete: true })
        @admin1 = @admin
        account_admin_user_with_role_changes(role: @role2, role_changes: { manage_courses_delete: false })
        @admin2 = @admin
        course_with_teacher(active_all: true)
        @designer = user_factory(active_all: true)
        @course.enroll_designer(@designer).accept!
        @ta = user_factory(active_all: true)
        @course.enroll_ta(@ta).accept!

        # active, non-sis course
        expect(@course.grants_right?(@teacher, :delete)).to be_falsey
        expect(@course.grants_right?(@designer, :delete)).to be_falsey
        expect(@course.grants_right?(@ta, :delete)).to be_falsey
        expect(@course.grants_right?(@admin1, :delete)).to be_truthy
        expect(@course.grants_right?(@admin2, :delete)).to be_falsey

        ro = Account.default.role_overrides.create!(role: teacher_role, permission: :manage_courses_delete, enabled: true)
        clear_permissions_cache
        expect(@course.grants_right?(@teacher, :delete)).to be_truthy
        ro.update(enabled: false)

        # active, sis course
        @course.sis_source_id = "sis_id"
        @course.save!
        [@course, @teacher, @designer, @ta, @admin1, @admin2].each(&:reload)

        clear_permissions_cache
        expect(@course.grants_right?(@teacher, :delete)).to be_falsey
        expect(@course.grants_right?(@designer, :delete)).to be_falsey
        expect(@course.grants_right?(@ta, :delete)).to be_falsey
        expect(@course.grants_right?(@admin1, :delete)).to be_truthy
        expect(@course.grants_right?(@admin2, :delete)).to be_falsey

        # completed, non-sis course
        @course.sis_source_id = nil
        @course.complete!
        [@course, @teacher, @designer, @ta, @admin1, @admin2].each(&:reload)

        clear_permissions_cache
        expect(@course.grants_right?(@teacher, :delete)).to be_falsey
        expect(@course.grants_right?(@designer, :delete)).to be_falsey
        expect(@course.grants_right?(@ta, :delete)).to be_falsey
        expect(@course.grants_right?(@admin1, :delete)).to be_truthy
        expect(@course.grants_right?(@admin2, :delete)).to be_falsey
        @course.clear_permissions_cache(@user)

        # completed, sis course
        @course.sis_source_id = "sis_id"
        @course.save!
        [@course, @teacher, @designer, @ta, @admin1, @admin2].each(&:reload)

        clear_permissions_cache
        expect(@course.grants_right?(@teacher, :delete)).to be_falsey
        expect(@course.grants_right?(@designer, :delete)).to be_falsey
        expect(@course.grants_right?(@ta, :delete)).to be_falsey
        expect(@course.grants_right?(@admin1, :delete)).to be_truthy
        expect(@course.grants_right?(@admin2, :delete)).to be_falsey
      end

      # :change_course_state is deprecated
      it "does not grant delete to anyone without :change_course_state rights (non-granular)" do
        @course.root_account.disable_feature!(:granular_permissions_manage_courses)
        @role1 = custom_account_role("managecourses", account: Account.default)
        @role2 = custom_account_role("managesis", account: Account.default)
        account_admin_user_with_role_changes(role: @role1, role_changes: { manage_courses: true })
        @admin1 = @admin
        account_admin_user_with_role_changes(role: @role2, role_changes: { manage_sis: true })
        @admin2 = @admin
        course_with_teacher(active_all: true)
        @designer = user_factory(active_all: true)
        @course.enroll_designer(@designer).accept!

        Account.default.role_overrides.create!(role: teacher_role, permission: :change_course_state, enabled: false)
        Account.default.role_overrides.create!(role: designer_role, permission: :change_course_state, enabled: false)

        # active, non-sis course
        expect(@course.grants_right?(@teacher, :delete)).to be_falsey
        expect(@course.grants_right?(@designer, :delete)).to be_falsey
        expect(@course.grants_right?(@admin1, :delete)).to be_falsey
        expect(@course.grants_right?(@admin2, :delete)).to be_falsey

        # active, sis course
        @course.sis_source_id = "sis_id"
        @course.save!
        [@course, @teacher, @designer, @admin1, @admin2].each(&:reload)

        clear_permissions_cache
        expect(@course.grants_right?(@teacher, :delete)).to be_falsey
        expect(@course.grants_right?(@designer, :delete)).to be_falsey
        expect(@course.grants_right?(@admin1, :delete)).to be_falsey
        expect(@course.grants_right?(@admin2, :delete)).to be_falsey

        # completed, non-sis course
        @course.sis_source_id = nil
        @course.complete!
        [@course, @teacher, @designer, @admin1, @admin2].each(&:reload)

        clear_permissions_cache
        expect(@course.grants_right?(@teacher, :delete)).to be_falsey
        expect(@course.grants_right?(@designer, :delete)).to be_falsey
        expect(@course.grants_right?(@admin1, :delete)).to be_falsey
        expect(@course.grants_right?(@admin2, :delete)).to be_falsey
        @course.clear_permissions_cache(@user)

        # completed, sis course
        @course.sis_source_id = "sis_id"
        @course.save!
        [@course, @teacher, @designer, @admin1, @admin2].each(&:reload)

        clear_permissions_cache
        expect(@course.grants_right?(@teacher, :delete)).to be_falsey
        expect(@course.grants_right?(@designer, :delete)).to be_falsey
        expect(@course.grants_right?(@admin1, :delete)).to be_falsey
        expect(@course.grants_right?(@admin2, :delete)).to be_falsey
      end

      it "grants reset_content to the proper individuals" do
        @course.root_account.disable_feature!(:granular_permissions_manage_courses)
        @role1 = custom_account_role("managecourses", account: Account.default)
        @role2 = custom_account_role("managesis", account: Account.default)
        account_admin_user_with_role_changes(role: @role1, role_changes: { manage_courses: true })
        @admin1 = @admin
        account_admin_user_with_role_changes(role: @role2, role_changes: { manage_sis: true })
        @admin2 = @admin
        course_with_teacher(active_all: true)
        @designer = user_factory(active_all: true)
        @course.enroll_designer(@designer).accept!
        @ta = user_factory(active_all: true)
        @course.enroll_ta(@ta).accept!

        # active, non-sis course
        clear_permissions_cache
        expect(@course.grants_right?(@teacher, :reset_content)).to be_truthy
        expect(@course.grants_right?(@designer, :reset_content)).to be_truthy
        expect(@course.grants_right?(@ta, :reset_content)).to be_falsey
        expect(@course.grants_right?(@admin1, :reset_content)).to be_truthy
        expect(@course.grants_right?(@admin2, :reset_content)).to be_falsey

        # active, sis course
        @course.sis_source_id = "sis_id"
        @course.save!
        [@course, @teacher, @designer, @ta, @admin1, @admin2].each(&:reload)

        clear_permissions_cache
        expect(@course.grants_right?(@teacher, :reset_content)).to be_truthy
        expect(@course.grants_right?(@designer, :reset_content)).to be_truthy
        expect(@course.grants_right?(@ta, :reset_content)).to be_falsey
        expect(@course.grants_right?(@admin1, :reset_content)).to be_truthy
        expect(@course.grants_right?(@admin2, :reset_content)).to be_falsey

        # completed, non-sis course
        @course.sis_source_id = nil
        @course.complete!
        [@course, @teacher, @designer, @ta, @admin1, @admin2].each(&:reload)

        clear_permissions_cache
        expect(@course.grants_right?(@teacher, :reset_content)).to be_falsey
        expect(@course.grants_right?(@designer, :reset_content)).to be_falsey
        expect(@course.grants_right?(@ta, :reset_content)).to be_falsey
        expect(@course.grants_right?(@admin1, :reset_content)).to be_truthy
        expect(@course.grants_right?(@admin2, :reset_content)).to be_falsey

        # completed, sis course
        @course.sis_source_id = "sis_id"
        @course.save!
        [@course, @teacher, @designer, @ta, @admin1, @admin2].each(&:reload)

        clear_permissions_cache
        expect(@course.grants_right?(@teacher, :reset_content)).to be_falsey
        expect(@course.grants_right?(@designer, :reset_content)).to be_falsey
        expect(@course.grants_right?(@ta, :reset_content)).to be_falsey
        expect(@course.grants_right?(@admin1, :reset_content)).to be_truthy
        expect(@course.grants_right?(@admin2, :reset_content)).to be_falsey
      end

      it "grants reset_content to the proper individuals (granular permissions)" do
        @course.root_account.enable_feature!(:granular_permissions_manage_courses)
        @role1 = custom_account_role("managecourses", account: Account.default)
        @role2 = custom_account_role("managesis", account: Account.default)
        account_admin_user_with_role_changes(role: @role1, role_changes: { manage_courses_reset: true })
        @admin1 = @admin
        account_admin_user_with_role_changes(role: @role2, role_changes: { manage_sis: true })
        @admin2 = @admin
        course_with_teacher(active_all: true)
        @designer = user_factory(active_all: true)
        @course.enroll_designer(@designer).accept!
        @ta = user_factory(active_all: true)
        @course.enroll_ta(@ta).accept!

        # active, non-sis course
        clear_permissions_cache
        expect(@course.grants_right?(@teacher, :reset_content)).to be_falsey
        expect(@course.grants_right?(@designer, :reset_content)).to be_falsey
        expect(@course.grants_right?(@ta, :reset_content)).to be_falsey
        expect(@course.grants_right?(@admin1, :reset_content)).to be_truthy
        expect(@course.grants_right?(@admin2, :reset_content)).to be_falsey

        # active, sis course
        @course.sis_source_id = "sis_id"
        @course.save!
        [@course, @teacher, @designer, @ta, @admin1, @admin2].each(&:reload)

        clear_permissions_cache
        expect(@course.grants_right?(@teacher, :reset_content)).to be_falsey
        expect(@course.grants_right?(@designer, :reset_content)).to be_falsey
        expect(@course.grants_right?(@ta, :reset_content)).to be_falsey
        expect(@course.grants_right?(@admin1, :reset_content)).to be_truthy
        expect(@course.grants_right?(@admin2, :reset_content)).to be_falsey

        # completed, non-sis course
        @course.sis_source_id = nil
        @course.complete!
        [@course, @teacher, @designer, @ta, @admin1, @admin2].each(&:reload)

        clear_permissions_cache
        expect(@course.grants_right?(@teacher, :reset_content)).to be_falsey
        expect(@course.grants_right?(@designer, :reset_content)).to be_falsey
        expect(@course.grants_right?(@ta, :reset_content)).to be_falsey
        expect(@course.grants_right?(@admin1, :reset_content)).to be_truthy
        expect(@course.grants_right?(@admin2, :reset_content)).to be_falsey

        # completed, sis course
        @course.sis_source_id = "sis_id"
        @course.save!
        [@course, @teacher, @designer, @ta, @admin1, @admin2].each(&:reload)

        clear_permissions_cache
        expect(@course.grants_right?(@teacher, :reset_content)).to be_falsey
        expect(@course.grants_right?(@designer, :reset_content)).to be_falsey
        expect(@course.grants_right?(@ta, :reset_content)).to be_falsey
        expect(@course.grants_right?(@admin1, :reset_content)).to be_truthy
        expect(@course.grants_right?(@admin2, :reset_content)).to be_falsey
      end

      it "grants create_tool_manually to the proper individuals" do
        course_with_teacher(active_all: true)
        @course.root_account.disable_feature!(:granular_permissions_manage_lti)
        @teacher = user_factory(active_all: true)
        @course.enroll_teacher(@teacher).accept!

        @ta = user_factory(active_all: true)
        @course.enroll_ta(@ta).accept!

        @designer = user_factory(active_all: true)
        @course.enroll_designer(@designer).accept!

        @student = user_factory(active_all: true)
        @course.enroll_student(@student).accept!

        clear_permissions_cache
        expect(@course.grants_right?(@teacher, :create_tool_manually)).to be_truthy
        expect(@course.grants_right?(@ta, :create_tool_manually)).to be_truthy
        expect(@course.grants_right?(@designer, :create_tool_manually)).to be_truthy
        expect(@course.grants_right?(@student, :create_tool_manually)).to be_falsey
      end

      it "grants manage_lti_* to the proper individuals (granular permissions)" do
        course_with_teacher(active_all: true)
        @course.root_account.enable_feature!(:granular_permissions_manage_lti)
        @teacher = user_factory(active_all: true)
        @course.enroll_teacher(@teacher).accept!

        @ta = user_factory(active_all: true)
        @course.enroll_ta(@ta).accept!

        @designer = user_factory(active_all: true)
        @course.enroll_designer(@designer).accept!

        @student = user_factory(active_all: true)
        @course.enroll_student(@student).accept!

        clear_permissions_cache
        expect(@course.grants_right?(@teacher, :manage_lti_add)).to be_truthy
        expect(@course.grants_right?(@ta, :manage_lti_add)).to be_truthy
        expect(@course.grants_right?(@designer, :manage_lti_add)).to be_truthy
        expect(@course.grants_right?(@student, :manage_lti_add)).to be_falsey
        expect(@course.grants_right?(@teacher, :manage_lti_edit)).to be_truthy
        expect(@course.grants_right?(@ta, :manage_lti_edit)).to be_truthy
        expect(@course.grants_right?(@designer, :manage_lti_edit)).to be_truthy
        expect(@course.grants_right?(@student, :manage_lti_edit)).to be_falsey
        expect(@course.grants_right?(@teacher, :manage_lti_delete)).to be_truthy
        expect(@course.grants_right?(@ta, :manage_lti_delete)).to be_truthy
        expect(@course.grants_right?(@designer, :manage_lti_delete)).to be_truthy
        expect(@course.grants_right?(@student, :manage_lti_delete)).to be_falsey
      end

      def make_date_completed
        @enrollment.reload
        @enrollment.start_at = 4.days.ago
        @enrollment.end_at = 2.days.ago
        @enrollment.save!
        @enrollment.reload
        expect(@enrollment.state_based_on_date).to eq :completed
      end

      context "as a teacher" do
        let_once :c do
          course_with_teacher(active_all: 1)
          @course
        end

        it "grants read_as_admin and read_forum to date-completed teacher" do
          make_date_completed
          expect(c.prior_enrollments).to eq []
          expect(c.grants_right?(@teacher, :read_as_admin)).to be_truthy
          expect(c.grants_right?(@teacher, :read_forum)).to be_truthy
        end

        it "grants read_as_admin and read to date-completed teacher of unpublished course" do
          course_factory.update_attribute(:workflow_state, "claimed")
          make_date_completed
          expect(c.prior_enrollments).to eq []
          expect(c.grants_right?(@teacher, :read_as_admin)).to be_truthy
          expect(c.grants_right?(@teacher, :read)).to be_truthy
        end

        it "grants read_rubric to date-completed teacher" do
          make_date_completed
          expect(c.grants_right?(@teacher, :read_rubrics)).to be_truthy
        end

        it "grants :read_outcomes to teachers in the course" do
          expect(c.grants_right?(@teacher, :read_outcomes)).to be_truthy
        end

        it "grants :read_rubric to teachers in the course" do
          expect(c.grants_right?(@teacher, :read_rubrics)).to be_truthy
        end
      end

      context "as a designer" do
        let_once :c do
          course_factory(active_all: true)
          @designer = user_factory(active_all: true)
          @enrollment = @course.enroll_designer(@designer)
          @enrollment.accept!
          @course
        end

        it "grants read_as_admin, read, manage, and update to date-active designer" do
          expect(c.grants_right?(@designer, :read_as_admin)).to be_truthy
          expect(c.grants_right?(@designer, :read)).to be_truthy
          expect(c.grants_right?(@designer, :manage)).to be_truthy
          expect(c.grants_right?(@designer, :update)).to be_truthy
        end

        it "grants permissions for unpublished courses" do
          c.claim!
          expect(c.grants_right?(@designer, :read_as_admin)).to be_truthy
          expect(c.grants_right?(@designer, :read)).to be_truthy
          expect(c.grants_right?(@designer, :manage)).to be_truthy
          expect(c.grants_right?(@designer, :update)).to be_truthy
          expect(c.grants_right?(@designer, :read_roster)).to be_truthy
        end

        it "grants read_as_admin, read_roster, and read_prior_roster to date-completed designer" do
          @enrollment.start_at = 4.days.ago
          @enrollment.end_at = 2.days.ago
          @enrollment.save!
          expect(@enrollment.reload.state_based_on_date).to eq :completed
          expect(c.prior_enrollments).to eq []
          expect(c.grants_right?(@designer, :read_as_admin)).to be_truthy
          expect(c.grants_right?(@designer, :read_roster)).to be_truthy
          expect(c.grants_right?(@designer, :read_prior_roster)).to be_truthy
        end

        it "grants be able to disable read_roster to date-completed designer" do
          Account.default.role_overrides.create!(permission: :read_roster, role: designer_role, enabled: false)
          @enrollment.start_at = 4.days.ago
          @enrollment.end_at = 2.days.ago
          @enrollment.save!
          expect(@enrollment.reload.state_based_on_date).to eq :completed
          expect(c.prior_enrollments).to eq []
          expect(c.grants_right?(@designer, :read_as_admin)).to be_truthy
          expect(c.grants_right?(@designer, :read_roster)).to be_falsey
          expect(c.grants_right?(@designer, :read_prior_roster)).to be_falsey
        end

        it "grants read_as_admin and read to date-completed designer of unpublished course" do
          c.update_attribute(:workflow_state, "claimed")
          make_date_completed
          expect(c.prior_enrollments).to eq []
          expect(c.grants_right?(@designer, :read_as_admin)).to be_truthy
          expect(c.grants_right?(@designer, :read)).to be_truthy
        end

        it "does not grant read_user_notes or view_all_grades to designer" do
          expect(c.grants_right?(@designer, :read_user_notes)).to be_falsey
          expect(c.grants_right?(@designer, :view_all_grades)).to be_falsey
        end
      end

      context "as a 'student view' student" do
        it "grants read rights for unpublished courses" do
          course_factory
          test_student = @course.student_view_student

          expect(@course.grants_right?(test_student, :read)).to be_truthy
          expect(@course.grants_right?(test_student, :read_grades)).to be_truthy
          expect(@course.grants_right?(test_student, :read_forum)).to be_truthy
        end
      end

      context "as a student" do
        let_once :c do
          course_with_student(active_user: 1)
          @course
        end

        it "grants read_grades read_forum to date-completed student" do
          c.offer!
          make_date_completed
          expect(c.prior_enrollments).to eq []
          expect(c.grants_right?(@student, :read_grades)).to be_truthy
          expect(c.grants_right?(@student, :read_forum)).to be_truthy
        end

        it "does not grant read_forum to date-completed student if disabled by role override" do
          c.root_account.role_overrides.create!(role: student_role, permission: :read_forum, enabled: false)
          c.offer!
          make_date_completed
          expect(c.prior_enrollments).to eq []
          expect(c.grants_right?(@student, :read_forum)).to be_falsey
        end

        it "does not grant permissions to active students of an unpublished course" do
          expect(c).to be_created

          @enrollment.update_attribute(:workflow_state, "active")

          expect(c.grants_right?(@student, :read)).to be_falsey
          expect(c.grants_right?(@student, :read_grades)).to be_falsey
          expect(c.grants_right?(@student, :read_forum)).to be_falsey
        end

        it "does not grant read to completed students of an unpublished course" do
          expect(c).to be_created
          @enrollment.update_attribute(:workflow_state, "completed")
          expect(@enrollment).to be_completed
          expect(c.grants_right?(@student, :read)).to be_falsey
        end

        it "does not grant read to soft-completed students of an unpublished course" do
          c.restrict_enrollments_to_course_dates = true
          c.start_at = 4.days.ago
          c.conclude_at = 2.days.ago
          c.save!
          expect(c).to be_created
          @enrollment.update_attribute(:workflow_state, "active")
          expect(@enrollment.state_based_on_date).to eq :completed
          expect(c.grants_right?(@student, :read)).to be_falsey
        end

        it "grants :read_outcomes to students in the course" do
          c.offer!
          expect(c.grants_right?(@student, :read_outcomes)).to be_truthy
        end
      end

      context "as an admin" do
        it "grants :read_outcomes to account admins" do
          course_factory(active_all: true)
          account_admin_user(account: @course.account)
          expect(@course.grants_right?(@admin, :read_outcomes)).to be_truthy
        end
      end
    end

    describe "#reset_content" do
      before(:once) do
        course_with_student
      end

      it "clears content" do
        @course.root_account.allow_self_enrollment!

        @course.discussion_topics.create!
        @course.quizzes.create!
        @course.assignments.create!
        @course.wiki.set_front_page_url!("front-page")
        @course.wiki.front_page.save!
        @course.self_enrollment = true
        @course.sis_source_id = "sis_id"
        @course.lti_context_id = "lti_context_id"
        @course.stuck_sis_fields = [].to_set
        gs = @course.grading_standards.create!(title: "Standard eh", data: [["Eh", 0.93], ["Eff", 0]])
        @course.grading_standard = gs
        profile = @course.profile
        profile.description = "description"
        profile.save!
        @course.save!
        @course.reload
        @course.update!(latest_outcome_import:
          OutcomeImport.create!(context: @course))

        expect(@course.course_sections).not_to be_empty
        expect(@course.students).to eq [@student]
        expect(@course.stuck_sis_fields).to eq [].to_set
        self_enrollment_code = @course.self_enrollment_code
        expect(self_enrollment_code).not_to be_nil

        @new_course = @course.reset_content

        @course.reload
        expect(@course.stuck_sis_fields).to eq [:workflow_state].to_set
        expect(@course.course_sections).to be_empty
        expect(@course.students).to be_empty
        expect(@course.sis_source_id).to be_nil
        expect(@course.self_enrollment_code).to be_nil
        expect(@course.lti_context_id).not_to be_nil

        @new_course.reload
        expect(@new_course.grading_standard).to be_nil
        expect(@new_course).to be_created
        expect(@new_course.course_sections).not_to be_empty
        expect(@new_course.students).to eq [@student]
        expect(@new_course.discussion_topics).to be_empty
        expect(@new_course.quizzes).to be_empty
        expect(@new_course.assignments).to be_empty
        expect(@new_course.sis_source_id).to eq "sis_id"
        expect(@new_course.syllabus_body).to be_blank
        expect(@new_course.stuck_sis_fields).to eq [].to_set
        expect(@new_course.self_enrollment_code).to eq self_enrollment_code
        expect(@new_course.lti_context_id).to be_nil

        expect(@course.uuid).not_to eq @new_course.uuid
        expect(@course.wiki_id).not_to eq @new_course.wiki_id
        expect(@course.replacement_course_id).to eq @new_course.id
      end

      it "does not have self enrollment enabled if account setting disables it" do
        @course.self_enrollment = true
        @course.save!
        expect(@course.self_enrollment_enabled?).to be false

        account = @course.root_account
        account.allow_self_enrollment!
        @course.self_enrollment = true
        @course.save!
        expect(@course.reload.self_enrollment_enabled?).to be true

        account.settings.delete(:self_enrollment)
        account.save!
        expect(@course.reload.self_enrollment_enabled?).to be false
      end

      it "retains original course profile" do
        data = { something: "special here" }
        description = "simple story"
        expect(@course.profile).not_to be_nil
        @course.profile.tap do |p|
          p.description = description
          p.data = data
          p.save!
        end
        @course.reload

        @new_course = @course.reset_content

        expect(@new_course.profile.data[:something]).to eq data[:something]
        expect(@new_course.profile.description).to eq description
      end

      it "preserves sticky fields" do
        sub = @course.root_account.sub_accounts.create
        @course.sis_source_id = "sis_id"
        @course.course_code = "cid"
        @course.stuck_sis_fields = [].to_set
        @course.save!
        @course.reload
        @course.name = "course_name"
        expect(@course.stuck_sis_fields).to eq [:name].to_set
        profile = @course.profile
        profile.description = "description"
        profile.save!
        @course.account = sub
        @course.save!
        expect(@course.stuck_sis_fields).to eq [:name, :account_id].to_set

        @course.reload

        @new_course = @course.reset_content

        @course.reload
        expect(@course.stuck_sis_fields).to eq %i[workflow_state name account_id].to_set
        expect(@course.sis_source_id).to be_nil

        @new_course.reload
        expect(@new_course.sis_source_id).to eq "sis_id"
        expect(@new_course.stuck_sis_fields).to eq [:name, :account_id].to_set

        expect(@course.uuid).not_to eq @new_course.uuid
        expect(@course.replacement_course_id).to eq @new_course.id
      end

      it "transfers favorites with the enrollments" do
        student_in_course(course: @course)
        fav = @student.favorites.create!(context: @course)

        @course.reload

        @new_course = @course.reset_content
        expect(fav.reload.context).to eq @new_course
      end
    end

    context "group_categories" do
      let_once(:course) { course_model }

      it "group_categories should not include deleted categories" do
        expect(course.group_categories.count).to eq 0
        category1 = course.group_categories.create(name: "category 1")
        category2 = course.group_categories.create(name: "category 2")
        expect(course.group_categories.count).to eq 2
        category1.destroy
        course.reload
        expect(course.group_categories.count).to eq 1
        expect(course.group_categories.to_a).to eq [category2]
      end

      it "all_group_categories should include deleted categories" do
        expect(course.all_group_categories.count).to eq 0
        category1 = course.group_categories.create(name: "category 1")
        course.group_categories.create(name: "category 2")
        expect(course.all_group_categories.count).to eq 2
        category1.destroy
        course.reload
        expect(course.all_group_categories.count).to eq 2
      end
    end

    context "turnitin" do
      it "returns turnitin_originality" do
        @course.account.turnitin_originality = "after_grading"
        @course.account.save!
        expect(@course.turnitin_originality).to eq("after_grading")
      end
    end

    describe "#quiz_lti_tool" do
      before do
        @course.save!
        @tool = ContextExternalTool.new(
          name: "Quizzes.Next",
          consumer_key: "test_key",
          shared_secret: "test_secret",
          tool_id: "Quizzes 2",
          url: "http://example.com/launch"
        )
      end

      it "returns the quiz LTI tool for the course" do
        @course.context_external_tools << @tool
        expect(@course.quiz_lti_tool).to eq @tool
      end

      it "returns the quiz LTI tool for the account if not set up on the course" do
        @course.account.context_external_tools << @tool
        expect(@course.quiz_lti_tool).to eq @tool
      end

      it "returns nil if no quiz LTI tool is configured" do
        expect(@course.quiz_lti_tool).to be_nil
      end
    end

    describe "#post_manually?" do
      let_once(:course) { Course.create! }

      it "returns true if a policy with manual posting is attached to the course" do
        course.default_post_policy.update!(post_manually: true)
        expect(course).to be_post_manually
      end

      it "returns false if a policy without manual posting is attached to the course" do
        course.default_post_policy.update!(post_manually: false)
        expect(course).not_to be_post_manually
      end
    end

    describe "#apply_post_policy!" do
      let_once(:course) { Course.create! }

      it "sets the post policy for the course" do
        course.apply_post_policy!(post_manually: true)
        expect(course.reload).to be_post_manually
      end

      it "explicitly sets a post policy for assignments without one" do
        assignment = course.assignments.create!

        course.apply_post_policy!(post_manually: true)
        expect(assignment.reload.post_policy).to be_post_manually
      end

      it "updates the post policy for assignments with an existing-but-different policy" do
        assignment = course.assignments.create!
        assignment.ensure_post_policy(post_manually: false)

        course.apply_post_policy!(post_manually: true)
        expect(assignment.reload.post_policy).to be_post_manually
      end

      it "does not update assignments that have an equivalent post policy" do
        assignment = course.assignments.create!
        assignment.ensure_post_policy(post_manually: true)

        expect do
          course.apply_post_policy!(post_manually: true)
        end.not_to change {
          PostPolicy.find_by!(assignment: assignment).updated_at
        }
      end

      it "does not change the post policy for anonymous assignments" do
        course.apply_post_policy!(post_manually: true)
        anonymous_assignment = course.assignments.create!(anonymous_grading: true)

        expect do
          course.apply_post_policy!(post_manually: false)
        end.not_to change {
          PostPolicy.find_by!(assignment: anonymous_assignment).post_manually
        }
      end

      it "does not change the post policy for moderated assignments" do
        course.apply_post_policy!(post_manually: true)
        moderated_assignment = course.assignments.create!(
          final_grader: course.enroll_teacher(User.create!, enrollment_state: :active).user,
          grader_count: 2,
          moderated_grading: true
        )

        expect do
          course.apply_post_policy!(post_manually: false)
        end.not_to change {
          PostPolicy.find_by(assignment: moderated_assignment).post_manually
        }
      end
    end

    describe "post policy defaults" do
      it "a post policy is created when a newly-created course is saved with no policy" do
        course = Course.create!

        aggregate_failures do
          expect(course.default_post_policy).not_to be_nil
          expect(course.default_post_policy).not_to be_post_manually
        end
      end

      it "a course retains its existing post policy when saved if one is set" do
        course = Course.new
        course.build_default_post_policy(assignment_id: nil, post_manually: true)

        course.save!
        expect(course.reload.default_post_policy).to be_post_manually
      end
    end

    it "destroys associated gradebook filters when the course is soft-deleted" do
      course_with_teacher(active_all: true)
      @course.gradebook_filters.create!(user: @teacher, course: @course, name: "First filter", payload: { foo: :bar })
      @course.destroy
      expect(@course.gradebook_filters.count).to eq 0
    end
  end

  context "users_not_in_groups" do
    before :once do
      @course = course_factory(active_all: true)
      @user1 = user_model
      @user2 = user_model
      @user3 = user_model
      @enrollment1 = @course.enroll_user(@user1)
      @enrollment2 = @course.enroll_user(@user2)
      @enrollment3 = @course.enroll_user(@user3)
    end

    it "does not include users through deleted/rejected/completed enrollments" do
      @enrollment1.destroy
      expect(@course.users_not_in_groups([]).size).to eq 2
    end

    it "does not include users in one of the groups" do
      group = @course.groups.create
      group.add_user(@user1)
      users = @course.users_not_in_groups([group])
      expect(users.size).to eq 2
      expect(users).not_to be_include(@user1)
    end

    it "includes users otherwise" do
      group = @course.groups.create
      group.add_user(@user1)
      users = @course.users_not_in_groups([group])
      expect(users).to be_include(@user2)
      expect(users).to be_include(@user3)
    end

    it "allows ordering by user's sortable name" do
      @user1.sortable_name = "jonny"
      @user1.save
      @user2.sortable_name = "bob"
      @user2.save
      @user3.sortable_name = "richard"
      @user3.save
      users = @course.users_not_in_groups([], order: User.sortable_name_order_by_clause("users"))
      expect(users.map(&:id)).to eq [@user2.id, @user1.id, @user3.id]
    end
  end

  context "events_for" do
    before :once do
      course_with_teacher(active_all: true)
      @event1 = @course.calendar_events.create
      @event2 = @course.calendar_events.build child_event_data: [{ start_at: "2012-01-01", end_at: "2012-01-02", context_code: @course.default_section.asset_string }]
      @event2.updating_user = @teacher
      @event2.save!
      @event3 = @event2.child_events.first
      @appointment_group = AppointmentGroup.create! title: "ag", contexts: [@course]
      @appointment_group.publish!
      @assignment = @course.assignments.create!
    end

    it "returns appropriate events" do
      events = @course.events_for(@teacher)
      expect(events).to include @event1
      expect(events).not_to include @event2
      expect(events).to include @event3
      expect(events).to include @appointment_group
      expect(events).to include @assignment
    end

    it "returns appropriate events when no user is supplied" do
      events = @course.events_for(nil)
      expect(events).to include @event1
      expect(events).not_to include @event2
      expect(events).not_to include @event3
      expect(events).not_to include @appointment_group
      expect(events).to include @assignment
    end
  end

  it "is marshal-able" do
    c = Course.new(name: "c1")
    expect { Marshal.dump(c) }.not_to raise_error
    c.save!
    expect { Marshal.dump(c) }.not_to raise_error
  end

  describe "course_section_visibility" do
    before :once do
      @course = Account.default.courses.create!
      @section1 = @course.course_sections.create!(name: "Section 1")
      @section2 = @course.course_sections.create!(name: "Section 2")
    end

    it "returns all for admins" do
      admin = account_admin_user(account: @course.root_account, role: admin_role, active_user: true)
      expect(@course.course_section_visibility(admin)).to eq :all
    end

    it "returns correct sections for students" do
      student = User.create!(name: "Student")
      @course.enroll_student(student, section: @section1)
      expect(@course.course_section_visibility(student)).to eq [@section1.id]
    end

    it "correctly limits visibilities for a limited teacher" do
      limited_teacher = User.create(name: "Limited Teacher")
      @course.enroll_teacher(limited_teacher, limit_privileges_to_course_section: true,
                                              section: @section2)
      expect(@course.course_section_visibility(limited_teacher)).to eq [@section2.id]
    end

    it "unlimited teachers can see everything" do
      unlimited_teacher = User.create(name: "Unlimited Teacher")
      @course.enroll_teacher(unlimited_teacher, section: @section2)
      expect(@course.course_section_visibility(unlimited_teacher)).to eq :all
    end

    it "returns none for a user with no visibility" do
      user_with_no_visibility = User.create(name: "Sans Connexion")
      expect(@course.course_section_visibility(user_with_no_visibility)).to eq []
    end
  end

  context "resolved_outcome_proficiency" do
    it "retrieves account's outcome proficiency" do
      course_model
      method = outcome_proficiency_model(@course.root_account)
      expect(@course.resolved_outcome_proficiency).to eq method
    end

    it "can retrieve own proficiency" do
      root_account = Account.create!
      outcome_proficiency_model(root_account)
      course = course_model(account: root_account)
      course_method = outcome_proficiency_model(course)
      expect(course.outcome_proficiency).to eq course_method
      expect(course.resolved_outcome_proficiency).to eq course_method
    end

    it "can retrieve ancestor account's proficiency" do
      root_account = Account.create!
      root_method = outcome_proficiency_model(root_account)
      subaccount = root_account.sub_accounts.create!
      course = course_model(account: subaccount)
      expect(course.outcome_proficiency).to be_nil
      expect(course.resolved_outcome_proficiency).to eq root_method
    end

    it "ignores soft deleted proficiencies" do
      root_account = Account.create!
      account_method = outcome_proficiency_model(root_account)
      course = course_model(account: root_account)
      course_method = outcome_proficiency_model(course)
      course_method.destroy
      expect(course.outcome_proficiency).to eq course_method
      expect(course.resolved_outcome_proficiency).to eq account_method
    end

    context "with the account_level_mastery_scales FF enabled" do
      it "returns the account default if no record exists" do
        root_account = Account.create!
        root_account.enable_feature!(:account_level_mastery_scales)
        course = course_model(account: root_account)
        expect(course.outcome_proficiency).to be_nil
        expect(course.resolved_outcome_proficiency).to eq OutcomeProficiency.find_or_create_default!(root_account)
      end
    end

    context "with the account_level_mastery_scales FF disabled" do
      it "returns nil if no record exists" do
        root_account = Account.create!
        root_account.disable_feature!(:account_level_mastery_scales)
        course = course_model(account: root_account)
        expect(course.outcome_proficiency).to be_nil
        expect(course.resolved_outcome_proficiency).to be_nil
      end
    end
  end

  context "resolved_outcome_calculation_method" do
    it "retrieves account's outcome calculation method" do
      root_account = Account.create!
      method = OutcomeCalculationMethod.create! context: root_account, calculation_method: :highest
      course = course_model(account: root_account)
      expect(course.outcome_calculation_method).to be_nil
      expect(course.resolved_outcome_calculation_method).to eq method
    end

    it "can retrieve ancestor account's outcome calculation method" do
      root_account = Account.create!
      subaccount = root_account.sub_accounts.create!
      method = OutcomeCalculationMethod.create! context: root_account, calculation_method: :highest
      course = course_model(account: subaccount)
      expect(course.outcome_calculation_method).to be_nil
      expect(course.resolved_outcome_calculation_method).to eq method
    end

    it "can retrieve own outcome calculation method" do
      root_account = Account.create!
      OutcomeCalculationMethod.create! context: root_account, calculation_method: :highest
      course = course_model(account: root_account)
      course_method = OutcomeCalculationMethod.create! context: course, calculation_method: :latest
      expect(course.outcome_calculation_method).to eq course_method
      expect(course.resolved_outcome_calculation_method).to eq course_method
    end

    it "ignores soft deleted calculation methods" do
      root_account = Account.create!
      account_method = OutcomeCalculationMethod.create! context: root_account, calculation_method: :highest
      course = course_model(account: root_account)
      course_method = OutcomeCalculationMethod.create! context: course, calculation_method: :latest, workflow_state: :deleted
      expect(course.outcome_calculation_method).to eq course_method
      expect(course.resolved_outcome_calculation_method).to eq account_method
    end

    context "with the account_level_mastery_scales FF enabled" do
      it "returns the account default if no record exists" do
        root_account = Account.create!
        root_account.enable_feature!(:account_level_mastery_scales)
        course = course_model(account: root_account)
        expect(course.outcome_calculation_method).to be_nil
        expect(course.resolved_outcome_calculation_method).to eq OutcomeCalculationMethod.find_or_create_default!(root_account)
      end
    end

    context "with the account_level_mastery_scales FF disabled" do
      it "returns nil if no record exists" do
        root_account = Account.create!
        root_account.disable_feature!(:account_level_mastery_scales)
        course = course_model(account: root_account)
        expect(course.outcome_calculation_method).to be_nil
        expect(course.resolved_outcome_calculation_method).to be_nil
      end
    end
  end

  context "participants" do
    before :once do
      @course = Course.create(name: "some_name")
      se = @course.enroll_student(user_with_pseudonym, enrollment_state: "active")
      tae = @course.enroll_ta(user_with_pseudonym, enrollment_state: "active")
      te = @course.enroll_teacher(user_with_pseudonym, enrollment_state: "active")
      @student, @ta, @teach = [se, tae, te].map(&:user)
    end

    context "vanilla usage" do
      it "returns participating_admins and participating_students" do
        [@student, @ta, @teach].each { |usr| expect(@course.participants).to be_include(usr) }
      end

      it "uses date-based logic if requested" do
        expect(@course.participating_students_by_date).to include(@student)
        expect(@course.participants(by_date: true)).to include(@student)

        @course.reload
        @course.start_at = 2.days.from_now
        @course.conclude_at = 4.days.from_now
        @course.restrict_enrollments_to_course_dates = true
        @course.save!

        participants = @course.participants
        expect(participants).to include(@student)

        expect(@course.participating_students_by_date).to_not include(@student)
        expect(@course.participating_admins_by_date).to include(@ta)

        by_date = @course.participants(by_date: true)
        expect(by_date).to_not include(@student)
        expect(by_date).to include(@ta)

        @course.enrollment_term.set_overrides(@course.root_account, "TaEnrollment" => { start_at: 3.days.ago, end_at: 2.days.ago })
        @course.reload
        expect(@course.participants(by_date: true)).to_not include(@ta)
        expect(@course.participating_admins_by_date).to_not include(@ta)
      end
    end

    context "including obervers" do
      before :once do
        oe = @course.enroll_user(user_with_pseudonym, "ObserverEnrollment", enrollment_state: "active")
        @course_level_observer = oe.user

        oe = @course.enroll_user(user_with_pseudonym, "ObserverEnrollment", enrollment_state: "active")
        oe.associated_user_id = @student.id
        oe.save!
        @student_following_observer = oe.user
      end

      it "returns participating_admins, participating_students, and observers" do
        participants = @course.participants(include_observers: true)
        [@student, @ta, @teach, @course_level_observer, @student_following_observer].each do |usr|
          expect(participants).to be_include(usr)
        end
      end

      context "excluding specific students" do
        it "rejects observers only following one of the excluded students" do
          partic = @course.participants(include_observers: true, excluded_user_ids: [@student.id, @student_following_observer.id])
          [@student, @student_following_observer].each { |usr| expect(partic).to_not be_include(usr) }
        end

        it "includes admins and course level observers" do
          partic = @course.participants(include_observers: true, excluded_user_ids: [@student.id, @student_following_observer.id])
          [@ta, @teach, @course_level_observer].each { |usr| expect(partic).to be_include(usr) }
        end
      end
    end

    it "excludes some student when passed their id" do
      partic = @course.participants(include_observers: false, excluded_user_ids: [@student.id])
      [@ta, @teach].each { |usr| expect(partic).to be_include(usr) }
      expect(partic).to_not be_include(@student)
    end
  end

  describe "enroll" do
    before :once do
      @course = Course.create(name: "some_name")
      @user = user_with_pseudonym
    end

    context "students" do
      before :once do
        @se = @course.enroll_student(@user)
      end

      it "is able to enroll a student" do
        expect(@se.user_id).to eql(@user.id)
        expect(@se.course_id).to eql(@course.id)
      end

      it "enrolls a student as creation_pending if the course isn't published" do
        expect(@se).to be_creation_pending
      end
    end

    context "tas" do
      before :once do
        Notification.create(name: "Enrollment Registration", category: "registration")
        @tae = @course.enroll_ta(@user)
      end

      it "is able to enroll a TA" do
        expect(@tae.user_id).to eql(@user.id)
        expect(@tae.course_id).to eql(@course.id)
      end

      it "enrolls a ta as invited if the course isn't published" do
        expect(@tae).to be_invited
        expect(@tae.messages_sent).to be_include("Enrollment Registration")
      end
    end

    context "teachers" do
      before :once do
        Notification.create(name: "Enrollment Registration", category: "registration")
        @te = @course.enroll_teacher(@user)
      end

      it "is able to enroll a teacher" do
        expect(@te.user_id).to eql(@user.id)
        expect(@te.course_id).to eql(@course.id)
      end

      it "enrolls a teacher as invited if the course isn't published" do
        expect(@te).to be_invited
        expect(@te.messages_sent).to be_include("Enrollment Registration")
      end
    end

    it "is able to enroll a designer" do
      @course.enroll_designer(@user)
      @de = @course.enrollments.where(type: "DesignerEnrollment").first
      expect(@de.user_id).to eql(@user.id)
      expect(@de.course_id).to eql(@course.id)
    end

    it "scopes correctly when including teachers from course" do
      account = @course.account
      @course.enroll_student(@user)
      scope = account.associated_courses.active.select([:id, :name]).eager_load(:teachers).joins(:teachers).where(enrollments: { workflow_state: "active" })
      sql = scope.to_sql
      expect(sql).to match(/"enrollments"\."type" = 'TeacherEnrollment'/)
    end
  end

  describe "#assignment_groups" do
    it "orders groups by position" do
      course_model
      @course.assignment_groups.create!(name: "B Group", position: 3)
      @course.assignment_groups.create!(name: "A Group", position: 2)
      @course.assignment_groups.create!(name: "C Group", position: 1)

      groups = @course.assignment_groups

      expect(groups[0].name).to eq("C Group")
      expect(groups[1].name).to eq("A Group")
      expect(groups[2].name).to eq("B Group")
    end

    it "orders groups by name when positions are equal" do
      course_model

      @course.assignment_groups.create!(name: "B Group", position: 1)
      @course.assignment_groups.create!(name: "A Group", position: 2)
      @course.assignment_groups.create!(name: "D Group", position: 3)
      @course.assignment_groups.create!(name: "C Group", position: 3)

      @course.reload
      expect(AssignmentGroup).to receive(:best_unicode_collation_key).with("assignment_groups.name").at_least(1).and_call_original
      groups = @course.assignment_groups

      expect(groups[0].name).to eq("B Group")
      expect(groups[1].name).to eq("A Group")
      expect(groups[2].name).to eq("C Group")
      expect(groups[3].name).to eq("D Group")
    end
  end

  describe "#score_to_grade" do
    it "maps scores to grades correctly" do
      default = GradingStandard.default_grading_standard
      expect(default.to_json).to eq([["A", 0.94], ["A-", 0.90], ["B+", 0.87], ["B", 0.84], ["B-", 0.80], ["C+", 0.77], ["C", 0.74], ["C-", 0.70], ["D+", 0.67], ["D", 0.64], ["D-", 0.61], ["F", 0.0]].to_json)
      course_model
      expect(@course.score_to_grade(95)).to be_nil
      @course.grading_standard_id = 0
      expect(@course.score_to_grade(1005)).to eql("A")
      expect(@course.score_to_grade(105)).to eql("A")
      expect(@course.score_to_grade(100)).to eql("A")
      expect(@course.score_to_grade(99)).to eql("A")
      expect(@course.score_to_grade(94)).to eql("A")
      expect(@course.score_to_grade(93.999)).to eql("A-")
      expect(@course.score_to_grade(93.001)).to eql("A-")
      expect(@course.score_to_grade(93)).to eql("A-")
      expect(@course.score_to_grade(92.999)).to eql("A-")
      expect(@course.score_to_grade(90)).to eql("A-")
      expect(@course.score_to_grade(89)).to eql("B+")
      expect(@course.score_to_grade(87)).to eql("B+")
      expect(@course.score_to_grade(86)).to eql("B")
      expect(@course.score_to_grade(85)).to eql("B")
      expect(@course.score_to_grade(83)).to eql("B-")
      expect(@course.score_to_grade(80)).to eql("B-")
      expect(@course.score_to_grade(79)).to eql("C+")
      expect(@course.score_to_grade(76)).to eql("C")
      expect(@course.score_to_grade(73)).to eql("C-")
      expect(@course.score_to_grade(71)).to eql("C-")
      expect(@course.score_to_grade(69)).to eql("D+")
      expect(@course.score_to_grade(67)).to eql("D+")
      expect(@course.score_to_grade(66)).to eql("D")
      expect(@course.score_to_grade(65)).to eql("D")
      expect(@course.score_to_grade(62)).to eql("D-")
      expect(@course.score_to_grade(60)).to eql("F")
      expect(@course.score_to_grade(59)).to eql("F")
      expect(@course.score_to_grade(0)).to eql("F")
      expect(@course.score_to_grade(-100)).to eql("F")
    end
  end

  describe "#gradebook_to_csv" do
    before :once do
      course_with_student active_all: true
      teacher_in_course active_all: true
    end

    it "generates gradebook csv" do
      @group = @course.assignment_groups.create!(name: "Some Assignment Group", group_weight: 100)
      @assignment = @course.assignments.create!(title: "Some Assignment", points_possible: 10, assignment_group: @group)
      @assignment.grade_student(@student, grade: "10", grader: @teacher)
      @assignment2 = @course.assignments.create!(title: "Some Assignment 2", points_possible: 10, assignment_group: @group)
      @course.recompute_student_scores
      @student.reload
      @course.reload

      csv = GradebookExporter.new(@course, @teacher).to_csv
      expect(csv).not_to be_nil
      rows = CSV.parse(csv, headers: true)
      expect(rows.length).to equal(2)
      expect(rows[0]["Unposted Final Score"]).to eq "(read only)"
      expect(rows[1]["Unposted Final Score"]).to eq "50.00"
      expect(rows[0]["Final Score"]).to eq "(read only)"
      expect(rows[1]["Final Score"]).to eq "50.00"
      expect(rows[0]["Unposted Current Score"]).to eq "(read only)"
      expect(rows[1]["Unposted Current Score"]).to eq "100.00"
      expect(rows[0]["Current Score"]).to eq "(read only)"
      expect(rows[1]["Current Score"]).to eq "100.00"
    end

    it "orders assignments and groups by position" do
      @assignment_group_1, @assignment_group_2 = [@course.assignment_groups.create!(name: "Some Assignment Group 1", group_weight: 100), @course.assignment_groups.create!(name: "Some Assignment Group 2", group_weight: 100)].sort_by(&:id)

      now = Time.now

      g1a1 = @course.assignments.create!(title: "Assignment 01", due_at: now + 1.day, position: 3, assignment_group: @assignment_group_1, points_possible: 10)
      @course.assignments.create!(title: "Assignment 02", due_at: now + 1.day, position: 1, assignment_group: @assignment_group_1, points_possible: 10)
      @course.assignments.create!(title: "Assignment 03", due_at: now + 1.day, position: 2, assignment_group: @assignment_group_1)
      @course.assignments.create!(title: "Assignment 05", due_at: now + 4.days, position: 4, assignment_group: @assignment_group_1)
      @course.assignments.create!(title: "Assignment 04", due_at: now + 5.days, position: 5, assignment_group: @assignment_group_1)
      @course.assignments.create!(title: "Assignment 06", due_at: now + 7.days, position: 6, assignment_group: @assignment_group_1)
      @course.assignments.create!(title: "Assignment 07", due_at: now + 6.days, position: 7, assignment_group: @assignment_group_1)
      g2a1 = @course.assignments.create!(title: "Assignment 08", due_at: now + 8.days, position: 1, assignment_group: @assignment_group_2, points_possible: 10)
      @course.assignments.create!(title: "Assignment 09", due_at: now + 8.days, position: 9, assignment_group: @assignment_group_1)
      @course.assignments.create!(title: "Assignment 10", due_at: now + 8.days, position: 10, assignment_group: @assignment_group_2, points_possible: 10)
      @course.assignments.create!(title: "Assignment 12", due_at: now + 11.days, position: 11, assignment_group: @assignment_group_1)
      @course.assignments.create!(title: "Assignment 14", due_at: nil, position: 14, assignment_group: @assignment_group_1)
      @course.assignments.create!(title: "Assignment 11", due_at: now + 11.days, position: 11, assignment_group: @assignment_group_1)
      @course.assignments.create!(title: "Assignment 13", due_at: now + 11.days, position: 11, assignment_group: @assignment_group_1)
      @course.assignments.create!(title: "Assignment 99", position: 1, assignment_group: @assignment_group_1, submission_types: "not_graded")
      @course.recompute_student_scores
      @student.reload
      @course.reload

      g1a1.grade_student(@student, grade: 10, grader: @teacher)
      g2a1.grade_student(@student, grade: 5, grader: @teacher)

      csv = GradebookExporter.new(@course, @teacher).to_csv
      expect(csv).not_to be_nil
      rows = CSV.parse(csv, headers: true)
      expect(rows.length).to equal(2)
      assignments, groups = [], []
      rows.headers.each do |column|
        assignments << column.sub(/ \([0-9]+\)/, "") if /Assignment \d+/.match?(column)
        groups << column if column.include?("Some Assignment Group")
      end
      expect(assignments).to eq ["Assignment 02", "Assignment 03", "Assignment 01", "Assignment 05", "Assignment 04", "Assignment 06", "Assignment 07", "Assignment 09", "Assignment 11", "Assignment 12", "Assignment 13", "Assignment 14", "Assignment 08", "Assignment 10"]
      expect(groups).to eq [
        "Some Assignment Group 1 Current Points",
        "Some Assignment Group 1 Final Points",
        "Some Assignment Group 1 Current Score",
        "Some Assignment Group 1 Unposted Current Score",
        "Some Assignment Group 1 Final Score",
        "Some Assignment Group 1 Unposted Final Score",
        "Some Assignment Group 2 Current Points",
        "Some Assignment Group 2 Final Points",
        "Some Assignment Group 2 Current Score",
        "Some Assignment Group 2 Unposted Current Score",
        "Some Assignment Group 2 Final Score",
        "Some Assignment Group 2 Unposted Final Score"
      ]

      expect(rows[1]["Some Assignment Group 1 Current Score"]).to eq "100.00"
      expect(rows[1]["Some Assignment Group 1 Final Score"]).to eq "50.00"
      expect(rows[1]["Some Assignment Group 2 Current Score"]).to eq "50.00"
      expect(rows[1]["Some Assignment Group 2 Final Score"]).to eq "25.00"
    end

    it "handles nil assignment due_dates if the group and position are the same" do
      course_with_student(active_all: true)

      assignment_group = @course.assignment_groups.create!(name: "Some Assignment Group 1")

      now = Time.now

      @course.assignments.create!(title: "Assignment 01", due_at: now + 1.day, position: 1, assignment_group: assignment_group, points_possible: 10)
      @course.assignments.create!(title: "Assignment 02", due_at: nil, position: 1, assignment_group: assignment_group, points_possible: 10)

      @course.recompute_student_scores
      @student.reload
      @course.reload

      csv = GradebookExporter.new(@course, @teacher).to_csv
      rows = CSV.parse(csv)
      assignments = rows[0].each_with_object([]) do |column, collection|
        collection << column.sub(/ \([0-9]+\)/, "") if /Assignment \d+/.match?(column)
      end

      expect(csv).not_to be_nil
      # make sure they retain the correct order
      expect(assignments).to eq ["Assignment 01", "Assignment 02"]
    end

    context "sort order" do
      before :once do
        course_with_teacher active_all: true
        _, zed, _ = ["Ned Ned", "Zed Zed", "Aardvark Aardvark"].map do |name|
          student_in_course(name: name)
          @student
        end
        zed.update_attribute :sortable_name, "aaaaaa zed"

        test_student_enrollment = student_in_course(name: "Test Student")
        test_student_enrollment.type = "StudentViewEnrollment"
        test_student_enrollment.save!
      end

      it "alphabetizes by sortable name with the test student at the end" do
        csv = GradebookExporter.new(@course, @teacher).to_csv
        rows = CSV.parse(csv)
        expect([rows[2][0],
                rows[3][0],
                rows[4][0],
                rows[5][0]]).to eq ["aaaaaa zed", "Aardvark, Aardvark", "Ned, Ned", "Student, Test"]
      end
    end

    it "marks excused assignments" do
      a = @course.assignments.create! name: "asdf", points_possible: 10
      a.grade_student(@student, grader: @teacher, excuse: true)
      csv = CSV.parse(GradebookExporter.new(@course, @teacher).to_csv)
      _name, _id, _section, _sis_login_id, score, _ = csv[-1]
      expect(score).to eq "EX"
    end

    it "includes all section names in alphabetical order" do
      course_with_teacher(active_all: true)
      sections = []
      students = []
      ["COMPSCI 123 LEC 001", "COMPSCI 123 DIS 101", "COMPSCI 123 DIS 102"].each do |section_name|
        add_section(section_name)
        sections << @course_section
      end
      3.times { |i| students << student_in_section(sections[0], user: user_factory(name: "Student #{i}")) }

      @course.enroll_user(students[0], "StudentEnrollment", section: sections[1], enrollment_state: "active", allow_multiple_enrollments: true)
      @course.enroll_user(students[2], "StudentEnrollment", section: sections[1], enrollment_state: "active", allow_multiple_enrollments: true)
      @course.enroll_user(students[2], "StudentEnrollment", section: sections[2], enrollment_state: "active", allow_multiple_enrollments: true)

      csv = GradebookExporter.new(@course, @teacher).to_csv
      expect(csv).not_to be_nil
      rows = CSV.parse(csv)
      expect(rows.length).to equal(5)
      expect(rows[2][3]).to eq "COMPSCI 123 DIS 101 and COMPSCI 123 LEC 001"
      expect(rows[3][3]).to eq "COMPSCI 123 LEC 001"
      expect(rows[4][3]).to eq "COMPSCI 123 DIS 101, COMPSCI 123 DIS 102, and COMPSCI 123 LEC 001"
    end

    it "generates csv with final grade if enabled" do
      course_with_student(active_all: true)
      @course.grading_standard_id = 0
      @course.save!
      @group = @course.assignment_groups.create!(name: "Some Assignment Group", group_weight: 100)
      @assignment = @course.assignments.create!(title: "Some Assignment", points_possible: 10, assignment_group: @group)
      @assignment.grade_student(@student, grade: "10", grader: @teacher)
      @assignment2 = @course.assignments.create!(title: "Some Assignment 2", points_possible: 10, assignment_group: @group)
      @assignment2.grade_student(@student, grade: "8", grader: @teacher)
      @course.recompute_student_scores
      @student.reload
      @course.reload

      csv = GradebookExporter.new(@course, @teacher).to_csv
      expect(csv).not_to be_nil
      rows = CSV.parse(csv, headers: true)
      expect(rows.length).to equal(2)
      expect(rows[0]["Unposted Final Grade"]).to eq "(read only)"
      expect(rows[1]["Unposted Final Grade"]).to eq "A-"
      expect(rows[0]["Final Grade"]).to eq "(read only)"
      expect(rows[1]["Final Grade"]).to eq "A-"
      expect(rows[0]["Unposted Current Grade"]).to eq "(read only)"
      expect(rows[1]["Unposted Current Grade"]).to eq "A-"
      expect(rows[0]["Current Grade"]).to eq "(read only)"
      expect(rows[1]["Current Grade"]).to eq "A-"
      expect(rows[0]["Unposted Final Score"]).to eq "(read only)"
      expect(rows[1]["Unposted Final Score"]).to eq "90.00"
      expect(rows[0]["Final Score"]).to eq "(read only)"
      expect(rows[1]["Final Score"]).to eq "90.00"
      expect(rows[0]["Unposted Current Score"]).to eq "(read only)"
      expect(rows[1]["Unposted Current Score"]).to eq "90.00"
      expect(rows[0]["Current Score"]).to eq "(read only)"
      expect(rows[1]["Current Score"]).to eq "90.00"
    end

    describe "sis_ids" do
      before(:once) do
        @account = Account.create!(name: "A new root")
        course_factory(active_all: true, account: @account)
        @user1 = user_with_managed_pseudonym(active_all: true, name: "Brian", username: "brianp@instructure.com",
                                             account: @account, sis_user_id: "SISUSERID", integration_id: "int1")
        student_in_course(user: @user1)
        @user2 = user_with_pseudonym(active_all: true, name: "Cody", username: "cody@instructure.com", account: @account)
        student_in_course(user: @user2)
        @user3 = user_factory(active_all: true, name: "JT")
        student_in_course(user: @user3)
        @group = @course.assignment_groups.create!(name: "Some Assignment Group", group_weight: 100)
        @assignment = @course.assignments.create!(title: "Some Assignment", points_possible: 10, assignment_group: @group)
        @assignment.grade_student(@user1, grade: "10", grader: @teacher)
        @assignment.grade_student(@user2, grade: "9", grader: @teacher)
        @assignment.grade_student(@user3, grade: "9", grader: @teacher)
        @assignment2 = @course.assignments.create!(title: "Some Assignment 2", points_possible: 10, assignment_group: @group)
        @course.recompute_student_scores
        @course.reload
      end

      it "includes sis ids if enabled" do
        csv = GradebookExporter.new(@course, @teacher, include_sis_id: true).to_csv
        expect(csv).not_to be_nil
        rows = CSV.parse(csv)
        expect(rows.length).to eq 5
        expect(rows.first.length).to eq 19
        expect(rows[0][1]).to eq "ID"
        expect(rows[0][2]).to eq "SIS User ID"
        expect(rows[0][3]).to eq "SIS Login ID"
        expect(rows[0][4]).to eq "Section"
        expect(rows[1][2]).to be_nil
        expect(rows[1][3]).to be_nil
        expect(rows[1][4]).to be_nil
        expect(rows[1][-1]).to eq "(read only)"
        expect(rows[2][1]).to eq @user1.id.to_s
        expect(rows[2][2]).to eq "SISUSERID"
        expect(rows[2][3]).to eq @user1.pseudonym.unique_id
        expect(rows[3][1]).to eq @user2.id.to_s
        expect(rows[3][2]).to be_nil
        expect(rows[3][3]).to eq @user2.pseudonym.unique_id
        expect(rows[4][1]).to eq @user3.id.to_s
        expect(rows[4][2]).to be_nil
        expect(rows[4][3]).to be_nil
      end

      it "includes integration ids if enabled" do
        @account.settings[:include_integration_ids_in_gradebook_exports] = true
        @account.save!
        csv = GradebookExporter.new(@course, @teacher, include_sis_id: true).to_csv
        rows = CSV.parse(csv)
        expect(rows.first.length).to eq 20
        expect(rows[0][1]).to eq "ID"
        expect(rows[0][2]).to eq "SIS User ID"
        expect(rows[0][3]).to eq "SIS Login ID"
        expect(rows[0][4]).to eq "Integration ID"
        expect(rows[2][1]).to eq @user1.id.to_s
        expect(rows[2][2]).to eq "SISUSERID"
        expect(rows[2][4]).to eq "int1"
      end
    end

    it "includes primary domain if a trust exists" do
      course_factory(active_all: true)
      @user1 = user_with_pseudonym(active_all: true, name: "Brian", username: "brianp@instructure.com")
      student_in_course(user: @user1)
      account2 = account_model
      @user2 = user_with_pseudonym(active_all: true, name: "Cody", username: "cody@instructure.com", account: account2)
      student_in_course(user: @user2)
      @user3 = user_factory(active_all: true, name: "JT")
      student_in_course(user: @user3)
      @user1.pseudonym.sis_user_id = "SISUSERID"
      @user1.pseudonym.save!
      @user2.pseudonym.sis_user_id = "SISUSERID"
      @user2.pseudonym.save!
      @course.reload
      allow(@course.root_account).to receive(:trust_exists?).and_return(true)
      allow_any_instantiation_of(@course.root_account).to receive(:trusted_account_ids).and_return([account2.id])
      allow_any_instantiation_of(@user2.pseudonyms.first).to receive(:works_for_account?).and_return(true)
      expect(HostUrl).to receive(:context_host).with(@course.root_account).and_return("school1")
      expect(HostUrl).to receive(:context_host).with(account2).and_return("school2")

      csv = GradebookExporter.new(@course, @teacher, include_sis_id: true).to_csv
      expect(csv).not_to be_nil
      rows = CSV.parse(csv)
      expect(rows.length).to eq 5
      expect(rows[0][1]).to eq "ID"
      expect(rows[0][2]).to eq "SIS User ID"
      expect(rows[0][3]).to eq "SIS Login ID"
      expect(rows[0][4]).to eq "Root Account"
      expect(rows[0][5]).to eq "Section"
      expect(rows[1][2]).to be_nil
      expect(rows[1][3]).to be_nil
      expect(rows[1][4]).to be_nil
      expect(rows[1][5]).to be_nil
      expect(rows[2][1]).to eq @user1.id.to_s
      expect(rows[2][2]).to eq "SISUSERID"
      expect(rows[2][3]).to eq @user1.pseudonym.unique_id
      expect(rows[2][4]).to eq "school1"
      expect(rows[3][1]).to eq @user2.id.to_s
      expect(rows[3][2]).to eq "SISUSERID"
      expect(rows[3][3]).to eq @user2.pseudonym.unique_id
      expect(rows[3][4]).to eq "school2"
      expect(rows[4][1]).to eq @user3.id.to_s
      expect(rows[4][2]).to be_nil
      expect(rows[4][3]).to be_nil
      expect(rows[4][4]).to be_nil
    end

    it "can include concluded enrollments" do
      e = course_with_student active_all: true
      e.update_attribute :workflow_state, "completed"

      expect(GradebookExporter.new(@course, @teacher).to_csv).not_to include @student.name

      @teacher.preferences[:gradebook_settings] =
        { @course.id =>
          {
            "show_inactive_enrollments" => "false",
            "show_concluded_enrollments" => "true"
          } }
      @teacher.save!
      expect(GradebookExporter.new(@course, @teacher).to_csv).to include @student.name
    end

    context "accumulated points" do
      before :once do
        a = @course.assignments.create! title: "Blah", points_possible: 10
        a.grade_student @student, grade: 8, grader: @teacher
      end

      it "includes points for unweighted courses" do
        csv = CSV.parse(GradebookExporter.new(@course, @teacher).to_csv, headers: true)
        expect(csv[0]["Assignments Current Points"]).to eq "(read only)"
        expect(csv[1]["Assignments Current Points"]).to eq "8.00"
        expect(csv[0]["Assignments Final Points"]).to eq "(read only)"
        expect(csv[1]["Assignments Final Points"]).to eq "8.00"
        expect(csv[0]["Current Points"]).to eq "(read only)"
        expect(csv[1]["Current Points"]).to eq "8.00"
        expect(csv[0]["Final Points"]).to eq "(read only)"
        expect(csv[1]["Final Points"]).to eq "8.00"
      end

      it "doesn't include points for weighted courses" do
        @course.update_attribute(:group_weighting_scheme, "percent")
        csv = CSV.parse(GradebookExporter.new(@course, @teacher).to_csv)
        expect(csv[0][-8]).not_to eq "Assignments Current Points"
        expect(csv[0][-7]).not_to eq "Assignments Final Points"
        expect(csv[0][-4]).not_to eq "Current Points"
        expect(csv[0][-3]).not_to eq "Final Points"
      end
    end

    it "only includes students once" do
      # students might have multiple enrollments in a course
      course_factory(active_all: true)
      @user1 = user_with_pseudonym(active_all: true, name: "Brian", username: "brianp@instructure.com")
      student_in_course(user: @user1)
      @user2 = user_with_pseudonym(active_all: true, name: "Cody", username: "cody@instructure.com")
      student_in_course(user: @user2)
      @s2 = @course.course_sections.create!(name: "section2")
      StudentEnrollment.create!(user: @user1, course: @course, course_section: @s2)
      @course.reload
      csv = GradebookExporter.new(@course, @teacher, include_sis_id: true).to_csv
      rows = CSV.parse(csv)
      expect(rows.length).to eq 4
    end

    it "includes manual posting if any assignments are manually-posted" do
      course_factory(active_all: true)
      @user1 = user_with_pseudonym(active_all: true, name: "Brian", username: "brianp@instructure.com")
      student_in_course(user: @user1)
      @user2 = user_with_pseudonym(active_all: true, name: "Cody", username: "cody@instructure.com")
      student_in_course(user: @user2)
      @user3 = user_factory(active_all: true, name: "JT")
      student_in_course(user: @user3)
      @user1.pseudonym.sis_user_id = "SISUSERID"
      @user1.pseudonym.save!
      @group = @course.assignment_groups.create!(name: "Some Assignment Group", group_weight: 100)
      @assignment = @course.assignments.create!(title: "Some Assignment", points_possible: 10, assignment_group: @group)
      @assignment.ensure_post_policy(post_manually: true)
      @assignment.grade_student(@user1, grade: "10", grader: @teacher)
      @assignment.grade_student(@user2, grade: "9", grader: @teacher)
      @assignment.grade_student(@user3, grade: "9", grader: @teacher)
      @assignment2 = @course.assignments.create!(title: "Some Assignment 2", points_possible: 10, assignment_group: @group)
      @assignment2.ensure_post_policy(post_manually: false)
      @course.recompute_student_scores
      @course.reload

      csv = GradebookExporter.new(@course, @teacher, include_sis_id: true).to_csv
      expect(csv).not_to be_nil
      rows = CSV.parse(csv)
      expect(rows.length).to eq 6
      expect(rows[0][1]).to eq "ID"
      expect(rows[0][2]).to eq "SIS User ID"
      expect(rows[0][3]).to eq "SIS Login ID"
      expect(rows[0][4]).to eq "Section"
      expect(rows[1][0]).to be_nil
      expect(rows[1][5]).to eq "Manual Posting"
      expect(rows[1][6]).to be_nil
      expect(rows[2][2]).to be_nil
      expect(rows[2][3]).to be_nil
      expect(rows[2][4]).to be_nil
      expect(rows[2][-1]).to eq "(read only)"
      expect(rows[3][1]).to eq @user1.id.to_s
      expect(rows[3][2]).to eq "SISUSERID"
      expect(rows[3][3]).to eq @user1.pseudonym.unique_id
      expect(rows[4][1]).to eq @user2.id.to_s
      expect(rows[4][2]).to be_nil
      expect(rows[4][3]).to eq @user2.pseudonym.unique_id
      expect(rows[5][1]).to eq @user3.id.to_s
      expect(rows[5][2]).to be_nil
      expect(rows[5][3]).to be_nil
    end

    it "only includes students from the appropriate section for a section limited teacher" do
      course_factory(active_all: true)
      teacher_in_course(active_all: true)
      @teacher.enrollments.first.update_attribute(:limit_privileges_to_course_section, true)
      @section = @course.course_sections.create!(name: "section 2")
      @user1 = user_with_pseudonym(active_all: true, name: "Brian", username: "brianp@instructure.com")
      @section.enroll_user(@user1, "StudentEnrollment", "active")
      @user2 = user_with_pseudonym(active_all: true, name: "Jeremy", username: "jeremy@instructure.com")
      @course.enroll_student(@user2)

      csv = GradebookExporter.new(@course, @teacher).to_csv
      expect(csv).not_to be_nil
      rows = CSV.parse(csv)
      # two header rows, and one student row
      expect(rows.length).to eq 3
      expect(rows[2][1]).to eq @user2.id.to_s
    end

    it "shows gpa_scale grades instead of points" do
      a = @course.assignments.create! grading_type: "gpa_scale",
                                      points_possible: 10,
                                      title: "blah"
      a.publish
      a.grade_student(@student, grade: "C", grader: @teacher)
      rows = CSV.parse(GradebookExporter.new(@course, @teacher).to_csv)
      expect(rows[2][4]).to eql "C"
    end

    context "differentiated assignments" do
      def setup_DA
        @course_section = @course.course_sections.create
        user_attrs = [{ name: "student1" }, { name: "student2" }, { name: "student3" }]
        @student1, @student2, @student3 = create_users(user_attrs, return_type: :record)
        @assignment = @course.assignments.create!(title: "a1", only_visible_to_overrides: true)
        @course.enroll_student(@student3, enrollment_state: "active")
        @section = @course.course_sections.create!(name: "section1")
        @section2 = @course.course_sections.create!(name: "section2")
        student_in_section(@section, user: @student1)
        student_in_section(@section2, user: @student2)
        create_section_override_for_assignment(@assignment, { course_section: @section })
        @assignment2 = @course.assignments.create!(title: "a2", only_visible_to_overrides: true)
        create_section_override_for_assignment(@assignment2, { course_section: @section2 })
        @course.reload
      end

      before :once do
        course_with_teacher(active_all: true)
        setup_DA
        @assignment.grade_student(@student1, grade: "3", grader: @teacher)
        @assignment2.grade_student(@student2, grade: "3", grader: @teacher)
      end

      it "inserts N/A for non-visible assignments" do
        csv = GradebookExporter.new(@course, @teacher).to_csv
        expect(csv).not_to be_nil
        rows = CSV.parse(csv)
        expect(rows[2][4]).to eq "3.00"
        expect(rows[2][5]).to eq "N/A"

        expect(rows[3][4]).to eq "N/A"
        expect(rows[3][5]).to eq "3.00"

        expect(rows[4][4]).to eq "N/A"
        expect(rows[4][5]).to eq "N/A"
      end
    end
  end

  describe "#gradebook_to_csv_in_background" do
    context "sharding" do
      specs_require_sharding

      it "works for cross-shard users for courses on birth shard" do
        s3_storage!

        @shard1.activate do
          @shard1_user = user_factory(active_all: true)
        end

        Shard.default.activate do
          student_in_course(active_all: true)
          @attachment_id = @course.gradebook_to_csv_in_background("asdf", @shard1_user)[:attachment_id]
        end

        @shard1.activate do
          expect do
            Attachment.find(@attachment_id).public_download_url
          end.not_to raise_error
        end
      end
    end

    it "create_attachment uses inst-fs if inst-fs is enabled" do
      @uuid = "1234-abcd"
      allow(InstFS).to receive(:direct_upload).and_return(@uuid)
      allow(InstFS).to receive(:enabled?).and_return(true)
      @user = user_factory(active_all: true)
      student_in_course(active_all: true)

      attachment = @user.attachments.build
      attachment.content_type = "text/csv"
      attachment.file_state = "hidden"
      attachment.filename = "exported file"
      attachment.save!

      @course.create_attachment(attachment, "some, csv, data, up, in, here")
      expect(attachment.instfs_uuid).to eq(@uuid)
    end
  end

  describe "#update_account_associations" do
    it "updates account associations correctly" do
      account1 = Account.create!(name: "first")
      account2 = Account.create!(name: "second")

      @c = Course.create!(account: account1)
      expect(@c.associated_accounts.length).to be(1)
      expect(@c.associated_accounts.first).to eql(account1)

      @c.account = account2
      @c.save!
      @c.reload
      expect(@c.associated_accounts.length).to be(1)
      expect(@c.associated_accounts.first).to eql(account2)
    end

    it "acts like it's associated to its account and root account, even if associations are busted" do
      account1 = Account.default.sub_accounts.create!
      c = account1.courses.create!
      c.course_account_associations.scope.delete_all
      expect(c.associated_accounts).to eq [account1, Account.default]
    end

    it "is reentrant" do
      Course.skip_updating_account_associations do
        Course.skip_updating_account_associations { nil }
        expect(Course.skip_updating_account_associations?).to be_truthy
      end
    end
  end

  describe "#tabs_available" do
    context "teachers" do
      before :once do
        course_with_teacher(active_all: true)
      end

      let_once(:default_tab_ids) { Course.default_tabs.pluck(:id) }

      describe "TAB_CONFERENCES" do
        context "when WebConferences are enabled" do
          before do
            allow(WebConference).to receive(:plugins).and_return(
              [
                web_conference_plugin_mock("big_blue_button", { domain: "bbb.instructure.com", secret_dec: "secret" }),
                web_conference_plugin_mock("wimba", { domain: "wimba.test" }),
                web_conference_plugin_mock("broken_plugin", { foor: :bar })
              ]
            )
          end

          it "returns the plugin names" do
            tabs = @course.tabs_available(@user)
            expect(tabs.find { |t| t[:css_class] == "conferences" }[:label]).to eq("Big blue button Wimba")
          end
        end

        context "when WebConferences are not enabled" do
          it "returns Conferences" do
            tabs = @course.tabs_available(@user)
            expect(tabs.find { |t| t[:css_class] == "conferences" }[:label]).to eq("Conferences")
          end
        end
      end

      describe "TAB_COURSE_PACES" do
        it "is included when course paces is enabled" do
          @course.account.enable_feature!(:course_paces)
          @course.enable_course_paces = true
          @course.save!
          tabs = @course.tabs_available(@user).pluck(:id)
          expect(tabs).to include(Course::TAB_COURSE_PACES)
        end

        it "is not included if the flag is off" do
          @course.account.disable_feature!(:course_paces)
          @course.enable_course_paces = true
          @course.save!
          tabs = @course.tabs_available(@user).pluck(:id)
          expect(tabs).not_to include(Course::TAB_COURSE_PACES)
        end

        it "is not included if the course has it disabled" do
          @course.account.enable_feature!(:course_paces)
          @course.enable_course_paces = false
          @course.save!
          tabs = @course.tabs_available(@user).pluck(:id)
          expect(tabs).not_to include(Course::TAB_COURSE_PACES)
        end
      end

      it "returns the defaults if nothing specified" do
        tab_ids = @course.tabs_available(@user).pluck(:id)
        expect(tab_ids).to eql(default_tab_ids)
        expect(tab_ids.length).to eql(default_tab_ids.length)
      end

      it "returns K-6 tabs if feature flag is enabled for teachers" do
        @course.enable_feature!(:canvas_k6_theme)
        tabs = @course.tabs_available(@user)
        expect(tabs.count { |t| !t[:hidden] }).to eq 5
        expect(tabs.count { |t| t[:hidden] }).to eq 12
      ensure
        @course.disable_feature!(:canvas_k6_theme)
      end

      it "defaults tab configuration to an empty array" do
        course = Course.new
        expect(course.tab_configuration).to eq []
      end

      it "overwrites the order of tabs if configured" do
        @course.tab_configuration = [{ id: Course::TAB_COLLABORATIONS }]
        available_tabs = @course.tabs_available(@user).pluck(:id)
        custom_tabs    = @course.tab_configuration.pluck(:id)
        expected_tabs  = (custom_tabs + default_tab_ids).uniq
        # Home tab always comes first
        home_tab = default_tab_ids[0]
        expected_tabs.insert(0, expected_tabs.delete(home_tab))

        expect(available_tabs).to        eq expected_tabs
        expect(available_tabs.length).to eq default_tab_ids.length
      end

      it "does not blow up if somehow nils got in there" do
        course = Course.new
        course.tab_configuration = [{ "id" => 1 }, nil]
        expect(course.tab_configuration).to eq [{ "id" => 1 }]
      end

      context "when a tool tab is part of the tab configuration list" do
        before do
          @tool = @course.context_external_tools.create!(name: "a", domain: "example.com", consumer_key: "key", shared_secret: "secret")
          @tool.course_navigation = {
            "canvas_icon_class" => "test-icon",
            "icon_url" => "https://example.com/a.png",
            "text" => "Test Tool",
            "windowTarget" => "_blank",
            "url" => "https://example.com/launch"
          }
          @tool.save!
          @tab_id = "context_external_tool_#{@tool.id}"

          @course.tab_configuration = [{ "id" => @tab_id }]
        end

        it "does not omit the target attribute for an external tool tab that is part of the tab configuration list" do
          tab = @course.tabs_available(@user).find { |t| t[:id] == @tab_id }
          expect(tab[:target]).to eq("_blank")
        end

        context "when the course is on a different shard than the currently activated shard" do
          specs_require_sharding

          it "matches the tool tab with the tab in the tab configuration list" do
            @shard2.activate do
              tab = @course.tabs_available(@user).find { |t| t[:id] == @tab_id }
              expect(tab[:target]).to eq("_blank")
            end
          end
        end
      end

      it "removes ids for tabs not in the default list" do
        @course.tab_configuration = [{ "id" => 912 }]
        expect(@course.tabs_available(@user).pluck(:id)).not_to be_include(912)
        tab_ids = @course.tabs_available(@user).pluck(:id)
        expect(tab_ids).to eql(default_tab_ids)
        expect(tab_ids.length).to be > 0
        expect(@course.tabs_available(@user).filter_map { |t| t[:label] }.length).to eql(tab_ids.length)
      end

      it "handles hidden_unused correctly for discussions" do
        tabs = @course.uncached_tabs_available(@teacher, include_hidden_unused: true)
        dtab = tabs.detect { |t| t[:id] == Course::TAB_DISCUSSIONS }
        expect(dtab[:hidden_unused]).to be_falsey

        @course.allow_student_discussion_topics = false
        tabs = @course.uncached_tabs_available(@teacher, include_hidden_unused: true)
        dtab = tabs.detect { |t| t[:id] == Course::TAB_DISCUSSIONS }
        expect(dtab[:hidden_unused]).to be_truthy

        @course.allow_student_discussion_topics = true
        discussion_topic_model
        tabs = @course.uncached_tabs_available(@teacher, include_hidden_unused: true)
        dtab = tabs.detect { |t| t[:id] == Course::TAB_DISCUSSIONS }
        expect(dtab[:hidden_unused]).to be_falsey
      end

      it "does not hide tabs for completed teacher enrollments" do
        @user.enrollments.where(course_id: @course).first.complete!
        tab_ids = @course.tabs_available(@user).pluck(:id)
        expect(tab_ids).to eql(default_tab_ids)
      end

      it "does not include Announcements without read_announcements rights" do
        @course.account.role_overrides.create!(role: teacher_role, permission: "read_announcements", enabled: false)
        tab_ids = @course.uncached_tabs_available(@teacher, include_hidden_unused: true).pluck(:id)
        expect(tab_ids).to_not include(Course::TAB_ANNOUNCEMENTS)
      end

      it "shows people tab with granular permissions if hidden" do
        @course.root_account.enable_feature!(:granular_permissions_manage_users)
        @course.tab_configuration = [{
          id: Course::TAB_PEOPLE,
          label: "People",
          css_class: "people",
          href: :course_users_path,
          hidden: true
        }]
        tab_ids = @course.tabs_available(@user).pluck(:id)
        expect(tab_ids).to be_include(Course::TAB_PEOPLE)
      end

      it "enables the home tab and puts it first if it was hidden" do
        @course.tab_configuration = [
          { id: Course::TAB_PEOPLE },
          { id: Course::TAB_ASSIGNMENTS },
          { id: Course::TAB_HOME, hidden: true }
        ]
        available_tabs = @course.tabs_available(@user)
        expect(available_tabs.pluck(:id)[0]).to eq(Course::TAB_HOME)
        expect(available_tabs.select { |t| t[:hidden] }).to be_empty
      end

      it "includes item banks tab for active external tools" do
        @course.context_external_tools.create!(
          url: "http://example.com/ims/lti",
          consumer_key: "asdf",
          shared_secret: "hjkl",
          name: "external tool 1",
          course_navigation: {
            text: "Item Banks",
            url: "http://example.com/ims/lti",
            default: false,
          }
        )

        tabs = @course.tabs_available(@user, include_external: true).pluck(:label)

        expect(tabs).to be_include("Item Banks")
      end

      describe "with canvas_for_elementary account setting on" do
        context "homeroom course" do
          before :once do
            toggle_k5_setting(@course.account)
            @course.homeroom_course = true
            @course.save!
          end

          it "hides most tabs for homeroom courses" do
            tab_ids = @course.tabs_available(@user).pluck(:id)
            expect(tab_ids).to eq [Course::TAB_ANNOUNCEMENTS, Course::TAB_SYLLABUS, Course::TAB_PEOPLE, Course::TAB_FILES, Course::TAB_SETTINGS]
          end

          it "renames the syllabus tab to important info" do
            syllabus_tab = @course.tabs_available(@user).find { |t| t[:id] == Course::TAB_SYLLABUS }
            expect(syllabus_tab[:label]).to eq("Important Info")
          end

          it "hides external tools in nav" do
            @course.context_external_tools.create!(
              url: "http://example.com/ims/lti",
              consumer_key: "asdf",
              shared_secret: "hjkl",
              name: "external tool 1",
              course_navigation: {
                text: "blah",
                url: "http://example.com/ims/lti",
                default: false,
              }
            )
            @course.tab_configuration = [{ id: Course::TAB_ANNOUNCEMENTS }, { id: "context_external_tool_8" }]
            tab_ids = @course.tabs_available(@user).pluck(:id)
            expect(tab_ids).to eq [Course::TAB_ANNOUNCEMENTS, Course::TAB_SYLLABUS, Course::TAB_PEOPLE, Course::TAB_FILES, Course::TAB_SETTINGS]
          end
        end

        context "subject course" do
          before :once do
            toggle_k5_setting(@course.account)
          end

          it "returns default course tabs without home if course_subject_tabs option is not passed" do
            course_elementary_nav_tabs = default_tab_ids.reject { |id| id == Course::TAB_HOME }
            length = course_elementary_nav_tabs.length
            tab_ids = @course.tabs_available(@user).pluck(:id)
            expect(tab_ids).to eql(course_elementary_nav_tabs)
            expect(tab_ids.length).to eql(length)
          end

          it "renames the syllabus tab to important info" do
            syllabus_tab = @course.tabs_available(@user).find { |t| t[:id] == Course::TAB_SYLLABUS }
            expect(syllabus_tab[:label]).to eq("Important Info")
          end

          it "does not include manually-hidden external tools" do
            @course.context_external_tools.create!(
              url: "http://example.com/1",
              consumer_key: "key",
              shared_secret: "abcd",
              name: "visible tool",
              course_navigation: {
                text: "visible tool",
                url: "http://example.com/1",
                default: false
              }
            )
            hidden_tool = @course.context_external_tools.create!(
              url: "http://example.com/2",
              consumer_key: "key",
              shared_secret: "abcd",
              name: "hidden tool",
              course_navigation: {
                text: "hidden tool",
                url: "http://example.com/2",
                default: false
              }
            )

            @course.tab_configuration = [{ "id" => hidden_tool.asset_string, "hidden" => true }]
            @course.save!

            tabs = @course.tabs_available(@user, include_external: true).pluck(:label)
            expect(tabs).to be_include("visible tool")
            expect(tabs).not_to be_include("hidden tool")
          end

          context "with course_subject_tabs option" do
            it "returns subject tabs only by default" do
              length = Course.course_subject_tabs.length
              tab_ids = @course.tabs_available(@user, course_subject_tabs: true).pluck(:id)
              expect(tab_ids).to eql(Course.course_subject_tabs.pluck(:id))
              expect(tab_ids.length).to eql(length)
            end

            it "respects saved tab configuration ordering" do
              @course.tab_configuration = [
                { id: Course::TAB_HOME },
                { id: Course::TAB_ANNOUNCEMENTS },
                { id: Course::TAB_MODULES },
                { id: Course::TAB_GRADES },
                { id: Course::TAB_SETTINGS },
                { id: Course::TAB_GROUPS },
              ]
              available_tabs = @course.tabs_available(@user, course_subject_tabs: true).pluck(:id)
              expected_tabs = [
                Course::TAB_HOME,
                Course::TAB_SCHEDULE,
                Course::TAB_MODULES,
                Course::TAB_GRADES,
                Course::TAB_GROUPS
              ]

              expect(available_tabs).to eq expected_tabs
            end

            it "always puts external tools last" do
              tools = []
              2.times do |n|
                tools << @course.context_external_tools.create!(
                  url: "http://example.com/ims/lti",
                  consumer_key: "asdf",
                  shared_secret: "hjkl",
                  name: "external tool #{n + 1}",
                  course_navigation: {
                    text: "blah",
                    url: "http://example.com/ims/lti",
                    default: false,
                  }
                )
              end
              t1, t2 = tools
              @course.tab_configuration = [
                { id: Course::TAB_HOME },
                { id: t1.asset_string },
                { id: Course::TAB_ANNOUNCEMENTS, hidden: true },
                { id: t2.asset_string, hidden: true }
              ]
              available_tabs = @course.tabs_available(@user, course_subject_tabs: true, include_external: true, for_reordering: true)
              expected_tab_ids = Course.course_subject_tabs.pluck(:id) + [t1.asset_string, t2.asset_string]
              expect(available_tabs.pluck(:id)).to eql(expected_tab_ids)
            end

            it "includes modules tab even if there's no modules" do
              course_with_student_logged_in(active_all: true)
              tab_ids = @course.tabs_available(@student, course_subject_tabs: true).pluck(:id)
              expect(tab_ids).to eq [Course::TAB_HOME, Course::TAB_SCHEDULE, Course::TAB_MODULES, Course::TAB_GRADES]
            end

            it "includes groups if the user is a student and there are active groups" do
              course_with_student_logged_in(active_all: true)
              @course.groups.create!
              tab_ids = @course.tabs_available(@student, course_subject_tabs: true).pluck(:id)
              expect(tab_ids).to include Course::TAB_GROUPS
            end

            it "doesn't include groups if the user is a student and there are no active groups" do
              course_with_student_logged_in(active_all: true)
              tab_ids = @course.tabs_available(@student, course_subject_tabs: true).pluck(:id)
              expect(tab_ids).not_to include Course::TAB_GROUPS
            end

            it "includes groups if the user is a teacher, even if there are no active groups" do
              tab_ids = @course.tabs_available(@teacher, course_subject_tabs: true).pluck(:id)
              expect(tab_ids).to include Course::TAB_GROUPS
            end

            it "places groups after external items when it is not re-ordered" do
              @course.context_external_tools.create!(name: "bob",
                                                     consumer_key: "🔑",
                                                     shared_secret: "🤫",
                                                     domain: "example.com",
                                                     course_navigation: { text: "Blah", url: "https://google.com" })
              last_tab_id = @course.tabs_available(@user, course_subject_tabs: true, include_external: true).last[:id]
              expect(last_tab_id).to equal Course::TAB_GROUPS
            end

            it "does not place groups after external items when it has been re-ordered" do
              @course.context_external_tools.create!(name: "bob",
                                                     consumer_key: "🔑",
                                                     shared_secret: "🤫",
                                                     domain: "example.com",
                                                     course_navigation: { text: "Blah", url: "https://google.com" })
              @course.tab_configuration = [{ id: Course::TAB_GROUPS }]
              last_tab_id = @course.tabs_available(@user, course_subject_tabs: true, include_external: true).last[:id]
              expect(last_tab_id).to start_with "context_external_tool_"
            end
          end

          context "public k5 subject" do
            before :once do
              @course.update(is_public: true, indexed: true)
              @course.groups.create!
            end

            it "does not show groups tabs without a current user" do
              tab_ids = @course.tabs_available(nil, course_subject_tabs: true).pluck(:id)
              expect(tab_ids).not_to include(Course::TAB_GROUPS)
            end

            it "does not show groups tabs to a user not enrolled in the class" do
              user_factory
              tab_ids = @course.tabs_available(@user, course_subject_tabs: true).pluck(:id)
              expect(tab_ids).not_to include(Course::TAB_GROUPS)
            end

            it "shows the groups tab to an enrolled user" do
              @course.enroll_student(user_factory).accept!
              tab_ids = @course.tabs_available(@user, course_subject_tabs: true).pluck(:id)
              expect(tab_ids).to include(Course::TAB_GROUPS)
            end
          end
        end
      end
    end

    context "students" do
      before do
        course_with_student(active_all: true)
      end

      describe "TAB_COURSE_PACES" do
        it "is not included" do
          @course.account.enable_feature!(:course_paces)
          @course.enable_course_paces = true
          @course.save!
          tabs = @course.tabs_available(@user).pluck(:id)
          expect(tabs).not_to include(Course::TAB_COURSE_PACES)
        end
      end

      it "returns K-6 tabs if feature flag is enabled for students" do
        @course.enable_feature!(:canvas_k6_theme)
        tab_ids = @course.tabs_available(@user).pluck(:id)
        expect(tab_ids).to eq [Course::TAB_HOME, Course::TAB_GRADES]
      ensure
        @course.disable_feature!(:canvas_k6_theme)
      end

      it "hides unused tabs if not an admin" do
        tab_ids = @course.tabs_available(@user).pluck(:id)
        expect(tab_ids).not_to be_include(Course::TAB_SETTINGS)
        expect(tab_ids.length).to be > 0
      end

      it "hides people tab with granular permissions if hidden" do
        @course.root_account.enable_feature!(:granular_permissions_manage_users)
        @course.tab_configuration = [{
          id: Course::TAB_PEOPLE,
          label: "People",
          css_class: "people",
          href: :course_users_path,
          hidden: true
        }]
        tab_ids = @course.tabs_available(@user).pluck(:id)
        expect(tab_ids).not_to be_include(Course::TAB_PEOPLE)
      end

      it "shows grades tab for students" do
        tab_ids = @course.tabs_available(@user).pluck(:id)
        expect(tab_ids).to be_include(Course::TAB_GRADES)
      end

      it "includes tabs for active external tools" do
        tools = []
        2.times do |n|
          tools << @course.context_external_tools.create!(
            url: "http://example.com/ims/lti",
            consumer_key: "asdf",
            shared_secret: "hjkl",
            name: "external tool #{n + 1}",
            course_navigation: {
              text: "blah",
              url: "http://example.com/ims/lti",
              default: false,
            }
          )
        end
        t1, t2 = tools

        t2.workflow_state = "deleted"
        t2.save!

        tabs = @course.tabs_available.pluck(:id)

        expect(tabs).to be_include(t1.asset_string)
        expect(tabs).not_to be_include(t2.asset_string)
      end

      it "does not include item banks tab for active external tools" do
        @course.context_external_tools.create!(
          url: "http://example.com/ims/lti",
          consumer_key: "asdf",
          shared_secret: "hjkl",
          name: "external tool 1",
          course_navigation: {
            text: "Item Banks",
            url: "http://example.com/ims/lti",
            default: false,
          }
        )

        tabs = @course.tabs_available(@user, include_external: true).pluck(:label)

        expect(tabs).not_to be_include("Item Banks")
      end

      context "when 'Item Banks' has been added to the course navigation links" do
        let!(:quiz_lti_tool) do
          @course.context_external_tools.create!(
            url: "http://example.com/ims/lti",
            consumer_key: "asdf",
            shared_secret: "hjkl",
            name: "external tool 1",
            course_navigation: {
              text: "Item Banks",
              url: "http://example.com/ims/lti",
              default: false,
            }
          )
        end

        before do
          @course.update!(tab_configuration: [{ id: "context_external_tool_#{quiz_lti_tool.id}" }])
        end

        it "does not make the item banks tab available for students" do
          external_tool_tabs = @course.external_tool_tabs({}, @user).pluck(:label)
          expect(external_tool_tabs).to include("Item Banks")

          available_tabs = @course.tabs_available(@user, include_external: true).pluck(:label)
          expect(available_tabs).not_to include("Item Banks")
        end
      end

      it "sets the target value on the tab if the external tool has a windowTarget" do
        tool = @course.context_external_tools.create!(
          url: "http://example.com/ims/lti",
          consumer_key: "asdf",
          shared_secret: "hjkl",
          name: "external tools",
          course_navigation: {
            text: "blah",
            url: "http://example.com/ims/lti",
            default: false,
          }
        )
        tool.settings[:windowTarget] = "_blank"
        tool.save!
        tabs = @course.tabs_available
        tab = tabs.find { |t| t[:id] == tool.asset_string }
        expect(tab[:target]).to eq "_blank"
      end

      it 'includes in the args "display: borderless" if a target is set' do
        tool = @course.context_external_tools.create!(
          url: "http://example.com/ims/lti",
          consumer_key: "asdf",
          shared_secret: "hjkl",
          name: "external tools",
          course_navigation: {
            text: "blah",
            url: "http://example.com/ims/lti",
            default: false,
          }
        )
        tool.settings[:windowTarget] = "_blank"
        tool.save!
        tabs = @course.tabs_available
        tab = tabs.find { |t| t[:id] == tool.asset_string }
        expect(tab[:args]).to include({ display: "borderless" })
      end

      it 'does not let value other than "_blank" be set for target' do
        tool = @course.context_external_tools.create!(
          url: "http://example.com/ims/lti",
          consumer_key: "asdf",
          shared_secret: "hjkl",
          name: "external tools",
          course_navigation: {
            text: "blah",
            url: "http://example.com/ims/lti",
            default: false,
          }
        )
        tool.settings[:windowTarget] = "parent"
        tool.save!
        tabs = @course.tabs_available
        tab = tabs.find { |t| t[:id] == tool.asset_string }
        expect(tab.keys).not_to include :target
      end

      it "does not include tabs for external tools if opt[:include_external] is false" do
        t1 = @course.context_external_tools.create!(
          url: "http://example.com/ims/lti",
          consumer_key: "asdf",
          shared_secret: "hjkl",
          name: "external tool 1",
          course_navigation: {
            text: "blah",
            url: "http://example.com/ims/lti",
            default: false,
          }
        )

        tabs = @course.tabs_available(nil, include_external: false).pluck(:id)

        expect(tabs).not_to be_include(t1.asset_string)
      end

      it "includes message handlers if opt[:include_external] is true" do
        mock_tab = {
          id: "1234",
          label: "my_label",
          css_class: "1234",
          href: :launch_path_helper,
          visibility: nil,
          external: true,
          hidden: false,
          args: [1, 2]
        }
        allow(Lti::MessageHandler).to receive(:lti_apps_tabs).and_return([mock_tab])
        expect(@course.tabs_available(nil, include_external: true)).to include(mock_tab)
      end

      # no spec for student homeroom because students should never navigate to the homeroom course
    end

    context "observers" do
      before :once do
        course_with_student(active_all: true)
        @student = @user
        user_factory(active_all: true)
        @oe = @course.enroll_user(@user, "ObserverEnrollment")
        @oe.accept
        @oe.associated_user_id = @student.id
        @oe.save!
        @user.reload
      end

      it "does not show grades tab for observers" do
        @oe.associated_user_id = nil
        @oe.save!
        @user.reload
        tab_ids = @course.tabs_available(@user).pluck(:id)
        expect(tab_ids).not_to be_include(Course::TAB_GRADES)
      end

      it "shows grades tab for observers if they are linked to a student" do
        tab_ids = @course.tabs_available(@user).pluck(:id)
        expect(tab_ids).to be_include(Course::TAB_GRADES)
      end

      it "shows discussion tab for observers by default" do
        tab_ids = @course.tabs_available(@user).pluck(:id)
        expect(tab_ids).to be_include(Course::TAB_DISCUSSIONS)
      end

      it "does not show discussion tab for observers without read_forum" do
        RoleOverride.create!(context: @course.account, permission: "read_forum",
                             role: observer_role, enabled: false)
        tab_ids = @course.tabs_available(@user).pluck(:id)
        expect(tab_ids).not_to be_include(Course::TAB_DISCUSSIONS)
      end

      it "recognizes active_course_level_observers" do
        user = user_with_pseudonym
        observer_enrollment = @course.enroll_user(user, "ObserverEnrollment", enrollment_state: "active")
        @course_level_observer = observer_enrollment.user

        course_observers = @course.active_course_level_observers
        expect(course_observers).to be_include(@course_level_observer)
        expect(course_observers).to_not be_include(@oe.user)
      end
    end

    context "a public course" do
      before :once do
        course_factory(active_all: true).update(is_public: true, indexed: true)
        @course.announcements.create!(title: "Title", message: "Message")
        default_group = @course.root_outcome_group
        outcome = @course.created_learning_outcomes.create!(title: "outcome")
        default_group.add_outcome(outcome)
      end

      it "does not show announcements tabs without a current user" do
        tab_ids = @course.tabs_available(nil).pluck(:id)
        expect(tab_ids).not_to include(Course::TAB_ANNOUNCEMENTS)
      end

      it "does not show announcements to a user not enrolled in the class" do
        user_factory
        tab_ids = @course.tabs_available(@user).pluck(:id)
        expect(tab_ids).not_to include(Course::TAB_ANNOUNCEMENTS)
      end

      it "shows the announcements tab to an enrolled user" do
        @course.enroll_student(user_factory).accept!
        tab_ids = @course.tabs_available(@user).pluck(:id)
        expect(tab_ids).to include(Course::TAB_ANNOUNCEMENTS)
      end

      it "does not show outcomes tabs without a current user" do
        tab_ids = @course.tabs_available(nil).pluck(:id)
        expect(tab_ids).not_to include(Course::TAB_OUTCOMES)
      end

      it "does not show outcomes to a user not enrolled in the class" do
        user_factory
        tab_ids = @course.tabs_available(@user).pluck(:id)
        expect(tab_ids).not_to include(Course::TAB_OUTCOMES)
      end

      it "shows the outcomes tab to an enrolled user" do
        @course.enroll_student(user_factory).accept!
        tab_ids = @course.tabs_available(@user).pluck(:id)
        expect(tab_ids).to include(Course::TAB_OUTCOMES)
      end
    end
  end

  context "grade_publishing" do
    before :once do
      @course = Course.new
      @course.root_account_id = Account.default.id
      @course.save!
      @course_section = @course.default_section
    end

    after do
      Course.valid_grade_export_types.delete("test_export")
    end

    context "mocked plugin settings" do
      before do
        @plugin_settings = Canvas::Plugin.find!("grade_export").default_settings.clone
        @plugin = double
        allow(Canvas::Plugin).to receive(:find!).with("grade_export").and_return(@plugin)
        allow(@plugin).to receive(:settings).and_return(@plugin_settings)
      end

      context "grade_publishing_status_translation" do
        it "works with nil statuses and messages" do
          expect(@course.grade_publishing_status_translation(nil, nil)).to eq "Not Synced"
          expect(@course.grade_publishing_status_translation(nil, "hi")).to eq "Not Synced: hi"
          expect(@course.grade_publishing_status_translation("published", nil)).to eq "Synced"
          expect(@course.grade_publishing_status_translation("published", "hi")).to eq "Synced: hi"
        end

        it "works with invalid statuses" do
          expect(@course.grade_publishing_status_translation("bad_status", nil)).to eq "Unknown status, bad_status"
          expect(@course.grade_publishing_status_translation("bad_status", "what what")).to eq(
            "Unknown status, bad_status: what what"
          )
        end

        it "works with empty string statuses and messages" do
          expect(@course.grade_publishing_status_translation("", "")).to eq "Not Synced"
          expect(@course.grade_publishing_status_translation("", "hi")).to eq "Not Synced: hi"
          expect(@course.grade_publishing_status_translation("published", "")).to eq "Synced"
          expect(@course.grade_publishing_status_translation("published", "hi")).to eq "Synced: hi"
        end

        it "works with all known statuses" do
          expect(@course.grade_publishing_status_translation("error", nil)).to eq "Error"
          expect(@course.grade_publishing_status_translation("error", "hi")).to eq "Error: hi"
          expect(@course.grade_publishing_status_translation("unpublished", nil)).to eq "Not Synced"
          expect(@course.grade_publishing_status_translation("unpublished", "hi")).to eq "Not Synced: hi"
          expect(@course.grade_publishing_status_translation("pending", nil)).to eq "Pending"
          expect(@course.grade_publishing_status_translation("pending", "hi")).to eq "Pending: hi"
          expect(@course.grade_publishing_status_translation("publishing", nil)).to eq "Syncing"
          expect(@course.grade_publishing_status_translation("publishing", "hi")).to eq "Syncing: hi"
          expect(@course.grade_publishing_status_translation("published", nil)).to eq "Synced"
          expect(@course.grade_publishing_status_translation("published", "hi")).to eq "Synced: hi"
          expect(@course.grade_publishing_status_translation("unpublishable", nil)).to eq "Unsyncable"
          expect(@course.grade_publishing_status_translation("unpublishable", "hi")).to eq "Unsyncable: hi"
        end
      end

      def make_student_enrollments
        @student_enrollments = create_enrollments(@course, create_users(9), return_type: :record)
        @student_enrollments[0].tap do |enrollment|
          enrollment.grade_publishing_status = "published"
          enrollment.save!
        end
        @student_enrollments[2].tap do |enrollment|
          enrollment.grade_publishing_status = "unpublishable"
          enrollment.save!
        end
        @student_enrollments[1].tap do |enrollment|
          enrollment.grade_publishing_status = "error"
          enrollment.grade_publishing_message = "cause of this reason"
          enrollment.save!
        end
        @student_enrollments[3].tap do |enrollment|
          enrollment.grade_publishing_status = "error"
          enrollment.grade_publishing_message = "cause of that reason"
          enrollment.save!
        end
        @student_enrollments[4].tap do |enrollment|
          enrollment.grade_publishing_status = "unpublishable"
          enrollment.save!
        end
        @student_enrollments[5].tap do |enrollment|
          enrollment.grade_publishing_status = "unpublishable"
          enrollment.save!
        end
        @student_enrollments[6].tap do |enrollment|
          enrollment.workflow_state = "inactive"
          enrollment.save!
        end
        @student_enrollments
      end

      def grade_publishing_user(sis_user_id = "U1")
        @user = user_with_pseudonym
        @pseudonym.account_id = @course.root_account_id
        @pseudonym.sis_user_id = sis_user_id
        @pseudonym.save!
        @user
      end

      context "grade_publishing_statuses" do
        before :once do
          make_student_enrollments
        end

        it "generates enrollments categorized by grade publishing message" do
          messages, overall_status = @course.grade_publishing_statuses
          expect(overall_status).to eq "error"
          expect(messages.count).to eq 5
          expect(messages["Not Synced"].sort_by(&:id)).to eq [
            @student_enrollments[7],
            @student_enrollments[8]
          ].sort_by(&:id)
          expect(messages["Synced"]).to eq [
            @student_enrollments[0]
          ]
          expect(messages["Error: cause of this reason"]).to eq [
            @student_enrollments[1]
          ]
          expect(messages["Error: cause of that reason"]).to eq [
            @student_enrollments[3]
          ]
          expect(messages["Unsyncable"].sort_by(&:id)).to eq [
            @student_enrollments[2],
            @student_enrollments[4],
            @student_enrollments[5]
          ].sort_by(&:id)
        end

        it "figures out the overall status with no enrollments correctly" do
          @course = course_factory
          expect(@course.grade_publishing_statuses).to eq [{}, "unpublished"]
        end

        it "figures out the overall status with invalid enrollment statuses correctly" do
          @student_enrollments.each do |e|
            e.grade_publishing_status = "invalid status"
            e.save!
          end
          messages, overall_status = @course.grade_publishing_statuses
          expect(overall_status).to eq "error"
          expect(messages.count).to eq 3
          expect(messages["Unknown status, invalid status: cause of this reason"]).to eq [@student_enrollments[1]]
          expect(messages["Unknown status, invalid status: cause of that reason"]).to eq [@student_enrollments[3]]
          expect(messages["Unknown status, invalid status"].sort_by(&:id)).to eq [
            @student_enrollments[0],
            @student_enrollments[2],
            @student_enrollments[4],
            @student_enrollments[5],
            @student_enrollments[7],
            @student_enrollments[8]
          ].sort_by(&:id)
        end

        it "falls back to the right overall status" do
          @student_enrollments.each do |e|
            e.grade_publishing_status = "unpublishable"
            e.grade_publishing_message = nil
            e.save!
          end
          expect(@course.reload.grade_publishing_statuses[1]).to eq "unpublishable"
          @student_enrollments[0].tap do |e|
            e.grade_publishing_status = "published"
            e.save!
          end
          expect(@course.reload.grade_publishing_statuses[1]).to eq "published"
          @student_enrollments[1].tap do |e|
            e.grade_publishing_status = "publishing"
            e.save!
          end
          expect(@course.reload.grade_publishing_statuses[1]).to eq "publishing"
          @student_enrollments[2].tap do |e|
            e.grade_publishing_status = "pending"
            e.save!
          end
          expect(@course.reload.grade_publishing_statuses[1]).to eq "pending"
          @student_enrollments[3].tap do |e|
            e.grade_publishing_status = "unpublished"
            e.save!
          end
          expect(@course.reload.grade_publishing_statuses[1]).to eq "unpublished"
          @student_enrollments[4].tap do |e|
            e.grade_publishing_status = "error"
            e.save!
          end
          expect(@course.reload.grade_publishing_statuses[1]).to eq "error"
        end
      end

      context "publish_final_grades" do
        before :once do
          @grade_publishing_user = grade_publishing_user
        end

        it "checks whether or not grade export is enabled - success" do
          expect(@course).to receive(:send_final_grades_to_endpoint).with(@user, nil).and_return(nil)
          allow(@plugin).to receive(:enabled?).and_return(true)
          @plugin_settings[:publish_endpoint] = "http://localhost/endpoint"
          @course.publish_final_grades(@user)
        end

        it "checks whether or not grade export is enabled - failure" do
          allow(@plugin).to receive(:enabled?).and_return(false)
          @plugin_settings[:publish_endpoint] = "http://localhost/endpoint"
          expect { @course.publish_final_grades(@user) }.to raise_error("final grade publishing disabled")
        end

        it "updates all student enrollments with pending and a last update status" do
          @course = course_factory
          make_student_enrollments
          expect(@student_enrollments.map(&:reload).map(&:grade_publishing_status)).to eq %w[published error unpublishable error unpublishable unpublishable unpublished unpublished unpublished]
          expect(@student_enrollments.map(&:grade_publishing_message)).to eq [nil, "cause of this reason", nil, "cause of that reason", nil, nil, nil, nil, nil]
          expect(@student_enrollments.map(&:workflow_state)).to eq (["active"] * 6) + ["inactive"] + (["active"] * 2)
          expect(@student_enrollments.map(&:last_publish_attempt_at)).to eq [nil] * 9
          grade_publishing_user("U2")
          expect(@course).to receive(:send_final_grades_to_endpoint).with(@user, nil).and_return(nil)
          allow(@plugin).to receive(:enabled?).and_return(true)
          @plugin_settings[:publish_endpoint] = "http://localhost/endpoint"
          @course.publish_final_grades(@user)
          expect(@student_enrollments.map(&:reload).map(&:grade_publishing_status)).to eq (["pending"] * 6) + ["unpublished"] + (["pending"] * 2)
          expect(@student_enrollments.map(&:grade_publishing_message)).to eq [nil] * 9
          expect(@student_enrollments.map(&:workflow_state)).to eq (["active"] * 6) + ["inactive"] + (["active"] * 2)
          @student_enrollments.map(&:last_publish_attempt_at).each_with_index do |time, i|
            if i == 6
              expect(time).to be_nil
            else
              expect(time).to be >= @course.created_at
            end
          end
        end

        it "kicks off the actual grade send" do
          expect(@course).to receive(:delay).and_return(@course)
          expect(@course).to receive(:send_final_grades_to_endpoint).with(@user, nil)
          allow(@plugin).to receive(:enabled?).and_return(true)
          @plugin_settings[:publish_endpoint] = "http://localhost/endpoint"
          @course.publish_final_grades(@user)
        end

        it "kicks off the actual grade send for a specific user" do
          make_student_enrollments
          expect(@course).to receive(:delay).and_return(@course)
          expect(@course).to receive(:send_final_grades_to_endpoint).with(@user, @student_enrollments.first.user_id)
          allow(@plugin).to receive(:enabled?).and_return(true)
          @plugin_settings[:publish_endpoint] = "http://localhost/endpoint"
          @course.publish_final_grades(@user, @student_enrollments.first.user_id)
          expect(@student_enrollments.first.reload.grade_publishing_status).to eq "pending"
        end

        it "kicks off the timeout when a success timeout is defined and waiting is configured" do
          expect(@course).to receive(:delay).and_return(@course)
          expect(@course).to receive(:send_final_grades_to_endpoint).with(@user, nil)
          current_time = Time.now.utc
          allow(Time).to receive(:now).and_return(current_time)
          allow(current_time).to receive(:utc).and_return(current_time)
          expect(@course).to receive(:delay).with(run_at: current_time + 1.second).and_return(@course)
          expect(@course).to receive(:expire_pending_grade_publishing_statuses).with(current_time).and_return(nil)
          allow(@plugin).to receive(:enabled?).and_return(true)
          @plugin_settings.merge!({
                                    publish_endpoint: "http://localhost/endpoint",
                                    success_timeout: "1",
                                    wait_for_success: "yes"
                                  })
          @course.publish_final_grades(@user)
        end

        it "does not kick off the timeout when a success timeout is defined and waiting is not configured" do
          expect(@course).to receive(:delay).and_return(@course)
          expect(@course).to receive(:send_final_grades_to_endpoint).with(@user, nil)
          current_time = Time.now.utc
          allow(Time).to receive(:now).and_return(current_time)
          allow(current_time).to receive(:utc).and_return(current_time)
          expect(@course).not_to receive(:delay)
          allow(@plugin).to receive(:enabled?).and_return(true)
          @plugin_settings.merge!({
                                    publish_endpoint: "http://localhost/endpoint",
                                    success_timeout: "1",
                                    wait_for_success: "no"
                                  })
          @course.publish_final_grades(@user)
        end

        it "does not kick off the timeout when a success timeout is not defined and waiting is not configured" do
          expect(@course).to receive(:delay_if_production).and_return(@course)
          expect(@course).to receive(:send_final_grades_to_endpoint).with(@user, nil)
          current_time = Time.now.utc
          allow(Time).to receive(:now).and_return(current_time)
          allow(current_time).to receive(:utc).and_return(current_time)
          expect(@course).not_to receive(:delay)
          allow(@plugin).to receive(:enabled?).and_return(true)
          @plugin_settings.merge!({
                                    publish_endpoint: "http://localhost/endpoint",
                                    success_timeout: "",
                                    wait_for_success: "no"
                                  })
          @course.publish_final_grades(@user)
        end

        it "does not kick off the timeout when a success timeout is not defined and waiting is configured" do
          expect(@course).to receive(:delay_if_production).and_return(@course)
          expect(@course).to receive(:send_final_grades_to_endpoint).with(@user, nil)
          current_time = Time.now.utc
          allow(Time).to receive(:now).and_return(current_time)
          allow(current_time).to receive(:utc).and_return(current_time)
          expect(@course).not_to receive(:delay)
          allow(@plugin).to receive(:enabled?).and_return(true)
          @plugin_settings.merge!({
                                    publish_endpoint: "http://localhost/endpoint",
                                    success_timeout: "no",
                                    wait_for_success: "yes"
                                  })
          @course.publish_final_grades(@user)
        end
      end

      context "should_kick_off_grade_publishing_timeout?" do
        it "covers all the necessary cases" do
          @plugin_settings[:success_timeout] = "no"
          @plugin_settings[:wait_for_success] = "yes"
          expect(@course.should_kick_off_grade_publishing_timeout?).to be_falsey
          @plugin_settings[:success_timeout] = ""
          @plugin_settings[:wait_for_success] = "no"
          expect(@course.should_kick_off_grade_publishing_timeout?).to be_falsey
          @plugin_settings[:success_timeout] = "1"
          @plugin_settings[:wait_for_success] = "no"
          expect(@course.should_kick_off_grade_publishing_timeout?).to be_falsey
          @plugin_settings[:success_timeout] = "1"
          @plugin_settings[:wait_for_success] = "yes"
          expect(@course.should_kick_off_grade_publishing_timeout?).to be_truthy
        end
      end

      context "valid_grade_export_types" do
        it "supports instructure_csv" do
          expect(Course.valid_grade_export_types["instructure_csv"][:name]).to eq "Instructure formatted CSV"
          course = double
          enrollments = [double, double]
          publishing_pseudonym = double
          publishing_user = double
          allow(course).to receive(:allow_final_grade_override?).and_return false
          expect(course).to receive(:generate_grade_publishing_csv_output).with(
            enrollments, publishing_user, publishing_pseudonym, include_final_grade_overrides: false
          ).and_return 42
          expect(Course.valid_grade_export_types["instructure_csv"][:callback].call(course,
                                                                                    enrollments, publishing_user, publishing_pseudonym)).to eq 42
          expect(Course.valid_grade_export_types["instructure_csv"][:requires_grading_standard]).to be_falsey
          expect(Course.valid_grade_export_types["instructure_csv"][:requires_publishing_pseudonym]).to be_falsey
        end
      end

      context "send_final_grades_to_endpoint" do
        before(:once) do
          make_student_enrollments
          grade_publishing_user
        end

        it "clears the grade publishing message of unpublishable enrollments" do
          allow(@plugin).to receive(:enabled?).and_return(true)
          @plugin_settings[:publish_endpoint] = "http://localhost/endpoint"
          @plugin_settings[:format_type] = "test_format"
          @ase = @student_enrollments.find_all { |e| e.workflow_state == "active" }
          allow(Course).to receive(:valid_grade_export_types).and_return({
                                                                           "test_format" => {
                                                                             callback: lambda do |course, enrollments, publishing_user, publishing_pseudonym|
                                                                               expect(course).to eq @course
                                                                               expect(enrollments.sort_by(&:id)).to eq @ase.sort_by(&:id)
                                                                               expect(publishing_pseudonym).to eq @pseudonym
                                                                               expect(publishing_user).to eq @user
                                                                               return [
                                                                                 [[@ase[2].id, @ase[5].id],
                                                                                  "post1",
                                                                                  "test/mime1"],
                                                                                 [[@ase[4].id, @ase[7].id],
                                                                                  "post2",
                                                                                  "test/mime2"]
                                                                               ]
                                                                             end
                                                                           }
                                                                         })
          expect(SSLCommon).to receive(:post_data).with("http://localhost/endpoint", "post1", "test/mime1", {})
          expect(SSLCommon).to receive(:post_data).with("http://localhost/endpoint", "post2", "test/mime2", {})
          @course.send_final_grades_to_endpoint @user
          expect(@student_enrollments.map(&:reload).map(&:grade_publishing_status)).to eq %w[unpublishable unpublishable published unpublishable published published unpublished unpublishable published]
          expect(@student_enrollments.map(&:grade_publishing_message)).to eq [nil] * 9
        end

        it "tries to publish appropriate enrollments" do
          plugin_settings = Course.valid_grade_export_types["instructure_csv"]
          allow(Course).to receive(:valid_grade_export_types).and_return(plugin_settings.merge({
                                                                                                 "instructure_csv" => { requires_grading_standard: true, requires_publishing_pseudonym: true }
                                                                                               }))
          @course.grading_standard_enabled = true
          @course.save!
          allow(@plugin).to receive(:enabled?).and_return(true)
          @plugin_settings[:publish_endpoint] = "http://localhost/endpoint"
          @plugin_settings[:format_type] = "instructure_csv"
          @checked = false
          allow(Course).to receive(:valid_grade_export_types).and_return(
            {
              "instructure_csv" => {
                callback: lambda do |course, enrollments, publishing_user, publishing_pseudonym|
                  expect(course).to eq @course
                  expect(enrollments.sort_by(&:id)).to eq(@student_enrollments.sort_by(&:id).find_all { |e| e.workflow_state == "active" })
                  expect(publishing_pseudonym).to eq @pseudonym
                  expect(publishing_user).to eq @user
                  @checked = true
                  return []
                end
              }
            }
          )
          @course.send_final_grades_to_endpoint @user
          expect(@checked).to be_truthy
        end

        it "tries to publish appropriate enrollments (limited users)" do
          plugin_settings = Course.valid_grade_export_types["instructure_csv"]
          allow(Course).to receive(:valid_grade_export_types).and_return(plugin_settings.merge({
                                                                                                 "instructure_csv" => { requires_grading_standard: true, requires_publishing_pseudonym: true }
                                                                                               }))
          @course.grading_standard_enabled = true
          @course.save!
          allow(@plugin).to receive(:enabled?).and_return(true)
          @plugin_settings[:publish_endpoint] = "http://localhost/endpoint"
          @plugin_settings[:format_type] = "instructure_csv"
          @checked = false
          allow(Course).to receive(:valid_grade_export_types).and_return({
                                                                           "instructure_csv" => {
                                                                             callback: lambda do |course, enrollments, publishing_user, publishing_pseudonym|
                                                                               expect(course).to eq @course
                                                                               expect(enrollments).to eq [@student_enrollments.first]
                                                                               expect(publishing_pseudonym).to eq @pseudonym
                                                                               expect(publishing_user).to eq @user
                                                                               @checked = true
                                                                               return []
                                                                             end
                                                                           }
                                                                         })
          @course.send_final_grades_to_endpoint @user, @student_enrollments.first.user_id
          expect(@checked).to be_truthy
        end

        it "makes sure grade publishing is enabled" do
          allow(@plugin).to receive(:enabled?).and_return(false)
          expect { @course.send_final_grades_to_endpoint nil }.to raise_error("final grade publishing disabled")
          expect(@student_enrollments.map(&:reload).map(&:grade_publishing_status)).to eq (["error"] * 6) + ["unpublished"] + (["error"] * 2)
          expect(@student_enrollments.map(&:grade_publishing_message)).to eq (["final grade publishing disabled"] * 6) + [nil] + (["final grade publishing disabled"] * 2)
        end

        it "makes sure an endpoint is defined" do
          allow(@plugin).to receive(:enabled?).and_return(true)
          @plugin_settings[:publish_endpoint] = ""
          expect { @course.send_final_grades_to_endpoint nil }.to raise_error("endpoint undefined")
          expect(@student_enrollments.map(&:reload).map(&:grade_publishing_status)).to eq (["error"] * 6) + ["unpublished"] + (["error"] * 2)
          expect(@student_enrollments.map(&:grade_publishing_message)).to eq (["endpoint undefined"] * 6) + [nil] + (["endpoint undefined"] * 2)
        end

        it "makes sure the publishing user can publish" do
          plugin_settings = Course.valid_grade_export_types["instructure_csv"]
          allow(Course).to receive(:valid_grade_export_types).and_return(plugin_settings.merge({
                                                                                                 "instructure_csv" => { requires_grading_standard: false, requires_publishing_pseudonym: true }
                                                                                               }))
          @user = user_factory
          allow(@plugin).to receive(:enabled?).and_return(true)
          @plugin_settings[:publish_endpoint] = "http://localhost/endpoint"
          expect { @course.send_final_grades_to_endpoint @user }.to raise_error("publishing disallowed for this publishing user")
          expect(@student_enrollments.map(&:reload).map(&:grade_publishing_status)).to eq (["error"] * 6) + ["unpublished"] + (["error"] * 2)
          expect(@student_enrollments.map(&:grade_publishing_message)).to eq (["publishing disallowed for this publishing user"] * 6) + [nil] + (["publishing disallowed for this publishing user"] * 2)
        end

        it "makes sure there's a grading standard" do
          plugin_settings = Course.valid_grade_export_types["instructure_csv"]
          allow(Course).to receive(:valid_grade_export_types).and_return(plugin_settings.merge({
                                                                                                 "instructure_csv" => { requires_grading_standard: true, requires_publishing_pseudonym: false }
                                                                                               }))
          @user = user_factory
          allow(@plugin).to receive(:enabled?).and_return(true)
          @plugin_settings[:publish_endpoint] = "http://localhost/endpoint"
          expect { @course.send_final_grades_to_endpoint @user }.to raise_error("grade publishing requires a grading standard")
          expect(@student_enrollments.map(&:reload).map(&:grade_publishing_status)).to eq (["error"] * 6) + ["unpublished"] + (["error"] * 2)
          expect(@student_enrollments.map(&:grade_publishing_message)).to eq (["grade publishing requires a grading standard"] * 6) + [nil] + (["grade publishing requires a grading standard"] * 2)
        end

        it "makes sure the format type is supported" do
          allow(@plugin).to receive(:enabled?).and_return(true)
          @plugin_settings[:publish_endpoint] = "http://localhost/endpoint"
          @plugin_settings[:format_type] = "invalid_Format"
          expect { @course.send_final_grades_to_endpoint @user }.to raise_error("unknown format type: invalid_Format")
          expect(@student_enrollments.map(&:reload).map(&:grade_publishing_status)).to eq (["error"] * 6) + ["unpublished"] + (["error"] * 2)
          expect(@student_enrollments.map(&:grade_publishing_message)).to eq (["unknown format type: invalid_Format"] * 6) + [nil] + (["unknown format type: invalid_Format"] * 2)
        end

        def sample_grade_publishing_request(published_status)
          allow(@plugin).to receive(:enabled?).and_return(true)
          @plugin_settings[:publish_endpoint] = "http://localhost/endpoint"
          @plugin_settings[:format_type] = "test_format"
          @ase = @student_enrollments.find_all { |e| e.workflow_state == "active" }
          allow(Course).to receive(:valid_grade_export_types).and_return({
                                                                           "test_format" => {
                                                                             callback: lambda do |course, enrollments, publishing_user, publishing_pseudonym|
                                                                               expect(course).to eq @course
                                                                               expect(enrollments.sort_by(&:id)).to eq @ase.sort_by(&:id)
                                                                               expect(publishing_pseudonym).to eq @pseudonym
                                                                               expect(publishing_user).to eq @user
                                                                               return [
                                                                                 [[@ase[1].id, @ase[3].id],
                                                                                  "post1",
                                                                                  "test/mime1"],
                                                                                 [[@ase[4].id, @ase[7].id],
                                                                                  "post2",
                                                                                  "test/mime2"]
                                                                               ]
                                                                             end
                                                                           }
                                                                         })
          expect(SSLCommon).to receive(:post_data).with("http://localhost/endpoint", "post1", "test/mime1", {})
          expect(SSLCommon).to receive(:post_data).with("http://localhost/endpoint", "post2", "test/mime2", {})
          @course.send_final_grades_to_endpoint @user
          expect(@student_enrollments.map(&:reload).map(&:grade_publishing_status)).to eq ["unpublishable", published_status, "unpublishable", published_status, published_status, "unpublishable", "unpublished", "unpublishable", published_status]
          expect(@student_enrollments.map(&:grade_publishing_message)).to eq [nil] * 9
        end

        it "makes callback's requested posts and mark requested enrollment ids ignored" do
          sample_grade_publishing_request("published")
        end

        it "recomputes final grades" do
          expect(@course).to receive(:recompute_student_scores_without_send_later)
          sample_grade_publishing_request("published")
        end

        it "does not set the status to publishing if a timeout didn't kick off - timeout, wait" do
          @plugin_settings[:success_timeout] = "1"
          @plugin_settings[:wait_for_success] = "yes"
          sample_grade_publishing_request("publishing")
        end

        it "does not set the status to publishing if a timeout didn't kick off - timeout, no wait" do
          @plugin_settings[:success_timeout] = "2"
          @plugin_settings[:wait_for_success] = "false"
          sample_grade_publishing_request("published")
        end

        it "does not set the status to publishing if a timeout didn't kick off - no timeout, wait" do
          @plugin_settings[:success_timeout] = "no"
          @plugin_settings[:wait_for_success] = "yes"
          sample_grade_publishing_request("published")
        end

        it "does not set the status to publishing if a timeout didn't kick off - no timeout, no wait" do
          @plugin_settings[:success_timeout] = "false"
          @plugin_settings[:wait_for_success] = "no"
          sample_grade_publishing_request("published")
        end

        it "tries and make all posts even if one of the postings fails" do
          allow(@plugin).to receive(:enabled?).and_return(true)
          @plugin_settings[:publish_endpoint] = "http://localhost/endpoint"
          @plugin_settings[:format_type] = "test_format"
          @ase = @student_enrollments.find_all { |e| e.workflow_state == "active" }
          allow(Course).to receive(:valid_grade_export_types).and_return({
                                                                           "test_format" => {
                                                                             callback: lambda do |course, enrollments, publishing_user, publishing_pseudonym|
                                                                               expect(course).to eq @course
                                                                               expect(enrollments.sort_by(&:id)).to eq @ase.sort_by(&:id)
                                                                               expect(publishing_pseudonym).to eq @pseudonym
                                                                               expect(publishing_user).to eq @user
                                                                               return [
                                                                                 [[@ase[1].id, @ase[3].id],
                                                                                  "post1",
                                                                                  "test/mime1"],
                                                                                 [[@ase[4].id, @ase[7].id],
                                                                                  "post2",
                                                                                  "test/mime2"],
                                                                                 [[@ase[2].id, @ase[0].id],
                                                                                  "post3",
                                                                                  "test/mime3"]
                                                                               ]
                                                                             end
                                                                           }
                                                                         })
          expect(SSLCommon).to receive(:post_data).with("http://localhost/endpoint", "post1", "test/mime1", {})
          expect(SSLCommon).to receive(:post_data).with("http://localhost/endpoint", "post2", "test/mime2", {}).and_raise("waaah fail")
          expect(SSLCommon).to receive(:post_data).with("http://localhost/endpoint", "post3", "test/mime3", {})
          expect { @course.send_final_grades_to_endpoint(@user) }.to raise_error("waaah fail")
          expect(@student_enrollments.map(&:reload).map(&:grade_publishing_status)).to eq %w[published published published published error unpublishable unpublished unpublishable error]
          expect(@student_enrollments.map(&:grade_publishing_message)).to eq ([nil] * 4) + ["waaah fail"] + ([nil] * 3) + ["waaah fail"]
        end

        it "tries and make all posts even if two of the postings fail" do
          allow(@plugin).to receive(:enabled?).and_return(true)
          @plugin_settings[:publish_endpoint] = "http://localhost/endpoint"
          @plugin_settings[:format_type] = "test_format"
          @ase = @student_enrollments.find_all { |e| e.workflow_state == "active" }
          allow(Course).to receive(:valid_grade_export_types).and_return({
                                                                           "test_format" => {
                                                                             callback: lambda do |course, enrollments, publishing_user, publishing_pseudonym|
                                                                               expect(course).to eq @course
                                                                               expect(enrollments.sort_by(&:id)).to eq @ase.sort_by(&:id)
                                                                               expect(publishing_pseudonym).to eq @pseudonym
                                                                               expect(publishing_user).to eq @user
                                                                               return [
                                                                                 [[@ase[1].id, @ase[3].id],
                                                                                  "post1",
                                                                                  "test/mime1"],
                                                                                 [[@ase[4].id, @ase[7].id],
                                                                                  "post2",
                                                                                  "test/mime2"],
                                                                                 [[@ase[2].id, @ase[0].id],
                                                                                  "post3",
                                                                                  "test/mime3"]
                                                                               ]
                                                                             end
                                                                           }
                                                                         })
          expect(SSLCommon).to receive(:post_data).with("http://localhost/endpoint", "post1", "test/mime1", {}).and_raise("waaah fail")
          expect(SSLCommon).to receive(:post_data).with("http://localhost/endpoint", "post2", "test/mime2", {}).and_raise("waaah fail")
          expect(SSLCommon).to receive(:post_data).with("http://localhost/endpoint", "post3", "test/mime3", {})
          expect { @course.send_final_grades_to_endpoint(@user) }.to raise_error("waaah fail")
          expect(@student_enrollments.map(&:reload).map(&:grade_publishing_status)).to eq %w[published error published error error unpublishable unpublished unpublishable error]
          expect(@student_enrollments.map(&:grade_publishing_message)).to eq [nil, "waaah fail", nil, "waaah fail", "waaah fail", nil, nil, nil, "waaah fail"]
        end

        it "fails gracefully when the posting generator fails" do
          allow(@plugin).to receive(:enabled?).and_return(true)
          @plugin_settings[:publish_endpoint] = "http://localhost/endpoint"
          @plugin_settings[:format_type] = "test_format"
          @ase = @student_enrollments.find_all { |e| e.workflow_state == "active" }
          allow(Course).to receive(:valid_grade_export_types).and_return({
                                                                           "test_format" => {
                                                                             callback: lambda do |*|
                                                                               raise "waaah fail"
                                                                             end
                                                                           }
                                                                         })
          expect { @course.send_final_grades_to_endpoint(@user) }.to raise_error("waaah fail")
          expect(@student_enrollments.map(&:reload).map(&:grade_publishing_status)).to eq %w[error error error error error error unpublished error error]
          expect(@student_enrollments.map(&:grade_publishing_message)).to eq (["waaah fail"] * 6) + [nil] + (["waaah fail"] * 2)
        end

        it "passes header parameters to post" do
          allow(@plugin).to receive(:enabled?).and_return(true)
          @plugin_settings[:publish_endpoint] = "http://localhost/endpoint"
          @plugin_settings[:format_type] = "test_format"
          @ase = @student_enrollments.find_all { |e| e.workflow_state == "active" }
          allow(Course).to receive(:valid_grade_export_types).and_return({
                                                                           "test_format" => {
                                                                             callback: lambda do |course, enrollments, publishing_user, publishing_pseudonym|
                                                                               expect(course).to eq @course
                                                                               expect(enrollments.sort_by(&:id)).to eq @ase.sort_by(&:id)
                                                                               expect(publishing_pseudonym).to eq @pseudonym
                                                                               expect(publishing_user).to eq @user
                                                                               return [
                                                                                 [[@ase[1].id, @ase[3].id],
                                                                                  "post1",
                                                                                  "test/mime1", { "header_param" => "header_value" }],
                                                                                 [[@ase[4].id, @ase[5].id],
                                                                                  "post2",
                                                                                  "test/mime2"]
                                                                               ]
                                                                             end
                                                                           }
                                                                         })
          expect(SSLCommon).to receive(:post_data).with("http://localhost/endpoint", "post1", "test/mime1", { "header_param" => "header_value" })
          expect(SSLCommon).to receive(:post_data).with("http://localhost/endpoint", "post2", "test/mime2", {})
          @course.send_final_grades_to_endpoint(@user)
          expect(@student_enrollments.map(&:reload).map(&:grade_publishing_status)).to eq %w[unpublishable published unpublishable published published published unpublished unpublishable unpublishable]
        end

        it "updates enrollment status if no resource provided" do
          allow(@plugin).to receive(:enabled?).and_return(true)
          @plugin_settings[:publish_endpoint] = "http://localhost/endpoint"
          @plugin_settings[:format_type] = "test_format"
          @ase = @student_enrollments.find_all { |e| e.workflow_state == "active" }
          allow(Course).to receive(:valid_grade_export_types).and_return({
                                                                           "test_format" => {
                                                                             callback: lambda do |course, enrollments, publishing_user, publishing_pseudonym|
                                                                               expect(course).to eq @course
                                                                               expect(enrollments.sort_by(&:id)).to eq @ase.sort_by(&:id)
                                                                               expect(publishing_pseudonym).to eq @pseudonym
                                                                               expect(publishing_user).to eq @user
                                                                               return [
                                                                                 [[@ase[1].id, @ase[3].id],
                                                                                  nil,
                                                                                  nil],
                                                                                 [[@ase[4].id, @ase[7].id],
                                                                                  nil,
                                                                                  nil]
                                                                               ]
                                                                             end
                                                                           }
                                                                         })
          expect(SSLCommon).not_to receive(:post_data)
          @course.send_final_grades_to_endpoint @user
          expect(@student_enrollments.map(&:reload).map(&:grade_publishing_status)).to eq %w[unpublishable published unpublishable published published unpublishable unpublished unpublishable published]
          expect(@student_enrollments.map(&:grade_publishing_message)).to eq [nil] * 9
        end
      end

      context "generate_grade_publishing_csv_output" do
        before :once do
          make_student_enrollments
          grade_publishing_user
          @course.assignment_groups.create(name: "Assignments")
          a1 = @course.assignments.create!(title: "A1", points_possible: 10)
          a2 = @course.assignments.create!(title: "A2", points_possible: 10)
          @course.enroll_teacher(@user).tap { |e| e.update!(workflow_state: "active") }
          @ase = @course.student_enrollments.active

          add_pseudonym(@ase[2], Account.default, "student2", nil)
          add_pseudonym(@ase[3], Account.default, "student3", "student3")
          add_pseudonym(@ase[4], Account.default, "student4a", "student4a")
          add_pseudonym(@ase[4], Account.default, "student4b", "student4b")
          another_account = account_model
          add_pseudonym(@ase[5], another_account, "student5", nil)
          add_pseudonym(@ase[6], another_account, "student6", "student6")
          add_pseudonym(@ase[7], Account.default, "student7a", "student7a")
          add_pseudonym(@ase[7], Account.default, "student7b", "student7b")

          a1.grade_student(@ase[0].user, { grade: "9", grader: @user })
          a2.grade_student(@ase[0].user, { grade: "10", grader: @user })
          a1.grade_student(@ase[1].user, { grade: "6", grader: @user })
          a2.grade_student(@ase[1].user, { grade: "7", grader: @user })
          a1.grade_student(@ase[7].user, { grade: "8", grader: @user })
          a2.grade_student(@ase[7].user, { grade: "9", grader: @user })
        end

        def add_pseudonym(enrollment, account, unique_id, sis_user_id)
          pseudonym = account.pseudonyms.build
          pseudonym.user = enrollment.user
          pseudonym.unique_id = unique_id
          pseudonym.sis_user_id = sis_user_id
          pseudonym.save!
        end

        it "generates valid csv without a grading standard" do
          @course.recompute_student_scores_without_send_later
          expect(@course.generate_grade_publishing_csv_output(@ase, @user, @pseudonym)).to eq [
            [@ase.map(&:id), <<~CSV, "text/csv"]]
              publisher_id,publisher_sis_id,course_id,course_sis_id,section_id,section_sis_id,student_id,student_sis_id,enrollment_id,enrollment_status,score
              #{@user.id},U1,#{@course.id},,#{@ase[0].course_section_id},,#{@ase[0].user.id},,#{@ase[0].id},active,95.0
              #{@user.id},U1,#{@course.id},,#{@ase[1].course_section_id},,#{@ase[1].user.id},,#{@ase[1].id},active,65.0
              #{@user.id},U1,#{@course.id},,#{@ase[2].course_section_id},,#{@ase[2].user.id},,#{@ase[2].id},active,0.0
              #{@user.id},U1,#{@course.id},,#{@ase[3].course_section_id},,#{@ase[3].user.id},student3,#{@ase[3].id},active,0.0
              #{@user.id},U1,#{@course.id},,#{@ase[4].course_section_id},,#{@ase[4].user.id},student4a,#{@ase[4].id},active,0.0
              #{@user.id},U1,#{@course.id},,#{@ase[4].course_section_id},,#{@ase[4].user.id},student4b,#{@ase[4].id},active,0.0
              #{@user.id},U1,#{@course.id},,#{@ase[5].course_section_id},,#{@ase[5].user.id},,#{@ase[5].id},active,0.0
              #{@user.id},U1,#{@course.id},,#{@ase[6].course_section_id},,#{@ase[6].user.id},,#{@ase[6].id},active,0.0
              #{@user.id},U1,#{@course.id},,#{@ase[7].course_section_id},,#{@ase[7].user.id},student7a,#{@ase[7].id},active,85.0
              #{@user.id},U1,#{@course.id},,#{@ase[7].course_section_id},,#{@ase[7].user.id},student7b,#{@ase[7].id},active,85.0
            CSV
        end

        it "generates valid csv without a publishing pseudonym" do
          @course.recompute_student_scores_without_send_later
          expect(@course.generate_grade_publishing_csv_output(@ase, @user, nil)).to eq [
            [@ase.map(&:id), <<~CSV, "text/csv"]]
              publisher_id,publisher_sis_id,course_id,course_sis_id,section_id,section_sis_id,student_id,student_sis_id,enrollment_id,enrollment_status,score
              #{@user.id},,#{@course.id},,#{@ase[0].course_section_id},,#{@ase[0].user.id},,#{@ase[0].id},active,95.0
              #{@user.id},,#{@course.id},,#{@ase[1].course_section_id},,#{@ase[1].user.id},,#{@ase[1].id},active,65.0
              #{@user.id},,#{@course.id},,#{@ase[2].course_section_id},,#{@ase[2].user.id},,#{@ase[2].id},active,0.0
              #{@user.id},,#{@course.id},,#{@ase[3].course_section_id},,#{@ase[3].user.id},student3,#{@ase[3].id},active,0.0
              #{@user.id},,#{@course.id},,#{@ase[4].course_section_id},,#{@ase[4].user.id},student4a,#{@ase[4].id},active,0.0
              #{@user.id},,#{@course.id},,#{@ase[4].course_section_id},,#{@ase[4].user.id},student4b,#{@ase[4].id},active,0.0
              #{@user.id},,#{@course.id},,#{@ase[5].course_section_id},,#{@ase[5].user.id},,#{@ase[5].id},active,0.0
              #{@user.id},,#{@course.id},,#{@ase[6].course_section_id},,#{@ase[6].user.id},,#{@ase[6].id},active,0.0
              #{@user.id},,#{@course.id},,#{@ase[7].course_section_id},,#{@ase[7].user.id},student7a,#{@ase[7].id},active,85.0
              #{@user.id},,#{@course.id},,#{@ase[7].course_section_id},,#{@ase[7].user.id},student7b,#{@ase[7].id},active,85.0
            CSV
        end

        it "generates valid csv with a section id" do
          @course_section.sis_source_id = "section1"
          @course_section.save!
          @course.recompute_student_scores_without_send_later
          expect(@course.generate_grade_publishing_csv_output(@ase, @user, @pseudonym)).to eq [
            [@ase.map(&:id), <<~CSV, "text/csv"]]
              publisher_id,publisher_sis_id,course_id,course_sis_id,section_id,section_sis_id,student_id,student_sis_id,enrollment_id,enrollment_status,score
              #{@user.id},U1,#{@course.id},,#{@ase[0].course_section_id},section1,#{@ase[0].user.id},,#{@ase[0].id},active,95.0
              #{@user.id},U1,#{@course.id},,#{@ase[1].course_section_id},section1,#{@ase[1].user.id},,#{@ase[1].id},active,65.0
              #{@user.id},U1,#{@course.id},,#{@ase[2].course_section_id},section1,#{@ase[2].user.id},,#{@ase[2].id},active,0.0
              #{@user.id},U1,#{@course.id},,#{@ase[3].course_section_id},section1,#{@ase[3].user.id},student3,#{@ase[3].id},active,0.0
              #{@user.id},U1,#{@course.id},,#{@ase[4].course_section_id},section1,#{@ase[4].user.id},student4a,#{@ase[4].id},active,0.0
              #{@user.id},U1,#{@course.id},,#{@ase[4].course_section_id},section1,#{@ase[4].user.id},student4b,#{@ase[4].id},active,0.0
              #{@user.id},U1,#{@course.id},,#{@ase[5].course_section_id},section1,#{@ase[5].user.id},,#{@ase[5].id},active,0.0
              #{@user.id},U1,#{@course.id},,#{@ase[6].course_section_id},section1,#{@ase[6].user.id},,#{@ase[6].id},active,0.0
              #{@user.id},U1,#{@course.id},,#{@ase[7].course_section_id},section1,#{@ase[7].user.id},student7a,#{@ase[7].id},active,85.0
              #{@user.id},U1,#{@course.id},,#{@ase[7].course_section_id},section1,#{@ase[7].user.id},student7b,#{@ase[7].id},active,85.0
            CSV
        end

        it "generates valid csv with a grading standard" do
          @course.grading_standard_id = 0
          @course.save!
          @course.recompute_student_scores_without_send_later
          expect(@course.generate_grade_publishing_csv_output(@ase, @user, @pseudonym)).to eq [
            [@ase.map(&:id), <<~CSV, "text/csv"]]
              publisher_id,publisher_sis_id,course_id,course_sis_id,section_id,section_sis_id,student_id,student_sis_id,enrollment_id,enrollment_status,score,grade
              #{@user.id},U1,#{@course.id},,#{@ase[0].course_section_id},,#{@ase[0].user.id},,#{@ase[0].id},active,95.0,A
              #{@user.id},U1,#{@course.id},,#{@ase[1].course_section_id},,#{@ase[1].user.id},,#{@ase[1].id},active,65.0,D
              #{@user.id},U1,#{@course.id},,#{@ase[2].course_section_id},,#{@ase[2].user.id},,#{@ase[2].id},active,0.0,F
              #{@user.id},U1,#{@course.id},,#{@ase[3].course_section_id},,#{@ase[3].user.id},student3,#{@ase[3].id},active,0.0,F
              #{@user.id},U1,#{@course.id},,#{@ase[4].course_section_id},,#{@ase[4].user.id},student4a,#{@ase[4].id},active,0.0,F
              #{@user.id},U1,#{@course.id},,#{@ase[4].course_section_id},,#{@ase[4].user.id},student4b,#{@ase[4].id},active,0.0,F
              #{@user.id},U1,#{@course.id},,#{@ase[5].course_section_id},,#{@ase[5].user.id},,#{@ase[5].id},active,0.0,F
              #{@user.id},U1,#{@course.id},,#{@ase[6].course_section_id},,#{@ase[6].user.id},,#{@ase[6].id},active,0.0,F
              #{@user.id},U1,#{@course.id},,#{@ase[7].course_section_id},,#{@ase[7].user.id},student7a,#{@ase[7].id},active,85.0,B
              #{@user.id},U1,#{@course.id},,#{@ase[7].course_section_id},,#{@ase[7].user.id},student7b,#{@ase[7].id},active,85.0,B
            CSV
        end

        it "generates valid csv and skip users with no computed final score" do
          @course.grading_standard_id = 0
          @course.save!
          @course.recompute_student_scores_without_send_later
          @ase.map(&:reload)

          @ase[1].scores.update_all(final_score: nil)
          @ase[3].scores.update_all(final_score: nil)
          @ase[4].scores.update_all(final_score: nil)

          expect(@course.generate_grade_publishing_csv_output(@ase, @user, @pseudonym)).to eq [
            [@ase.map(&:id) - [@ase[1].id, @ase[3].id, @ase[4].id], <<~CSV, "text/csv"]]
              publisher_id,publisher_sis_id,course_id,course_sis_id,section_id,section_sis_id,student_id,student_sis_id,enrollment_id,enrollment_status,score,grade
              #{@user.id},U1,#{@course.id},,#{@ase[0].course_section_id},,#{@ase[0].user.id},,#{@ase[0].id},active,95.0,A
              #{@user.id},U1,#{@course.id},,#{@ase[2].course_section_id},,#{@ase[2].user.id},,#{@ase[2].id},active,0.0,F
              #{@user.id},U1,#{@course.id},,#{@ase[5].course_section_id},,#{@ase[5].user.id},,#{@ase[5].id},active,0.0,F
              #{@user.id},U1,#{@course.id},,#{@ase[6].course_section_id},,#{@ase[6].user.id},,#{@ase[6].id},active,0.0,F
              #{@user.id},U1,#{@course.id},,#{@ase[7].course_section_id},,#{@ase[7].user.id},student7a,#{@ase[7].id},active,85.0,B
              #{@user.id},U1,#{@course.id},,#{@ase[7].course_section_id},,#{@ase[7].user.id},student7b,#{@ase[7].id},active,85.0,B
            CSV
        end

        context "sharding" do
          specs_require_sharding

          it "generates valid csv with a sis_user_id from out-of-shard" do
            u = @shard1.activate { User.create! }
            @course.root_account.pseudonyms.create!(user: u, unique_id: "user", sis_user_id: "sis_id")
            enrollment = @course.enroll_student(u, enrollment_state: "active")
            ase = @ase.to_a << enrollment
            @course.assignments.first.grade_student(u, { grade: "10", grader: @user })
            @course.recompute_student_scores_without_send_later

            expect(@course.generate_grade_publishing_csv_output(ase, @user, @pseudonym)).to eq [
              [
                ase.map(&:id),
                (
                  "publisher_id,publisher_sis_id,course_id,course_sis_id,section_id,section_sis_id," \
                  "student_id,student_sis_id,enrollment_id,enrollment_status," + "score\n" \
                                                                                 "#{@user.id},U1,#{@course.id},,#{ase[0].course_section_id},,#{ase[0].user.id},,#{ase[0].id},active,95.0\n" \
                                                                                 "#{@user.id},U1,#{@course.id},,#{ase[1].course_section_id},,#{ase[1].user.id},,#{ase[1].id},active,65.0\n" \
                                                                                 "#{@user.id},U1,#{@course.id},,#{ase[2].course_section_id},,#{ase[2].user.id},,#{ase[2].id},active,0.0\n" \
                                                                                 "#{@user.id},U1,#{@course.id},,#{ase[3].course_section_id},,#{ase[3].user.id},student3,#{ase[3].id},active,0.0\n" \
                                                                                 "#{@user.id},U1,#{@course.id},,#{ase[4].course_section_id},,#{ase[4].user.id},student4a,#{ase[4].id},active,0.0\n" \
                                                                                 "#{@user.id},U1,#{@course.id},,#{ase[4].course_section_id},,#{ase[4].user.id},student4b,#{ase[4].id},active,0.0\n" \
                                                                                 "#{@user.id},U1,#{@course.id},,#{ase[5].course_section_id},,#{ase[5].user.id},,#{ase[5].id},active,0.0\n" \
                                                                                 "#{@user.id},U1,#{@course.id},,#{ase[6].course_section_id},,#{ase[6].user.id},,#{ase[6].id},active,0.0\n" \
                                                                                 "#{@user.id},U1,#{@course.id},,#{ase[7].course_section_id},,#{ase[7].user.id},student7a,#{ase[7].id},active,85.0\n" \
                                                                                 "#{@user.id},U1,#{@course.id},,#{ase[7].course_section_id},,#{ase[7].user.id},student7b,#{ase[7].id},active,85.0\n" \
                                                                                 "#{@user.id},U1,#{@course.id},,#{ase[8].course_section_id},,#{ase[8].user.id},sis_id,#{ase[8].id},active,50.0\n"
                ),
                "text/csv"
              ]
            ]
          end
        end

        context "when including final grade overrides" do
          before(:once) do
            @course.update!(grading_standard_id: 0)
          end

          before do
            @course.enable_feature!(:final_grades_override)
            @course.update!(allow_final_grade_override: true)
          end

          def csv_output
            @course.generate_grade_publishing_csv_output(
              @ase,
              @user,
              @pseudonym,
              include_final_grade_overrides: true
            )
          end

          it "does not use the final grade override if final grades override feature is not allowed" do
            @ase[1].scores.find_by(course_score: true).update!(final_score: 0, override_score: 100)
            @course.update!(allow_final_grade_override: false)
            expect(csv_output[0][1]).to include(
              "#{@user.id},U1,#{@course.id},,#{@ase[1].course_section_id},,#{@ase[1].user.id},,#{@ase[1].id},active,0.0,F\n"
            )
          end

          it "does not use the final grade override if final grades override feature is not enabled" do
            @ase[1].scores.find_by(course_score: true).update!(final_score: 0, override_score: 100)
            @course.disable_feature!(:final_grades_override)
            expect(csv_output[0][1]).to include(
              "#{@user.id},U1,#{@course.id},,#{@ase[1].course_section_id},,#{@ase[1].user.id},,#{@ase[1].id},active,0.0,F\n"
            )
          end

          it "uses the final grade override over the computed final grade if the final grades override feature is enabled" do
            @ase[1].scores.find_by(course_score: true).update!(final_score: 0, override_score: 100)
            expect(csv_output[0][1]).to include(
              "#{@user.id},U1,#{@course.id},,#{@ase[1].course_section_id},,#{@ase[1].user.id},,#{@ase[1].id},active,100.0,A\n"
            )
          end

          it "does not skip users with no computed final score when they have an override score" do
            @ase[1].scores.find_by(course_score: true).update!(final_score: nil, override_score: 100)
            enrollment_ids = csv_output[0][1]
            expect(enrollment_ids).to include(
              "#{@user.id},U1,#{@course.id},,#{@ase[1].course_section_id},,#{@ase[1].user.id},,#{@ase[1].id},active,100.0,A\n"
            )
          end

          it "skips users with no computed final score and no override score" do
            @ase[1].scores.find_by(course_score: true).update!(final_score: nil, override_score: nil)
            enrollment_ids = csv_output[0][0]
            expect(enrollment_ids).not_to include @ase[1].id
          end
        end

        context "when not including final grade overrides" do
          before(:once) do
            @course.update!(grading_standard_id: 0)
          end

          before do
            @course.enable_feature!(:final_grades_override)
          end

          def csv_output
            @course.generate_grade_publishing_csv_output(@ase, @user, @pseudonym)
          end

          it "does not use the final grade override if final grades override feature is not enabled" do
            @course.disable_feature!(:final_grades_override)
            @ase[1].scores.find_by(course_score: true).update!(final_score: 0, override_score: 100)
            expect(csv_output[0][1]).to include(
              "#{@user.id},U1,#{@course.id},,#{@ase[1].course_section_id},,#{@ase[1].user.id},,#{@ase[1].id},active,0.0,F\n"
            )
          end

          it "does not use the final grade override if the final grades override feature is enabled" do
            @ase[1].scores.find_by(course_score: true).update!(final_score: 0, override_score: 100)
            expect(csv_output[0][1]).to include(
              "#{@user.id},U1,#{@course.id},,#{@ase[1].course_section_id},,#{@ase[1].user.id},,#{@ase[1].id},active,0.0,F\n"
            )
          end

          it "skip users with no computed final score when they have an override score" do
            @ase[1].scores.find_by(course_score: true).update!(final_score: nil, override_score: 100)
            enrollment_ids = csv_output[0][0]
            expect(enrollment_ids).not_to include @ase[1].id
          end

          it "skips users with no computed final score when they have no override score" do
            @ase[1].scores.find_by(course_score: true).update!(final_score: nil, override_score: nil)
            enrollment_ids = csv_output[0][0]
            expect(enrollment_ids).not_to include @ase[1].id
          end
        end
      end

      context "expire_pending_grade_publishing_statuses" do
        it "updates the right enrollments" do
          make_student_enrollments
          first_time = Time.now.utc
          second_time = first_time + 2.seconds
          expect(@student_enrollments.map(&:reload).map(&:grade_publishing_status)).to eq %w[published error unpublishable error unpublishable unpublishable unpublished unpublished unpublished]
          @student_enrollments[0].grade_publishing_status = "pending"
          @student_enrollments[0].last_publish_attempt_at = first_time
          @student_enrollments[1].grade_publishing_status = "publishing"
          @student_enrollments[1].last_publish_attempt_at = first_time
          @student_enrollments[2].grade_publishing_status = "pending"
          @student_enrollments[2].last_publish_attempt_at = second_time
          @student_enrollments[3].grade_publishing_status = "publishing"
          @student_enrollments[3].last_publish_attempt_at = second_time
          @student_enrollments[4].grade_publishing_status = "published"
          @student_enrollments[4].last_publish_attempt_at = first_time
          @student_enrollments[5].grade_publishing_status = "unpublished"
          @student_enrollments[5].last_publish_attempt_at = first_time
          @student_enrollments.map(&:save)
          expect(@student_enrollments.map(&:reload).map(&:grade_publishing_status)).to eq %w[pending publishing pending publishing published unpublished unpublished unpublished unpublished]
          @course.expire_pending_grade_publishing_statuses(first_time)
          expect(@student_enrollments.map(&:reload).map(&:grade_publishing_status)).to eq %w[error error pending publishing published unpublished unpublished unpublished unpublished]
        end
      end

      context "grading_standard_enabled" do
        it "works for a number of boolean representations" do
          expect(@course.grading_standard_enabled?).to be_falsey
          expect(@course.grading_standard_enabled).to be_falsey
          [[false, false], [true, true], ["false", false], ["true", true],
           ["0", false], [0, false], ["1", true], [1, true], ["off", false],
           ["on", true], ["yes", true], ["no", false]].each do |val, enabled|
            @course.grading_standard_enabled = val
            expect(@course.grading_standard_enabled?).to eq enabled
            expect(@course.grading_standard_enabled).to eq enabled
            expect(@course.grading_standard_id).to be_nil unless enabled
            expect(@course.grading_standard_id).not_to be_nil if enabled
            expect(@course.bool_res(val)).to eq enabled
          end
        end
      end
    end

    context "integration suite" do
      def quick_sanity_check(user, expect_success = true)
        Course.valid_grade_export_types["test_export"] = {
          name: "test export",
          callback: lambda do |course, _enrollments, publishing_user, publishing_pseudonym|
                      expect(course).to eq @course
                      expect(publishing_pseudonym).to eq @pseudonym
                      expect(publishing_user).to eq @user
                      return [[[], "test-jt-data", "application/jtmimetype"]]
                    end,
          requires_grading_standard: false, requires_publishing_pseudonym: true
        }

        @plugin = Canvas::Plugin.find!("grade_export")
        @ps = PluginSetting.new(name: @plugin.id, settings: @plugin.default_settings)
        @ps.posted_settings = @plugin.default_settings.merge({
                                                               format_type: "test_export",
                                                               wait_for_success: "no",
                                                               publish_endpoint: "http://localhost/endpoint"
                                                             })
        @ps.save!

        @course.grading_standard_id = 0
        if expect_success
          expect(SSLCommon).to receive(:post_data).with("http://localhost/endpoint", "test-jt-data", "application/jtmimetype", {})
        else
          expect(SSLCommon).not_to receive(:post_data)
        end
        @course.publish_final_grades(user)
      end

      it "passes a quick sanity check" do
        @user = user_with_pseudonym
        @pseudonym.account_id = @course.root_account_id
        @pseudonym.sis_user_id = "U1"
        @pseudonym.save!
        quick_sanity_check(@user)
      end

      it "does not allow grade publishing for a user that is disallowed" do
        @user = User.new
        expect { quick_sanity_check(@user, false) }.to raise_error("publishing disallowed for this publishing user")
      end

      it "does not allow grade publishing for a user with a pseudonym in the wrong account" do
        @user = user_with_pseudonym
        @pseudonym.account = account_model
        @pseudonym.sis_user_id = "U1"
        @pseudonym.save!
        expect { quick_sanity_check(@user, false) }.to raise_error("publishing disallowed for this publishing user")
      end

      it "does not allow grade publishing for a user with a pseudonym without a sis id" do
        @user = user_with_pseudonym
        @pseudonym.account_id = @course.root_account_id
        @pseudonym.sis_user_id = nil
        @pseudonym.save!
        expect { quick_sanity_check(@user, false) }.to raise_error("publishing disallowed for this publishing user")
      end

      it "does not publish empty csv" do
        @user = user_with_pseudonym
        @pseudonym.sis_user_id = "U1"
        @pseudonym.account_id = @course.root_account_id
        @pseudonym.save!

        @plugin = Canvas::Plugin.find!("grade_export")
        @ps = PluginSetting.new(name: @plugin.id, settings: @plugin.default_settings)
        @ps.posted_settings = @plugin.default_settings.merge({
                                                               format_type: "instructure_csv",
                                                               wait_for_success: "no",
                                                               publish_endpoint: "http://localhost/endpoint"
                                                             })
        @ps.save!

        @course.grading_standard_id = 0
        expect(SSLCommon).to_not receive(:post_data) # like c'mon dude why send an empty csv file
        @course.publish_final_grades(@user)
      end

      it "publishes grades" do
        process_csv_data_cleanly(
          "user_id,login_id,password,first_name,last_name,email,status",
          "T1,Teacher1,,T,1,t1@example.com,active",
          "S1,Student1,,S,1,s1@example.com,active",
          "S2,Student2,,S,2,s2@example.com,active",
          "S3,Student3,,S,3,s3@example.com,active",
          "S4,Student4,,S,4,s4@example.com,active",
          "S5,Student5,,S,5,s5@example.com,active",
          "S6,Student6,,S,6,s6@example.com,active"
        )
        process_csv_data_cleanly(
          "course_id,short_name,long_name,account_id,term_id,status",
          "C1,C1,C1,,,active"
        )
        @course = Course.where(sis_source_id: "C1").first
        @course.assignment_groups.create(name: "Assignments")
        process_csv_data_cleanly(
          "section_id,course_id,name,status,start_date,end_date",
          "S1,C1,S1,active,,",
          "S2,C1,S2,active,,",
          "S3,C1,S3,active,,",
          "S4,C1,S4,active,,"
        )
        process_csv_data_cleanly(
          "course_id,user_id,role,section_id,status",
          ",T1,teacher,S1,active",
          ",S1,student,S1,active",
          ",S2,student,S2,active",
          ",S3,student,S2,active",
          ",S4,student,S1,active",
          ",S5,student,S3,active",
          ",S6,student,S4,active"
        )
        a1 = @course.assignments.create!(title: "A1", points_possible: 10)
        a2 = @course.assignments.create!(title: "A2", points_possible: 10)

        def getpseudonym(user_sis_id)
          pseudo = Pseudonym.where(sis_user_id: user_sis_id).first
          expect(pseudo).not_to be_nil
          pseudo
        end

        def getuser(user_sis_id)
          user = getpseudonym(user_sis_id).user
          expect(user).not_to be_nil
          user
        end

        def getsection(section_sis_id)
          section = CourseSection.where(sis_source_id: section_sis_id).first
          expect(section).not_to be_nil
          section
        end

        def getenroll(user_sis_id, section_sis_id)
          e = Enrollment.where(user_id: getuser(user_sis_id), course_section_id: getsection(section_sis_id)).first
          expect(e).not_to be_nil
          e
        end

        a1.grade_student(getuser("S1"), { grade: "6", grader: getuser("T1") })
        a1.grade_student(getuser("S2"), { grade: "6", grader: getuser("T1") })
        a1.grade_student(getuser("S3"), { grade: "7", grader: getuser("T1") })
        a1.grade_student(getuser("S5"), { grade: "7", grader: getuser("T1") })
        a1.grade_student(getuser("S6"), { grade: "8", grader: getuser("T1") })
        a2.grade_student(getuser("S1"), { grade: "8", grader: getuser("T1") })
        a2.grade_student(getuser("S2"), { grade: "9", grader: getuser("T1") })
        a2.grade_student(getuser("S3"), { grade: "9", grader: getuser("T1") })
        a2.grade_student(getuser("S5"), { grade: "10", grader: getuser("T1") })
        a2.grade_student(getuser("S6"), { grade: "10", grader: getuser("T1") })

        stud5, stud6, sec4 = nil, nil, nil
        Pseudonym.where(sis_user_id: "S5").first.tap do |p|
          stud5 = p
          p.sis_user_id = nil
          p.save
        end

        Pseudonym.where(sis_user_id: "S6").first.tap do |p|
          stud6 = p
          p.sis_user_id = nil
          p.save
        end

        getsection("S4").tap do |s|
          sec4 = s
          s.save
        end

        GradeCalculator.recompute_final_score(%w[S1 S2 S3 S4].map { |x| getuser(x).id }, @course.id)
        @course.reload

        teacher = Pseudonym.where(sis_user_id: "T1").first
        expect(teacher).not_to be_nil

        @plugin = Canvas::Plugin.find!("grade_export")
        @ps = PluginSetting.new(name: @plugin.id, settings: @plugin.default_settings)
        @ps.posted_settings = @plugin.default_settings.merge({
                                                               format_type: "instructure_csv",
                                                               wait_for_success: "no",
                                                               publish_endpoint: "http://localhost/endpoint"
                                                             })
        @ps.save!

        csv = <<~CSV
          publisher_id,publisher_sis_id,course_id,course_sis_id,section_id,section_sis_id,student_id,student_sis_id,enrollment_id,enrollment_status,score
          #{teacher.user.id},T1,#{@course.id},C1,#{getsection("S1").id},S1,#{getpseudonym("S1").user.id},S1,#{getenroll("S1", "S1").id},active,70.0
          #{teacher.user.id},T1,#{@course.id},C1,#{getsection("S2").id},S2,#{getpseudonym("S2").user.id},S2,#{getenroll("S2", "S2").id},active,75.0
          #{teacher.user.id},T1,#{@course.id},C1,#{getsection("S2").id},S2,#{getpseudonym("S3").user.id},S3,#{getenroll("S3", "S2").id},active,80.0
          #{teacher.user.id},T1,#{@course.id},C1,#{getsection("S1").id},S1,#{getpseudonym("S4").user.id},S4,#{getenroll("S4", "S1").id},active,0.0
          #{teacher.user.id},T1,#{@course.id},C1,#{getsection("S3").id},S3,#{stud5.user.id},,#{Enrollment.where(user_id: stud5.user, course_section_id: getsection("S3")).first.id},active,85.0
          #{teacher.user.id},T1,#{@course.id},C1,#{sec4.id},S4,#{stud6.user.id},,#{Enrollment.where(user_id: stud6.user, course_section_id: sec4.id).first.id},active,90.0
        CSV
        expect(SSLCommon).to receive(:post_data).with("http://localhost/endpoint", csv, "text/csv", {})
        @course.publish_final_grades(teacher.user)

        @course.grading_standard_id = 0
        @course.save

        csv = <<~CSV
          publisher_id,publisher_sis_id,course_id,course_sis_id,section_id,section_sis_id,student_id,student_sis_id,enrollment_id,enrollment_status,score,grade
          #{teacher.user.id},T1,#{@course.id},C1,#{getsection("S1").id},S1,#{getpseudonym("S1").user.id},S1,#{getenroll("S1", "S1").id},active,70.0,C-
          #{teacher.user.id},T1,#{@course.id},C1,#{getsection("S2").id},S2,#{getpseudonym("S2").user.id},S2,#{getenroll("S2", "S2").id},active,75.0,C
          #{teacher.user.id},T1,#{@course.id},C1,#{getsection("S2").id},S2,#{getpseudonym("S3").user.id},S3,#{getenroll("S3", "S2").id},active,80.0,B-
          #{teacher.user.id},T1,#{@course.id},C1,#{getsection("S1").id},S1,#{getpseudonym("S4").user.id},S4,#{getenroll("S4", "S1").id},active,0.0,F
          #{teacher.user.id},T1,#{@course.id},C1,#{getsection("S3").id},S3,#{stud5.user.id},,#{Enrollment.where(user_id: stud5.user, course_section_id: getsection("S3")).first.id},active,85.0,B
          #{teacher.user.id},T1,#{@course.id},C1,#{sec4.id},S4,#{stud6.user.id},,#{Enrollment.where(user_id: stud6.user, course_section_id: sec4.id).first.id},active,90.0,A-
        CSV
        expect(SSLCommon).to receive(:post_data).with("http://localhost/endpoint", csv, "text/csv", {})
        @course.publish_final_grades(teacher.user)

        admin = user_model

        csv = <<~CSV
          publisher_id,publisher_sis_id,course_id,course_sis_id,section_id,section_sis_id,student_id,student_sis_id,enrollment_id,enrollment_status,score,grade
          #{admin.id},,#{@course.id},C1,#{getsection("S1").id},S1,#{getpseudonym("S1").user.id},S1,#{getenroll("S1", "S1").id},active,70.0,C-
          #{admin.id},,#{@course.id},C1,#{getsection("S2").id},S2,#{getpseudonym("S2").user.id},S2,#{getenroll("S2", "S2").id},active,75.0,C
          #{admin.id},,#{@course.id},C1,#{getsection("S2").id},S2,#{getpseudonym("S3").user.id},S3,#{getenroll("S3", "S2").id},active,80.0,B-
          #{admin.id},,#{@course.id},C1,#{getsection("S1").id},S1,#{getpseudonym("S4").user.id},S4,#{getenroll("S4", "S1").id},active,0.0,F
          #{admin.id},,#{@course.id},C1,#{getsection("S3").id},S3,#{stud5.user.id},,#{Enrollment.where(user_id: stud5.user, course_section_id: getsection("S3")).first.id},active,85.0,B
          #{admin.id},,#{@course.id},C1,#{sec4.id},S4,#{stud6.user.id},,#{Enrollment.where(user_id: stud6.user, course_section_id: sec4.id).first.id},active,90.0,A-
        CSV
        expect(SSLCommon).to receive(:post_data).with("http://localhost/endpoint", csv, "text/csv", {})
        @course.publish_final_grades(admin)
      end
    end
  end

  describe Course, "tabs_available" do
    before :once do
      course_model
    end

    def new_external_tool(context)
      context.context_external_tools.new(name: "bob", consumer_key: "bob", shared_secret: "bob", domain: "example.com")
    end

    it "does not include external tools if not configured for course navigation" do
      tool = new_external_tool @course
      tool.user_navigation = { url: "http://www.example.com", text: "Example URL" }
      tool.save!
      expect(tool.has_placement?(:course_navigation)).to be false
      @teacher = user_model
      @course.enroll_teacher(@teacher).accept
      tabs = @course.tabs_available(@teacher)
      expect(tabs.pluck(:id)).not_to be_include(tool.asset_string)
    end

    it "includes external tools if configured on the course" do
      tool = new_external_tool @course
      tool.course_navigation = { url: "http://www.example.com", text: "Example URL" }
      tool.save!
      expect(tool.has_placement?(:course_navigation)).to be true
      @teacher = user_model
      @course.enroll_teacher(@teacher).accept
      tabs = @course.tabs_available(@teacher)
      expect(tabs.pluck(:id)).to be_include(tool.asset_string)
      tab = tabs.detect { |t| t[:id] == tool.asset_string }
      expect(tab[:label]).to eq tool.settings[:course_navigation][:text]
      expect(tab[:href]).to eq :course_external_tool_path
      expect(tab[:args]).to eq [@course.id, tool.id]
    end

    it "includes external tools if configured on the account" do
      @account = @course.root_account.sub_accounts.create!(name: "sub-account")
      @course.account = @account
      @course.save!
      tool = new_external_tool @account
      tool.course_navigation = { url: "http://www.example.com", text: "Example URL" }
      tool.save!
      expect(tool.has_placement?(:course_navigation)).to be true
      @teacher = user_model
      @course.enroll_teacher(@teacher).accept
      tabs = @course.tabs_available(@teacher)
      expect(tabs.pluck(:id)).to be_include(tool.asset_string)
      tab = tabs.detect { |t| t[:id] == tool.asset_string }
      expect(tab[:label]).to eq tool.settings[:course_navigation][:text]
      expect(tab[:href]).to eq :course_external_tool_path
      expect(tab[:args]).to eq [@course.id, tool.id]
    end

    it "includes external tools if configured on the root account" do
      @account = @course.root_account.sub_accounts.create!(name: "sub-account")
      @course.account = @account
      @course.save!
      tool = new_external_tool @account.root_account
      tool.course_navigation = { url: "http://www.example.com", text: "Example URL" }
      tool.save!
      expect(tool.has_placement?(:course_navigation)).to be true
      @teacher = user_model
      @course.enroll_teacher(@teacher).accept
      tabs = @course.tabs_available(@teacher)
      expect(tabs.pluck(:id)).to be_include(tool.asset_string)
      tab = tabs.detect { |t| t[:id] == tool.asset_string }
      expect(tab[:label]).to eq tool.settings[:course_navigation][:text]
      expect(tab[:href]).to eq :course_external_tool_path
      expect(tab[:args]).to eq [@course.id, tool.id]
    end

    it "only includes admin-only external tools for course admins" do
      @course.offer
      @course.is_public = true
      @course.save!
      tool = new_external_tool @course
      tool.course_navigation = { url: "http://www.example.com", text: "Example URL", visibility: "admins" }
      tool.save!
      expect(tool.has_placement?(:course_navigation)).to be true
      @teacher = user_model
      @course.enroll_teacher(@teacher).accept
      @student = user_model
      @student.register!
      @course.enroll_student(@student).accept
      tabs = @course.tabs_available(nil)
      expect(tabs.pluck(:id)).not_to be_include(tool.asset_string)
      tabs = @course.tabs_available(@student)
      expect(tabs.pluck(:id)).not_to be_include(tool.asset_string)
      tabs = @course.tabs_available(@teacher)
      expect(tabs.pluck(:id)).to be_include(tool.asset_string)
      tab = tabs.detect { |t| t[:id] == tool.asset_string }
      expect(tab[:label]).to eq tool.settings[:course_navigation][:text]
      expect(tab[:href]).to eq :course_external_tool_path
      expect(tab[:args]).to eq [@course.id, tool.id]
    end

    it "does not include member-only external tools for unauthenticated users" do
      @course.offer
      @course.is_public = true
      @course.save!
      tool = new_external_tool @course
      tool.course_navigation = { url: "http://www.example.com", text: "Example URL", visibility: "members" }
      tool.save!
      expect(tool.has_placement?(:course_navigation)).to be true
      @teacher = user_model
      @course.enroll_teacher(@teacher).accept
      @student = user_model
      @student.register!
      @course.enroll_student(@student).accept
      tabs = @course.tabs_available(nil)
      expect(tabs.pluck(:id)).not_to be_include(tool.asset_string)
      tabs = @course.tabs_available(@student)
      expect(tabs.pluck(:id)).to be_include(tool.asset_string)
      tabs = @course.tabs_available(@teacher)
      expect(tabs.pluck(:id)).to be_include(tool.asset_string)
      tab = tabs.detect { |t| t[:id] == tool.asset_string }
      expect(tab[:label]).to eq tool.settings[:course_navigation][:text]
      expect(tab[:href]).to eq :course_external_tool_path
      expect(tab[:args]).to eq [@course.id, tool.id]
    end

    it "allows reordering external tool position in course navigation" do
      tool = new_external_tool @course
      tool.course_navigation = { url: "http://www.example.com", text: "Example URL" }
      tool.save!
      expect(tool.has_placement?(:course_navigation)).to be true
      @teacher = user_model
      @course.enroll_teacher(@teacher).accept
      @course.tab_configuration = Course.default_tabs.map { |t| { id: t[:id] } }.insert(1, { id: tool.asset_string })
      @course.save!
      tabs = @course.tabs_available(@teacher)
      expect(tabs[1][:id]).to eq tool.asset_string
    end

    it "does not show external tools that are hidden in course navigation" do
      tool = new_external_tool @course
      tool.course_navigation = { url: "http://www.example.com", text: "Example URL" }
      tool.save!
      expect(tool.has_placement?(:course_navigation)).to be true
      @teacher = user_model
      @course.enroll_teacher(@teacher).accept
      tabs = @course.tabs_available(@teacher)
      expect(tabs.pluck(:id)).to be_include(tool.asset_string)

      @course.tab_configuration = Course.default_tabs.map { |t| { id: t[:id] } }.insert(1, { id: tool.asset_string, hidden: true })
      @course.save!
      @course = Course.find(@course.id)
      tabs = @course.tabs_available(@teacher)
      expect(tabs.pluck(:id)).not_to be_include(tool.asset_string)

      tabs = @course.tabs_available(@teacher, for_reordering: true)
      expect(tabs.pluck(:id)).to be_include(tool.asset_string)
    end

    it "uses extension default values" do
      tool = new_external_tool @course
      tool.course_navigation = {}
      tool.settings[:url] = "http://www.example.com"
      tool.settings[:visibility] = "members"
      tool.settings[:default] = "disabled"
      tool.save!

      expect(tool.course_navigation(:url)).to eq "http://www.example.com"
      expect(tool.has_placement?(:course_navigation)).to be true

      settings = @course.external_tool_tabs({}, User.new).first
      expect(settings).to include(visibility: "members")
      expect(settings).to include(hidden: true)
    end

    it "prefers extension settings over default values" do
      tool = new_external_tool @course
      tool.course_navigation = { url: "http://www.example.com", visibility: "admins", default: "active" }
      tool.settings[:visibility] = "members"
      tool.settings[:default] = "disabled"
      tool.save!

      expect(tool.course_navigation(:url)).to eq "http://www.example.com"
      expect(tool.has_placement?(:course_navigation)).to be true

      settings = @course.external_tool_tabs({}, User.new).first
      expect(settings).to include(visibility: "admins")
      expect(settings).to include(hidden: false)
    end

    it "hides tabs for feature flagged external tools" do
      tool = analytics_2_tool_factory

      tabs = @course.external_tool_tabs({}, User.new)
      expect(tabs.pluck(:id)).not_to include(tool.asset_string)

      @course.enable_feature!(:analytics_2)
      tabs = @course.external_tool_tabs({}, User.new)
      expect(tabs.pluck(:id)).to include(tool.asset_string)
    end
  end

  describe "#external_tool_tabs" do
    subject { @course.external_tool_tabs({}, user).pluck(:id) }

    before :once do
      course_model
    end

    let(:course_tool) do
      t = external_tool_model(context: @course)
      t.course_navigation = { enabled: true }
      t.save!
      t
    end
    let(:account_tool) do
      t = external_tool_model(context: @course.account)
      t.course_navigation = { enabled: true }
      t.save!
      t
    end
    let(:wrong_tool) { external_tool_model(context: @course) }
    let(:user) { User.new }

    before do
      account_tool
      course_tool
      wrong_tool
    end

    it "ignores tools without course_navigation" do
      expect(subject).not_to include(wrong_tool.asset_string)
    end

    it "returns tools associated with the course" do
      expect(subject).to include(course_tool.asset_string)
    end

    it "returns tools from course's account chain" do
      expect(subject).to include(account_tool.asset_string)
    end

    context "when request is made from different shard by cross-shard user" do
      specs_require_sharding

      let(:cross_shard_account) do
        @shard1.activate do
          account_model
        end
      end
      let(:user) do
        u = @shard1.activate { User.create! }
        @course.enroll_student(u, enrollment_state: "active")
        u
      end

      it "returns tools from course's account chain" do
        @shard1.activate do
          expect(subject).to include(@course.shard.activate { account_tool.asset_string })
        end
      end
    end
  end

  describe "#tab_hidden?" do
    before :once do
      course_model
    end

    it "does not have any hidden tabs by default" do
      Course.default_tabs.each do |tab|
        expect(@course.tab_hidden?(tab[:id])).to be_falsey
      end
    end

    it "hides certain tabs when canvas_k6_theme feature flag is enabled" do
      @course.enable_feature!(:canvas_k6_theme)
      Course.default_tabs.each do |tab|
        hidden = !Course::CANVAS_K6_TAB_IDS.include?(tab[:id])
        expect(@course.tab_hidden?(tab[:id])).to(hidden ? be_truthy : be_falsey)
      end
    ensure
      @course.disable_feature!(:canvas_k6_theme)
    end
  end

  describe "scoping" do
    it "searches by multiple fields" do
      c1 = Course.new
      c1.root_account = Account.create
      c1.name = "name1"
      c1.sis_source_id = "sisid1"
      c1.course_code = "code1"
      c1.save
      c2 = Course.new
      c2.root_account = Account.create
      c2.name = "name2"
      c2.course_code = "code2"
      c2.sis_source_id = "sisid2"
      c2.save
      expect(Course.name_like("name1").map(&:id)).to eq [c1.id]
      expect(Course.name_like("sisid2").map(&:id)).to eq [c2.id]
      expect(Course.name_like("code1").map(&:id)).to eq [c1.id]
    end
  end

  describe "#manageable_by_user" do
    it "includes courses associated with the user's active accounts" do
      account = Account.create!
      sub_account = Account.create!(parent_account: account)
      sub_sub_account = Account.create!(parent_account: sub_account)
      user = account_admin_user(account: sub_account)
      course = Course.create!(account: sub_sub_account)

      expect(Course.manageable_by_user(user.id).map(&:id)).to be_include(course.id)

      user.account_users.first.destroy!
      expect(Course.manageable_by_user(user.id)).to_not be_exists
    end

    it "includes courses the user is actively enrolled in as a teacher" do
      course = Course.create
      user = user_with_pseudonym
      course.enroll_teacher(user)
      e = course.teacher_enrollments.first
      e.accept

      expect(Course.manageable_by_user(user.id).map(&:id)).to be_include(course.id)
    end

    it "includes courses the user is actively enrolled in as a ta" do
      course = Course.create
      user = user_with_pseudonym
      course.enroll_ta(user)
      e = course.ta_enrollments.first
      e.accept

      expect(Course.manageable_by_user(user.id).map(&:id)).to be_include(course.id)
    end

    it "includes courses the user is actively enrolled in as a designer" do
      course = Course.create
      user = user_with_pseudonym
      course.enroll_designer(user).accept

      expect(Course.manageable_by_user(user.id).map(&:id)).to be_include(course.id)
    end

    it "does not include courses the user is enrolled in when the enrollment is non-active" do
      course = Course.create
      user = user_with_pseudonym
      course.enroll_teacher(user)
      e = course.teacher_enrollments.first

      # it's only invited at this point
      expect(Course.manageable_by_user(user.id)).to be_empty

      e.destroy
      expect(Course.manageable_by_user(user.id)).to be_empty
    end

    it "does not include deleted courses the user was enrolled in" do
      course = Course.create
      user = user_with_pseudonym
      course.enroll_teacher(user)
      e = course.teacher_enrollments.first
      e.accept

      course.destroy
      expect(Course.manageable_by_user(user.id)).to be_empty
    end
  end

  context "conclusions" do
    it "grants concluded users read but not participate" do
      enrollment = course_with_student(active_all: 1)
      @course.reload

      # active
      expect(@course.rights_status(@user, :read, :participate_as_student)).to eq({ read: true, participate_as_student: true })
      @course.clear_permissions_cache(@user)

      # soft conclusion
      enrollment.start_at = 4.days.ago
      enrollment.end_at = 2.days.ago
      enrollment.save!
      @course.reload
      @user.reload
      @user.cached_currentish_enrollments

      expect(enrollment.reload.state).to eq :active
      expect(enrollment.state_based_on_date).to eq :completed
      expect(enrollment).not_to be_participating_student

      expect(@course.rights_status(@user, :read, :participate_as_student)).to eq({ read: true, participate_as_student: false })
      @course.clear_permissions_cache(@user)

      # hard enrollment conclusion
      enrollment.start_at = enrollment.end_at = nil
      enrollment.workflow_state = "completed"
      enrollment.save!
      @course.reload
      @user.reload
      @user.cached_currentish_enrollments
      expect(enrollment.state).to eq :completed
      expect(enrollment.state_based_on_date).to eq :completed

      expect(@course.rights_status(@user, :read, :participate_as_student)).to eq({ read: true, participate_as_student: false })
      @course.clear_permissions_cache(@user)

      # course conclusion
      enrollment.workflow_state = "active"
      enrollment.save!
      @course.reload
      @course.complete!
      @user.reload
      @user.cached_currentish_enrollments
      enrollment.reload
      expect(enrollment.state).to eq :completed
      expect(enrollment.state_based_on_date).to eq :completed

      expect(@course.rights_status(@user, :read, :participate_as_student)).to eq({ read: true, participate_as_student: false })
    end

    context "appointment cancellation" do
      before :once do
        course_with_student(active_all: true)
        @ag = AppointmentGroup.create!(title: "test", contexts: [@course], new_appointments: [["2010-01-01 13:00:00", "2010-01-01 14:00:00"], ["#{Time.now.year + 1}-01-01 13:00:00", "#{Time.now.year + 1}-01-01 14:00:00"]])
        @ag.appointments.each do |a|
          a.reserve_for(@user, @user)
        end
      end

      it "cancels all future appointments when concluding an enrollment" do
        @enrollment.conclude
        expect(@ag.appointments_participants.size).to be 1
        expect(@ag.appointments_participants.current.size).to be 0
      end

      it "cancels all future appointments when deleting an enrollment" do
        @enrollment.destroy
        expect(@ag.appointments_participants.size).to be 1
        expect(@ag.appointments_participants.current.size).to be 0
      end

      it "cancels all future appointments when concluding all enrollments" do
        @course.complete!
        expect(@ag.appointments_participants.size).to be 1
        expect(@ag.appointments_participants.current.size).to be 0
      end
    end
  end

  describe "#inherited_assessment_question_banks" do
    it "includes the course's banks if include_self is true" do
      @account = Account.create
      @course = Course.create(account: @account)
      expect(@course.inherited_assessment_question_banks(true)).to be_empty

      bank = @course.assessment_question_banks.create
      expect(@course.inherited_assessment_question_banks(true)).to eq [bank]
    end

    it "includes all banks in the account hierarchy" do
      @root_account = Account.create
      root_bank = @root_account.assessment_question_banks.create

      @account = Account.new
      @account.root_account = @root_account
      @account.save
      account_bank = @account.assessment_question_banks.create

      @course = Course.create(account: @account)
      expect(@course.inherited_assessment_question_banks.sort_by(&:id)).to eq [root_bank, account_bank]
    end

    it "returns a useful scope" do
      @root_account = Account.create
      root_bank = @root_account.assessment_question_banks.create

      @account = Account.new
      @account.root_account = @root_account
      @account.save
      account_bank = @account.assessment_question_banks.create

      @course = Course.create(account: @account)
      bank = @course.assessment_question_banks.create

      banks = @course.inherited_assessment_question_banks(true)
      expect(banks.order(:id)).to eq [root_bank, account_bank, bank]
      expect(banks.where(id: bank).first).to eql bank
      expect(banks.where(id: account_bank).first).to eql account_bank
      expect(banks.where(id: root_bank).first).to eql root_bank
    end
  end

  context "section_visibility" do
    before :once do
      @course = course_factory(active_course: true)
      @course.default_section
      @other_section = @course.course_sections.create

      @teacher = User.create
      @course.enroll_teacher(@teacher)

      @ta = User.create
      @course.enroll_user(@ta, "TaEnrollment", limit_privileges_to_course_section: true)

      @student1 = User.create
      @course.enroll_user(@student1, "StudentEnrollment", enrollment_state: "active")

      @student2 = User.create
      @course.enroll_user(@student2, "StudentEnrollment", section: @other_section, enrollment_state: "active")

      @observer = User.create
      @course.enroll_user(@observer, "ObserverEnrollment").update_attribute(:associated_user_id, @student1.id)
    end

    it "returns a scope from sections_visible_to" do
      # can't use "should respond_to", because that delegates to the instantiated Array
      expect { @course.sections_visible_to(@teacher).all }.not_to raise_exception
    end

    context "full" do
      it "returns rejected enrollments if passed :priors_and_deleted" do
        @course.student_enrollments.find_by(user_id: @student1).update!(workflow_state: "rejected")
        visible_student_ids = @course.students_visible_to(@teacher, include: :priors_and_deleted).pluck(:id)
        expect(visible_student_ids).to include @student1.id
      end

      it "returns deleted enrollments if passed :priors_and_deleted" do
        @course.student_enrollments.find_by(user_id: @student1).destroy
        visible_student_ids = @course.students_visible_to(@teacher, include: :priors_and_deleted).pluck(:id)
        expect(visible_student_ids).to include @student1.id
      end

      it "returns students from all sections" do
        expect(@course.students_visible_to(@teacher).sort_by(&:id)).to eql [@student1, @student2]
        expect(@course.students_visible_to(@student1).sort_by(&:id)).to eql [@student1, @student2]
      end

      it "returns all sections if a teacher" do
        expect(@course.sections_visible_to(@teacher).sort_by(&:id)).to eql [@course.default_section, @other_section]
      end

      it "returns user's sections if a student" do
        expect(@course.sections_visible_to(@student1)).to eq [@course.default_section]
      end

      it "ignores concluded sections if option is given" do
        @student1 = student_in_section(@other_section, { active_all: true })
        @student1.enrollments.each(&:conclude)

        all_sections = @course.course_sections
        expect(@course.sections_visible_to(@student1, all_sections, excluded_workflows: ["deleted", "completed"])).to be_empty
      end

      it "includes concluded secitions if no options" do
        @student1 = student_in_section(@other_section, { active_all: true })
        @student1.enrollments.each(&:conclude)

        all_sections = @course.course_sections
        expect(@course.sections_visible_to(@student1, all_sections)).to eq [@other_section]
      end

      it "returns users from all sections" do
        expect(@course.users_visible_to(@teacher).sort_by(&:id)).to eql [@teacher, @ta, @student1, @student2, @observer]
        expect(@course.users_visible_to(@ta).sort_by(&:id)).to      eql [@teacher, @ta, @student1, @observer]
      end

      it "returns users including inactive when included from all sections" do
        enrollment = @course.enrollments.where(user: @student2).first
        enrollment.deactivate

        expect(@course.users_visible_to(@teacher, include: [:inactive])).to include(@student2)
      end

      it "does not return inactive users when not included from all sections" do
        enrollment = @course.enrollments.where(user: @student2).first
        enrollment.deactivate

        expect(@course.users_visible_to(@teacher)).not_to include(@student2)
      end

      it "returns users including concluded when included from all sections" do
        enrollment = @course.enrollments.where(user: @student2).first
        enrollment.conclude

        expect(@course.users_visible_to(@teacher, include: [:completed])).to include(@student2)
      end

      it "does not return concluded users when not included from all sections" do
        enrollment = @course.enrollments.where(user: @student2).first
        enrollment.conclude

        expect(@course.users_visible_to(@teacher)).not_to include(@student2)
      end

      it "does not return observers to section-restricted students" do
        section2 = @course.course_sections.create!
        limited_student = user_factory(active_all: true)
        @course.enroll_user(limited_student, "StudentEnrollment", enrollment_state: "active",
                                                                  section: section2, limit_privileges_to_course_section: true)

        limited_teacher = user_factory(active_all: true)
        @course.enroll_user(limited_teacher, "TeacherEnrollment", enrollment_state: "active",
                                                                  section: section2, limit_privileges_to_course_section: true)

        observer = user_factory(active_all: true)
        @course.enroll_user(observer, "ObserverEnrollment", enrollment_state: "active", section: section2)
        expect(@course.users_visible_to(limited_student)).not_to include(observer)
        expect(@course.users_visible_to(limited_teacher)).to include(observer)
      end

      it "returns student view students to account admins" do
        @course.student_view_student
        @admin = account_admin_user
        visible_enrollments = @course.apply_enrollment_visibility(@course.student_enrollments, @admin)
        expect(visible_enrollments.map(&:user)).to be_include(@course.student_view_student)
      end

      it "is safely empty for a nil user" do
        visible_enrollments = @course.apply_enrollment_visibility(@course.student_enrollments, nil)
        expect(visible_enrollments.count).to eq(0)
      end

      it "returns student view students to account admins who are also observers for some reason" do
        @course.student_view_student
        @admin = account_admin_user

        @course.enroll_user(@admin, "ObserverEnrollment")

        visible_enrollments = @course.apply_enrollment_visibility(@course.student_enrollments, @admin)
        expect(visible_enrollments.map(&:user)).to be_include(@course.student_view_student)
      end

      it "returns student view students to student view students" do
        visible_enrollments = @course.apply_enrollment_visibility(@course.student_enrollments, @course.student_view_student)
        expect(visible_enrollments.map(&:user)).to be_include(@course.student_view_student)
      end
    end

    context "sections" do
      it "returns students from user's sections" do
        expect(@course.students_visible_to(@ta)).to eq [@student1]
      end

      it "returns user's sections" do
        expect(@course.sections_visible_to(@ta)).to eq [@course.default_section]
      end

      it "returns non-limited admins from other sections" do
        expect(@course.apply_enrollment_visibility(@course.teachers, @ta)).to eq [@teacher]
      end
    end

    context "restricted" do
      it "returns no students except self and the observed" do
        expect(@course.students_visible_to(@observer)).to eq [@student1]
        RoleOverride.create!(context: @course.account, permission: "read_roster",
                             role: student_role, enabled: false)
        expect(@course.students_visible_to(@student1)).to eq [@student1]
      end

      it "returns student's sections" do
        expect(@course.sections_visible_to(@observer)).to eq [@course.default_section]
        RoleOverride.create!(context: @course.account, permission: "read_roster",
                             role: student_role, enabled: false)
        expect(@course.sections_visible_to(@student1)).to eq [@course.default_section]
      end
    end

    context "require_message_permission" do
      it "checks the message permission" do
        expect(@course.enrollment_visibility_level_for(@teacher, @course.section_visibilities_for(@teacher), require_message_permission: true)).to be :full
        expect(@course.enrollment_visibility_level_for(@observer, @course.section_visibilities_for(@observer), require_message_permission: true)).to be :restricted
        RoleOverride.create!(context: @course.account, permission: "send_messages",
                             role: student_role, enabled: false)
        expect(@course.enrollment_visibility_level_for(@student1, @course.section_visibilities_for(@student1), require_message_permission: true)).to be :restricted
      end
    end
  end

  context "enrollments" do
    it "updates enrollments' root_account_id when necessary" do
      a1 = Account.create!
      a2 = Account.create!

      course_with_student
      @course.root_account = a1
      @course.save!

      expect(@course.student_enrollments.map(&:root_account_id)).to eq [a1.id]
      expect(@course.course_sections.reload.map(&:root_account_id)).to eq [a1.id]

      @course.root_account = a2
      @course.save!
      expect(@course.student_enrollments.reload.map(&:root_account_id)).to eq [a2.id]
      expect(@course.course_sections.reload.map(&:root_account_id)).to eq [a2.id]
    end
  end

  describe "#sync_homeroom_enrollments" do
    before :once do
      @homeroom_course = course_factory(active_course: true)
      toggle_k5_setting(@homeroom_course.account, true)
      @homeroom_course.homeroom_course = true
      @homeroom_course.save!

      @teacher = user_with_pseudonym
      @homeroom_course.enroll_teacher(@teacher).accept

      @ta = user_with_pseudonym
      @homeroom_course.enroll_user(@ta, "TaEnrollment").accept

      @student = user_with_pseudonym
      @homeroom_course.enroll_user(@student, "StudentEnrollment").accept

      @observer = user_with_pseudonym
      @homeroom_course.enroll_user(@observer, "ObserverEnrollment", associated_user_id: @student.id).accept

      @course = course_factory(active_course: true, account: @homeroom_course.account)
      @course.sync_enrollments_from_homeroom = true
      @course.homeroom_course_id = @homeroom_course.id
      @course.save!
    end

    it "copies enrollments the homeroom course" do
      expect(@course.user_is_instructor?(@teacher)).to be(false)
      expect(@course.user_is_instructor?(@ta)).to be(false)
      expect(@course.user_is_student?(@student)).to be(false)
      expect(@course.user_has_been_observer?(@observer)).to be(false)
      @course.sync_homeroom_enrollments
      expect(@course.user_is_instructor?(@teacher)).to be(true)
      expect(@course.user_is_instructor?(@ta)).to be(true)
      expect(@course.user_is_student?(@student)).to be(true)
      expect(@course.user_has_been_observer?(@observer)).to be(true)
      expect(@course.observer_enrollments.first.associated_user_id).to eq(@student.id)
    end

    it "readds enrollments deleted on subject courses" do
      @course.sync_homeroom_enrollments
      @course.enrollments.find_by(user: @teacher).destroy
      expect(@course.user_is_instructor?(@teacher)).to be(false)
      @course.sync_homeroom_enrollments
      expect(@course.user_is_instructor?(@teacher)).to be(true)
    end

    it "removes enrollments on subject courses when removed on the homeroom" do
      @course.sync_homeroom_enrollments
      expect(@course.user_is_instructor?(@teacher)).to be(true)
      @homeroom_course.enrollments.find_by(user: @teacher).destroy
      @course.sync_homeroom_enrollments
      expect(@course.user_is_instructor?(@teacher)).to be(false)
    end

    it "copies custom roles and enrollment dates" do
      role = Account.default.roles.create!(name: "Cool Student", base_role_type: "StudentEnrollment")
      e1 = @homeroom_course.enroll_student(@student, role: role, start_at: 1.day.ago.beginning_of_day, end_at: 1.day.from_now.beginning_of_day, allow_multiple_enrollments: true)
      e1.conclude
      @course.sync_homeroom_enrollments
      expect(@course.enrollments.where(user_id: @student.id).size).to eq 2
      e2 = @course.enrollments.where(user_id: @student.id, role_id: role.id).take
      expect(e2.role_id).to eq role.id
      expect(e2.start_at).to eq e1.start_at
      expect(e2.end_at).to eq e1.end_at
      expect(e2.completed_at).to eq e1.completed_at
    end

    it "returns false unless course is an elementary subject and sync setting is on and homeroom_course_id is set" do
      @course.sync_enrollments_from_homeroom = false
      @course.save!
      expect(@course.sync_homeroom_enrollments).to be(false)
      @course.sync_enrollments_from_homeroom = true
      @course.homeroom_course_id = nil
      @course.save!
      expect(@course.sync_homeroom_enrollments).to be(false)
      @course.homeroom_course_id = @homeroom_course.id
      @course.save!
      expect(@course.sync_homeroom_enrollments).not_to be(false)
    end

    it "returns false if course has a SIS batch id" do
      batch = @course.root_account.sis_batches.create!
      @course.sis_batch_id = batch.id
      @course.save!
      expect(@course.sync_homeroom_enrollments).to be(false)
    end

    it "returns false if linked homeroom course is deleted" do
      @homeroom_course.destroy!
      expect(@course.sync_homeroom_enrollments).to be(false)
    end

    it "returns false if linked homeroom course is no longer a homeroom course" do
      @homeroom_course.homeroom_course = false
      @homeroom_course.save!
      expect(@course.sync_homeroom_enrollments).to be(false)
    end

    it "works with linked observers observing multiple students" do
      student2 = user_with_pseudonym
      UserObservationLink.create_or_restore(observer: @observer, student: @student, root_account: @course.root_account)
      UserObservationLink.create_or_restore(observer: @observer, student: student2, root_account: @course.root_account)
      @homeroom_course.enroll_user(student2, "StudentEnrollment").accept
      @course.sync_homeroom_enrollments
      expect(@observer.enrollments.where(course_id: @course).pluck(:associated_user_id)).to match_array([@student.id, student2.id])
    end

    context "cross-shard" do
      specs_require_sharding

      before :once do
        @shard1.activate do
          account = Account.create!
          toggle_k5_setting(account, true)
          @cross_shard_course = course_factory(account: account, active_course: true)
          @cross_shard_course.sync_enrollments_from_homeroom = true
          @cross_shard_course.homeroom_course_id = @homeroom_course.id
          @cross_shard_course.save!
        end
      end

      it "syncs enrollments across shards" do
        expect(@cross_shard_course.user_is_instructor?(@teacher)).to be(false)
        expect(@cross_shard_course.user_is_instructor?(@ta)).to be(false)
        expect(@cross_shard_course.user_is_student?(@student)).to be(false)
        expect(@cross_shard_course.user_has_been_observer?(@observer)).to be(false)
        @cross_shard_course.sync_homeroom_enrollments
        expect(@cross_shard_course.user_is_instructor?(@teacher)).to be(true)
        expect(@cross_shard_course.user_is_instructor?(@ta)).to be(true)
        expect(@cross_shard_course.user_is_student?(@student)).to be(true)
        expect(@cross_shard_course.user_has_been_observer?(@observer)).to be(true)
      end
    end
  end

  describe "#sync_homeroom_participation" do
    before :once do
      @homeroom_course = course_factory(active_course: true)
      toggle_k5_setting(@homeroom_course.account, true)
      @homeroom_course.homeroom_course = true
      @homeroom_course.save!

      @course = course_factory(active_course: true, account: @homeroom_course.account)
      @course.sync_enrollments_from_homeroom = true
      @course.homeroom_course_id = @homeroom_course.id
      @course.save!
    end

    it "syncs enrollment term from homeroom" do
      homeroom_term = @homeroom_course.account.enrollment_terms.create!(end_at: 1.week.ago, name: "homeroom term")
      @homeroom_course.restrict_enrollments_to_course_dates = false
      @homeroom_course.enrollment_term = homeroom_term
      @homeroom_course.save!
      @course.sync_homeroom_participation
      expect(@course.restrict_enrollments_to_course_dates).to be_falsey
      expect(@course.enrollment_term.name).to eql @homeroom_course.enrollment_term.name
    end

    it "syncs course dates from homeroom" do
      @homeroom_course.restrict_enrollments_to_course_dates = true
      @homeroom_course.start_at = 7.days.ago
      @homeroom_course.conclude_at = 1.day.ago
      @homeroom_course.save!
      @course.sync_homeroom_participation
      expect(@course.restrict_enrollments_to_course_dates).to be_truthy
      expect(@course.start_at).to eq @homeroom_course.start_at
      expect(@course.conclude_at).to eq @homeroom_course.conclude_at
    end

    it "does not sync participation settings if course has a SIS batch id" do
      batch = @course.root_account.sis_batches.create!
      @course.sis_batch_id = batch.id
      @course.save!
      @homeroom_course.restrict_enrollments_to_course_dates = true
      @homeroom_course.save!
      @course.sync_homeroom_participation
      expect(@course.restrict_enrollments_to_course_dates).to be_falsey
    end

    it "does not sync participation settings if linked homeroom course is deleted" do
      @homeroom_course.restrict_enrollments_to_course_dates = true
      @homeroom_course.save!
      @homeroom_course.destroy!
      @course.sync_homeroom_participation
      expect(@course.restrict_enrollments_to_course_dates).to be_falsey
    end

    it "does not sync participation settings if linked homeroom course is no longer a homeroom course" do
      @homeroom_course.restrict_enrollments_to_course_dates = true
      @homeroom_course.homeroom_course = false
      @homeroom_course.save!
      @course.sync_homeroom_participation
      expect(@course.restrict_enrollments_to_course_dates).to be_falsey
    end

    it "doesn't process courses with no linked homeroom" do
      @course.homeroom_course_id = nil
      @course.save!
      expect { Course.sync_with_homeroom }.not_to raise_error
    end
  end

  describe "#user_is_instructor?" do
    before :once do
      @course = Course.create
      user_with_pseudonym
    end

    it "is true for teachers" do
      course = @course
      teacher = @user
      course.enroll_teacher(teacher).accept
      expect(course.user_is_instructor?(teacher)).to be_truthy
    end

    it "is true for tas" do
      course = @course
      ta = @user
      course.enroll_ta(ta).accept
      expect(course.user_is_instructor?(ta)).to be_truthy
    end

    it "is false for designers" do
      course = @course
      designer = @user
      course.enroll_designer(designer).accept
      expect(course.user_is_instructor?(designer)).to be_falsey
    end
  end

  describe "#user_has_been_instructor?" do
    it "is true for teachers, past or present" do
      e = course_with_teacher(active_all: true)
      expect(@course.user_has_been_instructor?(@teacher)).to be_truthy

      e.conclude
      expect(e.reload.workflow_state).to eq "completed"
      expect(@course.user_has_been_instructor?(@teacher)).to be_truthy

      @course.complete
      expect(@course.user_has_been_instructor?(@teacher)).to be_truthy
    end

    it "is true for tas" do
      course_with_ta(active_all: true)
      expect(@course.user_has_been_instructor?(@ta)).to be_truthy
    end
  end

  describe "#user_has_been_admin?" do
    it "is true for teachers, past or present" do
      e = course_with_teacher(active_all: true)
      expect(@course.user_has_been_admin?(@teacher)).to be_truthy

      e.conclude
      expect(e.reload.workflow_state).to eq "completed"
      expect(@course.user_has_been_admin?(@teacher)).to be_truthy

      @course.complete
      expect(@course.user_has_been_admin?(@teacher)).to be_truthy
    end

    it "is true for tas" do
      course_with_ta(active_all: true)
      expect(@course.user_has_been_admin?(@ta)).to be_truthy
    end

    it "is true for designers" do
      course_with_designer(active_all: true)
      expect(@course.user_has_been_admin?(@designer)).to be_truthy
    end
  end

  describe "#user_has_been_student?" do
    it "is true for students, past or present" do
      e = course_with_student(active_all: true)
      expect(@course.user_has_been_student?(@student)).to be_truthy

      e.conclude
      expect(e.reload.workflow_state).to eq "completed"
      expect(@course.user_has_been_student?(@student)).to be_truthy

      @course.complete
      expect(@course.user_has_been_student?(@student)).to be_truthy
    end
  end

  describe "#user_has_been_observer?" do
    it "is false for teachers" do
      course_with_teacher(active_all: true)
      expect(@course.user_has_been_observer?(@teacher)).to be_falsey
    end

    it "is false for tas" do
      course_with_ta(active_all: true)
      expect(@course.user_has_been_observer?(@ta)).to be_falsey
    end

    it "is true for observers" do
      course_with_observer(active_all: true)
      expect(@course.user_has_been_observer?(@observer)).to be_truthy
    end
  end

  describe Course, "#student_view_student" do
    before :once do
      course_with_teacher(active_all: true)
    end

    it "creates a default section when enrolling for student view student" do
      student_view_course = Course.create!
      expect(student_view_course.course_sections).to be_empty

      student_view_student = student_view_course.student_view_student

      expect(student_view_course.enrollments.map(&:user_id)).to be_include(student_view_student.id)
    end

    it "does not create a section if a section already exists" do
      student_view_course = Course.create!
      not_default_section = student_view_course.course_sections.create! name: "not default section"
      expect(not_default_section).not_to be_default_section
      student_view_student = student_view_course.student_view_student
      expect(student_view_course.reload.course_sections.active.count).to be 1
      expect(not_default_section.enrollments.map(&:user_id)).to be_include(student_view_student.id)
    end

    it "creates and return the student view student for a course" do
      expect { @course.student_view_student }.to change(User, :count).by(1)
    end

    it "finds and return the student view student on successive calls" do
      @course.student_view_student
      expect { @course.student_view_student }.not_to change(User, :count)
    end

    it "creates enrollments for each section" do
      @section2 = @course.course_sections.create!
      expect { @fake_student = @course.student_view_student }.to change(Enrollment, :count).by(2)
      expect(@fake_student.enrollments.all?(&:fake_student?)).to be_truthy
    end

    it "syncs enrollments after being created" do
      @course.student_view_student
      @section2 = @course.course_sections.create!
      expect { @course.student_view_student }.to change(Enrollment, :count).by(1)
    end

    it "creates a pseudonym for the fake student" do
      expect { @fake_student = @course.student_view_student }.to change(Pseudonym, :count).by(1)
      expect(@fake_student.pseudonyms).not_to be_empty
    end

    it "allows two different student view users for two different courses" do
      @course1 = @course
      @teacher1 = @teacher
      course_with_teacher(active_all: true)
      @course2 = @course
      @teacher2 = @teacher

      @fake_student1 = @course1.student_view_student
      @fake_student2 = @course2.student_view_student

      expect(@fake_student1.id).not_to eql @fake_student2.id
      expect(@fake_student1.pseudonym.id).not_to eql @fake_student2.pseudonym.id
    end

    it "gives fake student active student permissions even if enrollment wouldn't otherwise be active" do
      @course.enrollment_term.update(start_at: 2.days.from_now, end_at: 4.days.from_now)
      @fake_student = @course.student_view_student
      expect(@course.grants_right?(@fake_student, nil, :read_forum)).to be_truthy
    end

    it "does not update the fake student's enrollment state to 'invited' in a concluded course" do
      @course.student_view_student
      @course.enrollment_term.update(start_at: 4.days.ago, end_at: 2.days.ago)
      @fake_student = @course.student_view_student
      expect(@fake_student.enrollments.where(course_id: @course).map(&:workflow_state)).to eql(["active"])
    end
  end

  describe "#user_list_search_mode_for" do
    it "is open for anyone if open registration is turned on" do
      account = Account.default
      account.settings = { open_registration: true }
      account.save!
      course_factory
      expect(@course.user_list_search_mode_for(nil)).to eq :open
      expect(@course.user_list_search_mode_for(user_factory)).to eq :open
    end

    it "is preferred for account admins" do
      account = Account.default
      course_factory
      expect(@course.user_list_search_mode_for(nil)).to eq :closed
      expect(@course.user_list_search_mode_for(user_factory)).to eq :closed
      user_factory
      account.account_users.create!(user: @user)
      expect(@course.user_list_search_mode_for(@user)).to eq :preferred
    end

    it "is preferred if delegated authentication is configured" do
      account = Account.create!
      account.authentication_providers.create!(auth_type: "cas")
      account.authentication_providers.first.move_to_bottom
      account.settings[:open_registration] = true
      account.save!
      course_factory(account: account)
      expect(@course.user_list_search_mode_for(nil)).to eq :preferred
      expect(@course.user_list_search_mode_for(user_factory)).to eq :preferred
    end
  end

  context "self_enrollment" do
    let_once(:c1) do
      Account.default.allow_self_enrollment!
      course_factory
    end
    it "generates a unique code" do
      expect(c1.self_enrollment_code).to be_nil # normally only set when self_enrollment is enabled
      c1.update_attribute(:self_enrollment, true)
      expect(c1.self_enrollment_code).not_to be_nil
      expect(c1.self_enrollment_code).to match(/\A[A-Z0-9]{6}\z/)

      c2 = course_factory
      c2.update_attribute(:self_enrollment, true)
      expect(c2.self_enrollment_code).to match(/\A[A-Z0-9]{6}\z/)
      expect(c1.self_enrollment_code).not_to eq c2.self_enrollment_code
    end

    it "generates a code on demand for existing self enrollment courses" do
      Course.where(id: @course).update_all(self_enrollment: true)
      c1.reload
      expect(c1.read_attribute(:self_enrollment_code)).to be_nil
      expect(c1.self_enrollment_code).not_to be_nil
      expect(c1.self_enrollment_code).to match(/\A[A-Z0-9]{6}\z/)
    end
  end

  describe "permission policies" do
    before :once do
      @course = course_model
    end

    before do
      @course.write_attribute(:workflow_state, "available")
      @course.write_attribute(:is_public, true)
    end

    it "can be read by a nil user if public and available" do
      expect(@course.check_policy(nil)).to eq %i[read read_outcomes read_syllabus read_files]
    end

    it "cannot be read by a nil user if public but not available" do
      @course.write_attribute(:workflow_state, "created")
      expect(@course.check_policy(nil)).to eq []
    end

    describe "when course is unpublished" do
      before do
        @course.write_attribute(:workflow_state, "claimed")
        @course.write_attribute(:is_public, false)
      end

      let_once(:user) { user_model }

      it "does not allow students to read files" do
        user.student_enrollments.create!(workflow_state: "active", course: @course)
        expect(@course.check_policy(user)).to_not include :read_files
      end

      it "allows teachers to read files" do
        user.teacher_enrollments.create!(workflow_state: "active", course: @course)
        expect(@course.check_policy(user)).to include :read_files
      end
    end

    describe "when course is not public" do
      before do
        @course.write_attribute(:is_public, false)
      end

      let_once(:user) { user_model }

      it "cannot be read by a nil user" do
        expect(@course.check_policy(nil)).to eq []
      end

      it "cannot be read by an unaffiliated user" do
        expect(@course.check_policy(user)).to eq []
      end

      it "can be read by a prior user" do
        user.student_enrollments.create!(workflow_state: "completed", course: @course)
        expect(@course.check_policy(user).sort).to eq %i[read read_announcements read_as_member read_files read_forum read_grades read_outcomes read_syllabus]
      end

      it "can have its forum read by an observer" do
        enrollment = user.observer_enrollments.create!(workflow_state: "completed", course: @course)
        enrollment.update_attribute(:associated_user_id, user.id)
        expect(@course.check_policy(user)).to include :read_forum
      end

      describe "an instructor policy" do
        subject { @course.check_policy(instructor) }

        let(:instructor) do
          user.teacher_enrollments.create!(workflow_state: "completed", course: @course)
          user
        end

        it { is_expected.to include :read_prior_roster }
        it { is_expected.to include :view_all_grades }

        it "without granular permissions" do
          @course.root_account.disable_feature!(:granular_permissions_manage_courses)
          expect(subject).to include :delete
        end

        it "with granular permissions" do
          @course.root_account.enable_feature!(:granular_permissions_manage_courses)
          expect(subject).not_to include :delete
        end
      end
    end

    describe "direct_share permission" do
      it "returns false for a student in an active course" do
        student_in_course(active_all: true)
        expect(@course.grants_right?(@student, :direct_share)).to be(false)
      end

      it "returns false for a student in a concluded course" do
        @course.complete!
        student_in_course(active_all: true)
        expect(@course.grants_right?(@student, :direct_share)).to be(false)
      end

      it "returns true for an account admin" do
        account_admin_user(active_all: true, account: @course.account)
        expect(@course.grants_right?(@user, :direct_share)).to be(true)
      end

      it "returns true for teacher with manage_content" do
        teacher_in_course(active_all: true)
        expect(@course.grants_right?(@teacher, :direct_share)).to be(true)
      end

      it "returns false for teacher in active course without manage_content" do
        RoleOverride.create!(context: @course.account, permission: "manage_content", role: teacher_role, enabled: false)
        teacher_in_course(active_all: true)
        expect(@course.grants_right?(@teacher, :direct_share)).to be(false)
      end

      it "returns true for teacher in concluded course without manage_content" do
        RoleOverride.create!(context: @course.account, permission: "manage_content", role: teacher_role, enabled: false)
        @course.complete!
        teacher_in_course
        expect(@course.grants_right?(@teacher, :direct_share)).to be(true)
      end
    end
  end

  context "sharding" do
    specs_require_sharding

    it "properly returns site admin permissions from another shard" do
      enable_cache do
        @shard1.activate do
          acct = Account.create!
          course_with_student(active_all: 1, account: acct)
          @course.root_account.disable_feature!(:granular_permissions_manage_course_content)
        end
        @site_admin = user_factory
        site_admin = Account.site_admin
        site_admin.account_users.create!(user: @user)

        @shard1.activate do
          expect(@course.grants_right?(@site_admin, :manage_content)).to be_truthy
          expect(@course.grants_right?(@teacher, :manage_content)).to be_truthy
          expect(@course.grants_right?(@student, :manage_content)).to be_falsey
        end

        expect(@course.grants_right?(@site_admin, :manage_content)).to be_truthy
      end

      enable_cache do
        # do it in a different order
        @shard1.activate do
          expect(@course.grants_right?(@student, :manage_content)).to be_falsey
          expect(@course.grants_right?(@teacher, :manage_content)).to be_truthy
          expect(@course.grants_right?(@site_admin, :manage_content)).to be_truthy
        end

        expect(@course.grants_right?(@site_admin, :manage_content)).to be_truthy
      end
    end

    it "properly returns site admin permissions from another shard (granular permissions)" do
      enable_cache do
        @shard1.activate do
          acct = Account.create!
          course_with_student(active_all: 1, account: acct)
          @course.root_account.enable_feature!(:granular_permissions_manage_course_content)
        end
        @site_admin = user_factory
        site_admin = Account.site_admin
        site_admin.account_users.create!(user: @user)

        @shard1.activate do
          expect(@course.grants_all_rights?(@site_admin, :manage_course_content_add)).to be_truthy
          expect(@course.grants_all_rights?(@teacher, :manage_course_content_add)).to be_truthy
          expect(@course.grants_all_rights?(@student, :manage_course_content_add)).to be_falsey
        end

        expect(@course.grants_all_rights?(@site_admin, :manage_course_content_add)).to be_truthy
      end

      enable_cache do
        # do it in a different order
        @shard1.activate do
          expect(@course.grants_all_rights?(@student, :manage_course_content_add)).to be_falsey
          expect(@course.grants_all_rights?(@teacher, :manage_course_content_add)).to be_truthy
          expect(@course.grants_all_rights?(@site_admin, :manage_course_content_add)).to be_truthy
        end

        expect(@course.grants_all_rights?(@site_admin, :manage_course_content_add)).to be_truthy
      end
    end

    it "activates shard for new student view students" do
      course_model
      @shard1.activate do
        expect { @course.student_view_student }.not_to raise_error
      end
    end

    it "grants enrollment-based permissions regardless of shard" do
      @shard1.activate do
        account = Account.create!
        course_factory(active_course: true, account: account)
      end

      @shard2.activate do
        user_factory(active_user: true)
      end

      student_in_course(user: @user, active_all: true)

      @shard1.activate do
        expect(@course.grants_right?(@user, :send_messages)).to be_truthy
      end

      @shard2.activate do
        expect(@course.grants_right?(@user, :send_messages)).to be_truthy
      end
    end
  end

  context "named scopes" do
    context "enrollments" do
      before :once do
        account_model
        # has enrollments
        @course1a = course_with_student(account: @account, course_name: "A").course
        @course1b = course_with_student(account: @account, course_name: "B").course

        # has no enrollments
        @course2a = Course.create!(account: @account, name: "A")
        @course2b = Course.create!(account: @account, name: "B")
      end

      describe "#with_enrollments" do
        it "includes courses with enrollments" do
          expect(@account.courses.with_enrollments.sort_by(&:id)).to eq [@course1a, @course1b]
        end

        it "plays nice with other scopes" do
          expect(@account.courses.with_enrollments.where(name: "A")).to eq [@course1a]
        end

        it "is disjoint with #without_enrollments" do
          expect(@account.courses.with_enrollments.without_enrollments).to be_empty
        end
      end

      describe "#without_enrollments" do
        it "includes courses without enrollments" do
          expect(@account.courses.without_enrollments.sort_by(&:id)).to eq [@course2a, @course2b]
        end

        it "plays nice with other scopes" do
          expect(@account.courses.without_enrollments.where(name: "A")).to eq [@course2a]
        end
      end
    end

    context "completion" do
      before :once do
        account_model
        # non-concluded
        @c1 = Course.create!(account: @account)

        @c2 = Course.create!(account: @account, conclude_at: 1.week.from_now)
        @c2.enrollment_term = @c2.account.enrollment_terms.create! end_at: 2.weeks.ago
        @c2.save!

        # concluded in various ways
        @c3 = Course.create!(account: @account, conclude_at: 1.week.ago)

        @c4 = Course.create!(account: @account)
        term = @c4.account.enrollment_terms.create! end_at: 2.weeks.ago
        @c4.enrollment_term = term
        @c4.save!

        @c5 = Course.create!(account: @account)
        @c5.complete!

        @c6 = Course.create!(account: @account, conclude_at: 1.week.ago)
        @c6.enrollment_term = @c6.account.enrollment_terms.create! end_at: 2.weeks.from_now
        @c6.save!
      end

      describe "#completed" do
        it "includes completed courses" do
          expect(@account.courses.completed.sort_by(&:id)).to eq [@c3, @c4, @c5, @c6]
        end

        it "plays nice with other scopes" do
          expect(@account.courses.completed.where(conclude_at: nil)).to eq [@c4]
        end

        it "is disjoint with #not_completed" do
          expect(@account.courses.completed.not_completed).to be_empty
        end
      end

      describe "#not_completed" do
        it "includes non-completed courses" do
          expect(@account.courses.not_completed.sort_by(&:id)).to eq [@c1, @c2]
        end

        it "plays nice with other scopes" do
          expect(@account.courses.not_completed.where(conclude_at: nil)).to eq [@c1]
        end
      end
    end

    describe "#by_teachers" do
      before :once do
        account_model
        @course1a = course_with_teacher(account: @account, name: "teacher A's first course").course
        @teacherA = @teacher
        @course1b = course_with_teacher(account: @account, name: "teacher A's second course", user: @teacherA).course
        @course2 = course_with_teacher(account: @account, name: "teacher B's course").course
        @teacherB = @teacher
        @course3 = course_with_teacher(account: @account, name: "teacher C's course").course
        @teacherC = @teacher
      end

      it "filters courses by teacher" do
        expect(@account.courses.by_teachers([@teacherA.id]).sort_by(&:id)).to eq [@course1a, @course1b]
      end

      it "supports multiple teachers" do
        expect(@account.courses.by_teachers([@teacherB.id, @teacherC.id]).sort_by(&:id)).to eq [@course2, @course3]
      end

      it "works with an empty array" do
        expect(@account.courses.by_teachers([])).to be_empty
      end

      it "does not follow student enrollments" do
        @course3.enroll_student(user_model)
        expect(@account.courses.by_teachers([@user.id])).to be_empty
      end

      it "does not follow deleted enrollments" do
        @teacherC.enrollments.each(&:destroy)
        expect(@account.courses.by_teachers([@teacherB.id, @teacherC.id]).sort_by(&:id)).to eq [@course2]
      end

      it "returns no results when the user is not enrolled in the course" do
        user_model
        expect(@account.courses.by_teachers([@user.id])).to be_empty
      end

      it "plays nice with other scopes" do
        @course1a.complete!
        expect(@account.courses.by_teachers([@teacherA.id]).completed).to eq [@course1a]
      end
    end

    describe "#by_associated_accounts" do
      before :once do
        @root_account = account_model
        @sub = account_model(name: "sub", parent_account: @root_account, root_account: @root_account)
        @subA = account_model(name: "subA", parent_account: @sub1, root_account: @root_account)
        @courseA1 = course_model(account: @subA, name: "A1")
        @courseA2 = course_model(account: @subA, name: "A2")
        @subB = account_model(name: "subB", parent_account: @sub1, root_account: @root_account)
        @courseB = course_model(account: @subB, name: "B")
        @other_root_account = account_model(name: "other")
        @courseC = course_model(account: @other_root_account)
      end

      it "filters courses by root account" do
        expect(Course.by_associated_accounts([@root_account.id]).sort_by(&:id)).to eq [@courseA1, @courseA2, @courseB]
      end

      it "filters courses by subaccount" do
        expect(Course.by_associated_accounts([@subA.id]).sort_by(&:id)).to eq [@courseA1, @courseA2]
      end

      it "returns no results if already scoped to an unrelated account" do
        expect(@other_root_account.courses.by_associated_accounts([@root_account.id])).to be_empty
      end

      it "accepts multiple account IDs" do
        expect(Course.by_associated_accounts([@subB.id, @other_root_account.id]).sort_by(&:id)).to eq [@courseB, @courseC]
      end

      it "plays nice with other scopes" do
        @courseA1.complete!
        expect(Course.by_associated_accounts([@subA.id]).not_completed).to eq [@courseA2]
      end
    end
  end

  describe "#includes_student" do
    let_once(:course) { course_model }

    it "returns true when the provided user is a student" do
      student = user_model
      student.student_enrollments.create!(course: course)
      expect(course.includes_student?(student)).to be_truthy
    end

    it "returns false when the provided user is not a student" do
      expect(course.includes_student?(User.create!)).to be_falsey
    end

    it "returns false when the user is not yet even in the database" do
      expect(course.includes_student?(User.new)).to be_falsey
    end

    it "returns false when the provided user is nil" do
      expect(course.includes_student?(nil)).to be_falsey
    end
  end

  context "re-enrollments" do
    it "updates concluded enrollment on re-enrollment" do
      @course = course_factory(active_all: true)

      @user1 = user_model
      @user1.sortable_name = "jonny"
      @user1.save
      @course.enroll_user(@user1)

      enrollment_count = @course.enrollments.count

      @course.complete
      @course.unconclude

      @course.enroll_user(@user1)

      expect(@course.enrollments.count).to eq enrollment_count
    end

    it "does not set an active enrollment back to invited on re-enrollment" do
      course_factory(active_all: true)
      user_factory
      enrollment = @course.enroll_user(@user)
      enrollment.accept!

      expect(enrollment).to be_active

      @course.enroll_user(@user)

      enrollment.reload
      expect(enrollment).to be_active
    end

    it "allows deleted enrollments to be resurrected as active" do
      course_with_student({ active_enrollment: true })
      @enrollment.destroy
      @enrollment = @course.enroll_user(@user, "StudentEnrollment", { enrollment_state: "active" })
      expect(@enrollment.workflow_state).to eql "active"
    end

    context "SIS re-enrollments" do
      before :once do
        course_with_student({ active_enrollment: true })
        batch = Account.default.sis_batches.create!
        # Both of these need to be defined, as they're both involved in SIS imports
        # and expected manual enrollment behavior
        @enrollment.sis_batch_id = batch.id
        @enrollment.save
      end

      it "retains SIS attributes if re-enrolled, but the SIS enrollment is still active" do
        e2 = @course.enroll_student @user
        expect(e2.sis_batch_id).not_to eql nil
      end

      it "removes SIS attributes from enrollments when re-created manually" do
        @enrollment.destroy
        @enrollment = @course.enroll_student @user
        expect(@enrollment.sis_batch_id).to be_nil
      end
    end

    context "unique enrollments" do
      before :once do
        course_factory(active_all: true)
        user_factory
        @section2 = @course.course_sections.create!
        @course.enroll_user(@user, "StudentEnrollment", section: @course.default_section).reject!
        @course.enroll_user(@user, "StudentEnrollment", section: @section2, allow_multiple_enrollments: true).reject!
      end

      it "does not cause problems moving a user between sections (s1)" do
        expect(@user.enrollments.count).to eq 2
        # this should not cause a unique constraint violation
        @course.enroll_user(@user, "StudentEnrollment", section: @course.default_section)
      end

      it "does not cause problems moving a user between sections (s2)" do
        expect(@user.enrollments.count).to eq 2
        # this should not cause a unique constraint violation
        @course.enroll_user(@user, "StudentEnrollment", section: @section2)
      end
    end

    describe "already_enrolled" do
      before :once do
        course_factory
        user_factory
      end

      it "is not set for a new enrollment" do
        expect(@course.enroll_user(@user).already_enrolled).not_to be_truthy
      end

      it "is set for an updated enrollment" do
        @course.enroll_user(@user)
        expect(@course.enroll_user(@user).already_enrolled).to be_truthy
      end
    end

    context "custom roles" do
      before :once do
        @account = Account.default
        course_factory
        user_factory
        @lazy_role = custom_student_role("LazyStudent")
        @honor_role = custom_student_role("HonorStudent") # ba-dum-tssh
      end

      it "re-uses an enrollment with the same role" do
        enrollment1 = @course.enroll_user(@user, "StudentEnrollment", role: @honor_role)
        enrollment2 = @course.enroll_user(@user, "StudentEnrollment", role: @honor_role)
        expect(@user.enrollments.count).to be 1
        expect(enrollment1).to eql enrollment2
      end

      it "does not re-use an enrollment with a different role" do
        enrollment1 = @course.enroll_user(@user, "StudentEnrollment", role: @lazy_role)
        enrollment2 = @course.enroll_user(@user, "StudentEnrollment", role: @honor_role)
        expect(@user.enrollments.count).to be 2
        expect(enrollment1).to_not eql enrollment2
      end

      it "does not re-use an enrollment with no role when enrolling with a role" do
        enrollment1 = @course.enroll_user(@user, "StudentEnrollment")
        enrollment2 = @course.enroll_user(@user, "StudentEnrollment", role: @honor_role)
        expect(@user.enrollments.count).to be 2
        expect(enrollment1).to_not eql enrollment2
      end

      it "does not re-use an enrollment with a role when enrolling with no role" do
        enrollment1 = @course.enroll_user(@user, "StudentEnrollment", role: @lazy_role)
        enrollment2 = @course.enroll_user(@user, "StudentEnrollment")
        expect(@user.enrollments.count).to be 2
        expect(enrollment1).not_to eql enrollment2
      end
    end
  end

  describe "short_name_slug" do
    before :once do
      @course = course_factory(active_all: true)
    end

    it "hards truncate at 30 characters" do
      @course.short_name = "a" * 31
      expect(@course.short_name.length).to eq 31
      expect(@course.short_name_slug.length).to eq 30
      expect(@course.short_name).to match(/^#{@course.short_name_slug}/)
    end

    it "does not change the short_name" do
      short_name = "a" * 31
      @course.short_name = short_name
      expect(@course.short_name_slug).not_to eq @course.short_name
      expect(@course.short_name).to eq short_name
    end

    it "leaves short short_names alone" do
      @course.short_name = "short short_name"
      expect(@course.short_name_slug).to eq @course.short_name
    end
  end

  describe "re_send_invitations!" do
    before :once do
      @notification = Notification.create!(name: "Enrollment Invitation")
    end

    it "sends invitations" do
      course_factory(active_all: true)
      user1 = user_with_pseudonym(active_all: true)
      user2 = user_with_pseudonym(active_all: true)
      @course.enroll_student(user1)
      @course.enroll_student(user2).accept!

      dm_count = DelayedMessage.count
      count1 = DelayedMessage.where(communication_channel_id: user1.communication_channels.first).count
      @course.re_send_invitations!(@teacher)

      expect(DelayedMessage.count).to eq dm_count + 1
      expect(DelayedMessage.where(communication_channel_id: user1.communication_channels.first).count).to eq count1 + 1
    end

    it "respects section restrictions" do
      course_factory(active_all: true)
      section2 = @course.course_sections.create! name: "section2"
      user1 = user_with_pseudonym(active_all: true)
      user2 = user_with_pseudonym(active_all: true)
      ta = user_with_pseudonym(active_all: true)
      @course.enroll_student(user1)
      @course.enroll_student(user2, section: section2)
      @course.enroll_ta(ta, active_all: true, section: section2, limit_privileges_to_course_section: true)

      count1 = user1.communication_channel.delayed_messages.where(notification_id: @notification).count
      count2 = user2.communication_channel.delayed_messages.where(notification_id: @notification).count

      @course.re_send_invitations!(ta)

      expect(user1.communication_channel.delayed_messages.where(notification_id: @notification).count).to eq count1
      expect(user2.communication_channel.delayed_messages.where(notification_id: @notification).count).to eq count2 + 1
    end
  end

  describe "grade weight notification" do
    before :once do
      course_with_student(active_all: true)
      communication_channel(@student, { username: "test@example.com", active_cc: true })
      n = Notification.create!(name: "Grade Weight Changed", category: "TestImmediately")
      NotificationPolicy.create!(notification: n, communication_channel: @student.communication_channel, frequency: "immediately")
    end

    it "sends a notification when the course scheme changes" do
      @course.update_attribute(:apply_assignment_group_weights, true)
      expect(@course.messages_sent["Grade Weight Changed"]).to be_present
    end

    it "doesn't sends a notification when the course scheme doesn't functionally change" do
      @course.update_attribute(:apply_assignment_group_weights, false) # already is functionally false but will still save a column explicitly
      expect(@course.messages_sent["Grade Weight Changed"]).to be_blank
    end
  end

  it "creates a scope that returns deleted courses" do
    @course1 = Course.create!
    @course1.workflow_state = "deleted"
    @course1.save!
    @course2 = Course.create!

    expect(Course.deleted.count).to eq 1
  end

  describe "visibility_limited_to_course_sections?" do
    before :once do
      course_factory
      @limited = { limit_privileges_to_course_section: true }
      @full = { limit_privileges_to_course_section: false }
    end

    it "is true if all visibilities are limited" do
      expect(@course.visibility_limited_to_course_sections?(nil, [@limited, @limited])).to be_truthy
    end

    it "is false if only some visibilities are limited" do
      expect(@course.visibility_limited_to_course_sections?(nil, [@limited, @full])).to be_falsey
    end

    it "is false if no visibilities are limited" do
      expect(@course.visibility_limited_to_course_sections?(nil, [@full, @full])).to be_falsey
    end

    it "is true if no visibilities are given" do
      expect(@course.visibility_limited_to_course_sections?(nil, [])).to be_truthy
    end
  end

  context "#unpublishable?" do
    it "is not unpublishable if there are active graded submissions" do
      course_with_teacher(active_all: true)
      @student = student_in_course(active_user: true).user
      expect(@course.unpublishable?).to be_truthy
      @assignment = @course.assignments.new(title: "some assignment")
      @assignment.submission_types = "online_text_entry"
      @assignment.workflow_state = "published"
      @assignment.save
      @submission = @assignment.submit_homework(@student, body: "some message")
      expect(@course.unpublishable?).to be_truthy
      @assignment.grade_student(@student, { grader: @teacher, grade: 1 })
      expect(@course.unpublishable?).to be_falsey
      @assignment.destroy
      expect(@course.unpublishable?).to be_truthy
    end
  end

  describe "#multiple_sections?" do
    before :once do
      course_with_teacher(active_all: true)
    end

    it "returns false for a class with one section" do
      expect(@course.multiple_sections?).to be_falsey
    end

    it "returns true for a class with more than one active section" do
      @course.course_sections.create!
      expect(@course.multiple_sections?).to be_truthy
    end
  end

  describe "#default_section" do
    it "creates the default section" do
      c = Course.create!
      s = c.default_section
      expect(c.course_sections.pluck(:id)).to eql [s.id]
    end

    it "unless we ask it not to" do
      c = Course.create!
      s = c.default_section(no_create: true)
      expect(s).to be_nil
      expect(c.course_sections.pluck(:id)).to be_empty
    end
  end

  describe "#student_annotation_documents_folder" do
    before do
      @course = Course.create!
    end

    it "creates a folder if not already existent" do
      expect do
        @course.student_annotation_documents_folder
      end.to change {
        Folder.where(course: @course, name: "Student Annotation Documents").count
      }.by(1)
    end

    it "initially sets the folder workflow_state to hidden" do
      folder = @course.student_annotation_documents_folder
      expect(folder.workflow_state).to eq "hidden"
    end

    it "creates a folder with a unique type" do
      folder = @course.student_annotation_documents_folder
      expect(folder.unique_type).to eq Folder::STUDENT_ANNOTATION_DOCUMENTS_UNIQUE_TYPE
    end

    it "creates a folder with the root folder as the parent folder" do
      folder = @course.student_annotation_documents_folder
      root_folder = Folder.root_folders(@course).first
      expect(folder.parent_folder).to eq root_folder
    end

    it "returns the existing folder for student annotation documents" do
      newly_made_folder = @course.student_annotation_documents_folder
      existing_folder = @course.student_annotation_documents_folder
      expect(existing_folder).to eq newly_made_folder
    end

    it "creates a new folder if one was destroyed in the past" do
      old_folder = @course.student_annotation_documents_folder
      old_folder.destroy

      expect do
        @course.student_annotation_documents_folder
      end.to change {
        Folder.where(course: @course, name: "Student Annotation Documents").count
      }.by(1)
    end
  end

  describe "#touch_root_folder_if_necessary" do
    before(:once) do
      course_with_student(active_all: true)
      @root_folder = Folder.root_folders(@course).first
    end

    it "invalidates cached permissions on the root folder when hiding or showing the files tab" do
      enable_cache do
        Timecop.freeze(2.minutes.ago) do
          @root_folder.touch
          expect(@root_folder.grants_right?(@student, :read_contents)).to be_truthy
        end

        Timecop.freeze(1.minute.ago) do
          @course.tab_configuration = [{ "id" => Course::TAB_FILES, "hidden" => true }]
          @course.save!
          AdheresToPolicy::Cache.clear # this happens between requests; we're testing the Rails cache
          expect(@root_folder.reload.grants_right?(@student, :read_contents)).to be_falsey
        end

        @course.tab_configuration = [{ "id" => Course::TAB_FILES }]
        @course.save!
        AdheresToPolicy::Cache.clear
        expect(@root_folder.reload.grants_right?(@student, :read_contents)).to be_truthy
      end
    end

    context "inheritable settings" do
      shared_examples "inherited setting should inherit" do
        before do
          account_model
          course_factory(account: @account)
        end

        def set_value(value)
          @course.send(:"#{setting}=", value)
        end

        def calculated_value
          @course.send(:"#{setting}?")
        end

        it "inherits account values by default" do
          expect(calculated_value).to be_falsey

          @account.settings[setting] = { locked: false, value: true }
          @account.save!

          expect(calculated_value).to be_truthy

          set_value(false)
          @course.save!

          expect(calculated_value).to be_falsey
        end

        it "is overridden by locked values from the account" do
          @account.settings[setting] = { locked: true, value: true }
          @account.save!

          expect(calculated_value).to be_truthy

          # explicitly setting shouldn't change anything
          set_value(false)
          @course.save!

          expect(calculated_value).to be_truthy
        end
      end

      describe "restrict_student_future_view" do
        let(:setting) { :restrict_student_future_view }

        include_examples "inherited setting should inherit"
      end

      describe "restrict_student_past_view" do
        let(:setting) { :restrict_student_past_view }

        include_examples "inherited setting should inherit"
      end

      describe "lock_all_announcements" do
        let(:setting) { :lock_all_announcements }

        include_examples "inherited setting should inherit"
      end

      describe "usage_rights_required" do
        let(:setting) { :usage_rights_required }

        include_examples "inherited setting should inherit"
      end
    end
  end

  describe "#invited_count_visible_to" do
    it "counts newly created students" do
      course_with_teacher
      student_in_course
      expect(@student.enrollments.where(course_id: @course).first).to be_creation_pending
      expect(@course.invited_count_visible_to(@teacher)).to eq(2)
    end
  end

  describe "#favorite_for_user?" do
    before :once do
      @courses = []
      @courses << course_with_student(active_all: true, course_name: "Course 0").course
      @courses << course_with_student(course_name: "Course 1", user: @user, active_all: true).course
      @user.favorites.build(context: @courses[0])
      @user.save
    end

    it "returns true if a user has a course set as a favorite" do
      expect(@courses[0].favorite_for_user?(@user)).to be(true)
    end

    it "returns false if a user has not set a course to be a favorite" do
      expect(@courses[1].favorite_for_user?(@user)).to be(false)
    end
  end

  describe "#modules_visible_to" do
    before :once do
      course_with_teacher active_all: true
      student_in_course active_enrollment: true
      @course.context_modules.create!(name: "published")
      @course.context_modules.create!(name: "unpublished").unpublish!
    end

    it "shows published modules to students" do
      expect(@course.modules_visible_to(@student).map(&:name)).to match_array %w[published]
    end

    it "shows all modules to teachers" do
      expect(@course.modules_visible_to(@teacher).map(&:name)).to match_array %w[published unpublished]
    end

    it "shows all modules to teachers even when course is concluded" do
      @course.complete!
      expect(@course.grants_right?(@teacher, :manage_content)).to be(false)
      expect(@course.modules_visible_to(@teacher).map(&:name)).to match_array %w[published unpublished]
    end
  end

  describe "#module_items_visible_to" do
    before :once do
      course_with_teacher active_all: true
      student_in_course active_enrollment: true
      @module = @course.context_modules.create!
      @module.add_item(type: "sub_header", title: "published").publish!
      @module.add_item(type: "sub_header", title: "unpublished")
    end

    it "shows published items to students" do
      expect(@course.module_items_visible_to(@student).map(&:title)).to match_array %w[published]
    end

    it "shows all items to teachers" do
      expect(@course.module_items_visible_to(@teacher).map(&:title)).to match_array %w[published unpublished]
    end

    it "shows all items to teachers even when course is concluded" do
      @course.complete!
      expect(@course.module_items_visible_to(@teacher).map(&:title)).to match_array %w[published unpublished]
    end

    context "with section specific discussions" do
      before :once do
        @other_section = @course.course_sections.create!
        @other_section_student = user_factory(active_all: true)
        @course.enroll_user(@other_section_student, "StudentEnrollment", section: @other_section, enrollment_state: "active")
        @topic = @course.discussion_topics.create!(course_sections: [@other_section], is_section_specific: true)
        @topic_tag = @module.add_item(type: "discussion_topic", id: @topic.id)
      end

      it "shows to student in section" do
        expect(@course.module_items_visible_to(@other_section_student)).to include(@topic_tag)
      end

      it "does not show to student not in section" do
        expect(@course.module_items_visible_to(@student)).to_not include(@topic_tag)
      end

      it "does not show to student if visibiilty is deleted" do
        @topic.discussion_topic_section_visibilities.destroy_all
        expect(@course.module_items_visible_to(@other_section_student)).to_not include(@topic_tag)
      end

      it "shows to teacher" do
        expect(@course.module_items_visible_to(@teacher)).to include(@topic_tag)
      end
    end

    context "sharding" do
      specs_require_sharding

      it "does not kersplud on a different shard" do
        @shard1.activate do
          expect(@course.module_items_visible_to(@student).first.title).to eq "published"
        end
      end
    end
  end

  describe "#update_enrolled_users" do
    it "updates user associations when deleted" do
      course_with_student(active_all: true)
      expect(@user.associated_accounts).to be_present
      @course.destroy
      @user.reload
      expect(@user.associated_accounts).to be_blank
    end
  end

  describe "#apply_nickname_for!" do
    before(:once) do
      @course = Course.create! name: "some terrible name"
      @user = User.create!
      @user.set_preference(:course_nicknames, @course.id, "nickname")
    end

    it "sets name to user's nickname (non-persistently)" do
      @course.apply_nickname_for!(@user)
      expect(@course.name).to eq "nickname"
      @course.save!
      expect(Course.find(@course.id).name).to eq "some terrible name"
    end

    it "undoes the change with nil user" do
      @course.apply_nickname_for!(@user)
      @course.apply_nickname_for!(nil)
      expect(@course.name).to eq "some terrible name"
    end

    it "prefers the subject name if present and k5 is enabled" do
      @course.friendly_name = "drama"
      @course.save!

      @course.apply_nickname_for!(@user)
      expect(@course.name).to eq "nickname"

      @course.account.enable_as_k5_account!

      @course.apply_nickname_for!(@user)
      expect(@course.name).to eq "drama"

      @course.apply_nickname_for!(nil)
      expect(@course.name).to eq "some terrible name"
    end
  end

  describe "#image" do
    before(:once) do
      course_with_teacher(active_all: true)
      attachment_with_context(@course)
    end

    it "returns the image_url when image_url is set" do
      url = "http://example.com"
      @course.image_url = url
      @course.banner_image_url = url
      @course.save!
      expect(@course.image).to eq url
      expect(@course.banner_image).to eq url
    end

    it "returns the download_url for a course file if image_id is set" do
      @course.image_id = @attachment.id
      @course.banner_image_id = @attachment.id
      @course.save!
      expect(@course.image).to eq @attachment.public_download_url
      expect(@course.banner_image).to eq @attachment.public_download_url
    end

    it "returns nil if image_id and image_url are not set" do
      expect(@course.image).to be_nil
      expect(@course.banner_image).to be_nil
    end

    it "throws an error if both image_id and image_url are set" do
      url = "http://example.com"
      @course.image_id = @attachment.id
      @course.image_url = url
      @course.banner_image_id = @attachment.id
      @course.banner_image_url = url
      @course.validate
      expect(@course.errors[:image]).to include "image_url and image_id cannot both be set."
      expect(@course.errors[:banner_image]).to include "banner_image_url and banner_image_id cannot both be set."
    end
  end

  describe "#filter_users_by_permission" do
    it "filters out course users that don't have a permission based on their enrollment roles" do
      permission = :moderate_forum # happens to be true for ta's, but available to students
      super_student_role = custom_student_role("superstudent", account: Account.default)
      Account.default.role_overrides.create!(role: super_student_role, permission: permission, enabled: true)
      unsuper_ta_role = custom_ta_role("unsuperta", account: Account.default)
      Account.default.role_overrides.create!(role: unsuper_ta_role, permission: permission, enabled: false)

      course_factory(active_all: true)
      reg_student = student_in_course(course: @course).user
      super_student = student_in_course(course: @course, role: super_student_role).user
      reg_ta = ta_in_course(course: @course).user
      unsuper_ta = ta_in_course(course: @course, role: unsuper_ta_role).user

      users = [reg_student, super_student, reg_ta, unsuper_ta]
      expect(@course.filter_users_by_permission(users, :read_forum)).to eq users # should be on by default for all
      expect(@course.filter_users_by_permission(users, :moderate_forum)).to eq [super_student, reg_ta]

      @course.complete!

      expect(@course.filter_users_by_permission(users, :read_forum)).to eq users # should still work since it is a retroactive permission
      expect(@course.filter_users_by_permission(users, :moderate_forum)).to be_empty # unlike this one
    end
  end

  describe "#any_assignment_in_closed_grading_period?" do
    it "delegates to EffectiveDueDates#any_in_closed_grading_period?" do
      test_course = Course.create!
      edd = EffectiveDueDates.for_course(test_course)
      expect(EffectiveDueDates).to receive(:for_course).with(test_course).and_return(edd)
      expect(edd).to receive(:any_in_closed_grading_period?).and_return(true)
      expect(test_course.any_assignment_in_closed_grading_period?).to be(true)
    end
  end

  describe "#default_home_page" do
    let(:course) { Course.create! }

    it "defaults to 'modules'" do
      expect(course.default_home_page).to eq "modules"
    end

    it "is set assigned to 'default_view' on creation'" do
      expect(course.default_view).to eq "modules"
    end
  end

  describe "#show_total_grade_as_points?" do
    before(:once) do
      @course = Course.create!
    end

    it "returns true if the course settings include show_total_grade_as_points: true" do
      @course.update!(show_total_grade_as_points: true)
      expect(@course).to be_show_total_grade_as_points
    end

    it "returns false if the course settings include show_total_grade_as_points: false" do
      @course.update!(show_total_grade_as_points: false)
      expect(@course).not_to be_show_total_grade_as_points
    end

    it "returns false if the course settings do not include show_total_grade_as_points" do
      expect(@course).not_to be_show_total_grade_as_points
    end

    context "course settings include show_total_grade_as_points: true" do
      before(:once) do
        @course.update!(show_total_grade_as_points: true)
      end

      it "returns true if assignment groups are not weighted" do
        @course.group_weighting_scheme = "equal"
        expect(@course).to be_show_total_grade_as_points
      end

      it "returns false if assignment groups are weighted" do
        @course.group_weighting_scheme = "percent"
        expect(@course).not_to be_show_total_grade_as_points
      end

      context "assignment groups are not weighted" do
        before(:once) do
          @course.update!(group_weighting_scheme: "equal")
        end

        it "returns true if the associated grading period group is not weighted" do
          group = @course.account.grading_period_groups.create!
          group.enrollment_terms << @course.enrollment_term
          expect(@course).to be_show_total_grade_as_points
        end

        it "returns false if the associated grading period group is weighted" do
          group = @course.account.grading_period_groups.create!(weighted: true)
          group.enrollment_terms << @course.enrollment_term
          expect(@course).not_to be_show_total_grade_as_points
        end
      end
    end

    describe "#gradebook_backwards_incompatible_features_enabled?" do
      let(:course) { Course.create! }

      it "returns false if there are no policies nor is final_grade_override enabled" do
        expect(course).not_to be_gradebook_backwards_incompatible_features_enabled
      end

      it "returns true if a late policy is enabled" do
        course.late_policy = LatePolicy.new(late_submission_deduction_enabled: true)

        expect(course.gradebook_backwards_incompatible_features_enabled?).to be true
      end

      it "returns true if a missing policy is enabled" do
        course.late_policy = LatePolicy.new(missing_submission_deduction_enabled: true)

        expect(course.gradebook_backwards_incompatible_features_enabled?).to be true
      end

      it "is backward incompatible if final_grades_override is enabled" do
        course.enable_feature!(:final_grades_override)
        expect(course).to be_gradebook_backwards_incompatible_features_enabled
      end

      it "returns true if both a late and missing policy are enabled" do
        course.late_policy =
          LatePolicy.new(late_submission_deduction_enabled: true, missing_submission_deduction_enabled: true)

        expect(course.gradebook_backwards_incompatible_features_enabled?).to be true
      end

      it "returns false if both policies are disabled" do
        course.late_policy =
          LatePolicy.new(late_submission_deduction_enabled: false, missing_submission_deduction_enabled: false)

        expect(course.gradebook_backwards_incompatible_features_enabled?).to be false
      end

      context "With submissions" do
        let(:student) { student_in_course(course: course).user }
        let!(:assignment) { course.assignments.create!(title: "assignment", points_possible: 10) }
        let(:submission) { assignment.submissions.find_by(user: student) }

        it "returns true if they are any submissions with a late_policy_status of none" do
          submission.late_policy_status = "none"
          submission.save!

          expect(course.gradebook_backwards_incompatible_features_enabled?).to be true
        end

        it "returns true if they are any submissions with a late_policy_status of missing" do
          submission.late_policy_status = "missing"
          submission.save!

          expect(course.gradebook_backwards_incompatible_features_enabled?).to be true
        end

        it "returns true if they are any submissions with a late_policy_status of late" do
          submission.late_policy_status = "late"
          submission.save!

          expect(course.gradebook_backwards_incompatible_features_enabled?).to be true
        end

        it "returns false if there are no policies and no submissions with late_policy_status" do
          expect(course.gradebook_backwards_incompatible_features_enabled?).to be false
        end
      end
    end

    context "cached_account_users_for" do
      specs_require_cache(:redis_cache_store)

      before :once do
        @course = Course.create!
        @user = User.create!
      end

      def cached_account_users
        Course.find(@course.id).cached_account_users_for(@user)
      end

      it "caches" do
        expect_any_instantiation_of(@course).to receive(:account_users_for).once.and_return([])
        2.times { cached_account_users }
      end

      it "clears if an account user is added to the user" do
        cached_account_users
        au = AccountUser.create!(account: Account.default, user: @user)
        expect(cached_account_users).to eq [au]
      end

      it "clears if the course is moved to another account" do
        sub_account = Account.default.sub_accounts.create!
        au = AccountUser.create!(account: sub_account, user: @user)
        expect(cached_account_users).to eq []
        @course.update_attribute(:account, sub_account)
        expect(cached_account_users).to eq [au]
      end

      it "clears if the sub_account is moved" do
        sub_account1 = Account.default.sub_accounts.create!
        au = AccountUser.create!(account: sub_account1, user: @user)

        sub_account2 = Account.default.sub_accounts.create!
        @course.update_attribute(:account, sub_account2)
        expect(cached_account_users).to eq []

        sub_account2.update_attribute(:parent_account, sub_account1)
        expect(cached_account_users).to eq [au]
      end
    end

    describe "#can_become_template?" do
      it "is true for an empty course" do
        course = Course.create!
        expect(course.can_become_template?).to be true
        course.template = true
        expect(course).to be_valid
      end

      it "is false once there's an enrollment" do
        course_with_teacher
        expect(@course.can_become_template?).to be false
        @course.template = true
        expect(@course).not_to be_valid
      end
    end

    describe "#can_stop_being_template?" do
      it "is false for unattached courses" do
        course = Course.create!(template: true)
        expect(course.can_stop_being_template?).to be true
        course.template = false
        expect(course).to be_valid
      end

      it "is true for courses attached to accounts" do
        course = Course.create!(template: true)
        course.account.update!(course_template: course)
        expect(course.can_stop_being_template?).to be false
        course.template = false
        expect(course).not_to be_valid
      end
    end

    describe "#copy_from_course_template" do
      it "copies unpublished content" do
        course = Course.create!(template: true)
        course.root_account.enable_feature!(:course_templates)
        course.account.update!(course_template: course)
        a = course.assignments.create!(title: "bob", workflow_state: "unpublished")
        expect(a).to be_unpublished
        q = course.quizzes.create!(title: "joe", workflow_state: "unpublished")
        expect(q).to be_unpublished
        wp = course.wiki_pages.create!(title: "george", workflow_state: "unpublished")
        expect(wp).to be_unpublished
        dt = course.discussion_topics.create!(title: "phil", workflow_state: "unpublished")
        expect(dt).to be_unpublished

        course2 = Course.create!
        run_jobs

        expect(course2.assignments.pluck(:title)).to eq ["bob"]
        expect(course2.quizzes.pluck(:title)).to eq ["joe"]
        expect(course2.wiki_pages.pluck(:title)).to eq ["george"]
        expect(course2.discussion_topics.pluck(:title)).to eq ["phil"]
      end
    end
  end

  describe "#has_modules?" do
    before(:once) do
      @course = Course.create!
    end

    it "returns false when the course has no modules" do
      expect(@course).not_to be_has_modules
    end

    it "returns false when all modules are soft-deleted" do
      @course.context_modules.create!(workflow_state: "deleted")
      expect(@course).not_to be_has_modules
    end

    it "returns true when at least one not-deleted module exists" do
      @course.context_modules.create!
      expect(@course).to be_has_modules
    end
  end

  describe "#create_or_update_quiz_migration_alert" do
    before do
      @course = Course.create!
      @teacher = User.create!
      @course.enroll_teacher(@teacher)
      @content_migration = ContentMigration.create(context: @course)
      @content_migration2 = ContentMigration.create(context: @course)
    end

    context "when there are not quiz migration alerts that belong to the provided user" do
      it "creates a quiz migration alert" do
        expect do
          @course.create_or_update_quiz_migration_alert(@teacher.id, @content_migration)
        end.to change { QuizMigrationAlert.count }.from(0).to(1)
      end
    end

    context "when there are quiz migration alerts that belong to the provided user with a different migration_id" do
      before do
        @quiz_migration_alert =
          QuizMigrationAlert.create(user_id: @teacher.id, course_id: @course.id, migration: @content_migration)
      end

      it "updates the migration_id on the quiz migration alert" do
        expect do
          @course.create_or_update_quiz_migration_alert(@teacher.id, @content_migration2)
          @quiz_migration_alert.reload
        end.to change { @quiz_migration_alert.migration }.from(@content_migration).to(@content_migration2)
      end
    end
  end

  describe "#instructors_in_charge_of" do
    it "excludes section-limited instructors from Section A when the student is concluded in Section B" do
      course = Course.create!
      section1 = course.course_sections.create!(name: "Section 1")
      section2 = course.course_sections.create!(name: "Section 2")
      student = User.create!
      student_enrollment = course.enroll_student(
        student,
        section: section1,
        enrollment_state: "active"
      )
      limited_teacher = User.create!
      course.enroll_teacher(
        limited_teacher,
        limit_privileges_to_course_section: true,
        section: section2,
        enrollment_state: "active"
      )
      student_enrollment.conclude
      expect(course.instructors_in_charge_of(student.id)).not_to include limited_teacher
    end
  end

  describe "statsd logging for course actions" do
    context "timing when course is published" do
      let(:publish_time) { 300_000 }

      before :once do
        Account.default.enable_feature!(:course_paces)
      end

      it "logs the timing of a course to statsd with course pacing enabled" do
        allow(InstStatsd::Statsd).to receive(:timing)

        Timecop.freeze(Time.utc(2022, 3, 1, 12, 0)) do
          a_course = Course.create!
          a_course.enable_course_paces = true
          a_course.save!
        end

        new_course = Course.last

        Timecop.freeze(Time.utc(2022, 3, 1, 12, 5)) do
          new_course.offer!
        end

        expect(InstStatsd::Statsd).to have_received(:timing).with("course.paced.create_to_publish_time", publish_time).once
      end

      it "doesn't log timing if moving from concluded back to available in paced course" do
        allow(InstStatsd::Statsd).to receive(:timing)

        Timecop.freeze(Time.utc(2022, 3, 1, 12, 0)) do
          a_course = Course.create!
          a_course.update!(enable_course_paces: true, workflow_state: "completed")
        end

        new_course = Course.last

        Timecop.freeze(Time.utc(2022, 3, 1, 12, 5)) do
          new_course.offer!
        end

        expect(InstStatsd::Statsd).not_to have_received(:timing).with("course.paced.create_to_publish_time", publish_time)
      end

      it "log timing if moving publishing from claimed in paced course" do
        allow(InstStatsd::Statsd).to receive(:timing)

        Timecop.freeze(Time.utc(2022, 3, 1, 12, 0)) do
          a_course = Course.create!
          a_course.update!(enable_course_paces: true, workflow_state: "claimed")
        end

        new_course = Course.last

        Timecop.freeze(Time.utc(2022, 3, 1, 12, 5)) do
          new_course.offer!
        end

        expect(InstStatsd::Statsd).to have_received(:timing).with("course.paced.create_to_publish_time", publish_time).once
      end

      it "logs the timing of a course to statsd with course pacing not enabled" do
        allow(InstStatsd::Statsd).to receive(:timing)

        Timecop.freeze(Time.utc(2022, 3, 1, 12, 0)) do
          Course.create!
        end

        new_course = Course.last

        Timecop.freeze(Time.utc(2022, 3, 1, 12, 5)) do
          new_course.offer!
        end

        expect(InstStatsd::Statsd).to have_received(:timing).with("course.unpaced.create_to_publish_time", publish_time).once
      end

      it "doesn't log timing if moving from concluded back to available in unpaced course" do
        allow(InstStatsd::Statsd).to receive(:timing)

        Timecop.freeze(Time.utc(2022, 3, 1, 12, 0)) do
          a_course = Course.create!
          a_course.update!(workflow_state: "completed")
        end

        new_course = Course.last

        Timecop.freeze(Time.utc(2022, 3, 1, 12, 5)) do
          new_course.offer!
        end

        expect(InstStatsd::Statsd).not_to have_received(:timing).with("course.unpaced.create_to_publish_time", publish_time)
      end

      it "log timing if moving publishing from claimed in unpaced course" do
        allow(InstStatsd::Statsd).to receive(:timing)

        Timecop.freeze(Time.utc(2022, 3, 1, 12, 0)) do
          a_course = Course.create!
          a_course.update!(workflow_state: "claimed")
        end

        new_course = Course.last

        Timecop.freeze(Time.utc(2022, 3, 1, 12, 5)) do
          new_course.offer!
        end

        expect(InstStatsd::Statsd).to have_received(:timing).with("course.unpaced.create_to_publish_time", publish_time).once
      end
    end

    context "assignment count when course is published" do
      before do
        Account.default.enable_feature!(:course_paces)
        allow(InstStatsd::Statsd).to receive(:count)
        @course = Course.create!
        create_assignments([@course.id], 2)
      end

      it "logs assignment count in the paced bucket if course pacing is enabled" do
        @course.offer!
        expect(InstStatsd::Statsd).to have_received(:count).with("course.unpaced.assignment_count", 2).once
      end

      it "only logs published assignments" do
        @course.assignments.last.unpublish
        @course.offer!
        expect(InstStatsd::Statsd).to have_received(:count).with("course.unpaced.assignment_count", 1).once
      end

      it "logs assignment count in the unpaced bucket if course pacing is enabled" do
        @course.enable_course_paces = true
        @course.save!
        @course.offer!
        expect(InstStatsd::Statsd).to have_received(:count).with("course.paced.assignment_count", 2).once
      end
    end

    context "end date stats on date change or publishing" do
      it "increments and decrements on end date existence change" do
        allow(InstStatsd::Statsd).to receive(:increment)
        allow(InstStatsd::Statsd).to receive(:decrement)

        Course.create!(restrict_enrollments_to_course_dates: true, conclude_at: Time.now, settings: { enable_course_paces: true }).offer!
        expect(InstStatsd::Statsd).to have_received(:increment).with("course.paced.has_end_date").once

        Course.last.update! restrict_enrollments_to_course_dates: false
        expect(InstStatsd::Statsd).to have_received(:decrement).with("course.paced.has_end_date").once
      end

      it "increments and decrements on pace status change" do
        allow(InstStatsd::Statsd).to receive(:increment)
        allow(InstStatsd::Statsd).to receive(:decrement)

        Course.create!(restrict_enrollments_to_course_dates: true, conclude_at: Time.now).offer!
        expect(InstStatsd::Statsd).to have_received(:increment).with("course.unpaced.has_end_date").once

        Course.last.update! settings: { enable_course_paces: true }
        expect(InstStatsd::Statsd).to have_received(:decrement).with("course.unpaced.has_end_date").once
        expect(InstStatsd::Statsd).to have_received(:increment).with("course.paced.has_end_date").once
      end

      it "increments and decrements on pace status and end date existence concurrently" do
        allow(InstStatsd::Statsd).to receive(:increment)
        allow(InstStatsd::Statsd).to receive(:decrement)
        Course.create!(restrict_enrollments_to_course_dates: true, conclude_at: Time.now).offer!
        expect(InstStatsd::Statsd).to have_received(:increment).with("course.unpaced.has_end_date").once

        Course.last.update! restrict_enrollments_to_course_dates: false, settings: { enable_course_paces: true }
        expect(InstStatsd::Statsd).to have_received(:decrement).with("course.unpaced.has_end_date").once
        expect(InstStatsd::Statsd).not_to have_received(:increment).with("course.paced.has_end_date")

        Course.last.update! restrict_enrollments_to_course_dates: true, settings: { enable_course_paces: false }
        expect(InstStatsd::Statsd).not_to have_received(:decrement).with("course.paced.has_end_date")
        expect(InstStatsd::Statsd).to have_received(:increment).with("course.unpaced.has_end_date").twice
      end

      it "ignores unpublished date having changes" do
        allow(InstStatsd::Statsd).to receive(:increment)
        allow(InstStatsd::Statsd).to receive(:decrement)
        Course.create!(restrict_enrollments_to_course_dates: true, conclude_at: Time.now)
        expect(InstStatsd::Statsd).not_to have_received(:increment).with("course.unpaced.has_end_date")
        Course.last.update! settings: { enable_course_paces: true }
        expect(InstStatsd::Statsd).not_to have_received(:decrement).with("course.unpaced.has_end_date")
        expect(InstStatsd::Statsd).not_to have_received(:increment).with("course.paced.has_end_date")
      end
    end

    context "course with course pacing on or off" do
      before do
        Account.default.enable_feature!(:course_paces)
        allow(InstStatsd::Statsd).to receive(:increment)
        allow(InstStatsd::Statsd).to receive(:decrement)
        @course = Course.create!
      end

      it "increments count for a course paced course when initially published" do
        @course.enable_course_paces = true
        @course.save!
        @course.offer!

        expect(InstStatsd::Statsd).to have_received(:increment).with("course.paced.paced_courses").once
      end

      it "does not increment when only option is updated" do
        @course.enable_course_paces = true
        @course.save!

        expect(InstStatsd::Statsd).not_to have_received(:increment).with("course.paced.paced_courses")
      end

      it "increments count for non-paced course when initially published" do
        @course.offer!

        expect(InstStatsd::Statsd).to have_received(:increment).with("course.unpaced.paced_courses").once
      end

      it "increments paced count on already published course from when going from unpaced to paced" do
        @course.offer!
        @course.enable_course_paces = true
        @course.save!

        expect(InstStatsd::Statsd).to have_received(:increment).with("course.paced.paced_courses").once
      end

      it "increments paced count on already published course from when going from paced to unpaced" do
        @course.enable_course_paces = true
        @course.save!
        @course.offer!
        expect(InstStatsd::Statsd).to have_received(:increment).with("course.paced.paced_courses").once

        @course.enable_course_paces = false
        @course.save!

        expect(InstStatsd::Statsd).to have_received(:increment).with("course.unpaced.paced_courses").once
      end

      it "increments the appropriate bucket when republishing" do
        @course.enable_course_paces = true
        @course.save!
        @course.offer!
        expect(InstStatsd::Statsd).to have_received(:increment).with("course.paced.paced_courses").once
        expect(InstStatsd::Statsd).not_to have_received(:increment).with("course.unpaced.paced_courses")

        @course.claim!

        @course.enable_course_paces = false
        @course.save!
        expect(InstStatsd::Statsd).not_to have_received(:increment).with("course.unpaced.paced_courses")

        @course.offer!
        expect(InstStatsd::Statsd).to have_received(:increment).with("course.unpaced.paced_courses").once
      end
    end

    context "course format logging" do
      before do
        Account.default.enable_feature!(:course_paces)
        allow(InstStatsd::Statsd).to receive(:increment)
        allow(InstStatsd::Statsd).to receive(:decrement)
        @course = Course.create!
      end

      it "increments the course format count for unset when unpaced course published for the first time" do
        @course.course_format = nil
        @course.save!
        @course.offer!

        expect(InstStatsd::Statsd).to have_received(:increment).with("course.unpaced.unset").once
      end

      it "increments the course format count for unset when paced course published for the first time" do
        @course.course_format = nil
        @course.enable_course_paces = true
        @course.save!
        @course.offer!

        expect(InstStatsd::Statsd).to have_received(:increment).with("course.paced.unset").once
      end

      it "increments the course format count for blended when unpaced course published for the first time" do
        @course.course_format = "blended"
        @course.save!
        @course.offer!

        expect(InstStatsd::Statsd).to have_received(:increment).with("course.unpaced.blended").once
        expect(InstStatsd::Statsd).not_to have_received(:decrement).with("course.unpaced.blended")
      end

      it "increments the course format count for blended when paced course published for the first time" do
        @course.course_format = "blended"
        @course.enable_course_paces = true
        @course.save!
        @course.offer!

        expect(InstStatsd::Statsd).to have_received(:increment).with("course.paced.blended").once
      end

      it "increments the course format count for on_campus when unpaced course published for the first time" do
        @course.course_format = "on_campus"
        @course.save!
        @course.offer!

        expect(InstStatsd::Statsd).to have_received(:increment).with("course.unpaced.on_campus").once
      end

      it "increments the course format count for on_campus when paced course published for the first time" do
        @course.course_format = "on_campus"
        @course.enable_course_paces = true
        @course.save!
        @course.offer!

        expect(InstStatsd::Statsd).to have_received(:increment).with("course.paced.on_campus").once
      end

      it "increments the course format count for online when unpaced course published for the first time" do
        @course.course_format = "online"
        @course.save!
        @course.offer!

        expect(InstStatsd::Statsd).to have_received(:increment).with("course.unpaced.online").once
      end

      it "increments the course format count for online when paced course published for the first time" do
        @course.course_format = "online"
        @course.enable_course_paces = true
        @course.save!
        @course.offer!

        expect(InstStatsd::Statsd).to have_received(:increment).with("course.paced.online").once
      end

      it "does not increment unpaced stat when only option is updated and not published" do
        @course.course_format = nil
        @course.save!

        expect(InstStatsd::Statsd).not_to have_received(:increment).with("course.unpaced.unset")
      end

      it "does not increment paced stat when only option is updated and not published" do
        @course.course_format = nil
        @course.enable_course_paces = true
        @course.save!

        expect(InstStatsd::Statsd).not_to have_received(:increment).with("course.paced.unset")
      end

      it "increments unset count on already published unpaced course" do
        @course.offer!
        @course.enable_course_paces = true
        @course.save!

        expect(InstStatsd::Statsd).to have_received(:increment).with("course.unpaced.unset").once
        expect(InstStatsd::Statsd).to have_received(:increment).with("course.paced.unset").once
      end

      it "increments change to online on unpaced course" do
        @course.offer!
        @course.course_format = "online"
        @course.save!

        expect(InstStatsd::Statsd).to have_received(:increment).with("course.unpaced.unset").once
        expect(InstStatsd::Statsd).to have_received(:increment).with("course.unpaced.online").once
      end

      it "increments blended count on already published paced course" do
        @course.enable_course_paces = true
        @course.save!
        @course.offer!
        @course.course_format = "blended"
        @course.save!

        expect(InstStatsd::Statsd).to have_received(:increment).with("course.paced.unset").once
        expect(InstStatsd::Statsd).to have_received(:increment).with("course.paced.blended").once
      end

      it "paced course starts blended goes to unpaced and format unset" do
        @course.enable_course_paces = true
        @course.course_format = "blended"
        @course.save!
        expect(InstStatsd::Statsd).not_to have_received(:increment).with("course.paced.blended")

        @course.offer!
        expect(InstStatsd::Statsd).to have_received(:increment).with("course.paced.blended").once

        @course.course_format = nil
        @course.enable_course_paces = false
        @course.save!

        expect(InstStatsd::Statsd).to have_received(:increment).with("course.unpaced.unset").once
      end
    end
  end

  describe "#batch_update_context_modules" do
    before do
      @course = course_model
      @test_modules = (1..4).map { |x| @course.context_modules.create! name: "test module #{x}" }
      @test_modules[2..3].each { |m| m.update_attribute(:workflow_state, "unpublished") }
      @modules_to_update = [@test_modules[1], @test_modules[3]]

      @wiki_page = @course.wiki_pages.create(title: "Wiki Page Title")
      @wiki_page.unpublish!
      @wiki_page_tag = @test_modules[3].add_item(id: @wiki_page.id, type: "wiki_page")
      @wiki_page_tag.trigger_unpublish!

      @ids_to_update = @modules_to_update.map(&:id)
      Account.site_admin.enable_feature!(:module_publish_menu)
    end

    context "with publish event" do
      it "publishes the modules" do
        @course.batch_update_context_modules(module_ids: @ids_to_update, event: :publish)
        @modules_to_update.each do |m|
          expect(m.reload).to be_published
        end
      end

      it "publishes the items" do
        @course.batch_update_context_modules(module_ids: @ids_to_update, event: :publish)
        @modules_to_update.each do |m|
          expect(m.reload).to be_published
          m.content_tags.each do |tag|
            expect(tag.reload).to be_published
          end
        end
      end

      it "does not publish the items when skip_content_tags is true" do
        @course.batch_update_context_modules(module_ids: @ids_to_update, event: :publish, skip_content_tags: true)
        @modules_to_update.each do |m|
          expect(m.reload).to be_published
          m.content_tags.each do |tag|
            expect(tag.reload).not_to be_published
          end
        end
      end
    end

    context "with unpublish event" do
      it "unpublishes the modules" do
        @course.batch_update_context_modules(module_ids: @ids_to_update, event: :unpublish)
        @modules_to_update.each do |m|
          expect(m.reload).to be_unpublished
        end
      end

      it "unpublishes the items" do
        @course.batch_update_context_modules(module_ids: @ids_to_update, event: :unpublish)
        @modules_to_update.each do |m|
          expect(m.reload).to be_unpublished
          m.content_tags.each do |tag|
            expect(tag.reload).to be_unpublished
          end
        end
      end

      it "does not unpublish the items when skip_content_tags is true" do
        @wiki_page_tag.trigger_publish!
        @course.batch_update_context_modules(module_ids: @ids_to_update, event: :unpublish, skip_content_tags: true)
        @modules_to_update.each do |m|
          expect(m.reload).to be_unpublished
          m.content_tags.each do |tag|
            expect(tag.reload).not_to be_unpublished
          end
        end
      end
    end

    context "with delete event" do
      it "deletes the modules" do
        @course.batch_update_context_modules(module_ids: @ids_to_update, event: :delete)
        @modules_to_update.each do |m|
          expect(m.reload).to be_deleted
        end
      end

      it "deletes the items" do
        @course.batch_update_context_modules(module_ids: @ids_to_update, event: :delete)
        @modules_to_update.each do |m|
          expect(m.reload).to be_deleted
          m.content_tags.each do |tag|
            expect(tag.reload).to be_deleted
          end
        end
      end

      it "deletes the content tags even if skip_content_tags is true" do
        @wiki_page_tag.trigger_publish!
        @course.batch_update_context_modules(module_ids: @ids_to_update, event: :delete, skip_content_tags: true)
        @modules_to_update.each do |m|
          expect(m.reload).to be_deleted
          m.content_tags.each do |tag|
            expect(tag.reload).to be_deleted
          end
        end
      end
    end

    it "increments the progress" do
      progress = Progress.create!(context: @course, tag: "context_module_batch_update", user: @teacher)
      expect(progress).to receive(:increment_completion!).twice
      @course.batch_update_context_modules(progress, module_ids: @ids_to_update, event: :publish)
    end

    it "returns the completed_ids" do
      completed_ids = @course.batch_update_context_modules(module_ids: @ids_to_update, event: :publish)
      expect(completed_ids).to eq @ids_to_update
    end
  end

  describe "restrict quantitative data" do
    before do
      @root = Account.default
      @course = Account.default.courses.build
      @course.update(root_account_id: @root.id)
      @admin = account_admin_user
      @teacher = user_model
      @course.enroll_teacher(@teacher, enrollment_state: "active")
      @student = user_model
      @course.enroll_student(@student, enrollment_state: "active")
      @observer = user_model
      @course.enroll_user(@observer, "ObserverEnrollment").update_attribute(:associated_user_id, @student.id)
      @ta = user_model
      @course.enroll_ta(@ta, enrollment_state: "active")
      @designer = user_model
      @course.enroll_designer(@designer, enrollment_state: "active")
    end

    describe "with no user" do
      it "calls restrict_quantitative_data with no user" do
        expect(@course.restrict_quantitative_data?).to be_nil
      end
    end

    describe "with feature flag on" do
      before do
        @root.enable_feature!(:restrict_quantitative_data)
      end

      describe "with setting turned on" do
        before do
          @course.settings = @course.settings.merge(restrict_quantitative_data: true)
          @course.save!
        end

        # Admins are the only role to return false when the setting is on
        it "does not restrict quantitative data for admin" do
          expect(@course.restrict_quantitative_data?(@admin)).to be false
        end

        it "restricts quantitative data for students" do
          expect(@course.restrict_quantitative_data?(@student)).to be true
        end

        it "restricts quantitative data for teacher" do
          expect(@course.restrict_quantitative_data?(@teacher)).to be true
        end

<<<<<<< HEAD
        it "restricts quantitative data for admin" do
          expect(@course.restrict_quantitative_data?(@admin)).to be false
=======
        it "restricts quantitative data for observers" do
          expect(@course.restrict_quantitative_data?(@observer)).to be true
        end

        it "restricts quantitative data for designer" do
          expect(@course.restrict_quantitative_data?(@designer)).to be true
        end

        it "restricts quantitative data for ta" do
          expect(@course.restrict_quantitative_data?(@ta)).to be true
        end

        # By default, only students and observers should be restricted when extra permissions are checked
        context "with check_extra_permissions" do
          it "restricts quantitative data for students" do
            expect(@course.restrict_quantitative_data?(@student, check_extra_permissions: true)).to be true
          end

          it "restricts quantitative data for observers" do
            expect(@course.restrict_quantitative_data?(@observer, check_extra_permissions: true)).to be true
          end

          it "does not restrict quantitative data for admin" do
            expect(@course.restrict_quantitative_data?(@admin, check_extra_permissions: true)).to be false
          end

          it "does not restrict quantitative data for teacher" do
            expect(@course.restrict_quantitative_data?(@teacher, check_extra_permissions: true)).to be false
          end

          it "does not restrict quantitative data for ta" do
            expect(@course.restrict_quantitative_data?(@ta, check_extra_permissions: true)).to be false
          end

          it "does not restrict quantitative data for designer" do
            expect(@course.restrict_quantitative_data?(@designer, check_extra_permissions: true)).to be false
          end
>>>>>>> eb82fcc9
        end
      end

      describe "with setting turned off" do
        it "restricts quantitative data for students" do
          expect(@course.restrict_quantitative_data?(@student)).to be false
        end

        it "restricts quantitative data for teacher" do
          expect(@course.restrict_quantitative_data?(@teacher)).to be false
        end

        it "restricts quantitative data for admin" do
          expect(@course.restrict_quantitative_data?(@admin)).to be false
        end
      end
    end

    describe "with feature flag off" do
      describe "with setting turned on" do
        before do
          @course.settings = @course.settings.merge(restrict_quantitative_data: true)
          @course.save!
        end

        it "restricts quantitative data for students" do
          expect(@course.restrict_quantitative_data?(@student)).to be false
        end

        it "restricts quantitative data for teacher" do
          expect(@course.restrict_quantitative_data?(@teacher)).to be false
        end

        it "restricts quantitative data for admin" do
          expect(@course.restrict_quantitative_data?(@admin)).to be false
        end
      end

      describe "with setting turned off" do
        it "restricts quantitative data for students" do
          expect(@course.restrict_quantitative_data?(@student)).to be false
        end

        it "restricts quantitative data for teacher" do
          expect(@course.restrict_quantitative_data?(@teacher)).to be false
        end

        it "restricts quantitative data for admin" do
          expect(@course.restrict_quantitative_data?(@admin)).to be false
        end
      end
    end
  end
end<|MERGE_RESOLUTION|>--- conflicted
+++ resolved
@@ -7825,10 +7825,6 @@
           expect(@course.restrict_quantitative_data?(@teacher)).to be true
         end
 
-<<<<<<< HEAD
-        it "restricts quantitative data for admin" do
-          expect(@course.restrict_quantitative_data?(@admin)).to be false
-=======
         it "restricts quantitative data for observers" do
           expect(@course.restrict_quantitative_data?(@observer)).to be true
         end
@@ -7866,7 +7862,6 @@
           it "does not restrict quantitative data for designer" do
             expect(@course.restrict_quantitative_data?(@designer, check_extra_permissions: true)).to be false
           end
->>>>>>> eb82fcc9
         end
       end
 
