--- conflicted
+++ resolved
@@ -742,13 +742,8 @@
     end
   end
   
-<<<<<<< HEAD
-  context "audit_restricted_self_signup_groups_for_deleted_enrollments" do
-    it "should ungroup the user when a deleted enrollment causes conflict" do
-=======
   context "audit_groups_for_deleted_enrollments" do
     it "should ungroup the user when the enrollment is deleted" do
->>>>>>> 02fcbf17
       # set up course with two users in one section
       course_with_teacher(:active_all => true)
       user1 = user_model
@@ -757,7 +752,30 @@
       section1.enroll_user(user1, 'StudentEnrollment')
       section1.enroll_user(user2, 'StudentEnrollment')
 
-<<<<<<< HEAD
+      # set up a group without a group category and put both users in it
+      group = @course.groups.create
+      group.add_user(user1)
+      group.add_user(user2)
+
+      # remove user2 from the section (effectively unenrolled from the course)
+      user2.enrollments.first.destroy
+      group.reload
+
+      # he should be removed from the group
+      group.users.size.should == 1
+      group.users.should_not be_include(user2)
+      group.should have_common_section
+    end
+
+    it "should ungroup the user when a changed enrollment causes conflict" do
+      # set up course with two users in one section
+      course_with_teacher(:active_all => true)
+      user1 = user_model
+      user2 = user_model
+      section1 = @course.course_sections.create
+      section1.enroll_user(user1, 'StudentEnrollment')
+      section1.enroll_user(user2, 'StudentEnrollment')
+
       # set up a group category in that course with restricted self sign-up and
       # put both users in one of its groups
       category = @course.group_categories.build
@@ -767,52 +785,6 @@
       group.add_user(user1)
       group.add_user(user2)
       category.should_not have_heterogenous_group
-=======
-      # set up a group without a group category and put both users in it
-      group = @course.groups.create
-      group.add_user(user1)
-      group.add_user(user2)
->>>>>>> 02fcbf17
-
-      # remove user2 from the section (effectively unenrolled from the course)
-      user2.enrollments.first.destroy
-      group.reload
-<<<<<<< HEAD
-      category.reload
-
-      # he should be removed from the group, letting the group and the category
-      # happily continue satisfying the self sign-up restriction.
-      group.users.size.should == 1
-      group.users.should_not be_include(user2)
-      group.should have_common_section
-      category.should_not have_heterogenous_group
-=======
-
-      # he should be removed from the group
-      group.users.size.should == 1
-      group.users.should_not be_include(user2)
-      group.should have_common_section
->>>>>>> 02fcbf17
-    end
-
-    it "should ungroup the user when a changed enrollment causes conflict" do
-      # set up course with two users in one section
-      course_with_teacher(:active_all => true)
-      user1 = user_model
-      user2 = user_model
-      section1 = @course.course_sections.create
-      section1.enroll_user(user1, 'StudentEnrollment')
-      section1.enroll_user(user2, 'StudentEnrollment')
-
-      # set up a group category in that course with restricted self sign-up and
-      # put both users in one of its groups
-      category = @course.group_categories.build
-      category.configure_self_signup(true, true)
-      category.save
-      group = category.groups.create(:context => @course)
-      group.add_user(user1)
-      group.add_user(user2)
-      category.should_not have_heterogenous_group
 
       # move a user to a new section
       section2 = @course.course_sections.create
@@ -848,16 +820,11 @@
       group.add_user(user1)
       group.add_user(user2)
 
-<<<<<<< HEAD
-      # remove user2 from the section (effectively unenrolled from the course)
-      user2.enrollments.first.destroy
-=======
       # move a user to a new section
       section2 = @course.course_sections.create
       enrollment = user2.enrollments.first
       enrollment.course_section = section2
       enrollment.save
->>>>>>> 02fcbf17
       group.reload
       category.reload
 
@@ -866,11 +833,7 @@
       group.users.should be_include(user2)
     end
 
-<<<<<<< HEAD
-    it "should not ungroup the user when there's not another user in the group" do
-=======
     it "should ungroup the user even when there's not another user in the group if the enrollment is deleted" do
->>>>>>> 02fcbf17
       # set up course with only one user in one section
       course_with_teacher(:active_all => true)
       user1 = user_model
@@ -890,8 +853,6 @@
       group.reload
       category.reload
 
-<<<<<<< HEAD
-=======
       # he should not be in the group
       group.users.size.should == 0
     end
@@ -919,7 +880,6 @@
       group.reload
       category.reload
 
->>>>>>> 02fcbf17
       # he should still be in the group
       group.users.size.should == 1
       group.users.should be_include(user1)
