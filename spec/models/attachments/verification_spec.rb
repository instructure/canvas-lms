# frozen_string_literal: true

#
# Copyright (C) 2015 - present Instructure, Inc.
#
# This file is part of Canvas.
#
# Canvas is free software: you can redistribute it and/or modify it under
# the terms of the GNU Affero General Public License as published by the Free
# Software Foundation, version 3 of the License.
#
# Canvas is distributed in the hope that it will be useful, but WITHOUT ANY
# WARRANTY; without even the implied warranty of MERCHANTABILITY or FITNESS FOR
# A PARTICULAR PURPOSE. See the GNU Affero General Public License for more
# details.
#
# You should have received a copy of the GNU Affero General Public License along
# with this program. If not, see <http://www.gnu.org/licenses/>.
#

describe Attachments::Verification do
  let_once(:root_account) do
    Account.create(name: "New Account", default_time_zone: "UTC")
  end
  before(:once) do
    @user = user_with_managed_pseudonym(
      account: root_account
    )
  end

  let_once(:course) do
    course_model
    @course.offer
    @course.update_attribute(:is_public, false)
    @course
  end
  let_once(:student) do
    course.enroll_student(user_model).accept
    @user
  end
  let_once(:attachment) do
    attachment_model(context: course)
  end
  let_once(:v) do
    Attachments::Verification.new(attachment)
  end

  context "creating a verifier" do
    it "creates a verifier with the attachment id and ctx" do
      expect(CanvasSecurity).to receive(:create_jwt).with({
                                                            id: attachment.global_id, user_id: student.global_id, ctx: course.asset_string
                                                          },
                                                          nil).and_return("thetoken")

      verifier = v.verifier_for_user(student, context: course.asset_string)
      expect(verifier).to eq("thetoken")
    end

    it "does not include user id if one is not specified" do
      expect(CanvasSecurity).to receive(:create_jwt).with({
                                                            id: attachment.global_id, ctx: course.asset_string
                                                          },
                                                          nil).and_return("thetoken")

      verifier = v.verifier_for_user(nil, context: course.asset_string)
      expect(verifier).to eq("thetoken")
    end

    it "includes the expiration if supplied" do
      expires = 1.hour.from_now
      expect(CanvasSecurity).to receive(:create_jwt).with({
                                                            id: attachment.global_id, ctx: course.asset_string
                                                          },
                                                          expires).and_return("thetoken")

      verifier = v.verifier_for_user(nil, context: course.asset_string, expires:)
      expect(verifier).to eq("thetoken")
    end
  end

  context "verifying a verifier" do
    before do
      allow(InstStatsd::Statsd).to receive(:increment)
    end

    it "verifies a legacy verifier for read and download" do
<<<<<<< HEAD
      expect(v.valid_verifier_for_permission?(attachment.uuid, :read)).to be(true)
      expect(v.valid_verifier_for_permission?(attachment.uuid, :download)).to be(true)
=======
      expect(v.valid_verifier_for_permission?(attachment.uuid, :read, root_account)).to be(true)
      expect(v.valid_verifier_for_permission?(attachment.uuid, :download, root_account)).to be(true)
>>>>>>> 438cae6b
      expect(InstStatsd::Statsd).to have_received(:increment).with("attachments.legacy_verifier_success").twice
    end

    it "accepts the uuid of another copy of the file" do
      clone = attachment.clone_for(course_factory)
      clone.save!
      v2 = Attachments::Verification.new(clone)
<<<<<<< HEAD
      expect(v2.valid_verifier_for_permission?(attachment.uuid, :read)).to be true
      expect(v2.valid_verifier_for_permission?(attachment.uuid, :download)).to be true
      expect(InstStatsd::Statsd).to have_received(:increment).with("attachments.related_verifier_success").twice
      expect(InstStatsd::Statsd).to have_received(:increment).with("feature_flag_check", any_args).at_least(:once)
=======
      expect(v2.valid_verifier_for_permission?(attachment.uuid, :read, root_account)).to be true
      expect(v2.valid_verifier_for_permission?(attachment.uuid, :download, root_account)).to be true
      expect(InstStatsd::Statsd).to have_received(:increment).with("attachments.related_verifier_success").twice
      expect(InstStatsd::Statsd).to have_received(:increment).with("feature_flag_check", any_args).at_least(:once)
    end

    it "skips legacy verifiers when disable_file_verifier_access feature flag is enabled" do
      root_account.enable_feature!(:disable_file_verifier_access)
      expect(v.valid_verifier_for_permission?(attachment.uuid, :read, root_account)).to be(false)
      expect(InstStatsd::Statsd).to have_received(:increment).with("attachments.token_verifier_invalid")
      expect(InstStatsd::Statsd).not_to receive(:increment).with("attachments.legacy_verifier_success")
      expect(InstStatsd::Statsd).not_to receive(:increment).with("attachments.related_verifier_success")
>>>>>>> 438cae6b
    end

    it "returns false on an invalid verifier" do
      expect(CanvasSecurity).to receive(:decode_jwt).with("token").and_raise(CanvasSecurity::InvalidToken)
<<<<<<< HEAD
      expect(v.valid_verifier_for_permission?("token", :read)).to be(false)
=======
      expect(v.valid_verifier_for_permission?("token", :read, root_account)).to be(false)
>>>>>>> 438cae6b
      expect(InstStatsd::Statsd).to have_received(:increment).with("attachments.token_verifier_invalid")
    end

    it "returns false on a verifier that is not of type String" do
      unsupported_verifier = 1
      expect(v.valid_verifier_for_permission?(unsupported_verifier, :read, root_account)).to be(false)
    end

    it "returns false on token id mismatch" do
      expect(CanvasSecurity).to receive(:decode_jwt).with("token").and_return({
                                                                                id: attachment.global_id + 1
                                                                              })
<<<<<<< HEAD
      expect(v.valid_verifier_for_permission?("token", :read)).to be(false)
=======
      expect(v.valid_verifier_for_permission?("token", :read, root_account)).to be(false)
>>>>>>> 438cae6b
      expect(InstStatsd::Statsd).to have_received(:increment).with("attachments.token_verifier_id_mismatch")
    end

    it "does not let a student download an attachment that's locked" do
      att2 = attachment_model(context: course)
      att2.update_attribute(:locked, true)
      v2 = Attachments::Verification.new(att2)
      expect(CanvasSecurity).to receive(:decode_jwt).with("token").and_return({
                                                                                id: att2.global_id, user_id: student.global_id
                                                                              }).twice
<<<<<<< HEAD
      expect(v2.valid_verifier_for_permission?("token", :read)).to be(true)
      expect(v2.valid_verifier_for_permission?("token", :download)).to be(false)
=======
      expect(v2.valid_verifier_for_permission?("token", :read, root_account)).to be(true)
      expect(v2.valid_verifier_for_permission?("token", :download, root_account)).to be(false)
>>>>>>> 438cae6b
      expect(InstStatsd::Statsd).to have_received(:increment).with("attachments.token_verifier_success").twice
    end

    it "follows custom permissions" do
      att2 = attachment_model(context: student)
      eportfolio = student.eportfolios.create! public: true
      v2 = Attachments::Verification.new(att2)
      other_user = user_model
      token = v2.verifier_for_user(other_user, context: eportfolio.asset_string, permission_map_id: :r_rd)
      expect(v2.valid_verifier_for_permission?(token, :read, root_account)).to be(true)
      expect(v2.valid_verifier_for_permission?(token, :download, root_account)).to be(true)
      # revoke :read on the eportfolio, and the verifier should no longer work
      Timecop.travel(2.seconds) do # allow the eportfolio's updated_at to change to invalidate the permissions cache
        eportfolio.public = false
        eportfolio.save!
        expect(v2.valid_verifier_for_permission?(token, :read, root_account)).to be(false)
        expect(v2.valid_verifier_for_permission?(token, :download, root_account)).to be(false)
      end
    end

    it "supports session-based permissions" do
      att2 = attachment_model(context: student)
      eportfolio = student.eportfolios.create! public: false
      v2 = Attachments::Verification.new(att2)
      other_user = user_model
      token = v2.verifier_for_user(other_user, context: eportfolio.asset_string, permission_map_id: :r_rd)
      expect(v2.valid_verifier_for_permission?(token, :read, root_account)).to be(false)
      expect(v2.valid_verifier_for_permission?(token, :download, root_account)).to be(false)

      mock_session = { eportfolio_ids: [eportfolio.id], permissions_key: SecureRandom.uuid }
      expect(v2.valid_verifier_for_permission?(token, :read, root_account, mock_session)).to be(true)
      expect(v2.valid_verifier_for_permission?(token, :download, root_account, mock_session)).to be(true)
    end

    it "supports custom permissions checks on nil (public) user" do
      att2 = attachment_model(context: student)
      eportfolio = student.eportfolios.create! public: false
      v2 = Attachments::Verification.new(att2)
      token = v2.verifier_for_user(nil, context: eportfolio.asset_string, permission_map_id: :r_rd)

      expect(v2.valid_verifier_for_permission?(token, :read, root_account)).to be(false)
      expect(v2.valid_verifier_for_permission?(token, :download, root_account)).to be(false)
      mock_session = { eportfolio_ids: [eportfolio.id], permissions_key: SecureRandom.uuid }
      expect(v2.valid_verifier_for_permission?(token, :read, root_account, mock_session)).to be(true)
      expect(v2.valid_verifier_for_permission?(token, :download, root_account, mock_session)).to be(true)
    end
  end
end<|MERGE_RESOLUTION|>--- conflicted
+++ resolved
@@ -84,13 +84,8 @@
     end
 
     it "verifies a legacy verifier for read and download" do
-<<<<<<< HEAD
-      expect(v.valid_verifier_for_permission?(attachment.uuid, :read)).to be(true)
-      expect(v.valid_verifier_for_permission?(attachment.uuid, :download)).to be(true)
-=======
       expect(v.valid_verifier_for_permission?(attachment.uuid, :read, root_account)).to be(true)
       expect(v.valid_verifier_for_permission?(attachment.uuid, :download, root_account)).to be(true)
->>>>>>> 438cae6b
       expect(InstStatsd::Statsd).to have_received(:increment).with("attachments.legacy_verifier_success").twice
     end
 
@@ -98,12 +93,6 @@
       clone = attachment.clone_for(course_factory)
       clone.save!
       v2 = Attachments::Verification.new(clone)
-<<<<<<< HEAD
-      expect(v2.valid_verifier_for_permission?(attachment.uuid, :read)).to be true
-      expect(v2.valid_verifier_for_permission?(attachment.uuid, :download)).to be true
-      expect(InstStatsd::Statsd).to have_received(:increment).with("attachments.related_verifier_success").twice
-      expect(InstStatsd::Statsd).to have_received(:increment).with("feature_flag_check", any_args).at_least(:once)
-=======
       expect(v2.valid_verifier_for_permission?(attachment.uuid, :read, root_account)).to be true
       expect(v2.valid_verifier_for_permission?(attachment.uuid, :download, root_account)).to be true
       expect(InstStatsd::Statsd).to have_received(:increment).with("attachments.related_verifier_success").twice
@@ -116,16 +105,11 @@
       expect(InstStatsd::Statsd).to have_received(:increment).with("attachments.token_verifier_invalid")
       expect(InstStatsd::Statsd).not_to receive(:increment).with("attachments.legacy_verifier_success")
       expect(InstStatsd::Statsd).not_to receive(:increment).with("attachments.related_verifier_success")
->>>>>>> 438cae6b
     end
 
     it "returns false on an invalid verifier" do
       expect(CanvasSecurity).to receive(:decode_jwt).with("token").and_raise(CanvasSecurity::InvalidToken)
-<<<<<<< HEAD
-      expect(v.valid_verifier_for_permission?("token", :read)).to be(false)
-=======
       expect(v.valid_verifier_for_permission?("token", :read, root_account)).to be(false)
->>>>>>> 438cae6b
       expect(InstStatsd::Statsd).to have_received(:increment).with("attachments.token_verifier_invalid")
     end
 
@@ -138,11 +122,7 @@
       expect(CanvasSecurity).to receive(:decode_jwt).with("token").and_return({
                                                                                 id: attachment.global_id + 1
                                                                               })
-<<<<<<< HEAD
-      expect(v.valid_verifier_for_permission?("token", :read)).to be(false)
-=======
       expect(v.valid_verifier_for_permission?("token", :read, root_account)).to be(false)
->>>>>>> 438cae6b
       expect(InstStatsd::Statsd).to have_received(:increment).with("attachments.token_verifier_id_mismatch")
     end
 
@@ -153,13 +133,8 @@
       expect(CanvasSecurity).to receive(:decode_jwt).with("token").and_return({
                                                                                 id: att2.global_id, user_id: student.global_id
                                                                               }).twice
-<<<<<<< HEAD
-      expect(v2.valid_verifier_for_permission?("token", :read)).to be(true)
-      expect(v2.valid_verifier_for_permission?("token", :download)).to be(false)
-=======
       expect(v2.valid_verifier_for_permission?("token", :read, root_account)).to be(true)
       expect(v2.valid_verifier_for_permission?("token", :download, root_account)).to be(false)
->>>>>>> 438cae6b
       expect(InstStatsd::Statsd).to have_received(:increment).with("attachments.token_verifier_success").twice
     end
 
