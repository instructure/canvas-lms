# frozen_string_literal: true

#
# Copyright (C) 2014 - present Instructure, Inc.
#
# This file is part of Canvas.
#
# Canvas is free software: you can redistribute it and/or modify it under
# the terms of the GNU Affero General Public License as published by the Free
# Software Foundation, version 3 of the License.
#
# Canvas is distributed in the hope that it will be useful, but WITHOUT ANY
# WARRANTY; without even the implied warranty of MERCHANTABILITY or FITNESS FOR
# A PARTICULAR PURPOSE. See the GNU Affero General Public License for more
# details.
#
# You should have received a copy of the GNU Affero General Public License along
# with this program. If not, see <http://www.gnu.org/licenses/>.

require_relative "../spec_helper"

# need tests for:
# overrides that arent date related

describe "differentiated_assignments" do
  specs_require_sharding

  def course_with_differentiated_assignments_enabled
    @course = Course.create!
    @user = user_model
    @course.enroll_user(@user)
    @course.save!
  end

  def make_assignment(opts = {})
    @assignment = Assignment.create!({
                                       context: @course,
                                       description: "descript foo",
                                       only_visible_to_overrides: opts[:ovto],
                                       points_possible: rand(1000),
                                       submission_types: "online_text_entry",
                                       title: "yes_due_date",
                                       group_category: opts[:group_category]
                                     })
    @assignment.publish
    @assignment.save!
  end

  def assignment_with_true_only_visible_to_overrides
    make_assignment({ date: nil, ovto: true })
  end

  def assignment_with_false_only_visible_to_overrides
    make_assignment({ date: Time.now, ovto: false })
  end

  def group_assignment_with_true_only_visible_to_overrides(opts = {})
    group_category = opts[:group_category] || @course.group_categories.first
    make_assignment({ date: nil, ovto: true, group_category: })
  end

  def student_in_course_with_adhoc_override(assignment, opts = {})
    @user = opts[:user] || user_model
    StudentEnrollment.create!(user: @user, course: @course)
    ao = AssignmentOverride.new
    ao.assignment = assignment
    ao.title = "ADHOC OVERRIDE"
    ao.workflow_state = "active"
    ao.set_type = "ADHOC"
    ao.unassign_item = opts[:unassign_item] || "false"
    ao.save!
    assignment.reload
    override_student = ao.assignment_override_students.build
    override_student.user = @user
    override_student.save!
    @user
  end

  def enroller_user_in_section(section, opts = {})
    @user = opts[:user] || user_model
    StudentEnrollment.create!(user: @user, course: @course, course_section: section)
  end

  def enroller_user_in_both_sections
    @user = user_model
    StudentEnrollment.create!(user: @user, course: @course, course_section: @section_foo)
    StudentEnrollment.create!(user: @user, course: @course, course_section: @section_bar)
  end

  def enroll_user_in_group(group, opts = {})
    @user = opts[:user] || user_model
    group.add_user(@user, "accepted", true)
  end

  def enroller_user_in_both_groups(opts = {})
    @user = opts[:user] || user_model
    @group_foo.add_user(@user, "accepted", true)
    @group_bar.add_user(@user, "accepted", true)
  end

  def add_multiple_sections
    @default_section = @course.default_section
    @section_foo = @course.course_sections.create!(name: "foo")
    @section_bar = @course.course_sections.create!(name: "bar")
  end

  def add_multiple_groups
    @group_foo = @course.groups.create!(name: "foo group")
    @group_bar = @course.groups.create!(name: "bar group")
  end

  def create_override_for_assignment(assignment)
    ao = AssignmentOverride.new
    ao.assignment = assignment
    ao.title = "Lorem"
    ao.workflow_state = "active"
    yield(ao)
    ao.save!
    assignment.reload
  end

  def give_section_due_date(assignment, section, opts = {})
    create_override_for_assignment(assignment) do |ao|
      ao.set = section
      ao.due_at = 3.weeks.from_now
      ao.unassign_item = opts[:unassign_item] || "false"
    end
  end

  def give_group_due_date(assignment, group)
    assignment.group_category = group.group_category
    create_override_for_assignment(assignment) do |ao|
      ao.set = group
      ao.due_at = 3.weeks.from_now
    end
  end

  def give_course_due_date(assignment)
    create_override_for_assignment(assignment) do |ao|
      ao.set = @course
      ao.due_at = 3.weeks.from_now
    end
  end

  def ensure_user_does_not_see_assignment
    visible_assignment_ids = AssignmentStudentVisibility.where(user_id: @user.id, course_id: @course.id).pluck(:assignment_id)
    expect(visible_assignment_ids.map(&:to_i).include?(@assignment.id)).to be_falsey
    expect(AssignmentStudentVisibility.visible_assignment_ids_in_course_by_user(user_id: [@user.id], course_id: [@course.id])[@user.id]).not_to include(@assignment.id)
  end

  def ensure_user_sees_assignment
    visible_assignment_ids = AssignmentStudentVisibility.where(user_id: @user.id, course_id: @course.id).pluck(:assignment_id)
    expect(visible_assignment_ids.map(&:to_i).include?(@assignment.id)).to be_truthy
    expect(AssignmentStudentVisibility.visible_assignment_ids_in_course_by_user(user_id: [@user.id], course_id: [@course.id])[@user.id]).to include(@assignment.id)
    expect(AssignmentStudentVisibility.visible_assignment_ids_in_course_by_user(user_id: [@user.id], course_id: [@course.id], use_global_id: true)[Shard.global_id_for(@user.id)]).to include(@assignment.id)
  end

  context "table" do
    before do
      course_with_differentiated_assignments_enabled
      add_multiple_sections
      assignment_with_true_only_visible_to_overrides
      give_section_due_date(@assignment, @section_foo)
      enroller_user_in_section(@section_foo)
      # at this point there should be an entry in the table
      @visibility_object = AssignmentStudentVisibility.first
    end

    it "returns objects" do
      expect(@visibility_object).not_to be_nil
    end

    it "doesnt allow updates" do
      @visibility_object.user_id = @visibility_object.user_id + 1
      expect { @visibility_object.save! }.to raise_error(ActiveRecord::ReadOnlyRecord)
    end

    it "doesnt allow new records" do
      expect do
        AssignmentStudentVisibility.create!(user_id: @user.id,
                                            assignment_id: @assignment_id,
                                            course_id: @course.id)
      end.to raise_error(ActiveRecord::ReadOnlyRecord)
    end

    it "doesnt allow deletion" do
      expect { @visibility_object.destroy }.to raise_error(ActiveRecord::ReadOnlyRecord)
    end
  end

  context "course_with_differentiated_assignments_enabled" do
    before do
      course_with_differentiated_assignments_enabled
      add_multiple_sections
    end

    context "assignment only visible to overrides" do
      context "ADHOC overrides" do
        before { assignment_with_true_only_visible_to_overrides }

        it "returns a visibility for a student with an ADHOC override" do
          student_in_course_with_adhoc_override(@assignment)
          ensure_user_sees_assignment
        end

        it "works with course section and return a single visibility" do
          student_in_course_with_adhoc_override(@assignment)
          give_section_due_date(@assignment, @section_foo)
          enroller_user_in_section(@section_foo)
          ensure_user_sees_assignment
          expect(AssignmentStudentVisibility.where(user_id: @user.id, course_id: @course.id).count).to eq 1
        end

        it "does not return a visibility for a student without an ADHOC override" do
          @user = user_model
          ensure_user_does_not_see_assignment
        end

        it "does not return a visibility if ADHOC override is deleted" do
          student_in_course_with_adhoc_override(@assignment)
          @assignment.assignment_overrides.each(&:destroy)
          ensure_user_does_not_see_assignment
        end
      end

      context "group overrides" do
        before do
          add_multiple_groups
          group_assignment_with_true_only_visible_to_overrides(group_category: @group_foo.group_category)
          give_group_due_date(@assignment, @group_foo)
        end

        context "user in group with override who then changes groups" do
          before do
            @student = @user
            teacher_in_course(course: @course)
            enroll_user_in_group(@group_foo, { user: @student })
          end

          it "does not keep the assignment visible even if there is a grade" do
            @assignment.grade_student(@student, grade: 10, grader: @teacher)
            @student.group_memberships.each(&:destroy!)
            enroll_user_in_group(@group_bar, { user: @student })
            ensure_user_does_not_see_assignment
          end

          it "does not keep the assignment visible if there is no grade" do
            @assignment.grade_student(@student, grade: nil, grader: @teacher)
            @student.group_memberships.each(&:destroy!)
            enroll_user_in_group(@group_bar, { user: @student })
            ensure_user_does_not_see_assignment
          end

          it "does not keep the assignment visible even if the grade is zero" do
            @assignment.grade_student(@student, grade: 0, grader: @teacher)
            @student.group_memberships.each(&:destroy!)
            enroll_user_in_group(@group_bar, { user: @student })
            ensure_user_does_not_see_assignment
          end
        end

        context "user not in group with override" do
          it "hides the assignment from the user" do
            # user not yet in group
            ensure_user_does_not_see_assignment
          end
        end

        context "user in group with override" do
          before do
            enroll_user_in_group(@group_foo, { user: @user })
          end

          it "updates when enrollments change" do
            ensure_user_sees_assignment
            @user.group_memberships.each(&:destroy!)
            ensure_user_does_not_see_assignment
          end

          it "updates when the override is deleted" do
            ensure_user_sees_assignment
            @assignment.assignment_overrides.each(&:destroy!)
            ensure_user_does_not_see_assignment
          end

          it "does not return duplicate visibilities with multiple visible sections" do
            enroll_user_in_group(@group_bar, { user: @user })
            give_group_due_date(@assignment, @group_bar)
            visible_assignment_ids = AssignmentStudentVisibility.where(user_id: @user.id, course_id: @course.id)
            expect(visible_assignment_ids.count).to eq 1
          end
        end

        context "user in groups with and without override" do
          before { enroller_user_in_both_groups(user: @user) }

          it "shows the assignment to the user" do
            ensure_user_sees_assignment
          end
        end
      end

      context "section overrides" do
        before do
          assignment_with_true_only_visible_to_overrides
          give_section_due_date(@assignment, @section_foo)
        end

        context "user in section with override who then changes sections" do
          before do
            teacher_in_course(course: @course)
            enroller_user_in_section(@section_foo)
          end

          it "does not keep the assignment visible even if there is a grade (original enrollment deleted)" do
            @assignment.grade_student(@user, grade: 10, grader: @teacher)
            section_foo_enrollment = @course.enrollments.find_by(user: @user, course_section: @section_foo)
            section_foo_enrollment.scores.each(&:destroy_permanently!)
            section_foo_enrollment.destroy_permanently!
            enroller_user_in_section(@section_bar, { user: @user })
            ensure_user_does_not_see_assignment
          end

          it "does not keep the assignment visible even if there is a grade (original enrollment deactivated)" do
            @assignment.grade_student(@user, grade: 10, grader: @teacher)
            section_foo_enrollment = @course.enrollments.find_by(user: @user, course_section: @section_foo)
            section_foo_enrollment.deactivate
            enroller_user_in_section(@section_bar, { user: @user })
            ensure_user_does_not_see_assignment
          end

          it "does not keep the assignment visible if there is no grade" do
            @assignment.grade_student(@user, grade: nil, grader: @teacher)
            Score.where(enrollment_id: @user.enrollments).each(&:destroy_permanently!)
            @user.enrollments.each(&:destroy_permanently!)
            enroller_user_in_section(@section_bar, { user: @user })
            ensure_user_does_not_see_assignment
          end

          it "does not keep the assignment visible even if the grade is zero" do
            @assignment.grade_student(@user, grade: 0, grader: @teacher)
            Score.where(enrollment_id: @user.enrollments).each(&:destroy_permanently!)
            @user.enrollments.each(&:destroy_permanently!)
            enroller_user_in_section(@section_bar, { user: @user })
            ensure_user_does_not_see_assignment
          end
        end

        context "user in default section" do
          it "hides the assignment from the user" do
            ensure_user_does_not_see_assignment
          end
        end

        context "user in section with override" do
          before { enroller_user_in_section(@section_foo) }

          it "shows the assignment to the user" do
            ensure_user_sees_assignment
          end

          it "does not show unpublished assignments" do
            @assignment.workflow_state = "unpublished"
            @assignment.save!
            ensure_user_does_not_see_assignment
          end

          it "updates when enrollments are destroyed" do
            ensure_user_sees_assignment
            enrollments = StudentEnrollment.where(user_id: @user.id, course_id: @course.id, course_section_id: @section_foo.id)
            enrollments.destroy_all
            ensure_user_does_not_see_assignment
          end

          it "updates when enrollments are inactive" do
            ensure_user_sees_assignment
            @user.enrollments.where(course_id: @course.id, course_section_id: @section_foo.id).first.deactivate
            ensure_user_does_not_see_assignment
          end

          it "updates when the override is deleted" do
            ensure_user_sees_assignment
            @assignment.assignment_overrides.each(&:destroy!)
            ensure_user_does_not_see_assignment
          end

          it "does not return duplicate visibilities with multiple visible sections" do
            enroller_user_in_section(@section_bar, { user: @user })
            give_section_due_date(@assignment, @section_bar)
            visible_assignment_ids = AssignmentStudentVisibility.where(user_id: @user.id, course_id: @course.id)
            expect(visible_assignment_ids.count).to eq 1
          end
        end

        context "user in section with no override" do
          before { enroller_user_in_section(@section_bar) }

          it "hides the assignment from the user" do
            ensure_user_does_not_see_assignment
          end
        end

        context "user in section with override and one without override" do
          before do
            enroller_user_in_both_sections
          end

          it "shows the assignment to the user" do
            ensure_user_sees_assignment
          end
        end
      end

<<<<<<< HEAD
=======
      context "module overrides" do
        before do
          Account.site_admin.enable_feature!(:differentiated_modules)
          Setting.set("differentiated_modules_setting", Account.site_admin.feature_enabled?(:differentiated_modules) ? "true" : "false")
          AssignmentStudentVisibility.reset_table_name
        end

        it "includes everyone else if there no modules and no overrides" do
          assignment_with_false_only_visible_to_overrides
          ensure_user_sees_assignment
        end

        it "does not apply context module overrides that don't apply to user" do
          assignment_with_false_only_visible_to_overrides

          module1 = @course.context_modules.create!(name: "Module 1")
          @assignment.context_module_tags.create! context_module: module1, context: @course, tag_type: "context_module"

          module1.assignment_overrides.create!

          ensure_user_does_not_see_assignment
        end

        it "applies context module adhoc overrides" do
          assignment_with_true_only_visible_to_overrides

          module1 = @course.context_modules.create!(name: "Module 1")
          @assignment.context_module_tags.create! context_module: module1, context: @course, tag_type: "context_module"

          module_override = module1.assignment_overrides.create!
          module_override.assignment_override_students.create!(user: @user)

          ensure_user_sees_assignment
        end

        it "applies context module section overrides" do
          assignment_with_true_only_visible_to_overrides
          enroller_user_in_section(@section_foo)
          module1 = @course.context_modules.create!(name: "Module 1")
          @assignment.context_module_tags.create! context_module: module1, context: @course, tag_type: "context_module"

          module_override = module1.assignment_overrides.create!

          module_override.set_type = "CourseSection"
          module_override.set_id = @section_foo
          module_override.save!

          ensure_user_sees_assignment
        end

        it "does not apply context module section overrides student is not enrolled in" do
          assignment_with_false_only_visible_to_overrides

          module1 = @course.context_modules.create!(name: "Module 1")
          @assignment.context_module_tags.create! context_module: module1, context: @course, tag_type: "context_module"

          module_override = module1.assignment_overrides.create!

          module_override.set_type = "CourseSection"
          module_override.set_id = @section_foo
          module_override.save!

          ensure_user_does_not_see_assignment
        end

        it "does not apply context module adhoc overrides with flag off" do
          Account.site_admin.disable_feature!(:differentiated_modules)
          Setting.set("differentiated_modules_setting", Account.site_admin.feature_enabled?(:differentiated_modules) ? "true" : "false")
          AssignmentStudentVisibility.reset_table_name

          assignment_with_true_only_visible_to_overrides

          module1 = @course.context_modules.create!(name: "Module 1")
          @assignment.context_module_tags.create! context_module: module1, context: @course, tag_type: "context_module"

          module_override = module1.assignment_overrides.create!
          module_override.assignment_override_students.create!(user: @user)

          ensure_user_does_not_see_assignment
        end
      end

      context "unassign item overrides" do
        before do
          Account.site_admin.enable_feature!(:differentiated_modules)
          Setting.set("differentiated_modules_setting", Account.site_admin.feature_enabled?(:differentiated_modules) ? "true" : "false")
          AssignmentStudentVisibility.reset_table_name
          assignment_with_true_only_visible_to_overrides
        end

        it "is not visible with an unassigned adhoc override" do
          student_in_course_with_adhoc_override(@assignment, { unassign_item: "true" })
          ensure_user_does_not_see_assignment
        end

        it "is not visible with an unassigned section override" do
          enroller_user_in_section(@section_foo)
          give_section_due_date(@assignment, @section_foo, { unassign_item: "true" })
          ensure_user_does_not_see_assignment
        end

        it "is not visible with an unassigned adhoc override and assigned section override" do
          enroller_user_in_section(@section_foo)
          give_section_due_date(@assignment, @section_foo)
          student_in_course_with_adhoc_override(@assignment, { unassign_item: "true" })
          ensure_user_does_not_see_assignment
        end

        it "is visible with an unassigned section override and assigned adhoc override" do
          enroller_user_in_section(@section_foo)
          give_section_due_date(@assignment, @section_foo, { unassign_item: "true" })
          student_in_course_with_adhoc_override(@assignment)
          ensure_user_sees_assignment
        end

        it "does not apply context module section override with an unassigned section override" do
          enroller_user_in_section(@section_foo)
          module1 = @course.context_modules.create!(name: "Module 1")
          @assignment.context_module_tags.create! context_module: module1, context: @course, tag_type: "context_module"

          module_override = module1.assignment_overrides.create!

          module_override.set_type = "CourseSection"
          module_override.set_id = @section_foo
          module_override.save!

          give_section_due_date(@assignment, @section_foo, { unassign_item: "true" })

          ensure_user_does_not_see_assignment
        end

        it "does not apply context module adhoc overrides with an unassigned adhoc override" do
          module1 = @course.context_modules.create!(name: "Module 1")
          @assignment.context_module_tags.create! context_module: module1, context: @course, tag_type: "context_module"

          module_override = module1.assignment_overrides.create!
          module_override.assignment_override_students.create!(user: @user)

          student_in_course_with_adhoc_override(@assignment, { unassign_item: "true" })
          ensure_user_does_not_see_assignment
        end

        it "does not unassign if the flag is off" do
          Account.site_admin.disable_feature!(:differentiated_modules)
          Setting.set("differentiated_modules_setting", Account.site_admin.feature_enabled?(:differentiated_modules) ? "true" : "false")
          AssignmentStudentVisibility.reset_table_name
          student_in_course_with_adhoc_override(@assignment, { unassign: "true" })
          ensure_user_sees_assignment
        end
      end

>>>>>>> ad43e8f4
      context "course overrides" do
        before do
          Account.site_admin.enable_feature!(:differentiated_modules)
          Setting.set("differentiated_modules_setting", Account.site_admin.feature_enabled?(:differentiated_modules) ? "true" : "false")
          AssignmentStudentVisibility.reset_table_name
          assignment_with_true_only_visible_to_overrides
          give_course_due_date(@assignment)
        end

        it "shows the assignment to users in the course" do
          ensure_user_sees_assignment
        end

        it "does not show unpublished assignments" do
          @assignment.workflow_state = "unpublished"
          @assignment.save!
          ensure_user_does_not_see_assignment
        end

        it "updates when enrollments are destroyed" do
          ensure_user_sees_assignment
          enrollments = StudentEnrollment.where(user_id: @user.id, course_id: @course.id)
          enrollments.destroy_all
          ensure_user_does_not_see_assignment
        end

        it "updates when enrollments are inactive" do
          ensure_user_sees_assignment
          @user.enrollments.where(course_id: @course.id).first.deactivate
          ensure_user_does_not_see_assignment
        end

        it "updates when the override is deleted" do
          ensure_user_sees_assignment
          @assignment.assignment_overrides.each(&:destroy!)
          ensure_user_does_not_see_assignment
        end

        it "does not show the assignment to users in the course with flag off" do
          Account.site_admin.disable_feature!(:differentiated_modules)
          Setting.set("differentiated_modules_setting", Account.site_admin.feature_enabled?(:differentiated_modules) ? "true" : "false")
          AssignmentStudentVisibility.reset_table_name
          ensure_user_does_not_see_assignment
        end
      end

      context "assignment with false only_visible_to_overrides" do
        before do
          assignment_with_false_only_visible_to_overrides
          give_section_due_date(@assignment, @section_foo)
        end

        context "user in default section" do
          it "shows the assignment to the user" do
            ensure_user_sees_assignment
          end

          it "does not show deleted assignments" do
            @assignment.destroy
            ensure_user_does_not_see_assignment
          end
        end

        context "user in section with override" do
          before { enroller_user_in_section(@section_foo) }

          it "shows the assignment to the user" do
            ensure_user_sees_assignment
          end
        end

        context "user in section with no override" do
          before { enroller_user_in_section(@section_bar) }

          it "shows the assignment to the user" do
            ensure_user_sees_assignment
          end
        end

        context "user in section with override and one without override" do
          before do
            enroller_user_in_both_sections
          end

          it "shows the assignment to the user" do
            ensure_user_sees_assignment
          end
        end
      end
    end
  end

  describe AssignmentStudentVisibility do
    let!(:course) do
      course = Course.create!
      course.enroll_student(first_student)
      course.enroll_student(second_student)
      course
    end

    let(:assignment) do
      assignment = course.assignments.create!({
                                                only_visible_to_overrides: false,
                                                points_possible: 5,
                                                submission_types: "online_text_entry",
                                                title: "assignment"
                                              })
      assignment.publish
      assignment.save!
      assignment
    end
    let(:first_student) { User.create! }
    let(:second_student) { User.create! }
    let(:fake_student) { User.create! }

    describe ".assignments_visible_to_all_students" do
      let(:assignments_visible_to_all_students) do
        AssignmentStudentVisibility.assignments_visible_to_all_students([assignment])
      end

      it "returns a hash with an empty visibility array for each assignment" do
        expect(assignments_visible_to_all_students).to eq({ assignment.id => [] })
      end
    end

    describe ".assignments_with_user_visibilities" do
      let(:assignment_only_visible_to_overrides) do
        assignment = course.assignments.create!({
                                                  only_visible_to_overrides: true,
                                                  points_possible: 5,
                                                  submission_types: "online_text_entry",
                                                  title: "assignment only visible to overrides"
                                                })
        override = assignment.assignment_overrides.create!(set_type: "ADHOC")
        override.assignment_override_students.create!(user: first_student)
        assignment
      end

      let(:assignments_with_visibilities) do
        AssignmentStudentVisibility
          .assignments_with_user_visibilities(course, [assignment, assignment_only_visible_to_overrides])
      end

      it "returns a hash with assignment ids and their associated user ids " \
         "(or an empty array if the assignment is visible to everyone)" do
        expected_visibilities = {
          assignment.id => [],
          assignment_only_visible_to_overrides.id => [first_student.id]
        }
        expect(assignments_with_visibilities).to eq expected_visibilities
      end

      it "excludes student ids for deleted enrollments" do
        expected_visibilities = {
          assignment.id => [],
          assignment_only_visible_to_overrides.id => []
        }
        course.enrollments.find_by(user_id: first_student).destroy
        expect(assignments_with_visibilities).to eq expected_visibilities
      end

      it "does not call AssignmentStudentVisibility.users_with_visibility_by_assignment " \
         "if all assignments are visible to everyone" do
        expect(AssignmentStudentVisibility).not_to receive(:users_with_visibility_by_assignment)
        # change this assignment so that it is visible to all students
        assignment_only_visible_to_overrides.only_visible_to_overrides = false
        assignment_only_visible_to_overrides.save!
        assignments_with_visibilities
      end
    end
  end
end<|MERGE_RESOLUTION|>--- conflicted
+++ resolved
@@ -411,8 +411,6 @@
         end
       end
 
-<<<<<<< HEAD
-=======
       context "module overrides" do
         before do
           Account.site_admin.enable_feature!(:differentiated_modules)
@@ -564,7 +562,6 @@
         end
       end
 
->>>>>>> ad43e8f4
       context "course overrides" do
         before do
           Account.site_admin.enable_feature!(:differentiated_modules)
