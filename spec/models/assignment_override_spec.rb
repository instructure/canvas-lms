--- conflicted
+++ resolved
@@ -1216,10 +1216,6 @@
     context "differentiation tag overrides" do
       before do
         @course.account.enable_feature!(:assign_to_differentiation_tags)
-<<<<<<< HEAD
-        @course.account.enable_feature!(:differentiation_tags)
-=======
->>>>>>> 005bce2c
         @course.account.tap do |a|
           a.settings[:allow_assign_to_differentiation_tags] = { value: true }
           a.save!
