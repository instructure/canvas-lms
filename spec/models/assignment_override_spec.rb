# frozen_string_literal: true

#
# Copyright (C) 2012 - present Instructure, Inc.
#
# This file is part of Canvas.
#
# Canvas is free software: you can redistribute it and/or modify it under
# the terms of the GNU Affero General Public License as published by the Free
# Software Foundation, version 3 of the License.
#
# Canvas is distributed in the hope that it will be useful, but WITHOUT ANY
# WARRANTY; without even the implied warranty of MERCHANTABILITY or FITNESS FOR
# A PARTICULAR PURPOSE. See the GNU Affero General Public License for more
# details.
#
# You should have received a copy of the GNU Affero General Public License along
# with this program. If not, see <http://www.gnu.org/licenses/>.
#

describe AssignmentOverride do
  before :once do
    student_in_course
  end

  it "soft-deletes" do
    @override = assignment_override_model(course: @course)
    @override_student = @override.assignment_override_students.build
    @override_student.user = @student
    @override_student.save!

    @override.destroy
    @override_student.reload
    expect(AssignmentOverride.where(id: @override).first).not_to be_nil
    expect(@override).to be_deleted
    expect(AssignmentOverrideStudent.where(id: @override_student).first).not_to be_nil
    expect(@override_student).to be_deleted
  end

  it "allows deletes to invalid objects" do
    override = assignment_override_model(course: @course)
    # make it invalid
    AssignmentOverride.where(id: override).update_all(set_type: "potato")
    expect(override.reload).to be_invalid
    override.destroy
    expect { override.destroy }.not_to raise_error
  end

  it "defaults set_type to adhoc" do
    @override = AssignmentOverride.new
    @override.valid? # trigger bookkeeping
    expect(@override.set_type).to eq "ADHOC"
  end

  it "allows reading set_id and set when set_type is adhoc" do
    @override = AssignmentOverride.new
    @override.set_type = "ADHOC"
    expect(@override.set_id).to be_nil
    expect(@override.set).to eq []
  end

  it "returns the students as the set when set_type is adhoc" do
    @override = assignment_override_model(course: @course)

    @override_student = @override.assignment_override_students.build
    @override_student.user = @student
    @override_student.save!

    @override.reload
    expect(@override.set).to eq [@student]
  end

  it "allows reading set_id when set_type is noop" do
    @override = AssignmentOverride.new
    @override.set_type = "Noop"
    expect(@override.set_id).to be_nil
    expect(@override.set).to eq nil
  end

  it "removes adhoc associations when an adhoc override is deleted" do
    @override = assignment_override_model(course: @course)
    @override_student = @override.assignment_override_students.build
    @override_student.user = @student
    @override_student.save!

    @override.destroy
    @override.reload

    expect(@override.set).to eq []
  end

  it "allows reusing students from a deleted adhoc override" do
    @override = assignment_override_model(course: @course)
    @override_student = @override.assignment_override_students.build
    @override_student.user = @student
    @override_student.save!

    @override.destroy
    expect(@override_student.reload).to be_deleted

    @override2 = assignment_override_model(assignment: @assignment)
    @override_student2 = @override2.assignment_override_students.build
    @override_student2.user = @student

    expect(@override_student2).to be_valid
    expect(@override2).to be_valid

    expect { @override_student2.save! }.not_to raise_error
    @override2.reload
    expect(@override2.set).to eq [@student]
  end

<<<<<<< HEAD
=======
  describe "#notify_change?" do
    before :once do
      course_factory(active_all: true)
      student_in_course(course: @course, active_all: true)
    end

    it "does not notify of change for deleted assignment override due to enrollment removal" do
      due_date_timestamp = DateTime.now.iso8601
      assignment = assignment_model(course: @course)
      override = assignment.assignment_overrides.create!(
        due_at: due_date_timestamp,
        due_at_overridden: true
      )
      override.assignment_override_students.create!(user: @student)
      assignment.update(due_at: nil, only_visible_to_overrides: true, created_at: Time.now - 4.hours)
      expect(override.notify_change?).to be true
      @student.destroy
      expect(override.reload.notify_change?).to be false
    end
  end

>>>>>>> 033797ba
  describe "#adhoc?" do
    let(:override) { AssignmentOverride.new }

    it "returns true if the override is an ad hoc override" do
      override.set_type = "ADHOC"
      expect(override).to be_adhoc
    end

    it "returns false if the override is not an ad hoc override" do
      aggregate_failures do
        override.set_type = "CourseSection"
        expect(override).not_to be_adhoc
        override.set_type = "Group"
        expect(override).not_to be_adhoc
        override.set_type = "Noop"
        expect(override).not_to be_adhoc
      end
    end
  end

  context "#mastery_paths?" do
    let(:override) do
      described_class.new({
                            set_type: AssignmentOverride::SET_TYPE_NOOP,
                            set_id: AssignmentOverride::NOOP_MASTERY_PATHS
                          })
    end

    it "returns true when it is a mastery_paths override" do
      expect(override.mastery_paths?).to eq true
    end

    it "returns false when it is not a mastery_paths noop" do
      override.set_id = 999
      expect(override.mastery_paths?).to eq false
    end

    it "returns false when it is not a noop override" do
      override.set_type = "EvilType"
      expect(override.mastery_paths?).to eq false
    end
  end

  describe "versioning" do
    before :once do
      @override = assignment_override_model
    end

    it "indicates when it has versions" do
      @override.override_due_at(5.days.from_now)
      @override.save!
      expect(@override.versions.exists?).to be_truthy
    end

    it "is versioned" do
      expect(@override).to respond_to :version_number
      old_version = @override.version_number
      @override.override_due_at(5.days.from_now)
      @override.save!
      expect(@override.version_number).not_to eq old_version
    end

    it "keeps its assignment version up to date" do
      @override.valid? # trigger bookkeeping
      expect(@override.assignment_version).to eq @override.assignment.version_number

      old_version = @override.assignment.version_number
      @override.assignment.due_at = 5.days.from_now
      @override.assignment.save!
      expect(@override.assignment.version_number).not_to eq old_version

      @override.valid? # trigger bookkeeping
      expect(@override.assignment_version).to eq @override.assignment.version_number
    end
  end

  describe "active scope" do
    before :once do
      @overrides = Array.new(5) { assignment_override_model }
    end

    it "includes active overrides" do
      expect(AssignmentOverride.active.count).to eq 5
    end

    it "excludes deleted overrides" do
      @overrides.map(&:destroy)
      expect(AssignmentOverride.active.count).to eq 0
    end
  end

  describe "validations" do
    before :once do
      @override = assignment_override_model
    end

    def invalid_id_for_model(model)
      (model.maximum(:id) || 0) + 1
    end

    it "propagates student errors" do
      student = student_in_course(course: @override.assignment.context, name: "Johnny Manziel").user
      @override.assignment_override_students.create(user: student, workflow_state: "active")
      @override.assignment_override_students.build(user: student, workflow_state: "active")
      expect(@override).not_to be_valid
      expect(@override.errors[:assignment_override_students].first.type).to eq :taken
    end

    it "rejects non-nil set_id with an adhoc set" do
      @override.set_id = 1
      expect(@override).not_to be_valid
    end

    it "rejects an empty assignment" do
      @override.assignment = nil
      expect(@override).not_to be_valid
    end

    it "rejects an invalid assignment" do
      @override.assignment = nil
      @override.assignment_id = invalid_id_for_model(Assignment)
      expect(@override).not_to be_valid
    end

    it "accepts section sets" do
      @override.set = @course.course_sections.create!
      expect(@override).to be_valid
    end

    it "accepts group sets" do
      @category = group_category
      @override.assignment.group_category = @category
      @override.set = @category.groups.create!(context: @override.assignment.context)
      expect(@override).to be_valid
    end

    it "accepts noop with arbitrary set_id" do
      @override.set_type = "Noop"
      @override.set_id = 9000
      expect(@override).to be_valid
      expect(@override.set_id).to eq 9000
    end

    it "rejects an empty set_id with a non-adhoc set_type" do
      @override.set = nil
      @override.set_type = "CourseSection"
      @override.set_id = nil
      expect(@override).not_to be_valid
    end

    it "rejects an invalid set_id with a non-adhoc set_type" do
      @override.set = nil
      @override.set_type = "CourseSection"
      @override.set_id = invalid_id_for_model(CourseSection)
      expect(@override).not_to be_valid
    end

    it "rejects sections in different course than assignment" do
      @other_course = course_model
      @override.set = @other_course.default_section
      expect(@override).not_to be_valid
    end

    # necessary to allow soft deleting overrides that belonged to a cross
    # listed section after it is de-cross-listed
    it "does not reject sections in different course than assignment when deleted" do
      @other_course = course_model
      @override.set = @other_course.default_section
      @override.workflow_state = "deleted"
      expect(@override).to be_valid
    end

    it "rejects groups in different category than assignment" do
      @assignment.group_category = group_category
      @category = group_category(name: "bar")
      @override.set = @category.groups.create!(context: @assignment.context)
      expect(@override).not_to be_valid
    end

    # necessary to allow soft deleting overrides that were for an assignment's
    # previous group category when the assignment's group category changes
    it "does not reject groups in different category than assignment when deleted" do
      @assignment.group_category = group_category
      @category = group_category(name: "bar")
      @override.set = @category.groups.create!(context: @assignment.context)
      @override.workflow_state = "deleted"
      expect(@override).to be_valid
    end

    it "rejects unrecognized sets" do
      @override.set = @override.assignment.context
      expect(@override).not_to be_valid
    end

    it "rejects duplicate sets" do
      @override.set = @course.default_section
      @override.save!

      @override = AssignmentOverride.new
      @override.assignment = @assignment
      @override.set = @course.default_section
      expect(@override).not_to be_valid
    end

    it "allows duplicates of sets where only one is active" do
      @override.set = @course.default_section
      @override.save!
      @override.destroy

      @override = AssignmentOverride.new
      @override.assignment = @assignment
      @override.set = @course.default_section
      expect(@override).to be_valid
      @override.destroy

      @override = AssignmentOverride.new
      @override.assignment = @assignment
      @override.set = @course.default_section
      expect(@override).to be_valid
    end

    it "is valid when the assignment is nil if it has a quiz" do
      @override.assignment = nil
      @override.quiz = quiz_model
      expect(@override).to be_valid
    end
  end

  describe "title" do
    before :once do
      @override = assignment_override_model
    end

    it "forces title to the name of the section" do
      @section = @course.default_section
      @section.name = "Section Test Value"
      @override.set = @section
      @override.title = "Other Value"
      @override.valid? # trigger bookkeeping
      expect(@override.title).to eq @section.name
    end

    it "defaults title to the name of the group" do
      @assignment.group_category = group_category
      @group = @assignment.group_category.groups.create!(context: @assignment.context)
      @group.name = "Group Test Value"
      @override.set = @group
      @override.title = "Other Value"
      @override.valid? # trigger bookkeeping
      expect(@override.title).to eq @group.name
    end

    it "is not changed for adhoc sets if there are no students" do
      @override.title = "Other Value"
      @override.valid? # trigger bookkeeping
      expect(@override.title).to eq "Other Value"
    end

    it "is not changed for noop" do
      @override.set_type = "Noop"
      @override.title = "Literally Anything"
      @override.valid? # trigger bookkeeping
      expect(@override.title).to eq "Literally Anything"
    end

    it "sets ADHOC's title to reflect students (with few)" do
      @override.title = nil
      @override.set_type = "ADHOC"
      override_student = @override.assignment_override_students.build
      override_student.user = student_in_course(course: @override.assignment.context, name: "Edgar Jones").user
      override_student.save!
      @override.valid? # trigger bookkeeping
      expect(@override.title).to eq "1 student"
    end

    it "sets ADHOC's name to reflect students (with many)" do
      @override.title = nil
      @override.set_type = "ADHOC"
      ["A Student", "B Student", "C Student", "D Student"].each do |student_name|
        override_student = @override.assignment_override_students.build
        override_student.user = student_in_course(course: @override.assignment.context, name: student_name).user
        override_student.save!
      end
      @override.valid? # trigger bookkeeping
      expect(@override.title).to eq "4 students"
    end
  end

  describe "#title_from_students" do
    before do
      @assignment_override = AssignmentOverride.new
      allow(AssignmentOverride).to receive(:title_from_student_count)
    end

    it "returns 'No Students' when passed in nil" do
      expect(@assignment_override.title_from_students(nil)).to eql("No Students")
    end

    it "returns 'No Students' when pass in an empty array" do
      expect(@assignment_override.title_from_students([])).to eql("No Students")
    end

    it "calls AssignmentOverride.title_from_student_count when called with a non-empty array" do
      expect(AssignmentOverride).to receive(:title_from_student_count)

      @assignment_override.title_from_students(["A Student"])
    end
  end

  describe ".title_from_student_count" do
    it "returns '1 student' when passed in 1" do
      expect(AssignmentOverride.title_from_student_count(1)).to eql("1 student")
    end

    it "returns '42 students' when passed in 42" do
      expect(AssignmentOverride.title_from_student_count(42)).to eql("42 students")
    end
  end

  def self.describe_override(field, value1, value2)
    describe "#{field} overrides" do
      before :once do
        @assignment = assignment_model(field.to_sym => value1)
        @override = assignment_override_model(assignment: @assignment)
      end

      it "sets the override when a override_#{field} is called" do
        @override.send("override_#{field}", value2)
        expect(@override.send("#{field}_overridden")).to eq true
        expect(@override.send(field)).to eq value2
      end

      it "clears the override when clear_#{field}_override is called" do
        @override.send("override_#{field}", value2)
        @override.send("clear_#{field}_override")
        expect(@override.send("#{field}_overridden")).to eq false
        expect(@override.send(field)).to be_nil
      end
    end
  end

  describe_override("due_at", 5.minutes.from_now, 7.minutes.from_now)
  describe_override("unlock_at", 1.minute.ago, 2.minutes.ago)
  describe_override("lock_at", 10.minutes.from_now, 12.minutes.from_now)

  describe "#due_at=" do
    def fancy_midnight(opts = {})
      zone = opts[:zone] || Time.zone
      Time.use_zone(zone) do
        time = opts[:time] || Time.zone.now
        time.in_time_zone.midnight + 1.day - 1.minute
      end
    end

    before do
      @override = AssignmentOverride.new
    end

    it "interprets 11:59pm as all day with no prior value" do
      @override.due_at = fancy_midnight(zone: "Alaska")
      expect(@override.all_day).to eq true
    end

    it "interprets 11:59pm as all day with same-tz all-day prior value" do
      @override.due_at = fancy_midnight(zone: "Alaska") + 1.day
      @override.due_at = fancy_midnight(zone: "Alaska")
      expect(@override.all_day).to eq true
    end

    it "interprets 11:59pm as all day with other-tz all-day prior value" do
      @override.due_at = fancy_midnight(zone: "Baghdad")
      @override.due_at = fancy_midnight(zone: "Alaska")
      expect(@override.all_day).to eq true
    end

    it "interprets 11:59pm as all day with non-all-day prior value" do
      @override.due_at = fancy_midnight(zone: "Alaska") + 1.hour
      @override.due_at = fancy_midnight(zone: "Alaska")
      expect(@override.all_day).to eq true
    end

    it "does not interpret non-11:59pm as all day no prior value" do
      @override.due_at = fancy_midnight(zone: "Alaska").in_time_zone("Baghdad")
      expect(@override.all_day).to eq false
    end

    it "does not interpret non-11:59pm as all day with same-tz all-day prior value" do
      @override.due_at = fancy_midnight(zone: "Alaska")
      @override.due_at = fancy_midnight(zone: "Alaska") + 1.hour
      expect(@override.all_day).to eq false
    end

    it "does not interpret non-11:59pm as all day with other-tz all-day prior value" do
      @override.due_at = fancy_midnight(zone: "Baghdad")
      @override.due_at = fancy_midnight(zone: "Alaska") + 1.hour
      expect(@override.all_day).to eq false
    end

    it "does not interpret non-11:59pm as all day with non-all-day prior value" do
      @override.due_at = fancy_midnight(zone: "Alaska") + 1.hour
      @override.due_at = fancy_midnight(zone: "Alaska") + 2.hours
      expect(@override.all_day).to eq false
    end

    it "preserves all-day when only changing time zone" do
      @override.due_at = fancy_midnight(zone: "Alaska")
      @override.due_at = fancy_midnight(zone: "Alaska").in_time_zone("Baghdad")
      expect(@override.all_day).to eq true
    end

    it "preserves non-all-day when only changing time zone" do
      @override.due_at = fancy_midnight(zone: "Alaska").in_time_zone("Baghdad")
      @override.due_at = fancy_midnight(zone: "Alaska")
      expect(@override.all_day).to eq false
    end

    it "determines date from due_at's timezone" do
      @override.due_at = Date.today.in_time_zone("Baghdad") + 1.hour # 01:00:00 AST +03:00 today
      expect(@override.all_day_date).to eq Date.today

      @override.due_at = @override.due_at.in_time_zone("Alaska") - 2.hours # 12:00:00 AKDT -08:00 previous day
      expect(@override.all_day_date).to eq Date.today - 1.day
    end

    it "preserves all-day date when only changing time zone" do
      @override.due_at = Date.today.in_time_zone("Baghdad") # 00:00:00 AST +03:00 today
      @override.due_at = @override.due_at.in_time_zone("Alaska") # 13:00:00 AKDT -08:00 previous day
      expect(@override.all_day_date).to eq Date.today
    end

    it "preserves non-all-day date when only changing time zone" do
      Timecop.freeze(Time.utc(2013, 3, 10, 0, 0)) do
        @override.due_at = Date.today.in_time_zone("Alaska") - 11.hours # 13:00:00 AKDT -08:00 previous day
        @override.due_at = @override.due_at.in_time_zone("Baghdad") # 00:00:00 AST +03:00 today
        expect(@override.all_day_date).to eq Date.today - 1.day
      end
    end

    it "sets the date to 11:59 PM of the same day when the date is 12:00 am" do
      @override.due_at = Date.today.in_time_zone("Alaska").midnight
      expect(@override.due_at).to eq Date.today.in_time_zone("Alaska").end_of_day
    end

    it "sets the date to the date given when date is not 12:00 AM" do
      expected_time = Date.today.in_time_zone("Alaska") - 11.hours
      @override.unlock_at = expected_time
      expect(@override.unlock_at).to eq expected_time
    end
  end

  describe "#lock_at=" do
    before do
      @override = AssignmentOverride.new
    end

    it "sets the date to 11:59 PM of the same day when the date is 12:00 AM" do
      @override.lock_at = Date.today.in_time_zone("Alaska").midnight
      expect(@override.lock_at).to eq Date.today.in_time_zone("Alaska").end_of_day
    end

    it "sets the date to the date given when date is not 12:00 AM" do
      expected_time = Date.today.in_time_zone("Alaska") - 11.hours
      @override.lock_at = expected_time
      expect(@override.lock_at).to eq expected_time
      @override.lock_at = nil
      expect(@override.lock_at).to be_nil
    end
  end

  describe "#availability_expired?" do
    subject { override.availability_expired? }

    let(:override) { assignment_override_model }

    context "without an overridden lock_at" do
      before do
        override.lock_at_overridden = false
      end

      it { is_expected.to be(false) }
    end

    context "with an overridden lock_at" do
      before do
        override.lock_at_overridden = true
      end

      context "never locks" do
        before do
          override.lock_at = nil
        end

        it { is_expected.to be(false) }
      end

      context "not yet locked" do
        before do
          override.lock_at = 10.minutes.from_now
        end

        it { is_expected.to be(false) }
      end

      context "already locked" do
        before do
          override.lock_at = 10.minutes.ago
        end

        context "with prioritize_individual_overrides enabled" do
          it "returns false if the override is ad hoc" do
            override.set_type = "ADHOC"
            expect(subject).to be(false)
          end

          it "returns true if the override is not ad hoc" do
            override.set_type = "CourseSection"
            expect(subject).to be(true)
          end
        end

        context "with prioritize_individual_overrides disabled" do
          before do
            Account.site_admin.disable_feature!(:prioritize_individual_overrides)
          end

          it "returns true if the override is ad hoc" do
            override.set_type = "ADHOC"
            expect(subject).to be(true)
          end

          it "returns true if the override is not ad hoc" do
            override.set_type = "CourseSection"
            expect(subject).to be(true)
          end
        end
      end
    end
  end

  describe "default_values" do
    let(:override) { AssignmentOverride.new }
    let(:quiz) { Quizzes::Quiz.new }
    let(:assignment) { Assignment.new }

    context "when the override belongs to a quiz" do
      before do
        override.quiz = quiz
      end

      context "that has an assignment" do
        it "uses the quiz's assignment" do
          override.quiz.assignment = assignment
          override.send(:default_values)
          expect(override.assignment).to eq assignment
        end
      end

      context "that has no assignment" do
        it "has a nil assignment" do
          override.send(:default_values)
          expect(override.assignment).to be_nil
        end
      end
    end

    context "when the override belongs to an assignment" do
      before do
        override.assignment = assignment
      end

      context "that has a quiz" do
        it "uses the assignment's quiz" do
          override.assignment.quiz = quiz
          override.send(:default_values)
          expect(override.quiz).to eq quiz
        end
      end

      context "that has no quiz" do
        it "has a nil quiz" do
          override.send(:default_values)
          expect(override.quiz).to be_nil
        end
      end
    end
  end

  describe "#update_grading_period_grades with no grading periods" do
    it "does not update grades when due_at changes" do
      assignment_model
      expect_any_instance_of(Course).not_to receive(:recompute_student_scores)
      override = AssignmentOverride.new
      override.assignment = @assignment
      override.due_at = 6.months.ago
      override.save!
    end
  end

  describe "#update_grading_period_grades" do
    before :once do
      @override = AssignmentOverride.new(set_type: "ADHOC", due_at_overridden: true)
      student_in_course
      @assignment = assignment_model(course: @course)
      @grading_period_group = @course.root_account.grading_period_groups.create!(title: "Example Group")
      @grading_period_group.enrollment_terms << @course.enrollment_term
      @grading_period_group.grading_periods.create!(
        title: "GP1",
        start_date: 9.months.ago,
        end_date: 5.months.ago
      )
      @grading_period_group.grading_periods.create!(
        title: "GP2",
        start_date: 4.months.ago,
        end_date: 2.months.from_now
      )
      @course.enrollment_term.save!
      @assignment.reload
      @override.assignment = @assignment
      @override.save!
      @override.assignment_override_students.create(user: @student)
    end

    it "does not update grades if there are no students on this override" do
      @override.assignment_override_students.clear
      expect_any_instance_of(Course).not_to receive(:recompute_student_scores)
      @override.due_at = 6.months.ago
      @override.save!
    end

    it "updates grades when due_at changes to a grading period" do
      expect_any_instance_of(Course).to receive(:recompute_student_scores).twice
      @override.due_at = 6.months.ago
      @override.save!
    end

    it "updates grades twice when due_at changes to another grading period" do
      @override.due_at = 1.month.ago
      @override.save!
      expect_any_instance_of(Course).to receive(:recompute_student_scores).twice
      @override.due_at = 6.months.ago
      @override.save!
    end

    it "does not update grades if grading period did not change" do
      @override.due_at = 1.month.ago
      @override.save!
      expect_any_instance_of(Course).not_to receive(:recompute_student_scores)
      @override.due_at = 2.months.ago
      @override.save!
    end
  end

  describe "updating cached due dates" do
    before :once do
      @override = assignment_override_model
      @override.override_due_at(3.days.from_now)
      @override.save
    end

    it "triggers when applicable override is created" do
      expect(DueDateCacher).to receive(:recompute).with(@assignment)
      new_override = @assignment.assignment_overrides.build
      new_override.title = "New Override"
      new_override.override_due_at(3.days.from_now)
      new_override.save!
    end

    it "triggers when overridden due_at changes" do
      expect(DueDateCacher).to receive(:recompute).with(@assignment)
      @override.override_due_at(5.days.from_now)
      @override.save
    end

    it "triggers when overridden due_at changes to nil" do
      expect(DueDateCacher).to receive(:recompute).with(@assignment)
      @override.override_due_at(nil)
      @override.save
    end

    it "triggers when due_at_overridden changes" do
      expect(DueDateCacher).to receive(:recompute).with(@assignment)
      @override.clear_due_at_override
      @override.save
    end

    it "triggers when applicable override deleted" do
      expect(DueDateCacher).to receive(:recompute).with(@assignment)
      @override.destroy
    end

    it "triggers when applicable override undeleted" do
      @override.destroy

      expect(DueDateCacher).to receive(:recompute).with(@assignment)
      @override.workflow_state = "active"
      @override.save
    end

    it "triggers when override without a due_date is created" do
      expect(DueDateCacher).to receive(:recompute)
      @assignment.assignment_overrides.create
    end

    it "triggers when override without a due_date deleted" do
      @override.clear_due_at_override
      @override.save

      expect(DueDateCacher).to receive(:recompute)
      @override.destroy
    end

    it "triggers when override without a due_date undeleted" do
      @override.clear_due_at_override
      @override.destroy

      expect(DueDateCacher).to receive(:recompute)
      @override.workflow_state = "active"
      @override.save
    end

    it "does not trigger when nothing changed" do
      expect(DueDateCacher).not_to receive(:recompute)
      @override.save
    end
  end

  describe "as_hash" do
    let(:due_at) { Time.utc(2013, 1, 10, 12, 30) }
    let(:unlock_at) { Time.utc(2013, 1, 9, 12, 30) }
    let(:lock_at) { Time.utc(2013, 1, 11, 12, 30) }
    let(:id) { 1 }
    let(:title) { "My Wonderful VDD" }
    let(:override) do
      override = AssignmentOverride.new
      override.title = title
      override.due_at = due_at
      override.all_day = !!due_at
      override.all_day_date = due_at.to_date
      override.lock_at = lock_at
      override.unlock_at = unlock_at
      override.id = id
      override
    end

    let(:hash) { override.as_hash }

    it "includes the title" do
      expect(hash[:title]).to eq title
    end

    it "includes the due_at" do
      expect(hash[:due_at]).to eq due_at
    end

    it "includes the all_day" do
      expect(hash[:all_day]).to eq override.all_day
    end

    it "includes the all_day_date" do
      expect(hash[:all_day_date]).to eq override.all_day_date
    end

    it "includes the unlock_at" do
      expect(hash[:unlock_at]).to eq unlock_at
    end

    it "includes the lock_at" do
      expect(hash[:lock_at]).to eq lock_at
    end

    it "includes the id" do
      expect(hash[:id]).to eq id
    end
  end

  describe "destroy_if_empty_set" do
    before do
      @override = assignment_override_model
    end

    it "does nothing if it is not ADHOC" do
      allow(@override).to receive(:set_type).and_return "NOT_ADHOC"
      expect(@override).not_to receive(:destroy)

      @override.destroy_if_empty_set
    end

    it "does nothing if the set is not empty" do
      allow(@override).to receive(:set_type).and_return "ADHOC"
      allow(@override).to receive(:set).and_return [1, 2, 3]
      expect(@override).not_to receive(:destroy)

      @override.destroy_if_empty_set
    end

    it "destroys itself if the set is empty" do
      allow(@override).to receive(:set_type).and_return "ADHOC"
      allow(@override).to receive(:set).and_return []
      expect(@override).to receive(:destroy).once

      @override.destroy_if_empty_set
    end
  end

  describe "applies_to_students" do
    before do
      student_in_course
    end

    it "returns empty set for noop" do
      @override = assignment_override_model(course: @course)
      @override.set_type = "Noop"

      expect(@override.applies_to_students).to eq []
    end

    it "returns the right students for ADHOC" do
      @override = assignment_override_model(course: @course)
      @override.set_type = "ADHOC"

      expect(@override.applies_to_students).to eq []

      @override_student = @override.assignment_override_students.build
      @override_student.user = @student
      @override_student.save!

      expect(@override.set).to eq @override.applies_to_students
    end

    it "returns the right students for a section" do
      @override = assignment_override_model(course: @course)
      @override.set = @course.default_section
      @override.save!

      expect(@override.applies_to_students).to eq []

      @course.enroll_student(@student, enrollment_state: "active", section: @override.set)

      expect(@override.applies_to_students).to eq [@student]
    end
  end

  describe "assignment_edits" do
    before do
      @override = assignment_override_model
    end

    it "returns false if no students who are active in course for ADHOC" do
      allow(@override).to receive(:set_type).and_return "ADHOC"
      allow(@override).to receive(:set).and_return []

      expect(@override.set_not_empty?).to eq false
    end

    it "returns true if no students who are active in course and CourseSection or Group" do
      allow(@override).to receive(:set_type).and_return "CourseSection"
      allow(@override).to receive(:set).and_return []

      expect(@override.set_not_empty?).to eq true

      allow(@override).to receive(:set_type).and_return "Group"

      expect(@override.set_not_empty?).to eq true
    end

    it "returns true if has students who are active in course for ADHOC" do
      student = student_in_course(course: @override.assignment.context)
      @override.set_type = "ADHOC"
      @override_student = @override.assignment_override_students.build
      @override_student.user = student.user
      @override_student.save!

      expect(@override.set_not_empty?).to eq true
    end
  end

  describe ".visible_students_only" do
    specs_require_sharding

    it "references tables correctly for an out of shard query" do
      # the critical thing is visible_students_only is called the default shard,
      # but the query executes on a different shard, but it should still be
      # well-formed (especially with qualified names)
      expect { AssignmentOverride.visible_students_only([1, 2]).shard(@shard1).to_a }.not_to raise_error
    end

    it "does not duplicate adhoc overrides containing multiple students" do
      @override = assignment_override_model
      students = Array.new(2) { @override.assignment_override_students.create(user: student_in_course.user) }

      expect(AssignmentOverride.visible_students_only(students.map(&:user_id)).count).to eq 1
    end
  end

  describe ".visible_enrollments_for basic cases" do
    subject(:visible_enrollments) do
      AssignmentOverride.visible_enrollments_for(@overrides, @student)
    end

    before do
      @override = assignment_override_model
      @overrides = [@override]
    end

    it "returns empty if provided an empty collection" do
      @overrides = []
      expect(visible_enrollments).to be_empty
    end

    it "returns empty if not provided a user" do
      @student = nil
      expect(visible_enrollments).to be_empty
    end
  end

  describe ".visible_enrollments_for" do
    subject(:visible_enrollments) do
      AssignmentOverride.visible_enrollments_for([override], @student)
    end

    before do
      @options = {}
    end

    let(:override) do
      assignment_override_model(@options)
    end

    context "when associated with an assignment" do
      before do
        assignment_model
        @options = {
          assignment: @assignment
        }
      end

      it "delegates to the course" do
        expect_any_instantiation_of(@assignment.context).to receive(:enrollments_visible_to).with(@student)
        subject
      end
    end

    context "when associated with a quiz" do
      before do
        quiz_model
        @options = {
          quiz: @quiz
        }
      end

      it "delegates to UserSearch" do
        expect_any_instantiation_of(@quiz.context).to receive(:enrollments_visible_to).with(@student)
        subject
      end
    end
  end

  describe "update_due_date_smart_alerts" do
    it "creates a ScheduledSmartAlert on save with due date" do
      override = assignment_override_model(course: @course)
      expect(ScheduledSmartAlert).to receive(:upsert)

      override.update!(due_at: 1.day.from_now, due_at_overridden: true)
    end

    it "deletes the ScheduledSmartAlert if the due date is removed" do
      override = assignment_override_model(course: @course)
      override.update!(due_at: 1.day.from_now, due_at_overridden: true)
      expect(ScheduledSmartAlert.all).to include(an_object_having_attributes(context_type: "AssignmentOverride", context_id: override.id))
      override.update!(due_at: nil)
      expect(ScheduledSmartAlert.all).to_not include(an_object_having_attributes(context_type: "AssignmentOverride", context_id: override.id))
    end

    it "deletes the ScheduledSmartAlert if the due date is changed to the past" do
      override = assignment_override_model(course: @course)
      override.update!(due_at: 1.day.from_now, due_at_overridden: true)
      expect(ScheduledSmartAlert.all).to include(an_object_having_attributes(context_type: "AssignmentOverride", context_id: override.id))
      override.update!(due_at: 1.day.ago)
      expect(ScheduledSmartAlert.all).to_not include(an_object_having_attributes(context_type: "AssignmentOverride", context_id: override.id))
    end

    it "deletes associated ScheduledSmartAlerts when the override is deleted" do
      override = assignment_override_model(course: @course)
      override.update!(due_at: 1.day.from_now, due_at_overridden: true)
      expect(ScheduledSmartAlert.all).to include(an_object_having_attributes(context_type: "AssignmentOverride", context_id: override.id))
      override.destroy
      expect(ScheduledSmartAlert.all).to_not include(an_object_having_attributes(context_type: "AssignmentOverride", context_id: override.id))
    end
  end

  describe "create" do
    it "sets the root_account_id using assignment" do
      override = assignment_override_model(course: @course)
      expect(override.root_account_id).to eq @assignment.root_account_id
    end
  end
end<|MERGE_RESOLUTION|>--- conflicted
+++ resolved
@@ -110,8 +110,6 @@
     expect(@override2.set).to eq [@student]
   end
 
-<<<<<<< HEAD
-=======
   describe "#notify_change?" do
     before :once do
       course_factory(active_all: true)
@@ -133,7 +131,6 @@
     end
   end
 
->>>>>>> 033797ba
   describe "#adhoc?" do
     let(:override) { AssignmentOverride.new }
 
