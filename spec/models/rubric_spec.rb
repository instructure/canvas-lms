--- conflicted
+++ resolved
@@ -1091,47 +1091,9 @@
       end
 
       shared_examples "handles LLM service errors" do |method_name|
-<<<<<<< HEAD
-        it "handles InstLLM service quota exceeded error" do
-          method_to_mock = (method_name == :process_generate_criteria_via_llm) ? :generate_criteria_via_llm : :regenerate_criteria_via_llm
-          allow_any_instance_of(RubricLLMService).to receive(method_to_mock).and_raise(InstLLM::ServiceQuotaExceededError)
-          progress.start
-
-          if method_name == :process_generate_criteria_via_llm
-            Rubric.send(method_name, progress, course, teacher, assignment, generate_options)
-          else
-            Rubric.send(method_name, progress, course, teacher, assignment, regenerate_options, orig_generate_options)
-          end
-
-          progress.reload
-          expect(progress.workflow_state).to eq "failed"
-          expect(progress.results[:error]).to eq "There was an error with generation capacity. Please try again later."
-        end
-
-        it "handles InstLLM throttling error" do
-          method_to_mock = (method_name == :process_generate_criteria_via_llm) ? :generate_criteria_via_llm : :regenerate_criteria_via_llm
-          allow_any_instance_of(RubricLLMService).to receive(method_to_mock).and_raise(InstLLM::ThrottlingError)
-          progress.start
-
-          if method_name == :process_generate_criteria_via_llm
-            Rubric.send(method_name, progress, course, teacher, assignment, generate_options)
-          else
-            Rubric.send(method_name, progress, course, teacher, assignment, regenerate_options, orig_generate_options)
-          end
-
-          progress.reload
-          expect(progress.workflow_state).to eq "failed"
-          expect(progress.results[:error]).to eq "There was an error with generation capacity. Please try again later."
-        end
-
-        it "handles InstLLMHelper rate limit exceeded error" do
-          method_to_mock = (method_name == :process_generate_criteria_via_llm) ? :generate_criteria_via_llm : :regenerate_criteria_via_llm
-          allow_any_instance_of(RubricLLMService).to receive(method_to_mock).and_raise(InstLLMHelper::RateLimitExceededError.new(limit: 10))
-=======
         it "handles CedarClient rate limit exceeded error" do
           method_to_mock = (method_name == :process_generate_criteria_via_llm) ? :generate_criteria_via_llm : :regenerate_criteria_via_llm
           allow_any_instance_of(RubricLLMService).to receive(method_to_mock).and_raise(InstructureMiscPlugin::Extensions::CedarClient::CedarLimitReachedError)
->>>>>>> 40dcc2b7
           progress.start
 
           if method_name == :process_generate_criteria_via_llm
