--- conflicted
+++ resolved
@@ -30,7 +30,7 @@
   end
 
   context "file_store_config" do
-    around(:each) do |example|
+    around do |example|
       ConfigFile.unstub
       example.run
       ConfigFile.unstub
@@ -55,7 +55,7 @@
   end
 
   context "public_url" do
-    before :each do
+    before do
       local_storage!
     end
 
@@ -88,7 +88,7 @@
       user_model
     end
 
-    before :each do
+    before do
       attachment_with_context(@user)
       @attachment.instfs_uuid = 1
       allow(InstFS).to receive(:enabled?).and_return true
@@ -114,7 +114,7 @@
   end
 
   context "public_url s3_storage" do
-    before :each do
+    before do
       s3_storage!
     end
 
@@ -247,7 +247,7 @@
       configure_canvadocs
     end
 
-    before :each do
+    before do
       allow_any_instance_of(Canvadocs::API).to receive(:upload).and_return "id" => 1234
     end
 
@@ -434,24 +434,6 @@
       a = attachment_model(:uploaded_data => default_uploaded_data)
       expect(a.filename).to eql("doc.doc")
     end
-<<<<<<< HEAD
-
-    context "uploading and db transactions" do
-      before :once do
-        attachment_model(:context => Account.default.groups.create!, :filename => 'test.mp4', :content_type => 'video')
-      end
-
-      it "delays upload until the #save transaction is committed" do
-        allow(Rails.env).to receive(:test?).and_return(false)
-        @attachment.uploaded_data = default_uploaded_data
-        expect(Attachment.connection).to receive(:after_transaction_commit).twice
-        expect(@attachment).to receive(:touch_context_if_appropriate).never
-        expect(@attachment).to receive(:ensure_media_object).never
-        @attachment.save
-      end
-    end
-=======
->>>>>>> bc2f4e5f
   end
 
   context "ensure_media_object" do
@@ -489,7 +471,7 @@
 
     it "does not create a media object in a skip_media_object_creation block" do
       Attachment.skip_media_object_creation do
-        expect(@attachment).to receive(:build_media_object).never
+        expect(@attachment).not_to receive(:build_media_object)
         @attachment.save!
       end
     end
@@ -498,7 +480,7 @@
       @attachment.filename = 'foo.png'
       @attachment.content_type = 'image/png'
       expect(@attachment).to receive(:ensure_media_object).once
-      expect(@attachment).to receive(:build_media_object).never
+      expect(@attachment).not_to receive(:build_media_object)
       @attachment.save!
     end
 
@@ -591,8 +573,8 @@
       a2 = attachment_model(root_attachment: a)
       expect(a).to receive(:make_childless).once
       expect(a).to receive(:destroy_content).once
-      expect(a2).to receive(:make_childless).never
-      expect(a2).to receive(:destroy_content).never
+      expect(a2).not_to receive(:make_childless)
+      expect(a2).not_to receive(:destroy_content)
       a2.destroy_permanently_plus
       a.destroy_permanently_plus
       expect { a.reload }.to raise_error(ActiveRecord::RecordNotFound)
@@ -605,7 +587,7 @@
       a = attachment_model
       allow(a).to receive(:s3object).and_return(double('s3object'))
       s3object = a.s3object
-      expect(s3object).to receive(:delete).never
+      expect(s3object).not_to receive(:delete)
       a.destroy_content
     end
 
@@ -620,7 +602,7 @@
     it 'does not do destroy_content_and_replace twice' do
       a = attachment_model(uploaded_data: default_uploaded_data)
       a.destroy_content_and_replace # works
-      expect(a).to receive(:send_to_purgatory).never
+      expect(a).not_to receive(:send_to_purgatory)
       a.destroy_content_and_replace # returns because it already happened
     end
 
@@ -651,7 +633,7 @@
     end
 
     context "inst-fs" do
-      before :each do
+      before do
         allow(InstFS).to receive(:enabled?).and_return(true)
         allow(InstFS).to receive(:app_host).and_return("https://somehost.example")
       end
@@ -749,7 +731,7 @@
       s3_storage!
       a = attachment_model
       s3object = a.s3object
-      expect(s3object).to receive(:delete).never
+      expect(s3object).not_to receive(:delete)
       a.destroy_permanently!
     end
   end
@@ -1517,7 +1499,7 @@
       @new_account = account_model
     end
 
-    before :each do
+    before do
       s3_storage!
       Attachment.current_root_account = @old_account
       @root = attachment_model(filename: 'unknown 2.loser')
@@ -1531,7 +1513,7 @@
     end
 
     it "fails for non-root attachments" do
-      expect(@old_object).to receive(:copy_to).never
+      expect(@old_object).not_to receive(:copy_to)
       expect { @child.change_namespace(@new_account.file_namespace) }.to raise_error('change_namespace must be called on a root attachment')
       expect(@root.reload.namespace).to eq @old_account.file_namespace
       expect(@child.reload.namespace).to eq @root.reload.namespace
@@ -1539,7 +1521,7 @@
 
     it "does not copy if the destination exists" do
       expect(@new_object).to receive(:exists?).and_return(true)
-      expect(@old_object).to receive(:copy_to).never
+      expect(@old_object).not_to receive(:copy_to)
       @root.change_namespace(@new_account.file_namespace)
       expect(@root.namespace).to eq @new_account.file_namespace
       expect(@child.reload.namespace).to eq @root.namespace
@@ -1567,9 +1549,10 @@
 
   context "s3 storage with sharding" do
     let(:sz) { "640x>" }
+
     specs_require_sharding
 
-    before :each do
+    before do
       s3_storage!
       attachment_model(:uploaded_data => stub_png_data, :filename => 'profile.png')
     end
@@ -1695,7 +1678,7 @@
         @attachment.thumbnails.create!(:thumbnail => "640x>", :uploaded_data => stub_png_data)
       }
       @attachment.thumbnail_url(:size => "640x>")
-      expect(@attachment).to receive(:create_dynamic_thumbnail).never
+      expect(@attachment).not_to receive(:create_dynamic_thumbnail)
       url = @attachment.thumbnail_url(:size => "640x>")
       thumb = @attachment.thumbnails.where(thumbnail: "640x>").first
       expect(url).to be_present
@@ -2047,10 +2030,13 @@
 
         expect(Tempfile).to receive(:new).and_return(tempfile)
         actual_file = double()
-        expect(actual_file).to receive(:read).twice { data.shift }
+        expect(actual_file).to(receive(:read).twice { data.shift })
         expect(File).to receive(:open).and_yield(actual_file)
         expect_any_instance_of(@attachment.s3object.class).to receive(:get).with(include(:response_target))
-        @attachment.open { |data| expect(data).to eq "test"; callback = true }
+        @attachment.open do |d|
+          expect(d).to eq "test"
+          callback = true
+        end
         expect(callback).to eq true
       end
 
@@ -2067,7 +2053,7 @@
       attachment_model(filename: 'new filename')
     end
 
-    before :each do
+    before do
       allow(Attachment).to receive(:local_storage?).and_return(false)
       allow(Attachment).to receive(:s3_storage?).and_return(true)
       allow(@attachment).to receive(:s3object).and_return(double('s3object'))
@@ -2082,7 +2068,7 @@
         @attachment = attachment
       end
 
-      before :each do
+      before do
         allow(@existing_attachment).to receive(:s3object).and_return(double('existing_s3object'))
         allow(@attachment).to receive(:find_existing_attachment_for_md5).and_return(@existing_attachment)
       end
@@ -2115,7 +2101,7 @@
         end
 
         it "does not delete the new s3object" do
-          expect(@attachment.s3object).to receive(:delete).never
+          expect(@attachment.s3object).not_to receive(:delete)
           @attachment.process_s3_details!({})
         end
 
