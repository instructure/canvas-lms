# coding: utf-8
#
# Copyright (C) 2011 Instructure, Inc.
#
# This file is part of Canvas.
#
# Canvas is free software: you can redistribute it and/or modify it under
# the terms of the GNU Affero General Public License as published by the Free
# Software Foundation, version 3 of the License.
#
# Canvas is distributed in the hope that it will be useful, but WITHOUT ANY
# WARRANTY; without even the implied warranty of MERCHANTABILITY or FITNESS FOR
# A PARTICULAR PURPOSE. See the GNU Affero General Public License for more
# details.
#
# You should have received a copy of the GNU Affero General Public License along
# with this program. If not, see <http://www.gnu.org/licenses/>.
#

require File.expand_path(File.dirname(__FILE__) + '/../sharding_spec_helper.rb')

describe Attachment do

  context "validation" do
    it "should create a new instance given valid attributes" do
      attachment_model
    end

    it "should require a context" do
      lambda{attachment_model(:context => nil)}.should raise_error(ActiveRecord::RecordInvalid, /Validation failed: Context can't be blank/)
    end

  end

  context "default_values" do
    it "should set the display name to the filename if it is nil" do
      attachment_model(:display_name => nil)
      @attachment.display_name.should eql(@attachment.filename)
    end

    context "scribd_mime_type_id" do
      it "should get set given extension" do
        Attachment.clear_cached_mime_ids
        scribd_mime_type_model(:extension => 'pdf')
        @course = course_model

        @attachment = @course.attachments.build(:filename => 'some_file.pdf')
        @attachment.content_type = ''
        @attachment.save!
        @attachment.scribd_mime_type.should eql(@scribd_mime_type)
      end

      it "should get set given content_type" do
        Attachment.clear_cached_mime_ids
        scribd_mime_type_model(:name => 'application/pdf')
        @course = course_model

        @attachment = @course.attachments.build(:filename => 'some_file')
        @attachment.content_type = 'application/pdf'
        @attachment.save!
        @attachment.scribd_mime_type.should eql(@scribd_mime_type)
      end

      it "should prefer using content_type over extension" do
        Attachment.clear_cached_mime_ids
        mime_type_pdf = scribd_mime_type_model(:name => 'application/pdf')
        mime_type_doc = scribd_mime_type_model(:extension => 'doc')
        @course = course_model

        @attachment = @course.attachments.build(:filename => 'some_file.doc')
        @attachment.content_type = 'application/pdf'
        @attachment.save!
        @attachment.scribd_mime_type.should eql(mime_type_pdf)
      end

      it "should not get set for html content despite extension" do
        ['text/html', 'application/xhtml+xml', 'application/xml', 'text/xml'].each do |content_type|
          # make sure mime type exists so we'd otherwise have a chance to set it
          mime_type_doc = scribd_mime_type_model(:extension => 'doc')
          mime_type_html = scribd_mime_type_model(:name => content_type)

          @course = course_model
          @attachment = @course.attachments.build(:filename => 'some_file.doc')
          @attachment.content_type = content_type
          @attachment.save!
          @attachment.scribd_mime_type.should be_nil
        end
      end
    end

    it "should create a ScribdAccount if one isn't present" do
      scribd_mime_type_model(:extension => 'pdf')
      course_model
      @course.scribd_account.should be_nil
      attachment_obj_with_context(@course, :content_type => 'application/pdf')
      @attachment.context.should eql(@course)
      @attachment.context.scribd_account.should be_nil
      previous_scribd_account_count = ScribdAccount.all.size
      @attachment.save!
      @attachment.context.scribd_account.should_not be_nil
      @attachment.context.scribd_account.should be_is_a(ScribdAccount)
      ScribdAccount.all.size.should eql(previous_scribd_account_count + 1)
    end

    it "should set the attachment.scribd_account to the context scribd_account" do
      scribdable_attachment_model
      @attachment.scribd_account.should eql(@attachment.context.scribd_account)
    end

  end

  it "should be scribdable if scribd_mime_type_id is set" do
    scribdable_attachment_model
    @attachment.should be_scribdable
  end

  context "authenticated_s3_url" do
    prepend_before(:each) {
      Setting.set("file_storage_test_override", "local")
    }

    it "should return http as the protocol by default" do
      course_model
      attachment_with_context(@course)
      @attachment.authenticated_s3_url.should match(/^http:\/\//)
    end

    it "should return the protocol if specified" do
      course_model
      attachment_with_context(@course)
      @attachment.authenticated_s3_url(:protocol => "https://").should match(/^https:\/\//)
    end
  end

  context "scribdable_context" do
    it "should be a scribdable_context if the context is Course" do
      course_model
      attachment_with_context(@course)
      @attachment.send(:scribdable_context?).should be_true
    end

    it "should be a scribdable_context if the context is Group" do
      group_model
      attachment_with_context(@group)
      @attachment.send(:scribdable_context?).should be_true
    end

    it "should be a scribdable_context if the context is User" do
      user_model
      attachment_with_context(@user)
      @attachment.context = @user
      @attachment.context.should be_is_a(User)
      @attachment.send(:scribdable_context?).should be_true
    end

    it "should not be a scribdable_context for non-scribdable contexts (like an Account, for example)" do
      account_model
      attachment_with_context(@account)
      @attachment.context = @account
      @attachment.context.should be_is_a(Account)
      @attachment.send(:scribdable_context?).should be_false
    end

  end

  context "crocodoc" do
    before do
      PluginSetting.create! :name => 'crocodoc',
                            :settings => { :api_key => "blahblahblahblahblah" }
      Crocodoc::API.any_instance.stubs(:upload).returns 'uuid' => '1234567890'
    end

    it "crocodocable?" do
      crocodocable_attachment_model
      @attachment.should be_crocodocable
    end

    it "should not submit to auto-submit to scribd if a crocodoc is present" do
      expects_job_with_tag('Attachment#submit_to_scribd!', 0) do
        attachment_model(:content_type => 'application/pdf', :submission_attachment => true)
        @attachment.after_attachment_saved
      end

      expects_job_with_tag('Attachment#submit_to_scribd!') do
        scribd_mime_type_model(:extension => 'odt', :name => 'openoffice')
        attachment_model(:content_type => 'openoffice')
        @attachment.crocodocable?.should_not be_true
        @attachment.after_attachment_saved
      end
    end

    it "should submit to crocodoc" do
      crocodocable_attachment_model
      @attachment.crocodoc_available?.should be_false
      @attachment.submit_to_crocodoc

      @attachment.crocodoc_available?.should be_true
      @attachment.crocodoc_document.uuid.should == '1234567890'
    end

<<<<<<< HEAD
=======
    it "should spawn a delayed job to retry failed uploads (once)" do
      Crocodoc::API.any_instance.stubs(:upload).returns 'error' => 'blah'
      crocodocable_attachment_model

      expects_job_with_tag('Attachment#submit_to_crocodoc', 1) do
        @attachment.submit_to_crocodoc
      end

      expects_job_with_tag('Attachment#submit_to_crocodoc', 0) do
        @attachment.submit_to_crocodoc(2)
      end
    end

>>>>>>> 0bb763a0
    it "should submit to scribd if crocodoc fails to convert" do
      crocodocable_attachment_model
      @attachment.submit_to_crocodoc

      Crocodoc::API.any_instance.stubs(:status).returns [
        {'uuid' => '1234567890', 'status' => 'ERROR'}
      ]

      expects_job_with_tag('Attachment.submit_to_scribd') {
        CrocodocDocument.update_process_states
      }
    end
  end

  it "should set the uuid" do
    attachment_model
    @attachment.uuid.should_not be_nil
  end

  context "workflow" do
    before do
      attachment_model
    end

    it "should default to pending_upload" do
      @attachment.state.should eql(:pending_upload)
    end

    it "should be able to upload and record the submitted_to_scribd_at" do
      time = Time.now
      @attachment.upload!
      @attachment.submitted_to_scribd_at.to_i.should be_close(time.to_i, 2)
      @attachment.state.should eql(:processing)
    end

    it "should be able to take a processing object and complete its process" do
      attachment_model(:workflow_state => 'processing')
      @attachment.process!
      @attachment.state.should eql(:processed)
    end

    it "should be able to take a new object and bypass upload with process" do
      @attachment.process!
      @attachment.state.should eql(:processed)
    end

    it "should be able to recycle a processed object and re-upload it" do
      attachment_model(:workflow_state => 'processed')
      @attachment.recycle
      @attachment.state.should eql(:pending_upload)
    end
  end

  context "submit_to_scribd!" do
    before(:all) do
      ScribdAPI.stubs(:set_user).returns(true)
      ScribdAPI.stubs(:upload).returns(UUIDSingleton.instance.generate)
      Canvas::Crocodoc.instance_variable_set :@settings, nil
    end

    describe "submit_to_scribd job" do
      it "should queue for scribdable types" do
        expects_job_with_tag('Attachment#submit_to_scribd!') do
          scribdable_attachment_model
          @attachment.after_attachment_saved
        end
        @attachment.should be_pending_upload
      end

      it "should not queue for non-scribdable types" do
        expects_job_with_tag('Attachment#submit_to_scribd!', 0) do
          attachment_model
          @attachment.after_attachment_saved
        end
        @attachment.should be_processed
      end

      describe "scribd submit filtering" do
        it "should still submit if the attachment is tagged" do
          Attachment.stubs(:filtering_scribd_submits?).returns(true)
          expects_job_with_tag('Attachment#submit_to_scribd!') do
            scribd_mime_type_model(:extension => 'pdf')
            attachment_model(:content_type => 'application/pdf', :submission_attachment => true)
            @attachment.after_attachment_saved
          end
          @attachment.should be_pending_upload
        end

        it "should skip submit if the attachment isn't tagged" do
          Attachment.stubs(:filtering_scribd_submits?).returns(true)
          expects_job_with_tag('Attachment#submit_to_scribd!', 0) do
            scribdable_attachment_model
            @attachment.after_attachment_saved
          end
          @attachment.should be_processed
        end
      end
    end

    it "should upload scribdable attachments" do
      scribdable_attachment_model
      @doc_obj = Scribd::Document.new
      ScribdAPI.expects(:upload).returns(@doc_obj)
      @doc_obj.stubs(:thumbnail).returns("the url to the scribd doc thumbnail")
      @attachment.submit_to_scribd!.should be_true
      @attachment.scribd_doc.should eql(@doc_obj)
      @attachment.state.should eql(:processing)
    end

    it "should bypass non-scridbable attachments" do
      attachment_model
      @attachment.should_not be_scribdable
      ScribdAPI.expects(:set_user).never
      ScribdAPI.expects(:upload).never
      @attachment.submit_to_scribd!.should be_true
      @attachment.state.should eql(:processed)
    end

    it "should not mess with attachments outside the pending_upload state" do
      ScribdAPI.expects(:set_user).never
      ScribdAPI.expects(:upload).never
      attachment_model(:workflow_state => 'processing')
      @attachment.submit_to_scribd!.should be_false
      attachment_model(:workflow_state => 'processed')
      @attachment.submit_to_scribd!.should be_false
    end

    it "should use the root attachment scribd doc" do
      a1 = attachment_model(:workflow_state => 'processing')
      a2 = attachment_model(:workflow_state => 'processing', :root_attachment => a1)
      a2.root_attachment.should == a1
      a1.scribd_doc = doc = Scribd::Document.new
      a2.scribd_doc.should == doc
      a2.destroy
      a1.scribd_doc.should == doc
    end

    it "should not send the secret password via to_json" do
      attachment_model
      @attachment.scribd_doc = Scribd::Document.new
      @attachment.scribd_doc.doc_id = 'asdf'
      @attachment.scribd_doc.secret_password = 'password'
      res = JSON.parse(@attachment.to_json)
      res['attachment'].should_not be_nil
      res['attachment']['scribd_doc'].should_not be_nil
      res['attachment']['scribd_doc']['attributes'].should_not be_nil
      res['attachment']['scribd_doc']['attributes']['doc_id'].should eql('asdf')
      res['attachment']['scribd_doc']['attributes']['secret_password'].should eql('')
      @attachment.scribd_doc.doc_id.should eql('asdf')
      @attachment.scribd_doc.secret_password.should eql('password')
    end
  end

  context "conversion_status" do
    before(:each) do
      ScribdAPI.stubs(:get_status).returns(:status_from_scribd)
      ScribdAPI.stubs(:set_user).returns(true)
      ScribdAPI.stubs(:upload).returns(Scribd::Document.new)
    end

    it "should have a default conversion_status of :not_submitted for attachments that haven't been submitted" do
      attachment_model
      @attachment.conversion_status.should eql('NOT SUBMITTED')
    end

    it "should ask Scribd for the status" do
      ScribdAPI.expects(:get_status).returns(:status_from_scribd)
      scribdable_attachment_model
      @doc_obj = Scribd::Document.new
      ScribdAPI.expects(:upload).returns(@doc_obj)
      @doc_obj.stubs(:thumbnail).returns("the url to the scribd doc thumbnail")
      @attachment.submit_to_scribd!
      @attachment.query_conversion_status!
    end

    it "should not ask Scribd for the status" do
      ScribdAPI.expects(:get_status).never
      scribdable_attachment_model
      @doc_obj = Scribd::Document.new
      ScribdAPI.expects(:upload).returns(@doc_obj)
      @doc_obj.stubs(:thumbnail).returns("the url to the scribd doc thumbnail")
      @attachment.submit_to_scribd!
      @attachment.conversion_status.should == "PROCESSING"
    end

  end

  context "download_url" do
    before do
      ScribdAPI.stubs(:set_user).returns(true)
      @doc = mock('Scribd Document', :download_url => 'some url')
      Scribd::Document.stubs(:find).returns(@doc)
    end
  end

  context "named scopes" do
    it "should have a scope for all scribdable attachments, regardless their state" do
      (1..3).each { attachment_model }
      (1..3).each { scribdable_attachment_model }
      Attachment.scribdable?.size.should eql(3)
      Attachment.all.size.should eql(6)
      Attachment.scribdable?.each {|m| m.should be_scribdable}
    end

    it "should have a scope for uploadable models, all models that are in the pending_upload state" do
      attachment_model
      attachments = [@attachment]
      @attachment.submit_to_scribd!
      attachment_model
      attachments << @attachment
      scribdable_attachment_model
      attachments << @attachment
      Attachment.all.size.should eql(3)
      Attachment.uploadable.size.should eql(2)
      Attachment.uploadable.should be_include(Attachment.find(attachments[1].id))
      Attachment.uploadable.should be_include(Attachment.find(attachments[2].id))
    end
  end

  context "uploaded_data" do
    it "should create with uploaded_date" do
      a = attachment_model(:uploaded_data => default_uploaded_data)
      a.filename.should eql("doc.doc")
    end
  end

  context "build_media_object" do
    before :each do
      @course = course
      @attachment = @course.attachments.build(:filename => 'foo.mp4')
      @attachment.content_type = 'video'
      @attachment.stubs(:downloadable?).returns(true)
    end

    it "should be called automatically upon creation" do
      @attachment.expects(:build_media_object).once
      @attachment.save!
    end

    it "should create a media object for videos" do
      MediaObject.expects(:send_later_enqueue_args).once
      @attachment.save!
    end

    it "should delay the creation of the media object by attachment_build_media_object_delay_seconds" do
      now = Time.now
      Time.stubs(:now).returns(now)
      Setting.stubs(:get).returns(nil)
      Setting.expects(:get).with('attachment_build_media_object_delay_seconds', '10').once.returns('25')
      track_jobs do
        @attachment.save!
      end

      MediaObject.count.should == 0
      job = created_jobs.first
      job.tag.should == 'MediaObject.add_media_files'
      job.run_at.to_i.should == (now + 25.seconds).to_i
    end

    it "should not create a media object in a skip_media_object_creation block" do
      Attachment.skip_media_object_creation do
        MediaObject.expects(:send_later_enqueue_args).times(0)
        @attachment.save!
      end
    end

    it "should not create a media object for images" do
      @attachment.filename = 'foo.png'
      @attachment.content_type = 'image/png'
      @attachment.expects(:build_media_object).once
      MediaObject.expects(:send_later_enqueue_args).times(0)
      @attachment.save!
    end

    it "should create a media object *after* a direct-to-s3 upload" do
      MediaObject.expects(:send_later_enqueue_args).never
      @attachment.workflow_state = 'unattached'
      @attachment.file_state = 'deleted'
      @attachment.save!
      MediaObject.expects(:send_later_enqueue_args).once
      @attachment.workflow_state = nil
      @attachment.file_state = 'available'
      @attachment.save!
    end
  end

  context "destroy" do
    it "should not actually destroy" do
      a = attachment_model(:uploaded_data => default_uploaded_data)
      a.filename.should eql("doc.doc")
      a.destroy
      a.should_not be_frozen
      a.should be_deleted
    end

    it "should not probably be possible to actually destroy... somehow" do
      a = attachment_model(:uploaded_data => default_uploaded_data)
      a.filename.should eql("doc.doc")
      a.destroy
      a.should_not be_frozen
      a.should be_deleted
      a.destroy!
      a.should be_frozen
    end

    it "should not show up in the context list after being destroyed" do
      @course = course
      @course.should_not be_nil
      a = attachment_model(:uploaded_data => default_uploaded_data, :context => @course)
      a.filename.should eql("doc.doc")
      a.context.should eql(@course)
      a.destroy
      a.should_not be_frozen
      a.should be_deleted
      @course.attachments.should be_include(a)
      @course.attachments.active.should_not be_include(a)
    end
  end

  context "inferred display name" do
    it "should take a normal filename and use it as a diplay name" do
      a = attachment_model(:filename => 'normal_name.ppt')
      a.display_name.should eql('normal_name.ppt')
    end

    it "should take a normal filename with spaces and convert the underscores to spaces" do
      a = attachment_model(:filename => 'normal_name.ppt')
      a.display_name.should eql('normal_name.ppt')
    end

    it "should preserve case" do
      a = attachment_model(:filename => 'Normal_naMe.ppt')
      a.display_name.should eql('Normal_naMe.ppt')
    end

    it "should split long names with dashes" do
      a = attachment_model(:filename => 'this is a long name, over 30 characters long.ppt')
      a.display_name.should eql('this is a long name, over 30 characters long.ppt')
    end

    it "shouldn't try to break up very large words" do
      a = attachment_model(:filename => 'A long Bulgarian word is neprotifconstitutiondeistveiteneprotifconstitutiondeistveite')
      a.display_name.should eql('A long Bulgarian word is neprotifconstitutiondeistveiteneprotifconstitutiondeistveite')
    end

    it "should truncate filenames that are just too freaking big" do
      fn = Attachment.new.sanitize_filename('My new study guide or case study on this evolution on monkeys even in that land of costa rica somewhere my own point of  view going along with the field experiment I would say or try out is to put them not in wet areas like costa rico but try and put it so its not so long.docx')
      fn.should eql("My+new+study+guide+or+case+study+on+this+evolution+on+monkeys+even+in+that+land+of+costa+rica+somewhere+my+own.docx")
    end
  end

  context "clone_for" do
    it "should clone to another context" do
      a = attachment_model(:filename => "blech.ppt")
      course
      new_a = a.clone_for(@course)
      new_a.context.should_not eql(a.context)
      new_a.filename.should eql(a.filename)
      new_a.root_attachment_id.should eql(a.id)
    end

    it "should link the thumbnail" do
      a = attachment_model(:uploaded_data => stub_png_data, :content_type => 'image/png')
      a.thumbnail.should_not be_nil
      course
      new_a = a.clone_for(@course)
      new_a.thumbnail.should_not be_nil
      new_a.thumbnail_url.should_not be_nil
      new_a.thumbnail_url.should == a.thumbnail_url
    end

    it "should not create root_attachment_id cycles or self-references" do
      a = attachment_model(:uploaded_data => stub_png_data, :content_type => 'image/png')
      a.root_attachment_id.should be_nil
      coursea = @course
      @context = courseb = course
      b = a.clone_for(courseb, nil, :overwrite => true)
      b.save
      b.context.should == courseb
      b.root_attachment.should == a

      new_a = b.clone_for(coursea, nil, :overwrite => true)
      new_a.should == a
      new_a.root_attachment_id.should be_nil

      new_b = new_a.clone_for(courseb, nil, :overwrite => true)
      new_b.root_attachment_id.should == a.id

      new_b = b.clone_for(courseb, nil, :overwrite => true)
      new_b.root_attachment_id.should == a.id

      @context = coursec = course
      c = b.clone_for(coursec, nil, :overwrite => true)
      c.root_attachment.should == a

      new_a = c.clone_for(coursea, nil, :overwrite => true)
      new_a.should == a
      new_a.root_attachment_id.should be_nil

      # pretend b's content changed so it got disconnected
      b.update_attribute(:root_attachment_id, nil)
      new_b = b.clone_for(courseb, nil, :overwrite => true)
      new_b.root_attachment_id.should be_nil
    end
  end

  context "adheres_to_policy" do
    it "should not allow unauthorized users to read files" do
      user = user_model
      a = attachment_model
      @course.update_attribute(:is_public, false)
      a.grants_right?(user, nil, :read).should eql(false)
    end

    it "should allow anonymous access for public contexts" do
      user = user_model
      a = attachment_model
      @course.update_attribute(:is_public, true)
      a.grants_right?(user, nil, :read).should eql(false)
    end

    it "should allow students to read files" do
      a = attachment_model
      @course.update_attribute(:is_public, false)
      user = user_model
      @course.offer
      @course.enroll_student(user).accept
      a.reload
      a.grants_right?(user, nil, :read).should eql(true)
    end

    it "should allow students to download files" do
      a = attachment_model
      @course.offer
      @course.update_attribute(:is_public, false)
      user = user_model
      @course.enroll_student(user).accept
      a.reload
      a.grants_right?(user, nil, :download).should eql(true)
    end

    it "should allow students to read (but not download) locked files" do
      a = attachment_model
      a.update_attribute(:locked, true)
      @course.offer
      @course.update_attribute(:is_public, false)
      user = user_model
      @course.enroll_student(user).accept
      a.reload
      a.grants_right?(user, nil, :read).should eql(true)
      a.grants_right?(user, nil, :download).should eql(false)
    end

    it "should allow user access based on 'file_access_user_id' and 'file_access_expiration' in the session" do
      a = attachment_model
      @course.offer
      @course.update_attribute(:is_public, false)
      user = user_model
      @course.enroll_student(user).accept
      a.reload
      a.grants_right?(nil, nil, :read).should eql(false)
      a.grants_right?(nil, nil, :read).should eql(false)
      a.grants_right?(nil, {'file_access_user_id' => user.id, 'file_access_expiration' => 1.hour.from_now.to_i}, :read).should eql(true)
      a.grants_right?(nil, {'file_access_user_id' => user.id, 'file_access_expiration' => 1.hour.from_now.to_i}, :download).should eql(true)
    end
    it "should not allow user access based on incorrect 'file_access_user_id' in the session" do
      a = attachment_model
      @course.offer
      @course.update_attribute(:is_public, false)
      user = user_model
      @course.enroll_student(user).accept
      a.reload
      a.grants_right?(nil, nil, :read).should eql(false)
      a.grants_right?(nil, nil, :read).should eql(false)
      a.grants_right?(nil, {'file_access_user_id' => 0, 'file_access_expiration' => 1.hour.from_now.to_i}, :read).should eql(false)
    end
    it "should not allow user access based on incorrect 'file_access_expiration' in the session" do
      a = attachment_model
      @course.offer
      @course.update_attribute(:is_public, false)
      user = user_model
      @course.enroll_student(user).accept
      a.reload
      a.grants_right?(nil, nil, :read).should eql(false)
      a.grants_right?(nil, nil, :read).should eql(false)
      a.grants_right?(nil, {'file_access_user_id' => user.id, 'file_access_expiration' => 1.minute.ago.to_i}, :read).should eql(false)
    end
  end

  context "duplicate handling" do
    before(:each) do
      course_model
      @a1 = attachment_with_context(@course, :display_name => "a1")
      @a2 = attachment_with_context(@course, :display_name => "a2")
      @a = attachment_with_context(@course)
    end

    it "should handle overwriting duplicates" do
      @a.display_name = 'a1'
      deleted = @a.handle_duplicates(:overwrite)
      @a.file_state.should == 'available'
      @a1.reload
      @a1.file_state.should == 'deleted'
      deleted.should == [ @a1 ]
    end

    it "should handle renaming duplicates" do
      @a.display_name = 'a1'
      deleted = @a.handle_duplicates(:rename)
      deleted.should be_empty
      @a.file_state.should == 'available'
      @a1.reload
      @a1.file_state.should == 'available'
      @a.display_name.should == 'a1-1'
    end

    it "should update ContentTags when overwriting" do
      mod = @course.context_modules.create!(:name => "some module")
      tag1 = mod.add_item(:id => @a1.id, :type => 'attachment')
      tag2 = mod.add_item(:id => @a2.id, :type => 'attachment')
      mod.save!

      @a.display_name = 'a1'
      @a.handle_duplicates(:overwrite)
      tag1.reload
      tag1.should be_active
      tag1.content_id.should == @a.id

      @a2.destroy
      tag2.reload
      tag2.should be_deleted
    end
  end

  describe "make_unique_filename" do
    it "should find a unique name for files" do
      existing_files = %w(a.txt b.txt c.txt)
      Attachment.make_unique_filename("d.txt", existing_files).should == "d.txt"
      existing_files.should_not be_include(Attachment.make_unique_filename("b.txt", existing_files))

      existing_files = %w(/a/b/a.txt /a/b/b.txt /a/b/c.txt)
      Attachment.make_unique_filename("/a/b/d.txt", existing_files).should == "/a/b/d.txt"
      new_name = Attachment.make_unique_filename("/a/b/b.txt", existing_files)
      existing_files.should_not be_include(new_name)
      new_name.should match(%r{^/a/b/b[^.]+\.txt})
    end
  end

  context "cacheable s3 urls" do
    before(:each) do
      course_model
    end

    it "should include response-content-disposition" do
      attachment = attachment_with_context(@course, :display_name => 'foo')
      attachment.expects(:authenticated_s3_url).at_least(0) # allow other calls due to, e.g., save
      attachment.expects(:authenticated_s3_url).with(has_entry('response-content-disposition' => %(attachment; filename="foo"; filename*=UTF-8''foo)))
      attachment.expects(:authenticated_s3_url).with(has_entry('response-content-disposition' => %(inline; filename="foo"; filename*=UTF-8''foo)))
      attachment.cacheable_s3_inline_url
      attachment.cacheable_s3_download_url
    end

    it "should use the display_name, not filename, in the response-content-disposition" do
      attachment = attachment_with_context(@course, :filename => 'bar', :display_name => 'foo')
      attachment.expects(:authenticated_s3_url).at_least(0) # allow other calls due to, e.g., save
      attachment.expects(:authenticated_s3_url).with(has_entry('response-content-disposition' => %(attachment; filename="foo"; filename*=UTF-8''foo)))
      attachment.cacheable_s3_inline_url
    end

    it "should http quote the filename in the response-content-disposition if necessary" do
      attachment = attachment_with_context(@course, :display_name => 'fo"o')
      attachment.expects(:authenticated_s3_url).at_least(0) # allow other calls due to, e.g., save
      attachment.expects(:authenticated_s3_url).with(has_entry('response-content-disposition' => %(attachment; filename="fo\\"o"; filename*=UTF-8''fo%22o)))
      attachment.cacheable_s3_inline_url
    end

    it "should sanitize filename with iconv" do
      a = attachment_with_context(@course, :display_name => "糟糕.pdf")
      sanitized_filename = Iconv.conv("ASCII//TRANSLIT//IGNORE", "UTF-8", a.display_name)
      a.expects(:authenticated_s3_url).at_least(0)
      a.expects(:authenticated_s3_url).with(has_entry('response-content-disposition' => %(attachment; filename="#{sanitized_filename}"; filename*=UTF-8''%E7%B3%9F%E7%B3%95.pdf)))
      a.cacheable_s3_inline_url
    end

    it "should escape all non-alphanumeric characters in the utf-8 filename" do
      attachment = attachment_with_context(@course, :display_name => '"This file[0] \'{has}\' \# awesome `^<> chars 100%,|<-pipe"')
      attachment.expects(:authenticated_s3_url).at_least(0) # allow other calls due to, e.g., save
      attachment.expects(:authenticated_s3_url).with(has_entry('response-content-disposition' => %(attachment; filename="\\\"This file[0] '{has}' \\# awesome `^<> chars 100%,|<-pipe\\\""; filename*=UTF-8''%22This%20file%5B0%5D%20%27%7Bhas%7D%27%20%5C%23%20awesome%20%60%5E%3C%3E%20chars%20100%25%2C%7C%3C%2Dpipe%22)))
      attachment.cacheable_s3_inline_url
    end
  end

  context "root_account_id" do
    before do
      account_model
      course_model(:account => @account)
      @a = attachment_with_context(@course)
    end

    it "should return account id for normal namespaces" do
      @a.namespace = "account_#{@account.id}"
      @a.root_account_id.should == @account.id
    end

    it "should return account id for localstorage namespaces" do
      @a.namespace = "_localstorage_/#{@account.file_namespace}"
      @a.root_account_id.should == @account.id
    end

    it "should immediately infer the namespace if not yet set" do
      Attachment.domain_namespace = nil
      @a = Attachment.new(:context => @course)
      @a.should be_new_record
      @a.read_attribute(:namespace).should be_nil
      @a.namespace.should_not be_nil
      @a.read_attribute(:namespace).should_not be_nil
      @a.root_account_id.should == @account.id
    end

    it "should not infer the namespace if it's not a new record" do
      Attachment.domain_namespace = nil
      attachment_model(:context => submission_model)
      @attachment.should_not be_new_record
      @attachment.read_attribute(:namespace).should be_nil
      @attachment.namespace.should be_nil
      @attachment.read_attribute(:namespace).should be_nil
    end
  end

  context "encoding detection" do
    it "should include the charset when appropriate" do
      a = Attachment.new
      a.content_type = 'text/html'
      a.content_type_with_encoding.should == 'text/html'
      a.encoding = ''
      a.content_type_with_encoding.should == 'text/html'
      a.encoding = 'UTF-8'
      a.content_type_with_encoding.should == 'text/html; charset=UTF-8'
      a.encoding = 'mycustomencoding'
      a.content_type_with_encoding.should == 'text/html; charset=mycustomencoding'
    end

    it "should schedule encoding detection when appropriate" do
      expects_job_with_tag('Attachment#infer_encoding', 0) do
        attachment_model(:uploaded_data => stub_file_data('file.txt', nil, 'image/png'), :content_type => 'image/png')
      end
      expects_job_with_tag('Attachment#infer_encoding', 1) do
        attachment_model(:uploaded_data => stub_file_data('file.txt', nil, 'text/html'), :content_type => 'text/html')
      end
      expects_job_with_tag('Attachment#infer_encoding', 0) do
        attachment_model(:uploaded_data => stub_file_data('file.txt', nil, 'text/html'), :content_type => 'text/html', :encoding => 'UTF-8')
      end
    end

    it "should properly infer encoding" do
      attachment_model(:uploaded_data => stub_png_data('blank.gif', "GIF89a\001\000\001\000\200\377\000\377\377\377\000\000\000,\000\000\000\000\001\000\001\000\000\002\002D\001\000;"))
      @attachment.encoding.should be_nil
      @attachment.infer_encoding
      # can't figure out GIF encoding
      @attachment.encoding.should == ''

      attachment_model(:uploaded_data => stub_png_data('blank.txt', "Hello World!"))
      @attachment.encoding.should be_nil
      @attachment.infer_encoding
      @attachment.encoding.should == 'UTF-8'

      attachment_model(:uploaded_data => stub_png_data('blank.txt', "\xc2\xa9 2011"))
      @attachment.encoding.should be_nil
      @attachment.infer_encoding
      @attachment.encoding.should == 'UTF-8'
    end
  end

  context "sharding" do
    it_should_behave_like "sharding"

    it "should infer scribd mime type regardless of shard" do
      scribd_mime_type_model(:extension => 'pdf')
      attachment_model(:content_type => 'application/pdf')
      @attachment.should be_scribdable
      Attachment.clear_cached_mime_ids
      @shard1.activate do
        # need to create a context on this shard
        @context = course_model(:account => Account.create!)
        attachment_model(:content_type => 'application/pdf')
        @attachment.should be_scribdable
      end
    end
  end

  context "s3" do
    it "should support setting bucket via PluginSetting" do
      Setting.set("file_storage_test_override", "s3")
      Attachment.stubs(:s3_config).returns({:bucket_name => 'yml_bucket'})
      ps = PluginSetting.create!(:name => 's3', :settings => { :bucket_name => 'pluginsetting_bucket' })
      # if the test environment isn't configured for s3, the plugin never got created,
      # and the settings will never be considered valid
      ps.any_instantiation.stubs(:valid_settings?).returns(true)
      Attachment.domain_namespace = nil
      attachment_model
      @attachment.s3_config[:bucket_name].should == 'pluginsetting_bucket'
      # if local storage is configured, this will return "no-bucket"
      @attachment.stubs(:bucket_name).returns('pluginsetting_bucket')

      # thumbnails should use the same bucket as the attachment they are parented to
      Thumbnail.new(:attachment => @attachment).bucket_name.should == 'pluginsetting_bucket'
    end
  end

  context "#change_namespace" do
    before do
      Setting.set("file_storage_test_override", "s3")
      @old_account = account_model
      Attachment.domain_namespace = @old_account.file_namespace
      @root = attachment_model
      @child = attachment_model(:root_attachment => @root)
      @new_account = account_model
    end

    it "should fail for non-root attachments" do
      AWS::S3::S3Object.expects(:rename).never
      expect { @child.change_namespace(@new_account.file_namespace) }.to raise_error
      @root.reload.namespace.should == @old_account.file_namespace
      @child.reload.namespace.should == @root.reload.namespace
    end

    it "should rename root attachments and update children" do
      AWS::S3::S3Object.expects(:rename).with(@root.full_filename, @root.full_filename.sub(@old_account.id.to_s, @new_account.id.to_s), @root.bucket_name, anything)
      @root.change_namespace(@new_account.file_namespace)
      @root.namespace.should == @new_account.file_namespace
      @child.reload.namespace.should == @root.namespace
    end
  end

  context "dynamic thumbnails" do
    before do
      attachment_model(:uploaded_data => stub_png_data)
    end

    it "should use the default size if an unknown size is passed in" do
      @attachment.thumbnail || @attachment.build_thumbnail.save!
      url = @attachment.thumbnail_url(:size => "100x100")
      url.should be_present
      url.should == @attachment.thumbnail.authenticated_s3_url
    end

    it "should generate the thumbnail on the fly" do
      thumb = @attachment.thumbnails.find_by_thumbnail("640x>")
      thumb.should == nil

      sz = CollectionItemData::THUMBNAIL_SIZE
      @attachment.expects(:create_or_update_thumbnail).with(anything, sz, sz).returns { @attachment.thumbnails.create!(:thumbnail => "640x>", :uploaded_data => stub_png_data) }
      url = @attachment.thumbnail_url(:size => "640x>")
      url.should be_present
      thumb = @attachment.thumbnails.find_by_thumbnail("640x>")
      thumb.should be_present
      url.should == thumb.authenticated_s3_url
    end

    it "should use the existing thumbnail if present" do
      sz = CollectionItemData::THUMBNAIL_SIZE
      @attachment.expects(:create_or_update_thumbnail).with(anything, sz, sz).returns { @attachment.thumbnails.create!(:thumbnail => "640x>", :uploaded_data => stub_png_data) }
      url = @attachment.thumbnail_url(:size => "640x>")
      @attachment.expects(:create_dynamic_thumbnail).never
      url = @attachment.thumbnail_url(:size => "640x>")
      thumb = @attachment.thumbnails.find_by_thumbnail("640x>")
      url.should be_present
      thumb.should be_present
      url.should == thumb.authenticated_s3_url
    end
  end

  context "notifications" do
    before :each do
      course_model(:workflow_state => "available")
      # ^ enrolls @teacher in @course

      # create a student to receive notifications
      @student = user_model
      @student.register!
      e = @course.enroll_student(@student).accept
      @cc = @student.communication_channels.create(:path => "default@example.com")
      @cc.confirm!
      NotificationPolicy.create(:notification => Notification.create!(:name => 'New File Added'), :communication_channel => @cc, :frequency => "immediately")
      NotificationPolicy.create(:notification => Notification.create!(:name => 'New Files Added'), :communication_channel => @cc, :frequency => "immediately")
    end

    it "should send a single-file notification" do
      attachment_model(:uploaded_data => stub_file_data('file.txt', nil, 'text/html'), :content_type => 'text/html')
      @attachment.need_notify.should be_true

      new_time = Time.now + 10.minutes
      Time.stubs(:now).returns(new_time)
      Attachment.do_notifications

      @attachment.reload
      @attachment.need_notify.should_not be_true
      Message.find_by_user_id_and_notification_name(@student.id, 'New File Added').should_not be_nil
    end

    it "should send a batch notification" do
      att1 = attachment_model(:uploaded_data => stub_file_data('file1.txt', nil, 'text/html'), :content_type => 'text/html')
      att2 = attachment_model(:uploaded_data => stub_file_data('file2.txt', nil, 'text/html'), :content_type => 'text/html')
      att3 = attachment_model(:uploaded_data => stub_file_data('file3.txt', nil, 'text/html'), :content_type => 'text/html')
      [att1, att2, att3].each {|att| att.need_notify.should be_true}

      new_time = Time.now + 10.minutes
      Time.stubs(:now).returns(new_time)
      Attachment.do_notifications

      [att1, att2, att3].each {|att| att.reload.need_notify.should_not be_true}
      Message.find_by_user_id_and_notification_name(@student.id, 'New Files Added').should_not be_nil
    end

    it "should not notify before a file finishes uploading" do
      # it's weird, but file_state is 'deleted' until the upload completes, when it is changed to 'available'
      attachment_model(:file_state => 'deleted', :content_type => 'text/html')
      @attachment.need_notify.should_not be_true
    end

    it "should postpone notification of a batch judged to be in-progress" do
      att1 = attachment_model(:uploaded_data => stub_file_data('file1.txt', nil, 'text/html'), :content_type => 'text/html')
      att2 = attachment_model(:uploaded_data => stub_file_data('file2.txt', nil, 'text/html'), :content_type => 'text/html')
      att3 = attachment_model(:uploaded_data => stub_file_data('file3.txt', nil, 'text/html'), :content_type => 'text/html')
      [att1, att2, att3].each {|att| att.need_notify.should be_true}

      new_time = Time.now + 2.minutes
      Time.stubs(:now).returns(new_time)
      Attachment.do_notifications
      [att1, att2, att3].each {|att| att.reload.need_notify.should be_true}
      Message.find_by_user_id_and_notification_name(@student.id, 'New Files Added').should be_nil

      new_time = Time.now + 4.minutes
      Time.stubs(:now).returns(new_time)
      Attachment.do_notifications
      [att1, att2, att3].each {|att| att.reload.need_notify.should_not be_true}
      Message.find_by_user_id_and_notification_name(@student.id, 'New Files Added').should_not be_nil
    end

    it "should discard really old pending notifications" do
      attachment_model(:uploaded_data => stub_file_data('file.txt', nil, 'text/html'), :content_type => 'text/html')
      @attachment.need_notify.should be_true

      new_time = Time.now + 1.week
      Time.stubs(:now).returns(new_time)
      Attachment.do_notifications

      @attachment.reload
      @attachment.need_notify.should be_false
      Message.find_by_user_id_and_notification_name(@student.id, 'New Files Added').should be_nil
      Message.find_by_user_id_and_notification_name(@student.id, 'New File Added').should be_nil
    end

    it "should respect save_without_broadcasting" do
      att1 = attachment_model(:file_state => 'deleted', :uploaded_data => stub_file_data('file1.txt', nil, 'text/html'), :content_type => 'text/html')
      att2 = attachment_model(:file_state => 'deleted', :uploaded_data => stub_file_data('file2.txt', nil, 'text/html'), :content_type => 'text/html')
      att3 = attachment_model(:file_state => 'deleted', :uploaded_data => stub_file_data('file2.txt', nil, 'text/html'), :content_type => 'text/html')

      att1.need_notify.should_not be_true
      att1.file_state = 'available'
      att1.save!
      att1.need_notify.should be_true

      att2.need_notify.should_not be_true
      att2.file_state = 'available'
      att2.save_without_broadcasting
      att2.need_notify.should_not be_true

      att3.need_notify.should_not be_true
      att3.file_state = 'available'
      att3.save_without_broadcasting!
      att3.need_notify.should_not be_true
    end
  end
end

def processing_model
  ScribdAPI.stubs(:get_status).returns(:status_from_scribd)
  ScribdAPI.stubs(:set_user).returns(true)
  ScribdAPI.stubs(:upload).returns(Scribd::Document.new)
  scribdable_attachment_model
  @attachment.submit_to_scribd!
end

# Makes sure we have a value in scribd_mime_types and that the attachment model points to that.
def scribdable_attachment_model
  scribd_mime_type_model(:extension => 'pdf')
  attachment_model(:content_type => 'application/pdf')
end

def crocodocable_attachment_model
  attachment_model(:content_type => 'application/pdf')
end<|MERGE_RESOLUTION|>--- conflicted
+++ resolved
@@ -198,8 +198,6 @@
       @attachment.crocodoc_document.uuid.should == '1234567890'
     end
 
-<<<<<<< HEAD
-=======
     it "should spawn a delayed job to retry failed uploads (once)" do
       Crocodoc::API.any_instance.stubs(:upload).returns 'error' => 'blah'
       crocodocable_attachment_model
@@ -213,7 +211,6 @@
       end
     end
 
->>>>>>> 0bb763a0
     it "should submit to scribd if crocodoc fails to convert" do
       crocodocable_attachment_model
       @attachment.submit_to_crocodoc
