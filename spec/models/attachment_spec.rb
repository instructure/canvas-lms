# coding: utf-8
#
# Copyright (C) 2011 - present Instructure, Inc.
#
# This file is part of Canvas.
#
# Canvas is free software: you can redistribute it and/or modify it under
# the terms of the GNU Affero General Public License as published by the Free
# Software Foundation, version 3 of the License.
#
# Canvas is distributed in the hope that it will be useful, but WITHOUT ANY
# WARRANTY; without even the implied warranty of MERCHANTABILITY or FITNESS FOR
# A PARTICULAR PURPOSE. See the GNU Affero General Public License for more
# details.
#
# You should have received a copy of the GNU Affero General Public License along
# with this program. If not, see <http://www.gnu.org/licenses/>.
#

require File.expand_path(File.dirname(__FILE__) + '/../sharding_spec_helper.rb')

describe Attachment do
  context "validation" do
    it "should create a new instance given valid attributes" do
      attachment_model
    end

    it "should require a context" do
      expect{attachment_model(:context => nil)}.to raise_error(ActiveRecord::RecordInvalid, /Context/)
    end

  end

  context "default_values" do
    before :once do
      @course = course_model
    end

    it "should set the display name to the filename if it is nil" do
      attachment_model(:display_name => nil)
      expect(@attachment.display_name).to eql(@attachment.filename)
    end

  end

  context "public_url" do
    before :each do
      local_storage!
    end

    before :once do
      course_model
    end

    it "should return http as the protocol by default" do
      attachment_with_context(@course)
      expect(@attachment.public_url).to match(/^http:\/\//)
    end

    it "should return the protocol if specified" do
      attachment_with_context(@course)
      expect(@attachment.public_url(:secure => true)).to match(/^https:\/\//)
    end

    context "for a quiz submission upload" do
      it "should return a routable url", :type => :routing do
        quiz = @course.quizzes.create
        submission = Quizzes::SubmissionManager.new(quiz).find_or_create_submission(user_model)
        attachment = attachment_with_context(submission)
        expect(get(attachment.public_url)).to be_routable
      end
    end
  end

  context "public_url InstFS storage" do
    before :once do
      user_model
    end

    before :each do
      attachment_with_context(@user)
      @attachment.instfs_uuid = 1
      allow(InstFS).to receive(:enabled?).and_return true
      allow(InstFS).to receive(:authenticated_url)
    end

    it "should get url from InstFS when attachment has instfs_uuid" do
      @attachment.public_url
      expect(InstFS).to have_received(:authenticated_url)
    end

    it "should still get url from InstFS when attachment has instfs_uuid and instfs is later disabled" do
      allow(InstFS).to receive(:enabled?).and_return false
      @attachment.public_url
      expect(InstFS).to have_received(:authenticated_url)
    end

    it "should not get url from InstFS when instfs is enabled but attachment lacks instfs_uuid" do
      @attachment.instfs_uuid = nil
      @attachment.public_url
      expect(InstFS).not_to have_received(:authenticated_url)
    end
  end

  context "public_url s3_storage" do
    before :each do
      s3_storage!
    end

    it "should give back a signed s3 url" do
      a = attachment_model
      s3object = a.s3object
      expect(a.public_url(expires_in: 1.day)).to match(/^https:\/\//)
      a.destroy_permanently!
    end
  end

  def configure_crocodoc
    PluginSetting.create! :name => 'crocodoc',
                          :settings => { :api_key => "blahblahblahblahblah" }
    allow_any_instance_of(Crocodoc::API).to receive(:upload).and_return 'uuid' => '1234567890'
  end

  def configure_canvadocs(opts = {})
    ps = PluginSetting.where(name: "canvadocs").first_or_create
    ps.update_attribute :settings, {
      "api_key" => "blahblahblahblahblah",
      "base_url" => "http://example.com",
      "annotations_supported" => true
    }.merge(opts)
  end

  context "crocodoc" do
    include HmacHelper
    let_once(:user) { user_model }
    let_once(:course) { course_model }
    let_once(:student) do
      course.enroll_student(user_model).accept
      @user
    end
    before { configure_crocodoc }

    it "crocodocable?" do
      crocodocable_attachment_model
      expect(@attachment).to be_crocodocable
    end

    it "should include a whitelist of moderated_grading_whitelist in the url blob" do
      crocodocable_attachment_model
      moderated_grading_whitelist = [user, student].map { |u| u.moderated_grading_ids(true) }

      @attachment.submit_to_crocodoc
      url_opts = {
        moderated_grading_whitelist: moderated_grading_whitelist
      }
      url = Rack::Utils.parse_nested_query(@attachment.crocodoc_url(user, url_opts).sub(/^.*\?{1}/, ""))
      blob = extract_blob(url["hmac"], url["blob"],
                          "user_id" => user.id,
                          "type" => "crocodoc")

      expect(blob["moderated_grading_whitelist"]).to include(user.moderated_grading_ids.as_json)
      expect(blob["moderated_grading_whitelist"]).to include(student.moderated_grading_ids.as_json)
    end

    it "should submit to crocodoc" do
      crocodocable_attachment_model
      expect(@attachment.crocodoc_available?).to be_falsey
      @attachment.submit_to_crocodoc

      expect(@attachment.crocodoc_available?).to be_truthy
      expect(@attachment.crocodoc_document.uuid).to eq '1234567890'
    end

    it "should spawn delayed jobs to retry failed uploads" do
      allow_any_instance_of(Crocodoc::API).to receive(:upload).and_return 'error' => 'blah'
      crocodocable_attachment_model

      attempts = 3
      Setting.set('max_crocodoc_attempts', attempts)

      track_jobs do
        # first attempt
        @attachment.submit_to_crocodoc

        time = Time.now
        # nth attempt won't create more jobs
        attempts.times {
          time += 1.hour
          Timecop.freeze(time) do
            run_jobs
          end
        }
      end

      expect(created_jobs.size).to eq attempts
    end

    it "should submit to canvadocs if crocodoc fails to convert" do
      crocodocable_attachment_model
      @attachment.submit_to_crocodoc

      allow_any_instance_of(Crocodoc::API).to receive(:status).and_return [
        {'uuid' => '1234567890', 'status' => 'ERROR'}
      ]
      allow(Canvadocs).to receive(:enabled?).and_return true

      expects_job_with_tag('Attachment.submit_to_canvadocs') {
        CrocodocDocument.update_process_states
      }
    end
  end

  context "canvadocs" do
    before :once do
      configure_canvadocs
    end

    before :each do
      allow_any_instance_of(Canvadocs::API).to receive(:upload).and_return "id" => 1234
    end

    it "should treat text files equally" do
      a = attachment_model(:content_type => 'text/x-ruby-script')
      allow(Canvadoc).to receive(:mime_types).and_return(['text/plain'])
      expect(a.canvadocable?).to be_truthy
    end

    describe "submit_to_canvadocs" do
      it "submits canvadocable documents" do
        a = canvadocable_attachment_model
        a.submit_to_canvadocs
        expect(a.canvadoc.document_id).not_to be_nil
      end

      it "works from the bulk uploader" do
        a1 = canvadocable_attachment_model
        Attachment.submit_to_canvadocs([a1.id])
        expect(a1.canvadoc.document_id).not_to be_nil
      end

      it "doesn't submit non-canvadocable documents" do
        a = attachment_model
        a.submit_to_canvadocs
        expect(a.canvadoc).to be_nil
      end

      it "tries again later when upload fails" do
        allow_any_instance_of(Canvadocs::API).to receive(:upload).and_return(nil)
        expects_job_with_tag('Attachment#submit_to_canvadocs') {
          canvadocable_attachment_model.submit_to_canvadocs
        }
      end

      it "sends annotatable documents to canvadocs if supported" do
        configure_crocodoc
        a = crocodocable_attachment_model
        a.submit_to_canvadocs 1, wants_annotation: true
        expect(a.canvadoc).not_to be_nil
      end

      it "prefers crocodoc when annotation is requested and canvadocs can't annotate" do
        configure_crocodoc
        configure_canvadocs "annotations_supported" => false
        Setting.set('canvadoc_mime_types',
                    (Canvadoc.mime_types << "application/blah").to_json)

        crocodocable = crocodocable_attachment_model
        canvadocable = canvadocable_attachment_model content_type: "application/blah"

        crocodocable.submit_to_canvadocs 1, wants_annotation: true
        run_jobs
        expect(crocodocable.canvadoc).to be_nil
        expect(crocodocable.crocodoc_document).not_to be_nil

        canvadocable.submit_to_canvadocs 1, wants_annotation: true
        expect(canvadocable.canvadoc).not_to be_nil
        expect(canvadocable.crocodoc_document).to be_nil
      end
    end
  end

  it "should set the uuid" do
    attachment_model
    expect(@attachment.uuid).not_to be_nil
  end

  context "workflow" do
    before :once do
      attachment_model
    end

    it "should default to pending_upload" do
      expect(@attachment.state).to eql(:pending_upload)
    end

    it "should be able to take a processing object and complete its process" do
      attachment_model(:workflow_state => 'processing')
      @attachment.process!
      expect(@attachment.state).to eql(:processed)
    end

    it "should be able to take a new object and bypass upload with process" do
      @attachment.process!
      expect(@attachment.state).to eql(:processed)
    end

    it "should be able to recycle a processed object and re-upload it" do
      attachment_model(:workflow_state => 'processed')
      @attachment.recycle
      expect(@attachment.state).to eql(:pending_upload)
    end
  end

  context "named scopes" do
    context "by_content_types" do
      before :once do
        course_model
        @gif = attachment_model :context => @course, :content_type => 'image/gif'
        @jpg = attachment_model :context => @course, :content_type => 'image/jpeg'
        @weird = attachment_model :context => @course, :content_type => "%/what's this"
      end

      it "should match type" do
        expect(@course.attachments.by_content_types(['image']).pluck(:id).sort).to eq [@gif.id, @jpg.id].sort
      end

      it "should match type/subtype" do
        expect(@course.attachments.by_content_types(['image/gif']).pluck(:id)).to eq [@gif.id]
        expect(@course.attachments.by_content_types(['image/gif', 'image/jpeg']).pluck(:id).sort).to eq [@gif.id, @jpg.id].sort
      end

      it "should escape sql and wildcards" do
        expect(@course.attachments.by_content_types(['%']).pluck(:id)).to eq [@weird.id]
        expect(@course.attachments.by_content_types(["%/what's this"]).pluck(:id)).to eq [@weird.id]
        expect(@course.attachments.by_content_types(["%/%"]).pluck(:id)).to eq []
      end
    end
  end

  context "uploaded_data" do
    it "should create with uploaded_data" do
      a = attachment_model(:uploaded_data => default_uploaded_data)
      expect(a.filename).to eql("doc.doc")
    end

    context "uploading and db transactions" do
      before :once do
        attachment_model(:context => Account.default.groups.create!, :filename => 'test.mp4', :content_type => 'video')
      end

      it "should delay upload until the #save transaction is committed" do
        allow(Rails.env).to receive(:test?).and_return(false)
        @attachment.uploaded_data = default_uploaded_data
        expect(Attachment.connection).to receive(:after_transaction_commit).twice
        expect(@attachment).to receive(:touch_context_if_appropriate).never
        expect(@attachment).to receive(:ensure_media_object).never
        @attachment.save
      end
    end
  end

  context "ensure_media_object" do
    before :once do
      @course = course_factory
      @attachment = @course.attachments.build(:filename => 'foo.mp4')
      @attachment.content_type = 'video'
    end

    it "should be called automatically upon creation" do
      expect(@attachment).to receive(:ensure_media_object).once
      @attachment.save!
    end

    it "should create a media object for videos" do
      @attachment.update_attribute(:media_entry_id, 'maybe')
      expect(@attachment).to receive(:build_media_object).once.and_return(true)
      @attachment.save!
    end

    it "should delay the creation of the media object by attachment_build_media_object_delay_seconds" do
      now = Time.now
      allow(Time).to receive(:now).and_return(now)
      allow(Setting).to receive(:get).and_return(nil)
      expect(Setting).to receive(:get).with('attachment_build_media_object_delay_seconds', '10').once.and_return('25')
      track_jobs do
        @attachment.save!
      end

      expect(MediaObject.count).to eq 0
      job = created_jobs.first
      expect(job.tag).to eq 'MediaObject.add_media_files'
      expect(job.run_at.to_i).to eq (now + 25.seconds).to_i
    end

    it "should not create a media object in a skip_media_object_creation block" do
      Attachment.skip_media_object_creation do
        expect(@attachment).to receive(:build_media_object).never
        @attachment.save!
      end
    end

    it "should not create a media object for images" do
      @attachment.filename = 'foo.png'
      @attachment.content_type = 'image/png'
      expect(@attachment).to receive(:ensure_media_object).once
      expect(@attachment).to receive(:build_media_object).never
      @attachment.save!
    end

    it "should create a media object *after* a direct-to-s3 upload" do
      allowed = false
      expect(@attachment).to receive(:build_media_object) do
        raise "not allowed" unless allowed
      end
      @attachment.workflow_state = 'unattached'
      @attachment.file_state = 'deleted'
      @attachment.save!
      allowed = true
      @attachment.workflow_state = nil
      @attachment.file_state = 'available'
      @attachment.save!
    end

    it "should disassociate but not delete the associated media object" do
      @attachment.media_entry_id = '0_feedbeef'
      @attachment.save!

      media_object = @course.media_objects.build :media_id => '0_feedbeef'
      media_object.attachment_id = @attachment.id
      media_object.save!

      @attachment.destroy

      media_object.reload
      expect(media_object).not_to be_deleted
      expect(media_object.attachment_id).to be_nil
    end
  end

  context "destroy" do
    it "should not actually destroy" do
      a = attachment_model(:uploaded_data => default_uploaded_data)
      expect(a.filename).to eql("doc.doc")
      a.destroy
      expect(a).not_to be_frozen
      expect(a).to be_deleted
    end

    it "should not probably be possible to actually destroy... somehow" do
      a = attachment_model(:uploaded_data => default_uploaded_data)
      expect(a.filename).to eql("doc.doc")
      a.destroy
      expect(a).not_to be_frozen
      expect(a).to be_deleted
      a.destroy_permanently!
      expect(a).to be_frozen
    end

    it "should not show up in the context list after being destroyed" do
      @course = course_factory
      expect(@course).not_to be_nil
      a = attachment_model(:uploaded_data => default_uploaded_data, :context => @course)
      expect(a.filename).to eql("doc.doc")
      expect(a.context).to eql(@course)
      a.destroy
      expect(a).not_to be_frozen
      expect(a).to be_deleted
      expect(@course.attachments).to be_include(a)
      expect(@course.attachments.active).not_to be_include(a)
    end

    it "should still destroy without error if file data is lost" do
      a = attachment_model(:uploaded_data => default_uploaded_data)
      allow(a).to receive(:downloadable?).and_return(false)
      a.destroy
      expect(a).to be_deleted
    end

    it "should replace uploaded data on destroy_content_and_replace" do
      a = attachment_model(uploaded_data: default_uploaded_data)
      expect(a.content_type).to eq 'application/msword'
      a.destroy_content_and_replace
      expect(a.content_type).to eq 'application/pdf'
    end

    it "should also destroy thumbnails" do
      a = attachment_model(uploaded_data: stub_png_data, content_type: 'image/png')
      thumb = a.thumbnail
      expect(thumb).not_to be_nil
      expect(thumb).to receive(:destroy).once
      a.destroy_content_and_replace
    end

    it "should destroy content and record on destroy_permanently_plus" do
      a = attachment_model
      a2 = attachment_model(root_attachment: a)
      expect(a).to receive(:make_childless).once
      expect(a).to receive(:destroy_content).once
      expect(a2).to receive(:make_childless).never
      expect(a2).to receive(:destroy_content).never
      a2.destroy_permanently_plus
      a.destroy_permanently_plus
      expect { a.reload }.to raise_error(ActiveRecord::RecordNotFound)
      expect { a2.reload }.to raise_error(ActiveRecord::RecordNotFound)
    end

    it 'should not delete s3objects if it is not production for destroy_content' do
      allow(ApplicationController).to receive(:test_cluster?).and_return(true)
      s3_storage!
      a = attachment_model
      allow(a).to receive(:s3object).and_return(double('s3object'))
      s3object = a.s3object
      expect(s3object).to receive(:delete).never
      a.destroy_content
    end

    it 'should allow destroy_content_and_replace when s3object is already deleted' do
      s3_storage!
      a = attachment_model(uploaded_data: default_uploaded_data)
      a.s3object.delete
      a.destroy_content_and_replace
      expect(Purgatory.where(attachment_id: a.id).exists?).to be_truthy
    end

    it 'should not do destroy_content_and_replace twice' do
      a = attachment_model(uploaded_data: default_uploaded_data)
      a.destroy_content_and_replace # works
      expect(a).to receive(:send_to_purgatory).never
      a.destroy_content_and_replace # returns because it already happened
    end

    it 'should destroy all crocodocs even from children attachments' do
      local_storage!
      configure_crocodoc

      a = crocodocable_attachment_model(uploaded_data: default_uploaded_data)
      a2 = attachment_model(root_attachment: a)
      a2.submit_to_canvadocs 1, wants_annotation: true
      a.submit_to_canvadocs 1, wants_annotation: true
      run_jobs

      expect(a.crocodoc_document).not_to be_nil
      expect(a2.crocodoc_document).not_to be_nil
      a.destroy_content_and_replace
      expect(a.reload.crocodoc_document).to be_nil
      expect(a2.reload.crocodoc_document).to be_nil
    end

    it 'should allow destroy_content_and_replace on children attachments' do
      a = attachment_model(uploaded_data: default_uploaded_data)
      a2 = attachment_model(root_attachment: a)
      a2.destroy_content_and_replace
      purgatory = Purgatory.where(attachment_id: [a.id, a2.id])
      expect(purgatory.count).to eq 1
      expect(purgatory.take.attachment_id).to eq a.id
    end

    shared_examples_for "purgatory" do
      it 'should save file in purgatory and then restore and back again' do
        a = attachment_model(uploaded_data: default_uploaded_data)
        old_filename = a.filename
        old_content_type = a.content_type
        a.destroy_content_and_replace
        purgatory = Purgatory.where(attachment_id: a).take
        expect(purgatory.old_filename).to eq old_filename
        expect(purgatory.old_display_name).to eq old_filename
        expect(purgatory.old_content_type).to eq old_content_type
        a.reload
        expect(a.filename).to eq 'file_removed.pdf'
        expect(a.display_name).to eq 'file_removed.pdf'
        a.resurrect_from_purgatory
        a.reload
        expect(a.filename).to eq old_filename
        expect(a.display_name).to eq old_filename
        expect(a.content_type).to eq old_content_type
        expect(purgatory.reload.workflow_state).to eq 'restored'
        a.destroy_content_and_replace
        expect(purgatory.reload.workflow_state).to eq 'active'
      end
    end

    context "s3" do
      include_examples "purgatory"
      before { s3_storage! }
    end

    context "s3" do
      include_examples "purgatory"
      before { local_storage! }
    end
  end

  context "restore" do
    it "should restore to 'available' state" do
      a = attachment_model(:uploaded_data => default_uploaded_data)
      a.destroy
      expect(a).to be_deleted
      a.restore
      expect(a).to be_available
    end
  end

  context "destroy_permanently!" do
    it "should not delete the s3 object, even here" do
      s3_storage!
      a = attachment_model
      s3object = a.s3object
      expect(s3object).to receive(:delete).never
      a.destroy_permanently!
    end
  end

  context "inferred display name" do
    before do
      s3_storage!  # because we don't 'sanitize' filenames with the local backend
    end

    it "should take a normal filename and use it as a diplay name" do
      a = attachment_model(:filename => 'normal_name.ppt')
      expect(a.display_name).to eql('normal_name.ppt')
      expect(a.filename).to eql('normal_name.ppt')
    end

    it "should preserve case" do
      a = attachment_model(:filename => 'Normal_naMe.ppt')
      expect(a.display_name).to eql('Normal_naMe.ppt')
      expect(a.filename).to eql('Normal_naMe.ppt')
    end

    it "should truncate filenames to 255 characters (preserving extension)" do
      a = attachment_model(:filename => 'My new study guide or case study on this evolution on monkeys even in that land of costa rica somewhere my own point of  view going along with the field experiment I would say or try out is to put them not in wet areas like costa rico but try and put it so its not so long.docx')
      expect(a.display_name).to eql("My new study guide or case study on this evolution on monkeys even in that land of costa rica somewhere my own point of  view going along with the field experiment I would say or try out is to put them not in wet areas like costa rico but try and put.docx")
      expect(a.filename).to eql("My+new+study+guide+or+case+study+on+this+evolution+on+monkeys+even+in+that+land+of+costa+rica+somewhere+my+own+point+of++view+going+along+with+the+field+experiment+I+would+say+or+try+out+is+to+put+them+not+in+wet+areas+like+costa+rico+but+try+and+put.docx")
    end

    it "should use no more than half of the 255 characters for the extension" do
      a = attachment_model(:filename => ("A" * 150) + "." + ("B" * 150))
      expect(a.display_name).to eql(("A" * 127) + "." + ("B" * 127))
      expect(a.filename).to eql(("A" * 127) + "." + ("B" * 127))
    end

    it "should not split unicode characters when truncating" do
      a = attachment_model(:filename => "\u2603" * 300)
      expect(a.display_name).to eql("\u2603" * 255)
      expect(a.filename.length).to eql(252)
      expect(a.unencoded_filename).to be_valid_encoding
      expect(a.unencoded_filename).to eql("\u2603" * 28)
    end

    it "should truncate thumbnail names" do
      a = attachment_model(:filename => "#{"a" * 251}.png")
      thumbname = a.thumbnail_name_for("thumb")
      expect(thumbname.length).to eq 255
      expect(thumbname).to eq "#{"a" * 245}_thumb.png"
    end

    it "should not double-escape a root attachment's filename" do
      a = attachment_model(:filename => 'something with spaces.txt')
      expect(a.filename).to eq 'something+with+spaces.txt'
      a2 = Attachment.new
      a2.root_attachment = a
      expect(a2.sanitize_filename(nil)).to eq a.filename
    end
  end

  context "clone_for" do
    it "should clone to another context" do
      a = attachment_model(:filename => "blech.ppt")
      course_factory
      new_a = a.clone_for(@course)
      expect(new_a.context).not_to eql(a.context)
      expect(new_a.filename).to eql(a.filename)
      expect(new_a.read_attribute(:filename)).to be_nil
      expect(new_a.root_attachment_id).to eql(a.id)
    end

    it "should clone to another root_account" do
      c = course_factory
      a = attachment_model(filename: "blech.ppt", context: c)
      new_account = Account.create
      c2 = course_factory(account: new_account)
      allow(Attachment).to receive(:s3_storage?).and_return(true)
      expect_any_instance_of(Attachment).to receive(:make_rootless).once
      expect_any_instance_of(Attachment).to receive(:change_namespace).once
      a.clone_for(c2)
    end

    it "should link the thumbnail" do
      a = attachment_model(:uploaded_data => stub_png_data, :content_type => 'image/png')
      expect(a.thumbnail).not_to be_nil
      course_factory
      new_a = a.clone_for(@course)
      expect(new_a.thumbnail).not_to be_nil
      expect(new_a.thumbnail_url).not_to be_nil
      expect(new_a.thumbnail_url).to eq a.thumbnail_url
    end

    it "should not create root_attachment_id cycles or self-references" do
      a = attachment_model(:uploaded_data => stub_png_data, :content_type => 'image/png')
      expect(a.root_attachment_id).to be_nil
      coursea = @course
      @context = courseb = course_factory
      b = a.clone_for(courseb, nil, :overwrite => true)
      b.save
      expect(b.context).to eq courseb
      expect(b.root_attachment).to eq a

      new_a = b.clone_for(coursea, nil, :overwrite => true)
      expect(new_a).to eq a
      expect(new_a.root_attachment_id).to be_nil

      new_b = new_a.clone_for(courseb, nil, :overwrite => true)
      expect(new_b.root_attachment_id).to eq a.id

      new_b = b.clone_for(courseb, nil, :overwrite => true)
      expect(new_b.root_attachment_id).to eq a.id

      @context = coursec = course_factory
      c = b.clone_for(coursec, nil, :overwrite => true)
      expect(c.root_attachment).to eq a

      new_a = c.clone_for(coursea, nil, :overwrite => true)
      expect(new_a).to eq a
      expect(new_a.root_attachment_id).to be_nil

      # pretend b's content changed so it got disconnected
      b.update_attribute(:root_attachment_id, nil)
      new_b = b.clone_for(courseb, nil, :overwrite => true)
      expect(new_b.root_attachment_id).to be_nil
    end

    it "should set correct namespace across clones" do
      s3_storage!
      a = attachment_model
      expect(a.root_attachment_id).to be_nil
      coursea = @course
      @context = courseb = course_factory(account: Account.create)

      b = a.clone_for(courseb, nil, overwrite: true)
      expect(b.id).not_to be_nil
      expect(b.filename).to eq a.filename
      b.save
      expect(b.root_attachment_id).to eq nil
      expect(b.namespace).to eq courseb.root_account.file_namespace

      new_a = b.clone_for(coursea, nil, overwrite: true)
      new_a.save
      expect(new_a).to eq a
      expect(new_a.namespace).to eq coursea.root_account.file_namespace
    end
  end

  context "adheres_to_policy" do
    let_once(:user) { user_model }
    let_once(:course) do
      course_model
      @course.offer
      @course.update_attribute(:is_public, false)
      @course
    end
    let_once(:student) do
      course.enroll_student(user_model).accept
      @user
    end
    let_once(:attachment) do
      attachment_model(context: course)
    end

    it "should not allow unauthorized users to read files" do
      a = attachment_model(context: course_model)
      @course.update_attribute(:is_public, false)
      expect(a.grants_right?(user, :read)).to eql(false)
    end

    it "should allow anonymous access for public contexts" do
      a = attachment_model(context: course_model)
      @course.update_attribute(:is_public, true)
      expect(a.grants_right?(user, :read)).to eql(false)
    end

    it "should allow students to read files" do
      a = attachment
      a.reload
      expect(a.grants_right?(student, :read)).to eql(true)
    end

    it "should allow students to download files" do
      a = attachment
      a.reload
      expect(a.grants_right?(student, :download)).to eql(true)
    end

    it "should allow students to read (but not download) locked files" do
      a = attachment
      a.update_attribute(:locked, true)
      a.reload
      expect(a.grants_right?(student, :read)).to eql(true)
      expect(a.grants_right?(student, :download)).to eql(false)
    end

    it "should allow user access based on 'file_access_user_id' and 'file_access_expiration' in the session" do
      a = attachment
      expect(a.grants_right?(nil, :read)).to eql(false)
      expect(a.grants_right?(nil, :download)).to eql(false)
      mock_session = {
        'file_access_user_id' => student.id,
        'file_access_expiration' => 1.hour.from_now.to_i,
        'permissions_key' => SecureRandom.uuid
      }.with_indifferent_access
      expect(a.grants_right?(nil, mock_session, :read)).to eql(true)
      expect(a.grants_right?(nil, mock_session, :download)).to eql(true)
    end

    it "should correctly deny user access based on 'file_access_user_id'" do
      a = attachment_model(context: user)
      other_user = user_model
      mock_session = {
        'file_access_user_id' => other_user.id,
        'file_access_expiration' => 1.hour.from_now.to_i,
        'permissions_key' => SecureRandom.uuid
      }.with_indifferent_access
      expect(a.grants_right?(nil, mock_session, :read)).to eql(false)
      expect(a.grants_right?(nil, mock_session, :download)).to eql(false)
    end

    it "should allow user access to anyone if the course is public to auth users (with 'file_access_user_id' and 'file_access_expiration' in the session)" do
      mock_session = {
        'file_access_user_id' => user.id,
        'file_access_expiration' => 1.hour.from_now.to_i,
        'permissions_key' => SecureRandom.uuid
      }.with_indifferent_access

      a = attachment_model(context: course)
      expect(a.grants_right?(nil, mock_session, :read)).to eql(false)
      expect(a.grants_right?(nil, mock_session, :download)).to eql(false)

      course.is_public_to_auth_users = true
      course.save!
      a.reload
      AdheresToPolicy::Cache.clear

      expect(a.grants_right?(nil, :read)).to eql(false)
      expect(a.grants_right?(nil, :download)).to eql(false)
      expect(a.grants_right?(nil, mock_session, :read)).to eql(true)
      expect(a.grants_right?(nil, mock_session, :download)).to eql(true)
    end

    it "should not allow user access based on incorrect 'file_access_user_id' in the session" do
      a = attachment
      expect(a.grants_right?(nil, :read)).to eql(false)
      expect(a.grants_right?(nil, :download)).to eql(false)
      expect(a.grants_right?(nil, {'file_access_user_id' => 0, 'file_access_expiration' => 1.hour.from_now.to_i}, :read)).to eql(false)
    end

    it "should not allow user access based on incorrect 'file_access_expiration' in the session" do
      a = attachment
      expect(a.grants_right?(nil, :read)).to eql(false)
      expect(a.grants_right?(nil, :download)).to eql(false)
      expect(a.grants_right?(nil, {'file_access_user_id' => student.id, 'file_access_expiration' => 1.minute.ago.to_i}, :read)).to eql(false)
    end
  end

  context "duplicate handling" do
    before :once do
      course_model
      @a1 = attachment_with_context(@course, :display_name => "a1")
      @a2 = attachment_with_context(@course, :display_name => "a2")
      @a = attachment_with_context(@course)
    end

    it "should handle overwriting duplicates" do
      @a.display_name = 'a1'
      deleted = @a.handle_duplicates(:overwrite)
      expect(@a.file_state).to eq 'available'
      @a1.reload
      expect(@a1.file_state).to eq 'deleted'
      expect(@a1.replacement_attachment).to eql @a
      expect(deleted).to eq [ @a1 ]
    end

    it "should update replacement pointers to replaced files" do
      @a.update_attribute(:display_name, 'a1')
      @a.handle_duplicates(:overwrite)
      expect(@a1.reload.replacement_attachment).to eql @a
      again = attachment_with_context(@course, :display_name => 'a1')
      again.handle_duplicates(:overwrite)
      expect(@a1.reload.replacement_attachment).to eql again
    end

    it "should update replacement pointers to replaced-then-renamed files" do
      @a.update_attribute(:display_name, 'a1')
      @a.handle_duplicates(:overwrite)
      expect(@a1.reload.replacement_attachment).to eql @a
      @a.update_attribute(:display_name, 'renamed')
      again = attachment_with_context(@course, :display_name => 'renamed')
      again.handle_duplicates(:overwrite)
      expect(@a1.reload.replacement_attachment).to eql again
    end

    it "should handle renaming duplicates" do
      @a.display_name = 'a1'
      deleted = @a.handle_duplicates(:rename)
      expect(deleted).to be_empty
      expect(@a.file_state).to eq 'available'
      @a1.reload
      expect(@a1.file_state).to eq 'available'
      expect(@a.display_name).to eq 'a1-1'
    end

    it "should update ContentTags when overwriting" do
      mod = @course.context_modules.create!(:name => "some module")
      tag1 = mod.add_item(:id => @a1.id, :type => 'attachment')
      tag2 = mod.add_item(:id => @a2.id, :type => 'attachment')
      mod.save!

      @a1.reload
      expect(@a1.could_be_locked).to be_truthy

      @a.display_name = 'a1'
      @a.handle_duplicates(:overwrite)
      tag1.reload
      expect(tag1).to be_active
      expect(tag1.content_id).to eq @a.id

      @a.reload
      expect(@a.could_be_locked).to be_truthy

      @a2.destroy
      tag2.reload
      expect(tag2).to be_deleted
    end

    it "should find replacement file by id if name changes" do
      @a.display_name = 'a1'
      @a.handle_duplicates(:overwrite)
      @a.display_name = 'renamed!!'
      @a.save!
      expect(@course.attachments.find(@a1.id)).to eql @a
    end

    it "should find replacement file by name if id isn't present" do
      @a.display_name = 'a1'
      @a.handle_duplicates(:overwrite)
      @a1.update_attribute(:replacement_attachment_id, nil)
      expect(@course.attachments.find(@a1.id)).to eql @a
    end

    it "preserves hidden state" do
      @a1.update_attribute(:file_state, 'hidden')
      @a.update_attribute(:display_name, 'a1')
      @a.handle_duplicates(:overwrite)
      expect(@a.reload.file_state).to eq 'hidden'
    end

    it "preserves unpublished state" do
      @a1.update_attribute(:locked, true)
      @a.update_attribute(:display_name, 'a1')
      @a.handle_duplicates(:overwrite)
      expect(@a.reload.locked).to eq true
    end

    it "preserves lock dates" do
      @a1.unlock_at = Date.new(2016, 1, 1)
      @a1.lock_at = Date.new(2016, 4, 1)
      @a1.save!
      @a.update_attribute(:display_name, 'a1')
      @a.handle_duplicates(:overwrite)
      expect(@a.reload.unlock_at).to eq @a1.reload.unlock_at
      expect(@a.lock_at).to eq @a1.lock_at
    end

    it "preserves usage rights" do
      usage_rights = @course.usage_rights.create! use_justification: 'creative_commons', legal_copyright: '(C) 2014 XYZ Corp', license: 'cc_by_nd'
      @a1.usage_rights = usage_rights
      @a1.save!
      @a.update_attribute(:display_name, 'a1')
      @a.handle_duplicates(:overwrite)
      expect(@a.reload.usage_rights).to eq usage_rights
    end

    it "forces rename semantics in submissions folders" do
      user_model
      a1 = attachment_model context: @user, folder: @user.submissions_folder, filename: 'a1.txt'
      a2 = attachment_model context: @user, folder: @user.submissions_folder, filename: 'a2.txt'
      a2.display_name = 'a1.txt'
      deleted = a2.handle_duplicates(:overwrite)
      expect(deleted).to be_empty
      a2.reload
      expect(a2.display_name).not_to eq 'a1.txt'
      expect(a2.display_name).not_to eq 'a2.txt'
    end

    context "sharding" do
      specs_require_sharding

      it "forms proper queries when run from a different shard" do
        @shard1.activate do
          @a.display_name = 'a1'
          deleted = @a.handle_duplicates(:overwrite)
          expect(@a.file_state).to eq 'available'
          @a1.reload
          expect(@a1.file_state).to eq 'deleted'
          expect(@a1.replacement_attachment).to eql @a
          expect(deleted).to eq [ @a1 ]
        end
      end
    end
  end

  describe "make_unique_filename" do
    it "should find a unique name for files" do
      existing_files = %w(a.txt b.txt c.txt)
      expect(Attachment.make_unique_filename("d.txt", existing_files)).to eq "d.txt"
      expect(existing_files).not_to be_include(Attachment.make_unique_filename("b.txt", existing_files))

      existing_files = %w(/a/b/a.txt /a/b/b.txt /a/b/c.txt)
      expect(Attachment.make_unique_filename("/a/b/d.txt", existing_files)).to eq "/a/b/d.txt"
      new_name = Attachment.make_unique_filename("/a/b/b.txt", existing_files)
      expect(existing_files).not_to be_include(new_name)
      expect(new_name).to match(%r{^/a/b/b[^.]+\.txt})
    end

    it "deals with missing extensions" do
      expect(Attachment.make_unique_filename('blah', ['blah'])).to eq 'blah-1'
    end

    it "puts the uniquifier before double extensions" do
      expect(Attachment.make_unique_filename('blah.tar.bz2', ['blah.tar.bz2'])).to eq 'blah-1.tar.bz2'
    end

    it "does not treat numbers after a decimal point as extensions" do
      expect(Attachment.make_unique_filename('section 11.5.doc', ['section 11.5.doc'])).to eq 'section 11.5-1.doc'
      expect(Attachment.make_unique_filename('3.3.2018 footage.mp4', ['3.3.2018 footage.mp4'])).to eq '3.3.2018 footage-1.mp4'
    end
  end

  context "download/inline urls" do
    before :once do
      course_model
    end

    it "should work with s3 storage" do
      s3_storage!
      attachment = attachment_with_context(@course, :display_name => 'foo')
      expect(attachment.public_download_url).to match(/response-content-disposition=attachment/)
      expect(attachment.public_inline_url).to match(/response-content-disposition=inline/)
    end

    it 'should allow custom ttl for download_url' do
      attachment = attachment_with_context(@course, :display_name => 'foo')
      allow(attachment).to receive(:public_url) # allow other calls due to, e.g., save
      expect(attachment).to receive(:public_url).with(include(:expires_in => 3600.seconds))
      attachment.public_download_url
      expect(attachment).to receive(:public_url).with(include(:expires_in => 2.days))
      attachment.public_download_url(2.days)
    end

    it 'should allow custom ttl for root_account' do
      attachment = attachment_with_context(@course, :display_name => 'foo')
      root = @course.root_account
      root.settings[:s3_url_ttl_seconds] = 3.days.seconds.to_s
      root.save!
      expect(attachment).to receive(:public_url).with(include(expires_in: 3.days.to_i.seconds))
      attachment.public_download_url
    end

    it "should include response-content-disposition" do
      attachment = attachment_with_context(@course, :display_name => 'foo')
      allow(attachment).to receive(:authenticated_s3_url) # allow other calls due to, e.g., save
      expect(attachment).to receive(:authenticated_s3_url).with(include(:response_content_disposition => %(attachment; filename="foo"; filename*=UTF-8''foo)))
      attachment.public_download_url
      expect(attachment).to receive(:authenticated_s3_url).with(include(:response_content_disposition => %(inline; filename="foo"; filename*=UTF-8''foo)))
      attachment.public_inline_url
    end

    it "should use the display_name, not filename, in the response-content-disposition" do
      attachment = attachment_with_context(@course, :filename => 'bar', :display_name => 'foo')
      allow(attachment).to receive(:authenticated_s3_url) # allow other calls due to, e.g., save
      expect(attachment).to receive(:authenticated_s3_url).with(include(:response_content_disposition => %(attachment; filename="foo"; filename*=UTF-8''foo)))
      attachment.public_download_url
    end

    it "should http quote the filename in the response-content-disposition if necessary" do
      attachment = attachment_with_context(@course, :display_name => 'fo"o')
      allow(attachment).to receive(:authenticated_s3_url) # allow other calls due to, e.g., save
      expect(attachment).to receive(:authenticated_s3_url).with(include(:response_content_disposition => %(attachment; filename="fo\\"o"; filename*=UTF-8''fo%22o)))
      attachment.public_download_url
    end

    it "should sanitize filename with iconv" do
      a = attachment_with_context(@course, :display_name => "糟糕.pdf")
      sanitized_filename = Iconv.conv("ASCII//TRANSLIT//IGNORE", "UTF-8", a.display_name)
      allow(a).to receive(:authenticated_s3_url)
      expect(a).to receive(:authenticated_s3_url).with(include(:response_content_disposition => %(attachment; filename="#{sanitized_filename}"; filename*=UTF-8''%E7%B3%9F%E7%B3%95.pdf)))
      a.public_download_url
    end

    it "should escape all non-alphanumeric characters in the utf-8 filename" do
      attachment = attachment_with_context(@course, :display_name => '"This file[0] \'{has}\' \# awesome `^<> chars 100%,|<-pipe"')
      allow(attachment).to receive(:authenticated_s3_url)
      expect(attachment).to receive(:authenticated_s3_url).with(include(:response_content_disposition => %(attachment; filename="\\\"This file[0] '{has}' \\# awesome `^<> chars 100%,|<-pipe\\\""; filename*=UTF-8''%22This%20file%5B0%5D%20%27%7Bhas%7D%27%20%5C%23%20awesome%20%60%5E%3C%3E%20chars%20100%25%2C%7C%3C%2Dpipe%22)))
      attachment.public_download_url
    end
  end

  context "root_account_id" do
    before :once do
      account_model
      course_model(:account => @account)
      @a = attachment_with_context(@course)
    end

    it "should return account id for normal namespaces" do
      @a.namespace = "account_#{@account.id}"
      expect(@a.root_account_id).to eq @account.id
    end

    it "should return account id for localstorage namespaces" do
      @a.namespace = "_localstorage_/#{@account.file_namespace}"
      expect(@a.root_account_id).to eq @account.id
    end

    it "should immediately infer the namespace if not yet set" do
      Attachment.current_root_account = nil
      @a = Attachment.new(:context => @course)
      expect(@a).to be_new_record
      expect(@a.read_attribute(:namespace)).to be_nil
      expect(@a.namespace).not_to be_nil
      expect(@a.read_attribute(:namespace)).not_to be_nil
      expect(@a.root_account_id).to eq @account.id
    end

    it "should not infer the namespace if it's not a new record" do
      Attachment.current_root_account = nil
      attachment_model(:context => submission_model)
      expect(@attachment).not_to be_new_record
      expect(@attachment.read_attribute(:namespace)).to be_nil
      expect(@attachment.namespace).to be_nil
      expect(@attachment.read_attribute(:namespace)).to be_nil
    end

    context "sharding" do
      specs_require_sharding

      it "stores a local id on the birth shard" do
        Attachment.current_root_account = Account.default
        att = Attachment.new
        att.infer_namespace
        expect(att.namespace).to eq Account.default.asset_string
        expect(att.root_account_id).to eq Account.default.local_id
        @shard1.activate do
          expect(att.root_account_id).to eq Account.default.global_id
        end
      end

      it "stores a global id on all other shards" do
        a = nil
        att = nil
        @shard1.activate do
          a = Account.create!
          Attachment.current_root_account = a
          att = Attachment.new
          att.infer_namespace
          expect(att.namespace).to eq a.global_asset_string
          expect(att.root_account_id).to eq a.local_id
        end
        expect(att.root_account_id).to eq a.global_id
      end

      it "interprets root_account_id correctly, even when local on not the birth shard" do
        a = nil
        att = nil
        @shard1.activate do
          a = Account.create!
          att = Attachment.new
          att.namespace = a.asset_string
          expect(att.root_account_id).to eq a.local_id
        end
        expect(att.root_account_id).to eq a.global_id
      end

      it "stores ID for a cross-shard attachment" do
        Attachment.current_root_account = Account.default
        att = nil
        @shard1.activate do
          att = Attachment.new
          att.infer_namespace
          expect(att.namespace).to eq Account.default.global_asset_string
          expect(att.root_account_id).to eq Account.default.global_id
        end
        expect(att.root_account_id).to eq Account.default.local_id
      end
    end
  end

  context "encoding detection" do
    it "should include the charset when appropriate" do
      a = Attachment.new
      a.content_type = 'text/html'
      expect(a.content_type_with_encoding).to eq 'text/html'
      a.encoding = ''
      expect(a.content_type_with_encoding).to eq 'text/html'
      a.encoding = 'UTF-8'
      expect(a.content_type_with_encoding).to eq 'text/html; charset=UTF-8'
      a.encoding = 'mycustomencoding'
      expect(a.content_type_with_encoding).to eq 'text/html; charset=mycustomencoding'
    end

    it "should schedule encoding detection when appropriate" do
      expects_job_with_tag('Attachment#infer_encoding', 0) do
        attachment_model(:uploaded_data => stub_file_data('file.txt', nil, 'image/png'), :content_type => 'image/png')
      end
      expects_job_with_tag('Attachment#infer_encoding', 1) do
        attachment_model(:uploaded_data => stub_file_data('file.txt', nil, 'text/html'), :content_type => 'text/html')
      end
      expects_job_with_tag('Attachment#infer_encoding', 0) do
        attachment_model(:uploaded_data => stub_file_data('file.txt', nil, 'text/html'), :content_type => 'text/html', :encoding => 'UTF-8')
      end
    end

    it "should properly infer encoding" do
      attachment_model(:uploaded_data => stub_png_data('blank.gif', "GIF89a\001\000\001\000\200\377\000\377\377\377\000\000\000,\000\000\000\000\001\000\001\000\000\002\002D\001\000;"))
      expect(@attachment.encoding).to be_nil
      @attachment.infer_encoding
      # can't figure out GIF encoding
      expect(@attachment.encoding).to eq ''

      attachment_model(:uploaded_data => stub_png_data('blank.txt', "Hello World!"))
      expect(@attachment.encoding).to be_nil
      @attachment.infer_encoding
      expect(@attachment.encoding).to eq 'UTF-8'

      attachment_model(:uploaded_data => stub_png_data('blank.txt', "\xc2\xa9 2011"))
      expect(@attachment.encoding).to be_nil
      @attachment.infer_encoding
      expect(@attachment.encoding).to eq 'UTF-8'

      attachment_model(:uploaded_data => stub_png_data('blank.txt', "can't read me"))
      allow(@attachment).to receive(:open).and_raise(IOError)
      @attachment.infer_encoding
      expect(@attachment.encoding).to eq nil
    end
  end

  context "sharding" do
    specs_require_sharding

    it "grants rights to owning user even if the user is on a seperate shard" do
      user = nil
      attachments = []

      @shard1.activate do
        user = User.create!
        expect(user.attachments.build.grants_right?(user, :read)).to be_truthy
      end

      @shard2.activate do
        expect(user.attachments.build.grants_right?(user, :read)).to be_truthy
      end

      expect(user.attachments.build.grants_right?(user, :read)).to be_truthy
    end
  end

  context "#change_namespace and #make_childless" do
    before :once do
      @old_account = account_model
      @new_account = account_model
    end

    before :each do
      s3_storage!
      Attachment.current_root_account = @old_account
      @root = attachment_model(filename: 'unknown 2.loser')
      @child = attachment_model(:root_attachment => @root)

      @old_object = double('old object')
      @new_object = double('new object')
      new_full_filename = @root.full_filename.sub(@root.namespace, @new_account.file_namespace)
      allow(@root.bucket).to receive(:object).with(@root.full_filename).and_return(@old_object)
      allow(@root.bucket).to receive(:object).with(new_full_filename).and_return(@new_object)
    end

    it "should fail for non-root attachments" do
      expect(@old_object).to receive(:copy_to).never
      expect { @child.change_namespace(@new_account.file_namespace) }.to raise_error('change_namespace must be called on a root attachment')
      expect(@root.reload.namespace).to eq @old_account.file_namespace
      expect(@child.reload.namespace).to eq @root.reload.namespace
    end

    it "should not copy if the destination exists" do
      expect(@new_object).to receive(:exists?).and_return(true)
      expect(@old_object).to receive(:copy_to).never
      @root.change_namespace(@new_account.file_namespace)
      expect(@root.namespace).to eq @new_account.file_namespace
      expect(@child.reload.namespace).to eq @root.namespace
    end

    it "should rename root attachments and update children" do
      expect(@new_object).to receive(:exists?).and_return(false)
      expect(@old_object).to receive(:copy_to).with(@new_object, anything)
      @root.change_namespace(@new_account.file_namespace)
      expect(@root.namespace).to eq @new_account.file_namespace
      expect(@child.reload.namespace).to eq @root.namespace
    end

    it 'should allow making a root_attachment childless' do
      @child.update_attribute(:filename, 'invalid')
      expect(@root.s3object).to receive(:exists?).and_return(true)
      expect(@child).to receive(:s3object).and_return(@old_object)
      expect(@old_object).to receive(:exists?).and_return(true)
      @root.make_childless(@child)
      expect(@root.reload.children).to eq []
      expect(@child.reload.root_attachment_id).to eq nil
      expect(@child.read_attribute(:filename)).to eq @root.filename
    end
  end

  context "s3 storage with sharding" do

    let(:sz) { "640x>" }
    specs_require_sharding

    before :each do
      s3_storage!
      attachment_model(:uploaded_data => stub_png_data, :filename => 'profile.png')
    end

    it "should have namespaced thumb" do

      @shard1.activate do

        @attachment.thumbnail || @attachment.build_thumbnail.save!
        thumb = @attachment.thumbnail

        # i can't seem to get a s3 url so I am just going to make sure the thumbnail namespace was inherited from the attachment
        expect(thumb.namespace).to eq @attachment.namespace
        expect(thumb.authenticated_s3_url).to be_include @attachment.namespace
      end
    end

    it "shouldn't have namespaced thumb when namespace is nil" do

      @shard1.activate do

        @attachment.thumbnail || @attachment.build_thumbnail.save!
        thumb = @attachment.thumbnail

        # nil out namespace so we can make sure the url generating is working properly
        thumb.namespace = nil
        expect(thumb.authenticated_s3_url).not_to be_include @attachment.namespace
      end
    end
  end

  context "has_thumbnail?" do
    context "non-instfs attachment" do
      it "should be false when it doesn't have a thumbnail object (yet?)" do
        attachment_model(uploaded_data: stub_png_data)
        if @attachment.thumbnail
          @attachment.thumbnail.destroy!
          @attachment.thumbnail = nil
        end
        expect(@attachment.has_thumbnail?).to be false
      end

      it "should be false when it doesn't have a thumbnail object even if instfs is enabled" do
        attachment_model(uploaded_data: stub_png_data)
        if @attachment.thumbnail
          @attachment.thumbnail.destroy!
          @attachment.thumbnail = nil
        end
        allow(InstFS).to receive(:enabled?).and_return true
        expect(@attachment.has_thumbnail?).to be false
      end

      it "should be true when it has a thumbnail object" do
        attachment_model(uploaded_data: stub_png_data)
        @attachment.thumbnail || @attachment.build_thumbnail.save!
        expect(@attachment.has_thumbnail?).to be true
      end
    end

    context "instfs attachment" do
      before do
        allow(InstFS).to receive(:enabled?).and_return true
        allow(InstFS).to receive(:jwt_secret).and_return 'secret'
        allow(InstFS).to receive(:app_host).and_return 'instfs'
      end

      it "should be false when not thumbnailable" do
        attachment_model(instfs_uuid: 'abc', content_type: 'text/plain')
        expect(@attachment.has_thumbnail?).to be false
      end

      it "should be true when thumbnailable" do
        attachment_model(instfs_uuid: 'abc', content_type: 'image/png')
        expect(@attachment.has_thumbnail?).to be true
      end

      it "should be true when thumbnailable and instfs is later disabled" do
        attachment_model(instfs_uuid: 'abc', content_type: 'image/png')
        allow(InstFS).to receive(:enabled?).and_return false
        expect(@attachment.has_thumbnail?).to be true
      end
    end
  end

  context "thumbnail_url (non-instfs)" do
    it "should be the thumbnail's url" do
      attachment_model(uploaded_data: stub_png_data)
      @attachment.thumbnail || @attachment.build_thumbnail.save!
      expect(@attachment.thumbnail_url).to eq @attachment.thumbnail.cached_s3_url
    end
  end

  context "dynamic thumbnails" do
    let(:sz) { "640x>" }

    before do
      attachment_model(:uploaded_data => stub_png_data)
    end

    around do |example|
      Timecop.freeze(Time.now.utc, &example)
    end

    it "should use the default size if an unknown size is passed in" do
      @attachment.thumbnail || @attachment.build_thumbnail.save!
      url = @attachment.thumbnail_url(:size => "100x100")
      expect(url).to be_present
      expect(url).to eq @attachment.thumbnail.authenticated_s3_url(expires_in: 144.hours)
    end

    it "should generate the thumbnail on the fly" do
      thumb = @attachment.thumbnails.where(thumbnail: "640x>").first
      expect(thumb).to eq nil

      expect(@attachment).to receive(:create_or_update_thumbnail).with(anything, sz, sz) {
        @attachment.thumbnails.create!(:thumbnail => "640x>", :uploaded_data => stub_png_data)
      }
      url = @attachment.thumbnail_url(:size => "640x>")
      expect(url).to be_present
      thumb = @attachment.thumbnails.where(thumbnail: "640x>").first
      expect(thumb).to be_present
      expect(url).to eq thumb.authenticated_s3_url(expires_in: 144.hours)
    end

    it "should use the existing thumbnail if present" do
      expect(@attachment).to receive(:create_or_update_thumbnail).with(anything, sz, sz) {
        @attachment.thumbnails.create!(:thumbnail => "640x>", :uploaded_data => stub_png_data)
      }
      url = @attachment.thumbnail_url(:size => "640x>")
      expect(@attachment).to receive(:create_dynamic_thumbnail).never
      url = @attachment.thumbnail_url(:size => "640x>")
      thumb = @attachment.thumbnails.where(thumbnail: "640x>").first
      expect(url).to be_present
      expect(thumb).to be_present
      expect(url).to eq thumb.authenticated_s3_url(expires_in: 144.hours)
    end
  end

  describe '.allows_thumbnails_for_size' do
    it 'inevitably returns false if there is no size provided' do
      expect(Attachment.allows_thumbnails_of_size?(nil)).to be_falsey
    end

    it 'returns true if the provided size is in the configured dynamic sizes' do
      expect(Attachment.allows_thumbnails_of_size?(Attachment::DYNAMIC_THUMBNAIL_SIZES.first)).to be_truthy
    end

    it 'returns false if the provided size is not in the configured dynamic sizes' do
      expect(Attachment.allows_thumbnails_of_size?('nonsense')).to be_falsey
    end
  end

  describe "thumbnail source image size limitation" do
    before do
      local_storage! # s3 attachment data is stubbed out, so there is no image to identify the size of
      course_factory
    end

    it 'creates thumbnails for smaller images' do
      att = @course.attachments.create! :uploaded_data => jpeg_data_frd, :filename => 'ok.jpg'
      expect(att.thumbnail).not_to be_nil
      expect(att.thumbnail.width).not_to be_nil
    end

    it 'does not create thumbnails for larger images' do
      att = @course.attachments.create! :uploaded_data => one_hundred_megapixels_of_highly_compressed_png_data, :filename => '3vil.png'
      expect(att.thumbnail).to be_nil
    end
  end

  context "notifications" do
    before :once do
      course_model(:workflow_state => "available")
      # ^ enrolls @teacher in @course

      # create a student to receive notifications
      @student = user_model
      @student.register!
      e = @course.enroll_student(@student).accept
      @cc = @student.communication_channels.create(:path => "default@example.com")
      @cc.confirm!

      @student_ended = user_model
      @student_ended.register!
      @section_ended = @course.course_sections.create!(end_at: Time.zone.now - 1.day)
      @course.enroll_student(@student_ended, :section => @section_ended).accept
      @cc_ended = @student_ended.communication_channels.create(:path => "default2@example.com")
      @cc_ended.confirm!

      NotificationPolicy.create(:notification => Notification.create!(:name => 'New File Added'), :communication_channel => @cc, :frequency => "immediately")
      NotificationPolicy.create(:notification => Notification.create!(:name => 'New Files Added'), :communication_channel => @cc, :frequency => "immediately")

      NotificationPolicy.create(:notification => Notification.create!(:name => 'New File Added - ended'),
                                :communication_channel => @cc_ended, :frequency => "immediately")
      NotificationPolicy.create(:notification => Notification.create!(:name => 'New Files Added - ended'),
                                :communication_channel => @cc_ended, :frequency => "immediately")
    end

    it "should send a single-file notification" do
      attachment_model(:uploaded_data => stub_file_data('file.txt', nil, 'text/html'), :content_type => 'text/html')
      expect(@attachment.need_notify).to be_truthy

      Timecop.freeze(10.minutes.from_now) { Attachment.do_notifications }

      @attachment.reload
      expect(@attachment.need_notify).not_to be_truthy
      expect(Message.where(user_id: @student, notification_name: 'New File Added').first).not_to be_nil
    end

    it "should send a batch notification" do
      att1 = attachment_model(:uploaded_data => stub_file_data('file1.txt', nil, 'text/html'), :content_type => 'text/html')
      att2 = attachment_model(:uploaded_data => stub_file_data('file2.txt', nil, 'text/html'), :content_type => 'text/html')
      att3 = attachment_model(:uploaded_data => stub_file_data('file3.txt', nil, 'text/html'), :content_type => 'text/html')
      [att1, att2, att3].each {|att| expect(att.need_notify).to be_truthy}

      Timecop.freeze(10.minutes.from_now) { Attachment.do_notifications }

      [att1, att2, att3].each {|att| expect(att.reload.need_notify).not_to be_truthy}
      expect(Message.where(user_id: @student, notification_name: 'New Files Added').first).not_to be_nil
    end

    it "should not notify before a file finishes uploading" do
      # it's weird, but file_state is 'deleted' until the upload completes, when it is changed to 'available'
      attachment_model(:file_state => 'deleted', :content_type => 'text/html')
      expect(@attachment.need_notify).not_to be_truthy
    end

    it "should postpone notification of a batch judged to be in-progress" do
      att1 = attachment_model(:uploaded_data => stub_file_data('file1.txt', nil, 'text/html'), :content_type => 'text/html')
      att2 = attachment_model(:uploaded_data => stub_file_data('file2.txt', nil, 'text/html'), :content_type => 'text/html')
      att3 = attachment_model(:uploaded_data => stub_file_data('file3.txt', nil, 'text/html'), :content_type => 'text/html')
      [att1, att2, att3].each {|att| expect(att.need_notify).to be_truthy}

      Timecop.freeze(2.minutes.from_now) { Attachment.do_notifications }
      [att1, att2, att3].each {|att| expect(att.reload.need_notify).to be_truthy}
      expect(Message.where(user_id: @student, notification_name: 'New File Added').first).to be_nil

      Timecop.freeze(6.minutes.from_now) { Attachment.do_notifications }
      [att1, att2, att3].each {|att| expect(att.reload.need_notify).not_to be_truthy}
      expect(Message.where(user_id: @student, notification_name: 'New Files Added').first).not_to be_nil
    end

    it "should discard really old pending notifications" do
      attachment_model(:uploaded_data => stub_file_data('file.txt', nil, 'text/html'), :content_type => 'text/html')
      expect(@attachment.need_notify).to be_truthy

      Timecop.freeze(1.week.from_now) { Attachment.do_notifications }

      @attachment.reload
      expect(@attachment.need_notify).to be_falsey
      expect(Message.where(user_id: @student, notification_name: 'New File Added').first).to be_nil
      expect(Message.where(user_id: @student, notification_name: 'New File Added').first).to be_nil
    end

    it "should respect save_without_broadcasting" do
      att1 = attachment_model(:file_state => 'deleted', :uploaded_data => stub_file_data('file1.txt', nil, 'text/html'), :content_type => 'text/html')
      att2 = attachment_model(:file_state => 'deleted', :uploaded_data => stub_file_data('file2.txt', nil, 'text/html'), :content_type => 'text/html')
      att3 = attachment_model(:file_state => 'deleted', :uploaded_data => stub_file_data('file2.txt', nil, 'text/html'), :content_type => 'text/html')

      expect(att1.need_notify).not_to be_truthy
      att1.file_state = 'available'
      att1.save!
      expect(att1.need_notify).to be_truthy

      expect(att2.need_notify).not_to be_truthy
      att2.file_state = 'available'
      att2.save_without_broadcasting
      expect(att2.need_notify).not_to be_truthy

      expect(att3.need_notify).not_to be_truthy
      att3.file_state = 'available'
      att3.save_without_broadcasting!
      expect(att3.need_notify).not_to be_truthy
    end

    it "should not send notifications to students if the file is uploaded to a locked folder" do
      @teacher.register!
      cc = @teacher.communication_channels.create!(:path => "default@example.com")
      cc.confirm!
      NotificationPolicy.create!(:notification => Notification.where(name: 'New File Added').first, :communication_channel => cc, :frequency => "immediately")

      attachment_model(:uploaded_data => stub_file_data('file.txt', nil, 'text/html'), :content_type => 'text/html')

      @attachment.folder.locked = true
      @attachment.folder.save!

      Timecop.freeze(10.minutes.from_now) { Attachment.do_notifications }

      @attachment.reload
      expect(@attachment.need_notify).not_to be_truthy
      expect(Message.where(user_id: @student, notification_name: 'New File Added').first).to be_nil
      expect(Message.where(user_id: @teacher, notification_name: 'New File Added').first).not_to be_nil
    end

    it "should not send notifications to students if the file is unpublished because of usage rights" do
      @teacher.register!
      cc = @teacher.communication_channels.create!(:path => "default@example.com")
      cc.confirm!
      NotificationPolicy.create!(:notification => Notification.where(name: 'New File Added').first, :communication_channel => cc, :frequency => "immediately")

      @course.enable_feature! :usage_rights_required
      attachment_model(:uploaded_data => stub_file_data('file.txt', nil, 'text/html'), :content_type => 'text/html')
      @attachment.set_publish_state_for_usage_rights
      @attachment.save!

      Timecop.freeze(10.minutes.from_now) { Attachment.do_notifications }

      @attachment.reload
      expect(@attachment.need_notify).not_to be_truthy
      expect(Message.where(user_id: @student, notification_name: 'New File Added').first).to be_nil
      expect(Message.where(user_id: @teacher, notification_name: 'New File Added').first).not_to be_nil
    end

    it "should not send notifications to students if the files navigation is hidden from student view" do
      @teacher.register!
      cc = @teacher.communication_channels.create!(:path => "default@example.com")
      cc.confirm!
      NotificationPolicy.create!(:notification => Notification.where(name: 'New File Added').first, :communication_channel => cc, :frequency => "immediately")

      attachment_model(:uploaded_data => stub_file_data('file.txt', nil, 'text/html'), :content_type => 'text/html')

      @course.tab_configuration = [{:id => Course::TAB_FILES, :hidden => true}]
      @course.save!

      Timecop.freeze(10.minutes.from_now) { Attachment.do_notifications }

      @attachment.reload
      expect(@attachment.need_notify).not_to be_truthy
      expect(Message.where(user_id: @student, notification_name: 'New File Added').first).to be_nil
      expect(Message.where(user_id: @teacher, notification_name: 'New File Added').first).not_to be_nil
    end

    it "should not fail if the attachment context does not have participants" do
      cm = ContentMigration.create!(:context => course_factory)
      attachment_model(:context => cm, :uploaded_data => stub_file_data('file.txt', nil, 'text/html'), :content_type => 'text/html')

      Attachment.where(:id => @attachment).update_all(:need_notify => true)

      Timecop.freeze(10.minutes.from_now) { Attachment.do_notifications }
    end

    it "doesn't send notifications for a concluded course" do
      attachment_model(:uploaded_data => stub_file_data('file.txt', nil, 'text/html'), :content_type => 'text/html')
      @course.soft_conclude!
      @course.save!
      Timecop.freeze(10.minutes.from_now) { Attachment.do_notifications }
      expect(Message.where(user_id: @student, notification_name: 'New File Added').first).to be_nil
    end

    it "doesn't send notifications for a concluded section in an active course" do
      attachment_model(:uploaded_data => stub_file_data('file.txt', nil, 'text/html'), :content_type => 'text/html')
      Timecop.freeze(10.minutes.from_now) { Attachment.do_notifications }
      expect(Message.where(user_id: @student_ended, notification_name: 'New File Added').first).to be_nil
    end
  end

  context "quota" do
    it "should give small files a minimum quota size" do
      course_model
      attachment_model(:context => @course, :uploaded_data => stub_png_data, :size => 25)
      quota = Attachment.get_quota(@course)
      expect(quota[:quota_used]).to eq Attachment.minimum_size_for_quota
    end

    it "should not count attachments a student has used for submissions towards the quota" do
      course_with_student(:active_all => true)
      attachment_model(:context => @user, :uploaded_data => stub_png_data, :filename => "homework.png")
      @attachment.update_attribute(:size, 1.megabyte)

      quota = Attachment.get_quota(@user)
      expect(quota[:quota_used]).to eq 1.megabyte

      @assignment = @course.assignments.create!
      sub = @assignment.submit_homework(@user, attachments: [@attachment])

      attachment_model(:context => @user, :uploaded_data => stub_png_data, :filename => "otherfile.png")
      @attachment.update_attribute(:size, 1.megabyte)

      quota = Attachment.get_quota(@user)
      expect(quota[:quota_used]).to eq 1.megabyte
    end

    it "should not count attachments a student has used for graded discussion replies towards the quota" do
      course_with_student(:active_all => true)
      attachment_model(:context => @user, :uploaded_data => stub_png_data, :filename => "homework.png")
      @attachment.update_attribute(:size, 1.megabyte)

      quota = Attachment.get_quota(@user)
      expect(quota[:quota_used]).to eq 1.megabyte

      assignment = @course.assignments.create!(:title => "asmt")
      topic = @course.discussion_topics.create!(:title => 'topic', :assignment => assignment)
      entry = topic.reply_from(:user => @student, :text => "entry")
      entry.attachment = @attachment
      entry.save!

      attachment_model(:context => @user, :uploaded_data => stub_png_data, :filename => "otherfile.png")
      @attachment.update_attribute(:size, 1.megabyte)

      quota = Attachment.get_quota(@user)
      expect(quota[:quota_used]).to eq 1.megabyte
    end

    it "should not count attachments in submissions folders toward the quota" do
      user_model
      attachment_model(:context => @user, :uploaded_data => stub_png_data, :filename => 'whatever.png', :folder => @user.submissions_folder)
      @attachment.update_attribute(:size, 1.megabyte)
      quota = Attachment.get_quota(@user)
      expect(quota[:quota_used]).to eq 0
    end

    it "should not count attachments in group submissions folders toward the quota" do
      group_model
      attachment_model(:context => @group, :uploaded_data => stub_png_data, :filename => 'whatever.png', :folder => @group.submissions_folder)
      @attachment.update_attribute(:size, 1.megabyte)
      quota = Attachment.get_quota(@group)
      expect(quota[:quota_used]).to eq 0
    end
  end

  context "#open" do
    include WebMock::API

    context "instfs branch" do
      before do
        user_model
        attachment_model(:context => @user)
        public_url = 'http://www.example.com/foo'
        allow(@attachment).to receive(:instfs_hosted?).and_return true
        allow(@attachment).to receive(:public_url).and_return public_url

        stub_request(:get, public_url).
          to_return(status: 200, body: "test response body", headers: {})
      end

      it "should stream data to the block given" do
        callback = false
        @attachment.open do |data|
          expect(data).to eq "test response body"
          callback = true
        end
        expect(callback).to eq true
      end

      it "should stream to a tempfile without a block given" do
        file = @attachment.open
        expect(file).to be_a(Tempfile)
        expect(file.read).to eq("test response body")
      end
    end

    context "s3_storage" do
      before do
        s3_storage!
        attachment_model
      end

      it "should stream data to the block given" do
        callback = false
        data = ["test", false]
        tempfile = double
        expect(tempfile).to receive(:binmode)
        expect(tempfile).to receive(:rewind)
        expect(tempfile).to receive(:path)

        expect(Tempfile).to receive(:new).and_return(tempfile)
        actual_file = double()
        expect(actual_file).to receive(:read).twice { data.shift }
        expect(File).to receive(:open).and_yield(actual_file)
        expect_any_instance_of(@attachment.s3object.class).to receive(:get).with(include(:response_target))
        @attachment.open { |data| expect(data).to eq "test"; callback = true }
        expect(callback).to eq true
      end

      it "should stream to a tempfile without a block given" do
        expect_any_instance_of(@attachment.s3object.class).to receive(:get).with(include(:response_target))
        file = @attachment.open
        expect(file).to be_a(Tempfile)
      end
    end
  end

  context "#process_s3_details!" do
    before :once do
      attachment_model(filename: 'new filename')
    end

    before :each do
      allow(Attachment).to receive(:local_storage?).and_return(false)
      allow(Attachment).to receive(:s3_storage?).and_return(true)
      allow(@attachment).to receive(:s3object).and_return(double('s3object'))
      allow(@attachment).to receive(:after_attachment_saved)
    end

    context "deduplication" do
      before :once do
        attachment = @attachment
        @existing_attachment = attachment_model(filename: 'existing filename')
        @child_attachment = attachment_model(root_attachment: @existing_attachment)
        @attachment = attachment
      end

      before :each do
        allow(@existing_attachment).to receive(:s3object).and_return(double('existing_s3object'))
        allow(@attachment).to receive(:find_existing_attachment_for_md5).and_return(@existing_attachment)
      end

      context "existing attachment has s3object" do
        before do
          allow(@existing_attachment.s3object).to receive(:exists?).and_return(true)
          allow(@attachment.s3object).to receive(:delete)
        end

        it "should delete the new (redundant) s3object" do
          expect(@attachment.s3object).to receive(:delete).once
          @attachment.process_s3_details!({})
        end

        it "should put the new attachment under the existing attachment" do
          @attachment.process_s3_details!({})
          expect(@attachment.reload.root_attachment).to eq @existing_attachment
        end

        it "should retire the new attachment's filename" do
          @attachment.process_s3_details!({})
          expect(@attachment.reload.filename).to eq @existing_attachment.filename
        end
      end

      context "existing attachment is missing s3object" do
        before do
          allow(@existing_attachment.s3object).to receive(:exists?).and_return(false)
        end

        it "should not delete the new s3object" do
          expect(@attachment.s3object).to receive(:delete).never
          @attachment.process_s3_details!({})
        end

        it "should not put the new attachment under the existing attachment" do
          @attachment.process_s3_details!({})
          expect(@attachment.reload.root_attachment).to be_nil
        end

        it "should not retire the new attachment's filename" do
          @attachment.process_s3_details!({})
          @attachment.reload.filename == 'new filename'
        end

        it "should put the existing attachment under the new attachment" do
          @attachment.process_s3_details!({})
          expect(@existing_attachment.reload.root_attachment).to eq @attachment
        end

        it "should retire the existing attachment's filename" do
          @attachment.process_s3_details!({})
          expect(@existing_attachment.reload.read_attribute(:filename)).to be_nil
          expect(@existing_attachment.filename).to eq @attachment.filename
        end

        it "should reparent the child attachment under the new attachment" do
          @attachment.process_s3_details!({})
          expect(@child_attachment.reload.root_attachment).to eq @attachment
        end
      end
    end
  end

  context 'permissions' do
    describe ':attach_to_submission_comment' do
      it 'works for assignments if you own the attachment' do
        @s1, @s2 = n_students_in_course(2)
        @assignment = @course.assignments.create! name: 'blah'
        @attachment = Attachment.create! context: @assignment,
          filename: "foo.txt",
          uploaded_data: StringIO.new("bar"),
          user: @s1
        expect(@attachment.grants_right?(@s1, :attach_to_submission_comment)).to be_truthy
        expect(@attachment.grants_right?(@s2, :attach_to_submission_comment)).to be_falsey
      end
    end
  end

  describe "#full_path" do
    it "shouldn't puke for things that don't have folders" do
      attachment_obj_with_context(Account.default.default_enrollment_term)
      @attachment.folder = nil
      expect(@attachment.full_path).to eq "/#{@attachment.display_name}"
    end
  end

  describe ".clone_url_strand" do
    it "falls back for invalid URLs" do
      expect(Attachment.clone_url_strand("")).to eq "file_download"
    end

    it "gives the host for 'local' host" do
      expect(Attachment.clone_url_strand("http://localhost:9090/image.jpg")).to eq ["file_download", "localhost"]
    end

    it "gives the full host for simple domain" do
      expect(Attachment.clone_url_strand("http://google.com/image.jpg")).to eq ["file_download", "google.com"]
    end

    it "strips subdomains" do
      expect(Attachment.clone_url_strand("http://cdn.google.com/image.jpg")).to eq ["file_download", "google.com"]
    end
<<<<<<< HEAD
=======

    it "accepts overrides" do
      allow(Attachment).to receive(:clone_url_strand_overrides).and_return("cdn.google.com" => "cdn")
      expect(Attachment.clone_url_strand("http://cdn.google.com/image.jpg")).to eq ["file_download", "cdn"]
    end
>>>>>>> e50b47af
  end

  describe ".clone_url_as_attachment" do
    it "should reject invalid urls" do
      expect { Attachment.clone_url_as_attachment("ftp://some/stuff") }.to raise_error(ArgumentError)
    end

    it "should not raise on non-200 responses" do
      url = "http://example.com/test.png"
      expect(CanvasHttp).to receive(:get).with(url).and_yield(double('code' => '401'))
      expect { Attachment.clone_url_as_attachment(url) }.to raise_error(CanvasHttp::InvalidResponseCodeError)
    end

    it "should use an existing attachment if passed in" do
      url = "http://example.com/test.png"
      a = attachment_model
      expect(CanvasHttp).to receive(:get).with(url).and_yield(FakeHttpResponse.new('200', 'this is a jpeg', 'content-type' => 'image/jpeg'))
      Attachment.clone_url_as_attachment(url, :attachment => a)
      a.save!
      expect(a.open.read).to eq "this is a jpeg"
    end

    it "should not overwrite the content_type if already present" do
      url = "http://example.com/test.png"
      a = attachment_model(:content_type => 'image/jpeg')
      expect(CanvasHttp).to receive(:get).with(url).and_yield(FakeHttpResponse.new('200', 'this is a jpeg', 'content-type' => 'application/octet-stream'))
      Attachment.clone_url_as_attachment(url, :attachment => a)
      a.save!
      expect(a.open.read).to eq "this is a jpeg"
      expect(a.content_type).to eq 'image/jpeg'
    end

    it "should detect the content_type from the body" do
      url = "http://example.com/test.png"
      expect(CanvasHttp).to receive(:get).with(url).and_yield(FakeHttpResponse.new('200', 'this is a jpeg', 'content-type' => 'image/jpeg'))
      att = Attachment.clone_url_as_attachment(url)
      expect(att).to be_present
      expect(att).to be_new_record
      expect(att.content_type).to eq 'image/jpeg'
      att.context = Account.default
      att.save!
      expect(att.open.read).to eq 'this is a jpeg'
    end
  end

  describe "infer_namespace" do
    it "should infer the correct namespace from the root attachment" do
      local_storage!
      allow(Rails.env).to receive(:development?).and_return(true)
      course_factory
      a1 = attachment_model(context: @course, uploaded_data: default_uploaded_data)
      a2 = attachment_model(context: @course, uploaded_data: default_uploaded_data)
      expect(a2.root_attachment).to eql(a1)
      expect(a2.namespace).to eql(a1.namespace)
    end
  end

  it "should be able to add a hidden attachment as a context module item" do
    course_factory
    att = attachment_model(context: @course, uploaded_data: default_uploaded_data)
    att.hidden = true
    att.save!
    mod = @course.context_modules.create!(:name => "some module")
    tag1 = mod.add_item(:id => att.id, :type => 'attachment')
    expect(tag1).not_to be_nil
  end

  it "should unlock files at the right time even if they're accessed shortly before" do
    enable_cache do
      course_with_student :active_all => true
      attachment_model uploaded_data: default_uploaded_data, unlock_at: 30.seconds.from_now
      expect(@attachment.grants_right?(@student, :download)).to eq false # prime cache
      Timecop.freeze(@attachment.unlock_at + 1.second) do
        run_jobs
        expect(Attachment.find(@attachment.id).grants_right?(@student, :download)).to eq true
      end
    end
  end

  it "should not be locked_for soft-concluded admin users" do
    term = Account.default.enrollment_terms.create!
    term.set_overrides(Account.default, 'TeacherEnrollment' => {:end_at => 3.days.ago})
    course_with_teacher(:active_all => true)
    @course.enrollment_term = term
    @course.save!

    attachment_model uploaded_data: default_uploaded_data
    @attachment.update_attribute(:locked, true)
    @attachment.reload
    expect(@attachment.locked_for?(@teacher, :check_policies => true)).to be_falsey
  end

  describe 'local storage' do
    it 'should properly sanitie a filename containing a slash' do
      local_storage!
      course_factory
      a = attachment_model(filename: 'ENGL_100_/_ENGL_200.csv')
      expect(a.filename).to eql('ENGL_100___ENGL_200.csv')
    end

    it 'should still properly escape the same filename on s3' do
      s3_storage!
      course_factory
      a = attachment_model(filename: 'ENGL_100_/_ENGL_200.csv')
      expect(a.filename).to eql('ENGL_100_%2F_ENGL_200.csv')
    end
  end

  describe '#ajax_upload_params' do
    it 'returns the attachment filename in the upload params' do
      attachment_model filename: 'test.txt'
      pseudonym @user
      json = @attachment.ajax_upload_params(@user.pseudonym, '', '')
      expect(json[:upload_params]['Filename']).to eq 'test.txt'
    end
  end

  describe 'copy_to_folder!' do
    before(:once) do
      attachment_model filename: 'test.txt'
      @folder = @context.folders.create! name: 'over there'
    end

    it 'copies a file into a folder' do
      dup = @attachment.copy_to_folder!(@folder)
      expect(dup.root_attachment).to eq @attachment
      expect(dup.display_name).to eq 'test.txt'
    end

    it "handles duplicates" do
      attachment_model filename: 'test.txt', folder: @folder
      dup = @attachment.copy_to_folder!(@folder)
      expect(dup.root_attachment).to eq @attachment
      expect(dup.display_name).not_to eq 'test.txt'
    end
  end
end<|MERGE_RESOLUTION|>--- conflicted
+++ resolved
@@ -1929,14 +1929,11 @@
     it "strips subdomains" do
       expect(Attachment.clone_url_strand("http://cdn.google.com/image.jpg")).to eq ["file_download", "google.com"]
     end
-<<<<<<< HEAD
-=======
 
     it "accepts overrides" do
       allow(Attachment).to receive(:clone_url_strand_overrides).and_return("cdn.google.com" => "cdn")
       expect(Attachment.clone_url_strand("http://cdn.google.com/image.jpg")).to eq ["file_download", "cdn"]
     end
->>>>>>> e50b47af
   end
 
   describe ".clone_url_as_attachment" do
