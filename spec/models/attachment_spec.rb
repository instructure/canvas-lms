--- conflicted
+++ resolved
@@ -2496,8 +2496,6 @@
       attachment_model filename: "test.txt", context: @account
       expect(@attachment.root_account_id).to eq @account.id
     end
-<<<<<<< HEAD
-=======
 
     describe "word count" do
       before(:once) do
@@ -2534,7 +2532,6 @@
         expect(@attachment.word_count).to eq 0
       end
     end
->>>>>>> a6bcc411
   end
 
   context "mime_class" do
