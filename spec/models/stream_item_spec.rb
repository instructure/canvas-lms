# frozen_string_literal: true

#
# Copyright (C) 2011 - present Instructure, Inc.
#
# This file is part of Canvas.
#
# Canvas is free software: you can redistribute it and/or modify it under
# the terms of the GNU Affero General Public License as published by the Free
# Software Foundation, version 3 of the License.
#
# Canvas is distributed in the hope that it will be useful, but WITHOUT ANY
# WARRANTY; without even the implied warranty of MERCHANTABILITY or FITNESS FOR
# A PARTICULAR PURPOSE. See the GNU Affero General Public License for more
# details.
#
# You should have received a copy of the GNU Affero General Public License along
# with this program. If not, see <http://www.gnu.org/licenses/>.
#

describe StreamItem do
  it "does not infer a user_id for DiscussionTopic" do
    user_factory
    context = Course.create!
    dt = DiscussionTopic.create!(:context => context)
    dt.generate_stream_items([@user])
    si = @user.stream_item_instances.first.stream_item
    data = si.data(@user.id)
    expect(data).to be_a DiscussionTopic
    expect(data.user_id).to be_nil
  end

  it "prefers a Context for Message stream item context" do
    notification_model(:name => 'Assignment Created')
    course_with_student(:active_all => true)
    assignment_model(:course => @course)
    item = @user.stream_item_instances.first.stream_item
    expect(item.data.notification_name).to eq 'Assignment Created'
    expect(item.context).to eq @course

    course_items = @user.recent_stream_items(:contexts => [@course])
    expect(course_items).to eq [item]
  end

  it "doesn't unlink discussion entries from their topics" do
    user_factory
    context = Course.create!
    dt = DiscussionTopic.create!(:context => context, :require_initial_post => true)
    de = dt.root_discussion_entries.create!
    dt.generate_stream_items([@user])
    si = @user.stream_item_instances.first.stream_item
    si.data(@user.id)
    expect(de.reload.discussion_topic_id).not_to be_nil
  end

  it "uses new context short name" do
    user_factory
    context = Course.create!(:course_code => "some name")
    enable_cache do
      dt1 = DiscussionTopic.create!(:context => context)
      dt1.generate_stream_items([@user])
      si1 = StreamItem.where(:asset_id => dt1.id).first
      expect(si1.data.context_short_name).to eq "some name"

      context.update_attribute(:course_code, "some other name")
      dt2 = DiscussionTopic.create!(:context => context)
      dt2.generate_stream_items([@user])
      si2 = StreamItem.where(:asset_id => dt2.id).first
      expect(si2.data.context_short_name).to eq "some other name"
    end
  end

  describe "destroy_stream_items_using_setting" do
    it "has a default ttl" do
      StreamItem.create!(asset_type: 'Message', data: { notification_id: nil })
<<<<<<< HEAD
      si2 = StreamItem.create! { |si| si.asset_type = 'Message'; si.data = { notification_id: nil } }
=======
      si2 = StreamItem.create! do |si|
        si.asset_type = 'Message'
        si.data = { notification_id: nil }
      end
>>>>>>> 2bda9f78
      StreamItem.where(:id => si2).update_all(:updated_at => 1.year.ago)
      # stub this out so that the vacuum is skipped (can't run in specs in a transaction)
      allow(Shard.current.database_server).to receive(:unguard)
      expect do
        StreamItem.destroy_stream_items_using_setting
      end.to change(StreamItem, :count).by(-1)
    end
  end

  context "across shards" do
    specs_require_sharding

    it "deletes instances on all associated shards" do
      course_with_teacher(:active_all => 1)
      @user2 = @shard1.activate { user_model }
      @course.enroll_student(@user2).accept!

      dt = @course.discussion_topics.create!(:title => 'title')
      expect(@user2.reload.recent_stream_items).to eq [dt.stream_item]
      expect(dt.stream_item.associated_shards).to eq [Shard.current, @shard1]
      dt.stream_item.destroy
      expect(@user2.recent_stream_items).to eq []
    end

    it "does not find stream items for courses from the wrong shard" do
      course_with_teacher(:active_all => 1)
      @shard1.activate do
        @user2 = user_model
        @course.enroll_student(@user2).accept!
        account = Account.create!
        @course2 = account.courses.create! { |c| c.id = @course.local_id }
        @course2.offer!
        @course2.enroll_student(@user2).accept!
        @dt2 = @course2.discussion_topics.create!
      end
      @dt = @course.discussion_topics.create!

      expect(@user2.recent_stream_items.map(&:data).sort_by(&:id)).to eq [@dt, @dt2].sort_by(&:id)
      expect(@user2.recent_stream_items(:context => @course).map(&:data)).to eq [@dt]
      @shard1.activate do
        expect(@user2.recent_stream_items(:context => @course2).map(&:data)).to eq [@dt2]
      end
    end

    it "always caches stream items on the user's shard" do
      course_with_teacher(:active_all => 1)
      @user2 = @shard1.activate { user_model }
      @course.enroll_student(@user2).accept!

      dt = @course.discussion_topics.create!(:title => 'title')
      enable_cache do
        items = @user2.cached_recent_stream_items
        items2 = @shard1.activate { @user2.cached_recent_stream_items }
        expect(items).to eq [dt.stream_item]
        expect(items).to be === items2 # same object, because same cache key

        item = @user2.visible_stream_item_instances.last
        item.update_attribute(:hidden, true)

        # after dismissing an item, the old items should no longer be cached
        items = @user2.cached_recent_stream_items
        items2 = @shard1.activate { @user2.cached_recent_stream_items }
        expect(items).to be_empty
        expect(items2).to be_empty
      end
    end
  end

  it "returns a title for a Conversation" do
    user_factory
    convo = Conversation.create!(:subject => "meow")
    convo.generate_stream_items([@user])
    si = @user.stream_item_instances.first.stream_item
    data = si.data(@user.id)
    expect(data).to be_a Conversation
    expect(data.title).to eql("meow")
  end

  it "does not unhide stream item instances when someone 'deletes' a message" do
    users = Array.new(3) { user_factory }
    user1, user2, user3 = users
    convo = Conversation.initiate(users, false)
    convo.add_message(user3, "hello")
    si = StreamItem.where(:asset_type => "Conversation", :asset_id => convo).first
    instance1, _instance2 = [user1, user2].map { |u| si.stream_item_instances.where(:user_id => u).first }
    instance1.update_attribute(:hidden, true) # hide on user1's instance
    convo.conversation_participants.where(:user_id => user2).first.remove_messages(:all) # remove on user2's side
    expect(instance1.reload).to be_hidden # should leave user1's instance alone

    # should remove the messages from user2's view after post_process
    expect(StreamItem.find(si.id).data(user2.id).latest_messages_from_stream_item).to be_empty
  end

  it "returns a description for a Collaboration" do
    user_factory
    context = Course.create!
    collab = Collaboration.create!(:context => context, :description => "meow", :title => "kitty")
    collab.generate_stream_items([@user])
    si = @user.stream_item_instances.first.stream_item
    data = si.data(@user.id)
    expect(data).to be_a Collaboration
    expect(data.description).to eql("meow")
  end

  describe ".generate_all" do
    context 'when there is no item generated' do
      it 'does not cause error when item is not generated' do
        allow(StreamItem).to receive(:generate_or_update).and_return(nil)
        expect(StreamItem.generate_all(double, [1])).to eq []
      end
    end

    context "when the caller is a submission" do
      let(:student) { User.create! }
      let(:teacher) { User.create! }
      let(:course) do
        course = Course.create!
        course.enroll_student(student, enrollment_state: "active")
        course.enroll_teacher(teacher, enrollment_state: "active")

        course
      end

      let(:assignment) { course.assignments.create! }
      let(:submission) { assignment.submission_for_student(student) }

      context "when the submission is not posted" do
        before do
          assignment.post_policy.update!(post_manually: true)
        end

        let(:generated_instances) do
          stream_items = StreamItem.generate_all(submission, [student.id, teacher.id])
          stream_items.first.stream_item_instances
        end

        it "hides the item instance associated with the student" do
          student_instance = generated_instances.detect { |instance| instance.user_id == student.id }
          expect(student_instance[:hidden]).to be true
        end

        it "does not hide the item instance associated with the teacher" do
          teacher_instance = generated_instances.detect { |instance| instance.user_id == teacher.id }
          expect(teacher_instance[:hidden]).to be false
        end
      end

      context "when the submission is posted" do
        let(:generated_instances) { StreamItem.generate_all(submission, [student.id, teacher.id]) }

        it "does not hide any of the generated instances" do
          expect(generated_instances.none? { |instance| instance[:hidden] }).to be true
        end
      end
    end
  end
end<|MERGE_RESOLUTION|>--- conflicted
+++ resolved
@@ -73,14 +73,10 @@
   describe "destroy_stream_items_using_setting" do
     it "has a default ttl" do
       StreamItem.create!(asset_type: 'Message', data: { notification_id: nil })
-<<<<<<< HEAD
-      si2 = StreamItem.create! { |si| si.asset_type = 'Message'; si.data = { notification_id: nil } }
-=======
       si2 = StreamItem.create! do |si|
         si.asset_type = 'Message'
         si.data = { notification_id: nil }
       end
->>>>>>> 2bda9f78
       StreamItem.where(:id => si2).update_all(:updated_at => 1.year.ago)
       # stub this out so that the vacuum is skipped (can't run in specs in a transaction)
       allow(Shard.current.database_server).to receive(:unguard)
@@ -132,14 +128,16 @@
 
       dt = @course.discussion_topics.create!(:title => 'title')
       enable_cache do
+        expect(@user2).to receive(:recent_stream_items).once.and_call_original
         items = @user2.cached_recent_stream_items
         items2 = @shard1.activate { @user2.cached_recent_stream_items }
         expect(items).to eq [dt.stream_item]
-        expect(items).to be === items2 # same object, because same cache key
+        expect(items).to eq items2
 
         item = @user2.visible_stream_item_instances.last
         item.update_attribute(:hidden, true)
 
+        expect(@user2).to receive(:recent_stream_items).once.and_call_original
         # after dismissing an item, the old items should no longer be cached
         items = @user2.cached_recent_stream_items
         items2 = @shard1.activate { @user2.cached_recent_stream_items }
