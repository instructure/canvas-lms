# frozen_string_literal: true

#
# Copyright (C) 2011 - present Instructure, Inc.
#
# This file is part of Canvas.
#
# Canvas is free software: you can redistribute it and/or modify it under
# the terms of the GNU Affero General Public License as published by the Free
# Software Foundation, version 3 of the License.
#
# Canvas is distributed in the hope that it will be useful, but WITHOUT ANY
# WARRANTY; without even the implied warranty of MERCHANTABILITY or FITNESS FOR
# A PARTICULAR PURPOSE. See the GNU Affero General Public License for more
# details.
#
# You should have received a copy of the GNU Affero General Public License along
# with this program. If not, see <http://www.gnu.org/licenses/>.
#

<<<<<<< HEAD
require File.expand_path(File.dirname(__FILE__) + '/../spec_helper.rb')
require File.expand_path(File.dirname(__FILE__) + '/../sharding_spec_helper')

=======
>>>>>>> 2827ad44
describe StreamItem do
  it "does not infer a user_id for DiscussionTopic" do
    user_factory
    context = Course.create!
    dt = DiscussionTopic.create!(:context => context)
    dt.generate_stream_items([@user])
    si = @user.stream_item_instances.first.stream_item
    data = si.data(@user.id)
    expect(data).to be_a DiscussionTopic
    expect(data.user_id).to be_nil
  end

  it "prefers a Context for Message stream item context" do
    notification_model(:name => 'Assignment Created')
    course_with_student(:active_all => true)
    assignment_model(:course => @course)
    item = @user.stream_item_instances.first.stream_item
    expect(item.data.notification_name).to eq 'Assignment Created'
    expect(item.context).to eq @course

    course_items = @user.recent_stream_items(:contexts => [@course])
    expect(course_items).to eq [item]
  end

  it "doesn't unlink discussion entries from their topics" do
    user_factory
    context = Course.create!
    dt = DiscussionTopic.create!(:context => context, :require_initial_post => true)
    de = dt.root_discussion_entries.create!
    dt.generate_stream_items([@user])
    si = @user.stream_item_instances.first.stream_item
    data = si.data(@user.id)
    expect(de.reload.discussion_topic_id).not_to be_nil
  end

  it "uses new context short name" do
    user_factory
    context = Course.create!(:course_code => "some name")
    enable_cache do
      dt1 = DiscussionTopic.create!(:context => context)
      dt1.generate_stream_items([@user])
      si1 = StreamItem.where(:asset_id => dt1.id).first
      expect(si1.data.context_short_name).to eq "some name"

      context.update_attribute(:course_code, "some other name")
      dt2 = DiscussionTopic.create!(:context => context)
      dt2.generate_stream_items([@user])
      si2 = StreamItem.where(:asset_id => dt2.id).first
      expect(si2.data.context_short_name).to eq "some other name"
    end
  end

  describe "destroy_stream_items_using_setting" do
    it "has a default ttl" do
      si1 = StreamItem.create! { |si| si.asset_type = 'Message'; si.data = { notification_id: nil } }
      si2 = StreamItem.create! { |si| si.asset_type = 'Message'; si.data = { notification_id: nil } }
      StreamItem.where(:id => si2).update_all(:updated_at => 1.year.ago)
      # stub this out so that the vacuum is skipped (can't run in specs in a transaction)
      allow(Shard.current.database_server).to receive(:unguard)
      expect {
        StreamItem.destroy_stream_items_using_setting
      }.to change(StreamItem, :count).by(-1)
    end
  end

  context "across shards" do
    specs_require_sharding

    it "deletes instances on all associated shards" do
      course_with_teacher(:active_all => 1)
      @user2 = @shard1.activate { user_model }
      @course.enroll_student(@user2).accept!

      dt = @course.discussion_topics.create!(:title => 'title')
      expect(@user2.reload.recent_stream_items).to eq [dt.stream_item]
      expect(dt.stream_item.associated_shards).to eq [Shard.current, @shard1]
      dt.stream_item.destroy
      expect(@user2.recent_stream_items).to eq []
    end

    it "does not find stream items for courses from the wrong shard" do
      course_with_teacher(:active_all => 1)
      @shard1.activate do
        @user2 = user_model
        @course.enroll_student(@user2).accept!
        account = Account.create!
        @course2 = account.courses.create! { |c| c.id = @course.local_id }
        @course2.offer!
        @course2.enroll_student(@user2).accept!
        @dt2 = @course2.discussion_topics.create!
      end
      @dt = @course.discussion_topics.create!

      expect(@user2.recent_stream_items.map(&:data).sort_by(&:id)).to eq [@dt, @dt2].sort_by(&:id)
      expect(@user2.recent_stream_items(:context => @course).map(&:data)).to eq [@dt]
      @shard1.activate do
        expect(@user2.recent_stream_items(:context => @course2).map(&:data)).to eq [@dt2]
      end
    end

    it "always caches stream items on the user's shard" do
      course_with_teacher(:active_all => 1)
      @user2 = @shard1.activate { user_model }
      @course.enroll_student(@user2).accept!

      dt = @course.discussion_topics.create!(:title => 'title')
      enable_cache do
        items = @user2.cached_recent_stream_items
        items2 = @shard1.activate { @user2.cached_recent_stream_items }
        expect(items).to eq [dt.stream_item]
        expect(items).to be === items2 # same object, because same cache key

        item = @user2.visible_stream_item_instances.last
        item.update_attribute(:hidden, true)

        # after dismissing an item, the old items should no longer be cached
        items = @user2.cached_recent_stream_items
        items2 = @shard1.activate { @user2.cached_recent_stream_items }
        expect(items).to be_empty
        expect(items2).to be_empty
      end
    end
  end

  it "returns a title for a Conversation" do
    user_factory
    convo = Conversation.create!(:subject => "meow")
    convo.generate_stream_items([@user])
    si = @user.stream_item_instances.first.stream_item
    data = si.data(@user.id)
    expect(data).to be_a Conversation
    expect(data.title).to eql("meow")
  end

  it "does not unhide stream item instances when someone 'deletes' a message" do
    users = (0..2).map { |x| user_factory }
    user1, user2, user3 = users
    convo = Conversation.initiate(users, false)
    message = convo.add_message(user3, "hello")
    si = StreamItem.where(:asset_type => "Conversation", :asset_id => convo).first
    instance1, instance2 = [user1, user2].map { |u| si.stream_item_instances.where(:user_id => u).first }
    instance1.update_attribute(:hidden, true) # hide on user1's instance
    convo.conversation_participants.where(:user_id => user2).first.remove_messages(:all) # remove on user2's side
    expect(instance1.reload).to be_hidden # should leave user1's instance alone

    # should remove the messages from user2's view after post_process
    expect(StreamItem.find(si.id).data(user2.id).latest_messages_from_stream_item).to be_empty
  end

  it "returns a description for a Collaboration" do
    user_factory
    context = Course.create!
    collab = Collaboration.create!(:context => context, :description => "meow", :title => "kitty")
    collab.generate_stream_items([@user])
    si = @user.stream_item_instances.first.stream_item
    data = si.data(@user.id)
    expect(data).to be_a Collaboration
    expect(data.description).to eql("meow")
  end

  describe ".generate_all" do
    context 'when there is no item generated' do
      it 'does not cause error when item is not generated' do
        allow(StreamItem).to receive(:generate_or_update).and_return(nil)
        expect(StreamItem.generate_all(double, [1])).to eq []
      end
    end

    context "when the caller is a submission" do
      let(:student) { User.create! }
      let(:teacher) { User.create! }
      let(:course) do
        course = Course.create!
        course.enroll_student(student, enrollment_state: "active")
        course.enroll_teacher(teacher, enrollment_state: "active")

        course
      end

      let(:assignment) { course.assignments.create! }
      let(:submission) { assignment.submission_for_student(student) }

      context "when the submission is not posted" do
        before(:each) do
          assignment.post_policy.update!(post_manually: true)
        end
        let(:generated_instances) do
          stream_items = StreamItem.generate_all(submission, [student.id, teacher.id])
          stream_items.first.stream_item_instances
        end

        it "hides the item instance associated with the student" do
          student_instance = generated_instances.detect { |instance| instance.user_id == student.id }
          expect(student_instance[:hidden]).to be true
        end

        it "does not hide the item instance associated with the teacher" do
          teacher_instance = generated_instances.detect { |instance| instance.user_id == teacher.id }
          expect(teacher_instance[:hidden]).to be false
        end
      end

      context "when the submission is posted" do
        let(:generated_instances) { StreamItem.generate_all(submission, [student.id, teacher.id]) }

        it "does not hide any of the generated instances" do
          expect(generated_instances.none? { |instance| instance[:hidden] }).to be true
        end
      end
    end
  end
end<|MERGE_RESOLUTION|>--- conflicted
+++ resolved
@@ -18,12 +18,6 @@
 # with this program. If not, see <http://www.gnu.org/licenses/>.
 #
 
-<<<<<<< HEAD
-require File.expand_path(File.dirname(__FILE__) + '/../spec_helper.rb')
-require File.expand_path(File.dirname(__FILE__) + '/../sharding_spec_helper')
-
-=======
->>>>>>> 2827ad44
 describe StreamItem do
   it "does not infer a user_id for DiscussionTopic" do
     user_factory
@@ -55,7 +49,7 @@
     de = dt.root_discussion_entries.create!
     dt.generate_stream_items([@user])
     si = @user.stream_item_instances.first.stream_item
-    data = si.data(@user.id)
+    si.data(@user.id)
     expect(de.reload.discussion_topic_id).not_to be_nil
   end
 
@@ -78,7 +72,7 @@
 
   describe "destroy_stream_items_using_setting" do
     it "has a default ttl" do
-      si1 = StreamItem.create! { |si| si.asset_type = 'Message'; si.data = { notification_id: nil } }
+      StreamItem.create!(asset_type: 'Message', data: { notification_id: nil })
       si2 = StreamItem.create! { |si| si.asset_type = 'Message'; si.data = { notification_id: nil } }
       StreamItem.where(:id => si2).update_all(:updated_at => 1.year.ago)
       # stub this out so that the vacuum is skipped (can't run in specs in a transaction)
@@ -159,12 +153,12 @@
   end
 
   it "does not unhide stream item instances when someone 'deletes' a message" do
-    users = (0..2).map { |x| user_factory }
+    users = Array.new(3) { user_factory }
     user1, user2, user3 = users
     convo = Conversation.initiate(users, false)
-    message = convo.add_message(user3, "hello")
+    convo.add_message(user3, "hello")
     si = StreamItem.where(:asset_type => "Conversation", :asset_id => convo).first
-    instance1, instance2 = [user1, user2].map { |u| si.stream_item_instances.where(:user_id => u).first }
+    instance1, _instance2 = [user1, user2].map { |u| si.stream_item_instances.where(:user_id => u).first }
     instance1.update_attribute(:hidden, true) # hide on user1's instance
     convo.conversation_participants.where(:user_id => user2).first.remove_messages(:all) # remove on user2's side
     expect(instance1.reload).to be_hidden # should leave user1's instance alone
