--- conflicted
+++ resolved
@@ -308,8 +308,6 @@
     it "marks the attachment as processed when media_sources exist" do
       @media_object.process_retrieved_details(@mock_entry, @media_type, @assets)
       expect(@media_object.attachment.workflow_state).to eq("processed")
-<<<<<<< HEAD
-=======
     end
 
     it "marks the correct attachment as processed if one is specified" do
@@ -319,7 +317,6 @@
       att.reload
       expect(@media_object.attachment.workflow_state).to eq("pending_upload")
       expect(att.workflow_state).to eq("processed")
->>>>>>> 8f19c253
     end
 
     it "doesn't recreate deleted attachments" do
