# frozen_string_literal: true

#
# Copyright (C) 2011 - present Instructure, Inc.
#
# This file is part of Canvas.
#
# Canvas is free software: you can redistribute it and/or modify it under
# the terms of the GNU Affero General Public License as published by the Free
# Software Foundation, version 3 of the License.
#
# Canvas is distributed in the hope that it will be useful, but WITHOUT ANY
# WARRANTY; without even the implied warranty of MERCHANTABILITY or FITNESS FOR
# A PARTICULAR PURPOSE. See the GNU Affero General Public License for more
# details.
#
# You should have received a copy of the GNU Affero General Public License along
# with this program. If not, see <http://www.gnu.org/licenses/>.
#

describe Pseudonym do
  it "creates a new instance given valid attributes" do
    user_model
    expect { factory_with_protected_attributes(Pseudonym, valid_pseudonym_attributes) }.to change(Pseudonym, :count).by(1)
  end

  it "allows single character usernames" do
    user_model
    pseudonym_model
    @pseudonym.unique_id = "c"
    expect(@pseudonym.save).to be true
  end

  it "allows a username that starts with a special character" do
    user_model
    pseudonym_model
    @pseudonym.unique_id = "+c"
    expect(@pseudonym.save).to be true
  end

  it "allows apostrophes in usernames" do
    pseudonym = Pseudonym.new(unique_id: "o'brien@example.com",
                              password: "password",
                              password_confirmation: "password")
    pseudonym.user_id = 1
    expect(pseudonym).to be_valid
  end

  it "validates the presence of user and infer default account" do
    Account.default
    u = User.create!
    p = Pseudonym.new(unique_id: "cody@instructure.com")
    expect(p.save).to be_falsey

    p.user_id = u.id
    expect(p.save).to be_truthy
    expect(p.account_id).to eq Account.default.id

    # make sure a password was generated
    expect(p.password).not_to be_nil
    expect(p.password).not_to match(/tmp-pw/)
    expect(p.login_attribute).to be_nil
  end

  it "does not allow active duplicates" do
    u = User.create!
    p1 = Pseudonym.create!(unique_id: "cody@instructure.com", user: u)
    p2 = Pseudonym.create(unique_id: "cody@instructure.com", user: u)
    # Failed; p1 is still active
    expect(p2).to be_new_record
    p2.workflow_state = "deleted"
    p2.save!
    # Duplicates okay in the deleted state
    p1.workflow_state = "deleted"
    p1.save!
    # Should allow creating a new active one if the others are deleted
    Pseudonym.create!(unique_id: "cody@instructure.com", user: u)
  end

  it "does not allow a login_attribute without an authentication provider" do
    u = User.create!
    expect { u.pseudonyms.create!(unique_id: "a@b.com", login_attribute: "b") }.to raise_error(ActiveRecord::StatementInvalid)
  end

  it "infers the login_attribute on a new pseudonym for an auth provider that uses them" do
    u = User.create!
<<<<<<< HEAD
    ap = Account.default.authentication_providers.create!(auth_type: "microsoft")
=======
    ap = Account.default.authentication_providers.create!(auth_type: "microsoft", tenant: "microsoft")
>>>>>>> be06df91
    p = u.pseudonyms.create!(unique_id: "a@b.com", authentication_provider: ap)
    expect(p.login_attribute).to eq "sub"
  end

  it "finds the correct pseudonym for logins" do
    user = User.create!
    p1 = Pseudonym.create!(unique_id: "Cody@instructure.com", user:)
    Pseudonym.create!(unique_id: "codY@instructure.com", user:) { |p| p.workflow_state = "deleted" }
    expect(Pseudonym.active.by_unique_id("cody@instructure.com").first).to eq p1
    account = Account.create!
    p3 = Pseudonym.create!(unique_id: "cOdy@instructure.com", account:, user:)
    expect(Pseudonym.active.by_unique_id("cody@instructure.com").sort).to eq [p1, p3]
  end

  it "does not blow up if by_unique_id is passed a non-string" do
    expect(Pseudonym.active.by_unique_id(123)).to eq []
  end

  it "associates to another user" do
    user_model
    pseudonym_model
    expect(@pseudonym.user).to eql(@user)
  end

  it "orders by position" do
    user_model
    p1 = pseudonym_model(user_id: @user.id)
    p2 = pseudonym_model(user_id: @user.id)
    p3 = pseudonym_model(user_id: @user.id)
    p1.move_to_bottom
    p3.move_to_top
    expect(Pseudonym.all.sort.map(&:id)).to eql([p3.id, p2.id, p1.id])
  end

  it "updates user account associations on CRUD" do
    account_model
    user_model
    account1 = account_model
    account_model
    expect(@user.user_account_associations.length).to be(0)

    pseudonym_model(user: @user, account: account1)
    @user.reload
    expect(@user.user_account_associations.length).to be(1)
    expect(@user.user_account_associations.first.account).to eql(account1)

    account2 = account_model
    @pseudonym.account = account2
    @pseudonym.save
    @user.reload
    expect(@user.user_account_associations.length).to be(1)
    expect(@user.user_account_associations.first.account).to eql(account2)

    @pseudonym.destroy
    @user.reload
    expect(@user.user_account_associations).to eq []
  end

  describe "#destroy" do
    it "allows deleting pseudonyms" do
      user_with_pseudonym(active_all: true)
      expect(@pseudonym.destroy).to be(true)
      expect(@pseudonym).to be_deleted
    end

    it "records an audit log record" do
      pseudonym_model
      @pseudonym.destroy
      expect(@pseudonym.auditor_records.where(action: "deleted")).to exist
    end

    context "with current_user specified" do
      it "records an audit log with the current_user" do
        pseudonym_model
        performing_user = user_model
        @pseudonym.current_user = performing_user
        @pseudonym.destroy
        expect(@pseudonym.auditor_records.where(action: "deleted", performing_user: performing_user.id)).to exist
      end
    end
  end

  it "allows deleting system-generated pseudonyms" do
    user_with_pseudonym(active_all: true)
    @pseudonym.sis_user_id = "something_cool"
    @pseudonym.save!
    @pseudonym.account.authentication_providers.create!(auth_type: "ldap")
    expect(@pseudonym.destroy).to be(true)
    expect(@pseudonym).to be_deleted
  end

  it "defaults to nil for blank integration_id and sis_user_id" do
    user_factory
    pseudonym = Pseudonym.new(user: @user, unique_id: "test@example.com", password: "passwd123")
    pseudonym.password_confirmation = "passwd123"
    pseudonym.sis_user_id = ""
    pseudonym.integration_id = ""
    expect(pseudonym).to be_valid
    expect(pseudonym.sis_user_id).to be_nil
    expect(pseudonym.integration_id).to be_nil
  end

  context "LDAP errors" do
    before :once do
      require "net/ldap"
      user_with_pseudonym(active_all: true)
      @aac = @pseudonym.account.authentication_providers.create!(
        auth_type: "ldap",
        auth_base: "ou=people,dc=example,dc=com",
        auth_host: "ldap.example.com",
        auth_username: "cn=query,dc=example,dc=com",
        auth_port: 636,
        auth_filter: "(uid={{login}})",
        auth_over_tls: true
      )
    end

    it "gracefully handles unreachable LDAP servers" do
      expect_any_instance_of(Net::LDAP).to receive(:bind_as).and_raise(Net::LDAP::Error, "no connection to server")
      expect(Canvas::Errors).to receive(:capture) do |ex, data, level|
        expect(ex.class).to eq(Net::LDAP::Error)
        expect(data[:account]).to eq(@pseudonym.account)
        expect(level).to eq(:warn)
      end.and_call_original
      expect { @pseudonym.ldap_bind_result("blech") }.not_to raise_error
    end

    it "passes a success result through" do
      expect_any_instance_of(Net::LDAP).to receive(:bind_as).and_return(true)
      expect(@pseudonym.ldap_bind_result("yay!")).to be_truthy
    end

    it "sets last_timeout_failure on LDAP servers that timeout" do
      expect_any_instance_of(Net::LDAP).to receive(:bind_as).once.and_raise(Timeout::Error, "timed out")
      expect(Canvas::Errors).to receive(:capture_exception) do |_subsystem, e, level|
        expect(e.class.to_s).to eq("Timeout::Error")
        expect(level).to eq(:warn)
      end
      expect(@pseudonym.ldap_bind_result("test")).to be_falsey
      expect(@aac.reload.last_timeout_failure).to be > 1.minute.ago
    end

    it "only checks an explicit LDAP provider" do
      aac2 = @pseudonym.account.authentication_providers.create!(auth_type: "ldap")
      @pseudonym.update_attribute(:authentication_provider, aac2)
      expect_any_instantiation_of(@aac).not_to receive(:ldap_bind_result)
      expect(aac2).to receive(:ldap_bind_result).and_return(42)
      expect(@pseudonym.ldap_bind_result("stuff")).to eq 42
    end

    it "doesn't even check LDAP for a Canvas pseudonym" do
      @pseudonym.update_attribute(:authentication_provider, @pseudonym.account.canvas_authentication_provider)
      expect_any_instantiation_of(@aac).not_to receive(:ldap_bind_result)
      expect(@pseudonym.ldap_bind_result("stuff")).to be_nil
    end
  end

  it "does not error on malformed SSHA password" do
    pseudonym_model
    @pseudonym.sis_ssha = "{SSHA}garbage"
    expect(@pseudonym.valid_ssha?("garbage")).to be_falsey
  end

  it "does not attempt validating a blank password" do
    pseudonym_model
    expect(@pseudonym).not_to receive(:sis_ssha)
    @pseudonym.valid_ssha?("")

    expect(@pseudonym).not_to receive(:ldap_bind_result)
    @pseudonym.valid_ldap_credentials?("")
  end

  context "Needs a pseudonym with an active user" do
    before :once do
      user_model
      pseudonym_model
    end

    it "offers the user code as the user's uuid" do
      expect(@pseudonym.user).to eql(@user)
      expect(@pseudonym.user_code).to eql(@user.uuid)
    end

    it "is able to change the user email" do
      @pseudonym.email = "admin@example.com"
      @pseudonym.reload
      expect(@pseudonym.user.email_channel.path).to eql("admin@example.com")
    end

    it "offers the user sms if there is one" do
      communication_channel_model(path_type: "sms")
      @user.communication_channels << @cc
      @user.save!
      expect(@user.sms).to eql(@cc.path)
      expect(@pseudonym.sms).to eql(@user.sms)
    end
  end

  it "determines if the password is managed" do
    u = User.create!
    p = Pseudonym.create!(unique_id: "jt@instructure.com", user: u)
    p.sis_user_id = "jt"
    expect(p).not_to be_managed_password
    ap = p.account.authentication_providers.create!(auth_type: "ldap")
    expect(p).to be_managed_password
    p.sis_user_id = nil
    expect(p).not_to be_managed_password
    p.authentication_provider = ap
    expect(p).to be_managed_password
    p.sis_user_id = "jt"
    p.authentication_provider = p.account.canvas_authentication_provider
  end

  it "determines if the password is settable" do
    u = User.create!
    p = Pseudonym.create!(unique_id: "jt@instructure.com", user: u)
    expect(p).to be_passwordable
    ap = p.account.authentication_providers.create!(auth_type: "ldap")
    expect(p).to be_passwordable
    p.authentication_provider = ap
    expect(p).to_not be_passwordable
    p.account.canvas_authentication_provider.destroy
    p.authentication_provider = nil
    p.save!
    p.reload
    expect(p).to_not be_passwordable
  end

  context "login assertions" do
    it "creates a CC if LDAP gave an e-mail we don't have" do
      account = Account.create!
      account.authentication_providers.create!(auth_type: "ldap")
      u = User.create!
      u.register
      pseudonym = u.pseudonyms.create!(unique_id: "jt", account:) { |p| p.sis_user_id = "jt" }
      pseudonym.instance_variable_set(:@ldap_result, { mail: ["jt@instructure.com"] })

      pseudonym.add_ldap_channel
      u.reload
      expect(u.communication_channels.length).to eq 1
      expect(u.email_channel.path).to eq "jt@instructure.com"
      expect(u.email_channel).to be_active
      u.email_channel.destroy

      pseudonym.add_ldap_channel
      u.reload
      expect(u.communication_channels.length).to eq 1
      expect(u.email_channel.path).to eq "jt@instructure.com"
      expect(u.email_channel).to be_active
      u.email_channel.update_attribute(:workflow_state, "unconfirmed")

      pseudonym.add_ldap_channel
      u.reload
      expect(u.communication_channels.length).to eq 1
      expect(u.email_channel.path).to eq "jt@instructure.com"
      expect(u.email_channel).to be_active
    end

    it "does not persist the auth provider if inferred" do
      account = Account.create!
      ap = account.authentication_providers.create!(auth_type: "ldap")
      u = User.create!
      u.register
      pseudonym = u.pseudonyms.create!(unique_id: "jt", account:) { |p| p.sis_user_id = "jt" }
      pseudonym.instance_variable_set(:@ldap_result, { mail: ["jt@instructure.com"] })

      pseudonym.infer_auth_provider(ap)
      pseudonym.add_ldap_channel
      expect(pseudonym.reload.authentication_provider).to be_nil
    end
  end

  describe "valid_arbitrary_credentials?" do
    it "ignores password if canvas authentication is disabled" do
      user_with_pseudonym(password: "qwertyuiop")
      expect(@pseudonym.valid_arbitrary_credentials?("qwertyuiop")).to be_truthy
      # once auth provider is required, this whole spec can go away, because the situation will
      # not be possible
      @pseudonym.update!(authentication_provider: nil)

      Account.default.authentication_providers.scope.delete_all
      Account.default.authentication_providers.create!(auth_type: "ldap")
      @pseudonym.reload

      allow(@pseudonym).to receive(:valid_ldap_credentials?).and_return(false)
      expect(@pseudonym.valid_arbitrary_credentials?("qwertyuiop")).to be_falsey

      allow(@pseudonym).to receive(:valid_ldap_credentials?).and_return(true)
      expect(@pseudonym.valid_arbitrary_credentials?("anything")).to be_truthy
    end
  end

  describe "authenticate" do
    context "sharding" do
      specs_require_sharding
      let_once(:account2) { @shard1.activate { Account.create! } }
      before(:once) do
        # need these instantiated before we set up our mocks
        Account.default
        account2
      end

      it "only queries the pertinent shard" do
        expect(Pseudonym).to receive(:associated_shards).with("abc").and_return([@shard1])
        expect(Pseudonym).to receive(:active_only).once.and_return(Pseudonym.none)
        allow(GlobalLookups).to receive(:enabled?).and_return(true)
        Pseudonym.authenticate({ unique_id: "abc", password: "def" }, [Account.default.id, account2])
      end

      it "queries all pertinent shards" do
        expect(Pseudonym).to receive(:associated_shards).with("abc").and_return([Shard.default, @shard1])
        expect(Pseudonym).to receive(:active_only).twice.and_return(Pseudonym.none)
        allow(GlobalLookups).to receive(:enabled?).and_return(true)
        Pseudonym.authenticate({ unique_id: "abc", password: "def" }, [Account.default.id, account2])
      end

      it "won't attempt silly queries" do
        wat = " " * 3000
        unique_id = "asdf#{wat}asdf"
        creds = { unique_id:, password: "foobar" }
        expect(Pseudonym.authenticate(creds, [Account.default.id])).to eq(:impossible_credentials)
      end
    end
  end

  context "cas" do
    let!(:cas_ticket) { CanvasUuid::Uuid.generate_securish_uuid }
    let!(:redis_key) { "cas_session_slo:#{cas_ticket}" }

    before(:once) do
      user_with_pseudonym
    end

    before do
      allow(Canvas.redis).to receive_messages(redis_enabled?: true, ttl: 1.day)
    end

    it "checks cas ticket expiration" do
      expect(Canvas.redis).to receive(:get).with(redis_key, failsafe: nil).and_return(nil)
      expect(@pseudonym.cas_ticket_expired?(cas_ticket)).to be_falsey

      expect(Canvas.redis).to receive(:get).with(redis_key, failsafe: nil).and_return(true)
      expect(@pseudonym.cas_ticket_expired?(cas_ticket)).to be_truthy
    end

    it "expires a cas ticket" do
      expect(Canvas.redis).to receive(:set).once.and_return(true)
      expect(Pseudonym.expire_cas_ticket(cas_ticket)).to be_truthy
    end
  end

  describe "#verify_unique_sis_user_id" do
    it "is true if there is no sis_user_id" do
      expect(Pseudonym.new.verify_unique_sis_user_id).to be_truthy
    end

    describe "when a pseudonym already exists" do
      let(:sis_user_id) { "1234554321" }

      before :once do
        user_with_pseudonym
        @pseudonym.sis_user_id = sis_user_id
        @pseudonym.save!
      end

      it "returns false if the sis_user_id is already taken" do
        new_pseudonym = Pseudonym.new(account: @pseudonym.account)
        new_pseudonym.sis_user_id = sis_user_id
        expect { new_pseudonym.verify_unique_sis_user_id }.to throw_symbol(:abort)
      end

      it "also can validate if the new sis_user_id is an integer" do
        new_pseudonym = Pseudonym.new(account: @pseudonym.account)
        new_pseudonym.sis_user_id = sis_user_id.to_i
        expect { new_pseudonym.verify_unique_sis_user_id }.to throw_symbol(:abort)
      end
    end
  end

  describe "permissions" do
    let(:account1) do
      a = Account.default
      a.settings[:admins_can_view_notifications] = true
      a.save!
      a
    end
    let(:account2) { Account.create! }

    let(:sally) do
      account_admin_user(
        user: student_in_course(account: account2).user,
        account: account1
      )
    end

    let(:bob) do
      student_in_course(
        user: student_in_course(account: account2).user,
        course: course_factory(account: account1)
      ).user
    end

    let(:charlie) { student_in_course(account: account2).user }

    let(:alice) do
      account_admin_user_with_role_changes(
        account: account1,
        role: custom_account_role("StrongerAdmin", account: account1),
        role_changes: { view_notifications: true }
      )
    end

    describe ":create" do
      it "grants admins :create for themselves on the account" do
        expect(account1.pseudonyms.build(user: sally)).to be_grants_right(sally, :create)
      end

      it "grants admins :create for others on the account" do
        expect(account1.pseudonyms.build(user: bob)).to be_grants_right(sally, :create)
      end

      it "does not grant non-admins :create for themselves on the account" do
        expect(account1.pseudonyms.build(user: bob)).not_to be_grants_right(bob, :create)
      end

      it "only grants admins :create on accounts they admin" do
        expect(account2.pseudonyms.build(user: sally)).not_to be_grants_right(sally, :create)
        expect(account2.pseudonyms.build(user: bob)).not_to be_grants_right(sally, :create)
      end

      it "does not grant admins :create for others from other accounts" do
        expect(account1.pseudonyms.build(user: charlie)).not_to be_grants_right(sally, :create)
      end

      it "does not grant subadmins :create on stronger admins" do
        expect(account1.pseudonyms.build(user: alice)).not_to be_grants_right(sally, :create)
      end
    end

    describe ":update" do
      it "grants admins :update for their own pseudonyms" do
        expect(account1.pseudonyms.build(user: sally)).to be_grants_right(sally, :update)
      end

      it "grants admins :update for others on the account" do
        expect(account1.pseudonyms.build(user: bob)).to be_grants_right(sally, :update)
      end

      it "does not grant non-admins :update for their own pseudonyms" do
        expect(account1.pseudonyms.build(user: bob)).not_to be_grants_right(bob, :update)
      end

      it "only grants admins :update for others on accounts they admin" do
        expect(account2.pseudonyms.build(user: bob)).not_to be_grants_right(sally, :update)
      end

      it "does not grant admins :update for their own pseudonyms on accounts they don't admin" do
        expect(account2.pseudonyms.build(user: sally)).not_to be_grants_right(sally, :update)
      end

      it "does not grant subadmins :update on stronger admins" do
        expect(account1.pseudonyms.build(user: alice)).not_to be_grants_right(sally, :update)
      end
    end

    describe ":change_password" do
      context "with :admins_can_change_passwords true on the account" do
        before do
          account1.settings[:admins_can_change_passwords] = true
          account1.save!
        end

        it "grants admins :change_password for others on the account" do
          expect(pseudonym(bob, account: account1)).to be_grants_right(sally, :change_password)
        end

        it "grants non-admins :change_password for their own pseudonyms" do
          expect(pseudonym(bob, account: account1)).to be_grants_right(bob, :change_password)
        end

        it "grants admins :change_password for their own pseudonyms on accounts they don't admin" do
          expect(pseudonym(sally, account: account2)).to be_grants_right(sally, :change_password)
        end
      end

      context "with :admins_can_change_passwords false on the account" do
        before do
          account1.settings[:admins_can_change_passwords] = false
          account1.save!
        end

        it "no longer grant admins :change_password for existing pseudonyms for others on the account" do
          expect(pseudonym(bob, account: account1)).not_to be_grants_right(sally, :change_password)
        end

        it "still grants admins :change_password for new pseudonym for others on the account" do
          expect(account1.pseudonyms.build(user: bob)).to be_grants_right(sally, :change_password)
        end

        it "still grants admins :change_password for their own pseudonym" do
          expect(pseudonym(sally, account: account1)).to be_grants_right(sally, :change_password)
        end

        it "still grants non-admins :change_password for their own pseudonym" do
          expect(pseudonym(bob, account: account1)).to be_grants_right(bob, :change_password)
        end
      end

      context "with managed passwords and :admins_can_change_passwords true" do
        before do
          account1.settings[:admins_can_change_passwords] = true
          account1.save!
        end

        context "with canvas authentication enabled on the account" do
          it "still grants admins :change_password for others on the account" do
            expect(managed_pseudonym(bob, account: account1)).to be_grants_right(sally, :change_password)
          end

          it "still grants admins :change_password for their own pseudonym" do
            expect(managed_pseudonym(sally, account: account1)).to be_grants_right(sally, :change_password)
          end

          it "still grants non-admins :change_password for their own pseudonym" do
            expect(managed_pseudonym(bob, account: account1)).to be_grants_right(bob, :change_password)
          end
        end

        context "without canvas authentication enabled on the account" do
          before do
            account1.authentication_providers.scope.delete_all
          end

          it "no longer grants admins :change_password for others on the account" do
            expect(managed_pseudonym(bob, account: account1)).not_to be_grants_right(sally, :change_password)
          end

          it "no longer grants admins :change_password for their own pseudonym" do
            expect(managed_pseudonym(sally, account: account1)).not_to be_grants_right(sally, :change_password)
          end

          it "no longer grants non-admins :change_password for their own pseudonym" do
            expect(managed_pseudonym(bob, account: account1)).not_to be_grants_right(bob, :change_password)
          end
        end
      end
    end

    describe ":manage_sis" do
      context "with :manage_sis permission on account" do
        before do
          account1.role_overrides.create!(permission: "manage_sis", role: admin_role, enabled: true)
        end

        it "grants admins :manage_sis for their own pseudonyms on that account" do
          expect(account1.pseudonyms.build(user: sally)).to be_grants_right(sally, :manage_sis)
        end

        it "grants admins :manage_sis for others on that account" do
          expect(account1.pseudonyms.build(user: bob)).to be_grants_right(sally, :manage_sis)
        end

        it "does not grant admins :manage_sis for others on other accounts" do
          expect(account2.pseudonyms.build(user: bob)).not_to be_grants_right(sally, :manage_sis)
        end

        it "does not grant admins :manage_sis for their own pseudonyms on other accounts" do
          expect(account2.pseudonyms.build(user: sally)).not_to be_grants_right(sally, :manage_sis)
        end
      end

      context "without :manage_sis permission on account" do
        before do
          account1.role_overrides.create!(permission: "manage_sis", role: admin_role, enabled: false)
        end

        it "does not grant admins :manage_sis for others" do
          expect(account1.pseudonyms.build(user: bob)).not_to be_grants_right(sally, :manage_sis)
        end

        it "does not grant admins :manage_sis even for their own pseudonyms" do
          expect(account1.pseudonyms.build(user: sally)).not_to be_grants_right(sally, :manage_sis)
        end
      end
    end

    describe ":delete" do
      it "grantses users :delete on pseudonyms they can update" do
        expect(account1.pseudonyms.build(user: sally)).to be_grants_right(sally, :delete)
        expect(account1.pseudonyms.build(user: bob)).to be_grants_right(sally, :delete)
        expect(account2.pseudonyms.build(user: sally)).not_to be_grants_right(bob, :delete)
        expect(account2.pseudonyms.build(user: bob)).not_to be_grants_right(sally, :delete)
        expect(account1.pseudonyms.build(user: alice)).not_to be_grants_right(sally, :delete)
      end

      context "system-created pseudonyms" do
        let(:system_pseudonym) do
          p = account1.pseudonyms.build(user: sally)
          p.sis_user_id = "sis"
          p
        end

        it "grants admins :delete if they can :manage_sis" do
          account1.role_overrides.create!(permission: "manage_sis", role: admin_role, enabled: true)
          expect(system_pseudonym).to be_grants_right(sally, :manage_sis)
        end

        it "does not grant admins :delete if they can't :manage_sis" do
          account1.role_overrides.create!(permission: "manage_sis", role: admin_role, enabled: false)
          expect(system_pseudonym).not_to be_grants_right(sally, :manage_sis)
        end
      end
    end
  end

  describe ".for_auth_configuration" do
    let!(:bob) { user_model }
    let!(:new_pseud) { Account.default.pseudonyms.create!(user: bob, unique_id: "BobbyRicky") }

    context "with legacy auth types" do
      let!(:aac) { Account.default.authentication_providers.create!(auth_type: "ldap") }

      it "filters down by unique ID" do
        pseud = Account.default.pseudonyms.for_auth_configuration("BobbyRicky", aac)
        expect(pseud).to eq(new_pseud)
      end

      it "excludes inactive pseudonyms" do
        new_pseud.destroy
        pseud = Account.default.pseudonyms.for_auth_configuration("BobbyRicky", aac)
        expect(pseud).to be_nil
      end
    end

    context "with contemporary auth types" do
<<<<<<< HEAD
      let!(:aac) { Account.default.authentication_providers.create!(auth_type: "microsoft", login_attribute: "sub") }
=======
      let!(:aac) { Account.default.authentication_providers.create!(auth_type: "microsoft", tenant: "microsoft", login_attribute: "sub") }
>>>>>>> be06df91

      before do
        new_pseud.authentication_provider_id = aac.id
        new_pseud.save!
      end

      it "finds the first related pseudonym" do
        pseud = Account.default.pseudonyms.for_auth_configuration("BobbyRicky", aac)
        expect(pseud).to eq(new_pseud)
      end

      it "will not load an AAC related pseudonym if you don't provide an AAC" do
        pseud = Account.default.pseudonyms.for_auth_configuration("BobbyRicky", nil)
        expect(pseud).to be_nil
      end

      context "with a hash of unique ids" do
        it "only matches against the proper login attribute" do
          new_pseud.update_attribute(:login_attribute, "sub")
          Account.default.pseudonyms.create!(user: bob,
                                             unique_id: "BobbyRicky",
                                             authentication_provider: aac,
                                             login_attribute: "oid")

          pseud = Account.default.pseudonyms.for_auth_configuration({ "sub" => "BobbyRicky" }, aac)
          expect(pseud).to eq(new_pseud)
        end

        it "still matches against a null login attribute" do
          pseud = Account.default.pseudonyms.for_auth_configuration({ "sub" => "BobbyRicky" }, aac)
          expect(pseud).to eq(new_pseud)
        end

        it "matches against the proper login attribute before a null login_attribute" do
          proper_pseud = Account.default.pseudonyms.create!(user: bob,
                                                            unique_id: "BobbyRicky",
                                                            authentication_provider: aac,
                                                            login_attribute: "sub")

          pseud = Account.default.pseudonyms.for_auth_configuration({ "sub" => "BobbyRicky" }, aac)
          expect(pseud).to eq(proper_pseud)
        end
      end
    end
  end

  it "allows duplicate unique_ids, in different providers" do
    u = User.create!
    aac = Account.default.authentication_providers.create!(auth_type: "facebook")
    u.pseudonyms.create!(unique_id: "a", account: Account.default)
    p2 = u.pseudonyms.new(unique_id: "a", account: Account.default)
    expect(p2).to_not be_valid
    expect(p2.errors[:unique_id].first.type).to eq :taken
    p2.authentication_provider = aac
    expect(p2).to be_valid
  end

  describe ".find_all_by_arbtrary_credentials" do
    let_once(:p) do
      u = User.create!
      u.pseudonyms.create!(unique_id: "a", account: Account.default, password: "abcdefgh", password_confirmation: "abcdefgh")
    end

    it "finds a valid pseudonym" do
      expect(Pseudonym.find_all_by_arbitrary_credentials({ unique_id: "a", password: "abcdefgh" }, [Account.default.id])).to eq [p]
    end

    it "doesn't choke on if global lookups is down" do
      expect(GlobalLookups).to receive(:enabled?).and_return(true)
      expect(Pseudonym).to receive(:associated_shards).and_raise("an error")
      expect(Pseudonym.find_all_by_arbitrary_credentials({ unique_id: "a", password: "abcdefgh" }, [Account.default.id])).to eq [p]
    end

    it "throws an error if your credentials are absurd" do
      wat = " " * 3000
      unique_id = "asdf#{wat}asdf"
      creds = { unique_id:, password: "foobar" }
      expect { Pseudonym.find_all_by_arbitrary_credentials(creds, [Account.default.id]) }.to raise_error(ImpossibleCredentialsError)
    end

    it "doesn't find deleted pseudonyms" do
      p.update!(workflow_state: "deleted")
      expect(Pseudonym.find_all_by_arbitrary_credentials({ unique_id: "a", password: "abcdefgh" }, [Account.default.id])).to eq []
    end

    it "doesn't find suspended pseudonyms" do
      p.update!(workflow_state: "suspended")
      expect(Pseudonym.find_all_by_arbitrary_credentials({ unique_id: "a", password: "abcdefgh" }, [Account.default.id])).to eq []
    end
  end

  describe "migrate_login_attribute" do
    before :once do
      user_factory(active_all: true, active_cc: true)
      Notification.create!(name: "Account Verification", subject: "Test", category: "Registration", delay_for: 0)
<<<<<<< HEAD
      @authentication_provider = Account.default.authentication_providers.create!(auth_type: "microsoft", login_attribute: "tid+oid")
=======
      @authentication_provider = Account.default.authentication_providers.create!(auth_type: "microsoft", tenant: "common", login_attribute: "tid+oid")
>>>>>>> be06df91
      @authentication_provider.settings["old_login_attribute"] = "email"
      @authentication_provider.save!
      @pseudonym = @user.pseudonyms.create!(unique_id: "foo@example.com", authentication_provider: @authentication_provider)
      @pseudonym.begin_login_attribute_migration!({ "email" => "foo@example.com", "tid+oid" => "67890#abcde" })
    end

    it "allows the user to migrate to the new login attribute via the emailed code" do
      message = @user.messages.where(notification_name: "Account Verification").take
      expect(message).to be_present
      code = message.body.match(/use the following code to complete your login: (\w+)/)[1]
      expect(@pseudonym.migrate_login_attribute(code:)).to be true
      expect(@pseudonym.reload.unique_id).to eq "67890#abcde"
    end

    it "rejects an invalid code" do
      expect(@pseudonym.migrate_login_attribute(code: "invalid")).to be false
      expect(@pseudonym.reload.unique_id).to eq "foo@example.com"
    end

    it "allows an admin to migrate the login attribute" do
      expect(@pseudonym.migrate_login_attribute(admin_user: account_admin_user)).to be true
      expect(@pseudonym.reload.unique_id).to eq "67890#abcde"
    end

    it "rejects a user without permission to modify the login" do
      expect(@pseudonym.migrate_login_attribute(admin_user: user_factory)).to be false
      expect(@pseudonym.reload.unique_id).to eq "foo@example.com"
    end

    it "keeps the verification token if a new login attempt is made within 5 minutes" do
      token = @pseudonym.verification_token
      @pseudonym.begin_login_attribute_migration!({ "email" => "foo@example.com", "tid+oid" => "67890#abcde" })
      expect(@pseudonym.reload.verification_token).to eq token
      expect(@user.messages.where(notification_name: "Account Verification").count).to eq 2
    end

    it "regenerates the verification token if a new login attempt is made after 5 minutes" do
      token = @pseudonym.verification_token
      Timecop.travel(10.minutes.from_now) do
        @pseudonym.begin_login_attribute_migration!({ "email" => "foo@example.com", "tid+oid" => "67890#abcde" })
      end
      expect(@pseudonym.reload.verification_token).not_to eq token
      expect(@user.messages.where(notification_name: "Account Verification").count).to eq 2
    end
  end
end<|MERGE_RESOLUTION|>--- conflicted
+++ resolved
@@ -84,11 +84,7 @@
 
   it "infers the login_attribute on a new pseudonym for an auth provider that uses them" do
     u = User.create!
-<<<<<<< HEAD
-    ap = Account.default.authentication_providers.create!(auth_type: "microsoft")
-=======
     ap = Account.default.authentication_providers.create!(auth_type: "microsoft", tenant: "microsoft")
->>>>>>> be06df91
     p = u.pseudonyms.create!(unique_id: "a@b.com", authentication_provider: ap)
     expect(p.login_attribute).to eq "sub"
   end
@@ -724,11 +720,7 @@
     end
 
     context "with contemporary auth types" do
-<<<<<<< HEAD
-      let!(:aac) { Account.default.authentication_providers.create!(auth_type: "microsoft", login_attribute: "sub") }
-=======
       let!(:aac) { Account.default.authentication_providers.create!(auth_type: "microsoft", tenant: "microsoft", login_attribute: "sub") }
->>>>>>> be06df91
 
       before do
         new_pseud.authentication_provider_id = aac.id
@@ -824,11 +816,7 @@
     before :once do
       user_factory(active_all: true, active_cc: true)
       Notification.create!(name: "Account Verification", subject: "Test", category: "Registration", delay_for: 0)
-<<<<<<< HEAD
-      @authentication_provider = Account.default.authentication_providers.create!(auth_type: "microsoft", login_attribute: "tid+oid")
-=======
       @authentication_provider = Account.default.authentication_providers.create!(auth_type: "microsoft", tenant: "common", login_attribute: "tid+oid")
->>>>>>> be06df91
       @authentication_provider.settings["old_login_attribute"] = "email"
       @authentication_provider.save!
       @pseudonym = @user.pseudonyms.create!(unique_id: "foo@example.com", authentication_provider: @authentication_provider)
