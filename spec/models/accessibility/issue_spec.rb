# frozen_string_literal: true

#
# Copyright (C) 2025 - present Instructure, Inc.
#
# This file is part of Canvas.
#
# Canvas is free software: you can redistribute it and/or modify it under
# the terms of the GNU Affero General Public License as published by the Free
# Software Foundation, version 3 of the License.
#
# Canvas is distributed in the hope that it will be useful, but WITHOUT ANY
# WARRANTY; without even the implied warranty of MERCHANTABILITY or FITNESS FOR
# A PARTICULAR PURPOSE. See the GNU Affero General Public License for more
# details.
#
# You should have received a copy of the GNU Affero General Public License along
# with this program. If not, see <http://www.gnu.org/licenses/>.

require "spec_helper"

describe Accessibility::Issue do
  let(:mock_rule) do
    Class.new do
      def self.test(_elem) = nil
      def self.id = "mock-rule"
      def self.message = "No issue"
      def self.why = "Just a mock"
      def self.form = []
    end
  end

  let(:mock_pdf_rule) do
    Class.new do
      def self.test(_elem)
        [{ id: "pdf-mock-issue", message: "PDF Mock issue found", why: "Just a mock PDF issue" }]
      end

      def self.id = "mock-pdf-rule-class"
      def self.message = "PDF Mock rule message"
      def self.why = "Because it's a mock PDF rule"
      def self.form = []
    end
  end

  let(:rules) { [mock_rule] }
  let(:pdf_rules) { [mock_pdf_rule] }

  describe "#generate" do
    let(:context_double) { double("Context") }

    before do
      allow_any_instance_of(described_class).to receive(:count_oversize_pages).and_return(0)
      allow_any_instance_of(described_class).to receive(:count_oversize_attachments).and_return(0)
      allow_any_instance_of(described_class).to receive(:exceeds_accessibility_scan_limit?).and_return(false)
    end

    it "returns issues for pages" do
      page = double("WikiPage", id: 1, body: "<div>content</div>", title: "Page 1", published?: true, updated_at: Time.zone.now)

      wiki_pages = double("WikiPages")
      not_deleted_wiki_pages = double("NotDeletedWikiPagesRelation")

      allow(context_double).to receive_messages(
        wiki_pages:,
        assignments: double("Assignments", active: double(order: [])),
        attachments: double("Attachments", not_deleted: double(order: [])),
        exceeds_accessibility_scan_limit?: false
      )
      allow(wiki_pages).to receive(:not_deleted).and_return(not_deleted_wiki_pages)
      allow(not_deleted_wiki_pages).to receive(:order).and_return([page])

      allow(Rails.application.routes.url_helpers).to receive(:polymorphic_url).and_return("https://fake.url")

      result = described_class.new(context: context_double).generate

      expect(result[:pages][1][:title]).to eq("Page 1")
      expect(result[:accessibility_scan_disabled]).to be false
    end

    it "returns issues for assignments" do
      assignment = double("Assignment", id: 2, description: "<div>desc</div>", title: "Assignment 1", published?: false, updated_at: Time.zone.now)

      assignments = double("Assignments")
      active_assignments = double("ActiveAssignments")

      allow(context_double).to receive_messages(
        wiki_pages: double("WikiPages", not_deleted: double(order: [])),
        assignments:,
        attachments: double("Attachments", not_deleted: double(order: [])),
        exceeds_accessibility_scan_limit?: false
      )
      allow(assignments).to receive(:active).and_return(active_assignments)
      allow(active_assignments).to receive(:order).and_return([assignment])

      allow(Rails.application.routes.url_helpers).to receive(:polymorphic_url).and_return("https://fake.url")

      result = described_class.new(context: context_double).generate

      expect(result[:assignments][2][:title]).to eq("Assignment 1")
      expect(result[:accessibility_scan_disabled]).to be false
    end

    # TODO: Disable PDF Accessibility Checks Until Post-InstCon
    it "returns issues for attachments", skip: "Not implemented yet" do
      attachment_pdf = double("AttachmentPDF",
                              id: 3,
                              title: "Document.pdf",
                              content_type: "application/pdf",
                              published?: true,
                              updated_at: Time.zone.now)
      attachment_other = double("AttachmentOther",
                                id: 4,
                                title: "Image.png",
                                content_type: "image/png",
                                published?: false,
                                updated_at: Time.zone.now)

      attachments_collection = double("AttachmentsCollection")
      not_deleted_attachments_relation = double("NotDeletedAttachmentsRelation")

      allow(context_double).to receive_messages(
        wiki_pages: double("WikiPages", not_deleted: double(order: [])),
        assignments: double("Assignments", active: double(order: [])),
        attachments: attachments_collection,
        exceeds_accessibility_scan_limit?: false
      )
      allow(attachments_collection).to receive(:not_deleted).and_return(not_deleted_attachments_relation)
      allow(not_deleted_attachments_relation).to receive(:order).and_return([attachment_pdf, attachment_other])

      allow(Rails.application.routes.url_helpers).to receive(:course_files_url) do |_, options|
        case options[:preview]
        when 3 then "https://fake.url/files/3/preview"
        when 4 then "https://fake.url/files/4/preview"
        else "https://fake.url/files/unknown/preview"
        end
      end

      issues = described_class.new(context: context_double)

      expect(issues).to receive(:check_pdf_accessibility)
        .with(attachment_pdf)
        .and_return({ issues: mock_pdf_rule.test(attachment_pdf) })

      result = issues.generate

      expect(result[:pages]).to eq({})
      expect(result[:assignments]).to eq({})

      expect(result[:attachments][3][:title]).to eq("Document.pdf")
      expect(result[:attachments][3][:content_type]).to eq("application/pdf")
      expect(result[:attachments][3][:published]).to be true
      expect(result[:attachments][3][:url]).to eq("https://fake.url/files/3/preview")
      expect(result[:attachments][3][:issues].first[:id]).to eq("pdf-mock-issue")
      expect(result[:attachments][3][:issues].first[:message]).to eq("PDF Mock issue found")

      expect(result[:attachments][4][:title]).to eq("Image.png")
      expect(result[:attachments][4][:content_type]).to eq("image/png")
      expect(result[:attachments][4][:published]).to be false
      expect(result[:attachments][4][:url]).to eq("https://fake.url/files/4/preview")
      expect(result[:attachments][4][:issues]).to be_nil

      expect(result[:accessibility_scan_disabled]).to be false
    end

    it "returns nils if size limits exceeded" do
<<<<<<< HEAD
      allow_any_instance_of(described_class).to receive(:count_oversize_pages).and_return(10)
      allow_any_instance_of(described_class).to receive(:count_oversize_attachments).and_return(5)
      allow_any_instance_of(described_class).to receive(:exceeds_accessibility_scan_limit?).and_return(true)

      allow(context_double).to receive_messages(
        wiki_pages: double("WikiPages", not_deleted: double(order: [])),
        assignments: double("Assignments", active: double(order: [])),
        attachments: double("Attachments", not_deleted: double(order: []))
=======
      allow(context_double).to receive_messages(
        wiki_pages: double("WikiPages", not_deleted: double(order: [])),
        assignments: double("Assignments", active: double(order: [])),
        attachments: double("Attachments", not_deleted: double(order: [])),
        exceeds_accessibility_scan_limit?: true
>>>>>>> b04c431f
      )

      result = described_class.new(context: context_double).generate
      expect(result[:accessibility_scan_disabled]).to be true
    end
  end

  describe "#update_content" do
    before do
      allow(Accessibility::Rule).to receive(:registry).and_return({ "mock-rule" => mock_rule })
    end

    it "returns bad request for empty input" do
      issue = described_class.new(context: double)
      response = issue.update_content(nil, nil, nil, nil, nil)

      expect(response[:status]).to eq(:bad_request)
      expect(response[:json][:error]).to include("Raw rule can't be blank")
    end

    it "returns unprocessable entity for invalid content type" do
      issue = described_class.new(context: double)
      response = issue.update_content("mock-rule", "InvalidType", nil, nil, nil)

      expect(response[:status]).to eq(:bad_request)
      expect(response[:json][:error]).to include("Content InvalidType with ID  not found")
    end

    it "returns bad request for invalid rule name" do
      context_double = double("Context")
      wiki_pages_double = double("WikiPages")

      allow(context_double).to receive(:wiki_pages).and_return(wiki_pages_double)
      allow(wiki_pages_double).to receive(:find_by).and_return(nil)

      issue = described_class.new(context: context_double)
      response = issue.update_content(
        "invalid-rule", "Page", 1, nil, nil
      )

      expect(response[:status]).to eq(:bad_request)
      expect(response[:json][:error]).to include("Raw rule is invalid")
    end

    it "updates a page successfully" do
      page = double("Page", id: 1, body: "<div>content</div>", save!: true)
      context_double = double("Context")
      wiki_pages_double = double("WikiPages")

      allow(context_double).to receive(:wiki_pages).and_return(wiki_pages_double)
      allow(wiki_pages_double).to receive(:find_by).and_return(page)

      allow(page).to receive(:body).and_return("<div>content</div>")
      allow(page).to receive(:body=)

      issue = described_class.new(context: context_double)
      allow_any_instance_of(Accessibility::Issue::HtmlFixer).to receive(:fix_content).and_return("<div>fixed content</div>")

      response = issue.update_content(
        "mock-rule", "Page", 1, "path", "value"
      )

      expect(response[:status]).to eq(:ok)
      expect(response[:json][:success]).to be true
      expect(page).to have_received(:body=).with("<div>fixed content</div>")
      expect(page).to have_received(:save!)
    end

    it "updates an assignment successfully" do
      assignment = double("Assignment", id: 2, description: "<div>desc</div>", save!: true)
      context_double = double("Context")
      assignments_double = double("Assignments")

      allow(context_double).to receive(:assignments).and_return(assignments_double)
      allow(assignments_double).to receive(:find_by).and_return(assignment)

      allow(assignment).to receive(:description).and_return("<div>desc</div>")
      allow(assignment).to receive(:description=)

      issue = described_class.new(context: context_double)
      allow_any_instance_of(Accessibility::Issue::HtmlFixer).to receive(:fix_content).and_return("<div>fixed description</div>")

      response = issue.update_content(
        "mock-rule", "Assignment", 2, "path", "value"
      )

      expect(response[:status]).to eq(:ok)
      expect(response[:json][:success]).to be true
      expect(assignment).to have_received(:description=).with("<div>fixed description</div>")
      expect(assignment).to have_received(:save!)
    end
  end

  describe "#update_preview" do
    before do
      allow(Accessibility::Rule).to receive(:registry).and_return({ "mock-rule" => mock_rule })
    end

    it "returns bad request for empty input" do
      issue = described_class.new(context: double)
      response = issue.update_preview(nil, nil, nil, nil, nil)

      expect(response[:status]).to eq(:bad_request)
      expect(response[:json][:error]).to include("Raw rule can't be blank")
    end

    it "returns unprocessable entity for invalid content type" do
      issue = described_class.new(context: double)
      response = issue.update_preview("mock-rule", "InvalidType", nil, nil, nil)

      expect(response[:status]).to eq(:bad_request)
      expect(response[:json][:error]).to include("Content InvalidType with ID  not found")
    end

    it "returns bad request for invalid rule name" do
      context_double = double("Context")
      wiki_pages_double = double("WikiPages")

      allow(context_double).to receive(:wiki_pages).and_return(wiki_pages_double)
      allow(wiki_pages_double).to receive(:find_by).and_return(nil)

      issue = described_class.new(context: context_double)
      response = issue.update_content(
        "invalid-rule", "Page", 1, nil, nil
      )

      expect(response[:status]).to eq(:bad_request)
      expect(response[:json][:error]).to include("Raw rule is invalid")
    end

    it "updates a page successfully" do
      page = double("Page", id: 1, body: "<div>content</div>", save!: true)
      context_double = double("Context")
      wiki_pages_double = double("WikiPages")

      allow(context_double).to receive(:wiki_pages).and_return(wiki_pages_double)
      allow(wiki_pages_double).to receive(:find_by).and_return(page)

      allow(page).to receive(:body).and_return("<div>content</div>")
      allow(page).to receive(:body=)

      issue = described_class.new(context: context_double)
      allow_any_instance_of(Accessibility::Issue::HtmlFixer).to receive(:fix_content).and_return("<div>fixed content</div>")

      response = issue.update_preview(
        "mock-rule", "Page", 1, "path", "value"
      )

      expect(response[:status]).to eq(:ok)
      expect(response[:json][:content]).to eq("<div>fixed content</div>")
    end

    it "updates an assignment successfully" do
      assignment = double("Assignment", id: 2, description: "<div>desc</div>", save!: true)
      context_double = double("Context")
      assignments_double = double("Assignments")

      allow(context_double).to receive(:assignments).and_return(assignments_double)
      allow(assignments_double).to receive(:find_by).and_return(assignment)

      allow(assignment).to receive(:description).and_return("<div>desc</div>")
      allow(assignment).to receive(:description=)

      issue = described_class.new(context: context_double)
      allow_any_instance_of(Accessibility::Issue::HtmlFixer).to receive(:fix_content).and_return("<div>fixed description</div>")

      response = issue.update_preview(
        "mock-rule", "Assignment", 2, "path", "value"
      )

      expect(response[:status]).to eq(:ok)
      expect(response[:json][:content]).to eq("<div>fixed description</div>")
    end
  end
end<|MERGE_RESOLUTION|>--- conflicted
+++ resolved
@@ -48,12 +48,6 @@
 
   describe "#generate" do
     let(:context_double) { double("Context") }
-
-    before do
-      allow_any_instance_of(described_class).to receive(:count_oversize_pages).and_return(0)
-      allow_any_instance_of(described_class).to receive(:count_oversize_attachments).and_return(0)
-      allow_any_instance_of(described_class).to receive(:exceeds_accessibility_scan_limit?).and_return(false)
-    end
 
     it "returns issues for pages" do
       page = double("WikiPage", id: 1, body: "<div>content</div>", title: "Page 1", published?: true, updated_at: Time.zone.now)
@@ -164,22 +158,11 @@
     end
 
     it "returns nils if size limits exceeded" do
-<<<<<<< HEAD
-      allow_any_instance_of(described_class).to receive(:count_oversize_pages).and_return(10)
-      allow_any_instance_of(described_class).to receive(:count_oversize_attachments).and_return(5)
-      allow_any_instance_of(described_class).to receive(:exceeds_accessibility_scan_limit?).and_return(true)
-
-      allow(context_double).to receive_messages(
-        wiki_pages: double("WikiPages", not_deleted: double(order: [])),
-        assignments: double("Assignments", active: double(order: [])),
-        attachments: double("Attachments", not_deleted: double(order: []))
-=======
       allow(context_double).to receive_messages(
         wiki_pages: double("WikiPages", not_deleted: double(order: [])),
         assignments: double("Assignments", active: double(order: [])),
         attachments: double("Attachments", not_deleted: double(order: [])),
         exceeds_accessibility_scan_limit?: true
->>>>>>> b04c431f
       )
 
       result = described_class.new(context: context_double).generate
