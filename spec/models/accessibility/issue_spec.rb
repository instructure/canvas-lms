--- conflicted
+++ resolved
@@ -20,35 +20,6 @@
 require "spec_helper"
 
 describe Accessibility::Issue do
-<<<<<<< HEAD
-  let(:mock_rule) do
-    Class.new do
-      def self.test(_elem) = nil
-      def self.id = "mock-rule"
-      def self.message = "No issue"
-      def self.why = "Just a mock"
-      def self.form = []
-    end
-  end
-
-  let(:mock_pdf_rule) do
-    Class.new do
-      def self.test(_elem)
-        [{ id: "pdf-mock-issue", message: "PDF Mock issue found", why: "Just a mock PDF issue" }]
-      end
-
-      def self.id = "mock-pdf-rule-class"
-      def self.message = "PDF Mock rule message"
-      def self.why = "Because it's a mock PDF rule"
-      def self.form = []
-    end
-  end
-
-  let(:rules) { [mock_rule] }
-  let(:pdf_rules) { [mock_pdf_rule] }
-
-=======
->>>>>>> feeb4546
   describe "#generate" do
     let(:context_double) { double("Context") }
 
