# frozen_string_literal: true

#
# Copyright (C) 2025 - present Instructure, Inc.
#
# This file is part of Canvas.
#
# Canvas is free software: you can redistribute it and/or modify it under
# the terms of the GNU Affero General Public License as published by the Free
# Software Foundation, version 3 of the License.
#
# Canvas is distributed in the hope that it will be useful, but WITHOUT ANY
# WARRANTY; without even the implied warranty of MERCHANTABILITY or FITNESS FOR
# A PARTICULAR PURPOSE. See the GNU Affero General Public License for more
# details.
#
# You should have received a copy of the GNU Affero General Public License along
# with this program. If not, see <http://www.gnu.org/licenses/>.

require "spec_helper"

describe Accessibility::Rule do
  describe ".registry" do
    it "returns a hash" do
      expect(described_class.registry).to be_a(Hash)
    end

    it "has values that are subclasses of Accessibility::Rule" do
      expect(described_class.registry.values).to all(be_a(Accessibility::Rule))
    end
  end

  describe ".pdf_registry" do
    it "returns an array" do
      expect(described_class.pdf_registry).to be_an(Array)
    end

    it "contains only subclasses of Accessibility::Rule" do
      expect(described_class.pdf_registry).to all(be_a(Accessibility::Rule))
    end
  end

  describe ".test" do
    context "when not overridden" do
      it "raises NotImplementedError" do
        expect do
          described_class.new.test(nil)
        end.to raise_error(NotImplementedError, "#{described_class} must implement/override test")
      end
    end
  end

  describe ".form" do
    context "by default" do
      it "returns an empty hash" do
        expect(described_class.new.form(nil)).to eq({})
      end
    end
  end

  describe ".fix" do
    context "when not overridden" do
      it "raises NotImplementedError" do
        expect do
          described_class.new.fix!(nil, nil)
        end.to raise_error(NotImplementedError, "#{described_class} must implement fix")
      end
    end
  end

  describe ".generate_fix" do
    context "when not overridden" do
      it "returns nil" do
        expect(described_class.new.generate_fix(nil)).to be_nil
      end
    end
  end

  describe ".display_name" do
    context "when not overridden" do
      it "raises NotImplementedError" do
        expect do
          described_class.new.display_name
        end.to raise_error(NotImplementedError, "#{described_class} must implement display_name")
      end
    end
  end

  describe ".message" do
    context "when not overridden" do
      it "raises NotImplementedError" do
        expect do
          described_class.new.message
        end.to raise_error(NotImplementedError, "#{described_class} must implement message")
      end
    end
  end

  describe ".why" do
    context "when not overridden" do
      it "raises NotImplementedError" do
        expect do
          described_class.new.why
        end.to raise_error(NotImplementedError, "#{described_class} must implement/override why")
      end
    end
  end

  describe ".issue_preview" do
<<<<<<< HEAD
    context "when not overridden" do
      it "returns nil by default" do
        expect(described_class.new.issue_preview(nil)).to be_nil
      end
    end
=======
    context "when element is nil" do
      it "returns nil" do
        expect(described_class.new.issue_preview(nil)).to be_nil
      end
    end

    context "when element is provided" do
      it "returns the element's HTML" do
        element = double("Element", to_html: "<div>Test</div>")
        expect(described_class.new.issue_preview(element)).to eq("<div>Test</div>")
      end
    end
>>>>>>> 10b1d53a
  end
end<|MERGE_RESOLUTION|>--- conflicted
+++ resolved
@@ -107,13 +107,6 @@
   end
 
   describe ".issue_preview" do
-<<<<<<< HEAD
-    context "when not overridden" do
-      it "returns nil by default" do
-        expect(described_class.new.issue_preview(nil)).to be_nil
-      end
-    end
-=======
     context "when element is nil" do
       it "returns nil" do
         expect(described_class.new.issue_preview(nil)).to be_nil
@@ -126,6 +119,5 @@
         expect(described_class.new.issue_preview(element)).to eq("<div>Test</div>")
       end
     end
->>>>>>> 10b1d53a
   end
 end