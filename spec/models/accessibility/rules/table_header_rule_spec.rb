# frozen_string_literal: true

#
# Copyright (C) 2025 - present Instructure, Inc.
#
# This file is part of Canvas.
#
# Canvas is free software: you can redistribute it and/or modify it under
# the terms of the GNU Affero General Public License as published by the Free
# Software Foundation, version 3 of the License.
#
# Canvas is distributed in the hope that it will be useful, but WITHOUT ANY
# WARRANTY; without even the implied warranty of MERCHANTABILITY or FITNESS FOR
# A PARTICULAR PURPOSE. See the GNU Affero General Public License for more
# details.
#
# You should have received a copy of the GNU Affero General Public License along
# with this program. If not, see <http://www.gnu.org/licenses/>.

require_relative "rule_test_helper"

describe Accessibility::Rules::TableHeaderRule do
  include RuleTestHelper

  context "when testing table headers" do
    it "identifies tables with cells in first row that should be headers" do
      input_html = "<table><tr><td>Cell 1</td><td>Cell 2</td></tr><tr><td>Data 1</td><td>Data 2</td></tr></table>"

      issues = find_issues(:table_header, input_html, "page-123")

      expect(issues).not_to be_empty
      if issues.any?
        expect(issues.first[:element_type]).to eq("table")
      end
    end

    it "maintains resource-specific isolation between content types" do
      input_html = "<table><tr><td>Cell 1</td><td>Cell 2</td></tr><tr><td>Data 1</td><td>Data 2</td></tr></table>"

      page_issues = find_issues(:table_header, input_html, "page-123")
      assignment_issues = find_issues(:table_header, input_html, "assignment-456")
      file_issues = find_issues(:table_header, input_html, "file-789")

      if page_issues.any? && assignment_issues.any? && file_issues.any?
        expect(page_issues.first[:data][:id]).to include("page-123")
        expect(assignment_issues.first[:data][:id]).to include("assignment-456")
        expect(file_issues.first[:data][:id]).to include("file-789")
      end
    end

    it "fixes tables by adding headers to the first row" do
      input_html = "<table><tr><td>Cell 1</td><td>Cell 2</td></tr><tr><td>Data 1</td><td>Data 2</td></tr></table>"
      expected_html = "<table><tr><th scope=\"col\">Cell 1</th><th scope=\"col\">Cell 2</th></tr><tr><td>Data 1</td><td>Data 2</td></tr></table>"

      fixed_html = fix_issue(:table_header, input_html, "./*", "The top row")
<<<<<<< HEAD

      expect(fixed_html.delete("\n")).to eq(expected_html)
    end

    it "fixes tables by adding headers to the first column" do
      input_html = "<table><tr><td>Cell 1</td><td>Cell 2</td></tr><tr><td>Data 1</td><td>Data 2</td></tr></table>"
      expected_html = "<table><tr><td>Cell 1</td><td>Cell 2</td></tr><tr><th scope=\"row\">Data 1</th><td>Data 2</td></tr></table>"

      fixed_html = fix_issue(:table_header, input_html, "./*", "The left column")

      expect(fixed_html.delete("\n")).to eq(expected_html)
    end

    it "fixes tables by adding headers to both the first row and column" do
      input_html = "<table><tr><td>Cell 1</td><td>Cell 2</td></tr><tr><td>Data 1</td><td>Data 2</td></tr></table>"
      expected_html = "<table><tr><th scope=\"col\">Cell 1</th><th scope=\"col\">Cell 2</th></tr><tr><th scope=\"row\">Data 1</th><td>Data 2</td></tr></table>"

      fixed_html = fix_issue(:table_header, input_html, "./*", "Both")
=======
>>>>>>> b04c431f

      expect(fixed_html.delete("\n")).to eq(expected_html)
    end

    it "fixes tables by adding headers to the first column" do
      input_html = "<table><tr><td>Cell 1</td><td>Cell 2</td></tr><tr><td>Data 1</td><td>Data 2</td></tr></table>"
      expected_html = "<table><tr><td>Cell 1</td><td>Cell 2</td></tr><tr><th scope=\"row\">Data 1</th><td>Data 2</td></tr></table>"

      fixed_html = fix_issue(:table_header, input_html, "./*", "The left column")

      expect(fixed_html.delete("\n")).to eq(expected_html)
    end

    it "fixes tables by adding headers to both the first row and column" do
      input_html = "<table><tr><td>Cell 1</td><td>Cell 2</td></tr><tr><td>Data 1</td><td>Data 2</td></tr></table>"
      expected_html = "<table><tr><th scope=\"col\">Cell 1</th><th scope=\"col\">Cell 2</th></tr><tr><th scope=\"row\">Data 1</th><td>Data 2</td></tr></table>"

      fixed_html = fix_issue(:table_header, input_html, "./*", "Both")

      expect(fixed_html.delete("\n")).to eq(expected_html)
    end
  end

  describe ".display_name" do
    it "returns the correct display name" do
      expect(described_class.display_name).to eq(I18n.t("Table headers aren’t set up"))
    end
  end

  describe ".message" do
    it "returns the correct message" do
      expect(described_class.message).to eq(I18n.t("Table headers aren't set up correctly for screen readers to know which headers apply to which cells."))
    end
  end

  describe ".why" do
    it "returns the correct explanation" do
      expected_message = I18n.t(
        "Screen readers use table headers to help students understand what each cell means. " \
        "Without headers, the data can be confusing or meaningless to someone who can’t see the full layout. " \
        "Setting row and column headers makes your table clear and accessible for all learners." \
      )
      expect(described_class.why).to eq(expected_message)
    end
  end
end<|MERGE_RESOLUTION|>--- conflicted
+++ resolved
@@ -53,27 +53,6 @@
       expected_html = "<table><tr><th scope=\"col\">Cell 1</th><th scope=\"col\">Cell 2</th></tr><tr><td>Data 1</td><td>Data 2</td></tr></table>"
 
       fixed_html = fix_issue(:table_header, input_html, "./*", "The top row")
-<<<<<<< HEAD
-
-      expect(fixed_html.delete("\n")).to eq(expected_html)
-    end
-
-    it "fixes tables by adding headers to the first column" do
-      input_html = "<table><tr><td>Cell 1</td><td>Cell 2</td></tr><tr><td>Data 1</td><td>Data 2</td></tr></table>"
-      expected_html = "<table><tr><td>Cell 1</td><td>Cell 2</td></tr><tr><th scope=\"row\">Data 1</th><td>Data 2</td></tr></table>"
-
-      fixed_html = fix_issue(:table_header, input_html, "./*", "The left column")
-
-      expect(fixed_html.delete("\n")).to eq(expected_html)
-    end
-
-    it "fixes tables by adding headers to both the first row and column" do
-      input_html = "<table><tr><td>Cell 1</td><td>Cell 2</td></tr><tr><td>Data 1</td><td>Data 2</td></tr></table>"
-      expected_html = "<table><tr><th scope=\"col\">Cell 1</th><th scope=\"col\">Cell 2</th></tr><tr><th scope=\"row\">Data 1</th><td>Data 2</td></tr></table>"
-
-      fixed_html = fix_issue(:table_header, input_html, "./*", "Both")
-=======
->>>>>>> b04c431f
 
       expect(fixed_html.delete("\n")).to eq(expected_html)
     end
