# frozen_string_literal: true

#
# Copyright (C) 2025 - present Instructure, Inc.
#
# This file is part of Canvas.
#
# Canvas is free software: you can redistribute it and/or modify it under
# the terms of the GNU Affero General Public License as published by the Free
# Software Foundation, version 3 of the License.
#
# Canvas is distributed in the hope that it will be useful, but WITHOUT ANY
# WARRANTY; without even the implied warranty of MERCHANTABILITY or FITNESS FOR
# A PARTICULAR PURPOSE. See the GNU Affero General Public License for more
# details.
#
# You should have received a copy of the GNU Affero General Public License along
# with this program. If not, see <http://www.gnu.org/licenses/>.

require_relative "rule_test_helper"

describe Accessibility::Rules::ListStructureRule do
  include RuleTestHelper

  context "when testing list structure" do
    it "identifies improper list structures" do
      input_html = "<p>- Elem 1\n- Elem 2\n- Elem 3</p>"

      issues = find_issues(:list_structure, input_html, "page-123")

      expect(issues).not_to be_empty
    end
  end

  context "when updating list structure" do
    it "returns same element" do
      input_html = "<p>Normal Paragraph</p>"
      expected_html = "<p>Normal Paragraph</p>"

      fixed_html = fix_issue(:list_structure, input_html, "./*", "true")

      expect(fixed_html.delete("\n")).to eq(expected_html)
    end

    it "Resolves ordered items with followed by a period" do
      input_html = "<p>1. List</p><p>2. List</p><p>3. List</p>"
      expected_html = "<ol><li>List</li><li>List</li><li>List</li></ol>"

      fixed_html = fix_issue(:list_structure, input_html, "./*", "true")

      expect(fixed_html.delete("\n")).to eq(expected_html)
    end

    it "Resolves ordered items with followed by parentheses" do
      input_html = "<p>1) List</p><p>2) List</p><p>3) List</p>"
      expected_html = "<ol><li>List</li><li>List</li><li>List</li></ol>"

      fixed_html = fix_issue(:list_structure, input_html, "./*", "true")

      expect(fixed_html.delete("\n")).to eq(expected_html)
    end

    it "Resolves unordered items with preceded by an asterisk" do
      input_html = "<p>* List</p><p>* List</p><p>* List</p>"
      expected_html = "<ul><li>List</li><li>List</li><li>List</li></ul>"

      fixed_html = fix_issue(:list_structure, input_html, "./*", "true")

      expect(fixed_html.delete("\n")).to eq(expected_html)
    end

    it "Resolves unordered items with preceded by a hyphen" do
      input_html = "<p>- List</p><p>- List</p><p>- List</p>"
      expected_html = "<ul><li>List</li><li>List</li><li>List</li></ul>"

      fixed_html = fix_issue(:list_structure, input_html, "./*", "true")

      expect(fixed_html.delete("\n")).to eq(expected_html)
    end

    it "Resolves ordered with a start attribute" do
      input_html = "<p>3. List</p><p>4. List</p><p>5. List</p>"
      expected_html = '<ol start="3"><li>List</li><li>List</li><li>List</li></ol>'
<<<<<<< HEAD
=======

      fixed_html = fix_issue(:list_structure, input_html, "./*", "true")

      expect(fixed_html.delete("\n")).to eq(expected_html)
    end

    it "Resolves unordered items with extra space" do
      input_html = "<p>* List </p><p>* List </p><p>* List </p>"
      expected_html = "<ul><li>List </li><li>List </li><li>List </li></ul>"

      fixed_html = fix_issue(:list_structure, input_html, "./*", "true")

      expect(fixed_html.delete("\n")).to eq(expected_html)
    end

    it "Resolves ordered with extra space" do
      input_html = "<p>1. List </p><p>2. List </p><p>3. List </p>"
      expected_html = "<ol><li>List </li><li>List </li><li>List </li></ol>"
>>>>>>> dec807a2

      fixed_html = fix_issue(:list_structure, input_html, "./*", "true")

      expect(fixed_html.delete("\n")).to eq(expected_html)
    end

    it "Replaces the ordered part of the list even when nested in an element" do
      input_html = "<p><strong>1. Text</strong> Text</p><p><strong>2. Text</strong> Text</p><p><strong>3. Text</strong> Text</p>"
      expected_html = "<ol><li><strong>Text</strong> Text</li><li><strong>Text</strong> Text</li><li><strong>Text</strong> Text</li></ol>"

      fixed_html = fix_issue(:list_structure, input_html, "./*", "true")

      expect(fixed_html.delete("\n")).to eq(expected_html)
    end

    it "Replaces bullets/numbers even when it is not in the first child" do
      input_html = '<p><img src="a.jpg">1. List</p><p><img src="b.jpg">2. List</p><p><img src="c.jpg">3. List</p>'
      expected_html = '<ol><li><img src="a.jpg">List</li><li><img src="b.jpg">List</li><li><img src="c.jpg">List</li></ol>'

      fixed_html = fix_issue(:list_structure, input_html, "./*", "true")

      expect(fixed_html.delete("\n")).to eq(expected_html)
    end

    it "Stops creating list items if a paragraph is not list-like" do
      input_html = "<p>1. List</p><p>2. List</p><p>Normal Paragraph</p>"
      expected_html = "<ol><li>List</li><li>List</li></ol><p>Normal Paragraph</p>"

      fixed_html = fix_issue(:list_structure, input_html, "./*", "true")

      expect(fixed_html.delete("\n")).to eq(expected_html)
    end

    it "Splits paragraphs by <br>" do
      input_html = "<p>1. List <br> 2. List</p><p>3. List</p><p>4. List</p>"
      expected_html = "<ol><li>List</li><li>List</li><li>List</li><li>List</li></ol>"

      fixed_html = fix_issue(:list_structure, input_html, "./*", "true")

      expect(fixed_html.delete("\n")).to eq(expected_html)
    end
  end

  context "rootNode" do
    it "returns the parentNode of an element" do
      input_html = "<p>Normal Paragraph</p>"
      expected_html = "<p>Normal Paragraph</p>"

      fixed_html = fix_issue(:list_structure, input_html, "./*", "true")

      expect(fixed_html.delete("\n")).to eq(expected_html)
    end
  end

  context "message" do
    it "returns the proper message" do
      input_html = "<p>Normal Paragraph</p>"
      expected_html = "<p>Normal Paragraph</p>"

      fixed_html = fix_issue(:list_structure, input_html, "./*", "true")

      expect(fixed_html.delete("\n")).to eq(expected_html)
    end
  end

  context "why" do
    it "returns the proper why message" do
      input_html = "<p>Normal Paragraph</p>"
      expected_html = "<p>Normal Paragraph</p>"

      fixed_html = fix_issue(:list_structure, input_html, "./*", "true")

      expect(fixed_html.delete("\n")).to eq(expected_html)
    end
  end

  context "linkText" do
    it "returns the proper linkText message" do
      input_html = "<p>Normal Paragraph</p>"
      expected_html = "<p>Normal Paragraph</p>"

      fixed_html = fix_issue(:list_structure, input_html, "./*", "true")

      expect(fixed_html.delete("\n")).to eq(expected_html)
    end
  end

  context "form" do
    it "returns the proper form" do
<<<<<<< HEAD
      expect(Accessibility::Rules::ListStructureRule.form(nil).label).to eq("Format as list")
=======
      expect(Accessibility::Rules::ListStructureRule.form(nil).label).to eq("Reformat")
>>>>>>> dec807a2
    end
  end
end<|MERGE_RESOLUTION|>--- conflicted
+++ resolved
@@ -81,8 +81,6 @@
     it "Resolves ordered with a start attribute" do
       input_html = "<p>3. List</p><p>4. List</p><p>5. List</p>"
       expected_html = '<ol start="3"><li>List</li><li>List</li><li>List</li></ol>'
-<<<<<<< HEAD
-=======
 
       fixed_html = fix_issue(:list_structure, input_html, "./*", "true")
 
@@ -101,7 +99,6 @@
     it "Resolves ordered with extra space" do
       input_html = "<p>1. List </p><p>2. List </p><p>3. List </p>"
       expected_html = "<ol><li>List </li><li>List </li><li>List </li></ol>"
->>>>>>> dec807a2
 
       fixed_html = fix_issue(:list_structure, input_html, "./*", "true")
 
@@ -191,11 +188,7 @@
 
   context "form" do
     it "returns the proper form" do
-<<<<<<< HEAD
-      expect(Accessibility::Rules::ListStructureRule.form(nil).label).to eq("Format as list")
-=======
       expect(Accessibility::Rules::ListStructureRule.form(nil).label).to eq("Reformat")
->>>>>>> dec807a2
     end
   end
 end