--- conflicted
+++ resolved
@@ -22,11 +22,7 @@
 describe Accessibility::Rules::ParagraphsForHeadingsRule do
   include RuleTestHelper
 
-<<<<<<< HEAD
-  context "when testing headling lengths" do
-=======
   context "when testing heading lengths" do
->>>>>>> dec807a2
     it "finds a heading with very long text" do
       input_html = "<div><h2>This heading is way much longer than 120 characters. This heading is way much longer than 120 characters. This heading is way much longer than 120 characters.</h2></div>"
 
@@ -64,8 +60,6 @@
     it "change to paragraph button must be in the form" do
       expect(Accessibility::Rules::ParagraphsForHeadingsRule.form(nil).label).to eq("Change to paragraph")
     end
-<<<<<<< HEAD
-=======
   end
 
   describe ".display_name" do
@@ -90,6 +84,5 @@
       )
       expect(described_class.why).to eq(expected_message)
     end
->>>>>>> dec807a2
   end
 end