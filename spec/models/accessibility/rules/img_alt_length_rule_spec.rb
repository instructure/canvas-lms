# frozen_string_literal: true

#
# Copyright (C) 2025 - present Instructure, Inc.
#
# This file is part of Canvas.
#
# Canvas is free software: you can redistribute it and/or modify it under
# the terms of the GNU Affero General Public License as published by the Free
# Software Foundation, version 3 of the License.
#
# Canvas is distributed in the hope that it will be useful, but WITHOUT ANY
# WARRANTY; without even the implied warranty of MERCHANTABILITY or FITNESS FOR
# A PARTICULAR PURPOSE. See the GNU Affero General Public License for more
# details.
#
# You should have received a copy of the GNU Affero General Public License along
# with this program. If not, see <http://www.gnu.org/licenses/>.

require_relative "rule_test_helper"
require_relative "../../../../app/models/accessibility/rules/img_alt_rule_helper"

describe Accessibility::Rules::ImgAltLengthRule do
  include RuleTestHelper

  context "when testing image alt text length" do
    it "identifies images with overly long alt text" do
      long_alt = "This is an extremely long description that contains far too many words and details about the image. The alt text should be concise and to the point, not unnecessarily verbose. Screen readers will read all of this text to users, making for a poor experience."

      input_html = "<div><img src=\"image.jpg\" alt=\"#{long_alt}\"></div>"

      issues = find_issues(:img_alt_length, input_html, "page-123")

      expect(issues).not_to be_empty
      if issues.any?
        expect(issues.first[:element_type]).to eq("img")
      end
    end

    it "maintains resource-specific isolation between content types" do
      long_alt = "This is an extremely long description that contains far too many words and details about the image. The alt text should be concise and to the point, not unnecessarily verbose. Screen readers will read all of this text to users, making for a poor experience."

      input_html = "<div><img src=\"image.jpg\" alt=\"#{long_alt}\"></div>"

      page_issues = find_issues(:img_alt_length, input_html, "page-123")
      assignment_issues = find_issues(:img_alt_length, input_html, "assignment-456")
      file_issues = find_issues(:img_alt_length, input_html, "file-789")

      if page_issues.any? && assignment_issues.any? && file_issues.any?
        expect(page_issues.first[:data][:id]).to include("page-123")
        expect(assignment_issues.first[:data][:id]).to include("assignment-456")
        expect(file_issues.first[:data][:id]).to include("file-789")
      end
    end
  end

  context "when fixing image alt text length" do
    it "updates overly long alt text to a concise value" do
      long_alt = "This is an extremely long description that contains far too many words and details about the image. The alt text should be concise and to the point, not unnecessarily verbose. Screen readers will read all of this text to users, making for a poor experience."
      concise_alt = "A concise description of the image."

      input_html = "<div><img id=\"test-element\" src=\"image.jpg\" alt=\"#{long_alt}\"></div>"
      fixed_html = fix_issue(:img_alt_length, input_html, './/img[@id="test-element"]', concise_alt)

      expect(fixed_html).to include("alt=\"#{concise_alt}\"")
    end

    it "does not modify alt text if it is already concise" do
      concise_alt = "A concise description of the image."

      input_html = "<div><img id=\"test-element\" src=\"image.jpg\" alt=\"#{concise_alt}\"></div>"
      fixed_html = fix_issue(:img_alt_length, input_html, './/img[@id="test-element"]', concise_alt)

      expect(fixed_html).to include("alt=\"#{concise_alt}\"")
    end

    it "fixes overly long alt text by updating it to a new value" do
      long_alt = "This is an extremely long description that contains far too many words and details about the image. The alt text should be concise and to the point, not unnecessarily verbose. Screen readers will read all of this text to users, making for a poor experience."
      new_alt = "A concise description of the image."

      input_html = "<div><img id=\"test-element\" src=\"image.jpg\" alt=\"#{long_alt}\"></div>"
      fixed_html = fix_issue(:img_alt_length, input_html, './/img[@id="test-element"]', new_alt)

      expect(fixed_html).to include("alt=\"#{new_alt}\"")
    end
  end

  context "when generating form for image alt text" do
    it "returns a TextInputWithCheckboxField with correct configuration" do
      long_alt_text = "looong alt text  " * 10
      input_html = "<div><img alt='#{long_alt_text}'></div>"

      elem = Nokogiri::HTML.fragment(input_html).css("img").first
      form = Accessibility::Rules::ImgAltLengthRule.form(elem)

      expect(form).to be_a(Accessibility::Forms::TextInputWithCheckboxField)
      expect(form.value).to eq(long_alt_text)
    end
  end
<<<<<<< HEAD
=======

  context "when generating alt text automatically" do
    it "calls ImgAltRuleHelper and returns generated text" do
      # Create HTML with an image that has a source
      input_html = '<figure><img src="https://example.com/image.jpg" class="hero-image" width="500" height="300"><figcaption>Beautiful scenery</figcaption></figure>'
      document = Nokogiri::HTML.fragment(input_html)
      extend_nokogiri_with_dom_adapter(document) # Using method from RuleTestHelper
      img_element = document.at_css("img")

      # Mock ImgAltRuleHelper to verify the call but still use a controlled return value
      helper_class = Accessibility::Rules::ImgAltRuleHelper
      generated_alt = "A beautiful landscape with mountains"
      expect(helper_class).to receive(:generate_alt_text)
        .with("https://example.com/image.jpg")
        .and_return(generated_alt)

      # Call the method with our image element
      result = Accessibility::Rules::ImgAltRule.generate_fix(img_element)

      # Verify the result is what our mock returned
      expect(result).to eq(generated_alt)
    end
  end
>>>>>>> b04c431f
end<|MERGE_RESOLUTION|>--- conflicted
+++ resolved
@@ -97,8 +97,6 @@
       expect(form.value).to eq(long_alt_text)
     end
   end
-<<<<<<< HEAD
-=======
 
   context "when generating alt text automatically" do
     it "calls ImgAltRuleHelper and returns generated text" do
@@ -122,5 +120,4 @@
       expect(result).to eq(generated_alt)
     end
   end
->>>>>>> b04c431f
 end