# frozen_string_literal: true

# Copyright (C) 2024 - present Instructure, Inc.
#
# This file is part of Canvas.
#
# Canvas is free software: you can redistribute it and/or modify it under
# the terms of the GNU Affero General Public License as published by the Free
# Software Foundation, version 3 of the License.
#
# Canvas is distributed in the hope that it will be useful, but WITHOUT ANY
# WARRANTY; without even the implied warranty of MERCHANTABILITY or FITNESS FOR
# A PARTICULAR PURPOSE. See the GNU Affero General Public License for more
# details.
#
# You should have received a copy of the GNU Affero General Public License along
# with this program. If not, see <http://www.gnu.org/licenses/>.

require "spec_helper"

describe DiscussionTopic::PromptPresenter do
  before do
    course_model
    @instructor_1 = @user

    @topic = @course.discussion_topics.create!(
      title: "Discussion Topic Title",
      message: "Discussion Topic Message",
      user: @instructor_1
    )

    @student_1 = user_model
    @student_2 = user_model
    @topic.course.enroll_user(@student_1, "StudentEnrollment", enrollment_state: "active")
    @topic.course.enroll_user(@student_2, "StudentEnrollment", enrollment_state: "active")

    @topic.discussion_entries.create!(user: @student_1, message: "I liked the course.")
    entry_2 = @topic.discussion_entries.create!(user: @student_2, message: "I felt the course was too hard.")
    @topic.discussion_entries.create!(user: @instructor_1, message: "I'm sorry to hear that. Could you please provide more details?", parent_entry: entry_2)

    @presenter = described_class.new(@topic)
  end

  describe "#initialize" do
    it "initializes with a discussion topic" do
      expect(@presenter.instance_variable_get(:@topic)).to eq(@topic)
    end
  end

  describe "#content_for_summary" do
    it "generates correct discussion summary" do
      expected_output = <<~TEXT
        <discussion>
          <topic user="instructor_1">
            <title>
        Discussion Topic Title    </title>
            <message>
        Discussion Topic Message    </message>
          </topic>
          <entries>
        <entry user="student_1" index="1">
        I liked the course.</entry>
        <entry user="student_2" index="2">
        I felt the course was too hard.</entry>
        <entry user="instructor_1" index="2.1">
        I'm sorry to hear that. Could you please provide more details?</entry>
          </entries>
        </discussion>
      TEXT

      expect(@presenter.content_for_summary.strip).to eq(expected_output.strip)
<<<<<<< HEAD
=======
    end

    describe ".focus_for_summary" do
      it "generates focus XML with user input" do
        user_input = "specific focus"
        expected_output = <<~XML
          <focus>specific focus</focus>
        XML

        result = DiscussionTopic::PromptPresenter.focus_for_summary(user_input:)
        expect(result.strip).to eq(expected_output.strip)
      end

      it "generates focus XML with default focus" do
        expected_output = <<~XML
          <focus>general summary</focus>
        XML

        result = DiscussionTopic::PromptPresenter.focus_for_summary(user_input: nil)
        expect(result.strip).to eq(expected_output.strip)
      end
    end

    describe ".raw_summary_for_refinement" do
      it "generates raw summary XML" do
        raw_summary = "This is the raw summary."
        expected_output = <<~XML
          <raw_summary>This is the raw summary.</raw_summary>
        XML

        result = DiscussionTopic::PromptPresenter.raw_summary_for_refinement(raw_summary:)
        expect(result.strip).to eq(expected_output.strip)
      end
>>>>>>> 6d644d6a
    end
  end
end<|MERGE_RESOLUTION|>--- conflicted
+++ resolved
@@ -69,8 +69,6 @@
       TEXT
 
       expect(@presenter.content_for_summary.strip).to eq(expected_output.strip)
-<<<<<<< HEAD
-=======
     end
 
     describe ".focus_for_summary" do
@@ -104,7 +102,6 @@
         result = DiscussionTopic::PromptPresenter.raw_summary_for_refinement(raw_summary:)
         expect(result.strip).to eq(expected_output.strip)
       end
->>>>>>> 6d644d6a
     end
   end
 end