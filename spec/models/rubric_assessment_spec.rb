--- conflicted
+++ resolved
@@ -157,6 +157,18 @@
             }
           }
         })
+        @teacher_assessment = @association.assess({
+          :user => @reviewed,
+          :assessor => @teacher,
+          :artifact => @assignment.find_or_create_submission(@student),
+          :assessment => {
+            :assessment_type => 'grading',
+            :criterion_crit1 => {
+              :points => 3,
+              :comments => "Hey, it's a teacher comment."
+            }
+          }
+        })
       end
 
       it "should prevent reviewed from seeing reviewer's name" do
@@ -170,14 +182,11 @@
       it "should allow teacher to see reviewer's name" do
         expect(@assessment.grants_right?(@teacher, :read_assessor)).to be_truthy
       end
-<<<<<<< HEAD
-=======
 
       it "should allow reviewed to see reviewer's name if reviewer is teacher" do
         expect(@teacher_assessment.grants_right?(@reviewed, :read_assessor)).to be_truthy
       end
 
->>>>>>> 111dec82
     end
 
 
@@ -197,4 +206,46 @@
       end
     end
   end
+
+  describe "read permissions" do
+    before(:once) do
+      @account = @course.root_account
+      @assessment = @association.assess({
+                                          :user => @student,
+                                          :assessor => @teacher,
+                                          :artifact => @assignment.find_or_create_submission(@student),
+                                          :assessment => {
+                                            :assessment_type => 'grading',
+                                            :criterion_crit1 => {
+                                              :points => 5,
+                                              :comments => "comments",
+                                            }
+                                          }
+                                        })
+    end
+
+    it "grants :read to the user" do
+      expect(@assessment.grants_right?(@student, :read)).to eq true
+    end
+
+    it "grants :read to the assessor" do
+      expect(@assessment.grants_right?(@teacher, :read)).to eq true
+    end
+
+    it "does not grant :read to an account user without :manage_courses or :view_all_grades" do
+      user
+      role = custom_account_role('custom', :account => @account)
+      @account.account_users.create!(user: @user, role: role)
+      expect(@assessment.grants_right?(@user, :read)).to eq false
+    end
+
+    it "grants :read to an account user with :view_all_grades but not :manage_courses" do
+      user
+      role = custom_account_role('custom', :account => @account)
+      RoleOverride.create!(:context => @account, :permission => 'view_all_grades', :role => role, :enabled => true)
+      RoleOverride.create!(:context => @account, :permission => 'manage_courses', :role => role, :enabled => false)
+      @account.account_users.create!(user: @user, role: role)
+      expect(@assessment.grants_right?(@user, :read)).to eq true
+    end
+  end
 end