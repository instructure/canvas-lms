--- conflicted
+++ resolved
@@ -18,12 +18,6 @@
 # with this program. If not, see <http://www.gnu.org/licenses/>.
 #
 
-<<<<<<< HEAD
-require File.expand_path('../../sharding_spec_helper.rb', File.dirname(__FILE__))
-require File.expand_path('../../spec_helper.rb', File.dirname(__FILE__))
-
-=======
->>>>>>> 2827ad44
 describe IncomingMail::ReplyToAddress do
   let(:expect_secure_id) { Canvas::Security.hmac_sha1(Shard.short_id_for(@shard1.global_id_for(42))) }
 
@@ -137,7 +131,7 @@
       }.to raise_error(IncomingMail::ReplyToAddress::EmptyReplyAddressPool)
     end
 
-    it 'randomlies select a pool address if the message has no id' do
+    it 'randomly selects a pool address if the message has no id' do
       message = double()
 
       expect(message).to receive(:id).and_return(nil)
