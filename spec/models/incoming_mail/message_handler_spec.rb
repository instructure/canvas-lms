# frozen_string_literal: true

#
# Copyright (C) 2014 - present Instructure, Inc.
#
# This file is part of Canvas.
#
# Canvas is free software: you can redistribute it and/or modify it under
# the terms of the GNU Affero General Public License as published by the Free
# Software Foundation, version 3 of the License.
#
# Canvas is distributed in the hope that it will be useful, but WITHOUT ANY
# WARRANTY; without even the implied warranty of MERCHANTABILITY or FITNESS FOR
# A PARTICULAR PURPOSE. See the GNU Affero General Public License for more
# details.
#
# You should have received a copy of the GNU Affero General Public License along
# with this program. If not, see <http://www.gnu.org/licenses/>.
#

describe IncomingMail::MessageHandler do
  specs_require_sharding

  let(:outgoing_from_address) { "no-reply@example.com" }
  let(:body) { "Hello" }
  let(:html_body) { "Hello" }
  let(:original_message_id) { Shard.short_id_for(@shard1.global_id_for(42)) }
  let(:timestamp) { DateTime.parse("2018-10-16").to_i.to_s }
  let(:secure_id) { "123abc" }
  let(:tag) { "#{secure_id}-#{original_message_id}-#{timestamp}" }
  let(:shard) do
    shard = double("shard")
    allow(shard).to receive(:activate).and_yield
    shard
  end
  let_once(:user) do
    user_with_pseudonym
    communication_channel(@user, { username: "lucy@example.com", active_cc: true })
    @user
  end
  let(:context) { double("context", reply_from: nil) }

  let(:original_message_attributes) do
    {
      notification_id: 1,
      shard:,
      context:,
      user:,
      global_id: 1,
      to: "lucy@example.com"
    }
  end

  let(:incoming_message_attributes) do
    {
      subject: "some subject",
      header: {
        subject: double("subject", charset: "utf8")
      },
      from: ["lucy@example.com"],
      reply_to: ["lucy@example.com"],
      message_id: 1,
    }
  end

  let(:incoming_message) { double("incoming message", incoming_message_attributes) }
  let(:original_message) { double("original message", original_message_attributes) }

  before do
    allow(CanvasSecurity).to receive(:verify_hmac_sha1).and_return(true)
    allow_any_instance_of(Message).to receive(:save_using_update_all).and_return(true)
  end

  describe "#route" do
    it "activates the message's shard" do
      enable_cache do
        allow(subject).to receive(:get_original_message).with(original_message_id, timestamp).and_return(original_message)
        expect(shard).to receive(:activate)

        subject.handle(outgoing_from_address, body, html_body, incoming_message, tag)
      end
    end

    it "calls reply from on the message's context" do
      enable_cache do
        expect(context).to receive(:reply_from)
        allow(subject).to receive(:get_original_message).with(original_message_id, timestamp).and_return(original_message)
        subject.handle(outgoing_from_address, body, html_body, incoming_message, tag)
      end
    end

    it "is idempotent (via caching)" do
      enable_cache do
        expect(context).to receive(:reply_from).once
        allow(subject).to receive(:get_original_message).with(original_message_id, timestamp).and_return(original_message)
        subject.handle(outgoing_from_address, body, html_body, incoming_message, tag)
        subject.handle(outgoing_from_address, body, html_body, incoming_message, tag)
      end
    end

    context "when a reply from error occurs" do
      context "silent failures" do
        it "silently fails on no message notification id" do
          message = double("original message without notification id", original_message_attributes.merge(notification_id: nil))
          allow(subject).to receive(:get_original_message).with(original_message_id, timestamp).and_return(message)
          expect(Mailer).not_to receive(:create_message)
          expect(message.context).not_to receive(:reply_from)

          subject.handle(outgoing_from_address, body, html_body, incoming_message, tag)
        end

        it "silently fails on invalid secure id" do
          allow(subject).to receive(:get_original_message).with(original_message_id, timestamp).and_return(original_message)
          allow(CanvasSecurity).to receive(:verify_hmac_sha1).and_return(false)
          expect(Mailer).not_to receive(:create_message)
          expect(original_message.context).not_to receive(:reply_from)

          subject.handle(outgoing_from_address, body, html_body, incoming_message, tag)
        end

        it "silently fails if the original message is missing" do
          expect(Message).to receive(:where).with(id: original_message_id).and_return(double(first: nil))
          expect_any_instance_of(Message).not_to receive(:deliver)

          subject.handle(outgoing_from_address, body, html_body, incoming_message, "#{secure_id}-#{original_message_id}")
        end

        it "silently fails if the address tag is invalid" do
          expect(Message).not_to receive(:where)
          expect_any_instance_of(Message).not_to receive(:deliver)

          subject.handle(outgoing_from_address, body, html_body, incoming_message, "#{secure_id}-not-an-id")
        end

        it "silently fails if the message is not from one of the original recipient's email addresses" do
          allow(subject).to receive(:get_original_message).with(original_message_id, timestamp).and_return(original_message)
          expect_any_instance_of(Message).not_to receive(:deliver)
          expect(Account.site_admin).to receive(:feature_enabled?).with(:notification_service).and_return(false)
          expect(original_message.context).not_to receive(:reply_from)
          message = double("incoming message with bad from",
                           incoming_message_attributes.merge(from: ["not_lucy@example.com"],
                                                             reply_to: ["also_not_lucy@example.com"]))
          subject.handle(outgoing_from_address, body, html_body, message, tag)
        end

        it "raises BlankMessage for empty message" do
          message = double("original message without notification id", original_message_attributes)
          allow(subject).to receive(:get_original_message).with(original_message_id, timestamp).and_return(message)
          expect(original_message.context).not_to receive(:reply_from)
          subject.handle(outgoing_from_address, " ", html_body, incoming_message, tag)
        end
      end

      context "bounced messages" do
        it "bounces if user is suspended" do
          @pseudonym.update!(workflow_state: "suspended")
          @pseudonym.reload
          user.reload
          allow(InstStatsd::Statsd).to receive(:increment)
          allow(subject).to receive(:get_original_message).with(original_message_id, timestamp).and_return(original_message)
          # by not receiving reply_from we make sure that it is not processed as a reply
          expect(original_message.context).not_to receive(:reply_from)
          # make sure message was bounced
          email_subject = "Undelivered message"
          body = <<~TEXT.strip
            The message you sent with the subject line "some subject" was not delivered because your account has been suspended.

            Thank you,
            Canvas Support
          TEXT

          message_attributes = {
            to: "lucy@example.com",
            from: "no-reply@example.com",
            subject: email_subject,
<<<<<<< HEAD
            body: body,
=======
            body:,
>>>>>>> b3b750c9
            delay_for: 0,
            context: nil,
            path_type: "email",
            from_name: "Instructure",
          }
          expected_bounce_message = Message.new(message_attributes)
          expect(Message).to receive(:new).with(message_attributes).and_return(expected_bounce_message)
          expect(expected_bounce_message).to receive(:deliver)

          subject.handle(outgoing_from_address, body, html_body, incoming_message, tag)
          expect(InstStatsd::Statsd).to have_received(:increment).with("incoming_mail_processor.message_processing_error.user_suspended")
        end

        it "bounces if user is missing" do
          message = double("original message without user", original_message_attributes.merge(user: nil))
          allow(subject).to receive(:get_original_message).with(original_message_id, timestamp).and_return(message)
          expect_any_instance_of(Message).to receive(:deliver)
          subject.handle(outgoing_from_address, body, html_body, incoming_message, tag)
        end

        it "bounces the message on invalid context" do
          message = double("original message with invalid context", original_message_attributes.merge({ context: double("context") }))
          allow(subject).to receive(:get_original_message).with(original_message_id, timestamp).and_return(message)
          expect_any_instance_of(Message).to receive(:save)
          expect_any_instance_of(Message).to receive(:deliver)

          subject.handle(outgoing_from_address, body, html_body, incoming_message, tag)
        end

        it "does not send a message if the incoming message has no from" do
          invalid_incoming_message = double("invalid incoming message", incoming_message_attributes.merge(from: nil, reply_to: nil))
          allow(subject).to receive(:get_original_message).with(original_message_id, timestamp).and_return(original_message)
          expect_any_instance_of(Message).not_to receive(:deliver)

          subject.handle(outgoing_from_address, body, html_body, invalid_incoming_message, tag)
        end

        context "with a generic generic_error" do
          it "constructs the message correctly" do
            message = double("original message without user", original_message_attributes.merge(context: nil))
            allow(subject).to receive(:get_original_message).with(original_message_id, timestamp).and_return(message)
            allow(subject).to receive(:get_ref_uuid).and_return("TestRef")

            email_subject = "Undelivered message"
            body = <<~TEXT.strip
              The message titled "some subject" could not be delivered.  The message was sent to an unknown mailbox address.  If you are trying to contact someone through Canvas you can try logging in to your account and sending them a message using the Inbox tool.

              Thank you,
              Canvas Support

              Reference: TestRef
            TEXT

            message_attributes = {
              to: "lucy@example.com",
              from: "no-reply@example.com",
              subject: email_subject,
              body:,
              delay_for: 0,
              context: nil,
              path_type: "email",
              from_name: "Instructure",
            }
            expected_bounce_message = Message.new(message_attributes)
            expect(Message).to receive(:new).with(message_attributes).and_return(expected_bounce_message)
            expect(expected_bounce_message).to receive(:deliver)

            subject.handle(outgoing_from_address, body, html_body, incoming_message, tag)
          end
        end

        context "with a locked discussion topic generic_error" do
          it "constructs the message correctly" do
            allow(InstStatsd::Statsd).to receive(:increment)
            allow(subject).to receive(:get_original_message).with(original_message_id, timestamp).and_return(original_message)
            expect(context).to receive(:reply_from).and_raise(IncomingMail::Errors::ReplyToLockedTopic.new)

            email_subject = "Undelivered message"
            body = <<~TEXT.strip
              The message titled "some subject" could not be delivered because the discussion topic is locked. If you are trying to contact someone through Canvas you can try logging in to your account and sending them a message using the Inbox tool.

              Thank you,
              Canvas Support
            TEXT

            message_attributes = {
              to: "lucy@example.com",
              from: "no-reply@example.com",
              subject: email_subject,
              body:,
              delay_for: 0,
              context: nil,
              path_type: "email",
              from_name: "Instructure",
            }
            expected_bounce_message = Message.new(message_attributes)
            expect(Message).to receive(:new).with(message_attributes).and_return(expected_bounce_message)
            expect(expected_bounce_message).to receive(:deliver)

            subject.handle(outgoing_from_address, body, html_body, incoming_message, tag)
            expect(InstStatsd::Statsd).to have_received(:increment).with("incoming_mail_processor.message_processing_error.reply_to_locked_topic")
          end
        end

        context "with a generic reply to error" do
          it "constructs the message correctly" do
            allow(InstStatsd::Statsd).to receive(:increment)
            allow(subject).to receive(:get_original_message).with(original_message_id, timestamp).and_return(original_message)
            allow(subject).to receive(:get_ref_uuid).and_return("TestRef")
            expect(context).to receive(:reply_from).and_raise(IncomingMail::Errors::UnknownAddress.new)

            email_subject = "Undelivered message"
            body = <<~TEXT.strip
              The message titled "some subject" could not be delivered.  The message was sent to an unknown mailbox address.  If you are trying to contact someone through Canvas you can try logging in to your account and sending them a message using the Inbox tool.

              Thank you,
              Canvas Support

              Reference: TestRef
            TEXT

            message_attributes = {
              to: "lucy@example.com",
              from: "no-reply@example.com",
              subject: email_subject,
              body:,
              delay_for: 0,
              context: nil,
              path_type: "email",
              from_name: "Instructure",
            }
            expected_bounce_message = Message.new(message_attributes)
            expect(Message).to receive(:new).with(message_attributes).and_return(expected_bounce_message)
            expect(expected_bounce_message).to receive(:deliver)

            subject.handle(outgoing_from_address, body, html_body, incoming_message, tag)
            expect(InstStatsd::Statsd).to have_received(:increment).with("incoming_mail_processor.message_processing_error.catch_all")
          end
        end

        context "when there is no communication channel" do
          it "bounces the message back to the incoming from address" do
            allow(subject).to receive(:get_original_message).with(original_message_id, timestamp).and_return(original_message)

            expect_any_instance_of(Message).not_to receive(:deliver)
            expect(Mailer).to receive(:create_message)

            message = double("incoming message with bad from",
                             incoming_message_attributes.merge(from: ["not_lucy@example.com"],
                                                               reply_to: ["also_not_lucy@example.com"]))
            subject.handle(outgoing_from_address, body, html_body, message, tag)
          end
        end
      end
    end
  end
end<|MERGE_RESOLUTION|>--- conflicted
+++ resolved
@@ -173,11 +173,7 @@
             to: "lucy@example.com",
             from: "no-reply@example.com",
             subject: email_subject,
-<<<<<<< HEAD
-            body: body,
-=======
             body:,
->>>>>>> b3b750c9
             delay_for: 0,
             context: nil,
             path_type: "email",
