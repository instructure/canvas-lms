--- conflicted
+++ resolved
@@ -173,11 +173,7 @@
             to: "lucy@example.com",
             from: "no-reply@example.com",
             subject: email_subject,
-<<<<<<< HEAD
-            body: body,
-=======
             body:,
->>>>>>> a9d918a9
             delay_for: 0,
             context: nil,
             path_type: "email",
