--- conflicted
+++ resolved
@@ -354,11 +354,7 @@
   end
 
   describe "#provision_user" do
-<<<<<<< HEAD
-    let(:auth_provider) { account.authentication_providers.create!(auth_type: "microsoft") }
-=======
     let(:auth_provider) { account.authentication_providers.create!(auth_type: "microsoft", login_attribute: "sub") }
->>>>>>> 68d85f52
 
     it "works" do
       p = auth_provider.provision_user("unique_id")
