# frozen_string_literal: true

#
# Copyright (C) 2011 - present Instructure, Inc.
#
# This file is part of Canvas.
#
# Canvas is free software: you can redistribute it and/or modify it under
# the terms of the GNU Affero General Public License as published by the Free
# Software Foundation, version 3 of the License.
#
# Canvas is distributed in the hope that it will be useful, but WITHOUT ANY
# WARRANTY; without even the implied warranty of MERCHANTABILITY or FITNESS FOR
# A PARTICULAR PURPOSE. See the GNU Affero General Public License for more
# details.
#
# You should have received a copy of the GNU Affero General Public License along
# with this program. If not, see <http://www.gnu.org/licenses/>.
#

describe AuthenticationProvider do
  let(:account) { Account.default }

  context "password" do
    it "decrypts the password to the original value" do
      c = AuthenticationProvider.new
      c.auth_password = "asdf"
      expect(c.auth_decrypted_password).to eql("asdf")
      c.auth_password = "2t87aot72gho8a37gh4g[awg'waegawe-,v-3o7fya23oya2o3"
      expect(c.auth_decrypted_password).to eql("2t87aot72gho8a37gh4g[awg'waegawe-,v-3o7fya23oya2o3")
    end
  end

  describe "enable_canvas_authentication" do
    before do
      account.authentication_providers.destroy_all
      account.settings[:canvas_authentication] = false
      account.save!
      account.authentication_providers.create!(auth_type: "ldap")
      account.authentication_providers.create!(auth_type: "cas")
    end

    it "leaves settings as they are after deleting one of many aacs" do
      account.authentication_providers.first.destroy
      expect(account.reload.settings[:canvas_authentication]).to be_falsey
    end

    it "enables canvas_authentication if deleting the last aac" do
      account.authentication_providers.destroy_all
      expect(account.reload.canvas_authentication?).to be true
    end
  end

  it "disables open registration when created" do
    account.settings[:open_registration] = true
    account.save!
    account.authentication_providers.create!(auth_type: "cas")
    expect(account.reload.open_registration?).to be_falsey
  end

  describe "FindByType module" do
    let!(:aac) { account.authentication_providers.create!(auth_type: "facebook") }

    it "still reloads ok" do
      expect { aac.reload }.not_to raise_error
    end

    it "works through associations that use the provided module" do
      found = account.authentication_providers.find("facebook")
      expect(found).to eq(aac)
    end
  end

  describe "#auth_provider_filter" do
    it "includes nil for legacy auth types" do
      aac = AuthenticationProvider.new(auth_type: "cas")
      expect(aac.auth_provider_filter).to eq([nil, aac])
    end

    it "is just the AAC for oauth types" do
      aac = AuthenticationProvider.new(auth_type: "facebook")
      expect(aac.auth_provider_filter).to eq(aac)
    end
  end

  describe "#destroy" do
    let!(:aac) { account.authentication_providers.create!(auth_type: "cas") }

    it "retains the database row" do
      aac.destroy
      found = AuthenticationProvider.find(aac.id)
      expect(found).not_to be_nil
    end

    it "sets workflow_state upon destroy" do
      aac.destroy
      aac.reload
      expect(aac.workflow_state).to eq("deleted")
    end

    it "is aliased with #destroy_permanently!" do
      aac.destroy_permanently!
      found = AuthenticationProvider.find(aac.id)
      expect(found).not_to be_nil
    end

    it "soft-deletes associated pseudonyms" do
      user = user_model
      pseudonym = user.pseudonyms.create!(unique_id: "user@facebook.com")
      pseudonym.authentication_provider = aac
      pseudonym.save!
      aac.destroy
      expect(pseudonym.reload.workflow_state).to eq("deleted")
    end
  end

  describe ".active" do
    let!(:aac) { account.authentication_providers.create!(auth_type: "cas") }

    it "finds an aac that isn't deleted" do
      expect(AuthenticationProvider.active).to include(aac)
    end

    it "ignores aacs which have been deleted" do
      aac.destroy
      expect(AuthenticationProvider.active).not_to include(aac)
    end
  end

  describe "list-i-ness" do
    let!(:aac1) { account.authentication_providers.create!(auth_type: "facebook") }
    let!(:aac2) { account.authentication_providers.create!(auth_type: "github") }

    before do
      account.authentication_providers.where(auth_type: "canvas").first.destroy
    end

    it "manages positions automatically within an account" do
      expect(aac1.reload.position).to eq(1)
      expect(aac2.reload.position).to eq(2)
    end

    it "respects deletions for position management" do
      aac3 = account.authentication_providers.create!(auth_type: "twitter")
      expect(aac2.reload.position).to eq(2)
      aac2.destroy
      expect(aac1.reload.position).to eq(1)
      expect(aac3.reload.position).to eq(2)
    end
  end

  describe "federated_attributes" do
    context "validation" do
      it "normalizes short form" do
        aac = Account.default.authentication_providers.new(auth_type: "saml",
                                                           federated_attributes: { "integration_id" => "internal_id" })
        expect(aac).to be_valid
        expect(aac.federated_attributes).to eq({ "integration_id" => { "attribute" => "internal_id",
                                                                       "provisioning_only" => false } })
      end

      it "defaults provisioning_only to false" do
        aac = Account.default.authentication_providers.new(auth_type: "saml",
                                                           federated_attributes: { "integration_id" => { "attribute" => "internal_id" } })
        expect(aac).to be_valid
        expect(aac.federated_attributes).to eq({ "integration_id" => { "attribute" => "internal_id",
                                                                       "provisioning_only" => false } })
      end

      it "doesn't allow invalid Canvas attributes" do
        aac = Account.default.authentication_providers.new(auth_type: "saml",
                                                           federated_attributes: { "sis_id" => "internal_id" })
        expect(aac).not_to be_valid
      end

      it "allows valid provider attributes" do
        aac = Account.default.authentication_providers.new(auth_type: "saml",
                                                           federated_attributes: { "integration_id" => "internal_id" })
        allow(AuthenticationProvider::SAML).to receive(:recognized_federated_attributes).and_return(["internal_id"])
        expect(aac).to be_valid
      end

      it "doesn't allow invalid provider attributes" do
        aac = Account.default.authentication_providers.new(auth_type: "saml",
                                                           federated_attributes: { "integration_id" => "garbage" })
        allow(AuthenticationProvider::SAML).to receive(:recognized_federated_attributes).and_return(["internal_id"])
        expect(aac).not_to be_valid
      end

      it "rejects unknown keys for attriutes" do
        aac = Account.default.authentication_providers.new(auth_type: "saml",
                                                           federated_attributes: { "integration_id" => { "garbage" => "internal_id" } })
        expect(aac).not_to be_valid
      end
    end
  end

  describe "apply_federated_attributes" do
    let(:aac) do
      Account.default.authentication_providers.new(auth_type: "saml",
                                                   federated_attributes: {
                                                     "admin_roles" => "admin_roles",
                                                     "display_name" => "display_name",
                                                     "email" => "email",
                                                     "given_name" => "given_name",
                                                     "integration_id" => { "attribute" => "internal_id", "provisioning_only" => true },
                                                     "locale" => "locale",
                                                     "name" => "name",
                                                     "sis_user_id" => { "attribute" => "sis_id", "provisioning_only" => true },
                                                     "sortable_name" => "sortable_name",
                                                     "surname" => "surname",
                                                     "time_zone" => "timezone"
                                                   })
    end

    before do
      # ensure the federated_attributes hash is normalized
      aac.valid?
      user_with_pseudonym(active_all: true)
    end

    it "handles most attributes" do
      notification = Notification.create!(name: "Confirm Email Communication Channel", category: "TestImmediately")
      cc = CommunicationChannel.new
      expect(CommunicationChannel).to receive(:new) { |attrs|
        cc.attributes = attrs
        cc
      }
      aac.apply_federated_attributes(@pseudonym,
                                     {
                                       "display_name" => "Mr. Cutler",
                                       "email" => "cody@school.edu",
                                       "internal_id" => "abc123",
                                       "locale" => "es",
                                       "name" => "Cody Cutrer",
                                       "sis_id" => "28",
                                       "sortable_name" => "Cutrer, Cody",
                                       "timezone" => "America/New_York"
                                     },
                                     purpose: :provisioning)
      @user.reload
      expect(cc.messages_sent.keys).to eq [notification.name]
      expect(@user.short_name).to eq "Mr. Cutler"
      expect(@user.communication_channels.email.in_state("unconfirmed").pluck(:path)).to include("cody@school.edu")
      expect(@pseudonym.integration_id).to eq "abc123"
      expect(@user.locale).to eq "es"
      expect(@user.name).to eq "Cody Cutrer"
      expect(@pseudonym.sis_user_id).to eq "28"
      expect(@user.sortable_name).to eq "Cutrer, Cody"
      expect(@user.time_zone.tzinfo.name).to eq "America/New_York"
    end

    it "handles separate names" do
      aac.apply_federated_attributes(@pseudonym,
                                     { "given_name" => "Cody",
                                       "surname" => "Cutrer" })
      @user.reload
      expect(@user.short_name).to eq "Cody Cutrer"
      expect(@user.name).to eq "Cody Cutrer"
      expect(@user.sortable_name).to eq "Cutrer, Cody"
    end

    it "ignores attributes that are for provisioning only when not provisioning" do
      aac.apply_federated_attributes(@pseudonym,
                                     {
                                       "email" => "cody@school.edu",
                                       "internal_id" => "abc123",
                                       "locale" => "es",
                                       "name" => "Cody Cutrer",
                                       "sis_id" => "28",
                                       "sortable_name" => "Cutrer, Cody",
                                       "timezone" => "America/New_York"
                                     })
      @user.reload
      expect(@user.communication_channels.email.in_state("unconfirmed").pluck(:path)).to include("cody@school.edu")
      expect(@pseudonym.integration_id).not_to eq "abc123"
      expect(@user.locale).to eq "es"
      expect(@user.name).to eq "Cody Cutrer"
      expect(@pseudonym.sis_user_id).not_to eq "28"
      expect(@user.sortable_name).to eq "Cutrer, Cody"
      expect(@user.time_zone.tzinfo.name).to eq "America/New_York"
    end

    it "doesn't asplode with nil values" do
      aac.apply_federated_attributes(@pseudonym, { "email" => nil, "surname" => nil, "given_name" => nil })
      expect(@user.name).not_to be_blank
    end

    it "doesn't asplode with an empty email" do
      aac.apply_federated_attributes(@pseudonym, { "email" => "" })
      expect(@user.name).not_to be_blank
    end

    it "ignores empty sis_user_id or integration_id values" do
      @pseudonym.update sis_user_id: "test", integration_id: "testfrd"
      aac.apply_federated_attributes(@pseudonym,
                                     { "sis_id" => "", "internal_id" => "" },
                                     purpose: :provisioning)
      expect(@pseudonym.sis_user_id).to eq "test"
      expect(@pseudonym.integration_id).to eq "testfrd"
    end

    context "admin_roles" do
      it "ignores non-existent roles" do
        aac.apply_federated_attributes(@pseudonym, { "admin_roles" => "garbage" })
        @user.reload
        expect(@user.account_users).not_to be_exists
      end

      it "provisions an admin" do
        aac.apply_federated_attributes(@pseudonym, { "admin_roles" => "AccountAdmin" })
        @user.reload
        aus = @user.account_users.to_a
        expect(aus.length).to eq 1
        expect(aus.first.account).to eq @pseudonym.account
        expect(aus.first.role.name).to eq "AccountAdmin"
      end

      it "doesn't provision an existing admin" do
        @user.account_users.create!(account: @pseudonym.account)
        aac.apply_federated_attributes(@pseudonym, { "admin_roles" => "AccountAdmin" })
        @user.reload
        expect(@user.account_users.count).to eq 1
      end

      it "removes no-longer-extant roles" do
        @user.account_users.create!(account: @pseudonym.account)
        aac.apply_federated_attributes(@pseudonym, { "admin_roles" => "" })
        @user.reload
        expect(@user.account_users.active).not_to be_exists
      end

      it "reactivates previously deleted roles" do
        au = @user.account_users.create!(account: @pseudonym.account)
        au.destroy
        aac.apply_federated_attributes(@pseudonym, { "admin_roles" => "AccountAdmin" })
        @user.reload
        expect(au.reload).to be_active
      end
    end

    context "locale" do
      it "translates _ to -" do
        aac.apply_federated_attributes(@pseudonym, { "locale" => "en_GB" })
        @user.reload
        expect(@user.locale).to eq "en-GB"
      end

      it "follows fallbacks" do
        aac.apply_federated_attributes(@pseudonym, { "locale" => "en-US" })
        @user.reload
        expect(@user.locale).to eq "en"
      end

      it "is case insensitive" do
        aac.apply_federated_attributes(@pseudonym, { "locale" => "en-gb" })
        @user.reload
        expect(@user.locale).to eq "en-GB"
      end
    end
  end

  describe "#provision_user" do
<<<<<<< HEAD
    let(:auth_provider) { account.authentication_providers.create!(auth_type: "microsoft", login_attribute: "sub") }
=======
    let(:auth_provider) { account.authentication_providers.create!(auth_type: "microsoft", tenant: "microsoft", login_attribute: "sub") }
>>>>>>> f6b60bb3

    it "works" do
      p = auth_provider.provision_user("unique_id")
      expect(p.unique_id).to eq "unique_id"
      expect(p.login_attribute).to eq "sub"
      expect(p.unique_ids).to eq({})
    end

    it "handles a hash of unique ids" do
      p = auth_provider.provision_user("sub" => "unique_id", "tid" => "abc")
      expect(p.unique_id).to eq "unique_id"
      expect(p.login_attribute).to eq "sub"
      expect(p.unique_ids).to eq({ "sub" => "unique_id", "tid" => "abc" })
    end
  end

  context "otp_via_sms" do
    let(:aac) do
      account.authentication_providers.new(auth_type: "canvas")
    end

    it "defaults to true" do
      expect(aac.otp_via_sms?).to be_truthy
    end

    it "can opt out" do
      aac.update! settings: { otp_via_sms: false }
      expect(aac.otp_via_sms?).to be_falsey
    end

    it "can opt back in" do
      aac.update! settings: { otp_via_sms: true }
      expect(aac.otp_via_sms?).to be_truthy
    end
  end
end<|MERGE_RESOLUTION|>--- conflicted
+++ resolved
@@ -361,11 +361,7 @@
   end
 
   describe "#provision_user" do
-<<<<<<< HEAD
-    let(:auth_provider) { account.authentication_providers.create!(auth_type: "microsoft", login_attribute: "sub") }
-=======
     let(:auth_provider) { account.authentication_providers.create!(auth_type: "microsoft", tenant: "microsoft", login_attribute: "sub") }
->>>>>>> f6b60bb3
 
     it "works" do
       p = auth_provider.provision_user("unique_id")
