# frozen_string_literal: true

#
# Copyright (C) 2011 - present Instructure, Inc.
#
# This file is part of Canvas.
#
# Canvas is free software: you can redistribute it and/or modify it under
# the terms of the GNU Affero General Public License as published by the Free
# Software Foundation, version 3 of the License.
#
# Canvas is distributed in the hope that it will be useful, but WITHOUT ANY
# WARRANTY; without even the implied warranty of MERCHANTABILITY or FITNESS FOR
# A PARTICULAR PURPOSE. See the GNU Affero General Public License for more
# details.
#
# You should have received a copy of the GNU Affero General Public License along
# with this program. If not, see <http://www.gnu.org/licenses/>.
#

describe LearningOutcome do
  def outcome_errors(prop)
    @outcome.errors[prop].map(&:to_s)
  end

  context 'validations' do
    describe 'lengths' do
      it { is_expected.to validate_length_of(:description).is_at_most(described_class.maximum_text_length) }
      it { is_expected.to validate_length_of(:short_description).is_at_most(described_class.maximum_string_length) }
      it { is_expected.to validate_length_of(:vendor_guid).is_at_most(described_class.maximum_string_length) }
      it { is_expected.to validate_length_of(:display_name).is_at_most(described_class.maximum_string_length) }
    end

    describe 'nullable' do
      it { is_expected.to allow_value(nil).for(:description) }
      it { is_expected.not_to allow_value(nil).for(:short_description) }
      it { is_expected.to allow_value(nil).for(:vendor_guid) }
      it { is_expected.to allow_value(nil).for(:display_name) }
    end

    describe 'blankable' do
      it { is_expected.to allow_value("").for(:description) }
      it { is_expected.not_to allow_value("").for(:short_description) }
      it { is_expected.to allow_value("").for(:vendor_guid) }
      it { is_expected.to allow_value("").for(:display_name) }
    end
  end

  context "outcomes" do
    before :once do
      assignment_model
      @outcome = @course.created_learning_outcomes.create!(:title => 'outcome')
    end

    def assess_with(outcome = @outcome)
      @rubric = Rubric.create!(:context => @course)
      @rubric.data = [
        {
          :points => 3,
          :description => "Outcome row",
          :id => 1,
          :ratings => [
            {
              :points => 3,
              :description => "Rockin'",
              :criterion_id => 1,
              :id => 2
            },
            {
              :points => 0,
              :description => "Lame",
              :criterion_id => 1,
              :id => 3
            }
          ],
          :learning_outcome_id => outcome.id
        }
      ]
      @rubric.save!
      @user = user_factory(active_all: true)
      @e = @course.enroll_student(@user)
      @a = @rubric.associate_with(@assignment, @course, :purpose => 'grading')
      @assignment.reload
      @submission = @assignment.grade_student(@user, grade: "10", grader: @teacher).first
      @assessment = @a.assess({
                                :user => @user,
                                :assessor => @user,
                                :artifact => @submission,
                                :assessment => {
                                  :assessment_type => 'grading',
                                  :criterion_1 => {
                                    :points => 2,
                                    :comments => "cool, yo"
                                  }
                                }
                              })
      @result = @outcome.learning_outcome_results.first
      @assessment = @a.assess({
                                :user => @user,
                                :assessor => @user,
                                :artifact => @submission,
                                :assessment => {
                                  :assessment_type => 'grading',
                                  :criterion_1 => {
                                    :points => 3,
                                    :comments => "cool, yo"
                                  }
                                }
                              })
      @result.reload
      @rubric.reload
    end

    it "adding outcomes to a rubric should increment datadog counter" do
      allow(InstStatsd::Statsd).to receive(:increment)
      @rubric = Rubric.new(:context => @course)
      @rubric.data = [
        {
          :points => 3,
          :description => "Outcome row",
          :id => 1,
          :ratings => [
            {
              :points => 3,
              :description => "Rockin'",
              :criterion_id => 1,
              :id => 2
            },
            {
              :points => 0,
              :description => "Lame",
              :criterion_id => 1,
              :id => 3
            }
          ],
          :learning_outcome_id => @outcome.id
        }
      ]
      @rubric.save!
      expect(InstStatsd::Statsd).to have_received(:increment).with('learning_outcome.align')
      expect(InstStatsd::Statsd).to have_received(:increment).with("feature_flag_check", any_args).at_least(:once)
    end

    it "allows learning outcome rows in the rubric" do
      @rubric = Rubric.new(:context => @course)
      @rubric.data = [
        {
          :points => 3,
          :description => "Outcome row",
          :id => 1,
          :ratings => [
            {
              :points => 3,
              :description => "Rockin'",
              :criterion_id => 1,
              :id => 2
            },
            {
              :points => 0,
              :description => "Lame",
              :criterion_id => 1,
              :id => 3
            }
          ],
          :learning_outcome_id => @outcome.id
        }
      ]
      @rubric.save!
      expect(@rubric).not_to be_new_record
      @rubric.reload
      expect(@rubric.learning_outcome_alignments).not_to be_empty
      expect(@rubric.learning_outcome_alignments.first.learning_outcome_id).to eql(@outcome.id)
    end

    it "deletes learning outcome alignments when they no longer exist" do
      @rubric = Rubric.new(:context => @course)
      @rubric.data = [
        {
          :points => 3,
          :description => "Outcome row",
          :id => 1,
          :ratings => [
            {
              :points => 3,
              :description => "Rockin'",
              :criterion_id => 1,
              :id => 2
            },
            {
              :points => 0,
              :description => "Lame",
              :criterion_id => 1,
              :id => 3
            }
          ],
          :learning_outcome_id => @outcome.id
        }
      ]
      @rubric.save!
      expect(@rubric).not_to be_new_record
      @rubric.reload
      expect(@rubric.learning_outcome_alignments).not_to be_empty
      expect(@rubric.learning_outcome_alignments.first.learning_outcome_id).to eql(@outcome.id)
      @rubric.data = [{
        :points => 5,
        :description => "Row",
        :id => 1,
        :ratings => [
          {
            :points => 5,
            :description => "Rockin'",
            :criterion_id => 1,
            :id => 2
          },
          {
            :points => 0,
            :description => "Lame",
            :criterion_id => 1,
            :id => 3
          }
        ]
      }]
      @rubric.save!
      @rubric.reload
      expect(@rubric.learning_outcome_alignments.active).to be_empty
    end

    it "creates learning outcome associations for multiple outcome rows" do
      @outcome2 = @course.created_learning_outcomes.create!(:title => 'outcome2')
      @rubric = Rubric.create!(:context => @course)
      @rubric.data = [
        {
          :points => 3,
          :description => "Outcome row",
          :id => 1,
          :ratings => [
            {
              :points => 3,
              :description => "Rockin'",
              :criterion_id => 1,
              :id => 2
            },
            {
              :points => 0,
              :description => "Lame",
              :criterion_id => 1,
              :id => 3
            }
          ],
          :learning_outcome_id => @outcome.id
        },
        {
          :points => 3,
          :description => "Outcome row",
          :id => 1,
          :ratings => [
            {
              :points => 3,
              :description => "Rockin'",
              :criterion_id => 1,
              :id => 2
            },
            {
              :points => 0,
              :description => "Lame",
              :criterion_id => 1,
              :id => 3
            }
          ],
          :learning_outcome_id => @outcome2.id
        }
      ]
      @rubric.save!
      @rubric.reload
      expect(@rubric).not_to be_new_record
      expect(@rubric.learning_outcome_alignments).not_to be_empty
      expect(@rubric.learning_outcome_alignments.map(&:learning_outcome_id).sort).to eql([@outcome.id, @outcome2.id].sort)
    end

    it "creates outcome results when outcome-aligned rubrics are assessed" do
      @rubric = Rubric.create!(:context => @course)
      @rubric.data = [
        {
          :points => 3,
          :description => "Outcome row",
          :id => 1,
          :ratings => [
            {
              :points => 3,
              :description => "Rockin'",
              :criterion_id => 1,
              :id => 2
            },
            {
              :points => 0,
              :description => "Lame",
              :criterion_id => 1,
              :id => 3
            }
          ],
          :learning_outcome_id => @outcome.id
        }
      ]
      @rubric.save!
      @rubric.reload
      expect(@rubric).not_to be_new_record
      expect(@rubric.learning_outcome_alignments).not_to be_empty
      expect(@rubric.learning_outcome_alignments.first.learning_outcome_id).to eql(@outcome.id)
      @user = user_factory(active_all: true)
      @e = @course.enroll_student(@user)
      @a = @rubric.associate_with(@assignment, @course, :purpose => 'grading')
      @assignment.reload
      expect(@assignment.learning_outcome_alignments.count).to eql(1)
      expect(@assignment.rubric_association).not_to be_nil
      @submission = @assignment.grade_student(@user, grade: "10", grader: @teacher).first
      @assessment = @a.assess({
                                :user => @user,
                                :assessor => @user,
                                :artifact => @submission,
                                :assessment => {
                                  :assessment_type => 'grading',
                                  :criterion_1 => {
                                    :points => 2,
                                    :comments => "cool, yo"
                                  }
                                }
                              })
      expect(@outcome.learning_outcome_results).not_to be_empty
      @result = @outcome.learning_outcome_results.first
      expect(@result.user_id).to eql(@user.id)
      expect(@result.score).to eql(2.0)
      expect(@result.possible).to eql(3.0)
      expect(@result.original_score).to eql(2.0)
      expect(@result.original_possible).to eql(3.0)
      expect(@result.mastery).to eql(false)
      expect(@result.versions.length).to eql(1)
      n = @result.version_number
      @assessment = @a.assess({
                                :user => @user,
                                :assessor => @user,
                                :artifact => @submission,
                                :assessment => {
                                  :assessment_type => 'grading',
                                  :criterion_1 => {
                                    :points => 3,
                                    :comments => "cool, yo"
                                  }
                                }
                              })
      @result.reload
      expect(@result.versions.length).to eql(2)
      expect(@result.version_number).to be > n
      expect(@result.score).to eql(3.0)
      expect(@result.possible).to eql(3.0)
      expect(@result.original_score).to eql(2.0)
      expect(@result.mastery).to eql(true)
    end

    it "overrides non-rubric-based alignments with rubric-based alignments for the same assignment" do
      @alignment = @outcome.align(@assignment, @course, :mastery_type => "points")
      expect(@alignment).not_to be_nil
      expect(@alignment.content).to eql(@assignment)
      expect(@alignment.context).to eql(@course)
      @rubric = Rubric.create!(:context => @course)
      @rubric.data = [
        {
          :points => 3,
          :description => "Outcome row",
          :id => 1,
          :ratings => [
            {
              :points => 3,
              :description => "Rockin'",
              :criterion_id => 1,
              :id => 2
            },
            {
              :points => 0,
              :description => "Lame",
              :criterion_id => 1,
              :id => 3
            }
          ],
          :learning_outcome_id => @outcome.id
        }
      ]
      @rubric.save!
      @rubric.reload
      expect(@rubric).not_to be_new_record

      expect(@rubric.learning_outcome_alignments).not_to be_empty
      expect(@rubric.learning_outcome_alignments.first.learning_outcome_id).to eql(@outcome.id)
      @user = user_factory(active_all: true)
      @e = @course.enroll_student(@user)
      @a = @rubric.associate_with(@assignment, @course, :purpose => 'grading')
      @assignment.reload
      expect(@assignment.learning_outcome_alignments.count).to eql(1)
      expect(@assignment.learning_outcome_alignments.first).to eql(@alignment)
      expect(@assignment.learning_outcome_alignments.first).to have_rubric_association
      @alignment.reload
      expect(@alignment).to have_rubric_association

      @submission = @assignment.grade_student(@user, grade: "10", grader: @teacher).first
      expect(@outcome.learning_outcome_results).to be_empty
      @assessment = @a.assess({
                                :user => @user,
                                :assessor => @user,
                                :artifact => @submission,
                                :assessment => {
                                  :assessment_type => 'grading',
                                  :criterion_1 => {
                                    :points => 2,
                                    :comments => "cool, yo"
                                  }
                                }
                              })
      @outcome.reload
      expect(@outcome.learning_outcome_results).not_to be_empty
      expect(@outcome.learning_outcome_results.length).to eql(1)
      @result = @outcome.learning_outcome_results.find { |r| r.artifact_type == 'RubricAssessment' }
      expect(@result).not_to be_nil
      expect(@result.user_id).to eql(@user.id)
      expect(@result.score).to eql(2.0)
      expect(@result.possible).to eql(3.0)
      expect(@result.original_score).to eql(2.0)
      expect(@result.original_possible).to eql(3.0)
      expect(@result.mastery).to eql(false)
    end

    it "does not override rubric-based alignments with non-rubric-based alignments for the same assignment" do
      @rubric = Rubric.create!(:context => @course)
      @rubric.data = [
        {
          :points => 3,
          :description => "Outcome row",
          :id => 1,
          :ratings => [
            {
              :points => 3,
              :description => "Rockin'",
              :criterion_id => 1,
              :id => 2
            },
            {
              :points => 0,
              :description => "Lame",
              :criterion_id => 1,
              :id => 3
            }
          ],
          :learning_outcome_id => @outcome.id
        }
      ]
      @rubric.save!
      @rubric.reload
      expect(@rubric).not_to be_new_record

      expect(@rubric.learning_outcome_alignments).not_to be_empty
      expect(@rubric.learning_outcome_alignments.first.learning_outcome_id).to eql(@outcome.id)
      @user = user_factory(active_all: true)
      @e = @course.enroll_student(@user)
      @a = @rubric.associate_with(@assignment, @course, :purpose => 'grading')
      @assignment.reload
      expect(@assignment.learning_outcome_alignments.count).to eql(1)
      @alignment = @assignment.learning_outcome_alignments.first
      expect(@alignment.learning_outcome).not_to be_deleted
      expect(@alignment).to have_rubric_association
      @assignment.reload
      @submission = @assignment.grade_student(@user, grade: "10", grader: @teacher).first
      @assessment = @a.assess({
                                :user => @user,
                                :assessor => @user,
                                :artifact => @submission,
                                :assessment => {
                                  :assessment_type => 'grading',
                                  :criterion_1 => {
                                    :points => 2,
                                    :comments => "cool, yo"
                                  }
                                }
                              })
      expect(@outcome.learning_outcome_results).not_to be_empty
      expect(@outcome.learning_outcome_results.length).to eql(1)
      @result = @outcome.learning_outcome_results.find { |r| r.artifact_type == 'RubricAssessment' }
      expect(@result).not_to be_nil
      expect(@result.user_id).to eql(@user.id)
      expect(@result.score).to eql(2.0)
      expect(@result.possible).to eql(3.0)
      expect(@result.original_score).to eql(2.0)
      expect(@result.original_possible).to eql(3.0)
      expect(@result.mastery).to eql(false)
    end

    it "does not let you set the calculation_method to nil if it has been set to something else" do
      @outcome.calculation_method = 'latest'
      @outcome.save!
      expect(@outcome.calculation_method).to eq('latest')
      expect(@outcome).to have(:no).errors
      @outcome.reload
      @outcome.calculation_method = nil
      @outcome.save
      expect(@outcome).to have(1).error_on(:calculation_method)
      expect(@outcome).to have(1).error
      expect(outcome_errors(:calculation_method).first).to include("calculation_method must be one of")
      @outcome.reload
      expect(@outcome.calculation_method).to eq('latest')
    end

    context "should not let you set calculation_int to invalid values for certain calculation methods" do
      calc_method = [
        'decaying_average',
        'n_mastery'
      ]
      invalid_values = {
        decaying_average: [0, 100, 1000],
        n_mastery: [0, 10]
      }.with_indifferent_access

      calc_method.each do |method|
        invalid_values[method].each do |invalid_value|
          it "does not let you set calculation_int to #{invalid_value} if calculation_method is #{method}" do
            @outcome.calculation_method = method
            @outcome.calculation_int = 4
            @outcome.save!
            expect(@outcome.calculation_method).to eq(method)
            expect(@outcome.calculation_int).to eq(4)
            expect(@outcome).to have(:no).errors
            @outcome.calculation_int = invalid_value
            @outcome.save
            expect(@outcome).to have(1).error_on(:calculation_int)
            expect(@outcome).to have(1).errors
            expect(outcome_errors(:calculation_int).first).to include("is not a valid value for this calculation method")
            @outcome.reload
            expect(@outcome.calculation_method).to eq(method)
            expect(@outcome.calculation_int).to eq(4)
          end
        end
      end
    end

    context "should set calculation_int to default if the calculation_method is changed and calculation_int isn't set" do
      method_to_int = {
        "decaying_average" => { default: 65, testval: nil, altmeth: 'latest' },
        "n_mastery" => { default: 5, testval: nil, altmeth: 'highest' },
        "highest" => { default: nil, testval: 4, altmeth: 'n_mastery' },
        "latest" => { default: nil, testval: 72, altmeth: 'decaying_average' },
      }

      method_to_int.each do |method, set|
        it "sets calculation_int to #{set[:default]} if the calculation_method is changed to #{method} and calculation_int isn't set" do
          @outcome.calculation_method = set[:altmeth]
          @outcome.calculation_int = set[:testval]
          @outcome.save!
          expect(@outcome.calculation_method).to eq(set[:altmeth])
          expect(@outcome.calculation_int).to eq(set[:testval])
          @outcome.calculation_method = method
          @outcome.save!
          @outcome.reload
          expect(@outcome.calculation_method).to eq(method)
          expect(@outcome.calculation_int).to eq(set[:default])
        end
      end
    end

    it "destroys provided alignment" do
      @alignment = ContentTag.create({
                                       content: @outcome,
                                       context: @outcome.context,
                                       tag_type: 'learning_outcome'
                                     })
      @outcome.alignments << @alignment

      expect do
        @outcome.remove_alignment(@alignment.id, @outcome.context)
      end.to change {
        @outcome.alignments.count
      }.from(1).to(0)
    end

    it "returns points possible value set through rubric_criterion assessor" do
      @outcome.rubric_criterion[:points_possible] = 10
      expect(@outcome.rubric_criterion[:points_possible]).to eq 10
    end

    it "returns #data[:rubric_criterion] when #rubric_criterion is called" do
      @outcome.rubric_criterion = {
        description: "Thoughtful description",
        mastery_points: 5,
        ratings: [
          {
            description: "Strong work",
            points: 5
          },
          {
            description: "Weak sauce",
            points: 1
          }
        ],
      }
      mpoints = { mastery_points: 77 }
      expect(@outcome).to respond_to(:rubric_criterion)
      expect(@outcome.data).not_to be_nil
      expect(@outcome.rubric_criterion).to eq(@outcome.data[:rubric_criterion])
      expect do
        @outcome.rubric_criterion = @outcome.rubric_criterion.merge(mpoints)
      end.to change { @outcome.rubric_criterion }.to(@outcome.rubric_criterion.merge(mpoints))
    end

    it "updates aligned rubrics after save" do
      rubric = Rubric.create!(:context => @course)
      rubric.data = [
        {
          :points => 3,
          :description => "Outcome row",
          :id => 1,
          :ratings => [
            {
              :points => 3,
              :description => "Rockin'",
              :criterion_id => 1,
              :id => 2
            },
            {
              :points => 0,
              :description => "Lame",
              :criterion_id => 1,
              :id => 3
            }
          ],
          :learning_outcome_id => @outcome.id
        }
      ]
      rubric.save!

      @outcome.data[:rubric_criterion][:description] = 'New description'
      @outcome.save!

      rubric.reload
      expect(rubric.data.first[:ratings].map { |r| r[:description] }).to match_array([
                                                                                       "Exceeds Expectations",
                                                                                       "Meets Expectations",
                                                                                       "Does Not Meet Expectations"
                                                                                     ])
    end
  end

  context "Don't create outcomes with illegal values" do
    before :once do
      assignment_model
    end

    it "rejects creation of a learning outcome with an illegal calculation_method" do
      @outcome = @course.created_learning_outcomes.create(
        :title => 'outcome',
        :calculation_method => 'foo bar baz qux'
      )
      expect(@outcome).not_to be_valid
      expect(@outcome).to have(1).error
      expect(@outcome).to have(1).error_on(:calculation_method)
      expect(outcome_errors(:calculation_method).first).to include("calculation_method must be one of")

      @outcome = LearningOutcome.new(
        :title => 'outcome',
        :calculation_method => 'foo bar baz qux'
      )
      expect(@outcome).not_to be_valid
      expect(@outcome).to have(1).error
      expect(@outcome).to have(1).error_on(:calculation_method)
      expect(outcome_errors(:calculation_method).first).to include("calculation_method must be one of")
    end

    context "illegal calculation ints" do
      context "per method" do
        calc_method = [
          'decaying_average',
          'n_mastery',
          'highest',
          'latest'
        ]

        calc_method.each do |method|
          invalid_value_error = 'not a valid value for this calculation method'
          unused_value_error = 'A calculation value is not used with this calculation method'

          it "rejects creation of a learning outcome with an illegal calculation_int for calculation_method of '#{method}'" do
            @outcome = @course.created_learning_outcomes.create(
              :title => 'outcome',
              :calculation_method => method,
              :calculation_int => '1500'
            )
            expect(@outcome).not_to be_valid
            expect(@outcome).to have(1).error
            expect(@outcome).to have(1).error_on(:calculation_int)
            if %w[highest latest].include?(method)
              expect(outcome_errors(:calculation_int).first).to include(unused_value_error)
            else
              expect(outcome_errors(:calculation_int).first).to include(invalid_value_error)
            end

            @outcome = LearningOutcome.new(
              :title => 'outcome',
              :calculation_method => method,
              :calculation_int => '1500'
            )
            expect(@outcome).not_to be_valid
            expect(@outcome).to have(1).error
            expect(@outcome).to have(1).error_on(:calculation_int)
            if %w[highest latest].include?(method)
              expect(outcome_errors(:calculation_int).first).to include(unused_value_error)
            else
              expect(outcome_errors(:calculation_int).first).to include(invalid_value_error)
            end
          end
        end
      end
    end
  end

  describe "permissions" do
    context "global outcome" do
      before :once do
        @outcome = LearningOutcome.create!(:title => 'global outcome')
      end

      it "grants :read to any user" do
        expect(@outcome.grants_right?(User.new, :read)).to be_truthy
      end

      it "does not grant :read without a user" do
        expect(@outcome.grants_right?(nil, :read)).to be_falsey
      end

      it "grants :update iff the site admin grants :manage_global_outcomes" do
        @admin = double

        expect(Account.site_admin).to receive(:grants_right?).with(@admin, nil, :manage_global_outcomes).and_return(true)
        expect(@outcome.grants_right?(@admin, :update)).to be_truthy
        @outcome.clear_permissions_cache(@admin)

        expect(Account.site_admin).to receive(:grants_right?).with(@admin, nil, :manage_global_outcomes).and_return(false)
        expect(@outcome.grants_right?(@admin, :update)).to be_falsey
      end
    end

    context "non-global outcome" do
      before :once do
        course_factory(:active_course => 1)
        @outcome = @course.created_learning_outcomes.create!(:title => 'non-global outcome')
      end

      it "grants :read to users with :read_outcomes on the context" do
        student_in_course(:active_enrollment => 1)
        expect(@outcome.grants_right?(@user, :read)).to be_truthy
      end

      it "does not grant :read to users without :read_outcomes on the context" do
        expect(@outcome.grants_right?(User.new, :read)).to be_falsey
      end

      it "grants :update to users with :manage_outcomes on the context" do
        teacher_in_course(:active_enrollment => 1)
        expect(@outcome.grants_right?(@user, :update)).to be_truthy
      end

      it "does not grant :update to users without :read_outcomes on the context" do
        student_in_course(:active_enrollment => 1)
        expect(@outcome.grants_right?(User.new, :update)).to be_falsey
      end
    end
  end

  context "mastery values" do
    context "can be set" do
      before :once do
        @outcome = LearningOutcome.create!(
          :title => 'outcome',
          :calculation_method => 'highest',
          :calculation_int => nil
        )
      end

      it { is_expected.to respond_to(:calculation_method) }
      it { is_expected.to respond_to(:calculation_int) }

      it "allows setting a calculation_method" do
        expect(@outcome.calculation_method).not_to eq('n_mastery')
        @outcome.calculation_method = 'n_mastery'
        @outcome.calculation_int = 5
        @outcome.save
        expect(@outcome).to have(:no).errors
        @outcome.reload
        expect(@outcome.calculation_method).to eq('n_mastery')
      end

      context "setting a calculation_int" do
        method_to_int = {
          "decaying_average" => 85,
          "n_mastery" => 2,
        }

        method_to_int.each do |method, int|
          it "allows setting a calculation_int for #{method}" do
            expect(@outcome.calculation_int).not_to eq(85)
            @outcome.calculation_method = method
            @outcome.calculation_int = int
            @outcome.save
            expect(@outcome).to have(:no).errors
            @outcome.reload
            expect(@outcome.calculation_method).to eq(method)
            expect(@outcome.calculation_int).to eq(int)
          end
        end
      end

      it "allows updating the calculation_int and calculation_method together" do
        @outcome.calculation_method = 'decaying_average'
        @outcome.calculation_int = 59
        @outcome.save
        expect(@outcome).to have(:no).errors
        @outcome.reload
        expect(@outcome.calculation_method).to eq('decaying_average')
        expect(@outcome.calculation_int).to eq(59)
        @outcome.calculation_method = 'n_mastery'
        @outcome.calculation_int = 3
        @outcome.save
        expect(@outcome).to have(:no).errors
        @outcome.reload
        expect(@outcome.calculation_method).to eq('n_mastery')
        expect(@outcome.calculation_int).to eq(3)
      end
    end

    context "reject illegal values" do
      before :once do
        @outcome = LearningOutcome.create!(
          :title => 'outcome',
          :calculation_method => 'highest',
          :calculation_int => nil
        )
      end

      it "rejects an illegal calculation_method" do
        expect(@outcome.calculation_method).not_to eq('foo bar baz qux')
        expect(@outcome.calculation_method).to eq('highest')
        @outcome.calculation_method = 'foo bar baz qux'
        @outcome.save
        expect(@outcome).to have(1).error_on(:calculation_method)
        expect(@outcome).to have(1).errors
        expect(outcome_errors(:calculation_method).first).to include("calculation_method must be one of")
        @outcome.reload
        expect(@outcome.calculation_method).not_to eq('foo bar baz qux')
        expect(@outcome.calculation_method).to eq('highest')
      end

      it "does not let the calculation_method be set to nil" do
        expect(@outcome.calculation_method).to eq('highest')
        expect(@outcome).to have(:no).errors
        @outcome.calculation_method = nil
        @outcome.save
        expect(@outcome).to have(1).error
        expect(outcome_errors(:calculation_method).first).to include("calculation_method must be one of")
        @outcome.reload
        expect(@outcome.calculation_method).not_to be_nil
        expect(@outcome.calculation_method).to eq('highest')
      end

      context "reject illegal calculation_int s" do
        method_to_int = {
          'decaying_average' => 68,
          'n_mastery' => 4,
          'highest' => nil,
          'latest' => nil,
        }

        method_to_int.each do |method, int|
          it "rejects an illegal calculation_int for #{method}" do
            @outcome.calculation_method = method
            @outcome.calculation_int = int
            @outcome.save
            expect(@outcome).to have(:no).errors
            @outcome.reload
            expect(@outcome.calculation_method).to eq(method)
            expect(@outcome.calculation_int).to eq(int)
            @outcome.calculation_int = 15000
            @outcome.save
            expect(@outcome).to have(1).error_on(:calculation_int)
            expect(@outcome).to have(1).errors
            if %w[highest latest].include? method
              expect(outcome_errors(:calculation_int).first).to include("A calculation value is not used with this calculation method")
            else
              expect(outcome_errors(:calculation_int).first).to include("not a valid value for this calculation method")
            end
            @outcome.reload
            expect(@outcome.calculation_method).to eq(method)
            expect(@outcome.calculation_int).to eq(int)
          end
        end
      end
    end

    context "default values" do
      it 'defaults mastery points to 3' do
        @outcome = LearningOutcome.create!(:title => 'outcome')
        expect(@outcome.mastery_points).to be 3
      end

      it 'defaults points possible to 5' do
        @outcome = LearningOutcome.create!(:title => 'outcome')
        expect(@outcome.points_possible).to be 5
      end

      it "defaults calculation_method to decaying_average" do
        @outcome = LearningOutcome.create!(:title => 'outcome')
        expect(@outcome.calculation_method).to eql('decaying_average')
        expect(@outcome.calculation_int).to be 65
      end

      it "defaults calculation_int to nil for highest" do
        @outcome = LearningOutcome.create!(
          :title => 'outcome',
          :calculation_method => 'highest'
        )
        expect(@outcome.calculation_method).to eql('highest')
        expect(@outcome.calculation_int).to be_nil
      end

      it "defaults calculation_int to nil for latest" do
        @outcome = LearningOutcome.create!(
          :title => 'outcome',
          :calculation_method => 'latest'
        )
        expect(@outcome.calculation_method).to eql('latest')
        expect(@outcome.calculation_int).to be_nil
      end

      # This is to prevent changing behavior of existing outcomes made before we added the
      # ability to set a calculation_method
      it "sets calculation_method to decaying_average if the record is pre-existing and nil" do
        @outcome = LearningOutcome.create!(:title => 'outcome')
        @outcome.update_column(:calculation_method, nil)
        @outcome.reload
        expect(@outcome.calculation_method).to be_nil
        @outcome.description = "foo bar baz qux"
        @outcome.save!
        @outcome.reload
        expect(@outcome.description).to eq("foo bar baz qux")
        expect(@outcome.calculation_method).to eq('decaying_average')
      end
    end
  end

  context "root account ids" do
    let_once(:root_account) { account_model }
    let_once(:subaccount) { account_model parent_account: root_account }
    let_once(:course) { course_model account: subaccount }

    context 'sets root account ids on save' do
      it 'when context is account' do
        outcome = LearningOutcome.create! title: 'outcome', context: subaccount
        expect(outcome.root_account_ids).to eq [root_account.id]
      end

      it 'when context is course' do
        outcome = LearningOutcome.create! title: 'outcome', context: course
        expect(outcome.root_account_ids).to eq [root_account.id]
      end
    end

    it 'sets empty root account ids when context is nil' do
      outcome = LearningOutcome.create! title: 'outcome', context: nil
      expect(outcome.root_account_ids).to eq []
    end

    it 'sets multiple root account ids based on associations' do
      second_root_account = account_model
      outcome = LearningOutcome.create! title: 'outcome'
      course.root_outcome_group.add_outcome(outcome)
      second_root_account.root_outcome_group.add_outcome(outcome)
      outcome.update! root_account_ids: nil
      expect(outcome.root_account_ids).to match_array [root_account.id, second_root_account.id]
      expect(outcome.global_root_account_ids).to match_array [root_account.global_id, second_root_account.global_id]
    end

    context 'add_root_account_id_for_context!' do
      it 'adds root account id for account' do
        outcome = LearningOutcome.create! title: 'outcome'
        outcome.add_root_account_id_for_context! subaccount
        expect(outcome.root_account_ids).to eq [root_account.id]
      end

      it 'adds root account id for course' do
        outcome = LearningOutcome.create! title: 'outcome'
        outcome.add_root_account_id_for_context! course
        expect(outcome.root_account_ids).to eq [root_account.id]
      end

      it 'does not add anything for outcome group' do
        outcome = LearningOutcome.create! title: 'outcome'
        outcome.add_root_account_id_for_context! LearningOutcomeGroup.global_root_outcome_group
        expect(outcome.root_account_ids).to eq []
      end

      it 'does not add anything when root accound id already present' do
        outcome = LearningOutcome.create! title: 'outcome', context: subaccount
        expect(outcome).not_to receive(:save)
        outcome.add_root_account_id_for_context! course
        expect(outcome.root_account_ids).to eq [root_account.id]
      end
    end
  end

  context "account level outcome" do
    let(:outcome) do
      LearningOutcome.create!(
        context: account.call,
        title: 'outcome',
        calculation_method: 'highest'
      )
    end

<<<<<<< HEAD
    let(:c1) { course_with_teacher; @course }
    let(:c2) { course_with_teacher; @course }
=======
    let(:c1) do
      course_with_teacher
      @course
    end
    let(:c2) do
      course_with_teacher
      @course
    end
>>>>>>> 2bda9f78

    let(:add_student) do
      ->(*courses) { courses.each { |c| student_in_course(course: c) } }
    end

    let(:account) { -> { Account.all.find { |a| !a.site_admin? && a.root_account? } } }

    let(:create_rubric) do
      lambda do |outcome|
        rubric = Rubric.create!(:context => outcome.context)
        rubric.data = [{
          :points => 3,
          :description => "Outcome row",
          :id => 1,
          :ratings => [
            {
              :points => 3,
              :description => "Rockin'",
              :criterion_id => 1,
              :id => 2
            },
            {
              :points => 0,
              :description => "Lame",
              :criterion_id => 1,
              :id => 3
            }
          ],
          :learning_outcome_id => outcome.id
        }]
        rubric.save!
        rubric
      end
    end

    let(:find_rubric) do
      lambda do |outcome|
        # This is horribly inefficient, but there's not a good
        # way to query by learning outcome id because it's stored
        # in a serialized field :facepalm:.  When we do our outcomes
        # refactor we should get rid of the serialized field here also
        Rubric.all.each { |r| return r if r.data.first[:learning_outcome_id] == outcome.id }
        nil
      end
    end

    def add_or_get_rubric(outcome)
      @add_or_get_rubric_cache ||= Hash.new do |h, key|
        h[key] = find_rubric.call(outcome) || create_rubric.call(outcome)
      end
      @add_or_get_rubric_cache[outcome.id]
    end

    let(:assess_with) do
      lambda do |outcome, context|
        assignment = assignment_model(context: context)
        rubric = add_or_get_rubric(outcome)
        user = user_factory(active_all: true)
        context.enroll_student(user)
        teacher = user_factory(active_all: true)
        context.enroll_teacher(teacher)
        a = rubric.associate_with(assignment, context, :purpose => 'grading')
        assignment.reload
        submission = assignment.grade_student(user, grade: "10", grader: teacher).first
        a.assess({
                   :user => user,
                   :assessor => user,
                   :artifact => submission,
                   :assessment => {
                     :assessment_type => 'grading',
                     :criterion_1 => {
                       :points => 2,
                       :comments => "cool, yo"
                     }
                   }
                 })
        result = outcome.learning_outcome_results.first
        assessment = a.assess({
                                :user => user,
                                :assessor => user,
                                :artifact => submission,
                                :assessment => {
                                  :assessment_type => 'grading',
                                  :criterion_1 => {
                                    :points => 3,
                                    :comments => "cool, yo"
                                  }
                                }
                              })
        result.reload
        rubric.reload
        { assignment: assignment, assessment: assessment, rubric: rubric, result: result }
      end
    end

    context "learning outcome results" do
      before do
        add_student.call(c1, c2)
        add_or_get_rubric(outcome)
        [c1, c2].each { |c| outcome.align(nil, c, :mastery_type => "points") }
        @result = assess_with.call(outcome, c1)[:result]
      end

      it "properly reports whether assessed in a course" do
        expect(outcome).to be_assessed
        expect(outcome).to be_assessed(c1)
        expect(outcome).not_to be_assessed(c2)
      end

      it 'does not include deleted results when testing assessed' do
        @result.destroy
        expect(outcome).not_to be_assessed
        expect(outcome).not_to be_assessed(c1)
        expect(outcome).not_to be_assessed(c2)
      end
    end

    describe '#ensure_presence_in_context' do
      it 'adds active outcomes to a context if they are not present' do
        account = Account.default
        course_factory
        3.times do |i|
          LearningOutcome.create!(
            context: account,
            title: "outcome_#{i}",
            calculation_method: 'highest',
            workflow_state: i == 0 ? 'deleted' : 'active'
          )
        end
        outcome_ids = account.created_learning_outcomes.pluck(:id)
        LearningOutcome.ensure_presence_in_context(outcome_ids, @course)
        expect(@course.linked_learning_outcomes.count).to eq(2)
      end
    end

    it 'de-dups outcomes linked multiple times' do
      course_factory
      lo = LearningOutcome.create!(context: @course, title: "outcome",
                                   calculation_method: 'highest', workflow_state: 'active')
      3.times do |i|
        group = @course.learning_outcome_groups.create!(:title => "groupage_#{i}")
        group.add_outcome(lo)
      end
      expect(@course.learning_outcome_links.count).to eq(3)
      expect(@course.linked_learning_outcomes.count).to eq(1) # not 3
    end

    describe '#align' do
      let(:assignment) { assignment_model }

      context 'context is course' do
        before do
          c1.root_outcome_group
        end

        it 'generates links to a learning outcome' do
          expect(c1.learning_outcome_links).to be_empty
          outcome.align(assignment, c1)
          c1.reload
          expect(c1.learning_outcome_links).not_to be_empty
        end

        it 'doesnt generates links when one exists' do
          expect(c1.learning_outcome_links).to be_empty
          outcome.align(assignment, c1)
          c1.reload
          expect(c1.learning_outcome_links.size).to eq 1

          outcome.align(assignment, c1)
          c1.reload
          expect(c1.learning_outcome_links.size).to eq 1
        end
      end

      context 'context is account' do
        it 'doesnt generate new links' do
          account1 = c1.account
          account1.root_outcome_group

          expect(account1.learning_outcome_links).to be_empty
          outcome.align(assignment, account1)
          account1.reload
          expect(account1.learning_outcome_links).to be_empty
        end
      end
    end
  end

  context 'propagate changes to aligned rubrics' do
    before :once do
      course_with_teacher(:active_course => true, :active_user => true)
    end

    it 'does not propagate on a new record' do
      lo = LearningOutcome.new
      lo.short_description = 'beta'
      expect(ContentTag).not_to receive(:learning_outcome_alignments)
      lo.save!
    end

    it 'does not propagate on assessed rubric' do
      assignment_model
      course_with_student_logged_in(:active_all => true)
      outcome_with_rubric mastery_points: 4.0
      @association = @rubric.associate_with(@assignment, @course, :purpose => 'grading', :use_for_grading => true)
      @assessment = @association.assess({
                                          :user => @student,
                                          :assessor => @teacher,
                                          :artifact => @assignment.find_or_create_submission(@student),
                                          :assessment => {
                                            :assessment_type => 'grading',
                                            :criterion_crit1 => {
                                              :points => 5
                                            }
                                          }
                                        })
      @outcome.rubric_criterion = { mastery_points: 3.0 }
      @outcome.save!
      expect(@rubric.reload.criteria[0][:mastery_points]).to be 4.0
    end

    it 'propagates on data change' do
      outcome_with_rubric mastery_points: 4.0
      @outcome.rubric_criterion = { mastery_points: 3.0 }
      @outcome.save!
      expect(@rubric.reload.criteria[0][:mastery_points]).to be 3.0
    end

    it 'propagates on short description change' do
      outcome_with_rubric
      @outcome.short_description = 'beta'
      @outcome.save!
      expect(@rubric.reload.criteria[0][:description]).to eql 'beta'
    end

    it 'propagates on description change' do
      outcome_with_rubric
      @outcome.description = 'beta'
      @outcome.save!
      expect(@rubric.reload.criteria[0][:long_description]).to eql 'beta'
    end
  end

  context 'updateable rubrics' do
    before :once do
      course_with_teacher(:active_course => true, :active_user => true)
    end

    it 'returns unassessed rubric' do
      outcome_with_rubric
      expect(@outcome.updateable_rubrics.length).to eq 1
    end

    context 'one assessed assignment' do
      before do
        course_with_student_logged_in(:active_all => true)
        outcome_with_rubric
        a1 = assignment_model
        association = @rubric.associate_with(a1, @course, :purpose => 'grading', :use_for_grading => true)
        association.assess({
                             :user => @student,
                             :assessor => @teacher,
                             :artifact => a1.find_or_create_submission(@student),
                             :assessment => {
                               :assessment_type => 'grading',
                               :criterion_crit1 => {
                                 :points => 5
                               }
                             }
                           })
      end

      it 'does not return assessed rubric' do
        expect(@outcome.updateable_rubrics.length).to eq 0
      end

      context 'plus one unassessed assignment' do
        before do
          a2 = assignment_model
          @rubric.associate_with(a2, @course, :purpose => 'grading', :use_for_grading => true)
        end

        it 'does not return assessed rubric' do
          expect(@outcome.updateable_rubrics.length).to eq 0
        end
      end
    end

    it 'does return course rubric referenced by single assignment' do
      outcome_with_rubric
      a1 = assignment_model
      a1.create_rubric_association(:rubric => @rubric,
                                   :purpose => 'grading',
                                   :use_for_grading => true,
                                   :context => @course)
      RubricAssociation.create!(
        :rubric => @rubric,
        :association_object => @course,
        :context => @course,
        :purpose => 'bookmark'
      )
      expect(@outcome.updateable_rubrics.length).to eq 1
    end

    it 'does not return rubric referenced by multiple assignments' do
      outcome_with_rubric
      a1 = assignment_model
      a2 = assignment_model
      a1.create_rubric_association(:rubric => @rubric,
                                   :purpose => 'grading',
                                   :use_for_grading => true,
                                   :context => @course)
      a2.create_rubric_association(:rubric => @rubric,
                                   :purpose => 'grading',
                                   :use_for_grading => true,
                                   :context => @course)
      expect(@outcome.updateable_rubrics.length).to eq 0
    end
  end
end<|MERGE_RESOLUTION|>--- conflicted
+++ resolved
@@ -137,8 +137,16 @@
         }
       ]
       @rubric.save!
-      expect(InstStatsd::Statsd).to have_received(:increment).with('learning_outcome.align')
-      expect(InstStatsd::Statsd).to have_received(:increment).with("feature_flag_check", any_args).at_least(:once)
+      expect(InstStatsd::Statsd).to have_received(:increment).with('learning_outcome.align', tags: { type: @rubric.class.name })
+      expect(InstStatsd::Statsd).to have_received(:increment).with('feature_flag_check', any_args).at_least(:once)
+    end
+
+    it "adding outcomes to an AssessmentQuestionBank should increment datadog counter" do
+      allow(InstStatsd::Statsd).to receive(:increment)
+      @question_bank = AssessmentQuestionBank.create(:context => @course)
+      @outcome.align(@question_bank, @course, mastery_score: 0.5)
+      expect(InstStatsd::Statsd).to have_received(:increment).with('learning_outcome.align', tags: { type: @question_bank.class.name })
+      expect(InstStatsd::Statsd).to have_received(:increment).with('feature_flag_check', any_args).at_least(:once)
     end
 
     it "allows learning outcome rows in the rubric" do
@@ -636,11 +644,11 @@
       @outcome.save!
 
       rubric.reload
-      expect(rubric.data.first[:ratings].map { |r| r[:description] }).to match_array([
-                                                                                       "Exceeds Expectations",
-                                                                                       "Meets Expectations",
-                                                                                       "Does Not Meet Expectations"
-                                                                                     ])
+      expect(rubric.data.first[:ratings].pluck(:description)).to match_array([
+                                                                               "Exceeds Expectations",
+                                                                               "Meets Expectations",
+                                                                               "Does Not Meet Expectations"
+                                                                             ])
     end
   end
 
@@ -671,11 +679,11 @@
 
     context "illegal calculation ints" do
       context "per method" do
-        calc_method = [
-          'decaying_average',
-          'n_mastery',
-          'highest',
-          'latest'
+        calc_method = %w[
+          decaying_average
+          n_mastery
+          highest
+          latest
         ]
 
         calc_method.each do |method|
@@ -1018,10 +1026,6 @@
       )
     end
 
-<<<<<<< HEAD
-    let(:c1) { course_with_teacher; @course }
-    let(:c2) { course_with_teacher; @course }
-=======
     let(:c1) do
       course_with_teacher
       @course
@@ -1030,7 +1034,6 @@
       course_with_teacher
       @course
     end
->>>>>>> 2bda9f78
 
     let(:add_student) do
       ->(*courses) { courses.each { |c| student_in_course(course: c) } }
