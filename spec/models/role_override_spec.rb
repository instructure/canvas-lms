--- conflicted
+++ resolved
@@ -549,14 +549,10 @@
       end
 
       it "allows with account_allows on" do
-<<<<<<< HEAD
-        Account.default.tap { |a| a.enable_user_notes = true; a.save! }
-=======
         Account.default.tap do |a|
           a.enable_user_notes = true
           a.save!
         end
->>>>>>> 2bda9f78
         expect(RoleOverride.enabled_for?(Account.default, :manage_user_notes, admin_role)).to_not eq []
         expect(RoleOverride.enabled_for?(Account.default, :manage_user_notes, @role)).to_not eq []
       end
@@ -602,11 +598,11 @@
       let(:permission) { RoleOverride.permissions[:manage_proficiency_calculations] }
 
       it 'is enabled by default for account admins' do
-        expect(permission[:true_for]).to match_array %w(AccountAdmin)
+        expect(permission[:true_for]).to match_array %w[AccountAdmin]
       end
 
       it 'is available to account admins, account memberships, teachers, and designers' do
-        expect(permission[:available_to]).to match_array %w(AccountAdmin AccountMembership DesignerEnrollment TeacherEnrollment)
+        expect(permission[:available_to]).to match_array %w[AccountAdmin AccountMembership DesignerEnrollment TeacherEnrollment]
       end
     end
 
@@ -614,11 +610,11 @@
       let(:permission) { RoleOverride.permissions[:manage_proficiency_scales] }
 
       it 'is enabled by default for account admins' do
-        expect(permission[:true_for]).to match_array %w(AccountAdmin)
+        expect(permission[:true_for]).to match_array %w[AccountAdmin]
       end
 
       it 'is available to account admins, account memberships, teachers, and designers' do
-        expect(permission[:available_to]).to match_array %w(AccountAdmin AccountMembership DesignerEnrollment TeacherEnrollment)
+        expect(permission[:available_to]).to match_array %w[AccountAdmin AccountMembership DesignerEnrollment TeacherEnrollment]
       end
     end
 
@@ -626,11 +622,11 @@
       let(:permission) { RoleOverride.permissions[:select_final_grade] }
 
       it 'is enabled by default for account admins, teachers, and TAs' do
-        expect(permission[:true_for]).to match_array %w(AccountAdmin TeacherEnrollment TaEnrollment)
+        expect(permission[:true_for]).to match_array %w[AccountAdmin TeacherEnrollment TaEnrollment]
       end
 
       it 'is available to account admins, account memberships, teachers, and TAs' do
-        expect(permission[:available_to]).to match_array %w(AccountAdmin AccountMembership TeacherEnrollment TaEnrollment)
+        expect(permission[:available_to]).to match_array %w[AccountAdmin AccountMembership TeacherEnrollment TaEnrollment]
       end
     end
 
@@ -638,11 +634,11 @@
       let(:permission) { RoleOverride.permissions[:view_audit_trail] }
 
       it 'is enabled by default for teachers, TAs and admins' do
-        expect(permission[:true_for]).to match_array %w(AccountAdmin)
+        expect(permission[:true_for]).to match_array %w[AccountAdmin]
       end
 
       it 'is available to teachers, TAs, admins and account memberships' do
-        expect(permission[:available_to]).to match_array %w(TeacherEnrollment AccountAdmin AccountMembership)
+        expect(permission[:available_to]).to match_array %w[TeacherEnrollment AccountAdmin AccountMembership]
       end
     end
   end
