--- conflicted
+++ resolved
@@ -3004,13 +3004,8 @@
 
   describe "checkpoints" do
     before do
-<<<<<<< HEAD
-      @topic = DiscussionTopic.create_graded_topic!(course: @course, title: "Discussion Topic Title", user: @teacher)
-      @topic.root_account.enable_feature!(:discussion_checkpoints)
-=======
       @course.root_account.enable_feature!(:discussion_checkpoints)
       @topic = DiscussionTopic.create_graded_topic!(course: @course, title: "Discussion Topic Title", user: @teacher)
->>>>>>> bc086b28
     end
 
     it "not in place in the topic" do
