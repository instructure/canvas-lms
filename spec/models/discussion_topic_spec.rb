# frozen_string_literal: true

#
# Copyright (C) 2011 - present Instructure, Inc.
#
# This file is part of Canvas.
#
# Canvas is free software: you can redistribute it and/or modify it under
# the terms of the GNU Affero General Public License as published by the Free
# Software Foundation, version 3 of the License.
#
# Canvas is distributed in the hope that it will be useful, but WITHOUT ANY
# WARRANTY; without even the implied warranty of MERCHANTABILITY or FITNESS FOR
# A PARTICULAR PURPOSE. See the GNU Affero General Public License for more
# details.
#
# You should have received a copy of the GNU Affero General Public License along
# with this program. If not, see <http://www.gnu.org/licenses/>.
#

describe DiscussionTopic do
  before :once do
    course_with_teacher(:active_all => true)
    student_in_course(:active_all => true)
  end

  def create_enrolled_user(course, section, opts)
    opts.reverse_merge!(:active_all => true, :section => section, :enrollment_state => 'active')
    user = user_factory(opts)
    user.save!
    course.enroll_user(user, opts[:enrollment_type], opts)
    return user
  end

  def add_section_to_topic(topic, section, opts = {})
    opts.reverse_merge!({
                          :workflow_state => "active"
                        })
    topic.sections_changed = true
    topic.is_section_specific = true
    topic.discussion_topic_section_visibilities <<
      DiscussionTopicSectionVisibility.new(
        :discussion_topic => topic,
        :course_section => section,
        :workflow_state => opts[:workflow_state]
      )
  end

  describe '#grading_standard_or_default' do
    context 'when the DiscussionTopic belongs to a Course' do
      before(:once) do
        @assignment = @course.assignments.create(title: "discussion assignment", points_possible: 20)
        @topic = @course.discussion_topics.create!(assignment: @assignment)
        @grading_standard = grading_standard_for(@course)
      end

      it 'returns the grading scheme used by the discussion topic, if one exists' do
        @assignment.update!(grading_standard: @grading_standard)
        expect(@topic.grading_standard_or_default).to be @grading_standard
      end

      it 'returns the grading scheme used by the course, if one exists and the discussion topic is not using one' do
        @course.update!(default_grading_standard: @grading_standard)
        expect(@topic.grading_standard_or_default).to be @grading_standard
      end

      it 'returns the grading scheme used by the topic if the topic and course are using a grading scheme' do
        @assignment.update!(grading_standard: @grading_standard)
        course_standard = grading_standard_for(@course, title: 'new scheme')
        @course.update!(default_grading_standard: course_standard)
        expect(@topic.grading_standard_or_default).to be @grading_standard
      end

      it 'returns the Canvas default grading scheme if neither the topic nor course are not using a grading scheme' do
        expect(@course.grading_standard_or_default.data).to eq GradingStandard.default_grading_standard
      end
    end

    context 'when the DiscussionTopic belongs to a Group' do
      before(:once) do
        @group = @course.groups.create!
        @topic = @group.discussion_topics.create!
        @grading_standard = grading_standard_for(@course)
      end

      it 'returns the group for the address_book_context' do
        expect(@topic.address_book_context_for(double)).to be @group
      end

      it 'returns the grading scheme used by the course, if one exists' do
        @course.update!(default_grading_standard: @grading_standard)
        expect(@topic.grading_standard_or_default).to be @grading_standard
      end

      it 'returns the Canvas default grading scheme if neither the topic nor course are not using a grading scheme' do
        expect(@topic.grading_standard_or_default.data).to eq GradingStandard.default_grading_standard
      end

      it 'returns the Canvas default grading scheme if the Group belongs to an Account' do
        group = @course.root_account.groups.create!
        @topic.update!(context: group)
        expect(@topic.grading_standard_or_default.data).to eq GradingStandard.default_grading_standard
      end
    end
  end

  describe "default values for boolean attributes" do
    before(:once) do
      @topic = @course.discussion_topics.create!
    end

    let(:values) do
      DiscussionTopic.where(id: @topic).pluck(
        :could_be_locked,
        :podcast_enabled,
        :podcast_has_student_posts,
        :require_initial_post,
        :pinned,
        :locked,
        :allow_rating,
        :only_graders_can_rate,
        :sort_by_rating
      ).first
    end

    it "saves boolean attributes as false if they are set to nil" do
      @topic.update!(
        could_be_locked: nil,
        podcast_enabled: nil,
        podcast_has_student_posts: nil,
        require_initial_post: nil,
        pinned: nil,
        locked: nil,
        allow_rating: nil,
        only_graders_can_rate: nil,
        sort_by_rating: nil
      )

      expect(values).to eq([false] * values.length)
    end

    it "saves boolean attributes as false if they are set to false" do
      @topic.update!(
        could_be_locked: false,
        podcast_enabled: false,
        podcast_has_student_posts: false,
        require_initial_post: false,
        pinned: false,
        locked: false,
        allow_rating: false,
        only_graders_can_rate: false,
        sort_by_rating: false
      )

      expect(values).to eq([false] * values.length)
    end

    it "saves boolean attributes as true if they are set to true" do
      @topic.update!(
        could_be_locked: true,
        podcast_enabled: true,
        podcast_has_student_posts: true,
        require_initial_post: true,
        pinned: true,
        locked: true,
        allow_rating: true,
        only_graders_can_rate: true,
        sort_by_rating: true
      )

      expect(values).to eq([true] * values.length)
    end
  end

  describe 'default values' do
    subject(:discussion_topic) { @course.discussion_topics.create!(title: title) }

    let(:default_title) { I18n.t('#discussion_topic.default_title', "No Title") }

    context 'when the title is an empty string' do
      let(:title) { '' }

      it 'sets its default value' do
        expect(discussion_topic.title).to eq(default_title)
      end
    end

    context 'when the title is nil' do
      let(:title) { nil }

      it 'sets its default value' do
        expect(discussion_topic.title).to eq(default_title)
      end
    end
  end

  it "santizes message" do
    @course.discussion_topics.create!(:message => "<a href='#' onclick='alert(12);'>only this should stay</a>")
    expect(@course.discussion_topics.first.message).to eql("<a href=\"#\">only this should stay</a>")
  end

  it "defaults to side_comment type" do
    d = DiscussionTopic.new
    expect(d.discussion_type).to eq 'side_comment'

    d.threaded = '1'
    expect(d.discussion_type).to eq 'threaded'

    d.threaded = ''
    expect(d.discussion_type).to eq 'side_comment'
  end

  it 'defaults to threaded type with react_discussions_post' do
    @course.enable_feature!('react_discussions_post')
    topic = @course.discussion_topics.create!(message: 'test')
    expect(topic.discussion_type).to eq 'threaded'
  end

  it "requires a valid discussion_type" do
    @topic = @course.discussion_topics.build(:message => 'test', :discussion_type => "gesundheit")
    expect(@topic.save).to eq false
    expect(@topic.errors.detect { |e| e.first.to_s == 'discussion_type' }).to be_present
  end

  it "updates the assignment it is associated with" do
    a = @course.assignments.create!(:title => "some assignment", :points_possible => 5)
    expect(a.points_possible).to eql(5.0)
    expect(a.submission_types).not_to eql("online_quiz")
    t = @course.discussion_topics.build(:assignment => a, :title => "some topic", :message => "a little bit of content")
    t.save
    expect(t.assignment_id).to eql(a.id)
    expect(t.assignment).to eql(a)
    a.reload
    expect(a.discussion_topic).to eql(t)
    expect(a.submission_types).to eql("discussion_topic")
  end

  it "deletes the assignment if the topic is no longer graded" do
    a = @course.assignments.create!(:title => "some assignment", :points_possible => 5)
    expect(a.points_possible).to eql(5.0)
    expect(a.submission_types).not_to eql("online_quiz")
    t = @course.discussion_topics.build(:assignment => a, :title => "some topic", :message => "a little bit of content")
    t.save
    expect(t.assignment_id).to eql(a.id)
    expect(t.assignment).to eql(a)
    a.reload
    expect(a.discussion_topic).to eql(t)
    t.assignment = nil
    t.save
    t.reload
    expect(t.assignment_id).to eql(nil)
    expect(t.assignment).to eql(nil)
    a.reload
    expect(a).to be_deleted
  end

  context "permissions" do
    before do
      @teacher1 = @teacher
      @teacher2 = user_factory
      teacher_in_course(:course => @course, :user => @teacher2, :active_all => true)

      @topic = @course.discussion_topics.create!(:user => @teacher1)
      @topic.unpublish!
      @entry = @topic.discussion_entries.create!(:user => @teacher1)
      @entry.discussion_topic = @topic

      @relevant_permissions = [:read, :reply, :update, :delete]
    end

    it "does not grant moderate permissions without read permissions" do
      @course.account.role_overrides.create!(:role => teacher_role, :permission => 'read_forum', :enabled => false)
      expect(@topic.reload.check_policy(@teacher2)).to eql [:create, :duplicate, :attach, :student_reporting]
    end

    it "grants permissions if it not locked" do
      @topic.publish!
      expect((@topic.check_policy(@teacher1) & @relevant_permissions).map(&:to_s).sort).to eq ['read', 'reply', 'update', 'delete'].sort
      expect((@topic.check_policy(@teacher2) & @relevant_permissions).map(&:to_s).sort).to eq ['read', 'reply', 'update', 'delete'].sort
      expect((@topic.check_policy(@student) & @relevant_permissions).map(&:to_s).sort).to eq ['read', 'reply'].sort

      expect((@entry.check_policy(@teacher1) & @relevant_permissions).map(&:to_s).sort).to eq ['read', 'reply', 'update', 'delete'].sort
      expect((@entry.check_policy(@teacher2) & @relevant_permissions).map(&:to_s).sort).to eq ['read', 'reply', 'update', 'delete'].sort
      expect((@entry.check_policy(@student) & @relevant_permissions).map(&:to_s).sort).to eq ['read', 'reply'].sort
    end

    it "does not grant reply permissions to students if it is locked" do
      @topic.publish!
      @topic.lock!
      expect((@topic.check_policy(@teacher1) & @relevant_permissions).map(&:to_s).sort).to eq ['read', 'reply', 'update', 'delete'].sort
      expect((@topic.check_policy(@teacher2) & @relevant_permissions).map(&:to_s).sort).to eq ['read', 'reply', 'update', 'delete'].sort
      expect((@topic.check_policy(@student) & @relevant_permissions).map(&:to_s)).to eq ['read']

      expect((@entry.check_policy(@teacher1) & @relevant_permissions).map(&:to_s).sort).to eq ['read', 'reply', 'update', 'delete'].sort
      expect((@entry.check_policy(@teacher2) & @relevant_permissions).map(&:to_s).sort).to eq ['read', 'reply', 'update', 'delete'].sort
      expect((@entry.check_policy(@student) & @relevant_permissions).map(&:to_s)).to eq ['read']
    end

    it "does not grant any permissions to students if it is unpublished" do
      expect((@topic.check_policy(@teacher1) & @relevant_permissions).map(&:to_s).sort).to eq ['read', 'reply', 'update', 'delete'].sort
      expect((@topic.check_policy(@teacher2) & @relevant_permissions).map(&:to_s).sort).to eq ['read', 'reply', 'update', 'delete'].sort
      expect((@topic.check_policy(@student) & @relevant_permissions).map(&:to_s).sort).to eq []

      expect((@entry.check_policy(@teacher1) & @relevant_permissions).map(&:to_s).sort).to eq ['read', 'reply', 'update', 'delete'].sort
      expect((@entry.check_policy(@teacher2) & @relevant_permissions).map(&:to_s).sort).to eq ['read', 'reply', 'update', 'delete'].sort
      expect((@entry.check_policy(@student) & @relevant_permissions).map(&:to_s).sort).to eq []
    end
  end

  describe "visibility" do
    before(:once) do
      @topic = @course.discussion_topics.create!(:user => @teacher)
    end

    it "is visible to author when unpublished" do
      @topic.unpublish!
      expect(@topic.visible_for?(@teacher)).to be_truthy
    end

    it 'returns the course for the address_book_context' do
      expect(@topic.address_book_context_for(double)).to be @course
    end

    it "is visible when published even when for delayed posting" do
      @topic.delayed_post_at = 5.days.from_now
      @topic.workflow_state = 'post_delayed'
      @topic.save!
      expect(@topic.visible_for?(@student)).to be_truthy
    end

    it "is not visible when unpublished even when it is active" do
      @topic.unpublish!
      expect(@topic.visible_for?(@student)).to be_falsey
    end

    it "is visible to students when topic is not locked" do
      expect(@topic.visible_for?(@student)).to be_truthy
    end

    it 'clears the context modules cache on section change' do
      context_module = @course.context_modules.create!(name: 'some module')
      context_module.add_item(type: 'discussion_topic', id: @topic.id)
      context_module.updated_at = 1.day.ago
      context_module.save!
      last_updated_at = context_module.updated_at
      add_section_to_topic(@topic, @course.course_sections.create!)
      @topic.save!
      context_module.reload
      expect(last_updated_at).not_to eq context_module.updated_at
    end

    it "is visible to students when topic delayed_post_at is in the future" do
      @topic.delayed_post_at = 5.days.from_now
      @topic.save!
      expect(@topic.visible_for?(@student)).to be_truthy
    end

    it "is visible to students when topic is for delayed posting" do
      @topic.workflow_state = 'post_delayed'
      @topic.save!
      expect(@topic.visible_for?(@student)).to be_truthy
    end

    it "is visible to students when topic delayed_post_at is in the past" do
      @topic.delayed_post_at = 5.days.ago
      @topic.save!
      expect(@topic.visible_for?(@student)).to be_truthy
    end

    it "is visible to students when topic delayed_post_at is nil" do
      @topic.delayed_post_at = nil
      @topic.save!
      expect(@topic.visible_for?(@student)).to be_truthy
    end

    it "is not visible to unauthenticated users in a public course" do
      @course.update_attribute(:is_public, true)
      expect(@topic.visible_for?(nil)).to be_falsey
    end

    it "is visible when no delayed_post but assignment unlock date in future" do
      @topic.delayed_post_at = nil
      group_category = @course.group_categories.create(:name => "category")
      @topic.group_category = group_category
      @topic.assignment = @course.assignments.build(:submission_types => 'discussion_topic',
                                                    :title => @topic.title,
                                                    :unlock_at => 10.days.from_now,
                                                    :lock_at => 30.days.from_now)
      @topic.assignment.infer_times
      @topic.assignment.saved_by = :discussion_topic
      @topic.save

      expect(@topic.visible_for?(@student)).to be_truthy
    end

    it "is visible to teachers not locked to a section in the course" do
      @topic.update_attribute(:delayed_post_at, Time.now + 1.day)
      new_teacher = user_factory
      @course.enroll_teacher(new_teacher).accept!
      expect(@topic.visible_for?(new_teacher)).to be_truthy
    end

    it "is not visible to teachers locked to a different section in a course" do
      section1 = @course.course_sections.create!(name: "Section 1")
      section2 = @course.course_sections.create!(name: "Section 2")
      new_teacher = user_factory
      @course.enroll_teacher(new_teacher, section: section1, allow_multiple_enrollments: true).accept!
      Enrollment.limit_privileges_to_course_section!(@course, new_teacher, true)
      ann = @course.announcements.create!(message: "testing", is_section_specific: true, course_sections: [section2])
      ann.save!
      expect(ann.visible_for?(new_teacher)).not_to be_truthy
    end

    it "is visible to teachers locked to the same section in a course" do
      section1 = @course.course_sections.create!(name: "Section 1")
      @course.course_sections.create!(name: "Section 2")
      new_teacher = user_factory
      @course.enroll_teacher(new_teacher, section: section1, allow_multiple_enrollments: true).accept!
      Enrollment.limit_privileges_to_course_section!(@course, new_teacher, true)
      ann = @course.announcements.create!(message: "testing", is_section_specific: true, course_sections: [section1])
      ann.save!
      expect(ann.visible_for?(new_teacher)).to be_truthy
    end

    it "unpublished topics should not be visible to custom account admins by default" do
      @topic.unpublish

      account = @course.root_account
      nobody_role = custom_account_role('NobodyAdmin', account: account)
      admin = account_admin_user(account: account, role: nobody_role, active_user: true)
      expect(@topic.visible_for?(admin)).to be_falsey
    end

    it "unpublished topics should be visible to account admins with :read_course_content permission" do
      @topic.unpublish

      account = @course.root_account
      nobody_role = custom_account_role('NobodyAdmin', account: account)
      account_with_role_changes(account: account, role: nobody_role, role_changes: { read_course_content: true, read_forum: true })
      admin = account_admin_user(account: account, role: nobody_role, active_user: true)
      expect(@topic.visible_for?(admin)).to be_truthy
    end

    it "section-specific-topics should be visible to account admins" do
      account = @course.root_account
      section = @course.course_sections.create!(name: "Section of topic")
      add_section_to_topic(@topic, section)
      @topic.save!
      nobody_role = custom_account_role('NobodyAdmin', account: account)
      account_with_role_changes(account: account, role: nobody_role,
                                role_changes: { read_course_content: true, read_forum: true })
      admin = account_admin_user(account: account, role: nobody_role, active_user: true)
      expect(@topic.visible_for?(admin)).to be_truthy
    end

    context "participants with teachers and tas" do
      before(:once) do
        group_course = course_factory(active_course: true)
        @group_student, @group_ta, @group_teacher = create_users(3, return_type: :record)
        @not_group_student, @group_designer = create_users(2, return_type: :record)
        group_course.enroll_teacher(@group_teacher).accept!
        group_course.enroll_ta(@group_ta).accept!
        group_course.enroll_designer(@group_designer).accept!
        group_category = group_course.group_categories.create(:name => "new cat")
        group = group_course.groups.create(:name => "group", :group_category => group_category)
        group.add_user(@group_student)
        @announcement = group.announcements.build(:title => "group topic", :message => "group message")
        @announcement.save!
      end

      it "is visible to instructors and tas" do
        [@group_student, @group_ta, @group_teacher].each do |user|
          expect(@announcement.active_participants_include_tas_and_teachers.include?(user)).to be_truthy
        end
      end

      it "does not include people out of the group or non-instructors" do
        [@not_group_student, @group_designer].each do |user|
          expect(@announcement.active_participants_include_tas_and_teachers.include?(user)).to be_falsey
        end
      end
    end

    context "differentiated assignements" do
      before do
        @course = course_factory(active_course: true)
        discussion_topic_model(:user => @teacher, :context => @course)
        @course.enroll_teacher(@teacher).accept!
        @course_section = @course.course_sections.create
        @student1, @student2, @student3 = create_users(3, return_type: :record)

        @assignment = @course.assignments.create!(:title => "some discussion assignment", only_visible_to_overrides: true)
        @assignment.submission_types = 'discussion_topic'
        @assignment.save!
        @topic.assignment_id = @assignment.id
        @topic.save!

        @course.enroll_student(@student2, :enrollment_state => 'active')
        @section = @course.course_sections.create!(name: "test section")
        student_in_section(@section, user: @student1)
        create_section_override_for_assignment(@assignment, { course_section: @section })
        @course.reload
      end

      it "is visible to a student with an override" do
        expect(@topic.visible_for?(@student1)).to be_truthy
      end

      it "is not visible to a student without an override" do
        expect(@topic.visible_for?(@student2)).to be_falsey
      end

      it "is visible to a teacher" do
        expect(@topic.visible_for?(@teacher)).to be_truthy
      end

      it "does not grant reply permissions to a student without an override" do
        expect(@topic.check_policy(@student1)).to include :reply
        expect(@topic.check_policy(@student2)).not_to include :reply
      end

      context "active_participants_with_visibility" do
        it "filters participants by visibility" do
          [@student1, @teacher].each do |user|
            expect(@topic.active_participants_with_visibility.include?(user)).to be_truthy
          end
          expect(@topic.active_participants_with_visibility.include?(@student2)).to be_falsey
        end

        it "works when ungraded and context is a course" do
          @course.group_categories.create(:name => "new cat")
          @topic = @course.discussion_topics.create(:title => "group topic")
          @topic.save!

          expect(@topic.context).to eq(@course)
          expect(@topic.active_participants_with_visibility.include?(@student1)).to be_truthy
          expect(@topic.active_participants_with_visibility.include?(@student2)).to be_truthy
        end

        it "filters out-of-section students" do
          topic = @course.discussion_topics.create(
            :title => "foo", :message => "bar", :user => @teacher
          )
          section1 = @course.course_sections.create!
          section2 = @course.course_sections.create!
          student1 = create_enrolled_user(@course, section1, :name => 'student 1', :enrollment_type => 'StudentEnrollment')
          student2 = create_enrolled_user(@course, section2, :name => 'student 2', :enrollment_type => 'StudentEnrollment')
          @course.reload
          add_section_to_topic(topic, section2)
          topic.save!
          topic.publish!
          expect(topic.active_participants_with_visibility.include?(student1)).to be_falsey
          expect(topic.active_participants_with_visibility.include?(student2)).to be_truthy
          expect(topic.active_participants_with_visibility.include?(@teacher)).to be_truthy
        end

        it "works when ungraded and context is a group" do
          group_category = @course.group_categories.create(:name => "new cat")
          @group = @course.groups.create(:name => "group", :group_category => group_category)
          @group.add_user(@student1)
          @topic = @group.discussion_topics.create(:title => "group topic")
          @topic.save!

          expect(@topic.context).to eq(@group)
          expect(@topic.active_participants_with_visibility.include?(@student1)).to be_truthy
          expect(@topic.active_participants_with_visibility.include?(@student2)).to be_falsey
        end

        it "does not grant reply permissions to group if course is concluded" do
          @relevant_permissions = [:read, :reply, :update, :delete, :read_replies]
          group_category = @course.group_categories.create(:name => "new cat")
          @group = @course.groups.create(:name => "group", :group_category => group_category)
          @group.add_user(@student1)
          @course.complete!
          @topic = @group.discussion_topics.create(:title => "group topic")
          @topic.save!

          expect(@topic.context).to eq(@group)
          expect((@topic.check_policy(@student1) & @relevant_permissions).sort).to eq [:read, :read_replies].sort
        end

        it "does not grant reply permissions to group if course is soft-concluded" do
          @relevant_permissions = [:read, :reply, :update, :delete, :read_replies]
          group_category = @course.group_categories.create(:name => "new cat")
          @group = @course.groups.create(:name => "group", :group_category => group_category)
          @group.add_user(@student1)
          @course.update(:start_at => 2.days.ago, :conclude_at => 1.day.ago, :restrict_enrollments_to_course_dates => true)
          @topic = @group.discussion_topics.create(:title => "group topic")
          @topic.save!

          expect(@topic.context).to eq(@group)
          expect((@topic.check_policy(@student1) & @relevant_permissions).sort).to eq [:read, :read_replies].sort
        end

        it "grants reply permissions to group members if course is concluded but their section isn't" do
          @relevant_permissions = [:read, :reply, :update, :delete, :read_replies]
          group_category = @course.group_categories.create(:name => "new cat")
          @group = @course.groups.create(:name => "group", :group_category => group_category)
          @group.add_user(@student1)
          @course.update(:start_at => 2.days.ago, :conclude_at => 1.day.ago, :restrict_enrollments_to_course_dates => true)
          @section.update(:start_at => 2.days.ago, :end_at => 2.days.from_now,
                          :restrict_enrollments_to_section_dates => true)
          @topic = @group.discussion_topics.create(:title => "group topic")
          @topic.save!

          expect(@topic.context).to eq(@group)
          expect((@topic.check_policy(@student1) & @relevant_permissions).sort).to eq [:read, :read_replies, :reply].sort
        end

        it "does not grant reply permissions to group if group isn't active" do
          @relevant_permissions = [:read, :reply, :update, :delete, :read_replies]
          group_category = @course.group_categories.create(:name => "new cat")
          @group = @course.groups.create(:name => "group", :group_category => group_category)
          @group.add_user(@student1)
          @topic = @group.discussion_topics.create(:title => "group topic")
          @topic.save!
          @group.destroy

          expect(@topic.reload.context).to eq(@group.reload)
          expect((@topic.check_policy(@student1) & @relevant_permissions).sort).to eq [:read, :read_replies].sort
        end

        it "grants reply permissions to teachers if course is claimed" do
          course = course_factory(active_course: false)
          discussion_topic_model(:user => @teacher, :context => course)
          course.enroll_teacher(@teacher).accept!
          course.enroll_student(@student1)

          @relevant_permissions = [:read, :reply, :update, :delete, :read_replies]
          group_category = course.group_categories.create(:name => "new cat")
          @group = course.groups.create(:name => "group", :group_category => group_category)
          @group.add_user(@student1)
          @topic = @group.discussion_topics.create(:title => "group topic")
          @topic.save!

          expect(@topic.context).to eq(@group)
          expect((@topic.check_policy(@teacher) & @relevant_permissions).sort).to eq @relevant_permissions.sort
          expect((@topic.check_policy(@student1) & @relevant_permissions)).to be_empty
        end

        it "works for subtopics for graded assignments" do
          group_discussion_assignment
          ct = @topic.child_topics.first
          ct.context.add_user(@student)

          @section = @course.course_sections.create!(name: "test section")
          student_in_section(@section, user: @student)
          create_section_override_for_assignment(@assignment, { course_section: @section })

          @topic = @topic.child_topics.first
          @topic.subscribe(@student)
          @topic.save!

          expect(@topic.context.class).to eq(Group)
          expect(@topic.active_participants_with_visibility.include?(@student)).to be_truthy
        end
      end
    end
  end

  describe "allow_student_discussion_topics setting" do
    before(:once) do
      @topic = @course.discussion_topics.create!(:user => @teacher, :unlock_at => 1.week.from_now)
      @admin = account_admin_user(:account => @course.root_account)
    end

    it "allows students to create topics by default" do
      expect(@topic.check_policy(@teacher)).to include :create
      expect(@topic.check_policy(@admin)).to include :create
      expect(@topic.check_policy(@student)).to include :create
      expect(@topic.check_policy(@course.student_view_student)).to include :create
    end

    it "disallows students from creating topics" do
      @course.allow_student_discussion_topics = false
      @course.save!
      @topic.reload
      expect(@topic.check_policy(@teacher)).to include :create
      expect(@topic.check_policy(@admin)).to include :create
      expect(@topic.check_policy(@student)).not_to include :create
      expect(@topic.check_policy(@course.student_view_student)).not_to include :create
    end
  end

  context "observers" do
    before :once do
      course_with_observer(:course => @course, :active_all => true)
    end

    it "grants observers read permission by default" do
      @relevant_permissions = [:read, :reply, :update, :delete]

      @topic = @course.discussion_topics.create!(:user => @teacher)
      expect((@topic.check_policy(@observer) & @relevant_permissions).map(&:to_s).sort).to eq ['read'].sort
      @entry = @topic.discussion_entries.create!(:user => @teacher)
      expect((@entry.check_policy(@observer) & @relevant_permissions).map(&:to_s).sort).to eq ['read'].sort
    end

    it "does not grant observers read permission when read_forum override is false" do
      RoleOverride.create!(:context => @course.account, :permission => 'read_forum',
                           :role => observer_role, :enabled => false)

      @relevant_permissions = [:read, :reply, :update, :delete]
      @topic = @course.discussion_topics.create!(:user => @teacher)
      expect((@topic.check_policy(@observer) & @relevant_permissions).map(&:to_s)).to be_empty
      @entry = @topic.discussion_entries.create!(:user => @teacher)
      expect((@entry.check_policy(@observer) & @relevant_permissions).map(&:to_s)).to be_empty
    end
  end

  context "delayed posting" do
    before :once do
      @student.register
    end

    def discussion_topic(opts = {})
      workflow_state = opts.delete(:workflow_state)
      @topic = @course.discussion_topics.build(opts)
      @topic.workflow_state = workflow_state if workflow_state
      @topic.save!
      @topic
    end

    def delayed_discussion_topic(opts = {})
      discussion_topic({ :workflow_state => 'post_delayed' }.merge(opts))
    end

    it "does not send to streams on creation or update if it's delayed" do
      topic = @course.discussion_topics.create!(
        title: "this should not be delayed",
        message: "content here"
      )
      expect(topic.stream_item).not_to be_nil

      topic = delayed_discussion_topic(
        title: "this should be delayed",
        message: "content here",
        delayed_post_at: 1.day.from_now
      )
      expect(topic.stream_item).to be_nil

      topic.message = "content changed!"
      topic.save
      expect(topic.stream_item).to be_nil
    end

    it "sends to streams on update from unpublished to active" do
      topic = discussion_topic(
        title: "this should be delayed",
        message: "content here",
        workflow_state: "unpublished"
      )
      expect(topic.workflow_state).to eq 'unpublished'
      expect(topic.stream_item).to be_nil

      topic.workflow_state = 'active'
      topic.save!
      expect(topic.stream_item).not_to be_nil
    end

    it "doesn't rely on broadcast policy when sending to stream" do
      topic = discussion_topic(
        title: "this should be delayed",
        message: "content here",
        workflow_state: "unpublished"
      )
      expect(topic.workflow_state).to eq 'unpublished'
      expect(topic.stream_item).to be_nil

      topic.workflow_state = 'active'
      topic.save_without_broadcasting!
      expect(topic.stream_item).not_to be_nil
    end

    describe "#update_based_on_date" do
      it "is active when delayed_post_at is in the past" do
        topic = delayed_discussion_topic(:title => "title",
                                         :message => "content here",
                                         :delayed_post_at => Time.now - 1.day,
                                         :lock_at => nil)
        topic.update_based_on_date
        expect(topic.workflow_state).to eql 'active'
        expect(topic.locked?).to be_falsey
      end

      it "is post_delayed when delayed_post_at is in the future" do
        topic = delayed_discussion_topic(:title => "title",
                                         :message => "content here",
                                         :delayed_post_at => Time.now + 1.day,
                                         :lock_at => nil)
        topic.update_based_on_date
        expect(topic.workflow_state).to eql 'post_delayed'
        expect(topic.locked?).to be_falsey
      end

      it "is locked when lock_at is in the past" do
        topic = delayed_discussion_topic(:title => "title",
                                         :message => "content here",
                                         :delayed_post_at => nil,
                                         :lock_at => Time.now - 1.day)
        topic.update_based_on_date
        expect(topic.locked?).to be_truthy
      end

      it "is active when lock_at is in the future" do
        topic = delayed_discussion_topic(:title => "title",
                                         :message => "content here",
                                         :delayed_post_at => nil,
                                         :lock_at => Time.now + 1.day)
        topic.update_based_on_date
        expect(topic.workflow_state).to eql 'active'
        expect(topic.locked?).to be_falsey
      end

      it "is active when now is between delayed_post_at and lock_at" do
        topic = delayed_discussion_topic(:title => "title",
                                         :message => "content here",
                                         :delayed_post_at => Time.now - 1.day,
                                         :lock_at => Time.now + 1.day)
        topic.update_based_on_date
        expect(topic.workflow_state).to eql 'active'
        expect(topic.locked?).to be_falsey
      end

      it "is post_delayed when delayed_post_at and lock_at are in the future" do
        topic = delayed_discussion_topic(:title => "title",
                                         :message => "content here",
                                         :delayed_post_at => Time.now + 1.day,
                                         :lock_at => Time.now + 3.days)
        topic.update_based_on_date
        expect(topic.workflow_state).to eql 'post_delayed'
        expect(topic.locked?).to be_falsey
      end

      it "is locked when delayed_post_at and lock_at are in the past" do
        topic = delayed_discussion_topic(:title => "title",
                                         :message => "content here",
                                         :delayed_post_at => Time.now - 3.days,
                                         :lock_at => Time.now - 1.day)
        topic.update_based_on_date
        expect(topic.workflow_state).to eql 'active'
        expect(topic.locked?).to be_truthy
      end

      it "does not unlock a topic even if the lock date is in the future" do
        topic = discussion_topic(:title => "title",
                                 :message => "content here",
                                 :workflow_state => 'locked',
                                 :locked => true,
                                 :delayed_post_at => nil,
                                 :lock_at => Time.now + 1.day)
        topic.update_based_on_date
        expect(topic.locked?).to be_truthy
      end

      it "does not mark a topic with post_delayed even if delayed_post_at even is in the future" do
        topic = discussion_topic(:title => "title",
                                 :message => "content here",
                                 :workflow_state => 'active',
                                 :delayed_post_at => Time.now + 1.day,
                                 :lock_at => nil)
        topic.update_based_on_date
        expect(topic.workflow_state).to eql 'active'
        expect(topic.locked?).to be_falsey
      end
    end
  end

  context "sub-topics" do
    it "defaults subtopics_refreshed_at on save if a group discussion" do
      group_category = @course.group_categories.create(:name => "category")
      @group = @course.groups.create(:name => "group", :group_category => group_category)
      @topic = @course.discussion_topics.create(:title => "topic")
      expect(@topic.subtopics_refreshed_at).to be_nil

      @topic.group_category = group_category
      @topic.save
      expect(@topic.subtopics_refreshed_at).not_to be_nil
    end

    it "does not allow anyone to edit sub-topics" do
      @first_user = @student
      @second_user = user_model
      @course.enroll_student(@second_user).accept
      @parent_topic = @course.discussion_topics.create!(:title => "parent topic", :message => "msg")
      @group = @course.groups.create!(:name => "course group")
      @group.add_user(@first_user)
      @group.add_user(@second_user)
      @group_topic = @group.discussion_topics.create!(:title => "group topic", :message => "ok to be edited", :user => @first_user)
      @sub_topic = @group.discussion_topics.build(:title => "sub topic", :message => "not ok to be edited", :user => @first_user)
      @sub_topic.root_topic_id = @parent_topic.id
      @sub_topic.save!
      expect(@group_topic.grants_right?(@second_user, :update)).to eql(false)
      expect(@sub_topic.grants_right?(@second_user, :update)).to eql(false)
      expect(@group_topic.grants_right?(@teacher, :update)).to eql(true)
      expect(@sub_topic.grants_right?(@teacher, :update)).to eql(false) # the changes just get undone anyway by refresh_subtopics
    end
  end

  context "refresh_subtopics" do
    it "is a no-op unless it has a group_category" do
      @topic = @course.discussion_topics.create(:title => "topic")
      @topic.refresh_subtopics
      expect(@topic.reload.child_topics).to be_empty

      @topic.assignment = @course.assignments.build(:submission_types => 'discussion_topic', :title => @topic.title)
      @topic.assignment.saved_by = :discussion_topic
      @topic.save
      @topic.refresh_subtopics
      expect(@topic.reload.child_topics).to be_empty
    end

    it "refreshes when groups are added to a group_category" do
      group_category = @course.group_categories.create!(:name => "category")

      topic = @course.discussion_topics.build(:title => "topic")
      topic.group_category = group_category
      topic.save!

      group = @course.groups.create!(:name => "group 1", :group_category => group_category)
      expect(topic.reload.child_topics.size).to eq 1
      expect(group.reload.discussion_topics.size).to eq 1
    end

    it "does not break when groups have silly long names" do
      group_category = @course.group_categories.create!(:name => "category")

      topic = @course.discussion_topics.build(:title => "here's a reasonable topic name")
      topic.group_category = group_category
      topic.save!

      group = @course.groups.create!(:name => "a" * 250, :group_category => group_category)
      expect(topic.reload.child_topics.size).to eq 1
      expect(group.reload.discussion_topics.size).to eq 1
    end

    it "deletes child topics when group category is removed" do
      group_category = @course.group_categories.create!(:name => "category")
      group = @course.groups.create!(:name => "group 1", :group_category => group_category)

      topic = @course.discussion_topics.build(:title => "topic")
      topic.group_category = group_category
      topic.save!

      expect(topic.reload.child_topics.active.count).to eq 1
      expect(group.reload.discussion_topics.active.count).to eq 1

      topic.group_category = nil
      topic.save!

      expect(topic.reload.child_topics.active.count).to eq 0
      expect(group.reload.discussion_topics.active.count).to eq 0
    end

    context "in a group discussion" do
      before :once do
        group_discussion_assignment
      end

      it "creates a topic per active group in the category otherwise" do
        @topic.refresh_subtopics
        subtopics = @topic.reload.child_topics
        expect(subtopics).not_to be_nil
        expect(subtopics.size).to eq 2
        subtopics.each { |t| expect(t.root_topic).to eq @topic }
        expect(@group1.reload.discussion_topics).not_to be_empty
        expect(@group2.reload.discussion_topics).not_to be_empty
      end

      it "copies appropriate attributes from the parent topic to subtopics on updates to the parent" do
        @topic.refresh_subtopics
        subtopics = @topic.reload.child_topics
        subtopics.each do |st|
          expect(st.discussion_type).to eq 'side_comment'
          expect(st.attachment_id).to be_nil
        end

        attachment_model(context: @course)
        @topic.discussion_type = 'threaded'
        @topic.attachment = @attachment
        @topic.save!
        subtopics = @topic.reload.child_topics
        subtopics.each do |st|
          expect(st.discussion_type).to eq 'threaded'
          expect(st.attachment_id).to eq @attachment.id
        end
      end

      it "does not rename the assignment to match a subtopic" do
        original_name = @assignment.title
        @assignment.reload
        expect(@assignment.title).to eq original_name
      end
    end
  end

  context "root_topic?" do
    it "is false if the topic has a root topic" do
      # subtopic has the assignment and group_category, but has a root topic
      group_category = @course.group_categories.create(:name => "category")
      @parent_topic = @course.discussion_topics.create(:title => "parent topic")
      @parent_topic.group_category = group_category
      @subtopic = @parent_topic.child_topics.build(:title => "subtopic")
      @assignment = @course.assignments.build(:submission_types => 'discussion_topic', :title => @subtopic.title)
      @assignment.infer_times
      @assignment.saved_by = :discussion_topic
      @subtopic.assignment = @assignment
      @subtopic.group_category = group_category
      @subtopic.save

      expect(@subtopic).not_to be_root_topic
    end

    it "is false unless the topic has an assignment" do
      # topic has no root topic, but also has no assignment
      @topic = @course.discussion_topics.create(:title => "subtopic")
      expect(@topic).not_to be_root_topic
    end

    it "is false unless the topic has a group_category" do
      # topic has no root topic and has an assignment, but the assignment has no group_category
      @topic = @course.discussion_topics.create(:title => "topic")
      @assignment = @course.assignments.build(:submission_types => 'discussion_topic', :title => @topic.title)
      @assignment.infer_times
      @assignment.saved_by = :discussion_topic
      @topic.assignment = @assignment
      @topic.save

      expect(@topic).not_to be_root_topic
    end

    it "is true otherwise" do
      # topic meets all criteria
      group_category = @course.group_categories.create(:name => "category")
      @topic = @course.discussion_topics.create(:title => "topic")
      @topic.group_category = group_category
      @assignment = @course.assignments.build(:submission_types => 'discussion_topic', :title => @topic.title)
      @assignment.infer_times
      @assignment.saved_by = :discussion_topic
      @topic.assignment = @assignment
      @topic.save

      expect(@topic).to be_root_topic
    end
  end

  context "#discussion_subentry_count" do
    it "returns the count of all active discussion_entries" do
      @topic = @course.discussion_topics.create(:title => "topic")
      @topic.reply_from(:user => @teacher, :text => "entry 1").destroy  # no count
      @topic.reply_from(:user => @teacher, :text => "entry 1")          # 1
      @entry = @topic.reply_from(:user => @teacher, :text => "entry 2") # 2
      @entry.reply_from(:user => @student, :html => "reply 1")          # 3
      @entry.reply_from(:user => @student, :html => "reply 2")          # 4
      # expect
      expect(@topic.discussion_subentry_count).to eq 4
    end
  end

  context "for_assignment?" do
    it "is not for_assignment? unless it has an assignment" do
      @topic = @course.discussion_topics.create(:title => "topic")
      expect(@topic).not_to be_for_assignment

      @topic.assignment = @course.assignments.build(:submission_types => 'discussion_topic', :title => @topic.title)
      @topic.assignment.infer_times
      @topic.assignment.saved_by = :discussion_topic
      @topic.save
      expect(@topic).to be_for_assignment
    end
  end

  context "for_group_discussion?" do
    it "is not for_group_discussion? unless it has a group_category" do
      course_with_student(:active_all => true)
      @topic = @course.discussion_topics.build(:title => "topic")
      @assignment = @course.assignments.build(:submission_types => 'discussion_topic', :title => @topic.title)
      @assignment.infer_times
      @assignment.saved_by = :discussion_topic
      @topic.assignment = @assignment
      @topic.save
      expect(@topic).not_to be_for_group_discussion

      @topic.group_category = @course.group_categories.create(:name => "category")
      @topic.save
      expect(@topic).to be_for_group_discussion
    end
  end

  context "should_send_to_stream" do
    context "in a published course" do
      it "is true for non-assignment discussions" do
        @topic = @course.discussion_topics.create(:title => "topic")
        expect(@topic.should_send_to_stream).to be_truthy
      end

      it "is true for non-group discussion assignments" do
        @topic = @course.discussion_topics.build(:title => "topic")
        @assignment = @course.assignments.build(:submission_types => 'discussion_topic', :title => @topic.title, :due_at => 1.day.from_now)
        @assignment.saved_by = :discussion_topic
        @topic.assignment = @assignment
        @topic.save
        expect(@topic.should_send_to_stream).to be_truthy
      end

      it "is true for the parent topic only in group discussions, not the subtopics" do
        group_category = @course.group_categories.create(:name => "category")
        @parent_topic = @course.discussion_topics.create(:title => "parent topic")
        @parent_topic.group_category = group_category
        @parent_topic.save
        @subtopic = @parent_topic.child_topics.build(:title => "subtopic")
        @subtopic.group_category = group_category
        @assignment = @course.assignments.build(:submission_types => 'discussion_topic', :title => @subtopic.title, :due_at => 1.day.from_now)
        @assignment.saved_by = :discussion_topic
        @subtopic.assignment = @assignment
        @subtopic.save
        expect(@parent_topic.should_send_to_stream).to be_truthy
        expect(@subtopic.should_send_to_stream).to be_falsey
      end
    end

    it "does not send stream items to students if locked by a module" do
      topic = @course.discussion_topics.create!(
        title: "Ya Ya Ding Dong",
        user: @teacher,
        message: 'By Will Ferrell and My Marianne',
        workflow_state: "unpublished"
      )

      context_module = @course.context_modules.create!(name: 'some module')
      context_module.unlock_at = Time.now + 1.day
      context_module.add_item(type: 'discussion_topic', id: topic.id)
      context_module.save!
      topic.publish!

      expect(@student.stream_item_instances.count).to eq 0
    end

    it "does not send stream items to students if course isn't published'" do
      @course.update_attribute(:workflow_state, "created")
      topic = @course.discussion_topics.create!(:title => "secret topic", :user => @teacher)

      expect(@student.stream_item_instances.count).to eq 0
      expect(@teacher.stream_item_instances.count).to eq 1

      topic.discussion_entries.create!

      expect(@student.stream_item_instances.count).to eq 0
      expect(@teacher.stream_item_instances.count).to eq 1
    end

    it "sends stream items to participating students" do
      expect { @course.discussion_topics.create!(:title => "topic", :user => @teacher) }.to change { @student.stream_item_instances.count }.by(1)
    end

    it "removes stream items from users removed from the discussion" do
      section1 = @course.course_sections.create!
      section2 = @course.course_sections.create!
      student1 = create_enrolled_user(@course, section1, :name => 'student 1', :enrollment_type => 'StudentEnrollment')
      student2 = create_enrolled_user(@course, section2, :name => 'student 2', :enrollment_type => 'StudentEnrollment')
      topic = @course.discussion_topics.create!(title: "Ben Loves Panda", user: @teacher)
      add_section_to_topic(topic, section1)
      add_section_to_topic(topic, section2)
      topic.save!
      topic.publish!
      expect(student1.stream_item_instances.count).to eq 1
      expect(student2.stream_item_instances.count).to eq 1

      expect do
        topic.update!(course_sections: [section1])
      end.to change { student1.stream_item_instances.count }.by(0).and change {
        student2.stream_item_instances.count
      }.from(1).to(0)
    end

    it "removes stream items from users if updated to a delayed post in the future" do
      announcement = @course.announcements.create!(title: 'Lemon Loves Panda', message: 'Because panda is home')

      expect(@student.stream_item_instances.count).to eq 1

      announcement.delayed_post_at = 5.days.from_now
      announcement.workflow_state = 'post_delayed'
      announcement.save!

      expect(@student.stream_item_instances.count).to eq 0
    end

    it "removes stream items from users if locked by a module" do
      topic = @course.discussion_topics.create!(title: "Ya Ya Ding Dong", user: @teacher, message: 'By Will Ferrell and My Marianne')

      expect(@student.stream_item_instances.count).to eq 1

      context_module = @course.context_modules.create!(name: 'some module')
      context_module.unlock_at = Time.now + 1.day
      context_module.add_item(type: 'discussion_topic', id: topic.id)
      context_module.save!
      topic.save!

      expect(@student.stream_item_instances.count).to eq 0
    end

    it "does not attempt to clear stream items if a discussion topic was not section specific before last save" do
      topic = @course.discussion_topics.create!(title: "Ben Loves Panda", user: @teacher)
      expect(topic.stream_item).not_to receive(:stream_item_instances)
      topic.update!(title: "Lemon Loves Panda")
    end

    it "does not send stream items to students if the topic isn't published" do
      topic = nil
      expect { topic = @course.discussion_topics.create!(:title => "secret topic", :user => @teacher, :workflow_state => 'unpublished') }.to change { @student.stream_item_instances.count }.by(0)
      expect { topic.discussion_entries.create! }.to change { @student.stream_item_instances.count }.by(0)
    end

    it "does not send stream items to students if the topic is not available yet" do
      topic = nil
      expect { topic = @course.discussion_topics.create!(:title => "secret topic", :user => @teacher, :delayed_post_at => 1.week.from_now) }.to change { @student.stream_item_instances.count }.by(0)
      expect { topic.discussion_entries.create! }.to change { @student.stream_item_instances.count }.by(0)
    end

    it "sends stream items to students for graded discussions" do
      @topic = @course.discussion_topics.build(:title => "topic")
      @assignment = @course.assignments.build(:submission_types => 'discussion_topic', :title => @topic.title)
      @assignment.saved_by = :discussion_topic
      @topic.assignment = @assignment
      @topic.save

      expect(@student.stream_item_instances.count).to eq 1
    end

    it "doesn't send stream items for students that aren't assigned" do
      @empty_section = @course.course_sections.create!
      @topic = @course.discussion_topics.build(:title => "topic")
      @assignment = @course.assignments.build title: @topic.title,
                                              submission_types: 'discussion_topic',
                                              only_visible_to_overrides: true
      @assignment.assignment_overrides.build set: @empty_section
      @assignment.saved_by = :discussion_topic
      @topic.assignment = @assignment
      @topic.save
      expect(@student.stream_item_instances.count).to eq 0
    end
  end

  context "posting first to view" do
    before(:once) do
      @observer = user_factory(active_all: true)
      @context = @course
      discussion_topic_model
      @topic.require_initial_post = true
      @topic.save
    end

    it "allows admins to see posts without posting" do
      expect(@topic.user_can_see_posts?(@teacher)).to eq true
    end

    it "allows course admins to see posts in concluded group topics without posting" do
      group_category = @course.group_categories.create(:name => "category")
      @group = @course.groups.create(:name => "group", :group_category => group_category)
      @topic.update_attribute(:group_category, group_category)
      subtopic = @topic.child_topics.first
      @course.complete!
      expect(subtopic.user_can_see_posts?(@teacher)).to eq true
    end

    it "only allows active admins to see posts without posting" do
      @ta_enrollment = course_with_ta(:course => @course, :active_enrollment => true)
      # TA should be able to see
      expect(@topic.user_can_see_posts?(@ta)).to eq true
      # Remove user as TA and enroll as student, should not be able to see
      @ta_enrollment.destroy
      # enroll as a student.
      course_with_student(:course => @course, :user => @ta, :active_enrollment => true)
      @topic.reload
      @topic.clear_permissions_cache(@ta)
      expect(@topic.user_can_see_posts?(@ta)).to eq false
    end

    it "does not allow student who hasn't posted to see" do
      expect(@topic.user_can_see_posts?(@student)).to eq false
    end

    it "does not allow participation in deleted discussions" do
      @topic.destroy
      expect { @topic.discussion_entries.create!(:message => "second message", :user => @student) }.to raise_error(ActiveRecord::RecordInvalid)
      expect { @topic.discussion_entries.create!(:message => "second message", :user => @teacher) }.to raise_error(ActiveRecord::RecordInvalid)
    end

    it "throws incomingMail error when reply to deleted discussion" do
      @topic.destroy
      expect { @topic.reply_from(:user => @teacher, :text => "hai") }.to raise_error(IncomingMail::Errors::ReplyToDeletedDiscussion)
      expect { @topic.reply_from(:user => @student, :text => "hai") }.to raise_error(IncomingMail::Errors::ReplyToDeletedDiscussion)
    end

    it "allows student who has posted to see" do
      @topic.reply_from(:user => @student, :text => 'hai')
      expect(@topic.user_can_see_posts?(@student)).to eq true
    end

    it "works the same for group discussions" do
      group_discussion_assignment
      @topic.require_initial_post = true
      @topic.save!
      ct = @topic.child_topics.first
      ct.context.add_user(@student)
      expect(ct.user_can_see_posts?(@student)).to be_falsey
      ct.reply_from(user: @student, text: 'ohai')
      ct.user_ids_who_have_posted_and_admins
      expect(ct.user_can_see_posts?(@student)).to be_truthy
    end

    it "lets account admins see group discussions with require_initial_post" do
      group_discussion_assignment
      @topic.require_initial_post = true
      @topic.save!
      ct = @topic.child_topics.first
      account_admin_user(:active_all => true)
      expect(ct.user_can_see_posts?(@admin)).to be_truthy
    end

    describe "observers" do
      before :once do
        @other_student = user_factory(:active_all => true)
        @course.enroll_student(@other_student, :enrollment_state => 'active')
        @course.enroll_user(@observer, 'ObserverEnrollment',
                            :associated_user_id => @student, :enrollment_state => 'active')
        @course.enroll_user(@observer, 'ObserverEnrollment',
                            :associated_user_id => @other_student, :enrollment_state => 'active')
      end

      it "does not allow observers to see replies to a discussion linked students haven't posted in" do
        expect(@topic.initial_post_required?(@observer)).to be
      end

      # previously this worked for exactly one observer enrollment, whichever became @context_enrollment
      # so test both ways
      it "allows observers to see replies in a discussion a linked student has posted in (1/2)" do
        @topic.reply_from(:user => @student, :text => 'wat')
        expect(@topic.initial_post_required?(@observer)).not_to be
      end

      it "allows observers to see replies in a discussion a linked student has posted in (2/2)" do
        @topic.reply_from(:user => @other_student, :text => 'wat')
        expect(@topic.initial_post_required?(@observer)).not_to be
      end
    end
  end

  context "subscribers" do
    before :once do
      @context = @course
      discussion_topic_model(:user => @teacher)
    end

    it "automatically includes the author" do
      expect(@topic.subscribers).to include(@teacher)
    end

    it "does not include the author if they unsubscribe" do
      @topic.unsubscribe(@teacher)
      expect(@topic.subscribers).not_to include(@teacher)
    end

    it "automatically includes posters" do
      @topic.reply_from(:user => @student, :text => "entry")
      expect(@topic.subscribers).to include(@student)
    end

    it "includes author when topic was created before subscriptions where added" do
      participant = @topic.update_or_create_participant(current_user: @topic.user, subscribed: nil)
      expect(participant.subscribed).to be_nil
      expect(@topic.subscribers.map(&:id)).to include(@teacher.id)
    end

    it "includes users that have posted entries before subscriptions were added" do
      @topic.reply_from(:user => @student, :text => "entry")
      participant = @topic.update_or_create_participant(current_user: @student, subscribed: nil)
      expect(participant.subscribed).to be_nil
      expect(@topic.subscribers.map(&:id)).to include(@student.id)
    end

    it "does not include posters if they unsubscribe" do
      @topic.reply_from(:user => @student, :text => "entry")
      @topic.unsubscribe(@student)
      expect(@topic.subscribers).not_to include(@student)
    end

    it "resubscribes unsubscribed users if they post" do
      @topic.reply_from(:user => @student, :text => "entry")
      @topic.unsubscribe(@student)
      @topic.reply_from(:user => @student, :text => "another entry")
      expect(@topic.subscribers).to include(@student)
    end

    it "includes users who subscribe" do
      @topic.subscribe(@student)
      expect(@topic.subscribers).to include(@student)
    end

    it "does not include anyone no longer in the course" do
      @topic.subscribe(@student)
      @topic2 = @course.discussion_topics.create!(:title => "student topic", :message => "I'm outta here", :user => @student)
      @student.enrollments.first.destroy
      expect(@topic.subscribers).not_to include(@student)
      expect(@topic2.subscribers).not_to include(@student)
    end

    context "differentiated_assignments" do
      before do
        @assignment = @course.assignments.create!(:title => "some discussion assignment", only_visible_to_overrides: true)
        @assignment.submission_types = 'discussion_topic'
        @assignment.save!
        @topic.assignment_id = @assignment.id
        @topic.save!
        @section = @course.course_sections.create!(name: "test section")
        create_section_override_for_assignment(@topic.assignment, { course_section: @section })
      end

      context "enabled" do
        it "filters subscribers based on visibility" do
          @topic.subscribe(@student)
          expect(@topic.subscribers).not_to include(@student)
          student_in_section(@section, user: @student)
          expect(@topic.subscribers).to include(@student)
        end

        it "filters observers if their student cant see" do
          @observer = user_factory(active_all: true, :name => "Observer")
          observer_enrollment = @course.enroll_user(@observer, 'ObserverEnrollment', :section => @section, :enrollment_state => 'active')
          observer_enrollment.update_attribute(:associated_user_id, @student.id)
          @topic.subscribe(@observer)
          expect(@topic.subscribers.include?(@observer)).to be_falsey
          student_in_section(@section, user: @student)
          expect(@topic.subscribers.include?(@observer)).to be_truthy
        end

        it "doesnt filter for observers with no student" do
          @observer = user_factory(active_all: true)
          @course.enroll_user(@observer, 'ObserverEnrollment', :section => @section, :enrollment_state => 'active')
          @topic.subscribe(@observer)
          expect(@topic.subscribers).to include(@observer)
        end

        it "works for graded subtopics" do
          group_discussion_assignment
          ct = @topic.child_topics.first
          ct.context.add_user(@student)

          @topic = @topic.child_topics.first
          @topic.subscribe(@student)
          @topic.save!

          expect(@topic.subscribers).to include(@student)
        end
      end
    end
  end

  context "visible_to_students_in_course_with_da" do
    before :once do
      @context = @course
      discussion_topic_model(:user => @teacher)
      @assignment = @course.assignments.create!(:title => "some discussion assignment", only_visible_to_overrides: true)
      @assignment.submission_types = 'discussion_topic'
      @assignment.save!
      @topic.assignment_id = @assignment.id
      @topic.save!
      @section = @course.course_sections.create!(name: "test section")
      @student = create_users(1, return_type: :record).pop
      student_in_section(@section, user: @student)
    end

    it "returns discussions that have assignment and visibility" do
      create_section_override_for_assignment(@topic.assignment, { course_section: @section })
      expect(DiscussionTopic.visible_to_students_in_course_with_da([@student.id], [@course.id])).to include(@topic)
    end

    it "returns discussions that have no assignment" do
      @topic.assignment_id = nil
      @topic.save!
      expect(DiscussionTopic.visible_to_students_in_course_with_da([@student.id], [@course.id])).to include(@topic)
    end

    it "does not return discussions that have an assignment and no visibility" do
      expect(DiscussionTopic.visible_to_students_in_course_with_da([@student.id], [@course.id])).not_to include(@topic)
    end
  end

  context "posters" do
    before :once do
      @context = @course
      discussion_topic_model(:user => @teacher)
    end

    it "includes the topic author" do
      expect(@topic.posters).to include(@teacher)
    end

    it "includes users that have posted entries" do
      @student = student_in_course(:active_all => true).user
      @topic.reply_from(:user => @student, :text => "entry")
      expect(@topic.posters).to include(@student)
    end

    it "includes users that have replies to entries" do
      @entry = @topic.reply_from(:user => @teacher, :text => "entry")
      @student = student_in_course(:active_all => true).user
      @entry.reply_from(:user => @student, :html => "reply")

      @topic.reload
      expect(@topic.posters).to include(@student)
    end

    it "dedupes users" do
      @entry = @topic.reply_from(:user => @teacher, :text => "entry")
      @student = student_in_course(:active_all => true).user
      @entry.reply_from(:user => @student, :html => "reply 1")
      @entry.reply_from(:user => @student, :html => "reply 2")

      @topic.reload
      expect(@topic.posters).to include(@teacher)
      expect(@topic.posters).to include(@student)
      expect(@topic.posters.size).to eq 2
    end

    it "does not include topic author if she is no longer enrolled in the course" do
      student_in_course(:active_all => true)
      @topic2 = @course.discussion_topics.create!(:title => "student topic", :message => "I'm outta here", :user => @student)
      @entry = @topic2.discussion_entries.create!(:message => "go away", :user => @teacher)
      expect(@topic2.posters.map(&:id).sort).to eql [@student.id, @teacher.id].sort
      @student.enrollments.first.destroy
      expect(@topic2.posters.map(&:id).sort).to eql [@teacher.id].sort
    end
  end

  context "submissions when graded" do
    before :once do
      @context = @course
      discussion_topic_model(:user => @teacher)
    end

    def build_submitted_assignment
      @assignment = @course.assignments.create!(:title => "some discussion assignment")
      @assignment.submission_types = 'discussion_topic'
      @assignment.save!
      @topic.assignment_id = @assignment.id
      @topic.save!
      @entry1 = @topic.discussion_entries.create!(:message => "second message", :user => @student)
      @entry1.created_at = 1.week.ago
      @entry1.save!
      @submission = @assignment.submissions.where(:user_id => @entry1.user_id).first
    end

    it "does not re-flag graded discussion as needs grading if student make another comment" do
      assignment = @course.assignments.create(:title => "discussion assignment", :points_possible => 20)
      topic = @course.discussion_topics.create!(:title => 'discussion topic 1', :message => "this is a new discussion topic", :assignment => assignment)
      topic.discussion_entries.create!(:message => "student message for grading", :user => @student)

      submissions = Submission.where(user_id: @student, assignment_id: assignment).to_a
      expect(submissions.count).to eq 1
      student_submission = submissions.first
      assignment.grade_student(@student, grade: 9, grader: @teacher)
      student_submission.reload
      expect(student_submission.workflow_state).to eq 'graded'

      topic.discussion_entries.create!(:message => "student message 2 for grading", :user => @student)
      submissions = Submission.where(user_id: @student, assignment_id: assignment).to_a
      expect(submissions.count).to eq 1
      student_submission = submissions.first
      expect(student_submission.workflow_state).to eq 'graded'
    end

    it "creates submissions for existing entries when setting the assignment (even if locked)" do
      entry = @topic.reply_from(:user => @student, :text => "entry")
      @student.reload
      expect(@student.submissions).to be_empty

      entry_time = 1.minute.ago
      DiscussionEntry.where(:id => entry.id).update_all(:created_at => entry_time)
      @assignment = assignment_model(:course => @course, :lock_at => 1.day.ago, :due_at => 2.days.ago)
      @topic.assignment = @assignment
      @topic.save
      @student.reload
      expect(@student.submissions.size).to eq 1
      sub = @student.submissions.first
      expect(sub.submission_type).to eq 'discussion_topic'
      expect(sub.submitted_at).to eq entry_time # the submission time should be backdated to the entry creation time
    end

    it 'uses fancy midnight' do
      @topic.update!(lock_at: Time.zone.parse('Sat, 31 Mar 2018'))
      expect(@topic.lock_at.hour).to eq 23
      expect(@topic.lock_at.min).to eq 59
      expect(@topic.lock_at.sec).to eq 59
    end

    it 'uses fancy midnight relative to the context time_zone' do
      zone = "America/New_York"
      context = @topic.context
      context.update(time_zone: zone)
      @topic.update!(lock_at: Time.zone.parse('Sat, 31 Mar 2018'))
      expect(@topic.lock_at.hour).to eq 0
      expect(@topic.lock_at.min).to eq 0
      expect(@topic.lock_at.sec).to eq 0
      @topic.update!(lock_at: Time.zone.parse('Sat, 31 Mar 2018 4:00:00'))
      expect(@topic.lock_at.hour).to eq 3
      expect(@topic.lock_at.min).to eq 59
      expect(@topic.lock_at.sec).to eq 59
    end

    it "creates submissions for existing entries in group topics when setting the assignment (even if locked)" do
      group_category = @course.group_categories.create!(:name => "category")
      @group1 = @course.groups.create!(:name => "group 1", :group_category => group_category)

      @topic.group_category = group_category
      @topic.save!

      child_topic = @topic.child_topics.first
      child_topic.context.add_user(@student)
      child_topic.reply_from(:user => @student, :text => "entry")
      @student.reload
      expect(@student.submissions).to be_empty

      @assignment = assignment_model(:course => @course, :lock_at => 1.day.ago, :due_at => 2.days.ago)
      @topic.assignment = @assignment
      @topic.save
      @student.reload
      expect(@student.submissions.size).to eq 1
      expect(@student.submissions.first.submission_type).to eq 'discussion_topic'
    end

    it "creates use entry time when groupless students are (for whatever reason) posting to a graded group discussion" do
      group_category = @course.group_categories.create!(:name => "category")
      @group1 = @course.groups.create!(:name => "group 1", :group_category => group_category)

      @topic.group_category = group_category
      @topic.save!

      entry = @topic.reply_from(:user => @student, :text => "entry")
      @student.reload
      expect(@student.submissions).to be_empty

      entry_time = 1.minute.ago
      DiscussionEntry.where(:id => entry.id).update_all(:created_at => entry_time)
      @assignment = assignment_model(:course => @course, :lock_at => 1.day.ago, :due_at => 2.days.ago)
      @topic.assignment = @assignment
      @topic.save
      @student.reload
      expect(@student.submissions.size).to eq 1
      sub = @student.submissions.first
      expect(sub.submission_type).to eq 'discussion_topic'
      expect(sub.submitted_at).to eq entry_time # the submission time should be backdated to the entry creation time
    end

    it "has the correct submission date if submission has comment" do
      @assignment = @course.assignments.create!(:title => "some discussion assignment")
      @assignment.submission_types = 'discussion_topic'
      @assignment.save!
      @topic.assignment = @assignment
      @topic.save
      @submission = @assignment.find_or_create_submission(@student.id)
      @submission_comment = @submission.add_comment(:author => @teacher, :comment => "some comment")
      @submission.created_at = 1.week.ago
      @submission.save!
      expect(@submission.workflow_state).to eq 'unsubmitted'
      expect(@submission.submitted_at).to be_nil
      @entry = @topic.discussion_entries.create!(:message => "somne discussion message", :user => @student)
      @submission.reload
      expect(@submission.workflow_state).to eq 'submitted'
      expect(@submission.submitted_at.to_i).to be >= @entry.created_at.to_i # this time may not be exact because it goes off of time.now in the submission
    end

    it "fixes submission date after deleting the oldest entry" do
      build_submitted_assignment()
      @entry2 = @topic.discussion_entries.create!(:message => "some message", :user => @student)
      @entry2.created_at = 1.day.ago
      @entry2.save!
      @entry1.destroy
      @topic.reload
      expect(@topic.discussion_entries).not_to be_empty
      expect(@topic.discussion_entries.active).not_to be_empty
      @submission.reload
      expect(@submission.submitted_at.to_i).to eq @entry2.created_at.to_i
      expect(@submission.workflow_state).to eq 'submitted'
    end

    it "marks submission as unsubmitted after deletion" do
      build_submitted_assignment()
      @entry1.destroy
      @topic.reload
      expect(@topic.discussion_entries).not_to be_empty
      expect(@topic.discussion_entries.active).to be_empty
      @submission.reload
      expect(@submission.workflow_state).to eq 'unsubmitted'
      expect(@submission.submission_type).to eq nil
      expect(@submission.submitted_at).to eq nil
    end

    it "has new submission date after deletion and re-submission" do
      build_submitted_assignment()
      @entry1.destroy
      @topic.reload
      expect(@topic.discussion_entries).not_to be_empty
      expect(@topic.discussion_entries.active).to be_empty
      @entry2 = @topic.discussion_entries.create!(:message => "some message", :user => @student)
      @submission.reload
      expect(@submission.submitted_at.to_i).to be >= @entry2.created_at.to_i # this time may not be exact because it goes off of time.now in the submission
      expect(@submission.workflow_state).to eq 'submitted'
    end

    it "does not duplicate submissions for existing entries that already have submissions" do
      @assignment = assignment_model(:course => @course)
      @topic.assignment = @assignment
      @topic.save
      @topic.reload # to get the student in topic.assignment.context.students

      @topic.reply_from(:user => @student, :text => "entry")
      @student.reload
      expect(@student.submissions.size).to eq 1
      @existing_submission_id = @student.submissions.first.id

      @topic.assignment = nil
      @topic.save
      @topic.reply_from(:user => @student, :text => "another entry")
      @student.reload
      expect(@student.submissions.size).to eq 1
      expect(@student.submissions.first.id).to eq @existing_submission_id

      @topic.assignment = @assignment
      @topic.save
      @student.reload
      expect(@student.submissions.size).to eq 1
      expect(@student.submissions.first.id).to eq @existing_submission_id
    end

    it "does not resubmit graded discussion submissions" do
      @assignment = assignment_model(:course => @course)
      @topic.assignment = @assignment
      @topic.save!
      @topic.reload

      @topic.reply_from(:user => @student, :text => "entry")
      @student.reload

      @assignment.grade_student(@student, grade: 1, grader: @teacher)
      @submission = Submission.where(:user_id => @student, :assignment_id => @assignment).first
      expect(@submission.workflow_state).to eq 'graded'

      @topic.ensure_submission(@student)
      expect(@submission.reload.workflow_state).to eq 'graded'
    end

    it "associates attachments with graded discussion submissions" do
      @assignment = assignment_model(:course => @course)
      @topic.assignment = @assignment
      @topic.save!
      @topic.reload

      attachment_model(:context => @user, :uploaded_data => stub_png_data, :filename => "homework.png")
      entry = @topic.reply_from(:user => @student, :text => "entry")
      entry.attachment = @attachment
      entry.save!

      @topic.ensure_submission(@student)
      sub = @assignment.submissions.where(:user_id => @student).first
      expect(sub.attachments.to_a).to eq [@attachment]

      entry.destroy
      expect(sub.reload.attachments.to_a).to eq [] # should update the attachments right away and not depend on another entry being created
    end

    it "associates attachments with graded discussion submissions even with silly deleted topics" do
      gc1 = group_category(:name => "gc1")
      group_with_user(group_category: gc1, user: @student, :context => @course)
      gc2 = group_category(:name => "gc2")
      group_with_user(group_category: gc2, user: @student, :context => @course)
      group2 = @group

      @assignment = assignment_model(:course => @course)
      @topic.assignment = @assignment
      @topic.group_category = gc1
      @topic.save!
      @topic.group_category = gc2 # switching group categories deletes the old child topics
      @topic.save!
      @topic.reload

      # can't use child_topic_for to show the exact bug
      # because that's where the reported bug is
      sub_topic = @topic.child_topics.where(:context_type => "Group", :context_id => group2).first

      attachment_model(:context => @user, :uploaded_data => stub_png_data, :filename => "homework.png")
      entry = sub_topic.reply_from(:user => @student, :text => "entry")
      entry.attachment = @attachment
      entry.save!

      sub = @assignment.submissions.where(:user_id => @student).first
      expect(sub.attachments.to_a).to eq [@attachment]
    end
  end

  describe "#unread_count" do
    let(:topic) do
      @course.discussion_topics.create!(:title => "title", :message => "message")
    end

    it "returns 0 for a nil user" do
      topic.discussion_entries.create!
      expect(topic.unread_count(nil)).to eq 0
    end

    it "returns the default_unread_count if the user has no discussion_topic_participant" do
      topic.discussion_entries.create!
      student_in_course
      expect(topic.unread_count(@student)).to eq 1
    end
  end

  context "read/unread state" do
    def check_read_state_scopes(read: false, user: nil)
      return unless user

      if read
        expect(DiscussionTopic.read_for(user)).to be_include @topic
        expect(DiscussionTopic.unread_for(user)).not_to be_include @topic
      else
        expect(DiscussionTopic.read_for(user)).not_to be_include @topic
        expect(DiscussionTopic.unread_for(user)).to be_include @topic
      end
    end

    before(:once) do
      @topic = @course.discussion_topics.create!(:title => "title", :message => "message", :user => @teacher)
    end

    it "marks a topic you created as read" do
      expect(@topic.read?(@teacher)).to be_truthy
      expect(@topic.unread_count(@teacher)).to eq 0
      check_read_state_scopes read: true, user: @teacher
    end

    it "is unread by default" do
      expect(@topic.read?(@student)).to be_falsey
      expect(@topic.unread_count(@student)).to eq 0
      skip("check_read_state_scopes user: @student") # TODO: Fix
    end

    it "allows being marked unread" do
      @topic.change_read_state("unread", @teacher)
      @topic.reload
      expect(@topic.read?(@teacher)).to be_falsey
      expect(@topic.unread_count(@teacher)).to eq 0
      check_read_state_scopes user: @teacher
    end

    it "allows being marked read" do
      @topic.change_read_state("read", @student)
      @topic.reload
      expect(@topic.read?(@student)).to be_truthy
      expect(@topic.unread_count(@student)).to eq 0
      check_read_state_scopes read: true, user: @student
    end

    it "allows mark all as unread with forced_read_state" do
      @entry = @topic.discussion_entries.create!(:message => "Hello!", :user => @teacher)
      @reply = @entry.reply_from(:user => @student, :text => "ohai!")
      @reply.change_read_state('read', @teacher, :forced => false)

      @topic.change_all_read_state("unread", @teacher, :forced => true)
      @topic.reload
      expect(@topic.read?(@teacher)).to be_falsey

      expect(@entry.read?(@teacher)).to be_falsey
      expect(@entry.find_existing_participant(@teacher)).to be_forced_read_state

      expect(@reply.read?(@teacher)).to be_falsey
      expect(@reply.find_existing_participant(@teacher)).to be_forced_read_state

      expect(@topic.unread_count(@teacher)).to eq 2
      check_read_state_scopes user: @teacher
    end

    it "allows mark all as read without forced_read_state" do
      @entry = @topic.discussion_entries.create!(:message => "Hello!", :user => @teacher)
      @reply = @entry.reply_from(:user => @student, :text => "ohai!")
      @reply.change_read_state('unread', @student, :forced => true)

      @topic.change_all_read_state("read", @student)
      @topic.reload

      expect(@topic.read?(@student)).to be_truthy

      expect(@entry.read?(@student)).to be_truthy
      expect(@entry.find_existing_participant(@student)).not_to be_forced_read_state

      expect(@reply.read?(@student)).to be_truthy
      expect(@reply.find_existing_participant(@student)).to be_forced_read_state

      expect(@topic.unread_count(@student)).to eq 0
      check_read_state_scopes read: true, user: @student
    end

    it "uses unique_constaint_retry when updating read state" do
      expect(DiscussionTopic).to receive(:unique_constraint_retry).once
      @topic.change_read_state("read", @student)
    end

    it "uses unique_constaint_retry when updating all read state" do
      expect(DiscussionTopic).to receive(:unique_constraint_retry).once
      @topic.change_all_read_state("unread", @student)
    end

    it "syncs unread state with the stream item" do
      @stream_item = @topic.reload_stream_item
      expect(@stream_item.stream_item_instances.detect { |sii| sii.user_id == @teacher.id }).to be_read
      expect(@stream_item.stream_item_instances.detect { |sii| sii.user_id == @student.id }).to be_unread

      @topic.change_all_read_state("unread", @teacher)
      @topic.change_all_read_state("read", @student)
      @topic.reload

      @stream_item = @topic.stream_item
      expect(@stream_item.stream_item_instances.detect { |sii| sii.user_id == @teacher.id }).to be_unread
      expect(@stream_item.stream_item_instances.detect { |sii| sii.user_id == @student.id }).to be_read
    end
  end

  context "subscribing" do
    before :once do
      @context = @course
      discussion_topic_model(:user => @teacher)
    end

    it "allows subscription" do
      expect(@topic.subscribed?(@student)).to be_falsey
      @topic.subscribe(@student)
      expect(@topic.subscribed?(@student)).to be_truthy
    end

    it "allows unsubscription" do
      expect(@topic.subscribed?(@teacher)).to be_truthy
      @topic.unsubscribe(@teacher)
      expect(@topic.subscribed?(@teacher)).to be_falsey
    end

    it "is idempotent" do
      expect(@topic.subscribed?(@student)).to be_falsey
      @topic.unsubscribe(@student)
      expect(@topic.subscribed?(@student)).to be_falsey
    end

    it "assumes the author is subscribed" do
      expect(@topic.subscribed?(@teacher)).to be_truthy
    end

    it "assumes posters are subscribed" do
      @topic.reply_from(:user => @student, :text => 'first post!')
      expect(@topic.subscribed?(@student)).to be_truthy
    end

    context "when initial_post_required" do
      it "unsubscribes a user when all of their posts are deleted" do
        @topic.require_initial_post = true
        @topic.save!
        @entry = @topic.reply_from(:user => @student, :text => 'first post!')
        expect(@topic.subscribed?(@student)).to be_truthy
        @entry.destroy
        expect(@topic.subscribed?(@student)).to be_falsey
      end
    end
  end

  context "subscription holds" do
    before :once do
      @context = @course
    end

    it "holds when requiring an initial post" do
      discussion_topic_model(:user => @teacher, :require_initial_post => true)
      expect(@topic.subscription_hold(@student, nil)).to eq :initial_post_required
    end

    it "holds when the user is not in a group set" do
      # i.e. when you check holds on a root topic and no child topics are for groups
      # the user is in
      group_discussion_assignment
      expect(@topic.subscription_hold(@student, nil)).to eq :not_in_group_set
    end

    it "does not fail for group discussion" do
      group = group_model(name: 'Project Group 1', group_category: @group_category, context: @course)
      topic = group.discussion_topics.create!(title: 'hi', message: 'hey')
      expect(topic.subscription_hold(@student, nil)).to eq :not_in_group
      expect(topic.child_topic_for(@student)).to be_nil
    end

    it "holds when the user is not in a group" do
      group_discussion_assignment
      expect(@topic.child_topics.first.subscription_hold(@student, nil)).to eq :not_in_group
    end

    it "handles nil user case" do
      group_discussion_assignment
      expect(@topic.child_topics.first.subscription_hold(nil, nil)).to be_nil
    end

    it "does not subscribe the author if there is a hold" do
      group_discussion_assignment
      @topic.user = @teacher
      @topic.save!
      expect(@topic.subscription_hold(@teacher, nil)).to eq :not_in_group_set
      expect(@topic.subscribed?(@teacher)).to be_falsey
    end

    it "sets the topic participant subscribed field to false when there is a hold" do
      teacher_in_course(:active_all => true)
      group_discussion_assignment
      group_discussion = @topic.child_topics.first
      group_discussion.user = @teacher
      group_discussion.save!
      group_discussion.change_read_state('read', @teacher) # quick way to make a participant
      expect(group_discussion.discussion_topic_participants.where(:user_id => @teacher.id).first.subscribed).to eq false
    end
  end

  context "a group topic subscription" do
    before(:once) do
      group_discussion_assignment
    end

    it "returns true if the user is subscribed to a child topic" do
      @topic.child_topics.first.subscribe(@student)
      expect(@topic.child_topics.first.subscribed?(@student)).to be_truthy
      expect(@topic.subscribed?(@student)).to be_truthy
    end

    it "returns true if the user has posted to a child topic" do
      child_topic = @topic.child_topics.first
      child_topic.context.add_user(@student)
      child_topic.reply_from(:user => @student, :text => "post")
      child_topic_participant = child_topic.update_or_create_participant(:current_user => @student, :subscribed => nil)
      expect(child_topic_participant.subscribed).to be_nil
      expect(@topic.subscribed?(@student)).to be_truthy
    end

    it "subscribes a group user to the child topic" do
      child_one, child_two = @topic.child_topics
      child_one.context.add_user(@student)
      @topic.subscribe(@student)

      expect(child_one.subscribed?(@student)).to be_truthy
      expect(child_two.subscribed?(@student)).not_to be_truthy
      expect(@topic.subscribed?(@student)).to be_truthy
    end

    it "unsubscribes a group user from the child topic" do
      child_one, child_two = @topic.child_topics
      child_one.context.add_user(@student)
      @topic.subscribe(@student)
      @topic.unsubscribe(@student)

      expect(child_one.subscribed?(@student)).not_to be_truthy
      expect(child_two.subscribed?(@student)).not_to be_truthy
      expect(@topic.subscribed?(@student)).not_to be_truthy
    end
  end

  context "materialized view" do
    before :once do
      topic_with_nested_replies
    end

    around do |example|
      # materialized view jobs are now delayed
      Timecop.freeze(Time.zone.now + 20.seconds, &example)
    end

    it "returns nil if the view has not been built yet, and schedule a job" do
      DiscussionTopic::MaterializedView.for(@topic).destroy
      expect(@topic.materialized_view).to be_nil
      expect(@topic.materialized_view).to be_nil
      expect(Delayed::Job.where(singleton: "materialized_discussion:#{@topic.id}").count).to eq 1
    end

    it "returns the materialized view if it's up to date" do
      run_jobs
      view = DiscussionTopic::MaterializedView.where(discussion_topic_id: @topic).first
      expect(@topic.materialized_view).to eq [view.json_structure, view.participants_array, view.entry_ids_array, []]
    end

    it "updates the materialized view on new entry" do
      run_jobs
      expect(Delayed::Job.where(singleton: "materialized_discussion:#{@topic.id}").count).to eq 0
      @topic.reply_from(:user => @user, :text => "ohai")
      expect(Delayed::Job.where(singleton: "materialized_discussion:#{@topic.id}").count).to eq 1
    end

    it "updates the materialized view on edited entry" do
      reply = @topic.reply_from(:user => @user, :text => "ohai")
      run_jobs
      expect(Delayed::Job.where(singleton: "materialized_discussion:#{@topic.id}").count).to eq 0
      reply.update(:message => "i got that wrong before")
      expect(Delayed::Job.where(singleton: "materialized_discussion:#{@topic.id}").count).to eq 1
    end

    it "returns empty data for a materialized view on a new (unsaved) topic" do
      new_topic = DiscussionTopic.new(:context => @topic.context, :discussion_type => DiscussionTopic::DiscussionTypes::SIDE_COMMENT)
      expect(new_topic).to be_new_record
      expect(new_topic.materialized_view).to eq ["[]", [], [], []]
      expect(Delayed::Job.where(singleton: "materialized_discussion:#{new_topic.id}").count).to eq 0
    end
  end

  context "destroy" do
    before(:once) { group_discussion_assignment }

    it "destroys the assignment and associated child topics" do
      @topic.destroy
      expect(@topic.reload).to be_deleted
      @topic.child_topics.each { |ct| expect(ct.reload).to be_deleted }
      expect(@assignment.reload).to be_deleted
    end

    it "does not revive the assignment if updated when deleted" do
      @topic.destroy
      expect(@assignment.reload).to be_deleted
      @topic.touch
      expect(@assignment.reload).to be_deleted
    end
  end

  context "restore" do
    it "restores the assignment and associated child topics" do
      group_discussion_assignment
      @topic.destroy

      expect(@topic.reload.assignment).to receive(:restore).with(:discussion_topic).once
      @topic.restore
      expect(@topic.reload).to be_unpublished
      @topic.child_topics.each { |ct| expect(ct.reload).to be_unpublished }
      expect(@topic.assignment).to be_unpublished
    end

    it "restores an announcement to active state" do
      ann = @course.announcements.create!(:title => "something", :message => "somethingelse")
      ann.destroy

      ann.restore
      expect(ann.reload).to be_active
    end

    it "restores an announcement to active state with sections" do
      section = @course.course_sections.create!
      @course.save!
      announcement = Announcement.create!(
        :title => "some topic",
        :message => "I announce that i am lying",
        :user => @teacher,
        :context => @course,
        :workflow_state => "published"
      )
      add_section_to_topic(announcement, section)
      announcement.save!
      announcement.destroy

      announcement.restore
      expect(announcement.reload).to be_active
    end

    it "restores a topic with submissions to active state" do
      discussion_topic_model(:context => @course)
      @topic.reply_from(user: @student, text: "huttah!")
      @topic.destroy

      @topic.restore
      expect(@topic.reload).to be_active
    end
  end

  describe "reply_from" do
    it "ignores responses in deleted account" do
      account = Account.create!
      @teacher = course_with_teacher(:active_all => true, :account => account).user
      @context = @course
      discussion_topic_model(:user => @teacher)
      account.destroy
      expect { @topic.reload.reply_from(:user => @teacher, :text => "entry") }.to raise_error(IncomingMail::Errors::UnknownAddress)
    end

    it "prefers html to text" do
      discussion_topic_model
      msg = @topic.reply_from(:user => @teacher, :text => "text body", :html => "<p>html body</p>")
      expect(msg).not_to be_nil
      expect(msg.message).to eq "<p>html body</p>"
    end

    it "does not allow replies from students to locked topics" do
      course_with_teacher(:active_all => true)
      discussion_topic_model(:context => @course)
      @topic.lock!
      @topic.reply_from(:user => @teacher, :text => "reply") # should not raise error
      student_in_course(:course => @course).accept!
      expect { @topic.reply_from(:user => @student, :text => "reply") }.to raise_error(IncomingMail::Errors::ReplyToLockedTopic)
    end

    it "reflects course setting for when lock_all_announcements is enabled" do
      announcement = @course.announcements.create!(message: "Lock this")
      expect(announcement.comments_disabled?).to be_falsey
      @course.lock_all_announcements = true
      @course.save!
      expect(announcement.reload.comments_disabled?).to be_truthy
    end

    it "reflects account setting for when lock_all_announcements is enabled" do
      announcement = @course.announcements.create!(message: "Lock this")
      expect(announcement.comments_disabled?).to be_falsey
<<<<<<< HEAD
      @course.account.tap { |a| a.settings[:lock_all_announcements] = { :value => true, :locked => true }; a.save! }
=======
      @course.account.tap do |a|
        a.settings[:lock_all_announcements] = { :value => true, :locked => true }
        a.save!
      end
>>>>>>> 2bda9f78
      expect(announcement.reload.comments_disabled?).to be_truthy
    end

    it "does not allow replies from students to topics locked based on date" do
      course_with_teacher(:active_all => true)
      discussion_topic_model(:context => @course)
      @topic.unlock_at = 1.day.from_now
      @topic.save!
      @topic.reply_from(:user => @teacher, :text => "reply") # should not raise error
      student_in_course(:course => @course).accept!
      expect { @topic.reply_from(:user => @student, :text => "reply") }.to raise_error(IncomingMail::Errors::ReplyToLockedTopic)
    end
  end

  describe "update_order" do
    it "handles existing null positions" do
      topics = (1..4).map { discussion_topic_model(pinned: true) }
<<<<<<< HEAD
      topics.each { |x| x.position = nil; x.save }
=======
      topics.each do |x|
        x.position = nil
        x.save
      end
>>>>>>> 2bda9f78

      new_order = [2, 3, 4, 1]
      ids = new_order.map { |x| topics[x - 1].id }
      topics[0].update_order(ids)
      expect(topics.first.list_scope.map(&:id)).to eq ids
    end
  end

  describe "section specific announcements" do
    before :once do
      @course = course_factory({ :course_name => "Course 1", :active_all => true })
      @section = @course.course_sections.create!
      @course.save!
      @announcement = Announcement.create!(
        :title => "some topic",
        :message => "I announce that i am lying",
        :user => @teacher,
        :context => @course,
        :workflow_state => "published"
      )
    end

    def course_with_two_sections
      course = course_factory({ :course_name => "Course 1", :active_all => true })
      course.course_sections.create!
      course.course_sections.create!
      course.save!
      course
    end

    def basic_announcement_model(opts = {})
      opts.reverse_merge!({
                            :title => "Default title",
                            :message => "Default message",
                            :is_section_specific => false
                          })
      announcement = Announcement.create!(
        :title => opts[:title],
        :message => opts[:message],
        :user => @teacher,
        :context => opts[:course],
        :workflow_state => "published",
      )
      announcement.is_section_specific = opts[:is_section_specific]
      announcement
    end

    it "only section specific topics can have sections" do
      announcement = basic_announcement_model(course: @course)
      add_section_to_topic(announcement, @section)
      expect(announcement.valid?).to eq true
      announcement.is_section_specific = false
      expect(announcement.valid?).to eq false
      announcement.discussion_topic_section_visibilities.first.destroy
      expect(announcement.valid?).to eq true
    end

    it "section specific topics must have sections" do
      @announcement.is_section_specific = true
      expect(@announcement.valid?).to eq false
      errors = @announcement.errors[:is_section_specific]
      expect(errors).to eq ["Section specific topics must have sections"]
    end

    it 'returns the sections for the address_book_context relative to the student' do
      topic = DiscussionTopic.create!(title: "some title", context: @course, user: @teacher)
      section2 = @course.course_sections.create!(name: 'no students')
      user = student_in_course(course: @course, active_enrollment: true, section: @section).user
      add_section_to_topic(topic, @section)
      add_section_to_topic(topic, section2)
      expect(topic.address_book_context_for(user).to_a).to eq [@section]
    end

    it 'returns no sections for the address_book_context when student has none' do
      topic = DiscussionTopic.create!(title: "some title", context: @course, user: @teacher)
      section2 = @course.course_sections.create!(name: 'no topics')
      user = student_in_course(course: @course, active_enrollment: true, section: section2).user
      add_section_to_topic(topic, @section)
      expect(topic.address_book_context_for(user).to_a).to eq []
    end

    it 'returns all sections for the address_book_context when student has 2' do
      topic = DiscussionTopic.create!(title: "some title", context: @course, user: @teacher)
      section2 = @course.course_sections.create!(name: 'no topics')
      user = student_in_course(course: @course, active_enrollment: true, section: @section).user
      @course.enroll_student(user, allow_multiple_enrollments: true, section: section2, enrollment_state: 'active')
      add_section_to_topic(topic, @section)
      add_section_to_topic(topic, section2)
      expect(topic.address_book_context_for(user).to_a.sort).to eq [@section, section2].sort
    end

    it "group topics cannot be section specific" do
      group_category = @course.group_categories.create(:name => "new category")
      @group = @course.groups.create(:name => "group", :group_category => group_category)
      student_in_course(active_all: true)
      @group.add_user(@student)
      announcement = basic_announcement_model(course: @group)
      add_section_to_topic(announcement, @section)
      expect(announcement.valid?).to eq false
      errors = announcement.errors[:is_section_specific]
      # note that the feature flag validation will also fail here, but we still want this
      # validation to trigger too.
      expect(errors.include?("Only course announcements and discussions can be section-specific")).to eq true
    end

    it "allows discussions to be section-specific if the feature is enabled" do
      topic = DiscussionTopic.create!(:title => "some title", :context => @course,
                                      :user => @teacher)
      add_section_to_topic(topic, @section)
      expect(topic.valid?).to eq true
    end

    it "does not allow graded discussions to be section-specific" do
      group_discussion_assignment
      add_section_to_topic(@topic, @section)
      expect(@topic.valid?).to eq false
    end

    it "does not allow course grouped discussions to be section-specific" do
      group_discussion_topic_model
      add_section_to_topic(@group_topic, @section)
      expect(@group_topic.valid?).to eq false
    end

    it "does not include deleted sections" do
      course = course_with_two_sections
      announcement = basic_announcement_model(
        :course => course,
      )
      add_section_to_topic(announcement, course.course_sections.first)
      add_section_to_topic(announcement, course.course_sections.second)
      announcement.save!
      expect(announcement.course_sections.length).to eq 2
      course.course_sections.second.reload
      course.course_sections.second.destroy
      announcement.reload
      expect(announcement.course_sections.length).to eq 1
      expect(announcement.course_sections.first.id).to eq course.course_sections.first.id
    end

    it "allows deletion of announcement" do
      course = course_with_two_sections
      announcement = basic_announcement_model(
        :course => course,
        :is_section_specific => true
      )
      add_section_to_topic(announcement, course.course_sections.first)
      add_section_to_topic(announcement, course.course_sections.second)
      announcement.save!
      Announcement.find(announcement.id).destroy
      announcement.reload
      expect(announcement.workflow_state).to eq "deleted"
    end

    it "scope allows non-section-specific announcements" do
      course = course_with_two_sections
      announcement = basic_announcement_model(
        :course => course,
        :is_section_specific => false
      )
      announcement.save!
      topics = DiscussionTopic.in_sections(course.course_sections)
      expect(topics.length).to eq 1
    end

    it "scope allows section-specific announcements if in right section" do
      course = course_with_two_sections
      announcement = basic_announcement_model(
        :course => course,
      )
      add_section_to_topic(announcement, course.course_sections.first)
      announcement.save!
      topics = DiscussionTopic.in_sections(course.course_sections)
      expect(topics.length).to eq 1
    end

    it "scope forbids section-specific announcements if in wrong section" do
      course = course_with_two_sections
      announcement = basic_announcement_model(
        :course => course,
      )
      add_section_to_topic(announcement, course.course_sections.second)
      announcement.save!
      topics = DiscussionTopic.in_sections([course.course_sections.first])
      expect(topics.length).to eq 0
    end

    it "scope forbids sections from multiple courses" do
      course1 = course_with_two_sections
      course2 = course_with_two_sections
      sections = [course1.course_sections.first, course2.course_sections.first]
      expect { DiscussionTopic.in_sections(sections) }
        .to raise_error(DiscussionTopic::QueryError,
                        "Searching for announcements in sections must span exactly one course")
    end

    it "don't return duplicates if matched multiple sections" do
      course = course_with_two_sections
      announcement = basic_announcement_model(
        :course => course,
      )
      add_section_to_topic(announcement, course.course_sections.first)
      add_section_to_topic(announcement, course.course_sections.second)
      announcement.save!
      topics = DiscussionTopic.in_sections(
        [course.course_sections.first, course.course_sections.second]
      )
      expect(topics.length).to eq 1
    end
  end

  describe "context_module_action" do
    context "group discussion" do
      before :once do
        group_assignment_discussion(course: @course)
        @module = @course.context_modules.create!
        @topic_tag = @module.add_item(type: 'discussion_topic', id: @root_topic.id)
        @module.completion_requirements = { @topic_tag.id => { type: 'must_contribute' } }
        @module.save!
        student_in_course active_all: true
        @group.add_user @student, 'accepted'
      end

      it "fulfills module completion requirements on the root topic" do
        @topic.reply_from(user: @student, text: "huttah!")
        expect(@student.context_module_progressions.where(context_module_id: @module).first.requirements_met).to include({ id: @topic_tag.id, type: 'must_contribute' })
      end
    end
  end

  describe 'context modules' do
    before(:once) do
      discussion_topic_model(context: @course)
      @module = @course.context_modules.create!(name: 'some module')
      @tag = @module.add_item(type: 'discussion_topic', id: @topic.id)
      @module.save!
      @topic.reload
    end

    it 'clears stream items when unpublishing a module' do
      expect { @module.unpublish! }.to change { @student.stream_item_instances.count }.by(-1)
    end

    it 'removes stream items when the module item is changed to unpublished' do
      expect { @tag.unpublish! }.to change { @student.stream_item_instances.count }.by(-1)
    end

    it 'clears stream items when added to unpublished module items' do
      expect do
        @module.content_tags.create!(workflow_state: 'unpublished', content: @topic, context: @course)
      end.to change { @student.stream_item_instances.count }.by(-1)
    end

    describe 'unpublished context module' do
      before(:once) do
        @module.unpublish!
        @tag.unpublish!
      end

      it 'does not create stream items for unpublished modules' do
        @topic.unpublish!
        expect { @topic.publish! }.to change { @student.stream_item_instances.count }.by 0
      end

      it 'removes stream items from published topic when added to an unpublished module' do
        topic = discussion_topic_model(context: @course)
        expect { @module.add_item(type: 'discussion_topic', id: topic.id) }.to change { @student.stream_item_instances.count }.by(-1)
      end

      it 'creates stream items when module is published' do
        @tag.publish!
        expect { @module.publish! }.to change { @student.stream_item_instances.count }.by 1
      end

      it 'creates stream items when module item is published' do
        @module.publish!
        expect { @tag.publish! }.to change { @student.stream_item_instances.count }.by 1
      end
    end
  end

  describe 'entries_for_feed' do
    before(:once) do
      @topic = @course.discussion_topics.create!(user: @teacher, message: 'topic')
      @entry1 = @topic.discussion_entries.create!(user: @teacher, message: 'hi from teacher')
      @entry2 = @topic.discussion_entries.create!(user: @student, message: 'hi')
    end

    it 'returns active entries by default' do
      expect(@topic.entries_for_feed(@student)).to_not be_empty
    end

    it 'returns empty if user cannot see posts' do
      expect(@topic.entries_for_feed(nil)).to be_empty
    end

    it 'returns empty if the topic is locked for the user' do
      @topic.lock!
      expect(@topic.entries_for_feed(@student)).to be_empty
    end

    it 'returns student entries if specified' do
      @topic.update(podcast_has_student_posts: true)
      expect(@topic.entries_for_feed(@student, true)).to match_array([@entry1, @entry2])
    end

    it 'only returns admin entries if specified' do
      @topic.update(podcast_has_student_posts: false)
      expect(@topic.entries_for_feed(@student, true)).to match_array([@entry1])
    end

    it 'returns student entries for group discussions even if not specified' do
      group_category
      group_with_user(group_category: @group_category, user: @student)
      @topic = @group.discussion_topics.create(title: "group topic", user: @teacher)
      @topic.discussion_entries.create(message: "some message", user: @student)
      @topic.update(podcast_has_student_posts: false)
      expect(@topic.entries_for_feed(@student, true)).to_not be_empty
    end
  end

  describe 'reply_from' do
    before(:once) do
      @topic = @course.discussion_topics.create!(user: @teacher, message: 'topic')
    end

    it 'returns entry for valid arguments' do
      val = @topic.reply_from(:user => @teacher, :text => "entry 1")
      expect(val).to be_a_kind_of DiscussionEntry
    end

    it 'raises InvalidParticipant for invalid participants' do
      u = user_with_pseudonym(:active_user => true, :username => 'test1@example.com', :password => 'test1234')
      expect { @topic.reply_from(user: u, text: "entry 1") }.to raise_error IncomingMail::Errors::InvalidParticipant
    end
  end

  describe 'to_podcast' do
    it "includes media extension in enclosure url even though it is a redirect (for itunes)" do
      @topic = @course.discussion_topics.create!(
        user: @teacher,
        message: 'topic'
      )
      attachment_model(:context => @course, :filename => 'test.mp4', :content_type => 'video')
      @attachment.podcast_associated_asset = @topic

      rss = DiscussionTopic.to_podcast([@attachment])
      expect(rss.first.enclosure.url).to match(%r{download.mp4})
    end
  end

  context "announcements" do
    context "scopes" do
      context "by_posted_at" do
        let(:c) { Course.create! }
        let(:new_ann) do
          lambda do
            Announcement.create!({
                                   context: c,
                                   message: "Test Message",
                                 })
          end
        end

        it "properly sorts collections by delayed_post_at and posted_at" do
          anns = 10.times.map do |i|
            ann = new_ann.call
            setter = [:delayed_post_at=, :posted_at=][i % 2]
            ann.send(setter, i.days.ago)
            ann.position = 1
            ann.save!
            ann
          end
          expect(c.announcements.by_posted_at).to eq(anns)
        end
      end
    end
  end

  context "notifications" do
    before :once do
      user_with_pseudonym(:active_all => true)
      course_with_teacher(:user => @user, :active_enrollment => true)
      n = Notification.create!(:name => "New Discussion Topic", :category => "TestImmediately")
      NotificationPolicy.create!(:notification => n, :communication_channel => @user.communication_channel, :frequency => "immediately")
    end

    it "sends a message for a published course" do
      @course.offer!
      topic = @course.discussion_topics.create!(:title => "title")
      expect(topic.messages_sent["New Discussion Topic"].map(&:user)).to be_include(@user)
      expect(topic.messages_sent['New Discussion Topic'].first.from_name).to eq @course.name
    end

    it "does not send a message for an unpublished course" do
      topic = @course.discussion_topics.create!(:title => "title")
      expect(topic.messages_sent["New Discussion Topic"]).to be_blank
    end

    context "group discussions" do
      before :once do
        group_model(:context => @course)
        @group.add_user(@user)
      end

      it "sends a message for a group discussion in a published course" do
        @course.offer!
        topic = @group.discussion_topics.create!(:title => "title")
        expect(topic.messages_sent["New Discussion Topic"].map(&:user)).to be_include(@user)
      end

      it "does not send a message for a group discussion in an unpublished course" do
        topic = @group.discussion_topics.create!(:title => "title")
        expect(topic.messages_sent["New Discussion Topic"]).to be_blank
      end
    end
  end

  it "lets course admins reply to concluded topics" do
    course_with_teacher(:active_all => true)
    topic = @course.discussion_topics.create!
    group_model(:context => @course)
    group_topic = @group.discussion_topics.create!
    @course.complete!
    expect(topic.grants_right?(@teacher, :reply)).to be_truthy
    expect(group_topic.grants_right?(@teacher, :reply)).to be_truthy
  end

  describe "duplicating topics" do
    before :once do
      course_with_teacher(:active_all => true)
      student_in_course(:active_all => true)
      @course_section1 = @course.course_sections.create!
      @course_section2 = @course.course_sections.create!
    end

    it "without custom opts" do
      group_discussion_assignment() # Discussion has title "topic"
      @topic.podcast_has_student_posts = true
      new_topic = @topic.duplicate({ :user => @teacher })
      expect(new_topic.title).to eql "topic Copy"
      expect(new_topic.assignment).not_to be_nil
      expect(new_topic.assignment.new_record?).to be true
      expect(new_topic.podcast_has_student_posts).to be true
      # Child topics don't get duplicated.  The hooks create those for us
      expect(new_topic.child_topics.length).to eq 0
      new_topic.save!
      # Verify that saving indeed created the appropriate child topics
      new_topic = DiscussionTopic.find(new_topic.id)
      expect(new_topic.child_topics.length).not_to eq 0
    end

    it "respect provided title" do
      discussion_topic_model({ :title => "not foobar" })
      @topic.save! # only saved topics can be duplicated
      new_topic = @topic.duplicate({ :copy_title => "foobar" })
      expect(new_topic.title).to eql "foobar"
    end

    it "respect provided user" do
      discussion_topic_model()
      @topic.save!
      new_topic = @topic.duplicate({ :user => @student })
      expect(new_topic.user_id).to eq @student.id
    end

    it "duplicates sections" do
      discussion_topic_model(:context => @course)
      @topic.is_section_specific = true
      @topic.course_sections = [@course_section1, @course_section2]
      @topic.save!
      new_topic = @topic.duplicate
      expect(new_topic.discussion_topic_section_visibilities.length).to eq 2
      new_course_sections = new_topic.discussion_topic_section_visibilities.map(&:course_section_id).to_set
      expect(new_course_sections).to eq [@course_section1.id, @course_section2.id].to_set
      expect(new_topic).to be_valid
    end

    it "does not duplicate deleted visibilities" do
      discussion_topic_model(:context => @course)
      @topic.is_section_specific = true
      @topic.course_sections = [@course_section1, @course_section2]
      @topic.discussion_topic_section_visibilities.second.destroy!
      @topic.save!
      new_topic = @topic.duplicate
      expect(new_topic.discussion_topic_section_visibilities.length).to eq 1
      expect(new_topic.discussion_topic_section_visibilities.first.course_section_id).to eq @course_section1.id
      expect(new_topic).to be_valid
    end
  end

  describe "users with permissions" do
    before :once do
      @course = course_factory(:active_all => true)
      @section1 = @course.course_sections.create!
      @section2 = @course.course_sections.create!
      @limited_teacher = create_enrolled_user(@course, @section1, :name => 'limited teacher',
                                                                  :enrollment_type => 'TeacherEnrollment', :limit_privileges_to_course_section => true)
      @student1 = create_enrolled_user(@course, @section1, :name => 'student 1', :enrollment_type => 'StudentEnrollment')
      @student2 = create_enrolled_user(@course, @section2, :name => 'student 2', :enrollment_type => 'StudentEnrollment')
      @all_users = [@teacher, @limited_teacher, @student1, @student2]
    end

    it "non-specific-topic is visible to everyone" do
      topic = @course.discussion_topics.create!(:title => 'foo', :message => 'bar',
                                                :workflow_state => 'published')
      users = topic.users_with_permissions(@all_users)
      expect(users.map(&:id).to_set).to eq(@all_users.map(&:id).to_set)
    end

    it "specific topic limits properly" do
      topic = DiscussionTopic.new(:title => 'foo', :message => 'bar',
                                  :context => @course, :user => @teacher)
      add_section_to_topic(topic, @section2)
      topic.save!
      users = topic.users_with_permissions(@all_users)
      expect(users.map(&:id).to_set).to eq([@teacher.id, @student2.id].to_set)
    end
  end

  context "only_graders_can_rate" do
    it "checks permissions on the course level for group level discussions" do
      group = @course.groups.create!
      topic = group.discussion_topics.create!(:allow_rating => true, :only_graders_can_rate => true)
      expect(topic.grants_right?(@teacher, :rate)).to eq true
    end
  end

  describe 'create' do
    it 'sets the root_account_id using context' do
      discussion_topic_model(context: @course)
      expect(@topic.root_account_id).to eq @course.root_account_id
    end
  end
end<|MERGE_RESOLUTION|>--- conflicted
+++ resolved
@@ -29,7 +29,7 @@
     user = user_factory(opts)
     user.save!
     course.enroll_user(user, opts[:enrollment_type], opts)
-    return user
+    user
   end
 
   def add_section_to_topic(topic, section, opts = {})
@@ -265,44 +265,44 @@
       @entry = @topic.discussion_entries.create!(:user => @teacher1)
       @entry.discussion_topic = @topic
 
-      @relevant_permissions = [:read, :reply, :update, :delete]
+      @relevant_permissions = %i[read reply update delete]
     end
 
     it "does not grant moderate permissions without read permissions" do
       @course.account.role_overrides.create!(:role => teacher_role, :permission => 'read_forum', :enabled => false)
-      expect(@topic.reload.check_policy(@teacher2)).to eql [:create, :duplicate, :attach, :student_reporting]
+      expect(@topic.reload.check_policy(@teacher2)).to eql %i[create duplicate attach student_reporting]
     end
 
     it "grants permissions if it not locked" do
       @topic.publish!
-      expect((@topic.check_policy(@teacher1) & @relevant_permissions).map(&:to_s).sort).to eq ['read', 'reply', 'update', 'delete'].sort
-      expect((@topic.check_policy(@teacher2) & @relevant_permissions).map(&:to_s).sort).to eq ['read', 'reply', 'update', 'delete'].sort
+      expect((@topic.check_policy(@teacher1) & @relevant_permissions).map(&:to_s).sort).to eq %w[read reply update delete].sort
+      expect((@topic.check_policy(@teacher2) & @relevant_permissions).map(&:to_s).sort).to eq %w[read reply update delete].sort
       expect((@topic.check_policy(@student) & @relevant_permissions).map(&:to_s).sort).to eq ['read', 'reply'].sort
 
-      expect((@entry.check_policy(@teacher1) & @relevant_permissions).map(&:to_s).sort).to eq ['read', 'reply', 'update', 'delete'].sort
-      expect((@entry.check_policy(@teacher2) & @relevant_permissions).map(&:to_s).sort).to eq ['read', 'reply', 'update', 'delete'].sort
+      expect((@entry.check_policy(@teacher1) & @relevant_permissions).map(&:to_s).sort).to eq %w[read reply update delete].sort
+      expect((@entry.check_policy(@teacher2) & @relevant_permissions).map(&:to_s).sort).to eq %w[read reply update delete].sort
       expect((@entry.check_policy(@student) & @relevant_permissions).map(&:to_s).sort).to eq ['read', 'reply'].sort
     end
 
     it "does not grant reply permissions to students if it is locked" do
       @topic.publish!
       @topic.lock!
-      expect((@topic.check_policy(@teacher1) & @relevant_permissions).map(&:to_s).sort).to eq ['read', 'reply', 'update', 'delete'].sort
-      expect((@topic.check_policy(@teacher2) & @relevant_permissions).map(&:to_s).sort).to eq ['read', 'reply', 'update', 'delete'].sort
+      expect((@topic.check_policy(@teacher1) & @relevant_permissions).map(&:to_s).sort).to eq %w[read reply update delete].sort
+      expect((@topic.check_policy(@teacher2) & @relevant_permissions).map(&:to_s).sort).to eq %w[read reply update delete].sort
       expect((@topic.check_policy(@student) & @relevant_permissions).map(&:to_s)).to eq ['read']
 
-      expect((@entry.check_policy(@teacher1) & @relevant_permissions).map(&:to_s).sort).to eq ['read', 'reply', 'update', 'delete'].sort
-      expect((@entry.check_policy(@teacher2) & @relevant_permissions).map(&:to_s).sort).to eq ['read', 'reply', 'update', 'delete'].sort
+      expect((@entry.check_policy(@teacher1) & @relevant_permissions).map(&:to_s).sort).to eq %w[read reply update delete].sort
+      expect((@entry.check_policy(@teacher2) & @relevant_permissions).map(&:to_s).sort).to eq %w[read reply update delete].sort
       expect((@entry.check_policy(@student) & @relevant_permissions).map(&:to_s)).to eq ['read']
     end
 
     it "does not grant any permissions to students if it is unpublished" do
-      expect((@topic.check_policy(@teacher1) & @relevant_permissions).map(&:to_s).sort).to eq ['read', 'reply', 'update', 'delete'].sort
-      expect((@topic.check_policy(@teacher2) & @relevant_permissions).map(&:to_s).sort).to eq ['read', 'reply', 'update', 'delete'].sort
+      expect((@topic.check_policy(@teacher1) & @relevant_permissions).map(&:to_s).sort).to eq %w[read reply update delete].sort
+      expect((@topic.check_policy(@teacher2) & @relevant_permissions).map(&:to_s).sort).to eq %w[read reply update delete].sort
       expect((@topic.check_policy(@student) & @relevant_permissions).map(&:to_s).sort).to eq []
 
-      expect((@entry.check_policy(@teacher1) & @relevant_permissions).map(&:to_s).sort).to eq ['read', 'reply', 'update', 'delete'].sort
-      expect((@entry.check_policy(@teacher2) & @relevant_permissions).map(&:to_s).sort).to eq ['read', 'reply', 'update', 'delete'].sort
+      expect((@entry.check_policy(@teacher1) & @relevant_permissions).map(&:to_s).sort).to eq %w[read reply update delete].sort
+      expect((@entry.check_policy(@teacher2) & @relevant_permissions).map(&:to_s).sort).to eq %w[read reply update delete].sort
       expect((@entry.check_policy(@student) & @relevant_permissions).map(&:to_s).sort).to eq []
     end
   end
@@ -567,7 +567,7 @@
         end
 
         it "does not grant reply permissions to group if course is concluded" do
-          @relevant_permissions = [:read, :reply, :update, :delete, :read_replies]
+          @relevant_permissions = %i[read reply update delete read_replies]
           group_category = @course.group_categories.create(:name => "new cat")
           @group = @course.groups.create(:name => "group", :group_category => group_category)
           @group.add_user(@student1)
@@ -580,7 +580,7 @@
         end
 
         it "does not grant reply permissions to group if course is soft-concluded" do
-          @relevant_permissions = [:read, :reply, :update, :delete, :read_replies]
+          @relevant_permissions = %i[read reply update delete read_replies]
           group_category = @course.group_categories.create(:name => "new cat")
           @group = @course.groups.create(:name => "group", :group_category => group_category)
           @group.add_user(@student1)
@@ -593,7 +593,7 @@
         end
 
         it "grants reply permissions to group members if course is concluded but their section isn't" do
-          @relevant_permissions = [:read, :reply, :update, :delete, :read_replies]
+          @relevant_permissions = %i[read reply update delete read_replies]
           group_category = @course.group_categories.create(:name => "new cat")
           @group = @course.groups.create(:name => "group", :group_category => group_category)
           @group.add_user(@student1)
@@ -604,11 +604,11 @@
           @topic.save!
 
           expect(@topic.context).to eq(@group)
-          expect((@topic.check_policy(@student1) & @relevant_permissions).sort).to eq [:read, :read_replies, :reply].sort
+          expect((@topic.check_policy(@student1) & @relevant_permissions).sort).to eq %i[read read_replies reply].sort
         end
 
         it "does not grant reply permissions to group if group isn't active" do
-          @relevant_permissions = [:read, :reply, :update, :delete, :read_replies]
+          @relevant_permissions = %i[read reply update delete read_replies]
           group_category = @course.group_categories.create(:name => "new cat")
           @group = @course.groups.create(:name => "group", :group_category => group_category)
           @group.add_user(@student1)
@@ -626,7 +626,7 @@
           course.enroll_teacher(@teacher).accept!
           course.enroll_student(@student1)
 
-          @relevant_permissions = [:read, :reply, :update, :delete, :read_replies]
+          @relevant_permissions = %i[read reply update delete read_replies]
           group_category = course.group_categories.create(:name => "new cat")
           @group = course.groups.create(:name => "group", :group_category => group_category)
           @group.add_user(@student1)
@@ -688,7 +688,7 @@
     end
 
     it "grants observers read permission by default" do
-      @relevant_permissions = [:read, :reply, :update, :delete]
+      @relevant_permissions = %i[read reply update delete]
 
       @topic = @course.discussion_topics.create!(:user => @teacher)
       expect((@topic.check_policy(@observer) & @relevant_permissions).map(&:to_s).sort).to eq ['read'].sort
@@ -700,7 +700,7 @@
       RoleOverride.create!(:context => @course.account, :permission => 'read_forum',
                            :role => observer_role, :enabled => false)
 
-      @relevant_permissions = [:read, :reply, :update, :delete]
+      @relevant_permissions = %i[read reply update delete]
       @topic = @course.discussion_topics.create!(:user => @teacher)
       expect((@topic.check_policy(@observer) & @relevant_permissions).map(&:to_s)).to be_empty
       @entry = @topic.discussion_entries.create!(:user => @teacher)
@@ -1671,7 +1671,7 @@
     end
 
     it "fixes submission date after deleting the oldest entry" do
-      build_submitted_assignment()
+      build_submitted_assignment
       @entry2 = @topic.discussion_entries.create!(:message => "some message", :user => @student)
       @entry2.created_at = 1.day.ago
       @entry2.save!
@@ -1685,7 +1685,7 @@
     end
 
     it "marks submission as unsubmitted after deletion" do
-      build_submitted_assignment()
+      build_submitted_assignment
       @entry1.destroy
       @topic.reload
       expect(@topic.discussion_entries).not_to be_empty
@@ -1697,7 +1697,7 @@
     end
 
     it "has new submission date after deletion and re-submission" do
-      build_submitted_assignment()
+      build_submitted_assignment
       @entry1.destroy
       @topic.reload
       expect(@topic.discussion_entries).not_to be_empty
@@ -2213,14 +2213,10 @@
     it "reflects account setting for when lock_all_announcements is enabled" do
       announcement = @course.announcements.create!(message: "Lock this")
       expect(announcement.comments_disabled?).to be_falsey
-<<<<<<< HEAD
-      @course.account.tap { |a| a.settings[:lock_all_announcements] = { :value => true, :locked => true }; a.save! }
-=======
       @course.account.tap do |a|
         a.settings[:lock_all_announcements] = { :value => true, :locked => true }
         a.save!
       end
->>>>>>> 2bda9f78
       expect(announcement.reload.comments_disabled?).to be_truthy
     end
 
@@ -2238,14 +2234,10 @@
   describe "update_order" do
     it "handles existing null positions" do
       topics = (1..4).map { discussion_topic_model(pinned: true) }
-<<<<<<< HEAD
-      topics.each { |x| x.position = nil; x.save }
-=======
       topics.each do |x|
         x.position = nil
         x.save
       end
->>>>>>> 2bda9f78
 
       new_order = [2, 3, 4, 1]
       ids = new_order.map { |x| topics[x - 1].id }
@@ -2287,7 +2279,7 @@
         :message => opts[:message],
         :user => @teacher,
         :context => opts[:course],
-        :workflow_state => "published",
+        :workflow_state => "published"
       )
       announcement.is_section_specific = opts[:is_section_specific]
       announcement
@@ -2346,7 +2338,7 @@
       add_section_to_topic(announcement, @section)
       expect(announcement.valid?).to eq false
       errors = announcement.errors[:is_section_specific]
-      # note that the feature flag validation will also fail here, but we still want this
+      # NOTE: the feature flag validation will also fail here, but we still want this
       # validation to trigger too.
       expect(errors.include?("Only course announcements and discussions can be section-specific")).to eq true
     end
@@ -2373,7 +2365,7 @@
     it "does not include deleted sections" do
       course = course_with_two_sections
       announcement = basic_announcement_model(
-        :course => course,
+        :course => course
       )
       add_section_to_topic(announcement, course.course_sections.first)
       add_section_to_topic(announcement, course.course_sections.second)
@@ -2414,7 +2406,7 @@
     it "scope allows section-specific announcements if in right section" do
       course = course_with_two_sections
       announcement = basic_announcement_model(
-        :course => course,
+        :course => course
       )
       add_section_to_topic(announcement, course.course_sections.first)
       announcement.save!
@@ -2425,7 +2417,7 @@
     it "scope forbids section-specific announcements if in wrong section" do
       course = course_with_two_sections
       announcement = basic_announcement_model(
-        :course => course,
+        :course => course
       )
       add_section_to_topic(announcement, course.course_sections.second)
       announcement.save!
@@ -2445,7 +2437,7 @@
     it "don't return duplicates if matched multiple sections" do
       course = course_with_two_sections
       announcement = basic_announcement_model(
-        :course => course,
+        :course => course
       )
       add_section_to_topic(announcement, course.course_sections.first)
       add_section_to_topic(announcement, course.course_sections.second)
@@ -2593,7 +2585,7 @@
       @attachment.podcast_associated_asset = @topic
 
       rss = DiscussionTopic.to_podcast([@attachment])
-      expect(rss.first.enclosure.url).to match(%r{download.mp4})
+      expect(rss.first.enclosure.url).to match(/download.mp4/)
     end
   end
 
@@ -2611,7 +2603,7 @@
         end
 
         it "properly sorts collections by delayed_post_at and posted_at" do
-          anns = 10.times.map do |i|
+          anns = Array.new(10) do |i|
             ann = new_ann.call
             setter = [:delayed_post_at=, :posted_at=][i % 2]
             ann.send(setter, i.days.ago)
@@ -2683,7 +2675,7 @@
     end
 
     it "without custom opts" do
-      group_discussion_assignment() # Discussion has title "topic"
+      group_discussion_assignment # Discussion has title "topic"
       @topic.podcast_has_student_posts = true
       new_topic = @topic.duplicate({ :user => @teacher })
       expect(new_topic.title).to eql "topic Copy"
@@ -2706,7 +2698,7 @@
     end
 
     it "respect provided user" do
-      discussion_topic_model()
+      discussion_topic_model
       @topic.save!
       new_topic = @topic.duplicate({ :user => @student })
       expect(new_topic.user_id).to eq @student.id
