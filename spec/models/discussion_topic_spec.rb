# frozen_string_literal: true

#
# Copyright (C) 2011 - present Instructure, Inc.
#
# This file is part of Canvas.
#
# Canvas is free software: you can redistribute it and/or modify it under
# the terms of the GNU Affero General Public License as published by the Free
# Software Foundation, version 3 of the License.
#
# Canvas is distributed in the hope that it will be useful, but WITHOUT ANY
# WARRANTY; without even the implied warranty of MERCHANTABILITY or FITNESS FOR
# A PARTICULAR PURPOSE. See the GNU Affero General Public License for more
# details.
#
# You should have received a copy of the GNU Affero General Public License along
# with this program. If not, see <http://www.gnu.org/licenses/>.
#

describe DiscussionTopic do
  before :once do
    course_with_teacher(active_all: true)
    student_in_course(active_all: true)
  end

  def create_enrolled_user(course, section, opts)
    opts.reverse_merge!(active_all: true, section:, enrollment_state: "active")
    user = user_factory(opts)
    user.save!
    course.enroll_user(user, opts[:enrollment_type], opts)
    user
  end

  def add_section_to_topic(topic, section, opts = {})
    opts.reverse_merge!({
                          workflow_state: "active"
                        })
    topic.sections_changed = true
    topic.is_section_specific = true
    topic.discussion_topic_section_visibilities <<
      DiscussionTopicSectionVisibility.new(
        discussion_topic: topic,
        course_section: section,
        workflow_state: opts[:workflow_state]
      )
  end

  describe ".create_graded_topic!" do
    it "returns a discussion topic with an attached assignment" do
      topic = DiscussionTopic.create_graded_topic!(course: @course, title: "My Graded Topic")
      aggregate_failures do
        expect(topic).to be_a DiscussionTopic
        expect(topic.assignment.submission_types).to eq "discussion_topic"
      end
    end

    it "sets the title on both the assignment and discussion topic" do
      title = "My Graded Topic"
      topic = DiscussionTopic.create_graded_topic!(course: @course, title:)
      aggregate_failures do
        expect(topic.title).to eq title
        expect(topic.assignment.title).to eq title
      end
    end

    it "optionally accepts a user to be assigned to the discussion topic" do
      topic = DiscussionTopic.create_graded_topic!(course: @course, title: "My Graded Topic", user: @teacher)
      expect(topic.user).to eq @teacher
    end

    it "raises an error when the assignment is invalid" do
      expect { DiscussionTopic.create_graded_topic!(course: nil, title: "My Graded Topic") }.to raise_error(ActiveRecord::RecordInvalid)
    end
  end

  describe ".preload_subentry_counts" do
    it "preloads the discussion subentry count" do
      topic1 = @course.discussion_topics.create!
      topic1.discussion_entries.create!(user: @teacher)
      topic2 = @course.discussion_topics.create!

      DiscussionTopic.preload_subentry_counts([topic1, topic2])
      aggregate_failures do
        expect(topic1.instance_variable_get(:@preloaded_subentry_count)).to eq 1
        expect(topic1.discussion_subentry_count).to eq 1
        expect(topic2.instance_variable_get(:@preloaded_subentry_count)).to eq 0
        expect(topic2.discussion_subentry_count).to eq 0
      end
    end
  end

  describe "#grading_standard_or_default" do
    context "when the DiscussionTopic belongs to a Course" do
      before(:once) do
        @assignment = @course.assignments.create(title: "discussion assignment", points_possible: 20)
        @topic = @course.discussion_topics.create!(assignment: @assignment)
        @grading_standard = grading_standard_for(@course)
      end

      it "returns the grading scheme used by the discussion topic, if one exists" do
        @assignment.update!(grading_standard: @grading_standard)
        expect(@topic.grading_standard_or_default).to be @grading_standard
      end

      it "returns the specific grading scheme used by the course over the default course grading scheme if no grading scheme is set for the assignment" do
        @course_gs = @course.grading_standards.create! standard_data: {
          a: { name: "Happy", value: 100 },
          b: { name: "Sad", value: 0 },
        }
        @course.update!(grading_standard: @grading_standard)
        @course.update_attribute :grading_standard, @course_gs
        expect(@topic.grading_standard_or_default).to be @course_gs
      end

      it "returns the grading scheme used by the topic if the topic and course are using a grading scheme" do
        @assignment.update!(grading_standard: @grading_standard)
        course_standard = grading_standard_for(@course, title: "new scheme")
        @course.update!(grading_standard: course_standard)
        expect(@topic.grading_standard_or_default).to be @grading_standard
      end

      it "returns the Canvas default grading scheme if neither the topic nor course are not using a grading scheme" do
        expect(@course.grading_standard_or_default.data).to eq GradingStandard.default_grading_standard
      end
    end

    context "when the DiscussionTopic belongs to a Group" do
      before(:once) do
        @group = @course.groups.create!
        @topic = @group.discussion_topics.create!
        @grading_standard = grading_standard_for(@course)
      end

      it "returns the group for the address_book_context" do
        expect(@topic.address_book_context_for(double)).to be @group
      end

      it "returns the grading scheme used by the course, if one exists" do
        @course.update!(grading_standard: @grading_standard)
        expect(@topic.grading_standard_or_default).to be @grading_standard
      end

      it "returns the Canvas default grading scheme if neither the topic nor course are not using a grading scheme" do
        expect(@topic.grading_standard_or_default.data).to eq GradingStandard.default_grading_standard
      end

      it "returns the Canvas default grading scheme if the Group belongs to an Account" do
        group = @course.root_account.groups.create!
        @topic.update!(context: group)
        expect(@topic.grading_standard_or_default.data).to eq GradingStandard.default_grading_standard
      end
    end
  end

  describe "default values for boolean attributes" do
    before(:once) do
      @topic = @course.discussion_topics.create!
    end

    let(:values) do
      DiscussionTopic.where(id: @topic).pluck(
        :could_be_locked,
        :podcast_enabled,
        :podcast_has_student_posts,
        :require_initial_post,
        :pinned,
        :locked,
        :allow_rating,
        :only_graders_can_rate,
        :sort_by_rating
      ).first
    end

    it "saves boolean attributes as false if they are set to nil" do
      @topic.update!(
        could_be_locked: nil,
        podcast_enabled: nil,
        podcast_has_student_posts: nil,
        require_initial_post: nil,
        pinned: nil,
        locked: nil,
        allow_rating: nil,
        only_graders_can_rate: nil,
        sort_by_rating: nil
      )

      expect(values).to eq([false] * values.length)
    end

    it "saves boolean attributes as false if they are set to false" do
      @topic.update!(
        could_be_locked: false,
        podcast_enabled: false,
        podcast_has_student_posts: false,
        require_initial_post: false,
        pinned: false,
        locked: false,
        allow_rating: false,
        only_graders_can_rate: false,
        sort_by_rating: false
      )

      expect(values).to eq([false] * values.length)
    end

    it "saves boolean attributes as true if they are set to true" do
      @topic.update!(
        could_be_locked: true,
        podcast_enabled: true,
        podcast_has_student_posts: true,
        require_initial_post: true,
        pinned: true,
        locked: true,
        allow_rating: true,
        only_graders_can_rate: true,
        sort_by_rating: true
      )

      expect(values).to eq([true] * values.length)
    end
  end

  describe "default values" do
    subject(:discussion_topic) { @course.discussion_topics.create!(title:) }

    let(:default_title) { I18n.t("#discussion_topic.default_title", "No Title") }

    context "when the title is an empty string" do
      let(:title) { "" }

      it "sets its default value" do
        expect(discussion_topic.title).to eq(default_title)
      end
    end

    context "when the title is nil" do
      let(:title) { nil }

      it "sets its default value" do
        expect(discussion_topic.title).to eq(default_title)
      end
    end
  end

  it "santizes message" do
    @course.discussion_topics.create!(message: "<a href='#' onclick='alert(12);'>only this should stay</a>")
    expect(@course.discussion_topics.first.message).to eql("<a href=\"#\">only this should stay</a>")
  end

  it "defaults to side_comment type" do
    d = DiscussionTopic.new
    expect(d.discussion_type).to eq "side_comment"

    d.threaded = "1"
    expect(d.discussion_type).to eq "threaded"

    d.threaded = ""
    expect(d.discussion_type).to eq "side_comment"
  end

  it "defaults to threaded type with react_discussions_post" do
    @course.enable_feature!("react_discussions_post")
    topic = @course.discussion_topics.create!(message: "test")
    expect(topic.discussion_type).to eq "threaded"
  end

  it "requires a valid discussion_type" do
    @topic = @course.discussion_topics.build(message: "test", discussion_type: "gesundheit")
    expect(@topic.save).to be false
    expect(@topic.errors.detect { |e| e.first.to_s == "discussion_type" }).to be_present
  end

  it "updates the assignment it is associated with" do
    a = @course.assignments.create!(title: "some assignment", points_possible: 5)
    expect(a.points_possible).to be(5.0)
    expect(a.submission_types).not_to eql("online_quiz")
    t = @course.discussion_topics.build(assignment: a, title: "some topic", message: "a little bit of content")
    t.save
    expect(t.assignment_id).to eql(a.id)
    expect(t.assignment).to eql(a)
    a.reload
    expect(a.discussion_topic).to eql(t)
    expect(a.submission_types).to eql("discussion_topic")
  end

  it "deletes the assignment if the topic is no longer graded" do
    a = @course.assignments.create!(title: "some assignment", points_possible: 5)
    expect(a.points_possible).to be(5.0)
    expect(a.submission_types).not_to eql("online_quiz")
    t = @course.discussion_topics.build(assignment: a, title: "some topic", message: "a little bit of content")
    t.save
    expect(t.assignment_id).to eql(a.id)
    expect(t.assignment).to eql(a)
    a.reload
    expect(a.discussion_topic).to eql(t)
    t.assignment = nil
    t.save
    t.reload
    expect(t.assignment_id).to be_nil
    expect(t.assignment).to be_nil
    a.reload
    expect(a).to be_deleted
  end

  context "permissions" do
    before do
      @teacher1 = @teacher
      @teacher2 = user_factory
      teacher_in_course(course: @course, user: @teacher2, active_all: true)

      @topic = @course.discussion_topics.create!(user: @teacher1)
      @topic.unpublish!
      @entry = @topic.discussion_entries.create!(user: @teacher1)
      @entry.discussion_topic = @topic

      @relevant_permissions = %i[read reply update delete]
    end

    it "does not grant moderate permissions without read permissions" do
      @course.account.role_overrides.create!(role: teacher_role, permission: "read_forum", enabled: false)
      expect(@topic.reload.check_policy(@teacher2)).to eql %i[create duplicate attach student_reporting]
    end

    it "grants permissions if it not locked" do
      @topic.publish!
      expect((@topic.check_policy(@teacher1) & @relevant_permissions).map(&:to_s).sort).to eq %w[read reply update delete].sort
      expect((@topic.check_policy(@teacher2) & @relevant_permissions).map(&:to_s).sort).to eq %w[read reply update delete].sort
      expect((@topic.check_policy(@student) & @relevant_permissions).map(&:to_s).sort).to eq ["read", "reply"].sort

      expect((@entry.check_policy(@teacher1) & @relevant_permissions).map(&:to_s).sort).to eq %w[read reply update delete].sort
      expect((@entry.check_policy(@teacher2) & @relevant_permissions).map(&:to_s).sort).to eq %w[read reply update delete].sort
      expect((@entry.check_policy(@student) & @relevant_permissions).map(&:to_s).sort).to eq ["read", "reply"].sort
    end

    it "does not grant reply permissions to students if it is locked" do
      @topic.publish!
      @topic.lock!
      expect((@topic.check_policy(@teacher1) & @relevant_permissions).map(&:to_s).sort).to eq %w[read reply update delete].sort
      expect((@topic.check_policy(@teacher2) & @relevant_permissions).map(&:to_s).sort).to eq %w[read reply update delete].sort
      expect((@topic.check_policy(@student) & @relevant_permissions).map(&:to_s)).to eq ["read"]

      expect((@entry.check_policy(@teacher1) & @relevant_permissions).map(&:to_s).sort).to eq %w[read reply update delete].sort
      expect((@entry.check_policy(@teacher2) & @relevant_permissions).map(&:to_s).sort).to eq %w[read reply update delete].sort
      expect((@entry.check_policy(@student) & @relevant_permissions).map(&:to_s)).to eq ["read"]
    end

    it "does not grant any permissions to students if it is unpublished" do
      expect((@topic.check_policy(@teacher1) & @relevant_permissions).map(&:to_s).sort).to eq %w[read reply update delete].sort
      expect((@topic.check_policy(@teacher2) & @relevant_permissions).map(&:to_s).sort).to eq %w[read reply update delete].sort
      expect((@topic.check_policy(@student) & @relevant_permissions).map(&:to_s).sort).to eq []

      expect((@entry.check_policy(@teacher1) & @relevant_permissions).map(&:to_s).sort).to eq %w[read reply update delete].sort
      expect((@entry.check_policy(@teacher2) & @relevant_permissions).map(&:to_s).sort).to eq %w[read reply update delete].sort
      expect((@entry.check_policy(@student) & @relevant_permissions).map(&:to_s).sort).to eq []
    end
  end

  describe "visibility" do
    before(:once) do
      @topic = @course.discussion_topics.create!(user: @teacher)
    end

    it "is visible to author when unpublished" do
      @topic.unpublish!
      expect(@topic.visible_for?(@teacher)).to be_truthy
    end

    it "returns the course for the address_book_context" do
      expect(@topic.address_book_context_for(double)).to be @course
    end

    it "is visible when published even when for delayed posting" do
      @topic.delayed_post_at = 5.days.from_now
      @topic.workflow_state = "post_delayed"
      @topic.save!
      expect(@topic.visible_for?(@student)).to be_truthy
    end

    it "is not visible when unpublished even when it is active" do
      @topic.unpublish!
      expect(@topic.visible_for?(@student)).to be_falsey
    end

    it "is visible to students when topic is not locked" do
      expect(@topic.visible_for?(@student)).to be_truthy
    end

    it "clears the context modules cache on section change" do
      context_module = @course.context_modules.create!(name: "some module")
      context_module.add_item(type: "discussion_topic", id: @topic.id)
      context_module.updated_at = 1.day.ago
      context_module.save!
      last_updated_at = context_module.updated_at
      add_section_to_topic(@topic, @course.course_sections.create!)
      @topic.save!
      context_module.reload
      expect(last_updated_at).not_to eq context_module.updated_at
    end

    it "is visible to students when topic delayed_post_at is in the future" do
      @topic.delayed_post_at = 5.days.from_now
      @topic.save!
      expect(@topic.visible_for?(@student)).to be_truthy
    end

    it "is visible to students when topic is for delayed posting" do
      @topic.workflow_state = "post_delayed"
      @topic.save!
      expect(@topic.visible_for?(@student)).to be_truthy
    end

    it "is visible to students when topic delayed_post_at is in the past" do
      @topic.delayed_post_at = 5.days.ago
      @topic.save!
      expect(@topic.visible_for?(@student)).to be_truthy
    end

    it "is visible to students when topic delayed_post_at is nil" do
      @topic.delayed_post_at = nil
      @topic.save!
      expect(@topic.visible_for?(@student)).to be_truthy
    end

    it "is not visible to unauthenticated users in a public course" do
      @course.update_attribute(:is_public, true)
      expect(@topic.visible_for?(nil)).to be_falsey
    end

    it "is visible when no delayed_post but assignment unlock date in future" do
      @topic.delayed_post_at = nil
      group_category = @course.group_categories.create(name: "category")
      @topic.group_category = group_category
      @topic.assignment = @course.assignments.build(submission_types: "discussion_topic",
                                                    title: @topic.title,
                                                    unlock_at: 10.days.from_now,
                                                    lock_at: 30.days.from_now)
      @topic.assignment.infer_times
      @topic.assignment.saved_by = :discussion_topic
      @topic.save

      expect(@topic.visible_for?(@student)).to be_truthy
    end

    it "is visible to teachers not locked to a section in the course" do
      @topic.update_attribute(:delayed_post_at, Time.now + 1.day)
      new_teacher = user_factory
      @course.enroll_teacher(new_teacher).accept!
      expect(@topic.visible_for?(new_teacher)).to be_truthy
    end

    it "is not visible to teachers locked to a different section in a course" do
      section1 = @course.course_sections.create!(name: "Section 1")
      section2 = @course.course_sections.create!(name: "Section 2")
      new_teacher = user_factory
      @course.enroll_teacher(new_teacher, section: section1, allow_multiple_enrollments: true).accept!
      Enrollment.limit_privileges_to_course_section!(@course, new_teacher, true)
      ann = @course.announcements.create!(message: "testing", is_section_specific: true, course_sections: [section2])
      ann.save!
      expect(ann.visible_for?(new_teacher)).not_to be_truthy
    end

    it "is visible to teachers locked to the same section in a course" do
      section1 = @course.course_sections.create!(name: "Section 1")
      @course.course_sections.create!(name: "Section 2")
      new_teacher = user_factory
      @course.enroll_teacher(new_teacher, section: section1, allow_multiple_enrollments: true).accept!
      Enrollment.limit_privileges_to_course_section!(@course, new_teacher, true)
      ann = @course.announcements.create!(message: "testing", is_section_specific: true, course_sections: [section1])
      ann.save!
      expect(ann.visible_for?(new_teacher)).to be_truthy
    end

    it "unpublished topics should not be visible to custom account admins by default" do
      @topic.unpublish

      account = @course.root_account
      nobody_role = custom_account_role("NobodyAdmin", account:)
      admin = account_admin_user(account:, role: nobody_role, active_user: true)
      expect(@topic.visible_for?(admin)).to be_falsey
    end

    it "unpublished topics should be visible to account admins with :read_course_content permission" do
      @topic.unpublish

      account = @course.root_account
      nobody_role = custom_account_role("NobodyAdmin", account:)
      account_with_role_changes(account:, role: nobody_role, role_changes: { read_course_content: true, read_forum: true })
      admin = account_admin_user(account:, role: nobody_role, active_user: true)
      expect(@topic.visible_for?(admin)).to be_truthy
    end

    it "section-specific-topics should be visible to account admins" do
      account = @course.root_account
      section = @course.course_sections.create!(name: "Section of topic")
      add_section_to_topic(@topic, section)
      @topic.save!
      nobody_role = custom_account_role("NobodyAdmin", account:)
      account_with_role_changes(account:,
                                role: nobody_role,
                                role_changes: { read_course_content: true, read_forum: true })
      admin = account_admin_user(account:, role: nobody_role, active_user: true)
      expect(@topic.visible_for?(admin)).to be_truthy
    end

    context "participants with teachers and tas" do
      before(:once) do
        group_course = course_factory(active_course: true)
        @group_student, @group_ta, @group_teacher = create_users(3, return_type: :record)
        @not_group_student, @group_designer = create_users(2, return_type: :record)
        group_course.enroll_teacher(@group_teacher).accept!
        group_course.enroll_ta(@group_ta).accept!
        group_course.enroll_designer(@group_designer).accept!
        group_category = group_course.group_categories.create(name: "new cat")
        group = group_course.groups.create(name: "group", group_category:)
        group.add_user(@group_student)
        @announcement = group.announcements.build(title: "group topic", message: "group message")
        @announcement.save!
      end

      it "is visible to instructors and tas" do
        [@group_student, @group_ta, @group_teacher].each do |user|
          expect(@announcement.active_participants_include_tas_and_teachers.include?(user)).to be_truthy
        end
      end

      it "does not include people out of the group or non-instructors" do
        [@not_group_student, @group_designer].each do |user|
          expect(@announcement.active_participants_include_tas_and_teachers.include?(user)).to be_falsey
        end
      end

      context "differentiated modules" do
        before do
          Account.site_admin.enable_feature! :differentiated_modules
        end

        context "ungraded discussions" do
          before do
            @topic = discussion_topic_model(user: @teacher, context: @course)
            @topic.update!(only_visible_to_overrides: true)
            @course_section = @course.course_sections.create
            @student1 = student_in_course(course: @course, active_enrollment: true).user
            @student2 = student_in_course(course: @course, active_enrollment: true, section: @course_section).user
            @teacher1 = teacher_in_course(course: @course, active_enrollment: true).user
            @teacher2_limited_to_section = teacher_in_course(course: @course, active_enrollment: true).user
            Enrollment.limit_privileges_to_course_section!(@course, @teacher2_limited_to_section, true)
          end

          it "is visible only to the assigned student" do
            override = @topic.assignment_overrides.create!
            override.assignment_override_students.create!(user: @student1)
            expect(@topic.visible_for?(@student1)).to be_truthy
            expect(@topic.visible_for?(@student2)).to be_falsey

            expect(@topic.visible_for?(@teacher1)).to be_truthy
            expect(@topic.visible_for?(@teacher2_limited_to_section)).to be_truthy
          end

          it "is visible only to users who can access the assigned section" do
            @topic.assignment_overrides.create!(set: @course_section)
            expect(@topic.visible_for?(@student1)).to be_falsey
            expect(@topic.visible_for?(@student2)).to be_truthy

            expect(@topic.visible_for?(@teacher1)).to be_truthy
            expect(@topic.visible_for?(@teacher2_limited_to_section)).to be_falsey
          end

          it "is visible only to students in module override section" do
            context_module = @course.context_modules.create!(name: "module")
            context_module.content_tags.create!(content: @topic, context: @course)

            override2 = @topic.assignment_overrides.create!(unlock_at: "2022-02-01T01:00:00Z",
                                                            unlock_at_overridden: true,
                                                            lock_at: "2022-02-02T01:00:00Z",
                                                            lock_at_overridden: true)
            override2.assignment_override_students.create!(user: @student1)

            expect(@topic.visible_for?(@student1)).to be_truthy
            expect(@topic.visible_for?(@student2)).to be_falsey

            expect(@topic.visible_for?(@teacher1)).to be_truthy
            expect(@topic.visible_for?(@teacher2_limited_to_section)).to be_truthy
          end
        end
      end
    end

    context "differentiated assignements" do
      before do
        @course = course_factory(active_course: true)
        discussion_topic_model(user: @teacher, context: @course)
        @course.enroll_teacher(@teacher).accept!
        @course_section = @course.course_sections.create
        @student1, @student2, @student3 = create_users(3, return_type: :record)

        @assignment = @course.assignments.create!(title: "some discussion assignment", only_visible_to_overrides: true)
        @assignment.submission_types = "discussion_topic"
        @assignment.save!
        @topic.assignment_id = @assignment.id
        @topic.save!

        @course.enroll_student(@student2, enrollment_state: "active")
        @section = @course.course_sections.create!(name: "test section")
        student_in_section(@section, user: @student1)
        create_section_override_for_assignment(@assignment, { course_section: @section })
        @course.reload
      end

      it "is visible to a student with an override" do
        expect(@topic.visible_for?(@student1)).to be_truthy
      end

      it "is not visible to a student without an override" do
        expect(@topic.visible_for?(@student2)).to be_falsey
      end

      it "is visible to a teacher" do
        expect(@topic.visible_for?(@teacher)).to be_truthy
      end

      it "does not grant reply permissions to a student without an override" do
        expect(@topic.check_policy(@student1)).to include :reply
        expect(@topic.check_policy(@student2)).not_to include :reply
      end

      context "active_participants_with_visibility" do
        it "filters participants by visibility" do
          [@student1, @teacher].each do |user|
            expect(@topic.active_participants_with_visibility.include?(user)).to be_truthy
          end
          expect(@topic.active_participants_with_visibility.include?(@student2)).to be_falsey
        end

        it "works when ungraded and context is a course" do
          @course.group_categories.create(name: "new cat")
          @topic = @course.discussion_topics.create(title: "group topic")
          @topic.save!

          expect(@topic.context).to eq(@course)
          expect(@topic.active_participants_with_visibility.include?(@student1)).to be_truthy
          expect(@topic.active_participants_with_visibility.include?(@student2)).to be_truthy
        end

        it "filters out-of-section students" do
          topic = @course.discussion_topics.create(
            title: "foo", message: "bar", user: @teacher
          )
          section1 = @course.course_sections.create!
          section2 = @course.course_sections.create!
          student1 = create_enrolled_user(@course, section1, name: "student 1", enrollment_type: "StudentEnrollment")
          student2 = create_enrolled_user(@course, section2, name: "student 2", enrollment_type: "StudentEnrollment")
          @course.reload
          add_section_to_topic(topic, section2)
          topic.save!
          topic.publish!
          expect(topic.active_participants_with_visibility.include?(student1)).to be_falsey
          expect(topic.active_participants_with_visibility.include?(student2)).to be_truthy
          expect(topic.active_participants_with_visibility.include?(@teacher)).to be_truthy
        end

        it "works when ungraded and context is a group" do
          group_category = @course.group_categories.create(name: "new cat")
          @group = @course.groups.create(name: "group", group_category:)
          @group.add_user(@student1)
          @topic = @group.discussion_topics.create(title: "group topic")
          @topic.save!

          expect(@topic.context).to eq(@group)
          expect(@topic.active_participants_with_visibility.include?(@student1)).to be_truthy
          expect(@topic.active_participants_with_visibility.include?(@student2)).to be_falsey
        end

        it "includes teachers if a student creates a discussion topic" do
          group_category = @course.group_categories.create(name: "new group")
          @group = @course.groups.create(name: "group", group_category:)
          @group.add_user(@student1)
          @topic = @group.discussion_topics.create(title: "Student topic", user: @student1)
          @topic.save!

          expect(@topic.context).to eq(@group)
          expect(@topic.active_participants_with_visibility.include?(@teacher)).to be_truthy
        end

        it "does not grant reply permissions to group if course is concluded" do
          @relevant_permissions = %i[read reply update delete read_replies]
          group_category = @course.group_categories.create(name: "new cat")
          @group = @course.groups.create(name: "group", group_category:)
          @group.add_user(@student1)
          @course.complete!
          @topic = @group.discussion_topics.create(title: "group topic")
          @topic.save!

          expect(@topic.context).to eq(@group)
          expect((@topic.check_policy(@student1) & @relevant_permissions).sort).to eq [:read, :read_replies].sort
        end

        it "does not grant reply permissions to group if course is soft-concluded" do
          @relevant_permissions = %i[read reply update delete read_replies]
          group_category = @course.group_categories.create(name: "new cat")
          @group = @course.groups.create(name: "group", group_category:)
          @group.add_user(@student1)
          @course.update(start_at: 2.days.ago, conclude_at: 1.day.ago, restrict_enrollments_to_course_dates: true)
          @topic = @group.discussion_topics.create(title: "group topic")
          @topic.save!

          expect(@topic.context).to eq(@group)
          expect((@topic.check_policy(@student1) & @relevant_permissions).sort).to eq [:read, :read_replies].sort
        end

        it "grants reply permissions to group members if course is concluded but their section isn't" do
          @relevant_permissions = %i[read reply update delete read_replies]
          group_category = @course.group_categories.create(name: "new cat")
          @group = @course.groups.create(name: "group", group_category:)
          @group.add_user(@student1)
          @course.update(start_at: 2.days.ago, conclude_at: 1.day.ago, restrict_enrollments_to_course_dates: true)
          @section.update(start_at: 2.days.ago,
                          end_at: 2.days.from_now,
                          restrict_enrollments_to_section_dates: true)
          @topic = @group.discussion_topics.create(title: "group topic")
          @topic.save!

          expect(@topic.context).to eq(@group)
          expect((@topic.check_policy(@student1) & @relevant_permissions).sort).to eq %i[read read_replies reply].sort
        end

        it "does not grant reply permissions to group if group isn't active" do
          @relevant_permissions = %i[read reply update delete read_replies]
          group_category = @course.group_categories.create(name: "new cat")
          @group = @course.groups.create(name: "group", group_category:)
          @group.add_user(@student1)
          @topic = @group.discussion_topics.create(title: "group topic")
          @topic.save!
          @group.destroy

          expect(@topic.reload.context).to eq(@group.reload)
          expect((@topic.check_policy(@student1) & @relevant_permissions).sort).to eq [:read, :read_replies].sort
        end

        it "grants reply permissions to teachers if course is claimed" do
          course = course_factory(active_course: false)
          discussion_topic_model(user: @teacher, context: course)
          course.enroll_teacher(@teacher).accept!
          course.enroll_student(@student1)

          @relevant_permissions = %i[read reply update delete read_replies]
          group_category = course.group_categories.create(name: "new cat")
          @group = course.groups.create(name: "group", group_category:)
          @group.add_user(@student1)
          @topic = @group.discussion_topics.create(title: "group topic")
          @topic.save!

          expect(@topic.context).to eq(@group)
          expect((@topic.check_policy(@teacher) & @relevant_permissions).sort).to eq @relevant_permissions.sort
          expect((@topic.check_policy(@student1) & @relevant_permissions)).to be_empty
        end

        it "works for subtopics for graded assignments" do
          group_discussion_assignment
          ct = @topic.child_topics.first
          ct.context.add_user(@student)

          @section = @course.course_sections.create!(name: "test section")
          student_in_section(@section, user: @student)
          create_section_override_for_assignment(@assignment, { course_section: @section })

          @topic = @topic.child_topics.first
          @topic.subscribe(@student)
          @topic.save!

          expect(@topic.context.class).to eq(Group)
          expect(@topic.active_participants_with_visibility.include?(@student)).to be_truthy
        end
      end
    end
  end

  describe "allow_student_discussion_topics setting" do
    before(:once) do
      @topic = @course.discussion_topics.create!(user: @teacher, unlock_at: 1.week.from_now)
      @admin = account_admin_user(account: @course.root_account)
    end

    it "allows students to create topics by default" do
      expect(@topic.check_policy(@teacher)).to include :create
      expect(@topic.check_policy(@admin)).to include :create
      expect(@topic.check_policy(@student)).to include :create
      expect(@topic.check_policy(@course.student_view_student)).to include :create
    end

    it "disallows students from creating topics" do
      @course.allow_student_discussion_topics = false
      @course.save!
      @topic.reload
      expect(@topic.check_policy(@teacher)).to include :create
      expect(@topic.check_policy(@admin)).to include :create
      expect(@topic.check_policy(@student)).not_to include :create
      expect(@topic.check_policy(@course.student_view_student)).not_to include :create
    end
  end

  context "observers" do
    before :once do
      course_with_observer(course: @course, active_all: true)
    end

    it "grants observers read permission by default" do
      @relevant_permissions = %i[read reply update delete]

      @topic = @course.discussion_topics.create!(user: @teacher)
      expect((@topic.check_policy(@observer) & @relevant_permissions).map(&:to_s).sort).to eq ["read"].sort
      @entry = @topic.discussion_entries.create!(user: @teacher)
      expect((@entry.check_policy(@observer) & @relevant_permissions).map(&:to_s).sort).to eq ["read"].sort
    end

    it "does not grant observers read permission when read_forum override is false" do
      RoleOverride.create!(context: @course.account,
                           permission: "read_forum",
                           role: observer_role,
                           enabled: false)

      @relevant_permissions = %i[read reply update delete]
      @topic = @course.discussion_topics.create!(user: @teacher)
      expect((@topic.check_policy(@observer) & @relevant_permissions).map(&:to_s)).to be_empty
      @entry = @topic.discussion_entries.create!(user: @teacher)
      expect((@entry.check_policy(@observer) & @relevant_permissions).map(&:to_s)).to be_empty
    end
  end

  context "delayed posting" do
    before :once do
      @student.register
    end

    def discussion_topic(opts = {})
      workflow_state = opts.delete(:workflow_state)
      @topic = @course.discussion_topics.build(opts)
      @topic.workflow_state = workflow_state if workflow_state
      @topic.save!
      @topic
    end

    def delayed_discussion_topic(opts = {})
      discussion_topic({ workflow_state: "post_delayed" }.merge(opts))
    end

    it "does not send to streams on creation or update if it's delayed" do
      topic = @course.discussion_topics.create!(
        title: "this should not be delayed",
        message: "content here"
      )
      expect(topic.stream_item).not_to be_nil

      topic = delayed_discussion_topic(
        title: "this should be delayed",
        message: "content here",
        delayed_post_at: 1.day.from_now
      )
      expect(topic.stream_item).to be_nil

      topic.message = "content changed!"
      topic.save
      expect(topic.stream_item).to be_nil
    end

    it "sends to streams on update from unpublished to active" do
      topic = discussion_topic(
        title: "this should be delayed",
        message: "content here",
        workflow_state: "unpublished"
      )
      expect(topic.workflow_state).to eq "unpublished"
      expect(topic.stream_item).to be_nil

      topic.workflow_state = "active"
      topic.save!
      expect(topic.stream_item).not_to be_nil
    end

    it "doesn't rely on broadcast policy when sending to stream" do
      topic = discussion_topic(
        title: "this should be delayed",
        message: "content here",
        workflow_state: "unpublished"
      )
      expect(topic.workflow_state).to eq "unpublished"
      expect(topic.stream_item).to be_nil

      topic.workflow_state = "active"
      topic.save_without_broadcasting!
      expect(topic.stream_item).not_to be_nil
    end

    describe "#update_based_on_date" do
      it "is active when delayed_post_at is in the past" do
        topic = delayed_discussion_topic(title: "title",
                                         message: "content here",
                                         delayed_post_at: Time.now - 1.day,
                                         lock_at: nil)
        topic.update_based_on_date
        expect(topic.workflow_state).to eql "active"
        expect(topic.locked?).to be_falsey
      end

      it "is post_delayed and remains like than even after publishing when delayed_post_at is in the future" do
        topic = delayed_discussion_topic(title: "title",
                                         message: "content here",
                                         delayed_post_at: Time.now + 1.day,
                                         lock_at: nil)
        topic.update_based_on_date
        expect(topic.workflow_state).to eql "post_delayed"
        expect(topic.locked?).to be_falsey
        topic.publish!
        expect(topic.workflow_state).to eql "post_delayed"
      end

      it "is locked when lock_at is in the past" do
        topic = delayed_discussion_topic(title: "title",
                                         message: "content here",
                                         delayed_post_at: nil,
                                         lock_at: Time.now - 1.day)
        topic.update_based_on_date
        expect(topic.locked?).to be_truthy
      end

      it "is active when lock_at is in the future" do
        topic = delayed_discussion_topic(title: "title",
                                         message: "content here",
                                         delayed_post_at: nil,
                                         lock_at: Time.now + 1.day)
        topic.update_based_on_date
        expect(topic.workflow_state).to eql "active"
        expect(topic.locked?).to be_falsey
      end

      it "is active when now is between delayed_post_at and lock_at" do
        topic = delayed_discussion_topic(title: "title",
                                         message: "content here",
                                         delayed_post_at: Time.now - 1.day,
                                         lock_at: Time.now + 1.day)
        topic.update_based_on_date
        expect(topic.workflow_state).to eql "active"
        expect(topic.locked?).to be_falsey
      end

      it "is post_delayed when delayed_post_at and lock_at are in the future" do
        topic = delayed_discussion_topic(title: "title",
                                         message: "content here",
                                         delayed_post_at: Time.now + 1.day,
                                         lock_at: Time.now + 3.days)
        topic.update_based_on_date
        expect(topic.workflow_state).to eql "post_delayed"
        expect(topic.locked?).to be_falsey
      end

      it "is locked when delayed_post_at and lock_at are in the past" do
        topic = delayed_discussion_topic(title: "title",
                                         message: "content here",
                                         delayed_post_at: Time.now - 3.days,
                                         lock_at: Time.now - 1.day)
        topic.update_based_on_date
        expect(topic.workflow_state).to eql "active"
        expect(topic.locked?).to be_truthy
      end

      it "does not unlock a topic even if the lock date is in the future" do
        topic = discussion_topic(title: "title",
                                 message: "content here",
                                 workflow_state: "locked",
                                 locked: true,
                                 delayed_post_at: nil,
                                 lock_at: Time.now + 1.day)
        topic.update_based_on_date
        expect(topic.locked?).to be_truthy
      end

      it "does not mark a topic with post_delayed even if delayed_post_at even is in the future" do
        topic = discussion_topic(title: "title",
                                 message: "content here",
                                 workflow_state: "active",
                                 delayed_post_at: Time.now + 1.day,
                                 lock_at: nil)
        topic.update_based_on_date
        expect(topic.workflow_state).to eql "active"
        expect(topic.locked?).to be_falsey
      end
    end
  end

  context "sub-topics" do
    it "defaults subtopics_refreshed_at on save if a group discussion" do
      group_category = @course.group_categories.create(name: "category")
      @group = @course.groups.create(name: "group", group_category:)
      @topic = @course.discussion_topics.create(title: "topic")
      expect(@topic.subtopics_refreshed_at).to be_nil

      @topic.group_category = group_category
      @topic.save
      expect(@topic.subtopics_refreshed_at).not_to be_nil
    end

    it "does not allow anyone to edit sub-topics" do
      @first_user = @student
      @second_user = user_model
      @course.enroll_student(@second_user).accept
      @parent_topic = @course.discussion_topics.create!(title: "parent topic", message: "msg")
      @group = @course.groups.create!(name: "course group")
      @group.add_user(@first_user)
      @group.add_user(@second_user)
      @group_topic = @group.discussion_topics.create!(title: "group topic", message: "ok to be edited", user: @first_user)
      @sub_topic = @group.discussion_topics.build(title: "sub topic", message: "not ok to be edited", user: @first_user)
      @sub_topic.root_topic_id = @parent_topic.id
      @sub_topic.save!
      expect(@group_topic.grants_right?(@second_user, :update)).to be(false)
      expect(@sub_topic.grants_right?(@second_user, :update)).to be(false)
      expect(@group_topic.grants_right?(@teacher, :update)).to be(true)
      expect(@sub_topic.grants_right?(@teacher, :update)).to be(false) # the changes just get undone anyway by refresh_subtopics
    end
  end

  context "refresh_subtopics" do
    it "is a no-op unless it has a group_category" do
      @topic = @course.discussion_topics.create(title: "topic")
      @topic.refresh_subtopics
      expect(@topic.reload.child_topics).to be_empty

      @topic.assignment = @course.assignments.build(submission_types: "discussion_topic", title: @topic.title)
      @topic.assignment.saved_by = :discussion_topic
      @topic.save
      @topic.refresh_subtopics
      expect(@topic.reload.child_topics).to be_empty
    end

    it "refreshes when groups are added to a group_category" do
      group_category = @course.group_categories.create!(name: "category")

      topic = @course.discussion_topics.build(title: "topic")
      topic.group_category = group_category
      topic.save!

      group = @course.groups.create!(name: "group 1", group_category:)
      expect(topic.reload.child_topics.size).to eq 1
      expect(group.reload.discussion_topics.size).to eq 1
    end

    it "does not break when groups have silly long names" do
      group_category = @course.group_categories.create!(name: "category")

      topic = @course.discussion_topics.build(title: "here's a reasonable topic name")
      topic.group_category = group_category
      topic.save!

      group = @course.groups.create!(name: "a" * 250, group_category:)
      expect(topic.reload.child_topics.size).to eq 1
      expect(group.reload.discussion_topics.size).to eq 1
    end

    it "deletes child topics when group category is removed" do
      group_category = @course.group_categories.create!(name: "category")
      group = @course.groups.create!(name: "group 1", group_category:)

      topic = @course.discussion_topics.build(title: "topic")
      topic.group_category = group_category
      topic.save!

      expect(topic.reload.child_topics.active.count).to eq 1
      expect(group.reload.discussion_topics.active.count).to eq 1

      topic.group_category = nil
      topic.save!

      expect(topic.reload.child_topics.active.count).to eq 0
      expect(group.reload.discussion_topics.active.count).to eq 0
    end

    context "in a group discussion" do
      before :once do
        group_discussion_assignment
      end

      it "creates a topic per active group in the category otherwise" do
        @topic.refresh_subtopics
        subtopics = @topic.reload.child_topics
        expect(subtopics).not_to be_nil
        expect(subtopics.size).to eq 2
        subtopics.each { |t| expect(t.root_topic).to eq @topic }
        expect(@group1.reload.discussion_topics).not_to be_empty
        expect(@group2.reload.discussion_topics).not_to be_empty
      end

      it "copies appropriate attributes from the parent topic to subtopics on updates to the parent" do
        @topic.refresh_subtopics
        subtopics = @topic.reload.child_topics
        subtopics.each do |st|
          expect(st.discussion_type).to eq "side_comment"
          expect(st.attachment_id).to be_nil
        end

        attachment_model(context: @course)
        @topic.discussion_type = "threaded"
        @topic.attachment = @attachment
        @topic.save!
        subtopics = @topic.reload.child_topics
        subtopics.each do |st|
          expect(st.discussion_type).to eq "threaded"
          expect(st.attachment_id).to eq @attachment.id
        end
      end

      it "does not rename the assignment to match a subtopic" do
        original_name = @assignment.title
        @assignment.reload
        expect(@assignment.title).to eq original_name
      end
    end
  end

  context "root_topic?" do
    it "is false if the topic has a root topic" do
      # subtopic has the assignment and group_category, but has a root topic
      group_category = @course.group_categories.create(name: "category")
      @parent_topic = @course.discussion_topics.create(title: "parent topic")
      @parent_topic.group_category = group_category
      @subtopic = @parent_topic.child_topics.build(title: "subtopic")
      @assignment = @course.assignments.build(submission_types: "discussion_topic", title: @subtopic.title)
      @assignment.infer_times
      @assignment.saved_by = :discussion_topic
      @subtopic.assignment = @assignment
      @subtopic.group_category = group_category
      @subtopic.save

      expect(@subtopic).not_to be_root_topic
    end

    it "is false unless the topic has an assignment" do
      # topic has no root topic, but also has no assignment
      @topic = @course.discussion_topics.create(title: "subtopic")
      expect(@topic).not_to be_root_topic
    end

    it "is false unless the topic has a group_category" do
      # topic has no root topic and has an assignment, but the assignment has no group_category
      @topic = @course.discussion_topics.create(title: "topic")
      @assignment = @course.assignments.build(submission_types: "discussion_topic", title: @topic.title)
      @assignment.infer_times
      @assignment.saved_by = :discussion_topic
      @topic.assignment = @assignment
      @topic.save

      expect(@topic).not_to be_root_topic
    end

    it "is true otherwise" do
      # topic meets all criteria
      group_category = @course.group_categories.create(name: "category")
      @topic = @course.discussion_topics.create(title: "topic")
      @topic.group_category = group_category
      @assignment = @course.assignments.build(submission_types: "discussion_topic", title: @topic.title)
      @assignment.infer_times
      @assignment.saved_by = :discussion_topic
      @topic.assignment = @assignment
      @topic.save

      expect(@topic).to be_root_topic
    end
  end

  context "#discussion_subentry_count" do
    it "returns the count of all active discussion_entries" do
      @topic = @course.discussion_topics.create(title: "topic")
      @topic.reply_from(user: @teacher, text: "entry 1").destroy  # no count
      @topic.reply_from(user: @teacher, text: "entry 1")          # 1
      @entry = @topic.reply_from(user: @teacher, text: "entry 2") # 2
      @entry.reply_from(user: @student, html: "reply 1")          # 3
      @entry.reply_from(user: @student, html: "reply 2")          # 4
      # expect
      expect(@topic.discussion_subentry_count).to eq 4
    end
  end

  context "for_assignment?" do
    it "is not for_assignment? unless it has an assignment" do
      @topic = @course.discussion_topics.create(title: "topic")
      expect(@topic).not_to be_for_assignment

      @topic.assignment = @course.assignments.build(submission_types: "discussion_topic", title: @topic.title)
      @topic.assignment.infer_times
      @topic.assignment.saved_by = :discussion_topic
      @topic.save
      expect(@topic).to be_for_assignment
    end
  end

  context "for_group_discussion?" do
    it "is not for_group_discussion? unless it has a group_category" do
      course_with_student(active_all: true)
      @topic = @course.discussion_topics.build(title: "topic")
      @assignment = @course.assignments.build(submission_types: "discussion_topic", title: @topic.title)
      @assignment.infer_times
      @assignment.saved_by = :discussion_topic
      @topic.assignment = @assignment
      @topic.save
      expect(@topic).not_to be_for_group_discussion

      @topic.group_category = @course.group_categories.create(name: "category")
      @topic.save
      expect(@topic).to be_for_group_discussion
    end
  end

  context "should_send_to_stream" do
    context "in a published course" do
      it "is true for non-assignment discussions" do
        @topic = @course.discussion_topics.create(title: "topic")
        expect(@topic.should_send_to_stream).to be_truthy
      end

      it "is true for non-group discussion assignments" do
        @topic = @course.discussion_topics.build(title: "topic")
        @assignment = @course.assignments.build(submission_types: "discussion_topic", title: @topic.title, due_at: 1.day.from_now)
        @assignment.saved_by = :discussion_topic
        @topic.assignment = @assignment
        @topic.save
        expect(@topic.should_send_to_stream).to be_truthy
      end

      it "is true for the parent topic only in group discussions, not the subtopics" do
        group_category = @course.group_categories.create(name: "category")
        @parent_topic = @course.discussion_topics.create(title: "parent topic")
        @parent_topic.group_category = group_category
        @parent_topic.save
        @subtopic = @parent_topic.child_topics.build(title: "subtopic")
        @subtopic.group_category = group_category
        @assignment = @course.assignments.build(submission_types: "discussion_topic", title: @subtopic.title, due_at: 1.day.from_now)
        @assignment.saved_by = :discussion_topic
        @subtopic.assignment = @assignment
        @subtopic.save
        expect(@parent_topic.should_send_to_stream).to be_truthy
        expect(@subtopic.should_send_to_stream).to be_falsey
      end
    end

    it "does not send stream items to students if locked by a module" do
      topic = @course.discussion_topics.create!(
        title: "Ya Ya Ding Dong",
        user: @teacher,
        message: "By Will Ferrell and My Marianne",
        workflow_state: "unpublished"
      )

      context_module = @course.context_modules.create!(name: "some module")
      context_module.unlock_at = Time.now + 1.day
      context_module.add_item(type: "discussion_topic", id: topic.id)
      context_module.save!
      topic.publish!

      expect(@student.stream_item_instances.count).to eq 0
    end

    it "does not send stream items to students if course isn't published'" do
      @course.update_attribute(:workflow_state, "created")
      topic = @course.discussion_topics.create!(title: "secret topic", user: @teacher)

      expect(@student.stream_item_instances.count).to eq 0
      expect(@teacher.stream_item_instances.count).to eq 1

      topic.discussion_entries.create!

      expect(@student.stream_item_instances.count).to eq 0
      expect(@teacher.stream_item_instances.count).to eq 1
    end

    it "sends stream items to participating students" do
      expect { @course.discussion_topics.create!(title: "topic", user: @teacher) }.to change { @student.stream_item_instances.count }.by(1)
    end

    it "removes stream items from users removed from the discussion" do
      section1 = @course.course_sections.create!
      section2 = @course.course_sections.create!
      student1 = create_enrolled_user(@course, section1, name: "student 1", enrollment_type: "StudentEnrollment")
      student2 = create_enrolled_user(@course, section2, name: "student 2", enrollment_type: "StudentEnrollment")
      topic = @course.discussion_topics.create!(title: "Ben Loves Panda", user: @teacher)
      add_section_to_topic(topic, section1)
      add_section_to_topic(topic, section2)
      topic.save!
      topic.publish!
      expect(student1.stream_item_instances.count).to eq 1
      expect(student2.stream_item_instances.count).to eq 1

      expect do
        topic.update!(course_sections: [section1])
      end.to change {
        student2.stream_item_instances.count
      }.from(1).to(0).and not_change(student1.stream_item_instances, :count)
    end

    it "removes stream items from users if updated to a delayed post in the future" do
      announcement = @course.announcements.create!(title: "Lemon Loves Panda", message: "Because panda is home")

      expect(@student.stream_item_instances.count).to eq 1

      announcement.delayed_post_at = 5.days.from_now
      announcement.workflow_state = "post_delayed"
      announcement.save!

      expect(@student.stream_item_instances.count).to eq 0
    end

    it "removes stream items from users if locked by a module" do
      topic = @course.discussion_topics.create!(title: "Ya Ya Ding Dong", user: @teacher, message: "By Will Ferrell and My Marianne")

      expect(@student.stream_item_instances.count).to eq 1

      context_module = @course.context_modules.create!(name: "some module")
      context_module.unlock_at = Time.now + 1.day
      context_module.add_item(type: "discussion_topic", id: topic.id)
      context_module.save!
      topic.save!

      expect(@student.stream_item_instances.count).to eq 0
    end

    it "does not attempt to clear stream items if a discussion topic was not section specific before last save" do
      topic = @course.discussion_topics.create!(title: "Ben Loves Panda", user: @teacher)
      expect(topic.stream_item).not_to receive(:stream_item_instances)
      topic.update!(title: "Lemon Loves Panda")
    end

    it "does not send stream items to students if the topic isn't published" do
      topic = nil
      expect { topic = @course.discussion_topics.create!(title: "secret topic", user: @teacher, workflow_state: "unpublished") }.not_to change { @student.stream_item_instances.count }
      expect { topic.discussion_entries.create! }.not_to change { @student.stream_item_instances.count }
    end

    it "does not send stream items to students if the topic is not available yet" do
      topic = nil
      expect { topic = @course.discussion_topics.create!(title: "secret topic", user: @teacher, delayed_post_at: 1.week.from_now) }.not_to change { @student.stream_item_instances.count }
      expect { topic.discussion_entries.create! }.not_to change { @student.stream_item_instances.count }
    end

    it "sends stream items to students for graded discussions" do
      @topic = @course.discussion_topics.build(title: "topic")
      @assignment = @course.assignments.build(submission_types: "discussion_topic", title: @topic.title)
      @assignment.saved_by = :discussion_topic
      @topic.assignment = @assignment
      @topic.save

      expect(@student.stream_item_instances.count).to eq 1
    end

    it "doesn't send stream items for students that aren't assigned" do
      @empty_section = @course.course_sections.create!
      @topic = @course.discussion_topics.build(title: "topic")
      @assignment = @course.assignments.build title: @topic.title,
                                              submission_types: "discussion_topic",
                                              only_visible_to_overrides: true
      @assignment.assignment_overrides.build set: @empty_section
      @assignment.saved_by = :discussion_topic
      @topic.assignment = @assignment
      @topic.save
      expect(@student.stream_item_instances.count).to eq 0
    end
  end

  context "posting first to view" do
    before(:once) do
      @observer = user_factory(active_all: true)
      @context = @course
      discussion_topic_model
      @topic.require_initial_post = true
      @topic.save
    end

    it "allows admins to see posts without posting" do
      expect(@topic.user_can_see_posts?(@teacher)).to be true
    end

    it "allows course admins to see posts in concluded group topics without posting" do
      group_category = @course.group_categories.create(name: "category")
      @group = @course.groups.create(name: "group", group_category:)
      @topic.update_attribute(:group_category, group_category)
      subtopic = @topic.child_topics.first
      @course.complete!
      expect(subtopic.user_can_see_posts?(@teacher)).to be true
    end

    it "only allows active admins to see posts without posting" do
      @ta_enrollment = course_with_ta(course: @course, active_enrollment: true)
      # TA should be able to see
      expect(@topic.user_can_see_posts?(@ta)).to be true
      # Remove user as TA and enroll as student, should not be able to see
      @ta_enrollment.destroy
      # enroll as a student.
      course_with_student(course: @course, user: @ta, active_enrollment: true)
      @topic.reload
      @topic.clear_permissions_cache(@ta)
      expect(@topic.user_can_see_posts?(@ta)).to be false
    end

    it "does not allow student who hasn't posted to see" do
      expect(@topic.user_can_see_posts?(@student)).to be false
    end

    it "does not allow participation in deleted discussions" do
      @topic.destroy
      expect { @topic.discussion_entries.create!(message: "second message", user: @student) }.to raise_error(ActiveRecord::RecordInvalid)
      expect { @topic.discussion_entries.create!(message: "second message", user: @teacher) }.to raise_error(ActiveRecord::RecordInvalid)
    end

    it "throws incomingMail error when reply to deleted discussion" do
      @topic.destroy
      expect { @topic.reply_from(user: @teacher, text: "hai") }.to raise_error(IncomingMail::Errors::ReplyToDeletedDiscussion)
      expect { @topic.reply_from(user: @student, text: "hai") }.to raise_error(IncomingMail::Errors::ReplyToDeletedDiscussion)
    end

    it "allows student who has posted to see" do
      @topic.reply_from(user: @student, text: "hai")
      expect(@topic.user_can_see_posts?(@student)).to be true
    end

    it "works the same for group discussions" do
      group_discussion_assignment
      @topic.require_initial_post = true
      @topic.save!
      ct = @topic.child_topics.first
      ct.context.add_user(@student)
      expect(ct.user_can_see_posts?(@student)).to be_falsey
      ct.reply_from(user: @student, text: "ohai")
      ct.user_ids_who_have_posted_and_admins
      expect(ct.user_can_see_posts?(@student)).to be_truthy
    end

    it "lets account admins see group discussions with require_initial_post" do
      group_discussion_assignment
      @topic.require_initial_post = true
      @topic.save!
      ct = @topic.child_topics.first
      account_admin_user(active_all: true)
      expect(ct.user_can_see_posts?(@admin)).to be_truthy
    end

    describe "observers" do
      before :once do
        @other_student = user_factory(active_all: true)
        @course.enroll_student(@other_student, enrollment_state: "active")
        @course.enroll_user(@observer,
                            "ObserverEnrollment",
                            associated_user_id: @student,
                            enrollment_state: "active")
        @course.enroll_user(@observer,
                            "ObserverEnrollment",
                            associated_user_id: @other_student,
                            enrollment_state: "active")
      end

      it "does not allow observers to see replies to a discussion linked students haven't posted in" do
        expect(@topic.initial_post_required?(@observer)).to be
      end

      # previously this worked for exactly one observer enrollment, whichever became @context_enrollment
      # so test both ways
      it "allows observers to see replies in a discussion a linked student has posted in (1/2)" do
        @topic.reply_from(user: @student, text: "wat")
        expect(@topic.initial_post_required?(@observer)).not_to be
      end

      it "allows observers to see replies in a discussion a linked student has posted in (2/2)" do
        @topic.reply_from(user: @other_student, text: "wat")
        expect(@topic.initial_post_required?(@observer)).not_to be
      end
    end
  end

  context "subscribers" do
    before :once do
      @context = @course
      discussion_topic_model(user: @teacher)
    end

    it "automatically includes the author" do
      expect(@topic.subscribers).to include(@teacher)
    end

    it "does not include the author if they unsubscribe" do
      @topic.unsubscribe(@teacher)
      expect(@topic.subscribers).not_to include(@teacher)
    end

    it "automatically includes posters" do
      @topic.reply_from(user: @student, text: "entry")
      expect(@topic.subscribers).to include(@student)
    end

    it "includes author when topic was created before subscriptions where added" do
      participant = @topic.update_or_create_participant(current_user: @topic.user, subscribed: nil)
      expect(participant.subscribed).to be_nil
      expect(@topic.subscribers.map(&:id)).to include(@teacher.id)
    end

    it "includes users that have posted entries before subscriptions were added" do
      @topic.reply_from(user: @student, text: "entry")
      participant = @topic.update_or_create_participant(current_user: @student, subscribed: nil)
      expect(participant.subscribed).to be_nil
      expect(@topic.subscribers.map(&:id)).to include(@student.id)
    end

    it "does not include posters if they unsubscribe" do
      @topic.reply_from(user: @student, text: "entry")
      @topic.unsubscribe(@student)
      expect(@topic.subscribers).not_to include(@student)
    end

    it "resubscribes unsubscribed users if they post" do
      @topic.reply_from(user: @student, text: "entry")
      @topic.unsubscribe(@student)
      @topic.reply_from(user: @student, text: "another entry")
      expect(@topic.subscribers).to include(@student)
    end

    it "includes users who subscribe" do
      @topic.subscribe(@student)
      expect(@topic.subscribers).to include(@student)
    end

    it "does not include anyone no longer in the course" do
      @topic.subscribe(@student)
      @topic2 = @course.discussion_topics.create!(title: "student topic", message: "I'm outta here", user: @student)
      @student.enrollments.first.destroy
      expect(@topic.subscribers).not_to include(@student)
      expect(@topic2.subscribers).not_to include(@student)
    end

    context "differentiated_assignments" do
      before do
        @assignment = @course.assignments.create!(title: "some discussion assignment", only_visible_to_overrides: true)
        @assignment.submission_types = "discussion_topic"
        @assignment.save!
        @topic.assignment_id = @assignment.id
        @topic.save!
        @section = @course.course_sections.create!(name: "test section")
        create_section_override_for_assignment(@topic.assignment, { course_section: @section })
      end

      context "enabled" do
        it "filters subscribers based on visibility" do
          @topic.subscribe(@student)
          expect(@topic.subscribers).not_to include(@student)
          student_in_section(@section, user: @student)
          expect(@topic.subscribers).to include(@student)
        end

        it "filters observers if their student cant see" do
          @observer = user_factory(active_all: true, name: "Observer")
          observer_enrollment = @course.enroll_user(@observer, "ObserverEnrollment", section: @section, enrollment_state: "active")
          observer_enrollment.update_attribute(:associated_user_id, @student.id)
          @topic.subscribe(@observer)
          expect(@topic.subscribers.include?(@observer)).to be_falsey
          student_in_section(@section, user: @student)
          expect(@topic.subscribers.include?(@observer)).to be_truthy
        end

        it "doesnt filter for observers with no student" do
          @observer = user_factory(active_all: true)
          @course.enroll_user(@observer, "ObserverEnrollment", section: @section, enrollment_state: "active")
          @topic.subscribe(@observer)
          expect(@topic.subscribers).to include(@observer)
        end

        it "works for graded subtopics" do
          group_discussion_assignment
          ct = @topic.child_topics.first
          ct.context.add_user(@student)

          @topic = @topic.child_topics.first
          @topic.subscribe(@student)
          @topic.save!

          expect(@topic.subscribers).to include(@student)
        end
      end
    end
  end

  context "visible_to_students_in_course_with_da" do
    before :once do
      @context = @course
      discussion_topic_model(user: @teacher)
      @assignment = @course.assignments.create!(title: "some discussion assignment", only_visible_to_overrides: true)
      @assignment.submission_types = "discussion_topic"
      @assignment.save!
      @topic.assignment_id = @assignment.id
      @topic.save!
      @section = @course.course_sections.create!(name: "test section")
      @student = create_users(1, return_type: :record).pop
      student_in_section(@section, user: @student)
    end

    it "returns discussions that have assignment and visibility" do
      create_section_override_for_assignment(@topic.assignment, { course_section: @section })
      expect(DiscussionTopic.visible_to_students_in_course_with_da([@student.id], [@course.id])).to include(@topic)
    end

    it "returns discussions that have no assignment" do
      @topic.assignment_id = nil
      @topic.save!
      expect(DiscussionTopic.visible_to_students_in_course_with_da([@student.id], [@course.id])).to include(@topic)
    end

    it "does not return discussions that have an assignment and no visibility" do
      expect(DiscussionTopic.visible_to_students_in_course_with_da([@student.id], [@course.id])).not_to include(@topic)
    end

    context "differentiated modules" do
      before do
        Account.site_admin.enable_feature! :differentiated_modules
      end

      context "ungraded discussions" do
        before do
          @topic = discussion_topic_model(user: @teacher, context: @course)
          @topic.update!(only_visible_to_overrides: true)
          @course_section = @course.course_sections.create
          @student1 = student_in_course(course: @course, active_enrollment: true).user
          @student2 = student_in_course(course: @course, active_enrollment: true, section: @course_section).user
          @teacher1 = teacher_in_course(course: @course, active_enrollment: true).user
          @teacher2_limited_to_section = teacher_in_course(course: @course, active_enrollment: true).user
          Enrollment.limit_privileges_to_course_section!(@course, @teacher2_limited_to_section, true)
        end

        it "is visible only to the assigned student" do
          override = @topic.assignment_overrides.create!
          override.assignment_override_students.create!(user: @student1)

          expect(DiscussionTopic.visible_to_students_in_course_with_da([@student1.id], [@course.id])).to include(@topic)
          expect(DiscussionTopic.visible_to_students_in_course_with_da([@student2.id], [@course.id])).not_to include(@topic)
        end

        it "is visible only to users who can access the assigned section" do
          @topic.assignment_overrides.create!(set: @course_section)
          expect(DiscussionTopic.visible_to_students_in_course_with_da([@student1.id], [@course.id])).not_to include(@topic)
          expect(DiscussionTopic.visible_to_students_in_course_with_da([@student2.id], [@course.id])).to include(@topic)
        end

        it "is visible only to students in module override section" do
          context_module = @course.context_modules.create!(name: "module")
          context_module.content_tags.create!(content: @topic, context: @course)

          override2 = @topic.assignment_overrides.create!(unlock_at: "2022-02-01T01:00:00Z",
                                                          unlock_at_overridden: true,
                                                          lock_at: "2022-02-02T01:00:00Z",
                                                          lock_at_overridden: true)
          override2.assignment_override_students.create!(user: @student1)

          expect(DiscussionTopic.visible_to_students_in_course_with_da([@student1.id], [@course.id])).to include(@topic)
          expect(DiscussionTopic.visible_to_students_in_course_with_da([@student2.id], [@course.id])).not_to include(@topic)
        end
      end
    end
  end

  context "posters" do
    before :once do
      @context = @course
      discussion_topic_model(user: @teacher)
    end

    it "includes the topic author" do
      expect(@topic.posters).to include(@teacher)
    end

    it "includes users that have posted entries" do
      @student = student_in_course(active_all: true).user
      @topic.reply_from(user: @student, text: "entry")
      expect(@topic.posters).to include(@student)
    end

    it "includes users that have replies to entries" do
      @entry = @topic.reply_from(user: @teacher, text: "entry")
      @student = student_in_course(active_all: true).user
      @entry.reply_from(user: @student, html: "reply")

      @topic.reload
      expect(@topic.posters).to include(@student)
    end

    it "dedupes users" do
      @entry = @topic.reply_from(user: @teacher, text: "entry")
      @student = student_in_course(active_all: true).user
      @entry.reply_from(user: @student, html: "reply 1")
      @entry.reply_from(user: @student, html: "reply 2")

      @topic.reload
      expect(@topic.posters).to include(@teacher)
      expect(@topic.posters).to include(@student)
      expect(@topic.posters.size).to eq 2
    end

    it "does not include topic author if she is no longer enrolled in the course" do
      student_in_course(active_all: true)
      @topic2 = @course.discussion_topics.create!(title: "student topic", message: "I'm outta here", user: @student)
      @entry = @topic2.discussion_entries.create!(message: "go away", user: @teacher)
      expect(@topic2.posters.map(&:id).sort).to eql [@student.id, @teacher.id].sort
      @student.enrollments.first.destroy
      expect(@topic2.posters.map(&:id).sort).to eql [@teacher.id].sort
    end
  end

  context "submissions when graded" do
    before :once do
      @context = @course
      discussion_topic_model(user: @teacher)
    end

    def build_submitted_assignment
      @assignment = @course.assignments.create!(title: "some discussion assignment")
      @assignment.submission_types = "discussion_topic"
      @assignment.save!
      @topic.assignment_id = @assignment.id
      @topic.save!
      @entry1 = @topic.discussion_entries.create!(message: "second message", user: @student)
      @entry1.created_at = 1.week.ago
      @entry1.save!
      @submission = @assignment.submissions.where(user_id: @entry1.user_id).first
    end

    it "does not re-flag graded discussion as needs grading if student make another comment" do
      assignment = @course.assignments.create(title: "discussion assignment", points_possible: 20)
      topic = @course.discussion_topics.create!(title: "discussion topic 1", message: "this is a new discussion topic", assignment:)
      topic.discussion_entries.create!(message: "student message for grading", user: @student)

      submissions = Submission.where(user_id: @student, assignment_id: assignment).to_a
      expect(submissions.count).to eq 1
      student_submission = submissions.first
      assignment.grade_student(@student, grade: 9, grader: @teacher)
      student_submission.reload
      expect(student_submission.workflow_state).to eq "graded"

      topic.discussion_entries.create!(message: "student message 2 for grading", user: @student)
      submissions = Submission.where(user_id: @student, assignment_id: assignment).to_a
      expect(submissions.count).to eq 1
      student_submission = submissions.first
      expect(student_submission.workflow_state).to eq "graded"
    end

    it "creates submissions for existing entries when setting the assignment (even if locked)" do
      entry = @topic.reply_from(user: @student, text: "entry")
      @student.reload
      expect(@student.submissions).to be_empty

      entry_time = 1.minute.ago
      DiscussionEntry.where(id: entry.id).update_all(created_at: entry_time)
      @assignment = assignment_model(course: @course, lock_at: 1.day.ago, due_at: 2.days.ago)
      @topic.assignment = @assignment
      @topic.save
      @student.reload
      expect(@student.submissions.size).to eq 1
      sub = @student.submissions.first
      expect(sub.submission_type).to eq "discussion_topic"
      expect(sub.submitted_at).to eq entry_time # the submission time should be backdated to the entry creation time
    end

    it "uses fancy midnight" do
      @topic.update!(lock_at: Time.zone.parse("Sat, 31 Mar 2018"))
      expect(@topic.lock_at.hour).to eq 23
      expect(@topic.lock_at.min).to eq 59
      expect(@topic.lock_at.sec).to eq 59
    end

    it "uses fancy midnight relative to the context time_zone" do
      zone = "America/New_York"
      context = @topic.context
      context.update(time_zone: zone)
      @topic.update!(lock_at: Time.zone.parse("Sat, 31 Mar 2018"))
      expect(@topic.lock_at.hour).to eq 0
      expect(@topic.lock_at.min).to eq 0
      expect(@topic.lock_at.sec).to eq 0
      @topic.update!(lock_at: Time.zone.parse("Sat, 31 Mar 2018 4:00:00"))
      expect(@topic.lock_at.hour).to eq 3
      expect(@topic.lock_at.min).to eq 59
      expect(@topic.lock_at.sec).to eq 59
    end

    it "creates submissions for existing entries in group topics when setting the assignment (even if locked)" do
      group_category = @course.group_categories.create!(name: "category")
      @group1 = @course.groups.create!(name: "group 1", group_category:)

      @topic.group_category = group_category
      @topic.save!

      child_topic = @topic.child_topics.first
      child_topic.context.add_user(@student)
      child_topic.reply_from(user: @student, text: "entry")
      @student.reload
      expect(@student.submissions).to be_empty

      @assignment = assignment_model(course: @course, lock_at: 1.day.ago, due_at: 2.days.ago)
      @topic.assignment = @assignment
      @topic.save
      @student.reload
      expect(@student.submissions.size).to eq 1
      expect(@student.submissions.first.submission_type).to eq "discussion_topic"
    end

    it "creates use entry time when groupless students are (for whatever reason) posting to a graded group discussion" do
      group_category = @course.group_categories.create!(name: "category")
      @group1 = @course.groups.create!(name: "group 1", group_category:)

      @topic.group_category = group_category
      @topic.save!

      entry = @topic.reply_from(user: @student, text: "entry")
      @student.reload
      expect(@student.submissions).to be_empty

      entry_time = 1.minute.ago
      DiscussionEntry.where(id: entry.id).update_all(created_at: entry_time)
      @assignment = assignment_model(course: @course, lock_at: 1.day.ago, due_at: 2.days.ago)
      @topic.assignment = @assignment
      @topic.save
      @student.reload
      expect(@student.submissions.size).to eq 1
      sub = @student.submissions.first
      expect(sub.submission_type).to eq "discussion_topic"
      expect(sub.submitted_at).to eq entry_time # the submission time should be backdated to the entry creation time
    end

    it "has the correct submission date if submission has comment" do
      @assignment = @course.assignments.create!(title: "some discussion assignment")
      @assignment.submission_types = "discussion_topic"
      @assignment.save!
      @topic.assignment = @assignment
      @topic.save
      @submission = @assignment.find_or_create_submission(@student.id)
      @submission_comment = @submission.add_comment(author: @teacher, comment: "some comment")
      @submission.created_at = 1.week.ago
      @submission.save!
      expect(@submission.workflow_state).to eq "unsubmitted"
      expect(@submission.submitted_at).to be_nil
      @entry = @topic.discussion_entries.create!(message: "somne discussion message", user: @student)
      @submission.reload
      expect(@submission.workflow_state).to eq "submitted"
      expect(@submission.submitted_at.to_i).to be >= @entry.created_at.to_i # this time may not be exact because it goes off of time.now in the submission
    end

    it "fixes submission date after deleting the oldest entry" do
      build_submitted_assignment
      @entry2 = @topic.discussion_entries.create!(message: "some message", user: @student)
      @entry2.created_at = 1.day.ago
      @entry2.save!
      @entry1.destroy
      @topic.reload
      expect(@topic.discussion_entries).not_to be_empty
      expect(@topic.discussion_entries.active).not_to be_empty
      @submission.reload
      expect(@submission.submitted_at.to_i).to eq @entry2.created_at.to_i
      expect(@submission.workflow_state).to eq "submitted"
    end

    it "marks submission as unsubmitted after deletion" do
      build_submitted_assignment
      @entry1.destroy
      @topic.reload
      expect(@topic.discussion_entries).not_to be_empty
      expect(@topic.discussion_entries.active).to be_empty
      @submission.reload
      expect(@submission.workflow_state).to eq "unsubmitted"
      expect(@submission.submission_type).to be_nil
      expect(@submission.submitted_at).to be_nil
    end

    it "has new submission date after deletion and re-submission" do
      build_submitted_assignment
      @entry1.destroy
      @topic.reload
      expect(@topic.discussion_entries).not_to be_empty
      expect(@topic.discussion_entries.active).to be_empty
      @entry2 = @topic.discussion_entries.create!(message: "some message", user: @student)
      @submission.reload
      expect(@submission.submitted_at.to_i).to be >= @entry2.created_at.to_i # this time may not be exact because it goes off of time.now in the submission
      expect(@submission.workflow_state).to eq "submitted"
    end

    it "does not duplicate submissions for existing entries that already have submissions" do
      @assignment = assignment_model(course: @course)
      @topic.assignment = @assignment
      @topic.save
      @topic.reload # to get the student in topic.assignment.context.students

      @topic.reply_from(user: @student, text: "entry")
      @student.reload
      expect(@student.submissions.size).to eq 1
      @existing_submission_id = @student.submissions.first.id

      @topic.assignment = nil
      @topic.save
      @topic.reply_from(user: @student, text: "another entry")
      @student.reload
      expect(@student.submissions.size).to eq 1
      expect(@student.submissions.first.id).to eq @existing_submission_id

      @topic.assignment = @assignment
      @topic.save
      @student.reload
      expect(@student.submissions.size).to eq 1
      expect(@student.submissions.first.id).to eq @existing_submission_id
    end

    it "does not resubmit graded discussion submissions" do
      @assignment = assignment_model(course: @course)
      @topic.assignment = @assignment
      @topic.save!
      @topic.reload

      @topic.reply_from(user: @student, text: "entry")
      @student.reload

      @assignment.grade_student(@student, grade: 1, grader: @teacher)
      @submission = Submission.where(user_id: @student, assignment_id: @assignment).first
      expect(@submission.workflow_state).to eq "graded"

      @topic.ensure_submission(@student)
      expect(@submission.reload.workflow_state).to eq "graded"
    end

    it "associates attachments with graded discussion submissions" do
      @assignment = assignment_model(course: @course)
      @topic.assignment = @assignment
      @topic.save!
      @topic.reload

      attachment_model(context: @user, uploaded_data: stub_png_data, filename: "homework.png")
      entry = @topic.reply_from(user: @student, text: "entry")
      entry.attachment = @attachment
      entry.save!

      @topic.ensure_submission(@student)
      sub = @assignment.submissions.where(user_id: @student).first
      expect(sub.attachments.to_a).to eq [@attachment]

      entry.destroy
      expect(sub.reload.attachments.to_a).to eq [] # should update the attachments right away and not depend on another entry being created
    end

    it "associates attachments with graded discussion submissions even with silly deleted topics" do
      gc1 = group_category(name: "gc1")
      group_with_user(group_category: gc1, user: @student, context: @course)
      gc2 = group_category(name: "gc2")
      group_with_user(group_category: gc2, user: @student, context: @course)
      group2 = @group

      @assignment = assignment_model(course: @course)
      @topic.assignment = @assignment
      @topic.group_category = gc1
      @topic.save!
      @topic.group_category = gc2 # switching group categories deletes the old child topics
      @topic.save!
      @topic.reload

      # can't use child_topic_for to show the exact bug
      # because that's where the reported bug is
      sub_topic = @topic.child_topics.where(context_type: "Group", context_id: group2).first

      attachment_model(context: @user, uploaded_data: stub_png_data, filename: "homework.png")
      entry = sub_topic.reply_from(user: @student, text: "entry")
      entry.attachment = @attachment
      entry.save!

      sub = @assignment.submissions.where(user_id: @student).first
      expect(sub.attachments.to_a).to eq [@attachment]
    end
  end

  describe "#unread_count" do
    let(:topic) do
      @course.discussion_topics.create!(title: "title", message: "message")
    end

    it "returns 0 for a nil user" do
      topic.discussion_entries.create!
      expect(topic.unread_count(nil)).to eq 0
    end

    it "returns the default_unread_count if the user has no discussion_topic_participant" do
      topic.discussion_entries.create!
      student_in_course
      expect(topic.unread_count(@student)).to eq 1
    end
  end

  context "read/unread state" do
    def check_read_state_scopes(read: false, user: nil)
      return unless user

      if read
        expect(DiscussionTopic.read_for(user)).to include @topic
        expect(DiscussionTopic.unread_for(user)).not_to include @topic
      else
        expect(DiscussionTopic.read_for(user)).not_to include @topic
        expect(DiscussionTopic.unread_for(user)).to include @topic
      end
    end

    before(:once) do
      @topic = @course.discussion_topics.create!(title: "title", message: "message", user: @teacher)
    end

    it "marks a topic you created as read" do
      expect(@topic.read?(@teacher)).to be_truthy
      expect(@topic.unread_count(@teacher)).to eq 0
      check_read_state_scopes read: true, user: @teacher
    end

    it "is unread by default" do
      expect(@topic.read?(@student)).to be_falsey
      expect(@topic.unread_count(@student)).to eq 0
      check_read_state_scopes user: @student
    end

    it "allows being marked unread" do
      @topic.change_read_state("unread", @teacher)
      @topic.reload
      expect(@topic.read?(@teacher)).to be_falsey
      expect(@topic.unread_count(@teacher)).to eq 0
      check_read_state_scopes user: @teacher
    end

    it "allows being marked read" do
      @topic.change_read_state("read", @student)
      @topic.reload
      expect(@topic.read?(@student)).to be_truthy
      expect(@topic.unread_count(@student)).to eq 0
      check_read_state_scopes read: true, user: @student
    end

    it "allows mark all as unread with forced_read_state" do
      @entry = @topic.discussion_entries.create!(message: "Hello!", user: @teacher)
      @reply = @entry.reply_from(user: @student, text: "ohai!")
      @reply.change_read_state("read", @teacher, forced: false)

      @topic.change_all_read_state("unread", @teacher, forced: true)
      @topic.reload
      expect(@topic.read?(@teacher)).to be_falsey

      expect(@entry.read?(@teacher)).to be_falsey
      expect(@entry.find_existing_participant(@teacher)).to be_forced_read_state

      expect(@reply.read?(@teacher)).to be_falsey
      expect(@reply.find_existing_participant(@teacher)).to be_forced_read_state

      expect(@topic.unread_count(@teacher)).to eq 2
      check_read_state_scopes user: @teacher
    end

    it "allows mark all as read without forced_read_state" do
      @entry = @topic.discussion_entries.create!(message: "Hello!", user: @teacher)
      @reply = @entry.reply_from(user: @student, text: "ohai!")
      @reply.change_read_state("unread", @student, forced: true)

      @topic.change_all_read_state("read", @student)
      @topic.reload

      expect(@topic.read?(@student)).to be_truthy

      expect(@entry.read?(@student)).to be_truthy
      expect(@entry.find_existing_participant(@student)).not_to be_forced_read_state

      expect(@reply.read?(@student)).to be_truthy
      expect(@reply.find_existing_participant(@student)).to be_forced_read_state

      expect(@topic.unread_count(@student)).to eq 0
      check_read_state_scopes read: true, user: @student
    end

    it "uses unique_constaint_retry when updating read state" do
      expect(DiscussionTopic).to receive(:unique_constraint_retry).once
      @topic.change_read_state("read", @student)
    end

    it "uses unique_constaint_retry when updating all read state" do
      expect(DiscussionTopic).to receive(:unique_constraint_retry).once
      @topic.change_all_read_state("unread", @student)
    end

    it "syncs unread state with the stream item" do
      @stream_item = @topic.reload_stream_item
      expect(@stream_item.stream_item_instances.detect { |sii| sii.user_id == @teacher.id }).to be_read
      expect(@stream_item.stream_item_instances.detect { |sii| sii.user_id == @student.id }).to be_unread

      @topic.change_all_read_state("unread", @teacher)
      @topic.change_all_read_state("read", @student)
      @topic.reload

      @stream_item = @topic.stream_item
      expect(@stream_item.stream_item_instances.detect { |sii| sii.user_id == @teacher.id }).to be_unread
      expect(@stream_item.stream_item_instances.detect { |sii| sii.user_id == @student.id }).to be_read
    end
  end

  context "subscribing" do
    before :once do
      @context = @course
      discussion_topic_model(user: @teacher)
    end

    it "allows subscription" do
      expect(@topic.subscribed?(@student)).to be_falsey
      @topic.subscribe(@student)
      expect(@topic.subscribed?(@student)).to be_truthy
    end

    it "allows unsubscription" do
      expect(@topic.subscribed?(@teacher)).to be_truthy
      @topic.unsubscribe(@teacher)
      expect(@topic.subscribed?(@teacher)).to be_falsey
    end

    it "is idempotent" do
      expect(@topic.subscribed?(@student)).to be_falsey
      @topic.unsubscribe(@student)
      expect(@topic.subscribed?(@student)).to be_falsey
    end

    it "assumes the author is subscribed" do
      expect(@topic.subscribed?(@teacher)).to be_truthy
    end

    it "assumes posters are subscribed" do
      @topic.reply_from(user: @student, text: "first post!")
      expect(@topic.subscribed?(@student)).to be_truthy
    end

    context "when initial_post_required" do
      it "unsubscribes a user when all of their posts are deleted" do
        @topic.require_initial_post = true
        @topic.save!
        @entry = @topic.reply_from(user: @student, text: "first post!")
        expect(@topic.subscribed?(@student)).to be_truthy
        @entry.destroy
        expect(@topic.subscribed?(@student)).to be_falsey
      end
    end
  end

  context "subscription holds" do
    before :once do
      @context = @course
    end

    it "holds when requiring an initial post" do
      discussion_topic_model(user: @teacher, require_initial_post: true)
      expect(@topic.subscription_hold(@student, nil)).to eq :initial_post_required
    end

    it "holds when the user is not in a group set" do
      # i.e. when you check holds on a root topic and no child topics are for groups
      # the user is in
      group_discussion_assignment
      expect(@topic.subscription_hold(@student, nil)).to eq :not_in_group_set
    end

    it "does not fail for group discussion" do
      group = group_model(name: "Project Group 1", group_category: @group_category, context: @course)
      topic = group.discussion_topics.create!(title: "hi", message: "hey")
      expect(topic.subscription_hold(@student, nil)).to eq :not_in_group
      expect(topic.child_topic_for(@student)).to be_nil
    end

    it "holds when the user is not in a group" do
      group_discussion_assignment
      expect(@topic.child_topics.first.subscription_hold(@student, nil)).to eq :not_in_group
    end

    it "handles nil user case" do
      group_discussion_assignment
      expect(@topic.child_topics.first.subscription_hold(nil, nil)).to be_nil
    end

    it "does not subscribe the author if there is a hold" do
      group_discussion_assignment
      @topic.user = @teacher
      @topic.save!
      expect(@topic.subscription_hold(@teacher, nil)).to eq :not_in_group_set
      expect(@topic.subscribed?(@teacher)).to be_falsey
    end

    it "sets the topic participant subscribed field to false when there is a hold" do
      teacher_in_course(active_all: true)
      group_discussion_assignment
      group_discussion = @topic.child_topics.first
      group_discussion.user = @teacher
      group_discussion.save!
      group_discussion.change_read_state("read", @teacher) # quick way to make a participant
      expect(group_discussion.discussion_topic_participants.where(user_id: @teacher.id).first.subscribed).to be false
    end
  end

  context "a group topic subscription" do
    before(:once) do
      group_discussion_assignment
    end

    it "returns true if the user is subscribed to a child topic" do
      @topic.child_topics.first.subscribe(@student)
      expect(@topic.child_topics.first.subscribed?(@student)).to be_truthy
      expect(@topic.subscribed?(@student)).to be_truthy
    end

    it "returns true if the user has posted to a child topic" do
      child_topic = @topic.child_topics.first
      child_topic.context.add_user(@student)
      child_topic.reply_from(user: @student, text: "post")
      child_topic_participant = child_topic.update_or_create_participant(current_user: @student, subscribed: nil)
      expect(child_topic_participant.subscribed).to be_nil
      expect(@topic.subscribed?(@student)).to be_truthy
    end

    it "subscribes a group user to the child topic" do
      child_one, child_two = @topic.child_topics
      child_one.context.add_user(@student)
      @topic.subscribe(@student)

      expect(child_one.subscribed?(@student)).to be_truthy
      expect(child_two.subscribed?(@student)).not_to be_truthy
      expect(@topic.subscribed?(@student)).to be_truthy
    end

    it "unsubscribes a group user from the child topic" do
      child_one, child_two = @topic.child_topics
      child_one.context.add_user(@student)
      @topic.subscribe(@student)
      @topic.unsubscribe(@student)

      expect(child_one.subscribed?(@student)).not_to be_truthy
      expect(child_two.subscribed?(@student)).not_to be_truthy
      expect(@topic.subscribed?(@student)).not_to be_truthy
    end
  end

  context "materialized view" do
    before :once do
      topic_with_nested_replies
    end

    around do |example|
      # materialized view jobs are now delayed
      Timecop.freeze(20.seconds.from_now, &example)
    end

    it "returns nil if the view has not been built yet, and schedule a job" do
      DiscussionTopic::MaterializedView.for(@topic).destroy
      expect(@topic.materialized_view).to be_nil
      expect(@topic.materialized_view).to be_nil
      expect(Delayed::Job.where(singleton: "materialized_discussion:#{@topic.id}").count).to eq 1
    end

    it "returns the materialized view if it's up to date" do
      run_jobs
      view = DiscussionTopic::MaterializedView.where(discussion_topic_id: @topic).first
      expect(@topic.materialized_view).to eq [view.json_structure, view.participants_array, view.entry_ids_array, []]
    end

    it "updates the materialized view on new entry" do
      run_jobs
      expect(Delayed::Job.where(singleton: "materialized_discussion:#{@topic.id}").count).to eq 0
      @topic.reply_from(user: @user, text: "ohai")
      expect(Delayed::Job.where(singleton: "materialized_discussion:#{@topic.id}").count).to eq 1
    end

    it "updates the materialized view on edited entry" do
      reply = @topic.reply_from(user: @user, text: "ohai")
      run_jobs
      expect(Delayed::Job.where(singleton: "materialized_discussion:#{@topic.id}").count).to eq 0
      reply.update(message: "i got that wrong before")
      expect(Delayed::Job.where(singleton: "materialized_discussion:#{@topic.id}").count).to eq 1
    end

    it "returns empty data for a materialized view on a new (unsaved) topic" do
      new_topic = DiscussionTopic.new(context: @topic.context, discussion_type: DiscussionTopic::DiscussionTypes::SIDE_COMMENT)
      expect(new_topic).to be_new_record
      expect(new_topic.materialized_view).to eq ["[]", [], [], []]
      expect(Delayed::Job.where(singleton: "materialized_discussion:#{new_topic.id}").count).to eq 0
    end
  end

  context "destroy" do
    before(:once) { group_discussion_assignment }

    it "destroys the assignment and associated child topics" do
      @topic.destroy
      expect(@topic.reload).to be_deleted
      @topic.child_topics.each { |ct| expect(ct.reload).to be_deleted }
      expect(@assignment.reload).to be_deleted
    end

    it "does not revive the assignment if updated when deleted" do
      @topic.destroy
      expect(@assignment.reload).to be_deleted
      @topic.touch
      expect(@assignment.reload).to be_deleted
    end
  end

  context "restore" do
    it "restores the assignment and associated child topics" do
      group_discussion_assignment
      @topic.destroy

      expect(@topic.reload.assignment).to receive(:restore).with(:discussion_topic).once
      @topic.restore
      expect(@topic.reload).to be_unpublished
      @topic.child_topics.each { |ct| expect(ct.reload).to be_unpublished }
      expect(@topic.assignment).to be_unpublished
    end

    it "restores an announcement to active state" do
      ann = @course.announcements.create!(title: "something", message: "somethingelse")
      ann.destroy

      ann.restore
      expect(ann.reload).to be_active
    end

    it "restores an announcement to active state with sections" do
      section = @course.course_sections.create!
      @course.save!
      announcement = Announcement.create!(
        title: "some topic",
        message: "I announce that i am lying",
        user: @teacher,
        context: @course,
        workflow_state: "published"
      )
      add_section_to_topic(announcement, section)
      announcement.save!
      announcement.destroy

      announcement.restore
      expect(announcement.reload).to be_active
    end

    it "restores a topic with submissions to active state" do
      discussion_topic_model(context: @course)
      @topic.reply_from(user: @student, text: "huttah!")
      @topic.destroy

      @topic.restore
      expect(@topic.reload).to be_active
    end

    it "does not allow restoring child discussion when the parent is destroyed" do
      group_discussion_assignment
      @topic.destroy

      child = @topic.child_topics.first

      expect(child.restore).to be false
      expect(child.deleted?).to be true
      expect(child.errors[:deleted_at]).to be_present
    end
  end

  context "restorable?" do
    it "returns true for basic discussions" do
      group_assignment_discussion

      expect(@root_topic.restorable?).to be(true)
      expect(@topic.restorable?).to be(true)
    end

    it "returns true for deleted root_topics" do
      group_assignment_discussion

      @root_topic.destroy
      expect(@root_topic.restorable?).to be(true)
    end

    it "returns false for deleted child_topics when the root topic is deleted" do
      group_assignment_discussion

      @root_topic.destroy
      expect(@topic.reload.restorable?).to be(false)
    end

    it "returns true for deleted_child topics when the root topic is not deleted" do
      group_assignment_discussion
      @topic.destroy
      expect(@topic.restorable?).to be(true)
    end
  end

  describe "reply_from" do
    before(:once) do
      @topic = @course.discussion_topics.create!(user: @teacher, message: "topic")
    end

    it "ignores responses in deleted account" do
      account = Account.create!
      @teacher = course_with_teacher(active_all: true, account:).user
      @context = @course
      discussion_topic_model(user: @teacher)
      account.destroy
      expect { @topic.reload.reply_from(user: @teacher, text: "entry") }.to raise_error(IncomingMail::Errors::UnknownAddress)
    end

    it "prefers html to text" do
      discussion_topic_model
      msg = @topic.reply_from(user: @teacher, text: "text body", html: "<p>html body</p>")
      expect(msg).not_to be_nil
      expect(msg.message).to eq "<p>html body</p>"
    end

    it "does not allow replies from students to locked topics" do
      course_with_teacher(active_all: true)
      discussion_topic_model(context: @course)
      @topic.lock!
      @topic.reply_from(user: @teacher, text: "reply") # should not raise error
      student_in_course(course: @course).accept!
      expect { @topic.reply_from(user: @student, text: "reply") }.to raise_error(IncomingMail::Errors::ReplyToLockedTopic)
    end

    it "does not allow replies from students to announcements that are closed for comments" do
      announcement = @course.announcements.create!(message: "Lock this")
      expect(announcement.comments_disabled?).to be_falsey
      @course.lock_all_announcements = true
      @course.save!
      expect(announcement.reload.comments_disabled?).to be_truthy
      expect { announcement.reply_from(user: @student, text: "reply") }.to raise_error(IncomingMail::Errors::ReplyToLockedTopic)
    end

    it "does not allow replies to locked announcements" do
      announcement = @course.announcements.create!(message: "Lock this")
      announcement.locked = true
      announcement.save!
      expect { announcement.reply_from(user: @student, text: "reply") }.to raise_error(IncomingMail::Errors::ReplyToLockedTopic)
    end

    it "does not allow replies from students to discussion topic before unlock date" do
      @topic = @course.discussion_topics.create!(user: @teacher)
      @topic.update_attribute(:delayed_post_at, Time.now + 1.day)
      expect { @topic.reply_from(user: @student, text: "reply") }.to raise_error(IncomingMail::Errors::ReplyToLockedTopic)
    end

    it "does not allow replies from students to discussion topic after lock date" do
      @topic = @course.discussion_topics.create!(user: @teacher)
      @topic.update_attribute(:lock_at, Time.now - 1.day)
      expect { @topic.reply_from(user: @student, text: "reply") }.to raise_error(IncomingMail::Errors::ReplyToLockedTopic)
    end

    it "reflects course setting for when lock_all_announcements is enabled" do
      announcement = @course.announcements.create!(message: "Lock this")
      expect(announcement.comments_disabled?).to be_falsey
      @course.lock_all_announcements = true
      @course.save!
      expect(announcement.reload.comments_disabled?).to be_truthy
    end

    it "reflects account setting for when lock_all_announcements is enabled" do
      announcement = @course.announcements.create!(message: "Lock this")
      expect(announcement.comments_disabled?).to be_falsey
      @course.account.tap do |a|
        a.settings[:lock_all_announcements] = { value: true, locked: true }
        a.save!
      end
      expect(announcement.reload.comments_disabled?).to be_truthy
    end

    it "does not allow replies from students to topics locked based on date" do
      course_with_teacher(active_all: true)
      discussion_topic_model(context: @course)
      @topic.delayed_post_at = 1.day.from_now
      @topic.save!
      @topic.reply_from(user: @teacher, text: "reply") # should not raise error
      student_in_course(course: @course).accept!
      expect { @topic.reply_from(user: @student, text: "reply") }.to raise_error(IncomingMail::Errors::ReplyToLockedTopic)
    end

    it "returns entry for valid arguments" do
      val = @topic.reply_from(user: @teacher, text: "entry 1")
      expect(val).to be_a DiscussionEntry
    end

    it "raises InvalidParticipant for invalid participants" do
      u = user_with_pseudonym(active_user: true, username: "test1@example.com", password: "test1234")
      expect { @topic.reply_from(user: u, text: "entry 1") }.to raise_error IncomingMail::Errors::InvalidParticipant
    end
  end

  describe "update_order" do
    it "handles existing null positions" do
      topics = (1..4).map { discussion_topic_model(pinned: true) }
      topics.each do |x|
        x.position = nil
        x.save
      end

      new_order = [2, 3, 4, 1]
      ids = new_order.map { |x| topics[x - 1].id }
      topics[0].update_order(ids)
      expect(topics.first.list_scope.map(&:id)).to eq ids
    end
  end

  describe "section specific announcements" do
    before :once do
      @course = course_factory({ course_name: "Course 1", active_all: true })
      @section = @course.course_sections.create!
      @course.save!
      @announcement = Announcement.create!(
        title: "some topic",
        message: "I announce that i am lying",
        user: @teacher,
        context: @course,
        workflow_state: "published"
      )
    end

    def course_with_two_sections
      course = course_factory({ course_name: "Course 1", active_all: true })
      course.course_sections.create!
      course.course_sections.create!
      course.save!
      course
    end

    def basic_announcement_model(opts = {})
      opts.reverse_merge!({
                            title: "Default title",
                            message: "Default message",
                            is_section_specific: false
                          })
      announcement = Announcement.create!(
        title: opts[:title],
        message: opts[:message],
        user: @teacher,
        context: opts[:course],
        workflow_state: "published"
      )
      announcement.is_section_specific = opts[:is_section_specific]
      announcement
    end

    it "only section specific topics can have sections" do
      announcement = basic_announcement_model(course: @course)
      add_section_to_topic(announcement, @section)
      expect(announcement.valid?).to be true
      announcement.is_section_specific = false
      expect(announcement.valid?).to be false
      announcement.discussion_topic_section_visibilities.first.destroy
      expect(announcement.valid?).to be true
    end

    it "section specific topics must have sections" do
      @announcement.is_section_specific = true
      expect(@announcement.valid?).to be false
      errors = @announcement.errors[:is_section_specific]
      expect(errors).to eq ["Section specific topics must have sections"]
    end

    it "returns the sections for the address_book_context relative to the student" do
      topic = DiscussionTopic.create!(title: "some title", context: @course, user: @teacher)
      section2 = @course.course_sections.create!(name: "no students")
      user = student_in_course(course: @course, active_enrollment: true, section: @section).user
      add_section_to_topic(topic, @section)
      add_section_to_topic(topic, section2)
      expect(topic.address_book_context_for(user).to_a).to eq [@section]
    end

    it "returns no sections for the address_book_context when student has none" do
      topic = DiscussionTopic.create!(title: "some title", context: @course, user: @teacher)
      section2 = @course.course_sections.create!(name: "no topics")
      user = student_in_course(course: @course, active_enrollment: true, section: section2).user
      add_section_to_topic(topic, @section)
      expect(topic.address_book_context_for(user).to_a).to eq []
    end

    it "returns all sections for the address_book_context when student has 2" do
      topic = DiscussionTopic.create!(title: "some title", context: @course, user: @teacher)
      section2 = @course.course_sections.create!(name: "no topics")
      user = student_in_course(course: @course, active_enrollment: true, section: @section).user
      @course.enroll_student(user, allow_multiple_enrollments: true, section: section2, enrollment_state: "active")
      add_section_to_topic(topic, @section)
      add_section_to_topic(topic, section2)
      expect(topic.address_book_context_for(user).to_a.sort).to eq [@section, section2].sort
    end

    it "group topics cannot be section specific" do
      group_category = @course.group_categories.create(name: "new category")
      @group = @course.groups.create(name: "group", group_category:)
      student_in_course(active_all: true)
      @group.add_user(@student)
      announcement = basic_announcement_model(course: @group)
      add_section_to_topic(announcement, @section)
      expect(announcement.valid?).to be false
      errors = announcement.errors[:is_section_specific]
      # NOTE: the feature flag validation will also fail here, but we still want this
      # validation to trigger too.
      expect(errors.include?("Only course announcements and discussions can be section-specific")).to be true
    end

    it "allows discussions to be section-specific if the feature is enabled" do
      topic = DiscussionTopic.create!(title: "some title",
                                      context: @course,
                                      user: @teacher)
      add_section_to_topic(topic, @section)
      expect(topic.valid?).to be true
    end

    it "does not allow graded discussions to be section-specific" do
      group_discussion_assignment
      add_section_to_topic(@topic, @section)
      expect(@topic.valid?).to be false
    end

    it "does not allow course grouped discussions to be section-specific" do
      group_discussion_topic_model
      add_section_to_topic(@group_topic, @section)
      expect(@group_topic.valid?).to be false
    end

    it "does not include deleted sections" do
      course = course_with_two_sections
      announcement = basic_announcement_model(
        course:
      )
      add_section_to_topic(announcement, course.course_sections.first)
      add_section_to_topic(announcement, course.course_sections.second)
      announcement.save!
      expect(announcement.course_sections.length).to eq 2
      course.course_sections.second.reload
      course.course_sections.second.destroy
      announcement.reload
      expect(announcement.course_sections.length).to eq 1
      expect(announcement.course_sections.first.id).to eq course.course_sections.first.id
    end

    it "allows deletion of announcement" do
      course = course_with_two_sections
      announcement = basic_announcement_model(
        course:,
        is_section_specific: true
      )
      add_section_to_topic(announcement, course.course_sections.first)
      add_section_to_topic(announcement, course.course_sections.second)
      announcement.save!
      Announcement.find(announcement.id).destroy
      announcement.reload
      expect(announcement.workflow_state).to eq "deleted"
    end

    it "scope allows non-section-specific announcements" do
      course = course_with_two_sections
      announcement = basic_announcement_model(
        course:,
        is_section_specific: false
      )
      announcement.save!
      topics = DiscussionTopic.in_sections(course.course_sections)
      expect(topics.length).to eq 1
    end

    it "scope allows section-specific announcements if in right section" do
      course = course_with_two_sections
      announcement = basic_announcement_model(
        course:
      )
      add_section_to_topic(announcement, course.course_sections.first)
      announcement.save!
      topics = DiscussionTopic.in_sections(course.course_sections)
      expect(topics.length).to eq 1
    end

    it "scope forbids section-specific announcements if in wrong section" do
      course = course_with_two_sections
      announcement = basic_announcement_model(
        course:
      )
      add_section_to_topic(announcement, course.course_sections.second)
      announcement.save!
      topics = DiscussionTopic.in_sections([course.course_sections.first])
      expect(topics.length).to eq 0
    end

    it "scope forbids sections from multiple courses" do
      course1 = course_with_two_sections
      course2 = course_with_two_sections
      sections = [course1.course_sections.first, course2.course_sections.first]
      expect { DiscussionTopic.in_sections(sections) }
        .to raise_error(DiscussionTopic::QueryError,
                        "Searching for announcements in sections must span exactly one course")
    end

    it "don't return duplicates if matched multiple sections" do
      course = course_with_two_sections
      announcement = basic_announcement_model(
        course:
      )
      add_section_to_topic(announcement, course.course_sections.first)
      add_section_to_topic(announcement, course.course_sections.second)
      announcement.save!
      topics = DiscussionTopic.in_sections(
        [course.course_sections.first, course.course_sections.second]
      )
      expect(topics.length).to eq 1
    end
  end

  describe "context_module_action" do
    context "group discussion" do
      before :once do
        group_assignment_discussion(course: @course)
        @module = @course.context_modules.create!
        @topic_tag = @module.add_item(type: "discussion_topic", id: @root_topic.id)
        @module.completion_requirements = { @topic_tag.id => { type: "must_contribute" } }
        @module.save!
        student_in_course active_all: true
        @group.add_user @student, "accepted"
      end

      it "fulfills module completion requirements on the root topic" do
        @topic.reply_from(user: @student, text: "huttah!")
        expect(@student.context_module_progressions.where(context_module_id: @module).first.requirements_met).to include({ id: @topic_tag.id, type: "must_contribute" })
      end
    end
  end

  describe "context modules" do
    before(:once) do
      discussion_topic_model(context: @course)
      @module = @course.context_modules.create!(name: "some module")
      @tag = @module.add_item(type: "discussion_topic", id: @topic.id)
      @module.save!
      @topic.reload
    end

    it "clears stream items when unpublishing a module" do
      expect { @module.unpublish! }.to change { @student.stream_item_instances.count }.by(-1)
    end

    it "removes stream items when the module item is changed to unpublished" do
      expect { @tag.unpublish! }.to change { @student.stream_item_instances.count }.by(-1)
    end

    it "clears stream items when added to unpublished module items" do
      expect do
        @module.content_tags.create!(workflow_state: "unpublished", content: @topic, context: @course)
      end.to change { @student.stream_item_instances.count }.by(-1)
    end

    describe "unpublished context module" do
      before(:once) do
        @module.unpublish!
        @tag.unpublish!
      end

      it "does not create stream items for unpublished modules" do
        @topic.unpublish!
        expect { @topic.publish! }.not_to change { @student.stream_item_instances.count }
      end

      it "removes stream items from published topic when added to an unpublished module" do
        topic = discussion_topic_model(context: @course)
        expect { @module.add_item(type: "discussion_topic", id: topic.id) }.to change { @student.stream_item_instances.count }.by(-1)
      end

      it "creates stream items when module is published" do
        @tag.publish!
        expect { @module.publish! }.to change { @student.stream_item_instances.count }.by 1
      end

      it "creates stream items when module item is published" do
        @module.publish!
        expect { @tag.publish! }.to change { @student.stream_item_instances.count }.by 1
      end
    end
  end

  describe "entries_for_feed" do
    before(:once) do
      @topic = @course.discussion_topics.create!(user: @teacher, message: "topic")
      @entry1 = @topic.discussion_entries.create!(user: @teacher, message: "hi from teacher")
      @entry2 = @topic.discussion_entries.create!(user: @student, message: "hi")
    end

    it "returns active entries by default" do
      expect(@topic.entries_for_feed(@student)).to_not be_empty
    end

    it "returns empty if user cannot see posts" do
      expect(@topic.entries_for_feed(nil)).to be_empty
    end

    it "returns empty if the topic is locked for the user" do
      @topic.lock!
      expect(@topic.entries_for_feed(@student)).to be_empty
    end

    it "returns student entries if specified" do
      @topic.update(podcast_has_student_posts: true)
      expect(@topic.entries_for_feed(@student, true)).to match_array([@entry1, @entry2])
    end

    it "only returns admin entries if specified" do
      @topic.update(podcast_has_student_posts: false)
      expect(@topic.entries_for_feed(@student, true)).to match_array([@entry1])
    end

    it "returns student entries for group discussions even if not specified" do
      group_category
      group_with_user(group_category: @group_category, user: @student)
      @topic = @group.discussion_topics.create(title: "group topic", user: @teacher)
      @topic.discussion_entries.create(message: "some message", user: @student)
      @topic.update(podcast_has_student_posts: false)
      expect(@topic.entries_for_feed(@student, true)).to_not be_empty
    end
  end

  describe "to_podcast" do
    it "includes media extension in enclosure url even though it is a redirect (for itunes)" do
      @topic = @course.discussion_topics.create!(
        user: @teacher,
        message: "topic"
      )
      attachment_model(context: @course, filename: "test.mp4", content_type: "video")
      @attachment.podcast_associated_asset = @topic

      rss = DiscussionTopic.to_podcast([@attachment])
      expect(rss.first.enclosure.url).to match(/download.mp4/)
    end
  end

  context "announcements" do
    context "scopes" do
      context "by_posted_at" do
        let(:c) { Course.create! }
        let(:new_ann) do
          lambda do
            Announcement.create!({
                                   context: c,
                                   message: "Test Message",
                                 })
          end
        end

        it "properly sorts collections by delayed_post_at and posted_at" do
          anns = Array.new(10) do |i|
            ann = new_ann.call
            setter = [:delayed_post_at=, :posted_at=][i % 2]
            ann.send(setter, i.days.ago)
            ann.position = 1
            ann.save!
            ann
          end
          expect(c.announcements.by_posted_at).to eq(anns)
        end
      end
    end
  end

  context "notifications" do
    before :once do
      user_with_pseudonym(active_all: true)
      course_with_teacher(user: @user, active_enrollment: true)
      n = Notification.create!(name: "New Discussion Topic", category: "TestImmediately")
      NotificationPolicy.create!(notification: n, communication_channel: @user.communication_channel, frequency: "immediately")
    end

    it "sends a message for a published course" do
      @course.offer!
      topic = @course.discussion_topics.create!(title: "title")
      expect(topic.messages_sent["New Discussion Topic"].map(&:user)).to include(@user)
      expect(topic.messages_sent["New Discussion Topic"].first.from_name).to eq @course.name
    end

    it "does not send a message for an unpublished course" do
      topic = @course.discussion_topics.create!(title: "title")
      expect(topic.messages_sent["New Discussion Topic"]).to be_blank
    end

    context "group discussions" do
      before :once do
        group_model(context: @course)
        @group.add_user(@user)
      end

      it "sends a message for a group discussion in a published course" do
        @course.offer!
        topic = @group.discussion_topics.create!(title: "title")
        expect(topic.messages_sent["New Discussion Topic"].map(&:user)).to include(@user)
      end

      it "does not send a message for a group discussion in an unpublished course" do
        topic = @group.discussion_topics.create!(title: "title")
        expect(topic.messages_sent["New Discussion Topic"]).to be_blank
      end
    end
  end

  it "lets course admins reply to concluded topics" do
    course_with_teacher(active_all: true)
    topic = @course.discussion_topics.create!
    group_model(context: @course)
    group_topic = @group.discussion_topics.create!
    @course.complete!
    expect(topic.grants_right?(@teacher, :reply)).to be_truthy
    expect(group_topic.grants_right?(@teacher, :reply)).to be_truthy
  end

  describe "duplicating topics" do
    before :once do
      course_with_teacher(active_all: true)
      student_in_course(active_all: true)
      @course_section1 = @course.course_sections.create!
      @course_section2 = @course.course_sections.create!
    end

    it "without custom opts" do
      group_discussion_assignment # Discussion has title "topic"
      @topic.podcast_has_student_posts = true
      new_topic = @topic.duplicate({ user: @teacher })
      expect(new_topic.title).to eql "topic Copy"
      expect(new_topic.assignment).not_to be_nil
      expect(new_topic.assignment.new_record?).to be true
      expect(new_topic.podcast_has_student_posts).to be true
      # Child topics don't get duplicated.  The hooks create those for us
      expect(new_topic.child_topics.length).to eq 0
      new_topic.save!
      # Verify that saving indeed created the appropriate child topics
      new_topic = DiscussionTopic.find(new_topic.id)
      expect(new_topic.child_topics.length).not_to eq 0
    end

    it "respect provided title" do
      discussion_topic_model({ title: "not foobar" })
      @topic.save! # only saved topics can be duplicated
      new_topic = @topic.duplicate({ copy_title: "foobar" })
      expect(new_topic.title).to eql "foobar"
    end

    it "respect provided user" do
      discussion_topic_model
      @topic.save!
      new_topic = @topic.duplicate({ user: @student })
      expect(new_topic.user_id).to eq @student.id
    end

    it "duplicates sections" do
      discussion_topic_model(context: @course)
      @topic.is_section_specific = true
      @topic.course_sections = [@course_section1, @course_section2]
      @topic.save!
      new_topic = @topic.duplicate
      expect(new_topic.discussion_topic_section_visibilities.length).to eq 2
      new_course_sections = new_topic.discussion_topic_section_visibilities.to_set(&:course_section_id)
      expect(new_course_sections).to eq [@course_section1.id, @course_section2.id].to_set
      expect(new_topic).to be_valid
    end

    it "does not duplicate deleted visibilities" do
      discussion_topic_model(context: @course)
      @topic.is_section_specific = true
      @topic.course_sections = [@course_section1, @course_section2]
      @topic.discussion_topic_section_visibilities.second.destroy!
      @topic.save!
      new_topic = @topic.duplicate
      expect(new_topic.discussion_topic_section_visibilities.length).to eq 1
      expect(new_topic.discussion_topic_section_visibilities.first.course_section_id).to eq @course_section1.id
      expect(new_topic).to be_valid
    end
  end

  describe "users with permissions" do
    before :once do
      @course = course_factory(active_all: true)
      @section1 = @course.course_sections.create!
      @section2 = @course.course_sections.create!
      @limited_teacher = create_enrolled_user(@course,
                                              @section1,
                                              name: "limited teacher",
                                              enrollment_type: "TeacherEnrollment",
                                              limit_privileges_to_course_section: true)
      @student1 = create_enrolled_user(@course, @section1, name: "student 1", enrollment_type: "StudentEnrollment")
      @student2 = create_enrolled_user(@course, @section2, name: "student 2", enrollment_type: "StudentEnrollment")
      @all_users = [@teacher, @limited_teacher, @student1, @student2]
    end

    it "non-specific-topic is visible to everyone" do
      topic = @course.discussion_topics.create!(title: "foo",
                                                message: "bar",
                                                workflow_state: "published")
      users = topic.users_with_permissions(@all_users)
      expect(users.to_set(&:id)).to eq(@all_users.to_set(&:id))
    end

    it "specific topic limits properly" do
      topic = DiscussionTopic.new(title: "foo",
                                  message: "bar",
                                  context: @course,
                                  user: @teacher)
      add_section_to_topic(topic, @section2)
      topic.save!
      users = topic.users_with_permissions(@all_users)
      expect(users.to_set(&:id)).to eq([@teacher.id, @student2.id].to_set)
    end
  end

  describe "course with multiple sections" do
    before :once do
      @course = course_factory(active_all: true)
      @section1 = @course.course_sections.create!(name: "Section 1")
      @section2 = @course.course_sections.create!(name: "Section 2")

      @student1 = create_enrolled_user(@course, @section2, name: "Student 1", enrollment_type: "StudentEnrollment")
      @student2 = create_enrolled_user(@course, @section2, name: "Student 2", enrollment_type: "StudentEnrollment")

      @student1.enrollments.first.conclude

      @all_users = [@teacher, @student1, @student2]
    end

    it "section specific topic.users_with_permissions does not show completed enrollments" do
      topic = DiscussionTopic.new(title: "foo",
                                  message: "bar",
                                  context: @course,
                                  user: @teacher)
      add_section_to_topic(topic, @section2)
      topic.save!

      users = topic.users_with_permissions(@all_users)

      expect(users.count).to eq(2)
      expect(users.to_set(&:id)).to eq([@teacher.id, @student2.id].to_set)
    end
  end

  context "only_graders_can_rate" do
    it "checks permissions on the course level for group level discussions" do
      group = @course.groups.create!
      topic = group.discussion_topics.create!(allow_rating: true, only_graders_can_rate: true)
      expect(topic.grants_right?(@teacher, :rate)).to be true
    end
  end

  describe "create" do
    it "sets the root_account_id using context" do
      discussion_topic_model(context: @course)
      expect(@topic.root_account_id).to eq @course.root_account_id
    end
  end

  describe "#anonymous?" do
    let(:discussion) { discussion_topic_model(context: @course) }

    context "anonymous_state is nil" do
      it "returns false" do
        expect(discussion.anonymous?).to be false
      end
    end

    context "anonymous_state is not nil" do
      before do
        discussion.update(anonymous_state: "full_anonymity")
      end

      it "returns true" do
        expect(discussion.anonymous?).to be true
      end
    end
  end

  describe "#update_assignment" do
    context "with course paces" do
      before do
        discussion_topic_model(context: @course)
        @course.root_account.enable_feature!(:course_paces)
        @course.enable_course_paces = true
        @course.save!
        @course_pace = course_pace_model(course: @course)
        @module = @course.context_modules.create!(name: "some module")
        @tag = @module.add_item(type: "discussion_topic", id: @topic.id)
        @module.save!
        @topic.reload
        # Reset progresses to verify progresses are added during tests
        Progress.destroy_all
      end

      it "runs update_course_pace_module_items on content tags when an assignment is created" do
        expect(Progress.last).to be_nil
        @topic.assignment = @course.assignments.create!(title: "some assignment")
        @topic.save!
        expect(Progress.last.context).to eq(@course_pace)
      end

      it "runs update_course_pace_module_items on content tags when an assignment is removed" do
        expect(Progress.last).to be_nil
        @topic.assignment = @course.assignments.create!(title: "some assignment")
        @topic.save!
        expect(Progress.last.context).to eq(@course_pace)
        Progress.last.destroy
        @topic.old_assignment_id = @topic.assignment_id
        @topic.assignment_id = nil
        @topic.save!
        expect(Progress.last.context).to eq(@course_pace)
      end
    end
  end

  describe "checkpoints" do
    before do
      @course.root_account.enable_feature!(:discussion_checkpoints)
      @topic = DiscussionTopic.create_graded_topic!(course: @course, title: "Discussion Topic Title", user: @teacher)
    end

    it "not in place in the topic" do
      expect(@topic.checkpoints?).to be false
      expect(@topic.sub_assignments.length).to eq 0
      expect(@topic.reply_to_topic_checkpoint).to be_nil
      expect(@topic.reply_to_entry_checkpoint).to be_nil
      expect(@topic.reply_to_entry_required_count).to eq 0
    end

    it "does not allow setting the reply_to_entry_required_count to more than 10" do
      expect do
        @topic.create_checkpoints(reply_to_topic_points: 10, reply_to_entry_points: 15, reply_to_entry_required_count: 11)
      end.to raise_error(ActiveRecord::RecordInvalid)
    end

    it "does not create a discussion topic per-checkpoint (instead, checkpoints belong to the topic through the parent)" do
      expect do
        @topic.create_checkpoints(reply_to_topic_points: 10, reply_to_entry_points: 15, reply_to_entry_required_count: 0)
      end.not_to change { DiscussionTopic.count }.from(1)
    end

    describe "in place" do
      before do
        @course.root_account.enable_feature!(:discussion_checkpoints)
        @topic.reload
        @topic.create_checkpoints(reply_to_topic_points: 10, reply_to_entry_points: 15, reply_to_entry_required_count: 5)
      end

      it "in the topic" do
        expect(@topic.checkpoints?).to be true
        expect(@topic.sub_assignments.length).to eq 2
        expect(@topic.reply_to_topic_checkpoint.sub_assignment_tag).to eq CheckpointLabels::REPLY_TO_TOPIC
        expect(@topic.reply_to_entry_checkpoint.sub_assignment_tag).to eq CheckpointLabels::REPLY_TO_ENTRY
      end

      it "correctly marks the reply to topic checkpoint submission as submitted when the student replies to topic" do
        @topic.discussion_entries.create!(user: @student, message: "reply to topic")

        expect(@topic.assignment.submissions.find_by(user: @student).workflow_state).to eq "unsubmitted"
        expect(@topic.reply_to_topic_checkpoint.submissions.find_by(user: @student).workflow_state).to eq "submitted"
        expect(@topic.reply_to_entry_checkpoint.submissions.find_by(user: @student).workflow_state).to eq "unsubmitted"
      end

      it "correctly marks the reply to entry checkpoint submission as submitted when the student replies to an entry 5 times" do
        entry = @topic.discussion_entries.create!(user: @teacher, message: "reply to topic")
        5.times do
          @topic.discussion_entries.create!(user: @student, message: "reply to entry", root_entry_id: entry.id, parent_id: entry.id)
        end

        expect(@topic.assignment.submissions.find_by(user: @student).workflow_state).to eq "unsubmitted"
        expect(@topic.reply_to_topic_checkpoint.submissions.find_by(user: @student).workflow_state).to eq "unsubmitted"
        expect(@topic.reply_to_entry_checkpoint.submissions.find_by(user: @student).workflow_state).to eq "submitted"
      end

      it "correctly leaves the reply to entry checkpoint submission as unsubmitted when the student has not replied to an entry 5 times" do
        entry = @topic.discussion_entries.create!(user: @teacher, message: "reply to topic")
        @topic.discussion_entries.create!(user: @student, message: "reply to topic by student")
        @topic.discussion_entries.create!(user: @student, message: "reply to entry", root_entry_id: entry.id, parent_id: entry.id)

        expect(@topic.assignment.submissions.find_by(user: @student).workflow_state).to eq "unsubmitted"
        expect(@topic.reply_to_topic_checkpoint.submissions.find_by(user: @student).workflow_state).to eq "submitted"
        expect(@topic.reply_to_entry_checkpoint.submissions.find_by(user: @student).workflow_state).to eq "unsubmitted"
      end

      it "correctly marks both checkpoint submissions when the user replies to both topic and entry 5 times" do
        entry_by_teacher = @topic.discussion_entries.create!(user: @teacher, message: "reply to topic by teacher")
        @topic.discussion_entries.create!(user: @student, message: "reply to topic by student")
        5.times do
          @topic.discussion_entries.create!(user: @student, message: "reply to entry by student", root_entry_id: entry_by_teacher.id, parent_id: entry_by_teacher.id)
        end

        expect(@topic.assignment.submissions.find_by(user: @student).workflow_state).to eq "submitted"
        expect(@topic.reply_to_topic_checkpoint.submissions.find_by(user: @student).workflow_state).to eq "submitted"
        expect(@topic.reply_to_entry_checkpoint.submissions.find_by(user: @student).workflow_state).to eq "submitted"
      end

      it "has the correct reply_to_entry_required_count and is valid" do
        expect(@topic.reply_to_entry_required_count).to eq 5
        expect(@topic).to be_valid
      end
    end
  end

  describe "unlock_at and delayed_post_at" do
    before do
      @topic = @course.discussion_topics.create!(title: "topic", user: @teacher)
    end

    it "prefers unlock_at to delayed_post_at" do
      @topic[:delayed_post_at] = Time.now + 5.days
      @topic[:unlock_at] = Time.now
      expect(@topic.delayed_post_at).to equal @topic[:unlock_at]
      expect(@topic.unlock_at).to equal @topic[:unlock_at]
    end

    it "defaults to delayed_post_at if unlock_at is nil" do
      @topic[:delayed_post_at] = Time.now + 5.days
      @topic[:unlock_at] = nil
      expect(@topic.delayed_post_at).to equal @topic[:delayed_post_at]
      expect(@topic.unlock_at).to equal @topic[:delayed_post_at]
    end

    it "always updates unlock_at and sets delayed_post_at to the same value" do
      @topic.delayed_post_at = nil
      expect(@topic[:delayed_post_at]).to be_nil
      expect(@topic[:unlock_at]).to eq @topic.delayed_post_at
      expect(@topic.delayed_post_at).to eq @topic.unlock_at

      @topic[:delayed_post_at] = Time.now + 5.days
      @topic[:unlock_at] = nil
      @topic.unlock_at = Time.now + 1.day
      expect(@topic[:delayed_post_at]).to eq @topic[:unlock_at]
      expect(@topic[:unlock_at]).to eq @topic.delayed_post_at
      expect(@topic.delayed_post_at).to eq @topic.unlock_at
    end
  end
<<<<<<< HEAD
=======

  describe "visible_ids_by_user" do
    describe "differentiated topics" do
      def discussion_and_assignment(opts = {})
        assignment = @course.assignments.create!({
          title: "some discussion assignment",
          submission_types: "discussion_topic"
        }.merge(opts))
        [assignment.discussion_topic, assignment]
      end

      before :once do
        @course = course_factory(active_course: true)

        @item_without_assignment = discussion_topic_model(user: @teacher)
        @item_with_assignment_and_only_vis, @assignment = discussion_and_assignment(only_visible_to_overrides: true)
        @item_with_assignment_and_visible_to_all, @assignment2 = discussion_and_assignment(only_visible_to_overrides: false)
        @item_with_override_for_section_with_no_students, @assignment3 = discussion_and_assignment(only_visible_to_overrides: true)
        @item_with_no_override, @assignment4 = discussion_and_assignment(only_visible_to_overrides: true)

        @course_section = @course.course_sections.create
        @student1, @student2, @student3 = create_users(3, return_type: :record)
        @course.enroll_student(@student2, enrollment_state: "active")
        @section = @course.course_sections.create!(name: "test section")
        @section2 = @course.course_sections.create!(name: "second test section")
        student_in_section(@section, user: @student1)
        create_section_override_for_assignment(@assignment, { course_section: @section })
        create_section_override_for_assignment(@assignment3, { course_section: @section2 })
        @course.reload
        @vis_hash = DiscussionTopic.visible_ids_by_user(course_id: @course.id, user_id: [@student1, @student2, @student3].map(&:id))
      end

      it "returns both topics for a student with an override" do
        expect(@vis_hash[@student1.id].sort).to eq [
          @item_without_assignment.id,
          @item_with_assignment_and_only_vis.id,
          @item_with_assignment_and_visible_to_all.id
        ].sort
      end

      it "does not return differentiated topics to a student with no overrides" do
        expect(@vis_hash[@student2.id].sort).to eq [
          @item_without_assignment.id,
          @item_with_assignment_and_visible_to_all.id
        ].sort
      end
    end

    describe "section specific topic" do
      def add_section_to_topic(topic, section)
        topic.is_section_specific = true
        topic.discussion_topic_section_visibilities <<
          DiscussionTopicSectionVisibility.new(
            discussion_topic: topic,
            course_section: section,
            workflow_state: "active"
          )
        topic.save!
      end

      it "filters section specific topics properly" do
        course = course_factory(active_course: true)
        section1 = course.course_sections.create!(name: "test section")
        section2 = course.course_sections.create!(name: "second test section")
        section_specific_topic1 = course.discussion_topics.create!(title: "section specific topic 1")
        section_specific_topic2 = course.discussion_topics.create!(title: "section specific topic 2")
        add_section_to_topic(section_specific_topic1, section1)
        add_section_to_topic(section_specific_topic2, section2)
        student = create_users(1, return_type: :record).first
        course.enroll_student(student, section: section1)
        course.reload
        vis_hash = DiscussionTopic.visible_ids_by_user(course_id: course.id, user_id: [student.id], item_type: :discussion)
        expect(vis_hash[student.id].length).to eq(1)
        expect(vis_hash[student.id].first).to eq(section_specific_topic1.id)
      end

      it "filters section specific topics properly for multiple users" do
        course = course_factory(active_all: true)
        section1 = course.course_sections.create!(name: "section 1")
        section2 = course.course_sections.create!(name: "section 2")
        topic1 = course.discussion_topics.create!(title: "topic 1 (for section 1)")
        topic2 = course.discussion_topics.create!(title: "topic 2 (for section 2)")
        topic3 = course.discussion_topics.create!(title: "topic 3 (for all sections)")
        topic4 = course.discussion_topics.create!(title: "topic 4 (for section 2)")
        add_section_to_topic(topic1, section1)
        add_section_to_topic(topic2, section2)
        add_section_to_topic(topic4, section2)
        student = user_factory(active_all: true)
        teacher = user_factory(active_all: true)
        course.enroll_student(student, section: section2)
        course.enroll_teacher(teacher, section: section1)
        course.reload

        vis_hash = DiscussionTopic.visible_ids_by_user(course_id: course.id, user_id: [student.id, teacher.id], item_type: :discussion)
        expect(vis_hash[student.id]).to contain_exactly(topic2.id, topic3.id, topic4.id)
        expect(vis_hash[teacher.id]).to contain_exactly(topic1.id, topic3.id)
      end

      it "properly filters section specific topics for deleted section visibilities" do
        course = course_factory(active_course: true)
        section1 = course.course_sections.create!(name: "section for student")
        section_specific_topic1 = course.discussion_topics.create!(title: "section specific topic 1")
        add_section_to_topic(section_specific_topic1, section1)
        student = create_users(1, return_type: :record).first
        course.enroll_student(student, section: section1)
        course.reload
        section_specific_topic1.destroy
        vis_hash = DiscussionTopic.visible_ids_by_user(course_id: course.id, user_id: [student.id], item_type: :discussion)
        expect(vis_hash[student.id].length).to eq(0)
      end

      it "handles sections that don't have any discussion topics" do
        course = course_factory(active_all: true)
        section1 = course.course_sections.create!(name: "section 1")
        section2 = course.course_sections.create!(name: "section 2")
        topic1 = course.discussion_topics.create!(title: "topic 1 (for section 1)")
        add_section_to_topic(topic1, section1)
        student = user_factory(active_all: true)
        course.enroll_student(student, section: section2)
        course.reload

        vis_hash = DiscussionTopic.visible_ids_by_user(course_id: course.id, user_id: [student.id], item_type: :discussion)
        expect(vis_hash[student.id].length).to be(0)
      end

      it "handles user not enrolled in any sections" do
        course = course_factory(active_all: true)
        section1 = course.course_sections.create!(name: "section 1")
        topic1 = course.discussion_topics.create!(title: "topic 1 (for section 1)")
        add_section_to_topic(topic1, section1)
        student = user_factory(active_all: true)
        course.reload

        vis_hash = DiscussionTopic.visible_ids_by_user(course_id: course.id, user_id: [student.id], item_type: :discussion)
        expect(vis_hash[student.id].length).to be(0)
      end
    end
  end
>>>>>>> a67fedcf
end<|MERGE_RESOLUTION|>--- conflicted
+++ resolved
@@ -3225,8 +3225,6 @@
       expect(@topic.delayed_post_at).to eq @topic.unlock_at
     end
   end
-<<<<<<< HEAD
-=======
 
   describe "visible_ids_by_user" do
     describe "differentiated topics" do
@@ -3365,5 +3363,4 @@
       end
     end
   end
->>>>>>> a67fedcf
 end