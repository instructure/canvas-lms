#
# Copyright (C) 2012 Instructure, Inc.
#
# This file is part of Canvas.
#
# Canvas is free software: you can redistribute it and/or modify it under
# the terms of the GNU Affero General Public License as published by the Free
# Software Foundation, version 3 of the License.
#
# Canvas is distributed in the hope that it will be useful, but WITHOUT ANY
# WARRANTY; without even the implied warranty of MERCHANTABILITY or FITNESS FOR
# A PARTICULAR PURPOSE. See the GNU Affero General Public License for more
# details.
#
# You should have received a copy of the GNU Affero General Public License along
# with this program. If not, see <http://www.gnu.org/licenses/>.
#

require File.expand_path(File.dirname(__FILE__) + '/../spec_helper.rb')

describe DiscussionTopic do
  before :once do
    course_with_teacher(:active_all => true)
    student_in_course(:active_all => true)
  end

  it "should santize message" do
    @course.discussion_topics.create!(:message => "<a href='#' onclick='alert(12);'>only this should stay</a>")
    expect(@course.discussion_topics.first.message).to eql("<a href=\"#\">only this should stay</a>")
  end

  it "should default to side_comment type" do
    d = DiscussionTopic.new
    expect(d.discussion_type).to eq 'side_comment'

    d.threaded = '1'
    expect(d.discussion_type).to eq 'threaded'

    d.threaded = ''
    expect(d.discussion_type).to eq 'side_comment'
  end

  it "should require a valid discussion_type" do
    @topic = @course.discussion_topics.build(:message => 'test', :discussion_type => "gesundheit")
    expect(@topic.save).to eq false
    expect(@topic.errors.detect { |e| e.first.to_s == 'discussion_type' }).to be_present
  end

  it "should update the assignment it is associated with" do
    a = @course.assignments.create!(:title => "some assignment", :points_possible => 5)
    expect(a.points_possible).to eql(5.0)
    expect(a.submission_types).not_to eql("online_quiz")
    t = @course.discussion_topics.build(:assignment => a, :title => "some topic", :message => "a little bit of content")
    t.save
    expect(t.assignment_id).to eql(a.id)
    expect(t.assignment).to eql(a)
    a.reload
    expect(a.discussion_topic).to eql(t)
    expect(a.submission_types).to eql("discussion_topic")
  end

  it "should delete the assignment if the topic is no longer graded" do
    a = @course.assignments.create!(:title => "some assignment", :points_possible => 5)
    expect(a.points_possible).to eql(5.0)
    expect(a.submission_types).not_to eql("online_quiz")
    t = @course.discussion_topics.build(:assignment => a, :title => "some topic", :message => "a little bit of content")
    t.save
    expect(t.assignment_id).to eql(a.id)
    expect(t.assignment).to eql(a)
    a.reload
    expect(a.discussion_topic).to eql(t)
    t.assignment = nil
    t.save
    t.reload
    expect(t.assignment_id).to eql(nil)
    expect(t.assignment).to eql(nil)
    a.reload
    expect(a).to be_deleted
  end

  context "permissions" do
    before :each do
      @teacher1 = @teacher
      @teacher2 = user_factory
      teacher_in_course(:course => @course, :user => @teacher2, :active_all => true)

      @topic = @course.discussion_topics.create!(:user => @teacher1)
      @topic.unpublish!
      @entry = @topic.discussion_entries.create!(:user => @teacher1)
      @entry.discussion_topic = @topic

      @relevant_permissions = [:read, :reply, :update, :delete]
    end

    it "should not grant moderate permissions without read permissions" do
      @course.account.role_overrides.create!(:role => teacher_role, :permission => 'read_forum', :enabled => false)
      expect((@topic.check_policy(@teacher2) & @relevant_permissions)).to be_empty
    end

    it "should grant permissions if it not locked" do
      @topic.publish!
      expect((@topic.check_policy(@teacher1) & @relevant_permissions).map(&:to_s).sort).to eq ['read', 'reply', 'update', 'delete'].sort
      expect((@topic.check_policy(@teacher2) & @relevant_permissions).map(&:to_s).sort).to eq ['read', 'reply', 'update', 'delete'].sort
      expect((@topic.check_policy(@student) & @relevant_permissions).map(&:to_s).sort).to eq ['read', 'reply'].sort

      expect((@entry.check_policy(@teacher1) & @relevant_permissions).map(&:to_s).sort).to eq ['read', 'reply', 'update', 'delete'].sort
      expect((@entry.check_policy(@teacher2) & @relevant_permissions).map(&:to_s).sort).to eq ['read', 'reply', 'update', 'delete'].sort
      expect((@entry.check_policy(@student) & @relevant_permissions).map(&:to_s).sort).to eq ['read', 'reply'].sort
    end

    it "should not grant reply permissions to students if it is locked" do
      @topic.publish!
      @topic.lock!
      expect((@topic.check_policy(@teacher1) & @relevant_permissions).map(&:to_s).sort).to eq ['read', 'reply', 'update', 'delete'].sort
      expect((@topic.check_policy(@teacher2) & @relevant_permissions).map(&:to_s).sort).to eq ['read', 'reply', 'update', 'delete'].sort
      expect((@topic.check_policy(@student) & @relevant_permissions).map(&:to_s)).to eq ['read']

      expect((@entry.check_policy(@teacher1) & @relevant_permissions).map(&:to_s).sort).to eq ['read', 'reply', 'update', 'delete'].sort
      expect((@entry.check_policy(@teacher2) & @relevant_permissions).map(&:to_s).sort).to eq ['read', 'reply', 'update', 'delete'].sort
      expect((@entry.check_policy(@student) & @relevant_permissions).map(&:to_s)).to eq ['read']
    end

    it "should not grant any permissions to students if it is unpublished" do
      expect((@topic.check_policy(@teacher1) & @relevant_permissions).map(&:to_s).sort).to eq ['read', 'reply', 'update', 'delete'].sort
      expect((@topic.check_policy(@teacher2) & @relevant_permissions).map(&:to_s).sort).to eq ['read', 'reply', 'update', 'delete'].sort
      expect((@topic.check_policy(@student) & @relevant_permissions).map(&:to_s).sort).to eq []

      expect((@entry.check_policy(@teacher1) & @relevant_permissions).map(&:to_s).sort).to eq ['read', 'reply', 'update', 'delete'].sort
      expect((@entry.check_policy(@teacher2) & @relevant_permissions).map(&:to_s).sort).to eq ['read', 'reply', 'update', 'delete'].sort
      expect((@entry.check_policy(@student) & @relevant_permissions).map(&:to_s).sort).to eq []
    end
  end

  describe "visibility" do
    before(:once) do
      #student_in_course(:active_all => 1)
      @topic = @course.discussion_topics.create!(:user => @teacher)
    end

    it "should be visible to author when unpublished" do
      @topic.unpublish!
      expect(@topic.visible_for?(@teacher)).to be_truthy
    end

    it "should be visible when published even when for delayed posting" do
      @topic.delayed_post_at = 5.days.from_now
      @topic.workflow_state = 'post_delayed'
      @topic.save!
      expect(@topic.visible_for?(@student)).to be_truthy
    end

    it "should not be visible when unpublished even when it is active" do
      @topic.unpublish!
      expect(@topic.visible_for?(@student)).to be_falsey
    end

    it "should be visible to students when topic is not locked" do
      expect(@topic.visible_for?(@student)).to be_truthy
    end

    it "should be visible to students when topic delayed_post_at is in the future" do
      @topic.delayed_post_at = 5.days.from_now
      @topic.save!
      expect(@topic.visible_for?(@student)).to be_truthy
    end

    it "should be visible to students when topic is for delayed posting" do
      @topic.workflow_state = 'post_delayed'
      @topic.save!
      expect(@topic.visible_for?(@student)).to be_truthy
    end

    it "should be visible to students when topic delayed_post_at is in the past" do
      @topic.delayed_post_at = 5.days.ago
      @topic.save!
      expect(@topic.visible_for?(@student)).to be_truthy
    end

    it "should be visible to students when topic delayed_post_at is nil" do
      @topic.delayed_post_at = nil
      @topic.save!
      expect(@topic.visible_for?(@student)).to be_truthy
    end

    it "should not be visible to unauthenticated users in a public course" do
      @course.update_attribute(:is_public, true)
      expect(@topic.visible_for?(nil)).to be_falsey
    end

    it "should be visible when no delayed_post but assignment unlock date in future" do
      @topic.delayed_post_at = nil
      group_category = @course.group_categories.create(:name => "category")
      @topic.group_category = group_category
      @topic.assignment = @course.assignments.build(:submission_types => 'discussion_topic',
        :title => @topic.title,
        :unlock_at => 10.days.from_now,
        :lock_at => 30.days.from_now)
      @topic.assignment.infer_times
      @topic.assignment.saved_by = :discussion_topic
      @topic.save

      expect(@topic.visible_for?(@student)).to be_truthy
    end

    it "should be visible to all teachers in the course" do
      @topic.update_attribute(:delayed_post_at, Time.now + 1.day)
      new_teacher = user_factory
      @course.enroll_teacher(new_teacher).accept!
      expect(@topic.visible_for?(new_teacher)).to be_truthy
    end

    it "unpublished topics should not be visible to custom account admins by default" do
      @topic.unpublish

      account = @course.root_account
      nobody_role = custom_account_role('NobodyAdmin', account: account)
      admin = account_admin_user(account: account, role: nobody_role, active_user: true)
      expect(@topic.visible_for?(admin)).to be_falsey
    end

    it "unpublished topics should be visible to account admins with :read_course_content permission" do
      @topic.unpublish

      account = @course.root_account
      nobody_role = custom_account_role('NobodyAdmin', account: account)
      account_with_role_changes(account: account, role: nobody_role, role_changes: { read_course_content: true, read_forum: true })
      admin = account_admin_user(account: account, role: nobody_role, active_user: true)
      expect(@topic.visible_for?(admin)).to be_truthy
    end

    context "participants with teachers and tas" do
      before(:once) do
        group_course = course_factory(active_course: true)
        @group_student, @group_ta, @group_teacher = create_users(3, return_type: :record)
        @not_group_student, @group_designer = create_users(2, return_type: :record)
        group_course.enroll_teacher(@group_teacher).accept!
        group_course.enroll_ta(@group_ta).accept!
        group_course.enroll_designer(@group_designer).accept!
        group_category = group_course.group_categories.create(:name => "new cat")
        group = group_course.groups.create(:name => "group", :group_category => group_category)
        group.add_user(@group_student)
        @announcement = group.announcements.build(:title => "group topic", :message => "group message")
        @announcement.save!
      end

      it "should be visible to instructors and tas" do
        [@group_student, @group_ta, @group_teacher].each do |user|
          expect(@announcement.active_participants_include_tas_and_teachers.include?(user)).to be_truthy
        end
      end

      it "should not include people out of the group or non-instructors" do
        [@not_group_student, @group_designer].each do |user|
          expect(@announcement.active_participants_include_tas_and_teachers.include?(user)).to be_falsey
        end
      end
    end

    context "differentiated assignements" do
      before do
        @course = course_factory(active_course: true)
        discussion_topic_model(:user => @teacher, :context => @course)
        @course.enroll_teacher(@teacher).accept!
        @course_section = @course.course_sections.create
        @student1, @student2, @student3 = create_users(3, return_type: :record)

        @assignment = @course.assignments.create!(:title => "some discussion assignment", only_visible_to_overrides: true)
        @assignment.submission_types = 'discussion_topic'
        @assignment.save!
        @topic.assignment_id = @assignment.id
        @topic.save!

        @course.enroll_student(@student2, :enrollment_state => 'active')
        @section = @course.course_sections.create!(name: "test section")
        student_in_section(@section, user: @student1)
        create_section_override_for_assignment(@assignment, {course_section: @section})
        @course.reload
      end

      it "should be visible to a student with an override" do
        expect(@topic.visible_for?(@student1)).to be_truthy
      end
      it "should not be visible to a student without an override" do
        expect(@topic.visible_for?(@student2)).to be_falsey
      end
      it "should be visible to a teacher" do
        expect(@topic.visible_for?(@teacher)).to be_truthy
      end
      it "should not grant reply permissions to a student without an override" do
        expect(@topic.check_policy(@student1)).to include :reply
        expect(@topic.check_policy(@student2)).not_to include :reply
      end
      context "active_participants_with_visibility" do
        it "should filter participants by visibility" do
          [@student1, @teacher].each do |user|
            expect(@topic.active_participants_with_visibility.include?(user)).to be_truthy
          end
          expect(@topic.active_participants_with_visibility.include?(@student2)).to be_falsey
        end

        it "should work when ungraded and context is a course" do
          group_category = @course.group_categories.create(:name => "new cat")
          @topic = @course.discussion_topics.create(:title => "group topic")
          @topic.save!

          expect(@topic.context).to eq(@course)
          expect(@topic.active_participants_with_visibility.include?(@student1)).to be_truthy
          expect(@topic.active_participants_with_visibility.include?(@student2)).to be_truthy
        end

        it "should work when ungraded and context is a group" do
          group_category = @course.group_categories.create(:name => "new cat")
          @group = @course.groups.create(:name => "group", :group_category => group_category)
          @group.add_user(@student1)
          @topic = @group.discussion_topics.create(:title => "group topic")
          @topic.save!

          expect(@topic.context).to eq(@group)
          expect(@topic.active_participants_with_visibility.include?(@student1)).to be_truthy
          expect(@topic.active_participants_with_visibility.include?(@student2)).to be_falsey
        end

        it "should not grant reply permissions to group if course is concluded" do
          @relevant_permissions = [:read, :reply, :update, :delete, :read_replies]
          group_category = @course.group_categories.create(:name => "new cat")
          @group = @course.groups.create(:name => "group", :group_category => group_category)
          @group.add_user(@student1)
          @course.complete!
          @topic = @group.discussion_topics.create(:title => "group topic")
          @topic.save!

          expect(@topic.context).to eq(@group)
          expect((@topic.check_policy(@student1) & @relevant_permissions).sort).to eq [:read, :read_replies].sort
        end

<<<<<<< HEAD
=======
        it "should not grant reply permissions to group if course is soft-concluded" do
          @relevant_permissions = [:read, :reply, :update, :delete, :read_replies]
          group_category = @course.group_categories.create(:name => "new cat")
          @group = @course.groups.create(:name => "group", :group_category => group_category)
          @group.add_user(@student1)
          @course.update_attributes(:start_at => 2.days.ago, :conclude_at => 1.day.ago, :restrict_enrollments_to_course_dates => true)
          @topic = @group.discussion_topics.create(:title => "group topic")
          @topic.save!

          expect(@topic.context).to eq(@group)
          expect((@topic.check_policy(@student1) & @relevant_permissions).sort).to eq [:read, :read_replies].sort
        end

        it "should grant reply permissions to group members if course is concluded but their section isn't" do
          @relevant_permissions = [:read, :reply, :update, :delete, :read_replies]
          group_category = @course.group_categories.create(:name => "new cat")
          @group = @course.groups.create(:name => "group", :group_category => group_category)
          @group.add_user(@student1)
          @course.update_attributes(:start_at => 2.days.ago, :conclude_at => 1.day.ago, :restrict_enrollments_to_course_dates => true)
          @section.update_attributes(:start_at => 2.days.ago, :end_at => 2.days.from_now,
            :restrict_enrollments_to_section_dates => true)
          @topic = @group.discussion_topics.create(:title => "group topic")
          @topic.save!

          expect(@topic.context).to eq(@group)
          expect((@topic.check_policy(@student1) & @relevant_permissions).sort).to eq [:read, :read_replies, :reply].sort
        end

>>>>>>> 208317d9
        it "should not grant reply permissions to group if group isn't active" do
          @relevant_permissions = [:read, :reply, :update, :delete, :read_replies]
          group_category = @course.group_categories.create(:name => "new cat")
          @group = @course.groups.create(:name => "group", :group_category => group_category)
          @group.add_user(@student1)
          @topic = @group.discussion_topics.create(:title => "group topic")
          @topic.save!
          @group.destroy

          expect(@topic.reload.context).to eq(@group.reload)
          expect((@topic.check_policy(@student1) & @relevant_permissions).sort).to eq [:read, :read_replies].sort
        end

        it "should grant reply permissions to teachers if course is claimed" do
          course = course_factory(active_course: false)
          discussion_topic_model(:user => @teacher, :context => course)
          course.enroll_teacher(@teacher).accept!
          course.enroll_student(@student1)

          @relevant_permissions = [:read, :reply, :update, :delete, :read_replies]
          group_category = course.group_categories.create(:name => "new cat")
          @group = course.groups.create(:name => "group", :group_category => group_category)
          @group.add_user(@student1)
          @topic = @group.discussion_topics.create(:title => "group topic")
          @topic.save!

          expect(@topic.context).to eq(@group)
          expect((@topic.check_policy(@teacher) & @relevant_permissions).sort).to eq @relevant_permissions.sort
          expect((@topic.check_policy(@student1) & @relevant_permissions)).to be_empty
        end

        it "should work for subtopics for graded assignments" do
          group_discussion_assignment
          ct = @topic.child_topics.first
          ct.context.add_user(@student)

          @section = @course.course_sections.create!(name: "test section")
          student_in_section(@section, user: @student)
          create_section_override_for_assignment(@assignment, {course_section: @section})

          @topic = @topic.child_topics.first
          @topic.subscribe(@student)
          @topic.save!

          expect(@topic.context.class).to eq(Group)
          expect(@topic.active_participants_with_visibility.include?(@student)).to be_truthy
        end
      end
    end
  end

  describe "allow_student_discussion_topics setting" do

    before(:once) do
      @topic = @course.discussion_topics.create!(:user => @teacher)
    end

    it "should allow students to create topics by default" do
      expect(@topic.check_policy(@teacher)).to include :create
      expect(@topic.check_policy(@student)).to include :create
    end

    it "should disallow students from creating topics" do
      @course.allow_student_discussion_topics = false
      @course.save!
      @topic.reload
      expect(@topic.check_policy(@teacher)).to include :create
      expect(@topic.check_policy(@student)).not_to include :create
    end

  end

  context "observers" do
    before :once do
      course_with_observer(:course => @course, :active_all => true)
    end

    it "should grant observers read permission by default" do
      @relevant_permissions = [:read, :reply, :update, :delete]

      @topic = @course.discussion_topics.create!(:user => @teacher)
      expect((@topic.check_policy(@observer) & @relevant_permissions).map(&:to_s).sort).to eq ['read'].sort
      @entry = @topic.discussion_entries.create!(:user => @teacher)
      expect((@entry.check_policy(@observer) & @relevant_permissions).map(&:to_s).sort).to eq ['read'].sort
    end

    it "should not grant observers read permission when read_forum override is false" do
      RoleOverride.create!(:context => @course.account, :permission => 'read_forum',
                           :role => observer_role, :enabled => false)

      @relevant_permissions = [:read, :reply, :update, :delete]
      @topic = @course.discussion_topics.create!(:user => @teacher)
      expect((@topic.check_policy(@observer) & @relevant_permissions).map(&:to_s)).to be_empty
      @entry = @topic.discussion_entries.create!(:user => @teacher)
      expect((@entry.check_policy(@observer) & @relevant_permissions).map(&:to_s)).to be_empty
    end
  end

  context "delayed posting" do
    before :once do
      @student.register
    end

    def discussion_topic(opts = {})
      workflow_state = opts.delete(:workflow_state)
      @topic = @course.discussion_topics.build(opts)
      @topic.workflow_state = workflow_state if workflow_state
      @topic.save!
      @topic
    end

    def delayed_discussion_topic(opts = {})
      discussion_topic({:workflow_state => 'post_delayed'}.merge(opts))
    end

    it "shouldn't send to streams on creation or update if it's delayed" do
      topic = @course.discussion_topics.create!(
        title: "this should not be delayed",
        message: "content here"
      )
      expect(topic.stream_item).not_to be_nil

      topic = delayed_discussion_topic(
        title: "this should be delayed",
        message: "content here",
        delayed_post_at: 1.day.from_now
      )
      expect(topic.stream_item).to be_nil

      topic.message = "content changed!"
      topic.save
      expect(topic.stream_item).to be_nil
    end

    it "should send to streams on update from unpublished to active" do
      topic = discussion_topic(
        title: "this should be delayed",
        message: "content here",
        workflow_state: "unpublished"
      )
      expect(topic.workflow_state).to eq 'unpublished'
      expect(topic.stream_item).to be_nil

      topic.workflow_state = 'active'
      topic.save!
      expect(topic.stream_item).not_to be_nil
    end

    it "doesn't rely on broadcast policy when sending to stream" do
      topic = discussion_topic(
        title: "this should be delayed",
        message: "content here",
        workflow_state: "unpublished"
      )
      expect(topic.workflow_state).to eq 'unpublished'
      expect(topic.stream_item).to be_nil

      topic.workflow_state = 'active'
      topic.save_without_broadcasting!
      expect(topic.stream_item).not_to be_nil
    end

    describe "#update_based_on_date" do
      it "should be active when delayed_post_at is in the past" do
        topic = delayed_discussion_topic(:title => "title",
                                         :message => "content here",
                                         :delayed_post_at => Time.now - 1.day,
                                         :lock_at => nil)
        topic.update_based_on_date
        expect(topic.workflow_state).to eql 'active'
        expect(topic.locked?).to be_falsey
      end

      it "should be post_delayed when delayed_post_at is in the future" do
        topic = delayed_discussion_topic(:title => "title",
                                         :message => "content here",
                                         :delayed_post_at => Time.now + 1.day,
                                         :lock_at => nil)
        topic.update_based_on_date
        expect(topic.workflow_state).to eql 'post_delayed'
        expect(topic.locked?).to be_falsey
      end

      it "should be locked when lock_at is in the past" do
        topic = delayed_discussion_topic(:title => "title",
                                         :message => "content here",
                                         :delayed_post_at => nil,
                                         :lock_at => Time.now - 1.day)
        topic.update_based_on_date
        expect(topic.locked?).to be_truthy
      end

      it "should be active when lock_at is in the future" do
        topic = delayed_discussion_topic(:title => "title",
                                         :message => "content here",
                                         :delayed_post_at => nil,
                                         :lock_at => Time.now + 1.day)
        topic.update_based_on_date
        expect(topic.workflow_state).to eql 'active'
        expect(topic.locked?).to be_falsey
      end

      it "should be active when now is between delayed_post_at and lock_at" do
        topic = delayed_discussion_topic(:title => "title",
                                         :message => "content here",
                                         :delayed_post_at => Time.now - 1.day,
                                         :lock_at => Time.now + 1.day)
        topic.update_based_on_date
        expect(topic.workflow_state).to eql 'active'
        expect(topic.locked?).to be_falsey
      end

      it "should be post_delayed when delayed_post_at and lock_at are in the future" do
        topic = delayed_discussion_topic(:title           => "title",
                                         :message         => "content here",
                                         :delayed_post_at => Time.now + 1.day,
                                         :lock_at         => Time.now + 3.days)
        topic.update_based_on_date
        expect(topic.workflow_state).to eql 'post_delayed'
        expect(topic.locked?).to be_falsey
      end

      it "should be locked when delayed_post_at and lock_at are in the past" do
        topic = delayed_discussion_topic(:title           => "title",
                                         :message         => "content here",
                                         :delayed_post_at => Time.now - 3.days,
                                         :lock_at         => Time.now - 1.day)
        topic.update_based_on_date
        expect(topic.workflow_state).to eql 'active'
        expect(topic.locked?).to be_truthy
      end

      it "should not unlock a topic even if the lock date is in the future" do
        topic = discussion_topic(:title           => "title",
                                 :message         => "content here",
                                 :workflow_state  => 'locked',
                                 :locked          => true,
                                 :delayed_post_at => nil,
                                 :lock_at         => Time.now + 1.day)
        topic.update_based_on_date
        expect(topic.locked?).to be_truthy
      end

      it "should not mark a topic with post_delayed even if delayed_post_at even is in the future" do
        topic = discussion_topic(:title           => "title",
                                 :message         => "content here",
                                 :workflow_state  => 'active',
                                 :delayed_post_at => Time.now + 1.day,
                                 :lock_at         => nil)
        topic.update_based_on_date
        expect(topic.workflow_state).to eql 'active'
        expect(topic.locked?).to be_falsey
      end
    end
  end

  context "sub-topics" do
    it "should default subtopics_refreshed_at on save if a group discussion" do
      group_category = @course.group_categories.create(:name => "category")
      @group = @course.groups.create(:name => "group", :group_category => group_category)
      @topic = @course.discussion_topics.create(:title => "topic")
      expect(@topic.subtopics_refreshed_at).to be_nil

      @topic.group_category = group_category
      @topic.save
      expect(@topic.subtopics_refreshed_at).not_to be_nil
    end

    it "should not allow students to edit sub-topics" do
      @first_user = @student
      @second_user = user_model
      @course.enroll_student(@second_user).accept
      @parent_topic = @course.discussion_topics.create!(:title => "parent topic", :message => "msg")
      @group = @course.groups.create!(:name => "course group")
      @group.add_user(@first_user)
      @group.add_user(@second_user)
      @group_topic = @group.discussion_topics.create!(:title => "group topic", :message => "ok to be edited", :user => @first_user)
      @sub_topic = @group.discussion_topics.build(:title => "sub topic", :message => "not ok to be edited", :user => @first_user)
      @sub_topic.root_topic_id = @parent_topic.id
      @sub_topic.save!
      expect(@group_topic.grants_right?(@second_user, :update)).to eql(false)
      expect(@sub_topic.grants_right?(@second_user, :update)).to eql(false)
    end
  end

  context "refresh_subtopics" do
    it "should be a no-op unless it has a group_category" do
      @topic = @course.discussion_topics.create(:title => "topic")
      @topic.refresh_subtopics
      expect(@topic.reload.child_topics).to be_empty

      @topic.assignment = @course.assignments.build(:submission_types => 'discussion_topic', :title => @topic.title)
      @topic.assignment.saved_by = :discussion_topic
      @topic.save
      @topic.refresh_subtopics
      expect(@topic.reload.child_topics).to be_empty
    end

    it "should refresh when groups are added to a group_category" do
      group_category = @course.group_categories.create!(:name => "category")

      topic = @course.discussion_topics.build(:title => "topic")
      topic.group_category = group_category
      topic.save!

      group = @course.groups.create!(:name => "group 1", :group_category => group_category)
      expect(topic.reload.child_topics.size).to eq 1
      expect(group.reload.discussion_topics.size).to eq 1
    end

    it "should not break when groups have silly long names" do
      group_category = @course.group_categories.create!(:name => "category")

      topic = @course.discussion_topics.build(:title => "here's a reasonable topic name")
      topic.group_category = group_category
      topic.save!

      group = @course.groups.create!(:name => "a" * 250, :group_category => group_category)
      expect(topic.reload.child_topics.size).to eq 1
      expect(group.reload.discussion_topics.size).to eq 1
    end

    it "should delete child topics when group category is removed" do
      group_category = @course.group_categories.create!(:name => "category")
      group = @course.groups.create!(:name => "group 1", :group_category => group_category)

      topic = @course.discussion_topics.build(:title => "topic")
      topic.group_category = group_category
      topic.save!

      expect(topic.reload.child_topics.active.count).to eq 1
      expect(group.reload.discussion_topics.active.count).to eq 1

      topic.group_category = nil
      topic.save!

      expect(topic.reload.child_topics.active.count).to eq 0
      expect(group.reload.discussion_topics.active.count).to eq 0
    end

    context "in a group discussion" do
      before :once do
        group_discussion_assignment
      end

      it "should create a topic per active group in the category otherwise" do
        @topic.refresh_subtopics
        subtopics = @topic.reload.child_topics
        expect(subtopics).not_to be_nil
        expect(subtopics.size).to eq 2
        subtopics.each { |t| expect(t.root_topic).to eq @topic }
        expect(@group1.reload.discussion_topics).not_to be_empty
        expect(@group2.reload.discussion_topics).not_to be_empty
      end

      it "should copy appropriate attributes from the parent topic to subtopics on updates to the parent" do
        @topic.refresh_subtopics
        subtopics = @topic.reload.child_topics
        subtopics.each do |st|
          expect(st.discussion_type).to eq 'side_comment'
          expect(st.attachment_id).to be_nil
        end

        attachment_model(context: @course)
        @topic.discussion_type = 'threaded'
        @topic.attachment = @attachment
        @topic.save!
        subtopics = @topic.reload.child_topics
        subtopics.each do |st|
          expect(st.discussion_type).to eq 'threaded'
          expect(st.attachment_id).to eq @attachment.id
        end
      end

      it "should not rename the assignment to match a subtopic" do
        original_name = @assignment.title
        @assignment.reload
        expect(@assignment.title).to eq original_name
      end
    end
  end

  context "root_topic?" do
    it "should be false if the topic has a root topic" do
      # subtopic has the assignment and group_category, but has a root topic
      group_category = @course.group_categories.create(:name => "category")
      @parent_topic = @course.discussion_topics.create(:title => "parent topic")
      @parent_topic.group_category = group_category
      @subtopic = @parent_topic.child_topics.build(:title => "subtopic")
      @assignment = @course.assignments.build(:submission_types => 'discussion_topic', :title => @subtopic.title)
      @assignment.infer_times
      @assignment.saved_by = :discussion_topic
      @subtopic.assignment = @assignment
      @subtopic.group_category = group_category
      @subtopic.save

      expect(@subtopic).not_to be_root_topic
    end

    it "should be false unless the topic has an assignment" do
      # topic has no root topic, but also has no assignment
      @topic = @course.discussion_topics.create(:title => "subtopic")
      expect(@topic).not_to be_root_topic
    end

    it "should be false unless the topic has a group_category" do
      # topic has no root topic and has an assignment, but the assignment has no group_category
      @topic = @course.discussion_topics.create(:title => "topic")
      @assignment = @course.assignments.build(:submission_types => 'discussion_topic', :title => @topic.title)
      @assignment.infer_times
      @assignment.saved_by = :discussion_topic
      @topic.assignment = @assignment
      @topic.save

      expect(@topic).not_to be_root_topic
    end

    it "should be true otherwise" do
      # topic meets all criteria
      group_category = @course.group_categories.create(:name => "category")
      @topic = @course.discussion_topics.create(:title => "topic")
      @topic.group_category = group_category
      @assignment = @course.assignments.build(:submission_types => 'discussion_topic', :title => @topic.title)
      @assignment.infer_times
      @assignment.saved_by = :discussion_topic
      @topic.assignment = @assignment
      @topic.save

      expect(@topic).to be_root_topic
    end
  end

  context "#discussion_subentry_count" do
    it "returns the count of all active discussion_entries" do
      @topic = @course.discussion_topics.create(:title => "topic")
      @topic.reply_from(:user => @teacher, :text => "entry 1").destroy  # no count
      @topic.reply_from(:user => @teacher, :text => "entry 1")          # 1
      @entry = @topic.reply_from(:user => @teacher, :text => "entry 2") # 2
      @entry.reply_from(:user => @student, :html => "reply 1")          # 3
      @entry.reply_from(:user => @student, :html => "reply 2")          # 4
      # expect
      expect(@topic.discussion_subentry_count).to eq 4
    end
  end

  context "for_assignment?" do
    it "should not be for_assignment? unless it has an assignment" do
      @topic = @course.discussion_topics.create(:title => "topic")
      expect(@topic).not_to be_for_assignment

      @topic.assignment = @course.assignments.build(:submission_types => 'discussion_topic', :title => @topic.title)
      @topic.assignment.infer_times
      @topic.assignment.saved_by = :discussion_topic
      @topic.save
      expect(@topic).to be_for_assignment
    end
  end

  context "for_group_discussion?" do
    it "should not be for_group_discussion? unless it has a group_category" do
      course_with_student(:active_all => true)
      @topic = @course.discussion_topics.build(:title => "topic")
      @assignment = @course.assignments.build(:submission_types => 'discussion_topic', :title => @topic.title)
      @assignment.infer_times
      @assignment.saved_by = :discussion_topic
      @topic.assignment = @assignment
      @topic.save
      expect(@topic).not_to be_for_group_discussion

      @topic.group_category = @course.group_categories.create(:name => "category")
      @topic.save
      expect(@topic).to be_for_group_discussion
    end
  end

  context "should_send_to_stream" do
    context "in a published course" do
      it "should be true for non-assignment discussions" do
        @topic = @course.discussion_topics.create(:title => "topic")
        expect(@topic.should_send_to_stream).to be_truthy
      end

      it "should be true for non-group discussion assignments" do
        @topic = @course.discussion_topics.build(:title => "topic")
        @assignment = @course.assignments.build(:submission_types => 'discussion_topic', :title => @topic.title, :due_at => 1.day.from_now)
        @assignment.saved_by = :discussion_topic
        @topic.assignment = @assignment
        @topic.save
        expect(@topic.should_send_to_stream).to be_truthy
      end

      it "should be true for the parent topic only in group discussions, not the subtopics" do
        group_category = @course.group_categories.create(:name => "category")
        @parent_topic = @course.discussion_topics.create(:title => "parent topic")
        @parent_topic.group_category = group_category
        @parent_topic.save
        @subtopic = @parent_topic.child_topics.build(:title => "subtopic")
        @subtopic.group_category = group_category
        @assignment = @course.assignments.build(:submission_types => 'discussion_topic', :title => @subtopic.title, :due_at => 1.day.from_now)
        @assignment.saved_by = :discussion_topic
        @subtopic.assignment = @assignment
        @subtopic.save
        expect(@parent_topic.should_send_to_stream).to be_truthy
        expect(@subtopic.should_send_to_stream).to be_falsey
      end
    end

    it "should not send stream items to students if course isn't published'" do
      @course.update_attribute(:workflow_state, "created")
      topic = @course.discussion_topics.create!(:title => "secret topic", :user => @teacher)

      expect(@student.stream_item_instances.count).to eq 0
      expect(@teacher.stream_item_instances.count).to eq 1

      topic.discussion_entries.create!

      expect(@student.stream_item_instances.count).to eq 0
      expect(@teacher.stream_item_instances.count).to eq 1
    end

    it "should send stream items to students for graded discussions" do
      @topic = @course.discussion_topics.build(:title => "topic")
      @assignment = @course.assignments.build(:submission_types => 'discussion_topic', :title => @topic.title)
      @assignment.saved_by = :discussion_topic
      @topic.assignment = @assignment
      @topic.save

      expect(@student.stream_item_instances.count).to eq 1
    end
  end

  context "posting first to view" do
    before(:once) do
      @observer = user_factory(active_all: true)
      @context = @course
      discussion_topic_model
      @topic.require_initial_post = true
      @topic.save
    end

    it "should allow admins to see posts without posting" do
      expect(@topic.user_can_see_posts?(@teacher)).to eq true
    end

    it "should only allow active admins to see posts without posting" do
      @ta_enrollment = course_with_ta(:course => @course, :active_enrollment => true)
      # TA should be able to see
      expect(@topic.user_can_see_posts?(@ta)).to eq true
      # Remove user as TA and enroll as student, should not be able to see
      @ta_enrollment.destroy
      # enroll as a student.
      course_with_student(:course => @course, :user => @ta, :active_enrollment => true)
      @topic.reload
      @topic.clear_permissions_cache(@ta)
      expect(@topic.user_can_see_posts?(@ta)).to eq false
    end

    it "shouldn't allow student (and observer) who hasn't posted to see" do
      expect(@topic.user_can_see_posts?(@student)).to eq false
    end

    it "should not allow participation in deleted discussions" do
      @topic.destroy
      expect {@topic.discussion_entries.create!(:message => "second message", :user => @student)}.to raise_error(ActiveRecord::RecordInvalid)
      expect {@topic.discussion_entries.create!(:message => "second message", :user => @teacher)}.to raise_error(ActiveRecord::RecordInvalid)
    end

    it "should throw incomingMail error when reply to deleted discussion" do
      @topic.destroy
      expect { @topic.reply_from(:user => @teacher, :text => "hai") }.to raise_error(IncomingMail::Errors::ReplyToDeletedDiscussion)
      expect { @topic.reply_from(:user => @student, :text => "hai") }.to raise_error(IncomingMail::Errors::ReplyToDeletedDiscussion)
    end

    it "should allow student (and observer) who has posted to see" do
      @topic.reply_from(:user => @student, :text => 'hai')
      expect(@topic.user_can_see_posts?(@student)).to eq true
    end

    it "should work the same for group discussions" do
      group_discussion_assignment
      @topic.require_initial_post = true
      @topic.save!
      ct = @topic.child_topics.first
      ct.context.add_user(@student)
      expect(ct.user_can_see_posts?(@student)).to be_falsey
      ct.reply_from(user: @student, text: 'ohai')
      ct.user_ids_who_have_posted_and_admins
      expect(ct.user_can_see_posts?(@student)).to be_truthy
    end
  end

  context "subscribers" do
    before :once do
      @context = @course
      discussion_topic_model(:user => @teacher)
    end

    it "should automatically include the author" do
      expect(@topic.subscribers).to include(@teacher)
    end

    it "should not include the author if they unsubscribe" do
      @topic.unsubscribe(@teacher)
      expect(@topic.subscribers).not_to include(@teacher)
    end

    it "should automatically include posters" do
      @topic.reply_from(:user => @student, :text => "entry")
      expect(@topic.subscribers).to include(@student)
    end

    it "should include author when topic was created before subscriptions where added" do
      participant = @topic.update_or_create_participant(current_user: @topic.user, subscribed: nil)
      expect(participant.subscribed).to be_nil
      expect(@topic.subscribers.map(&:id)).to include(@teacher.id)
    end

    it "should include users that have posted entries before subscriptions were added" do
      @topic.reply_from(:user => @student, :text => "entry")
      participant = @topic.update_or_create_participant(current_user: @student, subscribed: nil)
      expect(participant.subscribed).to be_nil
      expect(@topic.subscribers.map(&:id)).to include(@student.id)
    end

    it "should not include posters if they unsubscribe" do
      @topic.reply_from(:user => @student, :text => "entry")
      @topic.unsubscribe(@student)
      expect(@topic.subscribers).not_to include(@student)
    end

    it "should resubscribe unsubscribed users if they post" do
      @topic.reply_from(:user => @student, :text => "entry")
      @topic.unsubscribe(@student)
      @topic.reply_from(:user => @student, :text => "another entry")
      expect(@topic.subscribers).to include(@student)
    end

    it "should include users who subscribe" do
      @topic.subscribe(@student)
      expect(@topic.subscribers).to include(@student)
    end

    it "should not include anyone no longer in the course" do
      @topic.subscribe(@student)
      @topic2 = @course.discussion_topics.create!(:title => "student topic", :message => "I'm outta here", :user => @student)
      @student.enrollments.first.destroy
      expect(@topic.subscribers).not_to include(@student)
      expect(@topic2.subscribers).not_to include(@student)
    end

    context "differentiated_assignments" do
      before do
        @assignment = @course.assignments.create!(:title => "some discussion assignment",only_visible_to_overrides: true)
        @assignment.submission_types = 'discussion_topic'
        @assignment.save!
        @topic.assignment_id = @assignment.id
        @topic.save!
        @section = @course.course_sections.create!(name: "test section")
        create_section_override_for_assignment(@topic.assignment, {course_section: @section})
      end
      context "enabled" do
        it "should filter subscribers based on visibility" do
          @topic.subscribe(@student)
          expect(@topic.subscribers).not_to include(@student)
          student_in_section(@section, user: @student)
          expect(@topic.subscribers).to include(@student)
        end

        it "filters observers if their student cant see" do
          @observer = user_factory(active_all: true, :name => "Observer")
          observer_enrollment = @course.enroll_user(@observer, 'ObserverEnrollment', :section => @section, :enrollment_state => 'active')
          observer_enrollment.update_attribute(:associated_user_id, @student.id)
          @topic.subscribe(@observer)
          expect(@topic.subscribers.include?(@observer)).to be_falsey
          student_in_section(@section, user: @student)
          expect(@topic.subscribers.include?(@observer)).to be_truthy
        end

        it "doesnt filter for observers with no student" do
          @observer = user_factory(active_all: true)
          observer_enrollment = @course.enroll_user(@observer, 'ObserverEnrollment', :section => @section, :enrollment_state => 'active')
          @topic.subscribe(@observer)
          expect(@topic.subscribers).to include(@observer)
        end

        it "should work for graded subtopics" do
          group_discussion_assignment
          ct = @topic.child_topics.first
          ct.context.add_user(@student)

          @topic = @topic.child_topics.first
          @topic.subscribe(@student)
          @topic.save!

          expect(@topic.subscribers).to include(@student)
        end

      end
    end
  end

  context "visible_to_students_in_course_with_da" do
    before :once do
      @context = @course
      discussion_topic_model(:user => @teacher)
      @assignment = @course.assignments.create!(:title => "some discussion assignment",only_visible_to_overrides: true)
      @assignment.submission_types = 'discussion_topic'
      @assignment.save!
      @topic.assignment_id = @assignment.id
      @topic.save!
      @section = @course.course_sections.create!(name: "test section")
      @student = create_users(1, return_type: :record).pop
      student_in_section(@section, user: @student)
    end
    it "returns discussions that have assignment and visibility" do
      create_section_override_for_assignment(@topic.assignment, {course_section: @section})
      expect(DiscussionTopic.visible_to_students_in_course_with_da([@student.id],[@course.id])).to include(@topic)
    end
    it "returns discussions that have no assignment" do
      @topic.assignment_id = nil
      @topic.save!
      expect(DiscussionTopic.visible_to_students_in_course_with_da([@student.id],[@course.id])).to include(@topic)
    end
    it "does not return discussions that have an assignment and no visibility" do
      expect(DiscussionTopic.visible_to_students_in_course_with_da([@student.id],[@course.id])).not_to include(@topic)
    end
  end

  context "posters" do
    before :once do
      @context = @course
      discussion_topic_model(:user => @teacher)
    end

    it "should include the topic author" do
      expect(@topic.posters).to include(@teacher)
    end

    it "should include users that have posted entries" do
      @student = student_in_course(:active_all => true).user
      @topic.reply_from(:user => @student, :text => "entry")
      expect(@topic.posters).to include(@student)
    end

    it "should include users that have replies to entries" do
      @entry = @topic.reply_from(:user => @teacher, :text => "entry")
      @student = student_in_course(:active_all => true).user
      @entry.reply_from(:user => @student, :html => "reply")

      @topic.reload
      expect(@topic.posters).to include(@student)
    end

    it "should dedupe users" do
      @entry = @topic.reply_from(:user => @teacher, :text => "entry")
      @student = student_in_course(:active_all => true).user
      @entry.reply_from(:user => @student, :html => "reply 1")
      @entry.reply_from(:user => @student, :html => "reply 2")

      @topic.reload
      expect(@topic.posters).to include(@teacher)
      expect(@topic.posters).to include(@student)
      expect(@topic.posters.size).to eq 2
    end

    it "should not include topic author if she is no longer enrolled in the course" do
      student_in_course(:active_all => true)
      @topic2 = @course.discussion_topics.create!(:title => "student topic", :message => "I'm outta here", :user => @student)
      @entry = @topic2.discussion_entries.create!(:message => "go away", :user => @teacher)
      expect(@topic2.posters.map(&:id).sort).to eql [@student.id, @teacher.id].sort
      @student.enrollments.first.destroy
      expect(@topic2.posters.map(&:id).sort).to eql [@teacher.id].sort
    end
  end

  context "submissions when graded" do
    before :once do
      @context = @course
      discussion_topic_model(:user => @teacher)
    end

    def build_submitted_assignment
      @assignment = @course.assignments.create!(:title => "some discussion assignment")
      @assignment.submission_types = 'discussion_topic'
      @assignment.save!
      @topic.assignment_id = @assignment.id
      @topic.save!
      @entry1 = @topic.discussion_entries.create!(:message => "second message", :user => @student)
      @entry1.created_at = 1.week.ago
      @entry1.save!
      @submission = @assignment.submissions.where(:user_id => @entry1.user_id).first
    end

    it "should not re-flag graded discussion as needs grading if student make another comment" do
      assignment = @course.assignments.create(:title => "discussion assignment", :points_possible => 20)
      topic = @course.discussion_topics.create!(:title => 'discussion topic 1', :message => "this is a new discussion topic", :assignment => assignment)
      topic.discussion_entries.create!(:message => "student message for grading", :user => @student)

      submissions = Submission.where(user_id: @student, assignment_id: assignment).to_a
      expect(submissions.count).to eq 1
      student_submission = submissions.first
      assignment.grade_student(@student, grade: 9, grader: @teacher)
      student_submission.reload
      expect(student_submission.workflow_state).to eq 'graded'

      topic.discussion_entries.create!(:message => "student message 2 for grading", :user => @student)
      submissions = Submission.where(user_id: @student, assignment_id: assignment).to_a
      expect(submissions.count).to eq 1
      student_submission = submissions.first
      expect(student_submission.workflow_state).to eq 'graded'
    end

    it "should create submissions for existing entries when setting the assignment (even if locked)" do
      @topic.reply_from(:user => @student, :text => "entry")
      @student.reload
      expect(@student.submissions).to be_empty

      @assignment = assignment_model(:course => @course, :lock_at => 1.day.ago)
      @topic.assignment = @assignment
      @topic.save
      @student.reload
      expect(@student.submissions.size).to eq 1
      expect(@student.submissions.first.submission_type).to eq 'discussion_topic'
    end

    it "should create submissions for existing entries in group topics when setting the assignment (even if locked)" do
      group_category = @course.group_categories.create!(:name => "category")
      @group1 = @course.groups.create!(:name => "group 1", :group_category => group_category)

      @topic.group_category = group_category
      @topic.save!

      child_topic = @topic.child_topics.first
      child_topic.context.add_user(@student)
      child_topic.reply_from(:user => @student, :text => "entry")
      @student.reload
      expect(@student.submissions).to be_empty

      @assignment = assignment_model(:course => @course, :lock_at => 1.day.ago)
      @topic.assignment = @assignment
      @topic.save
      @student.reload
      expect(@student.submissions.size).to eq 1
      expect(@student.submissions.first.submission_type).to eq 'discussion_topic'
    end

    it "should have the correct submission date if submission has comment" do
      @assignment = @course.assignments.create!(:title => "some discussion assignment")
      @assignment.submission_types = 'discussion_topic'
      @assignment.save!
      @topic.assignment = @assignment
      @topic.save
      @submission = @assignment.find_or_create_submission(@student.id)
      @submission_comment = @submission.add_comment(:author => @teacher, :comment => "some comment")
      @submission.created_at = 1.week.ago
      @submission.save!
      expect(@submission.workflow_state).to eq 'unsubmitted'
      expect(@submission.submitted_at).to be_nil
      @entry = @topic.discussion_entries.create!(:message => "somne discussion message", :user => @student)
      @submission.reload
      expect(@submission.workflow_state).to eq 'submitted'
      expect(@submission.submitted_at.to_i).to be >= @entry.created_at.to_i #this time may not be exact because it goes off of time.now in the submission
    end

    it "should fix submission date after deleting the oldest entry" do
      build_submitted_assignment()
      @entry2 = @topic.discussion_entries.create!(:message => "some message", :user => @student)
      @entry2.created_at = 1.day.ago
      @entry2.save!
      @entry1.destroy
      @topic.reload
      expect(@topic.discussion_entries).not_to be_empty
      expect(@topic.discussion_entries.active).not_to be_empty
      @submission.reload
      expect(@submission.submitted_at.to_i).to eq @entry2.created_at.to_i
      expect(@submission.workflow_state).to eq 'submitted'
    end

    it "should mark submission as unsubmitted after deletion" do
      build_submitted_assignment()
      @entry1.destroy
      @topic.reload
      expect(@topic.discussion_entries).not_to be_empty
      expect(@topic.discussion_entries.active).to be_empty
      @submission.reload
      expect(@submission.workflow_state).to eq 'unsubmitted'
      expect(@submission.submission_type).to eq nil
      expect(@submission.submitted_at).to eq nil
    end

    it "should have new submission date after deletion and re-submission" do
      build_submitted_assignment()
      @entry1.destroy
      @topic.reload
      expect(@topic.discussion_entries).not_to be_empty
      expect(@topic.discussion_entries.active).to be_empty
      @entry2 = @topic.discussion_entries.create!(:message => "some message", :user => @student)
      @submission.reload
      expect(@submission.submitted_at.to_i).to be >= @entry2.created_at.to_i #this time may not be exact because it goes off of time.now in the submission
      expect(@submission.workflow_state).to eq 'submitted'
    end

    it "should not duplicate submissions for existing entries that already have submissions" do
      @assignment = assignment_model(:course => @course)
      @topic.assignment = @assignment
      @topic.save
      @topic.reload # to get the student in topic.assignment.context.students

      @topic.reply_from(:user => @student, :text => "entry")
      @student.reload
      expect(@student.submissions.size).to eq 1
      @existing_submission_id = @student.submissions.first.id

      @topic.assignment = nil
      @topic.save
      @topic.reply_from(:user => @student, :text => "another entry")
      @student.reload
      expect(@student.submissions.size).to eq 1
      expect(@student.submissions.first.id).to eq @existing_submission_id

      @topic.assignment = @assignment
      @topic.save
      @student.reload
      expect(@student.submissions.size).to eq 1
      expect(@student.submissions.first.id).to eq @existing_submission_id
    end

    it "should not resubmit graded discussion submissions" do
      @assignment = assignment_model(:course => @course)
      @topic.assignment = @assignment
      @topic.save!
      @topic.reload

      @topic.reply_from(:user => @student, :text => "entry")
      @student.reload

      @assignment.grade_student(@student, grade: 1, grader: @teacher)
      @submission = Submission.where(:user_id => @student, :assignment_id => @assignment).first
      expect(@submission.workflow_state).to eq 'graded'

      @topic.ensure_submission(@student)
      expect(@submission.reload.workflow_state).to eq 'graded'
    end

    it "should associate attachments with graded discussion submissions" do
      @assignment = assignment_model(:course => @course)
      @topic.assignment = @assignment
      @topic.save!
      @topic.reload

      attachment_model(:context => @user, :uploaded_data => stub_png_data, :filename => "homework.png")
      entry = @topic.reply_from(:user => @student, :text => "entry")
      entry.attachment = @attachment
      entry.save!

      @topic.ensure_submission(@student)
      sub = @assignment.submissions.where(:user_id => @student).first
      expect(sub.attachments.to_a).to eq [@attachment]
    end

    it "should associate attachments with graded discussion submissions even with silly deleted topics" do
      gc1 = group_category(:name => "gc1")
      group_with_user(group_category: gc1, user: @student, :context => @course)
      gc2 = group_category(:name => "gc2")
      group_with_user(group_category: gc2, user: @student, :context => @course)
      group2 = @group

      @assignment = assignment_model(:course => @course)
      @topic.assignment = @assignment
      @topic.group_category = gc1
      @topic.save!
      @topic.group_category = gc2 # switching group categories deletes the old child topics
      @topic.save!
      @topic.reload

      # can't use child_topic_for to show the exact bug
      # because that's where the reported bug is
      sub_topic = @topic.child_topics.where(:context_type => "Group", :context_id => group2).first

      attachment_model(:context => @user, :uploaded_data => stub_png_data, :filename => "homework.png")
      entry = sub_topic.reply_from(:user => @student, :text => "entry")
      entry.attachment = @attachment
      entry.save!

      sub = @assignment.submissions.where(:user_id => @student).first
      expect(sub.attachments.to_a).to eq [@attachment]
    end
  end

  describe "#unread_count" do
    let(:topic) do
      @course.discussion_topics.create!(:title => "title", :message => "message")
    end

    it "returns 0 for a nil user" do
      topic.discussion_entries.create!
      expect(topic.unread_count(nil)).to eq 0
    end

    it "returns the default_unread_count if the user has no discussion_topic_participant" do
      topic.discussion_entries.create!
      student_in_course
      expect(topic.unread_count(@student)).to eq 1
    end
  end

  context "read/unread state" do
    before(:once) do
      @topic = @course.discussion_topics.create!(:title => "title", :message => "message", :user => @teacher)
    end

    it "should mark a topic you created as read" do
      expect(@topic.read?(@teacher)).to be_truthy
      expect(@topic.unread_count(@teacher)).to eq 0
    end

    it "should be unread by default" do
      expect(@topic.read?(@student)).to be_falsey
      expect(@topic.unread_count(@student)).to eq 0
    end

    it "should allow being marked unread" do
      @topic.change_read_state("unread", @teacher)
      @topic.reload
      expect(@topic.read?(@teacher)).to be_falsey
      expect(@topic.unread_count(@teacher)).to eq 0
    end

    it "should allow being marked read" do
      @topic.change_read_state("read", @student)
      @topic.reload
      expect(@topic.read?(@student)).to be_truthy
      expect(@topic.unread_count(@student)).to eq 0
    end

    it "should allow mark all as unread with forced_read_state" do
      @entry = @topic.discussion_entries.create!(:message => "Hello!", :user => @teacher)
      @reply = @entry.reply_from(:user => @student, :text => "ohai!")
      @reply.change_read_state('read', @teacher, :forced => false)

      @topic.change_all_read_state("unread", @teacher, :forced => true)
      @topic.reload
      expect(@topic.read?(@teacher)).to be_falsey

      expect(@entry.read?(@teacher)).to be_falsey
      expect(@entry.find_existing_participant(@teacher)).to be_forced_read_state

      expect(@reply.read?(@teacher)).to be_falsey
      expect(@reply.find_existing_participant(@teacher)).to be_forced_read_state

      expect(@topic.unread_count(@teacher)).to eq 2
    end

    it "should allow mark all as read without forced_read_state" do
      @entry = @topic.discussion_entries.create!(:message => "Hello!", :user => @teacher)
      @reply = @entry.reply_from(:user => @student, :text => "ohai!")
      @reply.change_read_state('unread', @student, :forced => true)

      @topic.change_all_read_state("read", @student)
      @topic.reload

      expect(@topic.read?(@student)).to be_truthy

      expect(@entry.read?(@student)).to be_truthy
      expect(@entry.find_existing_participant(@student)).not_to be_forced_read_state

      expect(@reply.read?(@student)).to be_truthy
      expect(@reply.find_existing_participant(@student)).to be_forced_read_state

      expect(@topic.unread_count(@student)).to eq 0
    end

    it "should use unique_constaint_retry when updating read state" do
      DiscussionTopic.expects(:unique_constraint_retry).once
      @topic.change_read_state("read", @student)
    end

    it "should use unique_constaint_retry when updating all read state" do
      DiscussionTopic.expects(:unique_constraint_retry).once
      @topic.change_all_read_state("unread", @student)
    end

    it "should sync unread state with the stream item" do
      @stream_item = @topic.stream_item(true)
      expect(@stream_item.stream_item_instances.detect{|sii| sii.user_id == @teacher.id}).to be_read
      expect(@stream_item.stream_item_instances.detect{|sii| sii.user_id == @student.id}).to be_unread

      @topic.change_all_read_state("unread", @teacher)
      @topic.change_all_read_state("read", @student)
      @topic.reload

      @stream_item = @topic.stream_item
      expect(@stream_item.stream_item_instances.detect{|sii| sii.user_id == @teacher.id}).to be_unread
      expect(@stream_item.stream_item_instances.detect{|sii| sii.user_id == @student.id}).to be_read
    end
  end

  context "subscribing" do
    before :once do
      @context = @course
      discussion_topic_model(:user => @teacher)
    end

    it "should allow subscription" do
      expect(@topic.subscribed?(@student)).to be_falsey
      @topic.subscribe(@student)
      expect(@topic.subscribed?(@student)).to be_truthy
    end

    it "should allow unsubscription" do
      expect(@topic.subscribed?(@teacher)).to be_truthy
      @topic.unsubscribe(@teacher)
      expect(@topic.subscribed?(@teacher)).to be_falsey
    end

    it "should be idempotent" do
      expect(@topic.subscribed?(@student)).to be_falsey
      @topic.unsubscribe(@student)
      expect(@topic.subscribed?(@student)).to be_falsey
    end

    it "should assume the author is subscribed" do
      expect(@topic.subscribed?(@teacher)).to be_truthy
    end

    it "should assume posters are subscribed" do
      @topic.reply_from(:user => @student, :text => 'first post!')
      expect(@topic.subscribed?(@student)).to be_truthy
    end

    context "when initial_post_required" do
      it "should unsubscribe a user when all of their posts are deleted" do
        @topic.require_initial_post = true
        @topic.save!
        @entry = @topic.reply_from(:user => @student, :text => 'first post!')
        expect(@topic.subscribed?(@student)).to be_truthy
        @entry.destroy
        expect(@topic.subscribed?(@student)).to be_falsey
      end
    end
  end

  context "subscription holds" do
    before :once do
      @context = @course
    end

    it "should hold when requiring an initial post" do
      discussion_topic_model(:user => @teacher, :require_initial_post => true)
      expect(@topic.subscription_hold(@student, nil, nil)).to eql(:initial_post_required)
    end

    it "should hold when the user is not in a group set" do
      # i.e. when you check holds on a root topic and no child topics are for groups
      # the user is in
      group_discussion_assignment
      expect(@topic.subscription_hold(@student, nil, nil)).to eql(:not_in_group_set)
    end

    it "should hold when the user is not in a group" do
      group_discussion_assignment
      expect(@topic.child_topics.first.subscription_hold(@student, nil, nil)).to eql(:not_in_group)
    end

    it "should handle nil user case" do
      group_discussion_assignment
      expect(@topic.child_topics.first.subscription_hold(nil, nil, nil)).to be_nil
    end

    it "should not subscribe the author if there is a hold" do
      group_discussion_assignment
      @topic.user = @teacher
      @topic.save!
      expect(@topic.subscription_hold(@teacher, nil, nil)).to eql(:not_in_group_set)
      expect(@topic.subscribed?(@teacher)).to be_falsey
    end

    it "should set the topic participant subscribed field to false when there is a hold" do
      teacher_in_course(:active_all => true)
      group_discussion_assignment
      group_discussion = @topic.child_topics.first
      group_discussion.user = @teacher
      group_discussion.save!
      group_discussion.change_read_state('read', @teacher) # quick way to make a participant
      expect(group_discussion.discussion_topic_participants.where(:user_id => @teacher.id).first.subscribed).to eq false
    end
  end

  context "a group topic subscription" do

    before(:once) do
      group_discussion_assignment
    end

    it "should return true if the user is subscribed to a child topic" do
      @topic.child_topics.first.subscribe(@student)
      expect(@topic.child_topics.first.subscribed?(@student)).to be_truthy
      expect(@topic.subscribed?(@student)).to be_truthy
    end

    it "should return true if the user has posted to a child topic" do
      child_topic = @topic.child_topics.first
      child_topic.context.add_user(@student)
      child_topic.reply_from(:user => @student, :text => "post")
      child_topic_participant = child_topic.update_or_create_participant(:current_user => @student, :subscribed => nil)
      expect(child_topic_participant.subscribed).to be_nil
      expect(@topic.subscribed?(@student)).to be_truthy
    end

    it "should subscribe a group user to the child topic" do
      child_one, child_two = @topic.child_topics
      child_one.context.add_user(@student)
      @topic.subscribe(@student)

      expect(child_one.subscribed?(@student)).to be_truthy
      expect(child_two.subscribed?(@student)).not_to be_truthy
      expect(@topic.subscribed?(@student)).to be_truthy
    end

    it "should unsubscribe a group user from the child topic" do
      child_one, child_two = @topic.child_topics
      child_one.context.add_user(@student)
      @topic.subscribe(@student)
      @topic.unsubscribe(@student)

      expect(child_one.subscribed?(@student)).not_to be_truthy
      expect(child_two.subscribed?(@student)).not_to be_truthy
      expect(@topic.subscribed?(@student)).not_to be_truthy
    end
  end

  context "materialized view" do
    before :once do
      topic_with_nested_replies
    end

    around do |example|
      # materialized view jobs are now delayed
      Timecop.freeze(Time.zone.now + 20.seconds, &example)
    end

    it "should return nil if the view has not been built yet, and schedule a job" do
      DiscussionTopic::MaterializedView.for(@topic).destroy
      expect(@topic.materialized_view).to be_nil
      expect(@topic.materialized_view).to be_nil
      expect(Delayed::Job.strand_size("materialized_discussion:#{@topic.id}")).to eq 1
    end

    it "should return the materialized view if it's up to date" do
      run_jobs
      view = DiscussionTopic::MaterializedView.where(discussion_topic_id: @topic).first
      expect(@topic.materialized_view).to eq [view.json_structure, view.participants_array, view.entry_ids_array, []]
    end

    it "should update the materialized view on new entry" do
      run_jobs
      expect(Delayed::Job.strand_size("materialized_discussion:#{@topic.id}")).to eq 0
      @topic.reply_from(:user => @user, :text => "ohai")
      expect(Delayed::Job.strand_size("materialized_discussion:#{@topic.id}")).to eq 1
    end

    it "should update the materialized view on edited entry" do
      reply = @topic.reply_from(:user => @user, :text => "ohai")
      run_jobs
      expect(Delayed::Job.strand_size("materialized_discussion:#{@topic.id}")).to eq 0
      reply.update_attributes(:message => "i got that wrong before")
      expect(Delayed::Job.strand_size("materialized_discussion:#{@topic.id}")).to eq 1
    end

    it "should return empty data for a materialized view on a new (unsaved) topic" do
      new_topic = DiscussionTopic.new(:context => @topic.context, :discussion_type => DiscussionTopic::DiscussionTypes::SIDE_COMMENT)
      expect(new_topic).to be_new_record
      expect(new_topic.materialized_view).to eq [ "[]", [], [], [] ]
      expect(Delayed::Job.strand_size("materialized_discussion:#{new_topic.id}")).to eq 0
    end
  end

  context "destroy" do
    before(:once) { group_discussion_assignment }

    it "should destroy the assignment and associated child topics" do
      @topic.destroy
      expect(@topic.reload).to be_deleted
      @topic.child_topics.each{ |ct| expect(ct.reload).to be_deleted }
      expect(@assignment.reload).to be_deleted
    end

    it "should not revive the assignment if updated when deleted" do
      @topic.destroy
      expect(@assignment.reload).to be_deleted
      @topic.touch
      expect(@assignment.reload).to be_deleted
    end
  end

  context "restore" do
    it "should restore the assignment and associated child topics" do
      group_discussion_assignment
      @topic.destroy

      @topic.reload.assignment.expects(:restore).with(:discussion_topic).once
      @topic.restore
      expect(@topic.reload).to be_unpublished
      @topic.child_topics.each { |ct| expect(ct.reload).to be_unpublished }
      expect(@topic.assignment).to be_unpublished
    end

    it "should restore an announcement to active state" do
      ann = @course.announcements.create!(:title => "something", :message => "somethingelse")
      ann.destroy

      ann.restore
      expect(ann.reload).to be_active
    end

    it "should restore a topic with submissions to active state" do
      discussion_topic_model(:context => @course)
      @topic.reply_from(user: @student, text: "huttah!")
      @topic.destroy

      @topic.restore
      expect(@topic.reload).to be_active
    end
  end

  describe "reply_from" do
    it "should ignore responses in deleted account" do
      account = Account.create!
      @teacher = course_with_teacher(:active_all => true, :account => account).user
      @context = @course
      discussion_topic_model(:user => @teacher)
      account.destroy
      expect { @topic.reload.reply_from(:user => @teacher, :text => "entry") }.to raise_error(IncomingMail::Errors::UnknownAddress)
    end

    it "should prefer html to text" do
      discussion_topic_model
      msg = @topic.reply_from(:user => @teacher, :text => "text body", :html => "<p>html body</p>")
      expect(msg).not_to be_nil
      expect(msg.message).to eq "<p>html body</p>"
    end

    it "should not allow replies from students to locked topics" do
      course_with_teacher(:active_all => true)
      discussion_topic_model(:context => @course)
      @topic.lock!
      @topic.reply_from(:user => @teacher, :text => "reply") # should not raise error
      student_in_course(:course => @course).accept!
      expect { @topic.reply_from(:user => @student, :text => "reply") }.to raise_error(IncomingMail::Errors::ReplyToLockedTopic)
    end

    it "should reflect course setting for when lock_all_announcements is enabled" do
      announcement = @course.announcements.create!(message: "Lock this")
      expect(announcement.comments_disabled?).to be_falsey
      @course.lock_all_announcements = true
      @course.save!
      expect(announcement.reload.comments_disabled?).to be_truthy
    end

    it "should not allow replies from students to topics locked based on date" do
      course_with_teacher(:active_all => true)
      discussion_topic_model(:context => @course)
      @topic.unlock_at = 1.day.from_now
      @topic.save!
      @topic.reply_from(:user => @teacher, :text => "reply") # should not raise error
      student_in_course(:course => @course).accept!
      expect { @topic.reply_from(:user => @student, :text => "reply") }.to raise_error(IncomingMail::Errors::ReplyToLockedTopic)
    end
  end

  describe "locked flag" do
    before :once do
      discussion_topic_model
    end

    it "should ignore workflow_state if the flag is set" do
      @topic.locked = true
      @topic.workflow_state = 'active'
      expect(@topic.locked?).to be_truthy
      @topic.locked = false
      @topic.workflow_state = 'locked'
      expect(@topic.locked?).to be_falsey
    end

    it "should fall back to the workflow_state if the flag is nil" do
      @topic.locked = nil
      @topic.workflow_state = 'active'
      expect(@topic.locked?).to be_falsey
      @topic.workflow_state = 'locked'
      expect(@topic.locked?).to be_truthy
    end

    it "should fix up a 'locked' workflow_state" do
      @topic.workflow_state = 'locked'
      @topic.locked = nil
      @topic.save!
      @topic.unlock!
      expect(@topic.workflow_state).to eql 'active'
      expect(@topic.locked?).to be_falsey
    end
  end

  describe "update_order" do
    it "should handle existing null positions" do
      topics = (1..4).map{discussion_topic_model(pinned: true)}
      topics.each {|x| x.position = nil; x.save}

      new_order = [2, 3, 4, 1]
      ids = new_order.map {|x| topics[x-1].id}
      topics[0].update_order(ids)
      expect(topics.first.list_scope.map(&:id)).to eq ids
    end
  end

  describe "context_module_action" do
    context "group discussion" do
      before :once do
        group_assignment_discussion(course: @course)
        @module = @course.context_modules.create!
        @topic_tag = @module.add_item(type: 'discussion_topic', id: @root_topic.id)
        @module.completion_requirements = { @topic_tag.id => { type: 'must_contribute' } }
        @module.save!
        student_in_course active_all: true
        @group.add_user @student, 'accepted'
      end

      it "fulfills module completion requirements on the root topic" do
        @topic.reply_from(user: @student, text: "huttah!")
        expect(@student.context_module_progressions.where(context_module_id: @module).first.requirements_met).to include({id: @topic_tag.id, type: 'must_contribute'})
      end
    end
  end

  describe "locked by context module" do
    before(:once) do
      discussion_topic_model(context: @course)
      @module = @course.context_modules.create!(name: 'some module')
      @module.add_item(type: 'discussion_topic', id: @topic.id)
      @module.unlock_at = 2.months.from_now
      @module.save!
      @topic.reload
    end

    it "stays visible_for? student even when locked by module" do
      expect(@topic.visible_for?(@student)).to be_truthy
    end

    it "is locked_for? students when locked by module" do
      expect(@topic.locked_for?(@student, deep_check_if_needed: true)).to be_truthy
    end

    describe "reject_context_module_locked_topics" do
      it "filters module locked topics for students" do
        topics = DiscussionTopic.reject_context_module_locked_topics([@topic], @student)
        expect(topics).to be_empty
      end

      it "does not filter module locked topics for teachers" do
        topics = DiscussionTopic.reject_context_module_locked_topics([@topic], @teacher)
        expect(topics).not_to be_empty
      end
    end
  end

  describe 'entries_for_feed' do
    before(:once) do
      @topic = @course.discussion_topics.create!(user: @teacher, message: 'topic')
      @entry1 = @topic.discussion_entries.create!(user: @teacher, message: 'hi from teacher')
      @entry2 = @topic.discussion_entries.create!(user: @student, message: 'hi')
    end

    it 'returns active entries by default' do
      expect(@topic.entries_for_feed(@student)).to_not be_empty
    end

    it 'returns empty if user cannot see posts' do
      expect(@topic.entries_for_feed(nil)).to be_empty
    end

    it 'returns empty if the topic is locked for the user' do
      @topic.lock!
      expect(@topic.entries_for_feed(@student)).to be_empty
    end

    it 'returns student entries if specified' do
      @topic.update_attributes(podcast_has_student_posts: true)
      expect(@topic.entries_for_feed(@student, true)).to match_array([@entry1, @entry2])
    end

    it 'only returns admin entries if specified' do
      @topic.update_attributes(podcast_has_student_posts: false)
      expect(@topic.entries_for_feed(@student, true)).to match_array([@entry1])
    end

    it 'returns student entries for group discussions even if not specified' do
      group_category
      membership = group_with_user(group_category: @group_category, user: @student)
      @topic = @group.discussion_topics.create(title: "group topic", user: @teacher)
      @topic.discussion_entries.create(message: "some message", user: @student)
      @topic.update_attributes(podcast_has_student_posts: false)
      expect(@topic.entries_for_feed(@student, true)).to_not be_empty
    end
  end

  describe 'to_podcast' do
    it "includes media extension in enclosure url even though it is a redirect (for itunes)" do
      @topic = @course.discussion_topics.create!(
        user: @teacher,
        message: 'topic'
      )
      attachment_model(:context => @course, :filename => 'test.mp4', :content_type => 'video')
      @attachment.podcast_associated_asset = @topic

      rss = DiscussionTopic.to_podcast([@attachment])
      expect(rss.first.enclosure.url).to match(%r{download.mp4})
    end
  end


  context "announcements" do
    context "scopes" do
      context "by_posted_at" do
        let(:c) { Course.create! }
        let(:new_ann) do
          lambda do
            Announcement.create!({
              context: c,
              message: "Test Message",
            })
          end
        end

        it "properly sorts collections by delayed_post_at and posted_at" do
          anns = 10.times.map do |i|
            ann = new_ann.call
            setter = [:delayed_post_at=, :posted_at=][i % 2]
            ann.send(setter, i.days.ago)
            ann.position = 1
            ann.save!
            ann
          end
          expect(c.announcements.by_posted_at).to eq(anns)
        end
      end
    end
  end

  context "notifications" do
    before :once do
      user_with_pseudonym(:active_all => true)
      course_with_teacher(:user => @user, :active_enrollment => true)
      n = Notification.create!(:name => "New Discussion Topic", :category => "TestImmediately")
      NotificationPolicy.create!(:notification => n, :communication_channel => @user.communication_channel, :frequency => "immediately")
    end

    it "should send a message for a published course" do
      @course.offer!
      topic = @course.discussion_topics.create!(:title => "title")
      expect(topic.messages_sent["New Discussion Topic"].map(&:user)).to be_include(@user)
    end

    it "should not send a message for an unpublished course" do
      topic = @course.discussion_topics.create!(:title => "title")
      expect(topic.messages_sent["New Discussion Topic"]).to be_blank
    end

    context "group discussions" do
      before :once do
        group_model(:context => @course)
        @group.add_user(@user)
      end

      it "should send a message for a group discussion in a published course" do
        @course.offer!
        topic = @group.discussion_topics.create!(:title => "title")
        expect(topic.messages_sent["New Discussion Topic"].map(&:user)).to be_include(@user)
      end

      it "should not send a message for a group discussion in an unpublished course" do
        topic = @group.discussion_topics.create!(:title => "title")
        expect(topic.messages_sent["New Discussion Topic"]).to be_blank
      end
    end
  end
end<|MERGE_RESOLUTION|>--- conflicted
+++ resolved
@@ -333,8 +333,6 @@
           expect((@topic.check_policy(@student1) & @relevant_permissions).sort).to eq [:read, :read_replies].sort
         end
 
-<<<<<<< HEAD
-=======
         it "should not grant reply permissions to group if course is soft-concluded" do
           @relevant_permissions = [:read, :reply, :update, :delete, :read_replies]
           group_category = @course.group_categories.create(:name => "new cat")
@@ -363,7 +361,6 @@
           expect((@topic.check_policy(@student1) & @relevant_permissions).sort).to eq [:read, :read_replies, :reply].sort
         end
 
->>>>>>> 208317d9
         it "should not grant reply permissions to group if group isn't active" do
           @relevant_permissions = [:read, :reply, :update, :delete, :read_replies]
           group_category = @course.group_categories.create(:name => "new cat")
