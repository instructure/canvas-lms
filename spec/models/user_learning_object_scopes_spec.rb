--- conflicted
+++ resolved
@@ -373,15 +373,9 @@
       let(:root_account) { Account.default }
 
       before :once do
-<<<<<<< HEAD
-        @course.account.enable_feature!(:discussion_checkpoints)
-        course_with_student(active_all: true)
-        @reply_to_topic, @reply_to_entry = graded_discussion_topic_with_checkpoints(context: @course)
-=======
         @sub_account1 = root_account.sub_accounts.create!(name: "sub-account1")
         @sub_account2 = root_account.sub_accounts.create!(name: "sub-account2")
         root_account.allow_feature!(:discussion_checkpoints)
->>>>>>> 1b4a2133
       end
 
       it "returns sub_assignments from root account with discussion checkpoints FF enabled" do
