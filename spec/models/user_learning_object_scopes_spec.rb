#
# Copyright (C) 2018 - present Instructure, Inc.
#
# This file is part of Canvas.
#
# Canvas is free software: you can redistribute it and/or modify it under
# the terms of the GNU Affero General Public License as published by the Free
# Software Foundation, version 3 of the License.
#
# Canvas is distributed in the hope that it will be useful, but WITHOUT ANY
# WARRANTY; without even the implied warranty of MERCHANTABILITY or FITNESS FOR
# A PARTICULAR PURPOSE. See the GNU Affero General Public License for more
# details.
#
# You should have received a copy of the GNU Affero General Public License along
# with this program. If not, see <http://www.gnu.org/licenses/>.
#

require File.expand_path(File.dirname(__FILE__) + '/../sharding_spec_helper.rb')

describe UserLearningObjectScopes do
  describe "assignments_visible_in_course" do
    before do
      @teacher_enrollment = course_with_teacher(:active_course => true)
      @course_section = @course.course_sections.create
      @student1 = User.create
      @student2 = User.create
      @student3 = User.create
      @assignment = Assignment.create!(title: "title", context: @course, only_visible_to_overrides: true)
      @unpublished_assignment = Assignment.create!(title: "title", context: @course, only_visible_to_overrides: false)
      @unpublished_assignment.unpublish
      @course.enroll_student(@student2, :enrollment_state => 'active')
      @section = @course.course_sections.create!(name: "test section")
      student_in_section(@section, user: @student1)
      create_section_override_for_assignment(@assignment, {course_section: @section})
      @course.reload
    end

    context "as student" do
      it "should return assignments only when a student has overrides" do
        expect(@student1.assignments_visible_in_course(@course)).to include @assignment
        expect(@student2.assignments_visible_in_course(@course)).not_to include @assignment
        expect(@student1.assignments_visible_in_course(@course)).not_to include @unpublished_assignment
      end
    end

    context "as teacher" do
      it "should return all assignments" do
        expect(@teacher_enrollment.user.assignments_visible_in_course(@course)).to include @assignment
        expect(@teacher_enrollment.user.assignments_visible_in_course(@course)).to include @unpublished_assignment
      end
    end

    context "as observer" do
      before do
        @observer = User.create
        @observer_enrollment = @course.enroll_user(@observer, 'ObserverEnrollment', :section => @section2,
          :enrollment_state => 'active', :allow_multiple_enrollments => true)
      end
      context "observer watching student with visibility" do
        before{ @observer_enrollment.update_attribute(:associated_user_id, @student1.id) }
        it "should be true" do
          expect(@observer.assignments_visible_in_course(@course)).to include @assignment
        end
      end
      context "observer watching student without visibility" do
        before{ @observer_enrollment.update_attribute(:associated_user_id, @student2.id) }
        it "should be false" do
          expect(@observer.assignments_visible_in_course(@course)).not_to include @assignment
        end
      end
      context "observer watching a only section" do
        it "should be true" do
          expect(@observer.assignments_visible_in_course(@course)).to include @assignment
        end
      end
    end
  end

  describe "assignments_for_student" do
    before :once do
      course_with_student(:active_all => true)
      assignment_quiz([], :course => @course, :user => @user)
    end

    def create_assignment_with_override(opts={})
      student = opts[:student] || @student
      @course.enrollments.where(user_id: student).destroy_all # student removed from default section
      section = @course.course_sections.create!
      student_in_section(section, user: student)
      @assignment.only_visible_to_overrides = true
      @assignment.publish
      @quiz.due_at = opts[:due_at] || 2.days.from_now
      @quiz.save!
      if opts[:override]
        create_section_override_for_assignment(@assignment, {course_section: section})
      end
      @assignment
    end

    it "should not include unpublished assignments" do
      course_with_student(active_all: true)
      assignment_quiz([], course: @course, user: @user)
      @assignment.unpublish
      @quiz.unlock_at = 1.hour.ago
      @quiz.lock_at = nil
      @quiz.due_at = 2.days.from_now
      @quiz.save!
      assignment_quiz([], course: @course, user: @user)
      @quiz.unlock_at = 1.hour.ago
      @quiz.lock_at = nil
      @quiz.due_at = 2.days.from_now
      @quiz.save!
      DueDateCacher.recompute(@quiz.assignment)

      expect(@student.assignments_for_student('submitting', contexts: [@course]).count).to eq 1
    end

    # NOTE: More thorough testing of the Assignment#not_locked named scope is in assignment_spec.rb
    context "locked assignments" do
      before :each do
        # Setup default values for tests (leave unsaved for easy changes)
        @quiz.unlock_at = nil
        @quiz.lock_at = nil
        @quiz.due_at = 2.days.from_now
      end

      it "includes assignments with no due date but have overrides that are due" do
        @quiz.due_at = nil
        @quiz.save!
        section = @course.course_sections.create! :name => "Test"
        @student = student_in_section section
        override = @quiz.assignment.assignment_overrides.build
        override.title = "Shows up in todos"
        override.set_type = 'CourseSection'
        override.set = section
        override.due_at = 1.week.from_now - 1.day
        override.due_at_overridden = true
        override.save!
        DueDateCacher.recompute(@quiz.assignment)
        expect(@student.assignments_for_student('submitting', contexts: [@course])).
          to include @quiz.assignment
      end

      it "should include assignments with no locks" do
        @quiz.save!
        DueDateCacher.recompute(@quiz.assignment)
        list = @student.assignments_for_student('submitting', contexts: [@course])
        expect(list.size).to be 1
        expect(list.first.title).to eq 'Test Assignment'
      end

      it "should include assignments with unlock_at in the past" do
        @quiz.unlock_at = 1.hour.ago
        @quiz.save!
        DueDateCacher.recompute(@quiz.assignment)
        list = @student.assignments_for_student('submitting', contexts: [@course])
        expect(list.size).to be 1
        expect(list.first.title).to eq 'Test Assignment'
      end

      it "should include assignments with lock_at in the future" do
        @quiz.lock_at = 1.hour.from_now
        @quiz.save!
        DueDateCacher.recompute(@quiz.assignment)
        list = @student.assignments_for_student('submitting', contexts: [@course])
        expect(list.size).to be 1
        expect(list.first.title).to eq 'Test Assignment'
      end

      it "should not include assignments where unlock_at is in future" do
        @quiz.unlock_at = 1.hour.from_now
        @quiz.save!
        DueDateCacher.recompute(@quiz.assignment)
        expect(@student.assignments_for_student('submitting', contexts: [@course]).count).to eq 0
      end

      it "should not include assignments where lock_at is in past" do
        @quiz.lock_at = 1.hour.ago
        @quiz.save!
        DueDateCacher.recompute(@quiz.assignment)
        expect(@student.assignments_for_student('submitting', contexts: [@course]).count).to eq 0
      end

      context "include_locked" do
        it "should include assignments where unlock_at is in future" do
          @quiz.unlock_at = 1.hour.from_now
          @quiz.save!
          DueDateCacher.recompute(@quiz.assignment)
          list = @student.assignments_for_student('submitting', include_locked: true, contexts: [@course])
          expect(list.count).to eq 1
        end

        it "should include assignments where lock_at is in past" do
          @quiz.lock_at = 1.hour.ago
          @quiz.save!
          DueDateCacher.recompute(@quiz.assignment)
          list = @student.assignments_for_student('submitting', include_locked: true, contexts: [@course])
          expect(list.count).to eq 1
        end
      end
    end

    context "ungraded assignments" do
      before :once do
        @assignment = @course.assignments.create! title: 'blah!', due_at: 1.day.from_now, submission_types: 'not_graded'
        DueDateCacher.recompute(@assignment)
      end

      it "excludes ungraded assignments by default" do
        expect(@student.assignments_for_student('submitting')).not_to include @assignment
      end

      it "includes future ungraded assignments if requested" do
        expect(@student.assignments_for_student('submitting', include_ungraded: true)).to include @assignment
      end
    end

    context "differentiated_assignments" do
      it "should not return the assignments without an override for the student" do
        assignment = create_assignment_with_override(due_at: 2.days.from_now)
        DueDateCacher.recompute(assignment)
        expect(@student.assignments_for_student('submitting', contexts: Course.all)).not_to include(assignment)
      end

      it "should return the assignments with an override" do
        assignment = create_assignment_with_override(override: true, due_at: 2.days.from_now)
        DueDateCacher.recompute(assignment)
        expect(@student.assignments_for_student('submitting', contexts: Course.all)).to include(assignment)
      end

      it "should return assignments with due dates in the 'due_after' 'due_before' window for the student" do
        # if this spec fails due to new logic, please consider updating ungraded quizzes due date logic
        # and verifying the differentiated assignments spec for ungraded quizzes in this file
        assignment = create_assignment_with_override(override: true, due_at: 2.days.from_now)
        ad_hoc = create_adhoc_override_for_assignment(assignment, @student)
        ad_hoc.due_at = 2.weeks.from_now
        ad_hoc.due_at_overridden = true
        ad_hoc.save!
        DueDateCacher.recompute(assignment)
        assigns1 = @student.assignments_for_student('submitting', {due_after: 1.week.from_now, due_before: 3.weeks.from_now})
        assigns2 = @student.assignments_for_student('submitting', {due_after: Time.zone.now, due_before: 1.week.from_now})
        expect(assigns1).to include(assignment)
        expect(assigns2).not_to include(assignment)
      end

      it "should return assignments with overrides where the due date is not overridden for the student" do
        # if this spec fails due to new logic, please consider updating ungraded quizzes due date logic
        # and verifying the differentiated assignments spec for ungraded quizzes in this file
        assignment = create_assignment_with_override(override: true, due_at: 2.days.from_now)
        ad_hoc = create_adhoc_override_for_assignment(assignment, @student)
        ad_hoc.lock_at = 2.weeks.from_now
        ad_hoc.lock_at_overridden = true
        ad_hoc.save!
        DueDateCacher.recompute(assignment)
        assigns1 = @student.assignments_for_student('submitting', {due_after: 1.week.from_now, due_before: 3.weeks.from_now})
        assigns2 = @student.assignments_for_student('submitting', {due_after: Time.zone.now, due_before: 1.week.from_now})
        expect(assigns1).not_to include(assignment)
        expect(assigns2).to include(assignment)
      end

      it "should not return assignments where the override removes the user's due date" do
        # if this spec fails due to new logic, please consider updating ungraded quizzes due date logic
        # and verifying the differentiated assignments spec for ungraded quizzes in this file
        assignment = create_assignment_with_override(override: true, due_at: 2.days.from_now)
        ad_hoc = create_adhoc_override_for_assignment(assignment, @student)
        ad_hoc.due_at = nil
        ad_hoc.due_at_overridden = true
        ad_hoc.save!
        DueDateCacher.recompute(assignment)
        assignments = @student.assignments_for_student('submitting', {due_after: 4.weeks.ago, due_before: 4.weeks.from_now})
        expect(assignments).not_to include(assignment)
      end
    end

    context "include_concluded" do
      before :once do
        @u = User.create!

        @c1 = course_with_student(:active_all => true, :user => @u).course
        @q1 = assignment_quiz([], :course => @c1, :user => @user)

        @e2 = course_with_student(:active_all => true, :user => @u)
        @c2 = @e2.course
        @q2 = assignment_quiz([], :course => @c2, :user => @user)
        @e2.conclude
        DueDateCacher.recompute(@q1.assignment)
        DueDateCacher.recompute(@q2.assignment)
      end

      it "should not include assignments from concluded enrollments by default" do
        expect(@u.assignments_for_student('submitting').count).to eq 1
      end

      it "should include assignments from concluded enrollments if requested" do
        assignments = @u.assignments_for_student('submitting', include_concluded: true)

        expect(assignments.count).to eq 2
        expect(assignments.map(&:id).sort).to eq [@q1.assignment.id, @q2.assignment.id].sort
      end

      it "should not include assignments from soft concluded courses" do
        course_with_student(:active_all => true)
        @course.enrollment_term.update_attribute(:end_at, 1.day.from_now)
        assignment_quiz([], :course => @course, :user => @user)
        @quiz.unlock_at = nil
        @quiz.lock_at = nil
        @quiz.due_at = 3.days.from_now
        @quiz.save!
        DueDateCacher.recompute(@quiz.assignment)
        Timecop.travel(2.days) do
          EnrollmentState.recalculate_expired_states # runs periodically in background
          expect(@student.assignments_for_student('submitting', contexts: [@course]).count).to eq 0
        end
      end
    end

    context "context_codes" do
      before :once do
        @opts = {scope_only: true}
        @course1 = course_with_student(active_all: true).course
        @course2 = course_with_student(active_all: true, user: @student).course
        @assignment1 = assignment_model(context: @course1, due_at: 1.day.from_now, submission_types: "online_upload")
        @assignment2 = assignment_model(context: @course2, due_at: 1.day.from_now, submission_types: "online_upload")
        DueDateCacher.recompute(@assignment1)
        DueDateCacher.recompute(@assignment2)
      end

      it "should include assignments from active courses by default" do
        expect(@student.assignments_for_student('submitting', @opts).order(:id)).to eq [@assignment1, @assignment2]
      end

      it "should only include assignments from given course ids" do
        opts = @opts.merge({course_ids: [@course1.id], group_ids: []})
        expect(@student.assignments_for_student('submitting', opts).order(:id)).to eq [@assignment1]
      end
    end

    context "sharding" do
      specs_require_sharding

      it "includes assignments from other shards" do
        student = @shard1.activate { user_factory }
        assignment = create_assignment_with_override(student: student, override: true, due_at: 2.days.from_now)
        DueDateCacher.recompute(assignment)
        expect(student.assignments_needing_submitting).to eq [assignment]
      end
    end

    it "should always have the only_visible_to_overrides attribute" do
      course_with_student(:active_all => true)
      assignment_quiz([], :course => @course, :user => @user)
      @quiz.unlock_at = nil
      @quiz.lock_at = nil
      @quiz.due_at = 2.days.from_now
      @quiz.save!
      DueDateCacher.recompute(@quiz.assignment)
      assignments = @student.assignments_for_student('submitting', contexts: [@course])
      expect(assignments[0]).to have_attribute :only_visible_to_overrides
    end
  end

  describe "assignments_needing_submitting" do
    before :once do
      course_with_student(:active_all => true)
    end

    it "excludes assignments with due dates in the past" do
      past_assignment = @course.assignments.create! title: 'blah!', due_at: 1.day.ago, submission_types: 'not_graded'
      DueDateCacher.recompute(past_assignment)
      expect(@student.assignments_needing_submitting).not_to include past_assignment
    end

    it "excludes assignments that aren't expecting a submission" do
      assignment = @course.assignments.create! title: 'no submission', due_at: 1.day.from_now, submission_types: 'none'
      DueDateCacher.recompute(assignment)
      expect(@student.assignments_needing_submitting).not_to include assignment
    end

    it "excludes assignments that have an existing submission" do
      assignment = @course.assignments.create! title: 'submitted', due_at: 1.day.from_now, submission_types: 'online_url'
      submission_model(assignment: assignment, user: @student, submission_type: 'online_url', url: 'www.hi.com')
      DueDateCacher.recompute(assignment)
      expect(@student.assignments_needing_submitting).not_to include assignment
    end
  end

  describe "#submitted_assignments" do
    before :once do
      course_with_student(:active_all => true)
    end

    it "excludes assignments that don't have a submission" do
      assignment = @course.assignments.create! title: 'submitted', due_at: 1.day.from_now, submission_types: 'online_url'
      DueDateCacher.recompute(assignment)
      expect(@student.submitted_assignments).not_to include assignment
    end
  end

  describe "ungraded_quizzes" do
    before(:once) do
      course_with_student :active_all => true
      @quiz = @course.quizzes.create!(title: "some quiz", quiz_type: "survey", due_at: 1.day.from_now)
      @quiz.publish!
    end

    it "includes ungraded quizzes" do
      expect(@student.ungraded_quizzes(needing_submitting: true)).to include @quiz
    end

    it "excludes graded quizzes" do
      other_quiz = @course.quizzes.create!(title: "some quiz", quiz_type: "assignment", due_at: 1.day.from_now)
      other_quiz.publish!
      expect(@student.ungraded_quizzes(needing_submitting: true)).not_to include other_quiz
    end

    it "excludes unpublished quizzes" do
      other_quiz = @course.quizzes.create!(title: "some quiz", quiz_type: "survey", due_at: 1.day.from_now)
      expect(@student.ungraded_quizzes(needing_submitting: true)).not_to include other_quiz
    end

    it "excludes locked quizzes" do
      @quiz.unlock_at = 1.day.from_now
      @quiz.save!
      expect(@student.ungraded_quizzes(needing_submitting: true)).not_to include @quiz
    end

    it "includes locked quizzes if requested" do
      @quiz.unlock_at = 1.day.from_now
      @quiz.save!
      expect(@student.ungraded_quizzes(include_locked: true, needing_submitting: true)).to include @quiz
    end

    it "excludes submitted quizzes unless requested" do
      qs = @quiz.quiz_submissions.build user: @student
      qs.workflow_state = 'complete'
      qs.save!
      expect(@student.ungraded_quizzes(needing_submitting: true)).not_to include @quiz
      expect(@student.ungraded_quizzes(needing_submitting: false)).to include @quiz
    end

    it "filters by enrollment state" do
      @student.enrollments.where(course: @course).first.complete!
      expect(@student.ungraded_quizzes(needing_submitting: true)).not_to include @quiz
    end

    context "differentiated_assignments" do

      def create_ungraded_quiz_with_override(opts={})
        student = opts[:student] || @student
        @course.enrollments.where(user_id: student).destroy_all # student removed from default section
        section = @course.course_sections.create!
        student_in_section(section, user: student)
        @quiz = @course.quizzes.create!(quiz_type: 'practice_quiz', title: 'practice quiz')
        @quiz.due_at = 1.day.from_now
        @quiz.only_visible_to_overrides = true
        @quiz.publish!
        if opts[:override]
          create_section_override_for_assignment(@quiz, {course_section: section})
        end
        @quiz
      end

      it "filters by due date" do
        expect(@student.ungraded_quizzes(due_after: 2.days.from_now, needing_submitting: true)).not_to include @quiz
      end

      it "should return ungraded quizzes with due dates in the 'due_after' 'due_before' window for the student" do
        quiz = create_ungraded_quiz_with_override(override: true)
        ad_hoc = create_adhoc_override_for_assignment(quiz, @student)
        ad_hoc.due_at = 2.weeks.from_now
        ad_hoc.due_at_overridden = true
        ad_hoc.save!
        quizzes1 = @student.ungraded_quizzes({due_after: 1.week.from_now, due_before: 3.weeks.from_now})
        quizzes2 = @student.ungraded_quizzes({due_after: Time.zone.now, due_before: 1.week.from_now})
        expect(quizzes1).to include(quiz)
        expect(quizzes2).not_to include(quiz)
      end

      it "should return ungraded quizzes with overrides where the due date is not overridden for the student" do
        quiz = create_ungraded_quiz_with_override(override: true)
        ad_hoc = create_adhoc_override_for_assignment(quiz, @student)
        ad_hoc.lock_at = 2.weeks.from_now
        ad_hoc.lock_at_overridden = true
        ad_hoc.save!
        quizzes1 = @student.ungraded_quizzes({due_after: 1.week.from_now, due_before: 3.weeks.from_now})
        quizzes2 = @student.ungraded_quizzes({due_after: Time.zone.now, due_before: 1.week.from_now})
        expect(quizzes1).not_to include(quiz)
        expect(quizzes2).to include(quiz)
      end

      it "should not return ungraded quizzes where an applicable due date is nil" do
        quiz = create_ungraded_quiz_with_override(override: true)
        ad_hoc = create_adhoc_override_for_assignment(quiz, @student)
        ad_hoc.due_at = nil
        ad_hoc.due_at_overridden = true
        ad_hoc.save!
        quizzes = @student.ungraded_quizzes({due_after: 4.weeks.ago, due_before: 4.weeks.from_now})
        expect(quizzes).not_to include(quiz)
      end
    end

    context "sharding" do
      specs_require_sharding
      it "includes quizzes from other shards" do
        other_user = @shard1.activate { user_factory }
        student_in_course course: @course, user: other_user, :active_all => true
        expect(other_user.ungraded_quizzes(needing_submitting: true)).to include @quiz
      end
    end
  end

  describe "submissions_needing_peer_review" do
    before(:each) do
      @reviewer = course_with_student(active_all: true).user
      @reviewee = course_with_student(course: @course, active_all: true).user

      add_section("section1")
      @course.enroll_user(@reviewer, 'StudentEnrollment',
                    :section => @course_section, :enrollment_state => 'active', :allow_multiple_enrollments => true)
      @course.enroll_user(@reviewee, 'StudentEnrollment',
                    :section => @course_section, :enrollment_state => 'active', :allow_multiple_enrollments => true)

      assignment_model(course: @course, peer_reviews: true)

      @assessment_request = @assignment.assign_peer_review(@reviewer, @reviewee)
    end

    it "should included assessment requests where the user is the assessor" do
      expect(@reviewer.submissions_needing_peer_review.length).to eq 1
    end

    it "should not include assessment requests that have been ignored" do
      Ignore.create!(asset: @assessment_request, user: @reviewer, purpose: 'reviewing')
      expect(@reviewer.submissions_needing_peer_review.length).to eq 0
    end

    it "should not include assessment requests the user does not have permission to perform" do
      @assignment.peer_reviews = false
      @assignment.save!
      expect(@reviewer.submissions_needing_peer_review.length).to eq 0
    end

    it "should not include assessment requests for users not assigned the assignment" do
      @assignment.update(only_visible_to_overrides: true)
      # create a new section with only the reviewer student
      # since the reviewee is no longer assigned @assignment, the reviewer should
      # have nothing to do.
      add_section("section2")
      @course.enroll_user(@reviewer, 'StudentEnrollment',
                      :section => @course_section, :enrollment_state => 'active', :allow_multiple_enrollments => true)
      override = @assignment.assignment_overrides.build
      override.set = @course_section
      override.save!
      AssignmentOverrideApplicator.assignment_with_overrides(@assignment, [@override])

      expect(@reviewer.submissions_needing_peer_review.length).to eq 0
    end
  end

  context "assignments_needing_grading" do
    before :once do
      # create courses and sections
      @course1 = course_with_teacher(:active_all => true).course
      @course2 = course_with_teacher(:active_all => true, :user => @teacher).course
      @section1b = @course1.course_sections.create!(:name => 'section B')
      @section2b = @course2.course_sections.create!(:name => 'section B')

      # put a student in each section
      @student_a = user_with_pseudonym(:active_all => true, :name => 'StudentA', :username => 'studentA@instructure.com')
      @student_b = user_with_pseudonym(:active_all => true, :name => 'StudentB', :username => 'studentB@instructure.com')
      @course1.enroll_student(@student_a).update_attribute(:workflow_state, 'active')
      @section1b.enroll_user(@student_b, 'StudentEnrollment', 'active')
      @course2.enroll_student(@student_a).update_attribute(:workflow_state, 'active')
      @section2b.enroll_user(@student_b, 'StudentEnrollment', 'active')

      # set up a TA, section-limited in one course and not the other
      @ta = user_with_pseudonym(:active_all => true, :name => 'TA', :username => 'ta@instructure.com')
      @course1.enroll_user(@ta, 'TaEnrollment', :enrollment_state => 'active', :limit_privileges_to_course_section => true)
      @course2.enroll_user(@ta, 'TaEnrollment', :enrollment_state => 'active', :limit_privileges_to_course_section => false)

      # make some assignments and submissions
      [@course1, @course2].each do |course|
        assignment = course.assignments.create!(:title => "some assignment", :submission_types => ['online_text_entry'])
        [@student_a, @student_b].each do |student|
          assignment.submit_homework student, body: "submission for #{student.name}"
        end
      end
    end

    it "should not count assignments in soft concluded courses" do
      @course.enrollment_term.update_attribute(:end_at, 1.day.from_now)
      Timecop.travel(1.week) do
        EnrollmentState.recalculate_expired_states # runs periodically in background
        expect(@teacher.reload.assignments_needing_grading.size).to be 0

      end
    end

    it 'should not duplicate assignments for teachers in multiple sections' do
      @course2.enroll_teacher(@teacher, enrollment_state: 'active', section: @section2b, allow_multiple_enrollments: true)
      expect(@teacher.assignments_needing_grading.count).to eq 2
    end

    it "should count assignments with ungraded submissions across multiple courses" do
      expect(@teacher.assignments_needing_grading.size).to eql(2)
      expect(@teacher.assignments_needing_grading).to be_include(@course1.assignments.first)
      expect(@teacher.assignments_needing_grading).to be_include(@course2.assignments.first)

      # grade one submission for one assignment; these numbers don't change
      @course1.assignments.first.grade_student(@student_a, grade: "1", grader: @teacher)
      expect(@teacher.assignments_needing_grading.size).to be 2
      expect(@teacher.assignments_needing_grading).to be_include(@course1.assignments.first)
      expect(@teacher.assignments_needing_grading).to be_include(@course2.assignments.first)

      # grade the other submission; now course1's assignment no longer needs grading
      @course1.assignments.first.grade_student(@student_b, grade: "1", grader: @teacher)
      @teacher = User.find(@teacher.id)
      expect(@teacher.assignments_needing_grading.size).to be 1
      expect(@teacher.assignments_needing_grading).to be_include(@course2.assignments.first)
    end

    it "should include re-submitted submissions in the list of submissions needing grading" do
      @course1.assignments.first.grade_student(@student_a, grade: "1", grader: @teacher)
      @course1.assignments.first.grade_student(@student_b, grade: '1', grader: @teacher)
      expect(@teacher.assignments_needing_grading.size).to eq 1
      @course1.assignments.first.submit_homework(@student_a, :body => "Changed my mind!")
      expect(@teacher.assignments_needing_grading.size).to eq 2
      expect(@teacher.assignments_needing_grading).to include @course1.assignments.first
    end

    it "should only count submissions in accessible course sections" do
      expect(@ta.assignments_needing_grading.size).to be 2
      expect(@ta.assignments_needing_grading).to be_include(@course1.assignments.first)
      expect(@ta.assignments_needing_grading).to be_include(@course2.assignments.first)

      # grade student A's submissions in both courses; now course1's assignment
      # should not show up because the TA doesn't have access to studentB's submission
      @course1.assignments.first.grade_student(@student_a, grade: "1", grader: @teacher)
      @course2.assignments.first.grade_student(@student_a, grade: "1", grader: @teacher)
      @ta = User.find(@ta.id)
      expect(@ta.assignments_needing_grading.size).to be 1
      expect(@ta.assignments_needing_grading(scope_only: true).size).to be 1
      expect(@ta.assignments_needing_grading).to be_include(@course2.assignments.first)

      # but if we enroll the TA in both sections of course1, it should be accessible
      @course1.enroll_user(@ta, 'TaEnrollment', :enrollment_state => 'active', :section => @section1b,
                          :allow_multiple_enrollments => true, :limit_privileges_to_course_section => true)
      @ta = User.find(@ta.id)
      expect(@ta.assignments_needing_grading.size).to be 2
      expect(@ta.assignments_needing_grading(scope_only: true).size).to be 2
      expect(@ta.assignments_needing_grading).to be_include(@course1.assignments.first)
      expect(@ta.assignments_needing_grading).to be_include(@course2.assignments.first)
    end

    it "should not count submissions for users with a deleted enrollment in the graders's section" do
      @course1.enroll_student(@student_b, allow_multiple_enrollments: true).update(workflow_state: 'deleted')
      assignment = @course1.assignments.first
      assignment.grade_student(@student_a, grade: "1", grader: @teacher)
      expect(@ta.assignments_needing_grading(scope_only: true)).not_to include assignment
    end

    it 'should not count submissions for sections where the grader has a deleted enrollment' do
      @course1.enroll_user(@ta, 'TaEnrollment', allow_multiple_enrollments: true, section: @section1b).update(workflow_state: 'deleted')
      assignment = @course1.assignments.first
      assignment.grade_student(@student_a, grade: "1", grader: @teacher)
      expect(@ta.assignments_needing_grading(scope_only: true)).not_to include assignment
    end

    it 'should not count submissions for inactive students when they have active enrollments in other courses' do
      @course1.enroll_student(@student_b).update_attribute(:workflow_state, 'inactive')
      assignment = @course1.assignments.first
      assignment.grade_student(@student_a, grade: "1", grader: @teacher)
      expect(@teacher.assignments_needing_grading(scope_only: true)).not_to include assignment
    end

    it "should limit the number of returned assignments" do
      assignment_ids = create_records(Assignment, Array.new(20) do |x|
        {
          title: "excess assignment #{x}",
          submission_types: 'online_text_entry',
          workflow_state: "available",
          context_type: "Course",
          context_id: @course1.id,
          root_account_id: @course1.root_account_id,
        }
      end)
      create_records(Submission, assignment_ids.map do |id|
        {
          assignment_id: id,
          user_id: @student_b.id,
          body: "hello",
          workflow_state: "submitted",
          submission_type: 'online_text_entry'
        }
      end)
      expect(@teacher.assignments_needing_grading.size).to eq 15
    end

    it "should always have the only_visible_to_overrides attribute" do
      expect(@teacher.assignments_needing_grading).to all(have_attribute(:only_visible_to_overrides))
    end

    context "sharding" do
      specs_require_sharding

      before :once do
        @shard1.activate do
          @account = Account.create!
          @course3 = @account.courses.create!
          @course3.offer!
          @course3.enroll_teacher(@teacher).accept!
          @course3.enroll_student(@student_a).accept!
          @course3.enroll_student(@student_b).accept!
          @assignment3 = @course3.assignments.create!(:title => "some assignment", :submission_types => ['online_text_entry'])
          @assignment3.submit_homework @student_a, body: "submission for A"
        end
      end

      after :each do
        [Shard.default, @shard1, @shard2].each do |shard|
          shard.activate do
            Setting.remove('assignments_needing_grading_b')
          end
        end
      end

      it "should find assignments from all shards" do
        [Shard.default, @shard1, @shard2].each do |shard|
          shard.activate do
            expect(@teacher.assignments_needing_grading.sort_by(&:id)).to eq(
              [@course1.assignments.first, @course2.assignments.first, @assignment3].sort_by(&:id)
            )
            Setting.set('assignments_needing_grading_b', 'false')
            expect(@teacher.assignments_needing_grading.sort_by(&:id)).to eq(
              [@course1.assignments.first, @course2.assignments.first, @assignment3].sort_by(&:id)
            )
<<<<<<< HEAD
=======
          end
        end
      end

      it "should work when submissions course ids are populated" do
        Setting.set('course_id_populated_on_submissions', 'true')
        expect(@teacher.course_id_populated_on_submissions?).to eq true
        [Shard.default, @shard1, @shard2].each do |shard|
          shard.activate do
            expect(@teacher.assignments_needing_grading.sort_by(&:id)).to eq(
              [@course1.assignments.first, @course2.assignments.first, @assignment3].sort_by(&:id)
            )
            Setting.set('assignments_needing_grading_b', 'false')
            expect(@teacher.assignments_needing_grading.sort_by(&:id)).to eq(
              [@course1.assignments.first, @course2.assignments.first, @assignment3].sort_by(&:id)
            )
>>>>>>> 36566452
          end
        end
      end

      it "should honor ignores for a separate shard" do
        @teacher.ignore_item!(@assignment3, 'grading')
        expect(@teacher.assignments_needing_grading.sort_by(&:id)).to eq(
          [@course1.assignments.first, @course2.assignments.first].sort_by(&:id)
        )

        @shard1.activate do
          @assignment3.submit_homework @student_b, :submission_type => "online_text_entry", :body => "submission for B"
        end
        @teacher = User.find(@teacher.id)
        expect(@teacher.assignments_needing_grading.size).to eq 3
      end

      it "should apply a global limit" do
        expect(@teacher.assignments_needing_grading(:limit => 1).length).to eq 1
      end

      it 'should not fail with the dynamic setting turned off' do
        [Shard.default, @shard1, @shard2].each do |shard|
          shard.activate do
            override_dynamic_settings(private: { canvas: { disable_needs_grading_queries: true } }) do
              expect(@teacher.assignments_needing_grading).to eq []
            end
          end
        end
      end
    end

    context "differentiated assignments" do
      before :once do
        @a2 = @course1.assignments.create!(:title => "some assignment 2", :submission_types => ['online_text_entry'])
        [@student_a, @student_b].each do |student|
          @a2.submit_homework student, body: "submission for #{student.name}"
        end

        @section1a = @course1.course_sections.create!(name: 'Section One')
        student_in_section(@section1a, user: @student_b)

        assignments = @course1.assignments
        differentiated_assignment(assignment: assignments[0], course_section: @section1b)
        differentiated_assignment(assignment: assignments[1], course_section: @section1a)
      end

      it "should not include submissions from students without visibility" do
        expect(@teacher.assignments_needing_grading.length).to eq 2
      end
    end
  end

  context "#submissions_needing_grading_count" do
    before :once do
      course_with_teacher(active_all: true)
      @sectionb = @course.course_sections.create!(name: 'section B')
      @student_a = user_with_pseudonym(active_all: true, name: 'StudentA', username: 'studentA@instructure.com')
      @student_b = user_with_pseudonym(active_all: true, name: 'StudentB', username: 'studentB@instructure.com')
      @course.enroll_student(@student_a).update(workflow_state: 'active')
      @sectionb.enroll_user(@student_b, 'StudentEnrollment', 'active')
    end

    it 'should show counts for all submissions a grader can see' do
      assignment_model(course: @course, submission_types: ['online_text_entry'])
      [@student_a, @student_b].each do |student|
        @assignment.submit_homework student, body: "submission for #{student.name}"
      end

      expect(@teacher.submissions_needing_grading_count).to eq 2
    end

    it 'should not show counts for submissions that a grader can\'t see due to enrollment visibility' do
      @enrollment.update(limit_privileges_to_course_section: true) # limit the teacher to only see one of the students
      assignment_model(course: @course, submission_types: ['online_text_entry'])
      [@student_a, @student_b].each do |student|
        @assignment.submit_homework student, body: "submission for #{student.name}"
      end

      expect(@teacher.submissions_needing_grading_count).to eq 1
    end

    it 'should not show counts for submissions in a section where the grader is enrolled but is not a grader' do
      @enrollment.update(limit_privileges_to_course_section: true)
      @sectionb.enroll_user(@teacher, 'StudentEnrollment', 'active')
      assignment_model(course: @course, submission_types: ['online_text_entry'])
      [@student_a, @student_b].each do |student|
        @assignment.submit_homework student, body: "submission for #{student.name}"
      end

      expect(@teacher.submissions_needing_grading_count).to eq 1
    end
  end

  context "#assignments_needing_moderation" do
    before :once do
      # create courses and sections
      @course1 = course_with_teacher(:active_all => true).course
      @course2 = course_with_teacher(:active_all => true, :user => @teacher).course
      @section1b = @course1.course_sections.create!(:name => 'section B')
      @section2b = @course2.course_sections.create!(:name => 'section B')

      # put a student in each section
      @student_a = user_with_pseudonym(:active_all => true, :name => 'StudentA', :username => 'studentA@instructure.com')
      @student_b = user_with_pseudonym(:active_all => true, :name => 'StudentB', :username => 'studentB@instructure.com')
      @course1.enroll_student(@student_a).update_attribute(:workflow_state, 'active')
      @section1b.enroll_user(@student_b, 'StudentEnrollment', 'active')
      @course2.enroll_student(@student_a).update_attribute(:workflow_state, 'active')
      @section2b.enroll_user(@student_b, 'StudentEnrollment', 'active')

      # make some assignments and submissions
      [@course1, @course2].each do |course|
        assignment = course.assignments.create!(
          final_grader: @teacher,
          grader_count: 2,
          moderated_grading: true,
          submission_types: ['online_text_entry'],
          title: 'some assignment'
        )
        [@student_a, @student_b].each do |student|
          assignment.submit_homework student, body: "submission for #{student.name}"
        end
      end
      @course2.assignments.first.update_attribute(:moderated_grading, true)
      @course2.assignments.first.update_attribute(:grader_count, 2)
    end

    it "should not count assignments with no provisional grades" do
      expect(@teacher.assignments_needing_moderation.length).to eq 0
    end

    it "shows a count for final grader" do
      assmt = @course2.assignments.first
      assmt.update!(final_grader: @teacher)
      assmt.grade_student(@student_a, grade: "1", grader: @teacher, provisional: true)
      expect(@teacher.assignments_needing_moderation).to eq [assmt]
    end

    it "does not show a count for admins that can moderate grades but are not final grader" do
      admin = account_admin_user(account: @course2.account)
      assmt = @course2.assignments.first
      assmt.update!(final_grader: @teacher)
      assmt.grade_student(@student_a, grade: "1", grader: @teacher, provisional: true)
      expect(admin.assignments_needing_moderation).to be_empty
    end

    it "does not count assignments whose grades have been published" do
      assmt = @course2.assignments.first
      assmt.update!(final_grader: @teacher)
      assmt.grade_student(@student_a, grade: "1", grader: @teacher, provisional: true)
      assmt.update!(grades_published_at: Time.now.utc)
      expect(@teacher.assignments_needing_moderation).to be_empty
    end

    it "should not return duplicates" do
      assmt = @course2.assignments.first
      assmt.update!(final_grader: @teacher)
      assmt.grade_student(@student_a, grade: "1", grader: @teacher, provisional: true)
      assmt.grade_student(@student_b, grade: "2", grader: @teacher, provisional: true)
      expect(@teacher.assignments_needing_moderation.length).to eq 1
      expect(@teacher.assignments_needing_moderation.first).to eq assmt
    end

    it "should not give a count for non-moderators" do
      assmt = @course2.assignments.first
      assmt.grade_student(@student_a, :grade => "1", :grader => @teacher, :provisional => true)
      ta = ta_in_course(:course => @course, :active_all => true).user
      expect(ta.assignments_needing_moderation.length).to eq 0
    end
  end

  describe "discussion_topics_needing_viewing" do
    let(:opts) { {due_after: 1.day.ago, due_before: 2.days.from_now} }

    context 'course discussions' do
      before(:each) do
        course_with_student(active_all: true)
        discussion_topic_model(context: @course)
        group_discussion_topic_model(context: @course)
        announcement_model(context: @course)
        @topic.publish!
        @group_topic.publish!
        @a.publish!
      end

      it 'should show for ungraded discussion topics with todo dates within the opts date range' do
        @topic.todo_date = 1.day.from_now
        @topic.save!
        @group_topic.todo_date = 1.day.from_now
        @group_topic.save!
        expect(@student.discussion_topics_needing_viewing(opts).sort_by(&:id)).to eq [@topic, @group_topic, @a]
      end

      it 'should not show for ungraded discussion topics with todo dates outside the range' do
        @topic.todo_date = 3.days.ago
        @topic.save!
        @group_topic.todo_date = 3.days.ago
        @group_topic.save!
        @a.posted_at = 3.days.ago
        @a.save!
        expect(@student.discussion_topics_needing_viewing(opts)).to eq []
      end

      it 'should not show for ungraded discussion topics without todo dates' do
        expect(@student.discussion_topics_needing_viewing(opts)).to eq [@a]
      end

      it 'should not show unpublished discussion topics' do
        teacher_in_course(course: @course)
        @topic.workflow_state = 'unpublished'
        @topic.todo_date = 1.day.from_now
        @topic.save!
        @group_topic.workflow_state = 'unpublished'
        @group_topic.todo_date = 1.day.from_now
        @group_topic.save!
        @a.delayed_post_at = 1.day.from_now
        @a.workflow_state = 'post_delayed'
        @a.save!
        expect(@student.discussion_topics_needing_viewing(opts)).to eq []
        expect(@teacher.discussion_topics_needing_viewing(opts)).to eq []
      end

      it 'should not show for users not enrolled in course' do
        @topic.todo_date = 1.day.from_now
        @topic.save!
        @group_topic.todo_date = 1.day.from_now
        @group_topic.save!
        user1 = @student
        course_with_student(active_all: true)
        expect(user1.discussion_topics_needing_viewing(opts).sort_by(&:id)).to eq [@topic, @group_topic, @a]
        expect(@student.discussion_topics_needing_viewing(opts)).to eq []
      end

      it 'should not show discussions that are graded' do
        a = @course.assignments.create!(title: "some assignment", points_possible: 5, due_at: 1.day.from_now)
        t = @course.discussion_topics.build(assignment: a, title: "some topic", message: "a little bit of content")
        t.save
        expect(t.assignment_id).to eql(a.id)
        expect(t.assignment).to eql(a)
        expect(@student.discussion_topics_needing_viewing(opts)).not_to include t
      end

      context "locked discussion topics" do
        it 'should show for ungraded discussion topics with unlock dates and todo dates within the opts date range' do
          @topic.unlock_at = 1.day.from_now
          @topic.todo_date = 1.day.from_now
          @topic.save!
          @group_topic.unlock_at = 1.day.from_now
          @group_topic.todo_date = 1.day.from_now
          @group_topic.save!
          expect(@student.discussion_topics_needing_viewing(opts).sort_by(&:id)).to eq [@topic, @group_topic, @a]
        end

        it 'should show for ungraded discussion topics with lock dates and todo dates within the opts date range' do
          @topic.lock_at = 1.day.ago
          @topic.todo_date = 1.day.from_now
          @topic.save!
          @group_topic.lock_at = 1.day.ago
          @group_topic.todo_date = 1.day.from_now
          @group_topic.save!
          expect(@student.discussion_topics_needing_viewing(opts).sort_by(&:id)).to eq [@topic, @group_topic, @a]
        end
      end

      context "include_concluded" do
        before :once do
          @u = User.create!

          @c1 = course_with_student(:active_all => true, :user => @u).course
          @dt1 = discussion_topic_model(:context => @c1)
          @dt1.todo_date = Time.zone.now
          @dt1.save!
          @dt1.publish!

          @e2 = course_with_student(:active_all => true, :user => @u)
          @c2 = @e2.course
          @dt2 = discussion_topic_model(:context => @c2)
          @dt2.todo_date = Time.zone.now
          @dt2.save!
          @dt2.publish!
          @e2.conclude
        end

        it "should not include topics from concluded enrollments by default" do
          expect(@u.discussion_topics_needing_viewing(opts).count).to eq 1
        end

        it "should include topics from concluded enrollments if requested" do
          expect(@u.discussion_topics_needing_viewing(opts.merge(include_concluded: true)).count).to eq 2
          expect(@u.discussion_topics_needing_viewing(opts.merge(include_concluded: true)).map(&:id).sort).to eq [@dt1.id, @dt2.id].sort
        end
      end

      context "context_codes" do
        before :once do
          @opts = opts.merge({scope_only: true})
          @course1 = course_with_student(active_all: true).course
          @course2 = course_with_student(active_all: true, user: @student).course
          group_with_user(active_all: true, user: @student)
          @discussion1 = discussion_topic_model(context: @course1, todo_date: 1.day.from_now)
          @discussion2 = discussion_topic_model(context: @course2, todo_date: 1.day.from_now)
          @group_discussion = discussion_topic_model(context: @group, todo_date: 1.day.from_now)
        end

        it "should include assignments from active courses by default" do
          expect(@student.discussion_topics_needing_viewing(@opts).order(:id)).to eq [@discussion1, @discussion2, @group_discussion]
        end

        it "should only include assignments from given course/group ids" do
          expect(@student.discussion_topics_needing_viewing(@opts.merge({course_ids: [], group_ids: []})).order(:id)).to eq []
          opts = @opts.merge({course_ids: [@course1.id], group_ids: [@group.id]})
          expect(@student.discussion_topics_needing_viewing(opts).order(:id)).to eq [@discussion1, @group_discussion]
        end
      end
    end

    context 'discussions made within groups' do
      before(:each) do
        course_with_student(active_all: true)
        @group_category = @course.group_categories.create(name: 'Project Group')
        @group1 = group_model(name: 'Project Group 1', group_category: @group_category, context: @course)
        group_membership_model(group: @group1, user: @student)
        @course_topic = discussion_topic_model(context: @group1)
        @course_announcement = announcement_model(context: @group1)
        @account = @course.account
        @group_category = @account.group_categories.create(name: 'Project Group')
        @group2 = group_model(name: 'Project Group 2', group_category: @group_category, context: @account)
        group_membership_model(group: @group2, user: @student)
        @account_topic = discussion_topic_model(context: @group2)
        @account_announcement = announcement_model(context: @group2)
      end

      it 'should show discussions with dates in the range' do
        @course_topic.todo_date = 1.day.from_now
        @course_topic.save!
        @account_topic.todo_date = 1.day.from_now
        @account_topic.save!
        topics = [@course_topic, @course_announcement, @account_topic, @account_announcement]
        expect(@student.discussion_topics_needing_viewing(opts).sort_by(&:id)).to eq topics
      end

      it 'should not show for ungraded discussion topics with todo dates outside the range' do
        @course_topic.todo_date = 3.days.ago
        @course_topic.save!
        @course_announcement.posted_at = 3.days.ago
        @course_announcement.save!
        @account_topic.todo_date = 3.days.ago
        @account_topic.save!
        @account_announcement.posted_at = 3.days.ago
        @account_announcement.save!
        expect(@student.discussion_topics_needing_viewing(opts)).to eq []
      end

      it 'should not show for ungraded discussion topics without todo dates' do
        topics = [@course_announcement, @account_announcement]
        expect(@student.discussion_topics_needing_viewing(opts).sort_by(&:id)).to eq topics
      end

      it 'should not show unpublished discussion topics' do
        teacher_in_course(course: @course)
        group_membership_model(group: @group1, user: @teacher)
        group_membership_model(group: @group2, user: @teacher)
        @course_topic.workflow_state = 'unpublished'
        @course_topic.todo_date = 1.day.from_now
        @account_topic.workflow_state = 'unpublished'
        @account_topic.todo_date = 1.day.from_now
        @course_announcement.delayed_post_at = 1.day.from_now
        @course_announcement.workflow_state = 'post_delayed'
        @account_announcement.delayed_post_at = 1.day.from_now
        @account_announcement.workflow_state = 'post_delayed'
        topics = [@course_topic, @account_topic, @course_announcement, @account_announcement]
        topics.each(&:save!)
        expect(@student.discussion_topics_needing_viewing(opts)).to eq []
        expect(@teacher.discussion_topics_needing_viewing(opts)).to eq []
      end

      it 'should not show for users not in group' do
        @course_topic.todo_date = 1.day.from_now
        @course_topic.save!
        @account_topic.todo_date = 1.day.from_now
        @account_topic.save!
        user1 = @student
        course_with_student(active_all: true)
        topics = [@course_topic, @course_announcement, @account_topic, @account_announcement]
        expect(user1.discussion_topics_needing_viewing(opts).sort_by(&:id)).to eq topics
        expect(@student.discussion_topics_needing_viewing(opts)).to eq []
      end
    end
  end

  describe "wiki_pages_needing_viewing" do
    before(:each) do
      course_with_student(active_all: true)
      @course_page = wiki_page_model(course: @course)
      @group_category = @course.group_categories.create(name: 'Project Group')
      @group1 = group_model(name: 'Project Group 1', group_category: @group_category, context: @course)
      group_membership_model(group: @group1, user: @student)
      @group_page = wiki_page_model(course: @group1)
      account = @course.account
      @group_category = account.group_categories.create(name: 'Project Group')
      @group2 = group_model(name: 'Project Group 1', group_category: @group_category, context: account)
      group_membership_model(group: @group2, user: @student)
      @account_page = wiki_page_model(course: @group2)
    end

    let(:opts) { {due_after: 1.day.ago, due_before: 2.days.from_now} }

    it 'should show for wiki pages with todo dates within the opts date range' do
      @course_page.todo_date = 1.day.from_now
      @group_page.todo_date = 1.day.from_now
      @account_page.todo_date = 1.day.from_now
      pages = [@course_page, @group_page, @account_page]
      pages.each(&:save!)
      expect(@student.wiki_pages_needing_viewing(opts).sort_by(&:id)).to eq pages
    end

    it 'should not show for wiki pages with todo dates outside the range' do
      @course_page.todo_date = 3.days.ago
      @group_page.todo_date = 3.days.ago
      @account_page.todo_date = 3.days.ago
      pages = [@course_page, @group_page, @account_page]
      pages.each(&:save!)
      expect(@student.wiki_pages_needing_viewing(opts)).to eq []
    end

    it 'should not show for wiki pages without todo dates' do
      expect(@student.wiki_pages_needing_viewing(opts)).to eq []
    end

    it 'should not show unpublished pages' do
      teacher_in_course(course: @course)
      @course_page.workflow_state = 'unpublished'
      @course_page.todo_date = 1.day.from_now
      @course_page.save!
      @group_page.workflow_state = 'unpublished'
      @group_page.todo_date = 1.day.from_now
      @account_page.workflow_state = 'unpublished'
      @account_page.todo_date = 1.day.from_now
      pages = [@course_page, @group_page, @account_page]
      pages.each(&:save!)
      expect(@student.wiki_pages_needing_viewing(opts)).to eq []
      expect(@teacher.wiki_pages_needing_viewing(opts)).to eq []
    end

    it 'should not show for users not enrolled in course' do
      @course_page.todo_date = 1.day.from_now
      @group_page.todo_date = 1.day.from_now
      @account_page.todo_date = 1.day.from_now
      pages = [@course_page, @group_page, @account_page]
      pages.each(&:save!)
      user1 = @student
      course_with_student(active_all: true)
      expect(user1.wiki_pages_needing_viewing(opts).sort_by(&:id)).to eq pages
      expect(@student.wiki_pages_needing_viewing(opts)).to eq []
    end

    it 'should not show wiki pages that are not released to the user' do
      @course.enable_feature!(:conditional_release)
      @course_page.todo_date = 1.day.from_now
      @course_page.save!
      add_section('Section 2')
      student2 = student_in_section(@course_section)
      wiki_page_assignment_model(wiki_page: @course_page)
      differentiated_assignment(assignment: @assignment, course_section: @course_section)
      expect(@student.wiki_pages_needing_viewing(opts)).to eq []
      expect(student2.wiki_pages_needing_viewing(opts)).to eq [@course_page]
    end

    context "include_concluded" do
      before :once do
        @u = User.create!

        @c1 = course_with_student(:active_all => true, :user => @u).course
        @wp1 = wiki_page_model(:course => @c1)
        @wp1.todo_date = Time.zone.now
        @wp1.save!

        @e2 = course_with_student(:active_all => true, :user => @u)
        @c2 = @e2.course
        @wp2 = wiki_page_model(:course => @c2)
        @wp2.todo_date = Time.zone.now
        @wp2.save!
        @e2.conclude
      end

      it "should not include pages from concluded enrollments by default" do
        expect(@u.wiki_pages_needing_viewing(opts).count).to eq 1
      end

      it "should include pages from concluded enrollments if requested" do
        expect(@u.wiki_pages_needing_viewing(opts.merge(include_concluded: true)).count).to eq 2
        expect(@u.wiki_pages_needing_viewing(opts.merge(include_concluded: true)).map(&:id).sort).to eq [@wp1.id, @wp2.id].sort
      end
    end

    context "context_codes" do
      before :once do
        @opts = opts.merge({scope_only: true})
        @course1 = course_with_student(active_all: true).course
        @course2 = course_with_student(active_all: true, user: @student).course
        group_with_user(active_all: true, user: @student)
        @discussion1 = wiki_page_model(course: @course1, todo_date: 1.day.from_now)
        @discussion2 = wiki_page_model(course: @course2, todo_date: 1.day.from_now)
        @group_discussion = wiki_page_model(course: @group, todo_date: 1.day.from_now)
      end

      it "should include assignments from active courses by default" do
        expect(@student.wiki_pages_needing_viewing(@opts).order(:id)).to eq [@discussion1, @discussion2, @group_discussion]
      end

      it "should only include assignments from given course/group ids" do
        expect(@student.wiki_pages_needing_viewing(@opts.merge({course_ids: [], group_ids: []})).order(:id)).to eq []
        opts = @opts.merge({course_ids: [@course1.id], group_ids: [@group.id]})
        expect(@student.wiki_pages_needing_viewing(opts).order(:id)).to eq [@discussion1, @group_discussion]
      end
    end
  end
end<|MERGE_RESOLUTION|>--- conflicted
+++ resolved
@@ -735,8 +735,6 @@
             expect(@teacher.assignments_needing_grading.sort_by(&:id)).to eq(
               [@course1.assignments.first, @course2.assignments.first, @assignment3].sort_by(&:id)
             )
-<<<<<<< HEAD
-=======
           end
         end
       end
@@ -753,7 +751,6 @@
             expect(@teacher.assignments_needing_grading.sort_by(&:id)).to eq(
               [@course1.assignments.first, @course2.assignments.first, @assignment3].sort_by(&:id)
             )
->>>>>>> 36566452
           end
         end
       end
