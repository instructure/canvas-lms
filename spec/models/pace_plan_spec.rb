# frozen_string_literal: true

#
# Copyright (C) 2021 - present Instructure, Inc.
#
# This file is part of Canvas.
#
# Canvas is free software: you can redistribute it and/or modify it under
# the terms of the GNU Affero General Public License as published by the Free
# Software Foundation, version 3 of the License.
#
# Canvas is distributed in the hope that it will be useful, but WITHOUT ANY
# WARRANTY; without even the implied warranty of MERCHANTABILITY or FITNESS FOR
# A PARTICULAR PURPOSE. See the GNU Affero General Public License for more
# details.
#
# You should have received a copy of the GNU Affero General Public License along
# with this program. If not, see <http://www.gnu.org/licenses/>.
#
require_relative '../spec_helper'

describe PacePlan do
  before :once do
    course_with_student active_all: true
    @module = @course.context_modules.create!
    @assignment = @course.assignments.create!
    @course_section = @course.course_sections.first
    @tag = @assignment.context_module_tags.create! context_module: @module, context: @course, tag_type: 'context_module'
    @pace_plan = @course.pace_plans.create! workflow_state: 'active'
    @pace_plan_module_item = @pace_plan.pace_plan_module_items.create! module_item: @tag
  end

  context "associations" do
    it "has functioning course association" do
      expect(@course.pace_plans).to match_array([@pace_plan])
      expect(@pace_plan.course).to eq @course
    end

    it "has functioning pace_plan_module_items association" do
      expect(@pace_plan.pace_plan_module_items.map(&:module_item)).to match_array([@tag])
    end
  end

  context "scopes" do
    before :once do
      @other_section = @course.course_sections.create! name: 'other_section'
      @section_plan = @course.pace_plans.create! course_section: @other_section
      @student_plan = @course.pace_plans.create! user: @student
    end

    it "has a working primary scope" do
      expect(@course.pace_plans.primary).to match_array([@pace_plan])
    end

    it "has a working for_user scope" do
      expect(@course.pace_plans.for_user(@student)).to match_array([@student_plan])
    end

    it "has a working for_section scope" do
      expect(@course.pace_plans.for_section(@other_section)).to match_array([@section_plan])
    end
  end

  context "pace_plan_context" do
    it "requires a course" do
      bad_plan = PacePlan.create
      expect(bad_plan).not_to be_valid

      bad_plan.course = course_factory
      expect(bad_plan).to be_valid
    end

    it "disallows a user and section simultaneously" do
      course_with_student
      bad_plan = @course.pace_plans.build(user: @student, course_section: @course.default_section)
      expect(bad_plan).not_to be_valid

      bad_plan.course_section = nil
      expect(bad_plan).to be_valid
    end
  end

  context "constraints" do
    it "has a unique constraint on course for active primary pace plans" do
      expect { @course.pace_plans.create! workflow_state: 'active' }.to raise_error(ActiveRecord::RecordNotUnique)
    end

    it "has a unique constraint for active section pace plans" do
      @course.pace_plans.create! course_section: @course.default_section, workflow_state: 'active'
      expect {
        @course.pace_plans.create! course_section: @course.default_section, workflow_state: 'active'
      }.to raise_error(ActiveRecord::RecordNotUnique)
    end

    it "has a unique constraint for active student pace plans" do
      @course.pace_plans.create! user: @student, workflow_state: 'active'
      expect {
        @course.pace_plans.create! user: @student, workflow_state: 'active'
      }.to raise_error(ActiveRecord::RecordNotUnique)
    end
  end

  context "root_account" do
    it "infers root_account_id from course" do
      expect(@pace_plan.root_account).to eq @course.root_account
    end
  end

  context "duplicate" do
    it "returns an initialized duplicate of the pace plan" do
      duplicate_pace_plan = @pace_plan.duplicate
      expect(duplicate_pace_plan.class).to eq(PacePlan)
      expect(duplicate_pace_plan.persisted?).to eq(false)
      expect(duplicate_pace_plan.id).to eq(nil)
    end

    it "supports passing in options" do
      opts = { user_id: 1 }
      duplicate_pace_plan = @pace_plan.duplicate(opts)
      expect(duplicate_pace_plan.user_id).to eq(opts[:user_id])
      expect(duplicate_pace_plan.course_section_id).to eq(opts[:course_section_id])
    end
  end

  context "publish" do
    before :once do
      @pace_plan.update! start_date: '2021-09-01', end_date: '2021-09-30'
    end

    it "creates an override for students" do
      expect(@assignment.due_at).to eq(nil)
      expect(@pace_plan.publish).to eq(true)
      expect(@assignment.assignment_overrides.count).to eq(1)
    end

    it "creates assignment overrides for the pace plan user" do
      @pace_plan.update(user_id: @student)
      expect(@assignment.assignment_overrides.count).to eq(0)
      expect(@pace_plan.publish).to eq(true)
      expect(@assignment.assignment_overrides.count).to eq(1)
      assignment_override = @assignment.assignment_overrides.first
      expect(assignment_override.due_at).to eq(Date.parse('2021-09-01').end_of_day)
      expect(assignment_override.assignment_override_students.first.user_id).to eq(@student.id)
    end

    it "removes the user from an adhoc assignment override if it includes other students" do
      student2 = user_model
      StudentEnrollment.create!(user: student2, course: @course)
      assignment_override = @assignment.assignment_overrides.create(
        title: 'ADHOC Test',
        workflow_state: 'active',
        set_type: 'ADHOC',
        due_at: '2021-09-05',
        due_at_overridden: true
      )
      assignment_override.assignment_override_students << AssignmentOverrideStudent.new(user_id: @student, no_enrollment: false)
      assignment_override.assignment_override_students << AssignmentOverrideStudent.new(user_id: student2, no_enrollment: false)

      @pace_plan.update(user_id: @student)
      expect(@assignment.assignment_overrides.count).to eq(1)
      assignment_override = @assignment.assignment_overrides.first
      expect(assignment_override.due_at).to eq(Date.parse('2021-09-05').end_of_day)
      expect(assignment_override.assignment_override_students.pluck(:user_id)).to eq([@student.id, student2.id])
      expect(@pace_plan.publish).to eq(true)
      expect(@assignment.assignment_overrides.count).to eq(2)
      expect(assignment_override.due_at).to eq(Date.parse('2021-09-05').end_of_day)
      expect(assignment_override.assignment_override_students.pluck(:user_id)).to eq([student2.id])
      assignment_override2 = @assignment.assignment_overrides.second
      expect(assignment_override2.due_at).to eq(Date.parse('2021-09-01').end_of_day)
      expect(assignment_override2.assignment_override_students.pluck(:user_id)).to eq([@student.id])
    end

    it "creates assignment overrides for the pace plan course section" do
      @pace_plan.update(course_section: @course_section)
      expect(@assignment.assignment_overrides.count).to eq(0)
      expect(@pace_plan.publish).to eq(true)
      expect(@assignment.assignment_overrides.count).to eq(1)
      assignment_override = @assignment.assignment_overrides.first
      expect(assignment_override.due_at).to eq(Date.parse('2021-09-01').end_of_day)
      expect(assignment_override.assignment_override_students.first.user_id).to eq(@student.id)
    end

    it "updates overrides that are already present if the days have changed" do
      @pace_plan.publish
      assignment_override = @assignment.assignment_overrides.first
      expect(assignment_override.due_at).to eq(Date.parse('2021-09-01').end_of_day)
      @pace_plan_module_item.update duration: 2
      @pace_plan.publish
      assignment_override.reload
      expect(assignment_override.due_at).to eq(Date.parse('2021-09-02').end_of_day)
    end

    it "updates user overrides that are already present if the days have changed" do
      @pace_plan.update(user_id: @student)
      @pace_plan.publish
      expect(@assignment.assignment_overrides.active.count).to eq(1)
      @pace_plan_module_item.update duration: 2
      @pace_plan.publish
      expect(@assignment.assignment_overrides.active.count).to eq(1)
      assignment_override = @assignment.assignment_overrides.active.first
      expect(assignment_override.due_at).to eq(Date.parse('2021-09-02').end_of_day)
      expect(assignment_override.assignment_override_students.first.user_id).to eq(@student.id)
    end

    it "updates course section overrides that are already present if the days have changed" do
      @pace_plan.update(course_section: @course_section)
      @pace_plan.publish
      expect(@assignment.assignment_overrides.active.count).to eq(1)
      @pace_plan_module_item.update duration: 2
      @pace_plan.publish
      expect(@assignment.assignment_overrides.active.count).to eq(1)
      assignment_override = @assignment.assignment_overrides.active.first
      expect(assignment_override.due_at).to eq(Date.parse('2021-09-02').end_of_day)
      expect(assignment_override.assignment_override_students.first.user_id).to eq(@student.id)
    end

    it "does not change assignment due date when user pace plan is published if an assignment override already exists" do
      @pace_plan.publish
      assignment_override = @assignment.assignment_overrides.first
      expect(assignment_override.due_at).to eq(Date.parse('2021-09-01').end_of_day)
      expect(@assignment.assignment_overrides.active.count).to eq(1)

      student_pace_plan = @course.pace_plans.create!(user: @student, workflow_state: 'active', start_date: '2021-09-01')
      student_pace_plan.publish
      assignment_override.reload
      expect(assignment_override.due_at).to eq(Date.parse('2021-09-01').end_of_day)
      expect(@assignment.assignment_overrides.active.count).to eq(1)
    end

    it "throws an error if start_date is nil" do
      expect { @pace_plan.publish }.not_to raise_error

      @pace_plan.update start_date: nil, end_date: nil
      expect { @pace_plan.publish }.to raise_error("A start_date is required to publish")

      @pace_plan.update start_date: '2021-09-01', end_date: nil
      expect { @pace_plan.publish }.not_to raise_error

      @pace_plan.update start_date: nil, end_date: '2021-09-30'
      expect { @pace_plan.publish }.to raise_error("A start_date is required to publish")
    end
<<<<<<< HEAD
=======

    it "sets overrides for graded discussions" do
      topic = graded_discussion_topic(context: @course)
      topic_tag = @module.add_item type: 'discussion_topic', id: topic.id
      topic_item = @pace_plan.pace_plan_module_items.create! module_item: topic_tag
      expect(topic.assignment.assignment_overrides.count).to eq 0
      expect(@pace_plan.publish).to eq(true)
      expect(topic.assignment.assignment_overrides.count).to eq 1
    end

    it "does not change overrides for students that have pace plans if the course pace plan is published" do
      expect(@pace_plan.publish).to eq(true)
      expect(@assignment.assignment_overrides.active.count).to eq(1)
      assignment_override = @assignment.assignment_overrides.active.first
      expect(assignment_override.due_at).to eq(Date.parse('2021-09-01').end_of_day)
      # Publish student specific pace plan and verify dates have changed
      student_pace_plan = @course.pace_plans.create! user: @student, workflow_state: 'active', start_date: '2021-09-05'
      student_pace_plan.pace_plan_module_items.create! module_item: @tag
      expect(student_pace_plan.publish).to eq(true)
      assignment_override.reload
      expect(assignment_override.due_at).to eq(Date.parse('2021-09-06').end_of_day)
      # Republish course pace plan and verify dates have not changed on student specific override
      @pace_plan.instance_variable_set(:@student_enrollments, nil)
      expect(@pace_plan.publish).to eq(true)
      assignment_override.reload
      expect(assignment_override.due_at).to eq(Date.parse('2021-09-06').end_of_day)
    end

    it "does not change overrides for sections that have pace plans if the course pace plan is published" do
      expect(@pace_plan.publish).to eq(true)
      expect(@assignment.assignment_overrides.active.count).to eq(1)
      assignment_override = @assignment.assignment_overrides.active.first
      expect(assignment_override.due_at).to eq(Date.parse('2021-09-01').end_of_day)
      # Publish course section specific pace plan and verify dates have changed
      section_pace_plan = @course.pace_plans.create! course_section: @course_section, workflow_state: 'active', start_date: '2021-09-05'
      section_pace_plan.pace_plan_module_items.create! module_item: @tag
      expect(section_pace_plan.publish).to eq(true)
      assignment_override.reload
      expect(assignment_override.due_at).to eq(Date.parse('2021-09-06').end_of_day)
      # Republish course pace plan and verify dates have not changed on student specific override
      @pace_plan.instance_variable_set(:@student_enrollments, nil)
      expect(@pace_plan.publish).to eq(true)
      assignment_override.reload
      expect(assignment_override.due_at).to eq(Date.parse('2021-09-06').end_of_day)
    end

    it "does not change overrides for students that have pace plans if the course section pace plan is published" do
      @pace_plan.update(course_section: @course_section)
      expect(@pace_plan.publish).to eq(true)
      expect(@assignment.assignment_overrides.active.count).to eq(1)
      assignment_override = @assignment.assignment_overrides.active.first
      expect(assignment_override.due_at).to eq(Date.parse('2021-09-01').end_of_day)
      # Publish student specific pace plan and verify dates have changed
      student_pace_plan = @course.pace_plans.create! user: @student, workflow_state: 'active', start_date: '2021-09-05'
      student_pace_plan.pace_plan_module_items.create! module_item: @tag
      expect(student_pace_plan.publish).to eq(true)
      assignment_override.reload
      expect(assignment_override.due_at).to eq(Date.parse('2021-09-06').end_of_day)
      # Republish course pace plan and verify dates have not changed on student specific override
      @pace_plan.instance_variable_set(:@student_enrollments, nil)
      expect(@pace_plan.publish).to eq(true)
      assignment_override.reload
      expect(assignment_override.due_at).to eq(Date.parse('2021-09-06').end_of_day)
    end
>>>>>>> 1ca4181f
  end
end<|MERGE_RESOLUTION|>--- conflicted
+++ resolved
@@ -239,8 +239,6 @@
       @pace_plan.update start_date: nil, end_date: '2021-09-30'
       expect { @pace_plan.publish }.to raise_error("A start_date is required to publish")
     end
-<<<<<<< HEAD
-=======
 
     it "sets overrides for graded discussions" do
       topic = graded_discussion_topic(context: @course)
@@ -305,6 +303,5 @@
       assignment_override.reload
       expect(assignment_override.due_at).to eq(Date.parse('2021-09-06').end_of_day)
     end
->>>>>>> 1ca4181f
   end
 end