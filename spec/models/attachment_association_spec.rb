--- conflicted
+++ resolved
@@ -76,29 +76,17 @@
 
     it "returns false if the attachment is not associated with the context" do
       make_associations
-<<<<<<< HEAD
-      expect(AttachmentAssociation.verify_access("course_syllabus_#{course.id}", course_attachment2.id, teacher)).to be_falsey
-=======
       expect(AttachmentAssociation.verify_access("course_syllabus_#{course.id}", course_attachment2, teacher)).to be_falsey
->>>>>>> 27a9ef75
     end
 
     it "returns false if the user is not allowed to read the context" do
       make_associations
-<<<<<<< HEAD
-      expect(AttachmentAssociation.verify_access("course_syllabus_#{course.id}", course_attachment.id, another_user)).to be_falsey
-=======
       expect(AttachmentAssociation.verify_access("course_syllabus_#{course.id}", course_attachment, another_user)).to be_falsey
->>>>>>> 27a9ef75
     end
 
     it "returns true if the attachment is associated with the context and the user has read rights to the context" do
       make_associations
-<<<<<<< HEAD
-      expect(AttachmentAssociation.verify_access("course_syllabus_#{course.id}", course_attachment.id, teacher)).to be_truthy
-=======
       expect(AttachmentAssociation.verify_access("course_syllabus_#{course.id}", course_attachment, teacher)).to be_truthy
->>>>>>> 27a9ef75
     end
 
     context "with a syllabus body attachment" do
