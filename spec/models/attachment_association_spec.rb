--- conflicted
+++ resolved
@@ -49,8 +49,6 @@
     end
   end
 
-<<<<<<< HEAD
-=======
   describe "#insert_all" do
     let(:submission) { submission_model({ course: }) }
 
@@ -80,7 +78,6 @@
     end
   end
 
->>>>>>> 1acb383e
   describe "#update_associations" do
     def fetch_list_with_field_name(field_name)
       AttachmentAssociation.where(context: course, field_name:).pluck(:attachment_id)
