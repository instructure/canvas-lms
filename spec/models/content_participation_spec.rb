# frozen_string_literal: true

#
# Copyright (C) 2012 - present Instructure, Inc.
#
# This file is part of Canvas.
#
# Canvas is free software: you can redistribute it and/or modify it under
# the terms of the GNU Affero General Public License as published by the Free
# Software Foundation, version 3 of the License.
#
# Canvas is distributed in the hope that it will be useful, but WITHOUT ANY
# WARRANTY; without even the implied warranty of MERCHANTABILITY or FITNESS FOR
# A PARTICULAR PURPOSE. See the GNU Affero General Public License for more
# details.
#
# You should have received a copy of the GNU Affero General Public License along
# with this program. If not, see <http://www.gnu.org/licenses/>.
#

describe ContentParticipation do
  before :once do
    course_with_teacher(active_all: true)
    student_in_course(active_all: true)
    assignment_model(course: @course)
    @content = @assignment.submit_homework(@student)
  end

  describe "create_or_update" do
    it "creates if it doesn't exist" do
      expect do
        ContentParticipation.create_or_update({
                                                content: @content,
                                                user: @student,
                                                workflow_state: "read",
                                              })
      end.to change(ContentParticipation, :count).by 1
    end

    it "updates existing if one already exists" do
      expect do
        ContentParticipation.create_or_update({
                                                content: @content,
                                                user: @student,
                                                workflow_state: "read",
                                              })
      end.to change(ContentParticipation, :count).by 1

      expect do
        ContentParticipation.create_or_update({
                                                content: @content,
                                                user: @student,
                                                workflow_state: "unread",
                                              })
      end.to change(ContentParticipation, :count).by 0

      cp = ContentParticipation.where(user_id: @student).first
      expect(cp.workflow_state).to eq "unread"
    end

    context "when feeback visibility ff is on" do
      before do
        Account.site_admin.enable_feature!(:visibility_feedback_student_grades_page)
      end

      it "creates 'grade' participation if content_item not given" do
        expect do
          ContentParticipation.participate(content: @content, user: @student, workflow_state: "unread")
        end.to change(ContentParticipation, :count).by 1

        cp = ContentParticipation.where(user_id: @student).first
        expect(cp.content_item).to eq "grade"
      end

      it "create a participation item as read" do
        ContentParticipation.participate(content: @content, user: @student, workflow_state: "read")

        cp = ContentParticipation.where(user_id: @student).first
        expect(cp.workflow_state).to eq "read"
      end

      it "creates all possible content items for a submission" do
        expect do
          ContentParticipation.participate(content: @content, user: @student, workflow_state: "unread")
          ContentParticipation.participate(content: @content, user: @student, workflow_state: "unread", content_item: "comment")
          ContentParticipation.participate(content: @content, user: @student, workflow_state: "unread", content_item: "rubric")
        end.to change(ContentParticipation, :count).by 3
      end

      it "doesn't allow invalid content_item" do
        expect do
          ContentParticipation.participate(content: @content, user: @student, workflow_state: "unread", content_item: "_ruby")
        end.to raise_error(ActiveRecord::RecordInvalid)
      end

      it "doesn't duplicate content_item if submission is the same" do
        expect do
          ContentParticipation.participate(content: @content, user: @student, workflow_state: "unread")
          ContentParticipation.participate(content: @content, user: @student, workflow_state: "unread")
        end.to change(ContentParticipation, :count).by 1
      end

      it "changes a content_item state from unread to read" do
        expect do
          ContentParticipation.participate(content: @content, user: @student, workflow_state: "unread")
          ContentParticipation.participate(content: @content, user: @student, workflow_state: "read")
        end.to change(ContentParticipation, :count).by 1

        cp = ContentParticipation.where(user_id: @student).first
        expect(cp.workflow_state).to eq "read"
      end

      it "changes a content_item state from read to unread" do
        expect do
          ContentParticipation.participate(content: @content, user: @student, workflow_state: "read")
          ContentParticipation.participate(content: @content, user: @student, workflow_state: "unread")
        end.to change(ContentParticipation, :count).by 1

        cp = ContentParticipation.where(user_id: @student).first
        expect(cp.workflow_state).to eq "unread"
      end

      context "when multiple submissions exist" do
        before do
          temp_assignment = @assignment
          @assignment2 = assignment_model(course: @course)
          @content2 = @assignment2.submit_homework(@student)
          @assignment = temp_assignment
        end

        it "create two participation if same item but different submissions" do
          expect do
            ContentParticipation.participate(content: @content, user: @student)
            ContentParticipation.participate(content: @content2, user: @student)
          end.to change(ContentParticipation, :count).by 2
        end
      end
    end
  end

  describe "submission_read?" do
    context "when feeback visibility ff is on" do
      before do
        Account.site_admin.enable_feature!(:visibility_feedback_student_grades_page)
      end

      it "is read if no participation exist" do
        expect(ContentParticipation.count).to eq 0
        expect(ContentParticipation.submission_read?(content: @content, user: @student)).to be_truthy
      end

      it "is not read if existing item is unread" do
        ContentParticipation.participate(content: @content, user: @student)
        expect(ContentParticipation.submission_read?(content: @content, user: @student)).to be_falsey
      end

      it "is read if one content_item is present and state changes to read" do
        ContentParticipation.participate(content: @content, user: @student, workflow_state: "unread")
        ContentParticipation.participate(content: @content, user: @student, workflow_state: "read")
        expect(ContentParticipation.submission_read?(content: @content, user: @student)).to be_truthy
      end

      it "is read when all items are read" do
        ContentParticipation.participate(content: @content, user: @student, workflow_state: "read")
        ContentParticipation.participate(content: @content, user: @student, content_item: "comment", workflow_state: "read")
        ContentParticipation.participate(content: @content, user: @student, content_item: "rubric", workflow_state: "read")
        expect(ContentParticipation.submission_read?(content: @content, user: @student)).to be_truthy
      end

      it "is unread if at least one item is unread" do
        ContentParticipation.participate(content: @content, user: @student, workflow_state: "read")
        ContentParticipation.participate(content: @content, user: @student, content_item: "comment", workflow_state: "unread")
        ContentParticipation.participate(content: @content, user: @student, content_item: "rubric", workflow_state: "read")
        expect(ContentParticipation.submission_read?(content: @content, user: @student)).to be_falsey
      end
    end
  end

  describe "submission_item_read?" do
    context "when feeback visibility ff is on" do
      before do
        Account.site_admin.enable_feature!(:visibility_feedback_student_grades_page)
      end

      it "grade is unread if workflow_state is not given" do
        ContentParticipation.participate(content: @content, user: @student)

        expect(ContentParticipation.submission_item_read?(
                 content: @content,
                 user: @student,
                 content_item: "grade"
               )).to be_falsey
      end

      it "changes submisison grade from unread to read" do
        ContentParticipation.participate(content: @content, user: @student)
        ContentParticipation.participate(content: @content, user: @student, workflow_state: "read")

        expect(ContentParticipation.submission_item_read?(
                 content: @content,
                 user: @student,
                 content_item: "grade"
               )).to be_truthy
      end
    end
  end

  describe "update_participation_count" do
    it "updates the participation count automatically when the workflow state changes" do
      expect do
        ContentParticipation.create_or_update({
                                                content: @content,
                                                user: @student,
                                                workflow_state: "read",
                                              })
      end.to change(ContentParticipationCount, :count).by 1

      ContentParticipation.create_or_update({
                                              content: @content,
                                              user: @student,
                                              workflow_state: "unread",
                                            })
      cpc = ContentParticipationCount.where(user_id: @student).first
      expect(cpc.unread_count).to eq 1
    end

    it "does not update participation count if workflow_state doesn't change" do
      expect do
        ContentParticipation.create_or_update({
                                                content: @content,
                                                user: @student,
                                                workflow_state: "read",
                                              })
      end.to change(ContentParticipationCount, :count).by 1

      ContentParticipation.create_or_update({
                                              content: @content,
                                              user: @student,
                                              workflow_state: "read",
                                            })
      cpc = ContentParticipationCount.where(user_id: @student).first
      expect(cpc.unread_count).to eq 0
    end

    it "unread count does not decrement if unread count is at 0 and workflow state changes from unread to read" do
      expect do
        ContentParticipation.create_or_update({
                                                content: @content,
                                                user: @student,
                                                workflow_state: "unread",
                                              })
      end.to change(ContentParticipationCount, :count).by 1

      ContentParticipation.create_or_update({
                                              content: @content,
                                              user: @student,
                                              workflow_state: "read",
                                            })
      cpc = ContentParticipationCount.where(user_id: @student).first
      expect(cpc.unread_count).to eq 0
    end

    context "when feeback visibility ff is on" do
      before do
        Account.site_admin.enable_feature!(:visibility_feedback_student_grades_page)
        @content.update_columns(posted_at: Time.now.utc, workflow_state: "graded", score: 10)
      end

      it "unread_count is 1 when at least one submission participation item is unread" do
        expect do
          ContentParticipation.participate(content: @content, user: @student)
          ContentParticipation.participate(content: @content, user: @student, content_item: "comment", workflow_state: "read")
          ContentParticipation.participate(content: @content, user: @student, content_item: "rubric", workflow_state: "read")
        end.to change(ContentParticipationCount, :count).by 1

        cpc = ContentParticipationCount.where(user_id: @student).first
        expect(cpc.unread_count).to eq 1
      end

      it "unread_count is 0 when all submission participation items are read" do
        expect do
          ContentParticipation.participate(content: @content, user: @student, workflow_state: "read")
          ContentParticipation.participate(content: @content, user: @student, workflow_state: "read", content_item: "comment")
          ContentParticipation.participate(content: @content, user: @student, workflow_state: "read", content_item: "rubric")
        end.to change(ContentParticipationCount, :count).by 1

        cpc = ContentParticipationCount.where(user_id: @student).first
        expect(cpc.unread_count).to eq 0
      end

      it "unread_count is 1 when all items are unread and one is set to read" do
        ContentParticipation.participate(content: @content, user: @student, workflow_state: "read")
        ContentParticipation.participate(content: @content, user: @student, content_item: "comment")
        ContentParticipation.participate(content: @content, user: @student, content_item: "rubric")

        expect do
          ContentParticipation.participate(content: @content, user: @student, content_item: "rubric", workflow_state: "read")
        end.to change(ContentParticipationCount, :count).by 0

        cpc = ContentParticipationCount.where(user_id: @student).first
        expect(cpc.unread_count).to eq 1
      end

      it "unread_count is 1 when all items are read and one is set to unread" do
        ContentParticipation.participate(content: @content, user: @student, workflow_state: "read")
        ContentParticipation.participate(content: @content, user: @student, workflow_state: "read", content_item: "comment")
        ContentParticipation.participate(content: @content, user: @student, workflow_state: "read", content_item: "rubric")

        expect(ContentParticipationCount.count).to eq 1

        ContentParticipation.participate(content: @content, user: @student, workflow_state: "unread", content_item: "comment")

        cpc = ContentParticipationCount.where(user_id: @student).first
        expect(cpc.reload.unread_count).to eq 1
      end

      it "unread_count is 0 when the last unread item is set to read" do
        ContentParticipation.participate(content: @content, user: @student, workflow_state: "read")
        ContentParticipation.participate(content: @content, user: @student, workflow_state: "unread", content_item: "comment")
        ContentParticipation.participate(content: @content, user: @student, workflow_state: "read", content_item: "rubric")

        cpc = ContentParticipationCount.where(user_id: @student).first
        expect(cpc.unread_count).to eq 1

        ContentParticipation.participate(content: @content, user: @student, workflow_state: "read", content_item: "comment")
        expect(cpc.reload.unread_count).to eq 0
      end

      it "unread_count is 1 the only existing item is changed to unread" do
        ContentParticipation.participate(content: @content, user: @student, workflow_state: "read")

        cpc = ContentParticipationCount.where(user_id: @student).first
        expect(cpc.unread_count).to eq 0

        ContentParticipation.participate(content: @content, user: @student, workflow_state: "unread")
        expect(cpc.reload.unread_count).to eq 1
      end

      it "unread_count is 0 the only existing item is changed to read" do
        ContentParticipation.participate(content: @content, user: @student)

        cpc = ContentParticipationCount.where(user_id: @student).first
        expect(cpc.unread_count).to eq 1

        ContentParticipation.participate(content: @content, user: @student, workflow_state: "read")
        expect(cpc.reload.unread_count).to eq 0
      end

      context "when multiple submissions exist" do
        before do
          temp_assignment = @assignment
          @assignment2 = assignment_model(course: @course)
          @content2 = @assignment2.submit_homework(@student)
          @assignment = temp_assignment
          @content2.update_columns(posted_at: Time.now.utc, workflow_state: "graded", score: 10)
        end

        it "unread_count is 2 when submissions are unread" do
          ContentParticipation.participate(content: @content, user: @student)
          ContentParticipation.participate(content: @content2, user: @student)

          cpc = ContentParticipationCount.where(user_id: @student).first
          expect(cpc.unread_count).to eq 2
        end

        it "unread_count is 0 when submissions are read" do
          ContentParticipation.participate(content: @content, user: @student, workflow_state: "read")
          ContentParticipation.participate(content: @content2, user: @student, workflow_state: "read")

          cpc = ContentParticipationCount.where(user_id: @student).first
          expect(cpc.unread_count).to eq 0
        end

        it "unread_count changes from 2 to 0 after submissions are read" do
          ContentParticipation.participate(content: @content, user: @student)
          ContentParticipation.participate(content: @content2, user: @student)

          cpc = ContentParticipationCount.where(user_id: @student).first
          expect(cpc.unread_count).to eq 2

          ContentParticipation.participate(content: @content, user: @student, workflow_state: "read")
          ContentParticipation.participate(content: @content2, user: @student, workflow_state: "read")

          expect(cpc.reload.unread_count).to eq 0
        end

        it "unread_count is 1 when one submission is read and another is unread" do
          ContentParticipation.participate(content: @content, user: @student)
          ContentParticipation.participate(content: @content2, user: @student, workflow_state: "read")

          cpc = ContentParticipationCount.where(user_id: @student).first
          expect(cpc.unread_count).to eq 1
        end
      end

      context "when multiple courses exist" do
        before do
          @course2 = Course.create!
          @course2_student = student_in_course(course: @course2, active_all: true).user
          @course2_assignment = assignment_model(course: @course2, due_at: 2.days, points_possible: 10)
          @course2_content = @course2_assignment.submit_homework(@course2_student)

          @course2_content.update_columns(posted_at: Time.now.utc, workflow_state: "graded", score: 10)
        end

        it "unread_count is 1 for each course" do
          expect do
            ContentParticipation.participate(content: @content, user: @student)
            ContentParticipation.participate(content: @course2_content, user: @course2_student)
          end.to change(ContentParticipationCount, :count).by 2

          cpc1 = @course.content_participation_counts.where(user_id: @student).first
          expect(cpc1.unread_count).to eq 1

          cpc2 = @course2.content_participation_counts.where(user_id: @course2_student).first
          expect(cpc2.unread_count).to eq 1
        end
      end
    end
<<<<<<< HEAD
=======
  end

  describe "unread_items_by_submission" do
    before do
      Account.site_admin.enable_feature!(:visibility_feedback_student_grades_page)
      temp_assignment = @assignment
      @assignment2 = assignment_model(course: @course)
      @content2 = @assignment2.submit_homework(@student)
      @assignment = temp_assignment

      @assignment.grade_student(@student, grade: 1, grader: @teacher)
      @assignment2.grade_student(@student, grade: 1, grader: @teacher)
      @assignment.update_submission(@student, { commenter: @teacher, comment: "good!" })
    end

    it "returns unread content items grouped by submission" do
      expected = {
        @content.id => ["grade", "comment"],
        @content2.id => ["grade"]
      }

      participations = [@content.content_participations, @content2.content_participations].flatten
      unread_items = ContentParticipation.items_by_submission(participations, "unread")

      aggregate_failures do
        expect(unread_items).to have_key(@content.id)
        expect(unread_items).to have_key(@content2.id)
        expect(unread_items[@content.id]).to match_array(expected[@content.id])
        expect(unread_items[@content2.id]).to match_array(expected[@content2.id])
      end
    end
>>>>>>> c4055bd5
  end

  describe "create" do
    it "sets the root_account_id from the submissions assignment" do
      participant = ContentParticipation.create_or_update({
                                                            content: @content,
                                                            user: @student,
                                                            workflow_state: "unread",
                                                          })
      expect(participant.root_account_id).to eq(@assignment.root_account_id)
    end
  end
end<|MERGE_RESOLUTION|>--- conflicted
+++ resolved
@@ -417,8 +417,6 @@
         end
       end
     end
-<<<<<<< HEAD
-=======
   end
 
   describe "unread_items_by_submission" do
@@ -450,7 +448,6 @@
         expect(unread_items[@content2.id]).to match_array(expected[@content2.id])
       end
     end
->>>>>>> c4055bd5
   end
 
   describe "create" do
