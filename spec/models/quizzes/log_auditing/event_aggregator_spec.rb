# frozen_string_literal: true

#
# Copyright (C) 2014 - present Instructure, Inc.
#
# This file is part of Canvas.
#
# Canvas is free software: you can redistribute it and/or modify it under
# the terms of the GNU Affero General Public License as published by the Free
# Software Foundation, version 3 of the License.
#
# Canvas is distributed in the hope that it will be useful, but WITHOUT ANY
# WARRANTY; without even the implied warranty of MERCHANTABILITY or FITNESS FOR
# A PARTICULAR PURPOSE. See the GNU Affero General Public License for more
# details.
#
# You should have received a copy of the GNU Affero General Public License along
# with this program. If not, see <http://www.gnu.org/licenses/>.
#

require File.expand_path(File.dirname(__FILE__) + '/../../../spec_helper.rb')

describe Quizzes::LogAuditing::EventAggregator do
  def build_course_quiz_qs
    teacher_in_course
    @quiz = Quizzes::Quiz.create!(:title => 'quiz', :context => @course)
    @questions = 2.times.map do
      @quiz.quiz_questions.create!(:question_data => short_answer_question_data)
    end
    @qs = @quiz.generate_submission(student_in_course.user)
  end

  def build_an_event(event_type, event_data, time_step=0)
    Quizzes::QuizSubmissionEvent.create do |event|
      event.quiz_submission_id = @qs.id
      event.event_type = event_type
      event.event_data = event_data
      event.created_at = Time.now + time_step
      event.attempt = @qs.attempt
    end
  end

  def build_out_database_events
    event_types = [
      Quizzes::QuizSubmissionEvent::EVT_QUESTION_ANSWERED,
      Quizzes::QuizSubmissionEvent::EVT_QUESTION_FLAGGED,
      # build an additional event types to ensure that we are properly filtering for submission_data events
      'page_blurred'
    ]
    event_data_examples = {
      'page_blurred' => [nil, nil, nil, nil],
      Quizzes::QuizSubmissionEvent::EVT_QUESTION_FLAGGED => [
        {"quiz_question_id" => @questions[0].id, 'flagged' => true},
        {"quiz_question_id" => @questions[0].id, 'flagged' => false},
        {"quiz_question_id" => @questions[1].id, 'flagged' => true},
        {"quiz_question_id" => @questions[1].id, 'flagged' => false},
      ],
      Quizzes::QuizSubmissionEvent::EVT_QUESTION_ANSWERED => [
        [{'quiz_question_id'=> @questions[0].id, "answer"=> "hello"}],
        [{'quiz_question_id'=> @questions[0].id, 'answer'=> "goodbye"}],
        [{'quiz_question_id'=> @questions[1].id, "answer"=> "hello"}],
        [{'quiz_question_id'=> @questions[1].id, "answer"=> "goodbye"}],
      ]
    }
    # Build out each event in pairs to test that we are aggregating correctly
<<<<<<< HEAD
    event_types.each.with_index do |event_type,i|
      build_an_event(event_type, event_data_examples[event_type][0], i*2-1)
      build_an_event(event_type, event_data_examples[event_type][1], i*2)
=======
    event_types.each.with_index do |event_type, i|
      build_an_event(event_type, event_data_examples[event_type][0], (i * 2) - 1)
      build_an_event(event_type, event_data_examples[event_type][1], i * 2)
>>>>>>> 2d51e8e7
    end
    @events = Quizzes::QuizSubmissionEvent.all
  end

  context "without events" do
    before :once do
      build_course_quiz_qs
      @aggregator = Quizzes::LogAuditing::EventAggregator.new(@quiz)
    end
    it "returns no events gracefully" do
      @aggregated_submission_data = @aggregator.run(@qs.id, @qs.attempt, Time.zone.now)
      expect(@aggregated_submission_data).to be_a(Hash)
      expect(@aggregated_submission_data).to eq({})
    end
  end
  context "with set of events" do
    let(:latest_submission_data) { {"question_#{@questions[0].id}"=>"goodbye", "question_#{@questions[0].id}_marked"=>false} }
    before :once do
      build_course_quiz_qs
      build_out_database_events
      @aggregator = Quizzes::LogAuditing::EventAggregator.new(@quiz)
    end
    it "reduces all events to submission_data" do
      @aggregated_submission_data = @aggregator.run(@qs.id, @qs.attempt, @events.last.created_at)
      expect(@aggregated_submission_data).to eq(latest_submission_data)
    end
    it "builds submission_data up to the specified timestamp, inclusive" do
      submission_data = @aggregator.run(@qs.id, @qs.attempt, @events[0].created_at)
      expect(submission_data).to eq({"question_#{@questions[0].id}"=>"hello"})
    end
    it "replaces previous content in submission_data build" do
      submission_data = @aggregator.run(@qs.id, @qs.attempt, @events[3].created_at)
      expect(submission_data).to eq({"question_#{@questions[0].id}"=>"goodbye", "question_#{@questions[0].id}_marked"=>true})
    end
  end
end<|MERGE_RESOLUTION|>--- conflicted
+++ resolved
@@ -30,7 +30,7 @@
     @qs = @quiz.generate_submission(student_in_course.user)
   end
 
-  def build_an_event(event_type, event_data, time_step=0)
+  def build_an_event(event_type, event_data, time_step = 0)
     Quizzes::QuizSubmissionEvent.create do |event|
       event.quiz_submission_id = @qs.id
       event.event_type = event_type
@@ -50,28 +50,22 @@
     event_data_examples = {
       'page_blurred' => [nil, nil, nil, nil],
       Quizzes::QuizSubmissionEvent::EVT_QUESTION_FLAGGED => [
-        {"quiz_question_id" => @questions[0].id, 'flagged' => true},
-        {"quiz_question_id" => @questions[0].id, 'flagged' => false},
-        {"quiz_question_id" => @questions[1].id, 'flagged' => true},
-        {"quiz_question_id" => @questions[1].id, 'flagged' => false},
+        { "quiz_question_id" => @questions[0].id, 'flagged' => true },
+        { "quiz_question_id" => @questions[0].id, 'flagged' => false },
+        { "quiz_question_id" => @questions[1].id, 'flagged' => true },
+        { "quiz_question_id" => @questions[1].id, 'flagged' => false },
       ],
       Quizzes::QuizSubmissionEvent::EVT_QUESTION_ANSWERED => [
-        [{'quiz_question_id'=> @questions[0].id, "answer"=> "hello"}],
-        [{'quiz_question_id'=> @questions[0].id, 'answer'=> "goodbye"}],
-        [{'quiz_question_id'=> @questions[1].id, "answer"=> "hello"}],
-        [{'quiz_question_id'=> @questions[1].id, "answer"=> "goodbye"}],
+        [{ 'quiz_question_id' => @questions[0].id, "answer" => "hello" }],
+        [{ 'quiz_question_id' => @questions[0].id, 'answer' => "goodbye" }],
+        [{ 'quiz_question_id' => @questions[1].id, "answer" => "hello" }],
+        [{ 'quiz_question_id' => @questions[1].id, "answer" => "goodbye" }],
       ]
     }
     # Build out each event in pairs to test that we are aggregating correctly
-<<<<<<< HEAD
-    event_types.each.with_index do |event_type,i|
-      build_an_event(event_type, event_data_examples[event_type][0], i*2-1)
-      build_an_event(event_type, event_data_examples[event_type][1], i*2)
-=======
     event_types.each.with_index do |event_type, i|
       build_an_event(event_type, event_data_examples[event_type][0], (i * 2) - 1)
       build_an_event(event_type, event_data_examples[event_type][1], i * 2)
->>>>>>> 2d51e8e7
     end
     @events = Quizzes::QuizSubmissionEvent.all
   end
@@ -88,7 +82,7 @@
     end
   end
   context "with set of events" do
-    let(:latest_submission_data) { {"question_#{@questions[0].id}"=>"goodbye", "question_#{@questions[0].id}_marked"=>false} }
+    let(:latest_submission_data) { { "question_#{@questions[0].id}" => "goodbye", "question_#{@questions[0].id}_marked" => false } }
     before :once do
       build_course_quiz_qs
       build_out_database_events
@@ -100,11 +94,11 @@
     end
     it "builds submission_data up to the specified timestamp, inclusive" do
       submission_data = @aggregator.run(@qs.id, @qs.attempt, @events[0].created_at)
-      expect(submission_data).to eq({"question_#{@questions[0].id}"=>"hello"})
+      expect(submission_data).to eq({ "question_#{@questions[0].id}" => "hello" })
     end
     it "replaces previous content in submission_data build" do
       submission_data = @aggregator.run(@qs.id, @qs.attempt, @events[3].created_at)
-      expect(submission_data).to eq({"question_#{@questions[0].id}"=>"goodbye", "question_#{@questions[0].id}_marked"=>true})
+      expect(submission_data).to eq({ "question_#{@questions[0].id}" => "goodbye", "question_#{@questions[0].id}_marked" => true })
     end
   end
 end