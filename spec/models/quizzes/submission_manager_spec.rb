--- conflicted
+++ resolved
@@ -105,9 +105,6 @@
       end
     end
   end
-<<<<<<< HEAD
-
-=======
   describe "outstanding submissions by quiz" do
     before do
       course
@@ -135,7 +132,6 @@
       subs.size.should == 0
     end
   end
->>>>>>> ff220643
   describe '#grade_outstanding_submissions_in_course' do
     it 'should work' do
       student = student_in_course(active_all: true).user
