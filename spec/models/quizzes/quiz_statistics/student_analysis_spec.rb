# frozen_string_literal: true

#
# Copyright (C) 2013 - present Instructure, Inc.
#
# This file is part of Canvas.
#
# Canvas is free software: you can redistribute it and/or modify it under
# the terms of the GNU Affero General Public License as published by the Free
# Software Foundation, version 3 of the License.
#
# Canvas is distributed in the hope that it will be useful, but WITHOUT ANY
# WARRANTY; without even the implied warranty of MERCHANTABILITY or FITNESS FOR
# A PARTICULAR PURPOSE. See the GNU Affero General Public License for more
# details.
#
# You should have received a copy of the GNU Affero General Public License along
# with this program. If not, see <http://www.gnu.org/licenses/>.

<<<<<<< HEAD
require File.expand_path(File.dirname(__FILE__) + '/../../../spec_helper.rb')
require File.expand_path(File.dirname(__FILE__) + '/common.rb')
=======
require_relative 'common'
>>>>>>> 2827ad44

require 'csv'

describe Quizzes::QuizStatistics::StudentAnalysis do
  def temporary_user_code
    "tmp_#{Digest::MD5.hexdigest("#{Time.now.to_i}_#{rand}")}"
  end

  def survey_with_logged_out_submission
    course_with_teacher(:active_all => true)

    @assignment = @course.assignments.create(:title => "Test Assignment")
    @assignment.workflow_state = "available"
    @assignment.submission_types = "online_quiz"
    @assignment.save
    @quiz = Quizzes::Quiz.where(assignment_id: @assignment).first
    @quiz.anonymous_submissions = false
    @quiz.quiz_type = "survey"

    # make questions
    questions = [{ :question_data => { :name => "test 1" } },
                 { :question_data => { :name => "test 2" } },
                 { :question_data => { :name => "test 3" } },
                 { :question_data => { :name => "test 4" } }]

    @questions = questions.map { |q| @quiz.quiz_questions.create!(q) }
    @quiz.generate_quiz_data
    @quiz.save!

    @quiz_submission = @quiz.generate_submission(temporary_user_code)
    @quiz_submission.mark_completed
    Quizzes::SubmissionGrader.new(@quiz_submission).grade_submission
    @quiz_submission.save!
  end

  let(:report_type) { 'student_analysis' }
  include_examples "Quizzes::QuizStatistics::Report"
  before(:once) { course_factory }

  def csv(opts = {}, quiz = @quiz)
    opts[:includes_sis_ids] = true unless opts.key?(:includes_sis_ids)
    stats = quiz.statistics_csv('student_analysis', opts)
    run_jobs
    stats.reload_csv_attachment.open.read
  end

  it 'calculates mean/stddev as expected with no submissions' do
    q = @course.quizzes.create!
    stats = q.statistics
    expect(stats[:submission_score_average]).to be_nil
    expect(stats[:submission_score_high]).to be_nil
    expect(stats[:submission_score_low]).to be_nil
    expect(stats[:submission_score_stdev]).to be_nil
  end

  it 'calculates mean/stddev as expected with a few submissions' do
    q = @course.quizzes.create!
    question = q.quiz_questions.create!({
                                          question_data: {
                                            name: 'q1',
                                            points_possible: 30,
                                            question_type: 'essay_question',
                                            question_text: 'ohai mark'
                                          }
                                        })
    q.generate_quiz_data
    q.save!

    @user1 = User.create! :name => "some_user 1"
    @user2 = User.create! :name => "some_user 2"
    @user3 = User.create! :name => "some_user 2"
    student_in_course :course => @course, :user => @user1
    student_in_course :course => @course, :user => @user2
    student_in_course :course => @course, :user => @user3
    sub = q.generate_submission(@user1)
    sub.workflow_state = 'complete'
    sub.submission_data = [{ :points => 10, :text => "", :correct => "undefined", :question_id => question.id }]
    # simulate a positive fudge of 5 points:
    sub.score = 15
    sub.with_versioning(true, &:save!)
    stats = q.statistics
    expect(stats[:submission_score_average]).to eq 15
    expect(stats[:submission_score_high]).to eq 15
    expect(stats[:submission_score_low]).to eq 15
    expect(stats[:submission_score_stdev]).to eq 0
    expect(stats[:submission_scores]).to eq({ 50 => 1 })
    sub = q.generate_submission(@user2)
    sub.workflow_state = 'complete'
    sub.submission_data = [{ :points => 17, :text => "", :correct => "undefined", :question_id => question.id }]
    sub.score = 17
    sub.with_versioning(true, &:save!)
    stats = q.statistics
    expect(stats[:submission_score_average]).to eq 16
    expect(stats[:submission_score_high]).to eq 17
    expect(stats[:submission_score_low]).to eq 15
    expect(stats[:submission_score_stdev]).to eq 1
    expect(stats[:submission_scores]).to eq({ 50 => 1, 57 => 1 })
    sub = q.generate_submission(@user3)
    sub.workflow_state = 'complete'
    sub.submission_data = [{ :points => 20, :text => "", :correct => "undefined", :question_id => question.id }]
    sub.score = 20
    sub.with_versioning(true, &:save!)
    stats = q.statistics
    expect(stats[:submission_score_average]).to be_within(0.0000000001).of(17 + (1.0 / 3))
    expect(stats[:submission_score_high]).to eq 20
    expect(stats[:submission_score_low]).to eq 15
    expect(stats[:submission_score_stdev]).to be_within(0.0000000001).of(Math::sqrt(4 + (2.0 / 9)))
    expect(stats[:submission_scores]).to eq({ 50 => 1, 57 => 1, 67 => 1 })
  end

  it 'creates quiz statistics with essay questions and anonymous submissions' do
    @user1 = User.create! :name => "some_user 1"
    student_in_course :course => @course, :user => @user1
    quiz = @course.quizzes.create!
    quiz.update(:published_at => Time.zone.now, :quiz_type => 'survey', :anonymous_submissions => true)
    quiz.quiz_questions.create!(question_data: essay_question_data)
    quiz.generate_quiz_data
    quiz.save
    qs = quiz.generate_submission(@user1)
    qs.submission_data = { "question_#{quiz.quiz_data[0][:id]}" => "Essay response user 1" }
    qs.workflow_state = 'complete'
    qs.save
    expect do
      quiz.quiz_statistics.build(:report_type => 'student_analysis',
                                 :includes_all_versions => true,
                                 :anonymous => true).report.generate(false)
    end.to_not raise_error
  end

  it 'creates quiz statistics with logged out users' do
    survey_with_logged_out_submission
    expect do
      @quiz.quiz_statistics.build(report_type: 'student_analysis',
                                  includes_all_versions: true,
                                  anonymous: false).report.generate(false)
    end.to_not raise_error
  end

  context "csv" do
    before(:each) do
      student_in_course(:active_all => true)
      @quiz = @course.quizzes.create!
      @quiz.quiz_questions.create!(:question_data => { :name => "test 1" })
      @quiz.generate_quiz_data
      @quiz.published_at = Time.now
      @quiz.save!
    end

    it 'does not include user data for anonymous surveys' do
      @quiz.update_attribute :anonymous_submissions, true
      # one complete submission
      qs = @quiz.generate_submission(@student)
      Quizzes::SubmissionGrader.new(qs).grade_submission

      # and one in progress
      @quiz.generate_submission(@student)
      stats = CSV.parse(csv(:include_all_versions => true))
      expect(stats.last.length).to eq 9
      stats.first.first == "section"
    end

    it 'includes sis ids when requested' do
      qs = @quiz.generate_submission(@student)
      Quizzes::SubmissionGrader.new(qs).grade_submission

      stats = CSV.parse(csv(includes_sis_ids: true))
      expect(stats.last.length).to eq 12
      expect(stats.first).to include 'sis_id'
      expect(stats.first).to include 'section_sis_id'
    end

    it 'does not include sis ids when not requested' do
      qs = @quiz.generate_submission(@student)
      Quizzes::SubmissionGrader.new(qs).grade_submission

      stats = CSV.parse(csv(includes_sis_ids: false))
      expect(stats.last.length).to eq 10
      expect(stats.first).not_to include 'sis_id'
      expect(stats.first).not_to include 'section_sis_id'
    end

    it 'succeeds with logged-out user submissions' do
      survey_with_logged_out_submission
      stats = CSV.parse(csv(:include_all_versions => true))
      expect(stats.last[0]).to eq ''
      expect(stats.last[1]).to eq ''
      expect(stats.last[2]).to eq ''
    end

    it 'has sections in quiz statistics_csv' do
      # enroll user in multiple sections
      pseudonym(@student)
      @student.pseudonym.sis_user_id = "user_sis_id_01"
      @student.pseudonym.save!
      section1 = @course.course_sections.first
      section1.sis_source_id = 'SISSection01'
      section1.save!
      section2 = CourseSection.new(:course => @course, :name => "section2")
      section2.sis_source_id = 'SISSection02'
      section2.save!
      @course.enroll_user(@student, "StudentEnrollment", :enrollment_state => 'active', :allow_multiple_enrollments => true, :section => section2)
      @student.save!
      # one complete submission
      qs = @quiz.generate_submission(@student)
      Quizzes::SubmissionGrader.new(qs).grade_submission
      stats = CSV.parse(csv(:include_all_versions => true))
      expect(stats.last[0]).to eq "nobody@example.com"
      expect(stats.last[1]).to eq @student.id.to_s
      expect(stats.last[2]).to eq "user_sis_id_01"

      splitter = lambda { |str| str.split(",").map(&:strip) }
      sections = splitter.call(stats.last[3])
      expect(sections).to include("section2")
      expect(sections).to include("Unnamed Course")

      section_ids = splitter.call(stats.last[4])
      expect(section_ids).to include(section2.id.to_s)
      expect(section_ids).to include(section1.id.to_s)

      section_sis_ids = splitter.call(stats.last[5])
      expect(section_sis_ids).to include("SISSection02")
      expect(section_sis_ids).to include("SISSection01")
    end

    it 'uses sections in quiz statistics generate' do
      # enroll user in multiple sections
      pseudonym(@student)
      @student.pseudonym.sis_user_id = "user_sis_id_01"
      @student.pseudonym.save!
      section1 = @course.course_sections.first
      section1.sis_source_id = 'SISSection01'
      section1.save!
      section2 = CourseSection.new(:course => @course, :name => "section2")
      section2.sis_source_id = 'SISSection02'
      section2.save!
      @course.enroll_user(@student, "StudentEnrollment", :enrollment_state => 'active',
                                                         :allow_multiple_enrollments => true, :section => section2)
      @student.save!

      question = @quiz.quiz_questions.create!({
                                                question_data: {
                                                  name: 'q1',
                                                  points_possible: 30,
                                                  question_type: 'essay_question',
                                                  question_text: 'ohai mark'
                                                }
                                              })
      @quiz.generate_quiz_data
      @quiz.save!

      # one complete submission
      qs = @quiz.generate_submission(@student)
      Quizzes::SubmissionGrader.new(qs).grade_submission
      stats = @quiz.quiz_statistics.build(
        :report_type => 'student_analysis',
        :includes_all_versions => true
      ).report.generate(true, { :section_ids => section2.id })
      expect(stats[:questions][0][1]["answers"][0]["responses"]).to eq 1
    end

    it 'deals with incomplete fill-in-multiple-blanks questions' do
      @quiz.quiz_questions.create!(:question_data => { :name => "test 2",
                                                       :question_type => 'fill_in_multiple_blanks_question',
                                                       :question_text => "[ans0]",
                                                       :answers =>
          [{ 'answer_text' => 'foo', 'blank_id' => 'ans0', 'answer_weight' => '100' }] })
      @quiz.quiz_questions.create!(:question_data => { :name => "test 3",
                                                       :question_type => 'fill_in_multiple_blanks_question',
                                                       :question_text => "[ans0] [ans1]",
                                                       :answers =>
           [{ 'answer_text' => 'bar', 'blank_id' => 'ans0', 'answer_weight' => '100' },
            { 'answer_text' => 'baz', 'blank_id' => 'ans1', 'answer_weight' => '100' }] })
      @quiz.generate_quiz_data
      @quiz.save!
      expect(@quiz.quiz_questions.size).to eq 3
      qs = @quiz.generate_submission(@student)
      # submission will not answer question 2 and will partially answer question 3
      qs.submission_data = {
        "question_#{@quiz.quiz_questions[2].id}_#{AssessmentQuestion.variable_id('ans1')}" => 'baz'
      }
      Quizzes::SubmissionGrader.new(qs).grade_submission
      stats = CSV.parse(csv)
      expect(stats.last.size).to eq 16 # 3 questions * 2 lines + ten more (name, id, sis_id, section, section_id, section_sis_id, submitted, correct, incorrect, score)
      expect(stats.last[11]).to eq ',baz'
    end

    it 'contains answers to numerical questions' do
      @quiz.quiz_questions.create!(:question_data => { :name => "numerical_question",
                                                       :question_type => 'numerical_question',
                                                       :question_text => "[num1]",
                                                       :answers => { 'answer_0' => { :numerical_answer_type => 'exact_answer' } } })

      @quiz.quiz_questions.last.question_data[:answers].first[:exact] = 5

      @quiz.generate_quiz_data
      @quiz.save!

      qs = @quiz.generate_submission(@student)
      qs.submission_data = {
        "question_#{@quiz.quiz_questions[1].id}" => 5
      }
      Quizzes::SubmissionGrader.new(qs).grade_submission

      stats = CSV.parse(csv)
      expect(stats.last[9]).to eq '5'
    end

    it 'does not error out when no answers are present in a calculated_question' do
      @quiz.quiz_questions.create!(:question_data => { :name => "calculated_question",
                                                       :question_type => 'calculated_question',
                                                       :question_text => "[num1]" })

      @quiz.generate_quiz_data
      @quiz.save!

      qs = @quiz.generate_submission(@student)
      qs.submission_data = {
        "question_#{@quiz.quiz_questions[1].id}" => 'Pretend this is an essay question!'
      }
      Quizzes::SubmissionGrader.new(qs).grade_submission

      expect { @quiz.statistics_csv('student_analysis', {}) }.not_to raise_error
    end

    it 'does not error out when answers is null in a text_only_question' do
      @quiz.quiz_questions.create!(:question_data => { :name => "text_only_question",
                                                       :question_type => 'text_only_question',
                                                       :question_text => "[num1]",
                                                       :answers => nil })

      @quiz.generate_quiz_data
      @quiz.save!

      qs = @quiz.generate_submission(@student)
      qs.submission_data = {
        "question_#{@quiz.quiz_questions[1].id}" => 'Pretend this is an essay question!'
      }
      Quizzes::SubmissionGrader.new(qs).grade_submission

      expect { @quiz.statistics_csv('student_analysis', {}) }.not_to raise_error
    end

    it 'includes primary domain if trust exists' do
      account2 = Account.create!
      allow(HostUrl).to receive(:context_host).and_return('school')
      expect(HostUrl).to receive(:context_host).with(account2).and_return('school1')
      @student.pseudonyms.scope.delete_all
      account2.pseudonyms.create!(user: @student, unique_id: 'user') { |p| p.sis_user_id = 'sisid' }
      allow_any_instantiation_of(@quiz.context.root_account).to receive(:trust_exists?).and_return(true)
      allow_any_instantiation_of(@quiz.context.root_account).to receive(:trusted_account_ids).and_return([account2.id])

      qs = @quiz.generate_submission(@student)
      Quizzes::SubmissionGrader.new(qs).grade_submission
      stats = CSV.parse(csv(:include_all_versions => true))
      expect(stats[1][3]).to eq 'school1'
    end
  end

  it "includes attachment display names for quiz file upload questions" do
    student_in_course(:active_all => true)
    student = @student
    student.name = "Not Steve"
    student.save!
    student2 = User.create!(:name => "Stevie Jeebie")
    @course.enroll_user(student2, 'StudentEnrollment', :enrollment_state => :active)
    q = @course.quizzes.create!(:title => "new quiz")
    q.update_attribute :published_at, Time.now
    question = q.quiz_questions.create! :question_data => {
      :name => 'q1', :points_possible => 1,
      :question_type => 'file_upload_question',
      :question_text => 'ohai mark'
    }
    q.generate_quiz_data
    q.save!
    qs = q.generate_submission student
    io = fixture_file_upload('docs/doc.doc', 'application/msword', true)
    attach = qs.attachments.create! :filename => "doc.doc",
                                    :display_name => "attachment.png", :user => student,
                                    :uploaded_data => io
    qs.submission_data["question_#{question.id}".to_sym] = [attach.id.to_s]
    qs.save!
    Quizzes::SubmissionGrader.new(qs).grade_submission
    qs = q.generate_submission student2
    qs.submission_data["question_#{question.id}".to_sym] = nil
    qs.save!
    Quizzes::SubmissionGrader.new(qs).grade_submission
    # make student2's submission first
    qs.updated_at = 3.days.ago
    qs.save!
    stats = CSV.parse(csv({ :include_all_versions => true }, q.reload))
    stats = stats.sort_by { |s| s[1] } # sort by the id
    expect(stats.first[7]).to eq attach.display_name
  end

  it 'strips tags from html multiple-choice/multiple-answers' do
    student_in_course(:active_all => true)
    q = @course.quizzes.create!(:title => "new quiz")
    q.update_attribute(:published_at, Time.now)
    q.quiz_questions.create!(:question_data => { :name => 'q1', :points_possible => 1, 'question_type' => 'multiple_choice_question', 'answers' => [{ 'answer_text' => '', 'answer_html' => '<em>zero</em>', 'answer_weight' => '100' }, { 'answer_text' => "", 'answer_html' => "<p>one</p>", 'answer_weight' => '0' }] })
    q.quiz_questions.create!(:question_data => { :name => 'q2', :points_possible => 1, 'question_type' => 'multiple_answers_question', 'answers' => [{ 'answer_text' => '', 'answer_html' => "<a href='http://example.com/caturday.gif'>lolcats</a>", 'answer_weight' => '100' }, { 'answer_text' => 'lolrus', 'answer_weight' => '100' }] })
    q.generate_quiz_data
    q.save
    qs = q.generate_submission(@student)
    qs.submission_data = {
      "question_#{q.quiz_data[0][:id]}" => "#{q.quiz_data[0][:answers][0][:id]}",
      "question_#{q.quiz_data[1][:id]}_answer_#{q.quiz_data[1][:answers][0][:id]}" => "1",
      "question_#{q.quiz_data[1][:id]}_answer_#{q.quiz_data[1][:answers][1][:id]}" => "1"
    }
    Quizzes::SubmissionGrader.new(qs).grade_submission

    # visual statistics
    stats = q.statistics
    expect(stats[:questions].length).to eq 2
    expect(stats[:questions][0].length).to eq 2
    expect(stats[:questions][0][0]).to eq "question"
    expect(stats[:questions][0][1][:answers].length).to eq 2
    expect(stats[:questions][0][1][:answers][0][:responses]).to eq 1
    expect(stats[:questions][0][1][:answers][0][:text]).to eq "zero"
    expect(stats[:questions][0][1][:answers][1][:responses]).to eq 0
    expect(stats[:questions][0][1][:answers][1][:text]).to eq "one"
    expect(stats[:questions][1].length).to eq 2
    expect(stats[:questions][1][0]).to eq "question"
    expect(stats[:questions][1][1][:answers].length).to eq 2
    expect(stats[:questions][1][1][:answers][0][:responses]).to eq 1
    expect(stats[:questions][1][1][:answers][0][:text]).to eq "lolcats"
    expect(stats[:questions][1][1][:answers][1][:responses]).to eq 1
    expect(stats[:questions][1][1][:answers][1][:text]).to eq "lolrus"

    # csv statistics
    stats = CSV.parse(csv({}, q))
    expect(stats.last[7]).to eq "zero"
    expect(stats.last[9]).to eq "lolcats,lolrus"
  end

  it 'does not strip things that look like tags from essay questions' do
    student_in_course(:active_all => true)
    q = @course.quizzes.create!
    q.update_attribute(:published_at, Time.zone.now)
    q.quiz_questions.create!(question_data: essay_question_data)
    q.generate_quiz_data
    q.save
    qs = q.generate_submission(@student)
    qs.submission_data = {
      "question_#{q.quiz_data[0][:id]}" => "<p class=\"p1\"><span class=\"s1\">&lt;&gt; &lt; &gt; WHERE rental_duration &gt;= 6 AND rating &lt;&gt; 'R' 1 &lt; 3 &gt; 2</span></p>"
    }
    Quizzes::SubmissionGrader.new(qs).grade_submission

    stats = CSV.parse(csv({}, q))
    expect(stats.last[7]).to eq "<> < > WHERE rental_duration >= 6 AND rating <> 'R' 1 < 3 > 2"
  end

  it 'strips tags from all student-provided answers' do
    student_in_course(:active_all => true)
    q = @course.quizzes.create!
    q.update_attribute(:published_at, Time.now)
    q.quiz_questions.create!(question_data: short_answer_question_data)
    q.quiz_questions.create!(question_data: fill_in_multiple_blanks_question_one_blank_data)
    q.quiz_questions.create!(question_data: essay_question_data)
    q.quiz_questions.create!(question_data: numerical_question_data)
    q.quiz_questions.create!(question_data: calculated_question_data)
    q.generate_quiz_data
    q.save
    qs = q.generate_submission(@student)
    qs.submission_data = {
      "question_#{q.quiz_data[0][:id]}" => "<em>short_answer</em>",
      "question_#{q.quiz_data[1][:id]}_10ca8479f89652b254a5c6ec90ab9ab8" => "<em>fimb</em>",
      "question_#{q.quiz_data[2][:id]}" => "<em>essay</em>",
      "question_#{q.quiz_data[3][:id]}" => "<em>numerical</em>",
      "question_#{q.quiz_data[4][:id]}" => "<em>calculated</em>",
    }
    Quizzes::SubmissionGrader.new(qs).grade_submission

    stats = CSV.parse(csv({}, q))
    expect(stats.last[7]).to eq "short_answer"
    expect(stats.last[9]).to eq "fimb"
    expect(stats.last[11]).to eq "essay"
    expect(stats.last[13]).to eq "numerical"

    # calculated field also includes the values for the variables, something like:
    #   "x=>4.3,y=>21,calculated"
    # so we'll match instead
    expect(stats.last[15]).to match(/,calculated$/)
  end

  it 'does not count teacher preview submissions' do
    teacher_in_course(:active_all => true)
    q = @course.quizzes.create!
    q.update_attribute(:published_at, Time.now)
    q.quiz_questions.create!(:question_data => { :name => 'q1', :points_possible => 1, 'question_type' => 'multiple_choice_question', 'answers' => [{ 'answer_text' => '', 'answer_html' => '<em>zero</em>', 'answer_weight' => '100' }, { 'answer_text' => "", 'answer_html' => "<p>one</p>", 'answer_weight' => '0' }] })
    q.quiz_questions.create!(:question_data => { :name => 'q2', :points_possible => 1, 'question_type' => 'multiple_answers_question', 'answers' => [{ 'answer_text' => '', 'answer_html' => "<a href='http://example.com/caturday.gif'>lolcats</a>", 'answer_weight' => '100' }, { 'answer_text' => 'lolrus', 'answer_weight' => '100' }] })
    q.generate_quiz_data
    q.save
    qs = q.generate_submission(@teacher, true)
    qs.submission_data = {
      "question_#{q.quiz_data[0][:id]}" => "#{q.quiz_data[0][:answers][0][:id]}",
      "question_#{q.quiz_data[1][:id]}_answer_#{q.quiz_data[1][:answers][0][:id]}" => "1",
      "question_#{q.quiz_data[1][:id]}_answer_#{q.quiz_data[1][:answers][1][:id]}" => "1"
    }
    Quizzes::SubmissionGrader.new(qs).grade_submission

    stats = q.statistics
    expect(stats[:unique_submission_count]).to eq 0
  end

  it 'does not show student names for anonymous submissions' do
    student_in_course(:active_all => true)
    q = @course.quizzes.create!
    q.update(:published_at => Time.zone.now, :quiz_type => 'survey', :anonymous_submissions => true)
    q.quiz_questions.create!(:question_data => { :name => 'q1', :points_possible => 1, 'question_type' => 'multiple_choice_question', 'answers' => [{ 'answer_text' => '', 'answer_html' => '<em>zero</em>', 'answer_weight' => '100' }, { 'answer_text' => "", 'answer_html' => "<p>one</p>", 'answer_weight' => '0' }] })
    q.generate_quiz_data
    q.save
    qs = q.generate_submission(@student)
    qs.submission_data = {
      "question_#{q.quiz_data[0][:id]}" => "#{q.quiz_data[0][:answers][0][:id]}"
    }
    Quizzes::SubmissionGrader.new(qs).grade_submission

    stats = q.statistics

    expect(stats[:questions].first.last[:user_ids].first).to eq nil
  end

  it 'does not count student view submissions' do
    @course = course_factory(active_all: true)
    fake_student = @course.student_view_student
    q = @course.quizzes.create!
    q.update_attribute(:published_at, Time.now)
    q.quiz_questions.create!(:question_data => { :name => 'q1', :points_possible => 1, 'question_type' => 'multiple_choice_question', 'answers' => [{ 'answer_text' => '', 'answer_html' => '<em>zero</em>', 'answer_weight' => '100' }, { 'answer_text' => "", 'answer_html' => "<p>one</p>", 'answer_weight' => '0' }] })
    q.quiz_questions.create!(:question_data => { :name => 'q2', :points_possible => 1, 'question_type' => 'multiple_answers_question', 'answers' => [{ 'answer_text' => '', 'answer_html' => "<a href='http://example.com/caturday.gif'>lolcats</a>", 'answer_weight' => '100' }, { 'answer_text' => 'lolrus', 'answer_weight' => '100' }] })
    q.generate_quiz_data
    q.save
    qs = q.generate_submission(fake_student)
    qs.submission_data = {
      "question_#{q.quiz_data[0][:id]}" => "#{q.quiz_data[0][:answers][0][:id]}",
      "question_#{q.quiz_data[1][:id]}_answer_#{q.quiz_data[1][:answers][0][:id]}" => "1",
      "question_#{q.quiz_data[1][:id]}_answer_#{q.quiz_data[1][:answers][1][:id]}" => "1"
    }
    Quizzes::SubmissionGrader.new(qs).grade_submission

    stats = q.statistics
    expect(stats[:unique_submission_count]).to eq 0
  end

  describe 'question statistics' do
    subject { Quizzes::QuizStatistics::StudentAnalysis.new({}) }

    it 'proxies to CanvasQuizStatistics for supported questions' do
      question_data = { question_type: 'essay_question' }
      responses = []

      expect(CanvasQuizStatistics).to receive(:analyze)
        .with(question_data, responses)
        .and_return({ some_metric: 5 })

      output = subject.send(:stats_for_question, question_data, responses, false)
      expect(output).to eq({
                             question_type: 'essay_question',
                             some_metric: 5
                           })
    end

    it "does not proxy if the legacy flag is on" do
      question_data = {
        question_type: 'essay_question',
        answers: []
      }

      expect(CanvasQuizStatistics).to receive(:analyze).never

      subject.send(:stats_for_question, question_data, [])
    end
  end
end<|MERGE_RESOLUTION|>--- conflicted
+++ resolved
@@ -17,12 +17,7 @@
 # You should have received a copy of the GNU Affero General Public License along
 # with this program. If not, see <http://www.gnu.org/licenses/>.
 
-<<<<<<< HEAD
-require File.expand_path(File.dirname(__FILE__) + '/../../../spec_helper.rb')
-require File.expand_path(File.dirname(__FILE__) + '/common.rb')
-=======
 require_relative 'common'
->>>>>>> 2827ad44
 
 require 'csv'
 
@@ -262,14 +257,14 @@
                                                          :allow_multiple_enrollments => true, :section => section2)
       @student.save!
 
-      question = @quiz.quiz_questions.create!({
-                                                question_data: {
-                                                  name: 'q1',
-                                                  points_possible: 30,
-                                                  question_type: 'essay_question',
-                                                  question_text: 'ohai mark'
-                                                }
-                                              })
+      @quiz.quiz_questions.create!({
+                                     question_data: {
+                                       name: 'q1',
+                                       points_possible: 30,
+                                       question_type: 'essay_question',
+                                       question_text: 'ohai mark'
+                                     }
+                                   })
       @quiz.generate_quiz_data
       @quiz.save!
 
