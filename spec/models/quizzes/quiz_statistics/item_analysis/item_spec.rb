# frozen_string_literal: true

#
# Copyright (C) 2013 - present Instructure, Inc.
#
# This file is part of Canvas.
#
# Canvas is free software: you can redistribute it and/or modify it under
# the terms of the GNU Affero General Public License as published by the Free
# Software Foundation, version 3 of the License.
#
# Canvas is distributed in the hope that it will be useful, but WITHOUT ANY
# WARRANTY; without even the implied warranty of MERCHANTABILITY or FITNESS FOR
# A PARTICULAR PURPOSE. See the GNU Affero General Public License for more
# details.
#
# You should have received a copy of the GNU Affero General Public License along
# with this program. If not, see <http://www.gnu.org/licenses/>.

require_relative 'common'

describe Quizzes::QuizStatistics::ItemAnalysis::Item do
  describe ".from" do
    it "creates an item for a supported question type" do
      qq = { :question_type => "true_false_question", :answers => [] }
      expect(Quizzes::QuizStatistics::ItemAnalysis::Item.from(nil, qq)).not_to be_nil
    end

    it "does not create an item for an unsupported question type" do
      qq = { :question_type => "essay_question" }
      expect(Quizzes::QuizStatistics::ItemAnalysis::Item.from(nil, qq)).to be_nil
    end
  end

<<<<<<< HEAD
  before(:once) {
    simple_quiz_with_submissions %w{T T A}, %w{T T A}, %w{T F A}, %w{T T B}, %w{T T}
  }
=======
  before(:once) do
    simple_quiz_with_submissions %w[T T A], %w[T T A], %w[T F A], %w[T T B], %w[T T]
  end
>>>>>>> 2bda9f78

  let(:item) do
    @summary = Quizzes::QuizStatistics::ItemAnalysis::Summary.new(@quiz)
    @summary.sorted_items.last
  end

  describe "#num_respondents" do
    it "returns all respondents" do
      expect(item.num_respondents).to eq 3 # one guy didn't answer
    end

    it "returns correct respondents" do
      expect(item.num_respondents(:correct)).to eq 2
    end

    it "returns incorrect respondents" do
      expect(item.num_respondents(:incorrect)).to eq 1
    end

    it "returns respondents in a certain bucket" do
      expect(item.num_respondents(:top)).to eq 1
      expect(item.num_respondents(:middle)).to eq 2
      expect(item.num_respondents(:bottom)).to eq 0 # there is a guy, but he didn't answer this question
    end

    it "evaluates multiple filters correctly" do
      expect(item.num_respondents(:top, :correct)).to eq 1
      expect(item.num_respondents(:top, :incorrect)).to eq 0
      expect(item.num_respondents(:middle, :correct)).to eq 1
      expect(item.num_respondents(:middle, :incorrect)).to eq 1
    end
  end

  describe "#variance" do
    it "matches R's output" do
      # population variance, not sample variance (thus the adjustment)
      # > v <- c(1, 1, 0)
      # > var(v)*2/3
      # [1] 0.2222222
      expect(item.variance).to be_approximately 0.2222222
    end
  end

  describe "#standard_deviation" do
    it "matches R's output" do
      # population sd, not sample sd (thus the adjustment)
      # > v <- c(1, 1, 0)
      # > sqrt(var(v)/3*2)
      # [1] 0.4714045
      expect(item.standard_deviation).to be_approximately 0.4714045
    end
  end

  describe "#difficulty_index" do
    it "returns the ratio of correct to incorrect" do
      expect(item.difficulty_index).to be_approximately 0.6666667
    end
  end

  describe "#point_biserials" do
    # > x<-c(3,2,2)
    # > cor(x,c(1,1,0))
    # [1] 0.5
    # > cor(x,c(0,0,1))
    # [1] -0.5
    it "matches R's output" do
      expect(item.point_biserials).to be_approximately [0.5, -0.5, nil, nil]
    end
  end
  let(:no_dev_item) do
    simple_quiz_with_submissions %w|T T|, %w|T T|, %w|T T|, %w|T T|
    @summary = Quizzes::QuizStatistics::ItemAnalysis::Summary.new(@quiz)
    @summary.sorted_items.last
  end

  it "explodes when the standard deviation is 0" do
    expect(no_dev_item.point_biserials).to eq [nil, nil]
  end
end<|MERGE_RESOLUTION|>--- conflicted
+++ resolved
@@ -32,15 +32,9 @@
     end
   end
 
-<<<<<<< HEAD
-  before(:once) {
-    simple_quiz_with_submissions %w{T T A}, %w{T T A}, %w{T F A}, %w{T T B}, %w{T T}
-  }
-=======
   before(:once) do
     simple_quiz_with_submissions %w[T T A], %w[T T A], %w[T F A], %w[T T B], %w[T T]
   end
->>>>>>> 2bda9f78
 
   let(:item) do
     @summary = Quizzes::QuizStatistics::ItemAnalysis::Summary.new(@quiz)
@@ -110,8 +104,9 @@
       expect(item.point_biserials).to be_approximately [0.5, -0.5, nil, nil]
     end
   end
+
   let(:no_dev_item) do
-    simple_quiz_with_submissions %w|T T|, %w|T T|, %w|T T|, %w|T T|
+    simple_quiz_with_submissions %w[T T], %w[T T], %w[T T], %w[T T]
     @summary = Quizzes::QuizStatistics::ItemAnalysis::Summary.new(@quiz)
     @summary.sorted_items.last
   end
