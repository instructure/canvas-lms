--- conflicted
+++ resolved
@@ -42,18 +42,10 @@
     end
   end
 
-  before(:once) {
-    simple_quiz_with_submissions %w{T T A}, %w{T T A}, %w{T F A}, %w{T T B}, %w{T T}
-  }
+  before(:once) do
+    simple_quiz_with_submissions %w[T T A], %w[T T A], %w[T F A], %w[T T B], %w[T T]
+  end
 
-<<<<<<< HEAD
-  let(:item) {
-    @summary = Quizzes::QuizStatistics::ItemAnalysis::Summary.new(@quiz)
-    @summary.sorted_items.last
-  }
-
-=======
->>>>>>> 0c292493
   describe "#num_respondents" do
     it "returns all respondents" do
       expect(item.num_respondents).to eq 3 # one guy didn't answer
@@ -117,14 +109,6 @@
       expect(item.point_biserials).to be_approximately [0.5, -0.5, nil, nil]
     end
   end
-<<<<<<< HEAD
-  let(:no_dev_item) do
-    simple_quiz_with_submissions %w|T T|, %w|T T|, %w|T T|, %w|T T|
-    @summary = Quizzes::QuizStatistics::ItemAnalysis::Summary.new(@quiz)
-    @summary.sorted_items.last
-  end
-=======
->>>>>>> 0c292493
 
   it "explodes when the standard deviation is 0" do
     expect(no_dev_item.point_biserials).to eq [nil, nil]
