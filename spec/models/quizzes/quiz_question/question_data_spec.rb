# frozen_string_literal: true

#
# Copyright (C) 2013 - present Instructure, Inc.
#
# This file is part of Canvas.
#
# Canvas is free software: you can redistribute it and/or modify it under
# the terms of the GNU Affero General Public License as published by the Free
# Software Foundation, version 3 of the License.
#
# Canvas is distributed in the hope that it will be useful, but WITHOUT ANY
# WARRANTY; without even the implied warranty of MERCHANTABILITY or FITNESS FOR
# A PARTICULAR PURPOSE. See the GNU Affero General Public License for more
# details.
#
# You should have received a copy of the GNU Affero General Public License along
# with this program. If not, see <http://www.gnu.org/licenses/>.
#

RSpec::Matchers.define :have_question_field do |expected|
  match do |question_data|
    question_data.key? expected
  end
end

describe Quizzes::QuizQuestion::QuestionData do
  let(:question_data_params) do
    {
      answers: [],
      regrade_option: false,
      points_possible: 5,
      correct_comments: "This question is correct.",
      incorrect_comments: "This question is correct.",
      neutral_comments: "Answer this question.",
      question_name: "Generic question",
      question_text: "What is better, ruby or javascript?"
    }
  end

  describe ".generate" do
    it "returns an instance of QuestionData" do
      question = Quizzes::QuizQuestion::QuestionData.generate

      expect(question).to be_a(Quizzes::QuizQuestion::QuestionData)
    end

    it "defaults to text_only_question if a type isn't given" do
      question = Quizzes::QuizQuestion::QuestionData.generate

      expect(question[:question_type]).to eq "text_only_question"
      expect(question.is_type?(:text_only)).to be_truthy
    end

    context "on any question type" do
      let(:question_data) { Quizzes::QuizQuestion::QuestionData.generate }

      context "it seeds QuestionData with" do
        it "regrade_option" do
          expect(question_data).to have_question_field :regrade_option
        end

        it "points_possible" do
          expect(question_data).to have_question_field :points_possible
        end

        it "correct_comments" do
          expect(question_data).to have_question_field :correct_comments
        end

        it "incorrect_comments" do
          expect(question_data).to have_question_field :incorrect_comments
        end

        it "neutral_comments" do
          expect(question_data).to have_question_field :neutral_comments
        end

        it "question_type" do
          expect(question_data).to have_question_field :question_type
        end

        it "question_name" do
          expect(question_data).to have_question_field :question_name
        end

        it "question_text" do
          expect(question_data).to have_question_field :question_text
        end

        it "answers" do
          expect(question_data).to have_question_field :answers
        end

        it "text_after_answers" do
          expect(question_data).to have_question_field :text_after_answers
        end
      end
    end

    context "of 'calculated' type" do
      let(:question_data) { Quizzes::QuizQuestion::QuestionData.generate(question_type: "calculated_question") }

      context "it seeds QuestionData with" do
        it "formulas" do
          expect(question_data).to have_question_field :formulas
        end

        it "variables" do
          expect(question_data).to have_question_field :variables
        end

        it "answer_tolerance" do
          expect(question_data).to have_question_field :answer_tolerance
        end

        it "formula_decimal_places" do
          expect(question_data).to have_question_field :formula_decimal_places
        end
      end
    end

    context "of 'matching' type" do
      let(:question_data) { Quizzes::QuizQuestion::QuestionData.generate(question_type: "matching_question") }

      context "it seeds QuestionData with" do
        it "matching_answer_incorrect_matches" do
          expect(question_data).to have_question_field :matching_answer_incorrect_matches
        end

        it "matches" do
          expect(question_data).to have_question_field :matches
        end
      end
    end
  end

  describe "#to_hash" do
    it "returns an indifferent hash" do
      question = Quizzes::QuizQuestion::QuestionData.generate

<<<<<<< HEAD
      expect(question.to_hash).to be_a(HashWithIndifferentAccess)
=======
      expect(question.to_hash).to be_a(ActiveSupport::HashWithIndifferentAccess)
>>>>>>> 8f19c253
    end
  end

  describe "#answer_parser" do
    context "returns the relevant parser for" do
      it "calculated questions" do
        question = Quizzes::QuizQuestion::QuestionData.generate(question_type: "calculated_question")
        expect(question.answer_parser).to eq Quizzes::QuizQuestion::AnswerParsers::Calculated
      end

      it "essay questions" do
        question = Quizzes::QuizQuestion::QuestionData.generate(question_type: "essay_question")
        expect(question.answer_parser).to eq Quizzes::QuizQuestion::AnswerParsers::Essay
      end

      it "fill in multiple blanks questions" do
        question = Quizzes::QuizQuestion::QuestionData.generate(question_type: "fill_in_multiple_blanks_question")
        expect(question.answer_parser).to eq Quizzes::QuizQuestion::AnswerParsers::FillInMultipleBlanks
      end

      it "matching questions" do
        question = Quizzes::QuizQuestion::QuestionData.generate(question_type: "matching_question")
        expect(question.answer_parser).to eq Quizzes::QuizQuestion::AnswerParsers::Matching
      end

      it "missing word questions" do
        question = Quizzes::QuizQuestion::QuestionData.generate(question_type: "missing_word_question")
        expect(question.answer_parser).to eq Quizzes::QuizQuestion::AnswerParsers::MissingWord
      end

      it "multiple answer questions" do
        question = Quizzes::QuizQuestion::QuestionData.generate(question_type: "multiple_answers_question")
        expect(question.answer_parser).to eq Quizzes::QuizQuestion::AnswerParsers::MultipleAnswers
      end

      it "multiple choice questions" do
        question = Quizzes::QuizQuestion::QuestionData.generate(question_type: "multiple_choice_question")
        expect(question.answer_parser).to eq Quizzes::QuizQuestion::AnswerParsers::MultipleChoice
      end

      it "multiple dropdown questions" do
        question = Quizzes::QuizQuestion::QuestionData.generate(question_type: "multiple_dropdowns_question")
        expect(question.answer_parser).to eq Quizzes::QuizQuestion::AnswerParsers::MultipleDropdowns
      end

      it "numerical questions" do
        question = Quizzes::QuizQuestion::QuestionData.generate(question_type: "numerical_question")
        expect(question.answer_parser).to eq Quizzes::QuizQuestion::AnswerParsers::Numerical
      end

      it "short answer questions" do
        question = Quizzes::QuizQuestion::QuestionData.generate(question_type: "short_answer_question")
        expect(question.answer_parser).to eq Quizzes::QuizQuestion::AnswerParsers::ShortAnswer
      end

      it "text only questions" do
        question = Quizzes::QuizQuestion::QuestionData.generate(question_type: "text_only_question")
        expect(question.answer_parser).to eq Quizzes::QuizQuestion::AnswerParsers::TextOnly
      end

      it "true/false questions" do
        question = Quizzes::QuizQuestion::QuestionData.generate(question_type: "true_false_question")
        expect(question.answer_parser).to eq Quizzes::QuizQuestion::AnswerParsers::TrueFalse
      end
    end
  end
end<|MERGE_RESOLUTION|>--- conflicted
+++ resolved
@@ -139,11 +139,7 @@
     it "returns an indifferent hash" do
       question = Quizzes::QuizQuestion::QuestionData.generate
 
-<<<<<<< HEAD
-      expect(question.to_hash).to be_a(HashWithIndifferentAccess)
-=======
       expect(question.to_hash).to be_a(ActiveSupport::HashWithIndifferentAccess)
->>>>>>> 8f19c253
     end
   end
 
