--- conflicted
+++ resolved
@@ -58,14 +58,6 @@
       @conference.settings[:admin_key] = "admin"
       @conference.settings[:user_key] = "user"
       @conference.save
-<<<<<<< HEAD
-      params = {
-        fullName: user_factory.name,
-        meetingID: @conference.conference_key,
-        userID: user_factory.id,
-        createTime: @conference.settings[:create_time]
-      }
-=======
       pronouns = user_factory.pronouns
       params = {
         fullName: user_factory.name,
@@ -75,7 +67,6 @@
         createTime: @conference.settings[:create_time]
       }
       params[:userdataPronouns] = pronouns unless pronouns.nil?
->>>>>>> b0031674
       admin_params = params.merge(password: "admin").to_query
       user_params = params.merge(password: "user").to_query
       expect(@conference.admin_join_url(@user)).to eql("https://bbb.instructure.com/bigbluebutton/api/join?#{admin_params}&checksum=" +
