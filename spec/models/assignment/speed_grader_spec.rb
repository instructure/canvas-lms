--- conflicted
+++ resolved
@@ -1018,11 +1018,7 @@
     end
   end
 
-<<<<<<< HEAD
-  context "OriginalityReport" do
-=======
   describe "OriginalityReport" do
->>>>>>> 9148b564
     include_context 'lti2_spec_helper'
 
     let_once(:test_course) do
