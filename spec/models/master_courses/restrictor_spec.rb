--- conflicted
+++ resolved
@@ -187,11 +187,7 @@
       @copied_file.instance_variable_set(:@child_content_restrictions, nil)
 
       expect { caption.destroy }.to raise_error "cannot change column: captions - locked by Master Course"
-<<<<<<< HEAD
-      expect { @copied_file.media_tracks.create!(kind: "subtitles", locale: "fr", content: "fr subs", media_object: media) }.to raise_error "cannot change column: captions - locked by Master Course"
-=======
       expect { @copied_file.media_tracks.create!(kind: "subtitles", locale: "fr", content: "fr subs", media_object: media) }.to raise_error "Validation failed: cannot change column(s): media_object_id, locale, content, attachment_id - locked by Master Course"
->>>>>>> aa91a358
     end
   end
 
