--- conflicted
+++ resolved
@@ -567,8 +567,6 @@
       expect(@module.evaluate_for(@user)).to be_completed
     end
 
-<<<<<<< HEAD
-=======
     describe "must_submit requirement" do
       before :each do
         course_module
@@ -650,7 +648,6 @@
       end
     end
 
->>>>>>> a6cbc05d
     it "should mark progression completed for min_score on discussion topic assignment" do
       asmnt = assignment_model(:submission_types => "discussion_topic", :points_possible => 10)
       topic = asmnt.discussion_topic
