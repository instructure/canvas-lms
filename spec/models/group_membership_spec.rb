--- conflicted
+++ resolved
@@ -64,10 +64,6 @@
 
   context "section homogeneity" do
     # can't use 'course' because it is defined in spec_helper, so use 'course1'
-<<<<<<< HEAD
-    let_once(:course1) { course_with_teacher(:active_all => true); @course }
-    let_once(:student) { student = user_model; course1.enroll_student(student); student }
-=======
     let_once(:course1) do
       course_with_teacher(:active_all => true)
       @course
@@ -77,7 +73,6 @@
       course1.enroll_student(student)
       student
     end
->>>>>>> 2bda9f78
     let_once(:group_category) { GroupCategory.student_organized_for(course1) }
     let_once(:group) { course1.groups.create(:group_category => group_category) }
     let_once(:group_membership) { group.group_memberships.create(:user => student) }
@@ -108,7 +103,7 @@
         @group1 = @course.groups.create(group_category: GroupCategory.student_organized_for(@course))
       end
 
-      it "sends message if the first membership in a student organized group", priority: "1", test_id: 193157 do
+      it "sends message if the first membership in a student organized group", priority: "1" do
         Notification.create(name: 'New Student Organized Group', category: 'TestImmediately')
         communication_channel(@teacher, { username: "test_channel_email_#{@teacher.id}@test.com", active_cc: true })
 
@@ -116,7 +111,7 @@
         expect(group_membership.messages_sent['New Student Organized Group']).not_to be_empty
       end
 
-      it "sends message when a new student is invited to group and auto-joins", priority: "1", test_id: 193155 do
+      it "sends message when a new student is invited to group and auto-joins", priority: "1" do
         Notification.create!(name: 'New Context Group Membership', category: 'TestImmediately')
         student2 = student_in_course(active_all: true).user
         communication_channel(student2, { username: "test_channel_email_#{student2.id}@test.com", active_cc: true })
@@ -344,7 +339,7 @@
       @membership.group = @group
       @group.group_category = @group_category
 
-      @assignments = 3.times.map { assignment_model(:course => @course) }
+      @assignments = Array.new(3) { assignment_model(:course => @course) }
       @assignments.last.group_category = nil
       @assignments.last.save!
     end
