--- conflicted
+++ resolved
@@ -274,8 +274,6 @@
       expect(Folder.all_visible_folder_ids(@course)).to match_array([@root_folder, @normal_folder, @normal_sub1, @normal_sub2].map(&:id))
     end
   end
-<<<<<<< HEAD
-=======
 
   describe "read_contents permission" do
     before(:once) do
@@ -309,5 +307,4 @@
       end
     end
   end
->>>>>>> e918f2c3
 end