# frozen_string_literal: true

#
# Copyright (C) 2011 - present Instructure, Inc.
#
# This file is part of Canvas.
#
# Canvas is free software: you can redistribute it and/or modify it under
# the terms of the GNU Affero General Public License as published by the Free
# Software Foundation, version 3 of the License.
#
# Canvas is distributed in the hope that it will be useful, but WITHOUT ANY
# WARRANTY; without even the implied warranty of MERCHANTABILITY or FITNESS FOR
# A PARTICULAR PURPOSE. See the GNU Affero General Public License for more
# details.
#
# You should have received a copy of the GNU Affero General Public License along
# with this program. If not, see <http://www.gnu.org/licenses/>.
#

require File.expand_path(File.dirname(__FILE__) + '/../sharding_spec_helper.rb')

describe Context do
  context "find_by_asset_string" do
    it "should find a valid course" do
      course = Course.create!
      expect(Context.find_by_asset_string(course.asset_string)).to eql(course)
    end

    it "should not find an invalid course" do
      expect(Context.find_by_asset_string("course_0")).to be nil
    end

    it "should find a valid group" do
      group = Group.create!(:context => Account.default)
      expect(Context.find_by_asset_string(group.asset_string)).to eql(group)
    end

    it "should not find an invalid group" do
      expect(Context.find_by_asset_string("group_0")).to be nil
    end

    it "should find a valid account" do
      account = Account.create!(:name => "test")
      expect(Context.find_by_asset_string(account.asset_string)).to eql(account)
    end

    it "should not find an invalid account" do
      expect(Context.find_by_asset_string("account_#{Account.last.id + 9999}")).to be nil
    end

    it "should find a valid user" do
      user = User.create!
      expect(Context.find_by_asset_string(user.asset_string)).to eql(user)
    end

    it "should not find an invalid user" do
      expect(Context.find_by_asset_string("user_0")).to be nil
    end

    it "should not find an invalid asset string" do
      expect(Context.find_by_asset_string("")).to be nil
      expect(Context.find_by_asset_string("loser_5")).to be nil
    end

    it "should not find a valid asset" do
      assignment_model
      expect(Context.find_by_asset_string(@assignment.asset_string)).to be nil
    end

    it "should not find a context with invalid type" do
      expect(Context.find_by_asset_string("WRONG_1")).to be nil
    end
  end

  context "find_asset_by_asset_string" do
    it "should find a valid assignment" do
      assignment_model
      expect(@course.find_asset(@assignment.asset_string)).to eql(@assignment)
    end
    it "should find a valid wiki page" do
      course_model
      page = @course.wiki_pages.create!(:title => 'test')
      expect(@course.find_asset(page.asset_string)).to eql(page)
      expect(@course.find_asset(page.asset_string, [:wiki_page])).to eql(page)
    end
    it "should not find a valid wiki page if told to ignore wiki pages" do
      course_model
      page = @course.wiki_pages.create!(:title => 'test')
      expect(@course.find_asset(page.asset_string, [:assignment])).to be nil
    end
    it "should not find an invalid assignment" do
      assignment_model
      @course2 = Course.create!
      expect(@course2.find_asset(@assignment.asset_string)).to be nil
      expect(@course.find_asset("assignment_0")).to be nil
      expect(@course.find_asset("")).to be nil
    end

    describe "context" do
      before(:once) do
        @course = Course.create!
        @course2 = Course.create!
        attachment_model context: @course
      end

      it "should scope to context if context is provided" do
        expect(Context.find_asset_by_asset_string(@attachment.asset_string, @course)).to eq(@attachment)
        expect(Context.find_asset_by_asset_string(@attachment.asset_string, @course2)).to be_nil
      end

      it "should find in any context if context is not provided" do
        expect(Context.find_asset_by_asset_string(@attachment.asset_string)).to eq(@attachment)
      end
    end
  end

  context 'find_asset_by_url' do
    before :once do
      course_factory
    end

    it 'should find files' do
      attachment_model(context: @course).update(locked: true)
      expect(Context.find_asset_by_url("/courses/#{@course.id}/files?preview=#{@attachment.id}")).to eq @attachment
      expect(Context.find_asset_by_url("/courses/#{@course.id}/files/#{@attachment.id}/download?wrap=1")).to eq @attachment
      expect(Context.find_asset_by_url("/courses/#{@course.id}/files/#{@attachment.id}/?wrap=1")).to eq @attachment
      expect(Context.find_asset_by_url("/courses/#{@course.id}/file_contents/course%20files//#{@attachment.name}")).to eq @attachment
    end

    it 'should find assignments' do
      assignment_model(course: @course)
      expect(Context.find_asset_by_url("/courses/#{@course.id}/assignments/#{@assignment.id}")).to eq @assignment
    end

    it 'should find wiki pages' do
      wiki_page_model(context: @course, title: 'hi')
      expect(Context.find_asset_by_url("/courses/#{@course.id}/pages/hi")).to eq @page
      expect(Context.find_asset_by_url("/courses/#{@course.id}/wiki/hi")).to eq @page
      group_model
      wiki_page_model(context: @group, title: 'yo')
      expect(Context.find_asset_by_url("/groups/#{@group.id}/pages/yo")).to eq @page
      expect(Context.find_asset_by_url("/groups/#{@group.id}/wiki/yo")).to eq @page
    end

    it "should find weird wiki pages" do
      wiki_page_model(context: @course, title: 'pagewitha+init')
      expect(Context.find_asset_by_url("/courses/#{@course.id}/pages/pagewitha+init")).to eq @page
    end

    it 'should find discussion_topics' do
      discussion_topic_model(context: @course)
      expect(Context.find_asset_by_url("/courses/#{@course.id}/discussion_topics/#{@topic.id}")).to eq @topic
      group_model
      discussion_topic_model(context: @group)
      expect(Context.find_asset_by_url("/groups/#{@group.id}/discussion_topics/#{@topic.id}")).to eq @topic
    end

    it 'should find quizzes' do
      quiz_model(course: @course)
      expect(Context.find_asset_by_url("/courses/#{@course.id}/quizzes/#{@quiz.id}")).to eq @quiz
    end

    it 'finds module items' do
      page = @course.wiki_pages.create! title: 'blah'
      mod = @course.context_modules.create! name: 'bleh'
      tag = mod.add_item type: 'wiki_page', id: page.id
      expect(Context.find_asset_by_url("/courses/#{@course.id}/modules/items/#{tag.id}")).to eq tag
    end

    it 'should find media objects' do
      at = attachment_model(:context => @course, :uploaded_data => stub_file_data('video1.mp4', nil, 'video/mp4'))
      data = {
        :entries => [
            { :entryId => "test", :originalId => "#{at.id}" }
        ]
      }
      mo = MediaObject.create!(:context => @course, :media_id => "test")
      MediaObject.build_media_objects(data, Account.default.id)
      expect(Context.find_asset_by_url("/media_objects_iframe/test")).to eq mo
    end
  end

  context "self.names_by_context_types_and_ids" do
    it "should find context names" do
      contexts = []
      contexts << course1 = Course.create!(:name => "a course")
      contexts << course2 = Course.create!(:name => "another course")
      contexts << group1 = Account.default.groups.create!(:name => "a group")
      contexts << group2 = Account.default.groups.create!(:name => "another group")
      contexts << user = User.create!(:name => "a user")
      names = Context.names_by_context_types_and_ids(contexts.map{|c| [c.class.name, c.id]})
      contexts.each do |c|
        expect(names[[c.class.name, c.id]]).to eql(c.name)
      end
    end
  end

  describe '.get_account' do
    it 'returns the account given' do
      expect(Context.get_account(Account.default)).to eq(Account.default)
    end

    it "returns a course's account" do
      expect(Context.get_account(course_model(account: Account.default))).to eq(Account.default)
    end

    it "returns a course section's course's account" do
      expect(Context.get_account(course_model(account: Account.default).course_sections.first)).to eq(Account.default)
    end

    it "returns an account level group's account" do
      expect(Context.get_account(group_model(context: Account.default))).to eq(Account.default)
    end

    it "returns a course level group's course's account" do
      expect(Context.get_account(group_model(context: course_model(account: Account.default)))).to eq(Account.default)
    end
  end

  describe 'asset_name' do
    before :once do
      course_factory
    end

    it "finds names for outcomes" do
      outcome1 = @course.created_learning_outcomes.create! :display_name => 'blah', :title => 'bleh'
      expect(Context.asset_name(outcome1)).to eq 'blah'

      outcome2 = @course.created_learning_outcomes.create! :title => 'bleh'
      expect(Context.asset_name(outcome2)).to eq 'bleh'
    end

    it "finds names for calendar events" do
      event1 = @course.calendar_events.create! :title => 'thing'
      expect(Context.asset_name(event1)).to eq 'thing'

      event2 = @course.calendar_events.create! :title => ''
      expect(Context.asset_name(event2)).to eq ''
    end
  end

  describe '.rubric_contexts' do
    def add_rubric(context)
      r = Rubric.create!(context: context, title: 'testing')
      RubricAssociation.create!(context: context, rubric: r, purpose: :bookmark, association_object: context)
    end

    it 'returns rubric for concluded course enrollment' do
      c1 = Course.create!(:name => 'c1')
      c2 = Course.create!(:name => 'c1')
      r = Rubric.create!(context: c1, title: 'testing')
      user = user_factory(:active_all => true)
      RubricAssociation.create!(context: c1, rubric: r, purpose: :bookmark, association_object: c1)
      enroll = c1.enroll_user(user, "TeacherEnrollment", :enrollment_state => "active")
      enroll.conclude
      c2.enroll_user(user, "TeacherEnrollment", :enrollment_state => "active")
      expect(c2.rubric_contexts(user)).to eq([{
        rubrics: 1,
        context_code: c1.asset_string,
        name: c1.name
      }])
    end

    it 'excludes rubrics associated via soft-deleted rubric associations' do
      c1 = Course.create!(:name => 'c1')
      r = Rubric.create!(context: c1, title: 'testing')
      user = user_factory(:active_all => true)
      association = RubricAssociation.create!(context: c1, rubric: r, purpose: :bookmark, association_object: c1)
      association.destroy
      c1.enroll_user(user, "TeacherEnrollment", :enrollment_state => "active")
      expect(c1.rubric_contexts(user)).to be_empty
    end

    it 'returns contexts in alphabetically sorted order' do
      great_grandparent = Account.default
      grandparent = Account.create!(name: 'AAA', parent_account: great_grandparent)
      add_rubric(grandparent)
      parent = Account.create!(name: 'ZZZ', parent_account: grandparent)
      add_rubric(parent)
      course = Course.create!(:name => 'MMM', account: parent)
      add_rubric(course)

      contexts = course.rubric_contexts(nil).map { |c| c.slice(:name, :rubrics) }
      expect(contexts).to eq([
        { name: 'AAA', rubrics: 1},
        { name: 'MMM', rubrics: 1},
        { name: 'ZZZ', rubrics: 1}
      ])
    end

    context "sharding" do
      specs_require_sharding

      it "should retrieve rubrics from other shard courses the teacher belongs to" do
        course1 = Course.create!(:name => 'c1')
        course2 = Course.create!(:name => 'c2')
        course3 = @shard1.activate do
          a = Account.create!
          Course.create!(:name => 'c3', :account => a)
        end
        user = user_factory(:active_all => true)
        [course1, course2, course3].each do |c|
          c.shard.activate do
            r = Rubric.create!(context: c, title: 'testing')
            RubricAssociation.create!(context: c, rubric: r, purpose: :bookmark, association_object: c)
            c.enroll_user(user, "TeacherEnrollment", :enrollment_state => "active")
          end
        end
        expected = -> { [
          { name: 'c1', rubrics: 1, context_code: course1.asset_string},
          { name: 'c2', rubrics: 1, context_code: course2.asset_string},
          { name: 'c3', rubrics: 1, context_code: course3.asset_string}
        ] }
        expect(course1.rubric_contexts(user)).to match_array(expected.call)
        @shard1.activate do
          expect(course2.rubric_contexts(user)).to match_array(expected.call)
        end
      end
    end
  end

  describe "#active_record_types" do
    let(:course) { Course.create! }

    it "looks at the 'everything' cache if asking for just one thing and doesn't have a cache for that" do

      # it should look first for the cache for just the thing we are asking for
      expect(Rails.cache).to receive(:read).
        with(['active_record_types3', [:assignments], course].cache_key).
        and_return(nil)

      # if that ^ returns nil, it should then look for for the "everything" cache
      expect(Rails.cache).to receive(:read).
        with(['active_record_types3', 'everything', course].cache_key).
        and_return({
          other_thing_we_are_not_asking_for: true,
          assignments: "the cached value for :assignments from the 'everything' cache"
        })

      expect(course.active_record_types(only_check: [:assignments])).to eq({
        assignments: "the cached value for :assignments from the 'everything' cache"
      })
    end

    it "raises an ArgumentError if you pass (only_check: [])" do
      expect{
        course.active_record_types(only_check: [])
      }.to raise_exception ArgumentError
    end

    it "raises an ArgumentError if you pass bogus values as only_check" do
      expect{
        course.active_record_types(only_check: [:bogus_type, :other_bogus_tab])
      }.to raise_exception ArgumentError
    end
  end

  describe "last_updated_at" do
    before :once do
      @course1 = Course.create!(name: "course1", updated_at: 1.year.ago)
      @course2 = Course.create!(name: "course2", updated_at: 1.week.ago)
      @user1 = User.create!(name: "user1", updated_at: 1.year.ago)
      @user2 = User.create!(name: "user2", updated_at: 1.day.ago)
    end

    it "returns the latest updated_at date for a given set of context ids" do
      expect(Context.last_updated_at(Course => [@course1.id, @course2.id])).to eq @course2.updated_at
    end

    it "raises an error if the class passed is not a context type" do
      expect {Context.last_updated_at(Hash, [1])}.to raise_error ArgumentError
    end

    it "returns the latest updated_at among multiple classes" do
      expect(Context.last_updated_at(Course => [@course1.id, @course2.id],
        User => [@user1.id, @user2.id])).to eq @user2.updated_at
    end

    it "returns nil when no updated_at is found for the given contexts" do
      cs = [@course1, @course2]
      CourseAccountAssociation.where(course_id: cs).delete_all
      PostPolicy.where(course_id: cs).delete_all
      Course.where(id: cs).delete_all

      expect(Context.last_updated_at(Course => [@course1.id, @course2.id])).to be_nil
    end

<<<<<<< HEAD
      expect(Context.last_updated_at(Course => [@course1.id, @course2.id])).to be_nil
    end

=======
>>>>>>> 8c104608
    context "with sharding" do
      specs_require_sharding

      it "doesn't query multiple shards at once" do
        c = Course.create!
        now = Time.zone.now
        g = @shard1.activate do
          a = Account.create!
          a.groups.create!(updated_at: now + 1.minute)
        end
        expect(g.updated_at).to eq now + 1.minute
        # doesn't find g, because it's on a different shard
        # if it queried both shards, if they're on the same database it will find g,
        # if they're not, it will throw an error
        expect(Context.last_updated_at(Course => [c.id], Group => [g.id])).to eq c.updated_at
      end
    end
  end

  describe "resolved_root_account_id" do
    it 'calls root_account_id if present' do
      class HasRootAccountId
        include Context

        def root_account_id
          99
        end
      end

      expect(HasRootAccountId.new.resolved_root_account_id).to eq 99
    end

    it 'returns nil if root_account_id not present' do
      class DoesntHaveRootAccountId
        include Context
      end

      expect(DoesntHaveRootAccountId.new.resolved_root_account_id).to eq nil
    end
  end
end<|MERGE_RESOLUTION|>--- conflicted
+++ resolved
@@ -386,12 +386,6 @@
       expect(Context.last_updated_at(Course => [@course1.id, @course2.id])).to be_nil
     end
 
-<<<<<<< HEAD
-      expect(Context.last_updated_at(Course => [@course1.id, @course2.id])).to be_nil
-    end
-
-=======
->>>>>>> 8c104608
     context "with sharding" do
       specs_require_sharding
 
