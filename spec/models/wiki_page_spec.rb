# frozen_string_literal: true

#
# Copyright (C) 2011 - present Instructure, Inc.
#
# This file is part of Canvas.
#
# Canvas is free software: you can redistribute it and/or modify it under
# the terms of the GNU Affero General Public License as published by the Free
# Software Foundation, version 3 of the License.
#
# Canvas is distributed in the hope that it will be useful, but WITHOUT ANY
# WARRANTY; without even the implied warranty of MERCHANTABILITY or FITNESS FOR
# A PARTICULAR PURPOSE. See the GNU Affero General Public License for more
# details.
#
# You should have received a copy of the GNU Affero General Public License along
# with this program. If not, see <http://www.gnu.org/licenses/>.
#

describe WikiPage do
  it "sends page updated notifications" do
    course_with_teacher(active_all: true)
    n = Notification.create(name: "Updated Wiki Page", category: "TestImmediately")
    NotificationPolicy.create(notification: n, communication_channel: @user.communication_channel, frequency: "immediately")
    p = @course.wiki_pages.create(title: "some page")
    p.created_at = 3.days.ago
    p.notify_of_update = true
    p.save!
    expect(p.created_at).to be <= 3.days.ago
    p.update(body: "Awgawg")
    expect(p.messages_sent).not_to be_nil
    expect(p.messages_sent).not_to be_empty
    expect(p.messages_sent["Updated Wiki Page"]).not_to be_nil
    expect(p.messages_sent["Updated Wiki Page"]).not_to be_empty
    expect(p.messages_sent["Updated Wiki Page"].map(&:user)).to include(@user)
  end

  it "sends page updated notifications to students if active" do
    course_with_student(active_all: true)
    n = Notification.create(name: "Updated Wiki Page", category: "TestImmediately")
    NotificationPolicy.create(notification: n, communication_channel: @user.communication_channel, frequency: "immediately")
    p = @course.wiki_pages.create(title: "some page")
    p.created_at = 3.days.ago
    p.notify_of_update = true
    p.save!
    p.update(body: "Awgawg")
    expect(p.messages_sent["Updated Wiki Page"].map(&:user)).to include(@student)
  end

  it "does not send page updated notifications to students if not active" do
    course_with_student(active_all: true)
    n = Notification.create(name: "Updated Wiki Page", category: "TestImmediately")
    NotificationPolicy.create(notification: n, communication_channel: @user.communication_channel, frequency: "immediately")
    @course.update(start_at: 2.days.from_now, restrict_enrollments_to_course_dates: true)
    p = @course.wiki_pages.create(title: "some page")
    p.created_at = 3.days.ago
    p.notify_of_update = true
    p.save!
    p.update(body: "Awgawg")
    expect(p.messages_sent["Updated Wiki Page"].map(&:user)).to_not include(@student)
  end

  it "only sends page updated notifications to students assigned to the page" do
    course_with_teacher(active_all: true)
    student1 = student_in_course(active_all: true).user
    student2 = student_in_course(active_all: true).user

    notification = Notification.create(name: "Updated Wiki Page", category: "TestImmediately")
    NotificationPolicy.create(notification:, communication_channel: student1.communication_channel, frequency: "immediately")
    NotificationPolicy.create(notification:, communication_channel: student2.communication_channel, frequency: "immediately")

    page = @course.wiki_pages.create!(title: "Selective Page", body: "Initial content")
    page.only_visible_to_overrides = true
    page.save!

    override = page.assignment_overrides.create!
    override.assignment_override_students.create!(user: student1)

    page.created_at = 3.days.ago
    page.save!
    page.notify_of_update = true
    page.update!(body: "Updated content")

    recipients = page.messages_sent["Updated Wiki Page"].map(&:user)
    expect(recipients).to include(student1)
    expect(recipients).not_to include(student2)
  end

  it "only sends page updated notifications to students in sections assigned to the page" do
    course_with_teacher(active_all: true)

    section1 = @course.course_sections.create!(name: "Section 1")
    section2 = @course.course_sections.create!(name: "Section 2")

    student1 = user_factory(active_all: true)
    @course.enroll_user(student1, "StudentEnrollment", section: section1, enrollment_state: "active", limit_privileges_to_course_section: true)

    student2 = user_factory(active_all: true)
    @course.enroll_user(student2, "StudentEnrollment", section: section2, enrollment_state: "active", limit_privileges_to_course_section: true)

    notification = Notification.create(name: "Updated Wiki Page", category: "TestImmediately")
    NotificationPolicy.create(notification:, communication_channel: student1.communication_channel, frequency: "immediately")
    NotificationPolicy.create(notification:, communication_channel: student2.communication_channel, frequency: "immediately")

    page = @course.wiki_pages.create!(title: "Section Page", body: "Initial content")
    page.only_visible_to_overrides = true
    page.save!

    page.assignment_overrides.create!(set_type: "CourseSection", set_id: section1.id)

    page.created_at = 3.days.ago
    page.save!
    page.notify_of_update = true
    page.update!(body: "Updated content")

    # Only student1 in section1 should receive the notification
    recipients = page.messages_sent["Updated Wiki Page"].map(&:user)
    expect(recipients).to include(student1)
    expect(recipients).not_to include(student2)
  end

  describe "duplicate manages titles properly" do
    it "works on assignment" do
      course_with_teacher(active_all: true)
      old_wiki = wiki_page_assignment_model({ title: "Wiki Assignment" }).wiki_page
      old_wiki.workflow_state = "published"
      old_wiki.save!
      new_wiki = old_wiki.duplicate
      expect(new_wiki.new_record?).to be true
      expect(new_wiki.assignment).not_to be_nil
      expect(new_wiki.assignment.new_record?).to be true
      expect(new_wiki.title).to eq "Wiki Assignment Copy"
      expect(new_wiki.assignment.title).to eq "Wiki Assignment Copy"
      expect(new_wiki.workflow_state).to eq "unpublished"
      new_wiki.save!
      new_wiki2 = old_wiki.duplicate
      expect(new_wiki2.title).to eq "Wiki Assignment Copy 2"
      expect(new_wiki2.assignment.title).to eq "Wiki Assignment Copy 2"
      new_wiki2.save!
      new_wiki3 = new_wiki.duplicate
      expect(new_wiki3.title).to eq "Wiki Assignment Copy 3"
      expect(new_wiki3.assignment.title).to eq "Wiki Assignment Copy 3"
      new_wiki4 = new_wiki.duplicate({ copy_title: "Stupid title" })
      expect(new_wiki4.title).to eq "Stupid title"
      expect(new_wiki4.assignment.title).to eq "Stupid title"
    end

    context "with mastery path wiki page" do
      before do
        Account.site_admin.enable_feature!(:wiki_page_mastery_path_no_assignment_group)
      end

      it "works on assignment without assignment group" do
        course_with_teacher(active_all: true)
        @course.conditional_release = true
        @course.save

        old_wiki = wiki_page_assignment_model({ title: "Wiki Assignment" }).wiki_page
        old_wiki.workflow_state = "published"
        old_wiki.save!

        new_wiki = old_wiki.duplicate
        expect(new_wiki.new_record?).to be true
        expect(new_wiki.assignment).not_to be_nil
        expect(new_wiki.assignment.new_record?).to be true
        expect(new_wiki.title).to eq "Wiki Assignment Copy"
        expect(new_wiki.assignment.title).to eq "Wiki Assignment Copy"
        expect(new_wiki.workflow_state).to eq "unpublished"
        new_wiki.save!
        new_wiki2 = old_wiki.duplicate
        expect(new_wiki2.title).to eq "Wiki Assignment Copy 2"
        expect(new_wiki2.assignment.title).to eq "Wiki Assignment Copy 2"
        new_wiki2.save!
        new_wiki3 = new_wiki.duplicate
        expect(new_wiki3.title).to eq "Wiki Assignment Copy 3"
        expect(new_wiki3.assignment.title).to eq "Wiki Assignment Copy 3"
        new_wiki4 = new_wiki.duplicate({ copy_title: "Stupid title" })
        expect(new_wiki4.title).to eq "Stupid title"
        expect(new_wiki4.assignment.title).to eq "Stupid title"
      end
    end

    it "works on non-assignment" do
      course_with_teacher(active_all: true)
      old_wiki = wiki_page_model({ title: "Wiki Page" })
      old_wiki.workflow_state = "published"
      old_wiki.save!
      new_wiki = old_wiki.duplicate
      expect(new_wiki.new_record?).to be true
      expect(new_wiki.assignment).to be_nil
      expect(new_wiki.title).to eq "Wiki Page Copy"
      expect(new_wiki.workflow_state).to eq "unpublished"
    end
  end

  describe "estimated_duration" do
    subject { assignment_with_estimated_duration.duplicate }

    let(:estimated_duration) { EstimatedDuration.new({ duration: 30 }) }
    let(:assignment_with_estimated_duration) do
      assignment = wiki_page_assignment_model({ title: "Wiki Assignment" })
      assignment.estimated_duration = estimated_duration
      assignment.save!
      assignment
    end

    context "when course is a horizon_course" do
      before do
        assignment_with_estimated_duration.course.account.enable_feature!(:horizon_course_setting)
        assignment_with_estimated_duration.course.update!(horizon_course: true)
      end

      it "should set estimated_duration duration on duplication" do
        expect(subject.estimated_duration.duration.iso8601).to eq("PT30S")
      end

      it "should not save the estimated_duration to db" do
        expect(subject.estimated_duration.id).to be_nil
      end

      context "when estimated_duration not provided" do
        it "should set estimated_duration on duplication" do
          assignment_with_estimated_duration.estimated_duration = nil
          expect(subject.estimated_duration).to be_nil
        end
      end
    end

    context "when course is not a horizon_course" do
      before do
        assignment_with_estimated_duration.course.account.disable_feature!(:horizon_course_setting)
        assignment_with_estimated_duration.course.update!(horizon_course: false)
      end

      it "should set estimated_duration on duplication" do
        expect(subject.estimated_duration).to be_nil
      end
    end
  end

  it "validates the title" do
    course_with_teacher(active_all: true)
    expect(@course.wiki_pages.new(title: "").valid?).not_to be_truthy
    expect(@course.wiki_pages.new(title: "!!!").valid?).not_to be_truthy
    expect(@course.wiki_pages.new(title: "a" * 256).valid?).not_to be_truthy
    expect(@course.wiki_pages.new(title: "asdf").valid?).to be_truthy
    expect(@course.wiki_pages.new(title: "   ").valid?).not_to be_truthy
    expect(@course.wiki_pages.new(title: " a ").valid?).to be_truthy
    expect(@course.wiki_pages.new(title: "は").valid?).to be_truthy # foreign character
  end

  it "sets as front page" do
    course_with_teacher(active_all: true)

    new_front_page = @course.wiki_pages.create!(title: "asdf")
    expect(new_front_page.set_as_front_page!).to be true

    @course.wiki.reload
    expect(@course.wiki.front_page).to eq new_front_page
  end

  it "validates that the front page is always visible" do
    course_with_teacher(active_all: true)
    @course.wiki.set_front_page_url!("front-page")
    front_page = @course.wiki.front_page
    front_page.save!
    front_page.workflow_state = "unpublished"
    expect(front_page.valid?).not_to be_truthy

    new_front_page = @course.wiki_pages.create!(title: "asdf")
    new_front_page.set_as_front_page!

    front_page.reload
    front_page.workflow_state = "unpublished"
    expect(front_page.valid?).to be_truthy

    new_front_page.reload
    new_front_page.workflow_state = "unpublished"
    expect(new_front_page.valid?).not_to be_truthy
  end

  it "does not allow the front page to be unpublished" do
    course_with_teacher(active_all: true)
    @course.wiki.set_front_page_url!("front-page")

    front_page = @course.wiki.front_page
    expect(front_page).not_to be_can_unpublish
    # the data model doesn't actually disallow this (yet)
    # front_page.workflow_state = 'unpublished'
    # front_page.should_not be_valid
  end

  it "transliterates unicode characters in the title for the url" do
    course_with_teacher(active_all: true)
    page = @course.wiki_pages.create!(title: "æ vęrÿ ßpéçïâł なまえ ¼‽")
    expect(page.url).to eq "ae-very-sspecial-namae-1-slash-4"
  end

  it "makes the url unique" do
    course_with_teacher(active_all: true)
    @course.wiki_pages.create(title: "Asdf")
    p2 = @course.wiki_pages.create(title: "Asdf")
    expect(p2.title).to eql("Asdf")
    expect(p2.url).to eql("asdf-2")
  end

  it "makes the title unique and truncate to proper length when permanent_page_links is disabled" do
    Account.site_admin.disable_feature! :permanent_page_links
    course_with_teacher(active_all: true)
    p1 = @course.wiki_pages.create!(title: "a" * WikiPage::TITLE_LENGTH)
    p2 = @course.wiki_pages.create!(title: p1.title)
    p3 = @course.wiki_pages.create!(title: p1.title)
    expect(p2.title.length).to eq WikiPage::TITLE_LENGTH
    expect(p2.title.end_with?("-2")).to be_truthy
    expect(p3.title.length).to eq WikiPage::TITLE_LENGTH
    expect(p3.title.end_with?("-3")).to be_truthy
  end

  it "won't allow you to create a duplicate title that ends in -<number> when permanent_page_links is disabled" do
    Account.site_admin.disable_feature! :permanent_page_links
    course_with_teacher(active_all: true)
    @course.wiki_pages.create!(title: "MAT-1104")
    expect { @course.wiki_pages.create!(title: "MAT-1104") }.to raise_error(ActiveRecord::RecordInvalid)
  end

  it "allows users to reuse titles if permanent_page_links is enabled" do
    Account.site_admin.enable_feature! :permanent_page_links
    course_factory(active_all: true)
    title = "Doppelgänger"
    p1 = @course.wiki_pages.create!(title:)
    p2 = @course.wiki_pages.create!(title:)
    expect(p1.title).to eq(title)
    expect(p2.title).to eq(title)
  end

  it "creates a unique url if title is taken by an existing lookup" do
    course_factory(active_all: true)
    p1 = @course.wiki_pages.create!(title: "bananas")
    p1.wiki_page_lookups.create!(slug: "apples")
    p2 = @course.wiki_pages.create!(title: "apples")
    expect(p2.title).to eq("apples")
    expect(p2.url).to eq("apples-2")
  end

  it "rescues a RecordNotUnique error and throws a 409 if create_lookup tries to create a duplicate lookup" do
    course_factory(active_all: true)
    p1 = @course.wiki_pages.create!(title: "bananas")
    p2 = @course.wiki_pages.create!(title: "bananas")
    p1.save!
    p2.update_column(:url, "bananas")
    expect { p2.create_lookup }.to raise_error("wiki page with that url already exists")
  end

  it "lets you reuse the title/url of a deleted page when permanent_page_links is disabled" do
    Account.site_admin.disable_feature! :permanent_page_links
    course_with_teacher(active_all: true)
    p1 = @course.wiki_pages.create(title: "Asdf")
    p1.workflow_state = "deleted"
    p1.save

    p2 = @course.wiki_pages.create(title: "Asdf")
    p2.reload
    expect(p2.title).to eql("Asdf")
    expect(p2.url).to eql("asdf")

    # so long as it's deleted, we don't care about uniqueness of the title/url
    expect(p1.save).to be_truthy
    expect(p1.title).to eql("Asdf")
    expect(p1.url).to eql("asdf")

    p1.workflow_state = "active"
    expect(p1.save).to be_truthy
    expect(p1.title).to eql("Asdf-2")
    expect(p1.url).to eql("asdf-2")
  end

  it "lets you reuse the title but not the url of a deleted page when PPL is on" do
    Account.site_admin.enable_feature!(:permanent_page_links)

    course_with_teacher(active_all: true)
    p1 = @course.wiki_pages.create(title: "Asdf")
    p1.workflow_state = "deleted"
    p1.save

    # doesn't delete the lookups
    expect(p1.current_lookup).to_not be_nil

    # therefore we can't reuse the url
    p2 = @course.wiki_pages.create(title: "Asdf")
    p2.reload
    expect(p2.title).to eql("Asdf")
    expect(p2.url).to eql("asdf-2")

    # p1's url does not mutate upon reinstating
    p1.workflow_state = "active"
    expect(p1.save).to be_truthy
    expect(p1.title).to eql("Asdf")
    expect(p1.url).to eql("asdf")
  end

  it "sets root_account_id on create" do
    course_with_teacher(active_all: true)
    wp = @course.wiki_pages.create!(title: "Asdf")
    expect(wp.root_account_id).to eql @course.root_account_id
  end

  context "unpublished" do
    before :once do
      teacher_in_course(active_all: true)
      @page = @course.wiki_pages.create(title: "some page")
      @page.workflow_state = :unpublished
      @page.save!
    end

    it "does not allow students to read" do
      student_in_course(course: @course, active_all: true)
      expect(@page.can_read_page?(@student)).to be false
    end

    it "allows teachers to read" do
      expect(@page.can_read_page?(@teacher)).to be true
    end

    context "allows account admins to read" do
      %i[manage_wiki_create manage_wiki_update manage_wiki_delete].each do |perm|
        it "with #{perm} rights" do
          account = @course.root_account
          role = custom_account_role("CustomAccountUser", account:)
          RoleOverride.manage_role_override(account, role, perm, override: true)
          admin = account_admin_user(account:, role:, active_all: true)
          expect(@page.can_read_page?(admin)).to be true
        end
      end
    end

    it "does not allow account admins to read without read_course_content permission" do
      account = @course.root_account
      role = custom_account_role("CustomAccountUser", account:)
      RoleOverride.manage_role_override(account, role, :read_course_content, enabled: false)
      admin = account_admin_user(account:, role:, active_all: true)
      expect(@page.can_read_page?(admin)).to be false
    end
  end

  context "publish_at" do
    before :once do
      course_with_teacher
      @page = @course.wiki_pages.create(title: "unpublished page", workflow_state: "unpublished")
      @course.root_account.enable_feature! :scheduled_page_publication
    end

    it "schedules a job to publish a page" do
      @page.publish_at = 1.hour.from_now
      @page.save!

      run_jobs
      expect(@page.reload).to be_unpublished

      Timecop.travel(61.minutes.from_now) do
        run_jobs
        expect(@page.reload).to be_published
        expect(@page.publish_at).not_to be_nil
      end
    end

    it "works on a newly created page" do
      new_page = @course.wiki_pages.create!(title: "test page", workflow_state: "unpublished", publish_at: 1.hour.from_now)

      Timecop.travel(61.minutes.from_now) do
        run_jobs
        expect(new_page.reload).to be_published
        expect(new_page.publish_at).not_to be_nil
      end
    end

    it "doesn't publish prematurely if the publish_at date changes" do
      @page.update publish_at: 2.hours.from_now
      @page.update publish_at: 4.hours.from_now

      Timecop.travel(3.hours.from_now) do
        run_jobs
        expect(@page.reload).to be_unpublished
      end
    end

    it "unpublishes when a future publish_at date is set" do
      @page.publish!
      mod = @course.context_modules.create! name: "the module"
      tag = mod.add_item type: "page", id: @page.id
      expect(tag).to be_published

      @page.publish_at = 1.hour.from_now
      @page.save!
      expect(@page.reload).to be_unpublished
      expect(tag.reload).to be_unpublished

      Timecop.travel(61.minutes.from_now) do
        run_jobs
        expect(@page.reload).to be_published
        expect(tag.reload).to be_published
      end
    end

    it "publishes when a past publish_at date is set" do
      @page.publish_at = 1.hour.ago
      @page.save!
      expect(@page.reload).to be_published
      expect(@page.publish_at).not_to be_nil
    end

    it "clears a publish_at date when manually publishing" do
      @page.publish_at = 1.hour.from_now
      @page.save!

      @page.publish!
      expect(@page.reload.publish_at).to be_nil
    end

    it "unpublishes if publish_at date is removed" do
      @page.publish_at = 1.hour.from_now
      @page.save!

      @page.update publish_at: nil
      expect(@page.reload).to be_unpublished
    end

    it "clears a publish_at date when manually unpublishing" do
      @page.publish_at = 1.hour.from_now
      @page.save!

      Timecop.travel(61.minutes.from_now) do
        run_jobs
        expect(@page.reload).to be_published
        expect(@page.publish_at).not_to be_nil

        new_page = WikiPage.find(@page.id)
        new_page.unpublish!
        expect(new_page.reload.publish_at).to be_nil
      end
    end

    it "doesn't publish if the FF is off" do
      @course.root_account.disable_feature! :scheduled_page_publication

      @page.publish_at = 1.hour.from_now
      @page.save!

      Timecop.travel(61.minutes.from_now) do
        run_jobs
        expect(@page.reload).to be_unpublished
      end
    end
  end

  describe "#effective_group_category_id" do
    # if and when a wiki page is allowed to be configured as a group page, this method
    # will need to be updated to return the group category id associated with the page object
    # or with an assignment that is created for the page.  However, it will be designed in the future.
    it "returns nil" do
      course_with_teacher
      @page = @course.wiki_pages.create(title: "unpublished page", workflow_state: "unpublished")
      expect(@page.effective_group_category_id).to be_nil
    end
  end

  describe "#can_edit_page?" do
    it "is true if the user has manage_wiki_update rights" do
      course_with_teacher(active_all: true)
      page = @course.wiki_pages.create(title: "some page", editing_roles: "teachers")
      page.workflow_state = "unpublished"
      expect(page.can_edit_page?(@teacher)).to be_truthy
    end

    describe "without :manage_wiki_update rights" do
      before :once do
        course_with_teacher(active_all: true)
        course_with_ta(course: @course, active_all: true)
        @course.account.role_overrides.create!(role: teacher_role, permission: "manage_wiki_update", enabled: false)
        @course.account.role_overrides.create!(role: ta_role, permission: "manage_wiki_update", enabled: false)
      end

      it 'does not grant teachers or TAs edit rights when editing roles are "Only teachers"' do
        page = @course.wiki_pages.create(title: "some page", editing_roles: "teachers")
        page.workflow_state = "unpublished"
        expect(page.can_edit_page?(@teacher)).to be_falsey
        expect(page.can_edit_page?(@ta)).to be_falsey
      end

      it 'grants teachers and TAs edit rights when editing roles are "Teachers and students"' do
        page = @course.wiki_pages.create(title: "some page", editing_roles: "teachers,students")
        page.workflow_state = "unpublished"
        expect(page.can_edit_page?(@teacher)).to be_truthy
        expect(page.can_edit_page?(@ta)).to be_truthy
      end
    end

    it "is true for students who are in the course" do
      course_with_student(active_all: true)
      page = @course.wiki_pages.create(title: "some page", editing_roles: "students")
      student = @course.students.first
      expect(page.can_edit_page?(student)).to be_truthy
    end

    it "is true for members who are in the course" do
      course_with_designer(active_all: true)
      page = @course.wiki_pages.create(title: "some page", editing_roles: "members")
      expect(page.can_edit_page?(@designer)).to be_truthy
    end

    it "is not true for members who are in the course but not active" do
      course_with_student(active_all: true)
      page = @course.wiki_pages.create(title: "some page", editing_roles: "members")
      student = @course.students.first
      @course.enrollments.update!(workflow_state: "invited")
      expect(page.can_edit_page?(student)).to be_falsey
      @course.update!(workflow_state: "creation_pending")
      expect(page.can_edit_page?(student)).to be_falsey
      @course.update!(workflow_state: "deleted")
      expect(page.can_edit_page?(student)).to be_falsey
      @course.update!(workflow_state: "rejected")
      expect(page.can_edit_page?(student)).to be_falsey
      @course.update!(workflow_state: "completed")
      expect(page.can_edit_page?(student)).to be_falsey
      @course.update!(workflow_state: "inactive")
      expect(page.can_edit_page?(student)).to be_falsey
    end

    it "is not true for users who are not in the course (if it is not public)" do
      course_factory(active_all: true)
      page = @course.wiki_pages.create(title: "some page", editing_roles: "public")
      user_factory(active_all: true)
      expect(page.can_edit_page?(@user)).to be_falsey
    end

    it "is not true for users who are not in the course (if it is public)" do
      course_factory(active_all: true)
      @course.is_public = true
      @course.save!
      page = @course.wiki_pages.create(title: "some page", editing_roles: "public")
      user_factory(active_all: true)
      expect(page.can_edit_page?(@user)).to be_falsey
    end

    it "is not true for users who are in the course but not active" do
      course_with_student(active_all: true)
      page = @course.wiki_pages.create(title: "some page", editing_roles: "public")
      student = @course.students.first
      @course.enrollments.update!(workflow_state: "invited")
      expect(page.can_edit_page?(student)).to be_falsey
      @course.update!(workflow_state: "creation_pending")
      expect(page.can_edit_page?(student)).to be_falsey
      @course.update!(workflow_state: "deleted")
      expect(page.can_edit_page?(student)).to be_falsey
      @course.update!(workflow_state: "rejected")
      expect(page.can_edit_page?(student)).to be_falsey
      @course.update!(workflow_state: "completed")
      expect(page.can_edit_page?(student)).to be_falsey
      @course.update!(workflow_state: "inactive")
      expect(page.can_edit_page?(student)).to be_falsey
    end

    context "when the page's course is concluded" do
      subject { page.can_edit_page? teacher }

      let(:editing_roles) { "" }
      let(:teacher) { course.teachers.first }

      let(:course) do
        course_with_teacher(active_all: true)
        @course.update!(workflow_state: "completed")
        @course
      end

      let(:page) do
        course.wiki_pages.create(
          title: "A Page",
          editing_roles:,
          workflow_state: "published"
        )
      end

      context "with 'teachers' as the editing role" do
        let(:editing_roles) { "teachers" }

        it "returns false for a teacher" do
          expect(subject).to be false
        end
      end

      context "with 'teachers,students' as the editing role" do
        let(:editing_roles) { "teachers,students" }

        it "returns false for a teacher" do
          expect(subject).to be false
        end
      end

      context "with 'teachers,students,public' as the editing role" do
        let(:editing_roles) { "teachers,students,public" }

        it "returns false for a teacher" do
          expect(subject).to be false
        end
      end

      context "with 'teachers,students,members' as the editing role" do
        let(:editing_roles) { "teachers,students,members" }

        it "returns false for a teacher" do
          expect(subject).to be false
        end
      end
    end

    context "when the context is a Group" do
      subject { page.can_edit_page?(current_user) }

      let(:current_user) { nil }
      let(:teacher) { course.teachers.first }
      let(:group) { group_model(context: course) }

      let(:course) do
        course_with_teacher(active_all: true)
        @course
      end

      let(:page) do
        group.wiki_pages.create(
          title: "A Page",
          workflow_state: "published"
        )
      end

      context "when the current user is a teacher in the group's course" do
        let(:current_user) { teacher }

        it { is_expected.to be true }
      end

      context "when the current user is a concluded teacher" do
        before { course.teacher_enrollments.find_by(user: teacher).conclude }

        let(:current_user) { teacher }

        it { is_expected.to be false }
      end

      context "with 'members' as the editing role" do
        let(:editing_roles) { "members" }

        it "returns false for a teacher" do
          expect(subject).to be false
        end
      end

      context "with 'members,public' as the editing role" do
        let(:editing_roles) { "members,public" }

        it "returns false for a teacher" do
          expect(subject).to be false
        end
      end
    end
  end

  context "initialize_wiki_page" do
    context "on a course" do
      before :once do
        course_with_teacher
      end

      before do
        user_session(@user)
      end

      it "sets the front page body" do
        @course.wiki.set_front_page_url!("front-page")
        front_page = @course.wiki.front_page
        expect(front_page.body).to be_nil
        front_page.initialize_wiki_page(@teacher)
        expect(front_page.body).not_to be_empty
      end

      it "publishes the front page" do
        @course.wiki.set_front_page_url!("front-page")
        front_page = @course.wiki.front_page
        front_page.initialize_wiki_page(@teacher)
        expect(front_page).to be_published
      end

      it "does not change the URL in a wiki page link" do
        allow_any_instance_of(UserContent::HtmlRewriter).to receive(:user_can_view_content?).and_return true
        course = course_factory
        some_other_course = course_factory

        file_url = "/courses/#{some_other_course.id}/files/1"
        link_string = "<a href='#{file_url}'>link</a>"
        page = course.wiki_pages.create!(title: "New", body: "<p>#{link_string}</p>", user: @user, saving_user: @user)
        expect(page.body).to include(file_url)
      end
    end

    context "on a group" do
      before do
        group_with_user
      end

      it "sets the front page body" do
        @group.wiki.set_front_page_url!("front-page")
        front_page = @group.wiki.front_page
        expect(front_page.body).to be_nil
        front_page.initialize_wiki_page(@user)
        expect(front_page.body).not_to be_empty
      end
    end
  end

  context "set policy" do
    before :once do
      course_factory active_all: true
    end

    context "admins" do
      before :once do
        account_admin_user
        @page = @course.wiki_pages.create!(title: "Some page")
        @page.workflow_state = "active"
      end

      it "is given read rights" do
        expect(@page.grants_right?(@admin, :read)).to be_truthy
      end

      it "is given create rights" do
        expect(@page.grants_right?(@admin, :create)).to be_truthy
      end

      it "is given update rights" do
        expect(@page.grants_right?(@admin, :update)).to be_truthy
      end

      it "is given delete rights" do
        expect(@page.grants_right?(@admin, :delete)).to be_truthy
      end

      it "is given delete rights for unpublished pages" do
        @page.workflow_state = "unpublished"
        expect(@page.grants_right?(@admin, :delete)).to be_truthy
      end
    end

    context "teachers" do
      before :once do
        course_with_teacher course: @course, active_all: true
        @page = @course.wiki_pages.create!(title: "Some page")
        @page.workflow_state = "active"
      end

      it "is given read rights" do
        expect(@page.grants_right?(@teacher, :read)).to be_truthy
      end

      it "is given create rights" do
        expect(@page.grants_right?(@teacher, :create)).to be_truthy
      end

      it "is given update rights" do
        expect(@page.grants_right?(@teacher, :update)).to be_truthy
      end

      it "is given delete rights" do
        expect(@page.grants_right?(@teacher, :delete)).to be_truthy
      end

      it "is given delete rights for unpublished pages" do
        @page.workflow_state = "unpublished"
        expect(@page.grants_right?(@teacher, :delete)).to be_truthy
      end
    end

    context "students" do
      before :once do
        course_with_student course: @course, active_all: true
        @page = @course.wiki_pages.create!(title: "Some page")
        @page.workflow_state = "active"
      end

      it "is given read rights" do
        expect(@page.grants_right?(@user, :read)).to be_truthy
      end

      it "is given read rights, unless unpublished" do
        @page.workflow_state = "unpublished"
        expect(@page.grants_right?(@user, :read)).to be_falsey
      end

      it "is not given create rights" do
        expect(@page.grants_right?(@user, :create)).to be_falsey
      end

      it "is not given update rights" do
        expect(@page.grants_right?(@user, :update)).to be_falsey
      end

      it "is not given update_content rights" do
        expect(@page.grants_right?(@user, :update_content)).to be_falsey
      end

      it "is not given delete rights" do
        expect(@page.grants_right?(@user, :delete)).to be_falsey
      end

      context "with editing roles" do
        before do
          @page.editing_roles = "teachers,students"
        end

        it "is given update_content rights" do
          expect(@page.grants_right?(@user, :update_content)).to be_truthy
        end

        it "is not given create rights" do
          expect(@page.grants_right?(@user, :create)).to be_falsey
        end

        it "is not given update rights" do
          expect(@page.grants_right?(@user, :update)).to be_falsey
        end

        it "is not given delete rights" do
          expect(@page.grants_right?(@user, :delete)).to be_falsey
        end
      end

      context "with course editing roles" do
        before :once do
          @page.context.default_wiki_editing_roles = "teachers,students"
          @page.context.save!
          @page.reload
        end

        it "is given create rights" do
          expect(@page.grants_right?(@user, :create)).to be_truthy
        end

        it "is given update rights" do
          expect(@page.grants_right?(@user, :update)).to be_truthy
        end

        it "is given update_content rights" do
          expect(@page.grants_right?(@user, :update_content)).to be_truthy
        end

        it "is not given delete rights" do
          expect(@page.grants_right?(@user, :delete)).to be_falsey
        end
      end

      context "with course editing roles for teacher only page" do
        before do
          @course.default_wiki_editing_roles = "teachers,students"
          @page.editing_roles = "teachers"
        end

        it "is not given create rights" do
          expect(@page.grants_right?(@user, :create)).to be_falsey
        end

        it "is not given update rights" do
          expect(@page.grants_right?(@user, :update)).to be_falsey
        end

        it "is not given update_content rights" do
          expect(@page.grants_right?(@user, :update_content)).to be_falsey
        end

        it "is not given delete rights" do
          expect(@page.grants_right?(@user, :delete)).to be_falsey
        end
      end

      context "with course editing roles for unpublished pages" do
        before do
          @course.default_wiki_editing_roles = "teachers,students"
          @page.workflow_state = "unpublished"
        end

        it "is not given create rights" do
          expect(@page.grants_right?(@user, :create)).to be_falsey
        end

        it "is not given update rights" do
          expect(@page.grants_right?(@user, :update)).to be_falsey
        end

        it "is not given update_content rights" do
          expect(@page.grants_right?(@user, :update_content)).to be_falsey
        end

        it "is not given delete rights" do
          expect(@page.grants_right?(@user, :delete)).to be_falsey
        end
      end
    end
  end

  describe "destroy" do
    before(:once) { course_factory }

    it "destroys its assignment if enabled" do
      @course.conditional_release = true
      @course.save!
      wiki_page_assignment_model course: @course
      @page.destroy
      expect(@page.reload).to be_deleted
      expect(@assignment.reload).to be_deleted
    end

    it "does not destroy its assignment" do
      wiki_page_assignment_model course: @course
      @page.destroy
      expect(@page.reload).to be_deleted
      expect(@assignment.reload).not_to be_deleted
    end

    it "destroys its content tags" do
      @page = @course.wiki_pages.create! title: "destroy me"
      @module = @course.context_modules.create!(name: "module")
      tag = @module.add_item(type: "WikiPage", title: "kill meeee", id: @page.id)
      @page.destroy
      expect(@page.reload).to be_deleted
      expect(tag.reload).to be_deleted
    end
  end

  describe "restore" do
    before(:once) { course_factory }

    it "restores to unpublished state" do
      @page = @course.wiki_pages.create! title: "dot dot dot"
      @page.update_attribute(:workflow_state, "deleted")
      @page.restore
      expect(@page.reload).to be_unpublished
    end

    it "restores a linked assignment if enabled" do
      @course.conditional_release = true
      @course.save!
      wiki_page_assignment_model course: @course
      @page.workflow_state = "deleted"
      @page.save!
      expect(@assignment.reload).to be_deleted
      @page.restore
      expect(@page.reload).to be_unpublished
      expect(@page.assignment).to be_unpublished
    end

    it "does not restore a linked assignment" do
      wiki_page_assignment_model course: @course
      @page.workflow_state = "deleted"
      expect { @page.save! }.not_to change { @assignment.workflow_state }
      expect { @page.restore }.not_to change { @assignment.workflow_state }
    end

    it "does not restore its content tags" do
      @page = @course.wiki_pages.create! title: "dot dot dot"
      @module = @course.context_modules.create!(name: "module")
      tag = @module.add_item(type: "WikiPage", title: "dash dash dash", id: @page.id)
      @page.update_attribute(:workflow_state, "deleted")
      @page.restore
      expect(@page.reload).to be_unpublished
      expect(tag.reload).to be_deleted
    end
  end

  describe "context_module_action" do
    it "processes all content tags" do
      course_with_student active_all: true
      page = @course.wiki_pages.create! title: "teh page"
      mod1 = @course.context_modules.create name: "module1"
      tag1 = mod1.add_item type: "wiki_page", id: page.id
      mod1.completion_requirements = { tag1.id => { type: "must_view" } }
      mod1.save
      mod2 = @course.context_modules.create name: "module2"
      tag2 = mod2.add_item type: "wiki_page", id: page.id
      mod2.completion_requirements = { tag2.id => { type: "must_view" } }
      mod2.save
      page.context_module_action(@student, @course, :read)
      expect(mod1.evaluate_for(@student).requirements_met.detect { |rm| rm[:id] == tag1.id && rm[:type] == "must_view" }).not_to be_nil
      expect(mod2.evaluate_for(@student).requirements_met.detect { |rm| rm[:id] == tag2.id && rm[:type] == "must_view" }).not_to be_nil
    end
  end

  describe "locked_for?" do
    it "locks by preceding item and sequential progress" do
      course_with_student active_all: true
      page_b = @course.wiki_pages.create! title: "B"
      page_c = @course.wiki_pages.create! title: "C"
      mod = @course.context_modules.create name: "teh module"
      tag_b = mod.add_item type: "wiki_page", id: page_b.id
      mod.add_item type: "wiki_page", id: page_c.id
      mod.completion_requirements = { tag_b.id => { type: "must_view" } }
      mod.require_sequential_progress = true
      mod.save
      expect(page_c.reload).to be_locked_for @student
    end

    it "includes a future unlock date" do
      course_with_student active_all: true
      page = @course.wiki_pages.create! title: "page"
      mod = @course.context_modules.create name: "teh module", unlock_at: 1.week.from_now
      mod.add_item type: "wiki_page", id: page.id
      mod.workflow_state = "unpublished"
      mod.save!
      expect(page.reload.locked_for?(@student)[:context_module]["unlock_at"]).to eq mod.unlock_at
    end

    it "doesn't reference an expired unlock-at date" do
      course_with_student active_all: true
      page = @course.wiki_pages.create! title: "page"
      mod = @course.context_modules.create name: "teh module", unlock_at: 1.week.ago
      mod.add_item type: "wiki_page", id: page.id
      mod.workflow_state = "unpublished"
      mod.save!
      expect(page.reload.locked_for?(@student)).not_to have_key :unlock_at
    end

    context "differentiated modules" do
      before(:once) do
        course_with_student(active_all: true)
        @page = @course.wiki_pages.create!(title: "page")
      end

      shared_examples_for "locking pages" do
        it "is unlocked by default" do
          expect(learning_object.locked_for?(@student)).to be_falsey
        end

        it "is unlocked for past unlock_at date" do
          timestamp = 1.week.ago
          differentiable.update(unlock_at: timestamp)
          expect(learning_object.locked_for?(@student)).to be_falsey
        end

        it "is unlocked for future lock_at date" do
          timestamp = 1.week.from_now
          differentiable.update(lock_at: timestamp)
          expect(learning_object.locked_for?(@student)).to be_falsey
        end

        it "is locked for future unlock_at date" do
          timestamp = 1.week.from_now
          differentiable.update(unlock_at: timestamp)
          lock_info = learning_object.locked_for?(@student)
          expect(lock_info).to be_truthy
          expect(lock_info[:unlock_at]).to eq timestamp
        end

        it "is locked for past lock_at date" do
          timestamp = 1.week.ago
          differentiable.update(lock_at: timestamp)
          lock_info = learning_object.locked_for?(@student)
          expect(lock_info).to be_truthy
          expect(lock_info[:lock_at]).to eq timestamp
        end

        it "locks for unpublished module" do
          cm = @course.context_modules.create!(name: "module", workflow_state: "unpublished")
          cm.add_item(type: "wiki_page", id: @page.id)
          learning_object.update!(could_be_locked: true)
          lock_info = learning_object.locked_for?(@student)
          expect(lock_info).to be_truthy
        end

        it "locks for student with override" do
          timestamp = 1.week.from_now
          ao = differentiable.assignment_overrides.create!(unlock_at: timestamp, unlock_at_overridden: true)
          ao.assignment_override_students.create!(user: @student)
          lock_info = learning_object.locked_for?(@student)
          expect(lock_info).to be_truthy
          expect(lock_info[:unlock_at]).to eq timestamp
        end

        it "unlocks for student with override" do
          differentiable.update(lock_at: 1.week.ago)
          ao = differentiable.assignment_overrides.create!(lock_at: 1.week.from_now, lock_at_overridden: true)
          ao.assignment_override_students.create!(user: @student)
          lock_info = learning_object.locked_for?(@student)
          expect(lock_info).to be_falsey
        end

        it "is unlocked for a teacher with concluded term enrollment" do
          concluded_teacher_term = Account.default.enrollment_terms.create!(name: "concluded")
          concluded_teacher_term.set_overrides(Account.default, "TeacherEnrollment" => { start_at: "2014-12-01", end_at: "2014-12-31" })
          @course.update(enrollment_term: concluded_teacher_term)
          @course.enroll_user(@user, "TeacherEnrollment", enrollment_state: "active")

          differentiable.update(lock_at: 1.week.ago)
          lock_info = learning_object.locked_for?(@student)
          expect(lock_info).to be_truthy

          lock_info = learning_object.locked_for?(@user, check_policies: true)
          expect(lock_info).to be_falsey
        end
      end

      context "pages without an assignment" do
        let(:learning_object) { @page }
        let(:differentiable) { @page }

        it_behaves_like "locking pages"
      end

      context "pages with an assignment" do
        before :once do
          @page.assignment = @course.assignments.create!(name: "My Page", submission_types: ["wiki_page"])
          @page.save!
        end

        let(:learning_object) { @page }
        let(:differentiable) { @page.assignment }

        it_behaves_like "locking pages"
      end
    end
  end

  describe "revised_at" do
    before(:once) do
      Timecop.freeze(1.hour.ago) do
        course_factory
        @page = @course.wiki_pages.create! title: "page"
        @old_timestamp = @page.revised_at
      end
    end

    it "changes when the page title changes" do
      @page.title = "changed"
      @page.save!
      expect(@page.reload.revised_at).to be > @old_timestamp
    end

    it "changes when the content changes" do
      @page.body = "changed"
      @page.save!
      expect(@page.reload.revised_at).to be > @old_timestamp
    end

    it "changes when the page is published" do
      @page.update!(workflow_state: "unpublished")
      @old_timestamp = @page.reload.revised_at
      expect(@page.unpublished?).to be true
      @page.publish!
      expect(@page.reload.revised_at).to be > @old_timestamp
    end

    it "doesn't change when the page is touched" do
      @page.touch
      expect(@page.updated_at).to be > @old_timestamp
      expect(@page.reload.revised_at).to eq @old_timestamp
    end
  end

  describe "visible_to_students_in_course_with_da" do
    before :once do
      @course = course_factory(active_course: true)
      @page_unassigned = wiki_page_model(title: "plain old page", course: @course)
      @page_assigned = wiki_page_model(title: "page with assignment", course: @course)
      @student1, @student2 = create_users(2, return_type: :record)

      @assignment = @course.assignments.create!(title: "page assignment", only_visible_to_overrides: true)
      @assignment.submission_types = "wiki_page"
      @assignment.save!
      @page_assigned.assignment_id = @assignment.id
      @page_assigned.save!

      @section = @course.course_sections.create!(name: "test section")
      student_in_section(@section, user: @student1)
      create_section_override_for_assignment(@assignment, { course_section: @section })

      @course.enroll_student(@student2, enrollment_state: "active")
      @course.reload
    end

    it "returns pages with no assignment" do
      expect(WikiPage.visible_to_students_in_course_with_da([@student2.id], [@course.id]))
        .to include @page_unassigned
    end

    it "does not return pages with assignment and no visibility" do
      expect(WikiPage.visible_to_students_in_course_with_da([@student2.id], [@course.id]))
        .not_to include @page_assigned
    end

    it "returns pages with assignment and student visibility" do
      expect(WikiPage.visible_to_students_in_course_with_da([@student1.id], [@course.id]))
        .to include @page_assigned, @page_unassigned
    end
  end

  describe ".url_for" do
    subject { WikiPage.url_for(title) }

    let(:title) { "" }

    describe "when called with latin charactes" do
      let(:title) { "Hello, world!" }

      it { is_expected.to eq "hello-world" }
    end

    describe "when called with Katakana characters" do
      let(:title) { "グループ映画プロジェクトの概要" }

      it { is_expected.to eq "グループ映画プロジェクトの概要" }
    end

    describe "when it is called with Katakana chars mixed with others" do
      describe "when called with Katakana characters" do
        let(:title) { "グループ映画プロジェクトの概要hi" }

        it { is_expected.to eq "グループ映画プロジェクトの概要hi" }
      end
    end

    describe "when called with nil" do
      let(:title) { nil }

      it { is_expected.to be_nil }
    end

    describe "when called with empty string" do
      let(:title) { "" }

      it { is_expected.to eq "" }
    end
  end

  describe ".reinterpret_version_yaml" do
    it "replaces the unescaped media comments" do
      bad_yaml = <<~YAML
        ---
        id: 787500
        wiki_id: 15160
        title: "\\U0001F4D8\\U0001F4D5Ss10.20 | Social Studies: Warm Up - Las Cruces, New Mexico"
        body: "<p style=\\"text-align: center;\\"><a id="media_comment_m-5Ej8kqbPvbAhbBX7zWCEtynxijhqH27P" class="instructure_inline_media_comment audio_comment" data-media_comment_type="audio" data-alt="" href="/media_objects/m-5Ej8kqbPvbAhbBX7zWCEtynxijhqH27P"/></p>\\r\
        <p style=\\"text-align: center;\\"> </p>\\r\
        <p
          style=\\"text-align: center;\\"><span style=\\"font-size: 18pt;\\">Geography is the
          study of Earth and its land, water, air and people. We are concentrating on learning
          about the physical features, climate and natural resources that affect an area and
          its people.</span></p>\\r\
          center;\\"> </p>"
        user_id:#{" "}
        created_at: !ruby/object:ActiveSupport::TimeWithZone
          utc: &1 2020-11-05 20:24:57.390301492 Z
          zone: &2 !ruby/object:ActiveSupport::TimeZone
            name: Etc/UTC
          time: *1
        updated_at: !ruby/object:ActiveSupport::TimeWithZone
          utc: *1
          zone: *2
          time: *1
        url: ss10-dot-20-|-social-studies-warm-up-las-cruces-new-mexico
        protected_editing: false
        revised_at: !ruby/object:ActiveSupport::TimeWithZone
          utc: &3 2020-11-05 20:24:57.386639804 Z
          zone: *2
          time: *3
        context_id: 23167
        context_type: Course
        root_account_id: 1
      YAML
      good_yaml = WikiPage.reinterpret_version_yaml(bad_yaml)
      expect(good_yaml).to include("style=\\\"text-align: center;\\\">")
      expect(good_yaml).to include("<a id=\\\"media_comment_m-5Ej8kqbPvbAhbBX7zWCEtynxijhqH27P\\\"")
    end

    it "isn't overly greedy in matching other anchor tags" do
      bad_yaml = <<~YAML
        ---
        id: 19903
        wiki_id: 513
        title: Jason otitis media treatment
        body: "<ul>\\r\\n
                        <li\n  class=\\"distractors\\"><a class=\\"radio_link\\" href=\\"#\\">Yes</a></li>\\r\\n
                        <li class=\\"distractors\\"><a\n  class=\\"radio_link answer\\" href=\\"#\\">No</a></li>\\r\\n
                      </ul>\\r\\n</div>\\r\\n
                      <div class=\\"col-md-4\\">
                        <img\n  src=\\"/courses/348/files/102814/preview\\" alt=\\"Antibiotics\\" width=\\"100%\\"\n  height=\\"auto\\" data-api-endpoint=\\"https://dev.iheed.org/api/v1/courses/328/files/41094\\"\n  data-api-returntype=\\"File\\">
                      </div>\\r\\n
                    </div>\\r\\n
                    <div class=\\"feedback\\">\\r\\n
                      <p>Jason\n  does not need antibiotics at this time. He is not systemically unwell, he has no\n  high-risk complications and there is no discharge from his ear.</p>\\r\\n
                    </div>\\r\\n
                    <div\n  class=\\"feedback correct\\">\\r\\n<p>Correct.</p>\\r\\n</div>\\r\\n
                    <div class=\\"feedback\n  incorrect\\">\\r\\n<p>Incorrect.</p>\\r\\n</div>\\r\\n
                  </div>\\r\\n
                </div>\\r\\n<div class=\\"content-box\\">\\r\\n<div\n  class=\\"grid-row spacer center-xs\\">\\r\\n
                <div class=\\"col-md-4 text-left\\">\\r\\n<p\n  class=\\"text-info\\">Listen to the audio to hear the advice you give Laura about\n  what to do next.</p>\\r\\n</div>\\r\\n<div class=\\"col-md-4\\">
                <a id="media_comment_m-52Qmsrg9rxySvtzA6e9VdzxrB9FHZBVx" class="instructure_inline_media_comment audio_comment" href="/media_objects/m-52Qmsrg9rxySvtzA6e9VdzxrB9FHZBVx"/>"
      YAML
      good_yaml = WikiPage.reinterpret_version_yaml(bad_yaml)
      expect(good_yaml).to include("<a id=\\\"media_comment_m-52Qmsrg9rxySvtzA6e9VdzxrB9FHZBVx\\\"")
    end
  end

  describe "url" do
    before :once do
      course_factory(active_all: true)
      @page = @course.wiki_pages.create!(title: "original-name")
      @lookup = @page.wiki_page_lookups.create!(slug: "new-name")
      @page.current_lookup = @lookup
      @page.save!
    end

    context "when permanent_page_links flag is disabled" do
      before :once do
        Account.site_admin.disable_feature!(:permanent_page_links)
      end

      it "returns the page's url attribute" do
        expect(@page.url).to eq("original-name")
      end
    end

    context "when permanent_page_links flag is enabled" do
      before :once do
        Account.site_admin.enable_feature!(:permanent_page_links)
      end

      it "returns the page's current lookup's slug" do
        expect(@page.url).to eq("new-name")
      end

      it "returns the page's url attribute if current lookup is nil" do
        @page.current_lookup = nil
        @page.save!
        expect(@page.url).to eq("original-name")
      end
    end
  end

  describe "visible_ids_by_user and visible_to_user_in_courses_and_groups" do
    before :once do
      @course1 = course_factory(active_all: true)
      @page1 = @course1.wiki_pages.create!(title: "page1")
      @page2 = @course1.wiki_pages.create!(title: "page2")
      @assignment = @course1.assignments.create!(title: "assignment", only_visible_to_overrides: true)
      @page2.update!(assignment_id: @assignment.id)
      @student1 = student_in_course(active_all: true).user
      @student2 = student_in_course(active_all: true).user
    end

    def assert_visible(user, pages)
      visible_ids_by_user = WikiPage.visible_ids_by_user({ user_id: [user.id], course_id: [@course1.id] })
      visible_to_user = WikiPage.visible_to_user_in_courses_and_groups(user.id, [@course1.id], []).pluck(:id)
      expect(visible_ids_by_user[user.id]).to contain_exactly(*pages.map(&:id))
      expect(visible_to_user).to contain_exactly(*pages.map(&:id))
    end

    it "includes pages with no assignment by default" do
      assert_visible(@student1, [@page1])
      assert_visible(@student2, [@page1])
    end

    it "visible_ids_by_user includes pages for all students" do
      @page3 = @course1.wiki_pages.create!(title: "page3")
      visible_ids_by_user = WikiPage.visible_ids_by_user({ user_id: [@student1.id, @student2.id], course_id: [@course1.id] })
      pages_result = [@page1, @page3].map(&:id)
      expect(visible_ids_by_user[@student1.id]).to contain_exactly(*pages_result)
      expect(visible_ids_by_user[@student2.id]).to contain_exactly(*pages_result)
    end

    it "includes pages with assignment if the user has an override" do
      override = @assignment.assignment_overrides.create!
      override.assignment_override_students.create!(user: @student1)
      assert_visible(@student1, [@page1, @page2])
      assert_visible(@student2, [@page1])
    end

    it "includes pages with an assignment if the assignment has only_visible_to_overrides set to false" do
      @assignment.update!(only_visible_to_overrides: false)
      assert_visible(@student1, [@page1, @page2])
      assert_visible(@student2, [@page1, @page2])
    end

    it "does not include pages from another course" do
      course2 = course_factory(active_all: true)
      course2.wiki_pages.create!(title: "page3")
      student_in_course(course: course2, user: @student1, active_all: true)
      visible_ids_by_user = WikiPage.visible_ids_by_user({ user_id: [@student1.id], course_id: [@course1.id] })
      expect(visible_ids_by_user[@student1.id]).to contain_exactly(@page1.id)
    end

    context "group pages" do
      before :once do
        @group = group_model(context: @course1)
        @group_page = @group.wiki_pages.create!(title: "group page")
      end

      it "includes group pages" do
        expect(WikiPage.visible_to_user_in_courses_and_groups(@student1.id, [@course1.id], [@group.id])).to include(@group_page)
      end

      it "does not include group pages not in group_ids" do
        expect(WikiPage.visible_to_user_in_courses_and_groups(@student1.id, [@course1.id], [])).not_to include(@group_page)
      end
    end

    context "differentiated modules" do
      it "does not include pages if the page does not have an assignment but has only_visible_to_overrides set to true" do
        @page1.update!(only_visible_to_overrides: true)
        assert_visible(@student1, [])
        assert_visible(@student2, [])
      end

      it "includes pages if the page does not have an assignment but the user has an override" do
        @page1.update!(only_visible_to_overrides: true)
        override = @page1.assignment_overrides.create!
        override.assignment_override_students.create!(user: @student1)
        assert_visible(@student1, [@page1])
        assert_visible(@student2, [])
      end

      it "includes all pages where the user has an override" do
        @page1.update!(only_visible_to_overrides: true)
        page_override = @page1.assignment_overrides.create!
        page_override.assignment_override_students.create!(user: @student1)
        page_override.assignment_override_students.create!(user: @student2)
        assignment_override = @assignment.assignment_overrides.create!
        assignment_override.assignment_override_students.create!(user: @student1)
        assert_visible(@student1, [@page1, @page2])
        assert_visible(@student2, [@page1])
      end

      it "does not include pages where the user has a page override if the page has an assignment" do
        page_override = @page1.assignment_overrides.create!
        page_override.assignment_override_students.create!(user: @student1)
        assignment = @course1.assignments.create!(title: "assignment", only_visible_to_overrides: true)
        @page1.update!(assignment_id: assignment.id)
        assert_visible(@student1, [])
        assert_visible(@student2, [])
      end

      it "does not include pages from another course" do
        course2 = course_factory(active_all: true)
        course2.wiki_pages.create!(title: "page3")
        student_in_course(course: course2, user: @student1, active_all: true)
        page4 = course2.wiki_pages.create!(title: "page2")
        assignment = course2.assignments.create!(title: "assignment")
        page4.update!(assignment_id: assignment.id)
        assert_visible(@student1, [@page1])
      end
    end
  end

  describe "show_in_search_for_user?" do
    shared_examples_for "expected_values_for_teacher_student" do |teacher_expected, student_expected|
      it "returns #{teacher_expected} for teacher" do
        expect(@page.show_in_search_for_user?(@teacher)).to eq(teacher_expected)
      end

      it "returns #{student_expected} for student" do
        expect(@page.show_in_search_for_user?(@student)).to eq(student_expected)
      end
    end

    before(:once) do
      course_with_teacher(active_all: true)
      student_in_course(course: @course, active_all: true)
      @page = @course.wiki_pages.create!(title: "page")
    end

    it_behaves_like "expected_values_for_teacher_student", true, true

    context "when pages tab is disabled" do
      before do
        @old_tab_config = @course.tab_configuration.deep_dup
        @course.tab_configuration = [{ id: Course::TAB_PAGES, hidden: true }]
        @course.save!
      end

      after do
        @course.tab_configuration = @old_tab_config
        @course.save!
      end

      it_behaves_like "expected_values_for_teacher_student", true, false

      context "and the page is in a module" do
        before do
          # We want to make sure that we check for _all_ modules, not just
          # the first so we will also add the page to a locked module.
          locked_context_module = @course.context_modules.create!(name: "module1", unlock_at: 1.day.from_now)
          locked_context_module.add_item({ id: @page.id, type: "wiki_page" })

          @context_module = @course.context_modules.create!(name: "module2")
          @context_module.add_item({ id: @page.id, type: "wiki_page" })
        end

        after do
          @course.context_modules.destroy_all
        end

        it_behaves_like "expected_values_for_teacher_student", true, true

        context "and the module is unpublished" do
          before do
            @context_module.unpublish!
          end

          it_behaves_like "expected_values_for_teacher_student", true, false
        end

        context "and the module is locked" do
          before do
            @context_module.update!(unlock_at: 1.day.from_now)
          end

          it_behaves_like "expected_values_for_teacher_student", true, false
        end
      end
    end
  end

  it_behaves_like "an accessibility scannable resource" do
    let(:course) { course_model }
    let(:valid_attributes) { { title: "Test Page", course: } }
    let(:relevant_attributes_for_scan) { { body: "<p>Lorem ipsum</p>" } }
  end

<<<<<<< HEAD
=======
  describe "#should_index_in_pine?" do
    let(:horizon_course) do
      course = Course.create!
      course.update!(horizon_course: true)
      course.account.enable_feature!(:horizon_course_setting)
      course.account.enable_feature!(:horizon_learning_object_ingestion_on_change)
      course
    end
    let(:regular_course) { Course.create! }
    let(:wiki_page) { horizon_course.wiki_pages.create!(title: "Test Page", body: "<p>Test content</p>") }
    let(:pine_client_mock) { double("PineClient") }

    before do
      allow(pine_client_mock).to receive(:enabled?).and_return(true)
      stub_const("PineClient", pine_client_mock)
    end

    context "returns true when" do
      it "title changes in active horizon course page" do
        wiki_page.title = "Updated Title"
        expect(wiki_page.should_index_in_pine?).to be true
      end

      it "body changes in active horizon course page" do
        wiki_page.body = "<p>Updated content</p>"
        expect(wiki_page.should_index_in_pine?).to be true
      end

      it "workflow_state changes to active (page is restored)" do
        wiki_page.workflow_state = "deleted"
        wiki_page.save!
        wiki_page.workflow_state = "active"
        expect(wiki_page.should_index_in_pine?).to be true
      end
    end

    context "returns false when" do
      it "context is not a Course" do
        group = group_model
        group_page = group.wiki_pages.create!(title: "Group Page", body: "Content")
        expect(group_page.should_index_in_pine?).to be false
      end

      it "course is not a horizon course" do
        regular_page = regular_course.wiki_pages.create!(title: "Page", body: "Content")
        expect(regular_page.should_index_in_pine?).to be false
      end

      it "PineClient is disabled" do
        allow(PineClient).to receive(:enabled?).and_return(false)
        expect(wiki_page.should_index_in_pine?).to be false
      end

      it "page is deleted" do
        wiki_page.workflow_state = "deleted"
        expect(wiki_page.should_index_in_pine?).to be false
      end

      it "no relevant fields changed" do
        wiki_page.save!
        expect(wiki_page.should_index_in_pine?).to be false
      end

      it "feature flag is not enabled" do
        horizon_course.account.disable_feature!(:horizon_learning_object_ingestion_on_change)
        wiki_page.body = "Updated"
        expect(wiki_page.should_index_in_pine?).to be false
      end
    end
  end

  describe "#index_in_pine" do
    let(:horizon_course) do
      course = Course.create!
      course.update!(horizon_course: true)
      course.account.enable_feature!(:horizon_course_setting)
      course
    end
    let(:wiki_page) { horizon_course.wiki_pages.create!(title: "Test Page", body: "<p>Test content</p>") }
    let(:pine_client_mock) { double("PineClient") }

    before do
      allow(pine_client_mock).to receive(:enabled?).and_return(true)
      stub_const("PineClient", pine_client_mock)
    end

    it "calls delay with correct parameters and ingest_to_pine" do
      expect(wiki_page).to receive(:delay).with(
        n_strand: ["horizon_wiki_ingestion", horizon_course.global_root_account_id],
        singleton: "horizon_wiki_ingestion:#{horizon_course.global_id}:#{wiki_page.id}",
        max_attempts: 3
      ).and_return(wiki_page)
      expect(wiki_page).to receive(:ingest_to_pine)

      wiki_page.index_in_pine
    end
  end

>>>>>>> 10b1d53a
  describe "#ingest_to_pine" do
    let(:course) { Course.create! }
    let(:wiki_page) { course.wiki_pages.create!(title: "Test Page", body: "<p>Test content</p>") }
    let(:pine_client_mock) { double("PineClient") }

    before do
      allow(pine_client_mock).to receive_messages(enabled?: true, ingest_html: true)
      stub_const("PineClient", pine_client_mock)
    end

    it "calls PineClient.ingest_html with correct parameters" do
      expect(pine_client_mock).to receive(:ingest_html) do |**args|
        expect(args[:html_content]).to eq("<p>Test content</p>")
        expect(args[:metadata]).to eq({
                                        course_id: course.id.to_s,
                                        title: "Test Page"
                                      })
        expect(args[:source]).to eq("canvas")
        expect(args[:source_id]).to eq(wiki_page.id.to_s)
        expect(args[:source_type]).to eq("wiki_page")
        expect(args[:feature_slug]).to eq("horizon-content-ingestion")
        expect(args[:root_account_uuid]).to eq(course.root_account.uuid)
        expect(args[:current_user].uuid).to be_nil
        expect(args[:current_user].global_id).to be_nil
        true
      end

      wiki_page.ingest_to_pine
    end

    it "does not ingest wiki pages with nil body" do
      empty_page = course.wiki_pages.create!(title: "Empty", body: nil)

      expect(pine_client_mock).not_to receive(:ingest_html)

      empty_page.ingest_to_pine
    end

    it "does not ingest wiki pages with blank body" do
      blank_page = course.wiki_pages.create!(title: "Blank", body: "")

      expect(pine_client_mock).not_to receive(:ingest_html)

      blank_page.ingest_to_pine
    end

    it "does not ingest wiki pages with whitespace-only body" do
      whitespace_page = course.wiki_pages.create!(title: "Whitespace", body: "   ")

      expect(pine_client_mock).not_to receive(:ingest_html)

      whitespace_page.ingest_to_pine
    end

    it "does not ingest deleted wiki pages" do
      wiki_page.destroy

      expect(pine_client_mock).not_to receive(:ingest_html)

      wiki_page.ingest_to_pine
    end

    it "logs error and re-raises on failure" do
      expect(pine_client_mock).to receive(:ingest_html).and_raise(StandardError.new("API Error"))

      expect(Rails.logger).to receive(:error).with(/Failed to ingest wiki page/)
      expect { wiki_page.ingest_to_pine }.to raise_error(StandardError, "API Error")
    end

    it "does not ingest if context is not a Course" do
      group = group_model(context: course)
      group_page = group.wiki_pages.create!(title: "Group Page", body: "Content")

      expect(pine_client_mock).not_to receive(:ingest_html)

      group_page.ingest_to_pine
    end
  end
<<<<<<< HEAD
=======

  describe "Pine deletion" do
    let(:horizon_course) do
      course = Course.create!
      course.update!(horizon_course: true)
      course.account.enable_feature!(:horizon_course_setting)
      course.account.enable_feature!(:horizon_learning_object_ingestion_on_change)
      course
    end
    let(:wiki_page) { horizon_course.wiki_pages.create!(title: "Test Page", body: "<p>Test content</p>") }
    let(:pine_client_mock) { double("PineClient") }
    let(:null_user) { Struct.new(:uuid, :global_id, keyword_init: true).new(uuid: nil, global_id: nil) }

    before do
      allow(pine_client_mock).to receive_messages(enabled?: true, delete_document: true)
      stub_const("PineClient", pine_client_mock)
    end

    describe "#delete_from_pine" do
      it "calls delay with correct parameters and delete_from_pine_job" do
        expect(wiki_page).to receive(:delay).with(
          n_strand: ["horizon_wiki_deletion", horizon_course.global_root_account_id],
          singleton: "horizon_wiki_deletion:#{horizon_course.global_id}:#{wiki_page.id}",
          max_attempts: 3
        ).and_return(wiki_page)
        expect(wiki_page).to receive(:delete_from_pine_job)

        wiki_page.delete_from_pine
      end

      it "does not raise error if context is not a Course" do
        group = group_model
        group_page = group.wiki_pages.create!(title: "Group Page", body: "Content")

        expect { group_page.delete_from_pine }.not_to raise_error
      end

      it "logs error but does not raise if delay fails" do
        allow(wiki_page).to receive(:delay).and_raise(StandardError.new("Delayed job error"))

        expect(Rails.logger).to receive(:error).with(/Failed to queue Pine deletion for wiki page/)
        expect { wiki_page.delete_from_pine }.not_to raise_error
      end
    end

    describe "#delete_from_pine_job" do
      it "calls PineClient.delete_document with correct parameters" do
        expect(pine_client_mock).to receive(:delete_document) do |**args|
          expect(args[:source]).to eq("canvas")
          expect(args[:source_id]).to eq(wiki_page.id.to_s)
          expect(args[:source_type]).to eq("wiki_page")
          expect(args[:feature_slug]).to eq("horizon-content-ingestion")
          expect(args[:root_account_uuid]).to eq(horizon_course.root_account.uuid)
          expect(args[:current_user]).to be_a(Struct)
          expect(args[:current_user].uuid).to be_nil
          expect(args[:current_user].global_id).to be_nil
          true
        end

        wiki_page.delete_from_pine_job(null_user)
      end

      it "uses system deletion user with nil uuid and global_id" do
        expect(pine_client_mock).to receive(:delete_document) do |**args|
          user = args[:current_user]
          expect(user.uuid).to be_nil
          expect(user.global_id).to be_nil
          true
        end

        wiki_page.delete_from_pine_job(null_user)
      end

      it "logs error and re-raises on failure" do
        expect(pine_client_mock).to receive(:delete_document).and_raise(StandardError.new("API Error"))

        expect(Rails.logger).to receive(:error).with(/Failed to delete wiki page/)
        expect { wiki_page.delete_from_pine_job(null_user) }.to raise_error(StandardError, "API Error")
      end
    end

    describe "deletion triggers Pine cleanup" do
      it "calls delete_from_pine when wiki page is destroyed" do
        # Ensure the page is eligible before destroying
        expect(wiki_page.eligible_for_pine_indexing?).to be true

        # Mock the delay chain to avoid actual delayed job
        allow(wiki_page).to receive(:delay).and_return(wiki_page)
        allow(wiki_page).to receive(:delete_from_pine_job)

        # Expect delete_from_pine to be called
        expect(wiki_page).to receive(:delete_from_pine).and_call_original

        wiki_page.destroy
      end

      it "does not call delete_from_pine for non-eligible wiki pages" do
        group = group_model
        group_page = group.wiki_pages.create!(title: "Group Page", body: "Content")

        expect(group_page).not_to receive(:delete_from_pine)
        group_page.destroy
      end

      it "does not call delete_from_pine when PineClient is disabled" do
        allow(PineClient).to receive(:enabled?).and_return(false)

        expect(wiki_page).not_to receive(:delete_from_pine)
        wiki_page.destroy
      end

      it "does not call delete_from_pine for non-horizon courses" do
        regular_course = Course.create!
        regular_page = regular_course.wiki_pages.create!(title: "Regular Page", body: "Content")

        expect(regular_page).not_to receive(:delete_from_pine)
        regular_page.destroy
      end
    end
  end
>>>>>>> 10b1d53a
end<|MERGE_RESOLUTION|>--- conflicted
+++ resolved
@@ -1631,8 +1631,6 @@
     let(:relevant_attributes_for_scan) { { body: "<p>Lorem ipsum</p>" } }
   end
 
-<<<<<<< HEAD
-=======
   describe "#should_index_in_pine?" do
     let(:horizon_course) do
       course = Course.create!
@@ -1731,7 +1729,6 @@
     end
   end
 
->>>>>>> 10b1d53a
   describe "#ingest_to_pine" do
     let(:course) { Course.create! }
     let(:wiki_page) { course.wiki_pages.create!(title: "Test Page", body: "<p>Test content</p>") }
@@ -1810,8 +1807,6 @@
       group_page.ingest_to_pine
     end
   end
-<<<<<<< HEAD
-=======
 
   describe "Pine deletion" do
     let(:horizon_course) do
@@ -1932,5 +1927,4 @@
       end
     end
   end
->>>>>>> 10b1d53a
 end