--- conflicted
+++ resolved
@@ -1311,13 +1311,10 @@
     end
 
     context "with selective_release_backend disabled" do
-<<<<<<< HEAD
-=======
       before :once do
         Account.site_admin.disable_feature!(:selective_release_backend)
       end
 
->>>>>>> 19b70d1c
       it "does not consider WikiPageStudentVisibility" do
         @page1.update!(only_visible_to_overrides: true)
         assert_visible(@student1, [@page1])
