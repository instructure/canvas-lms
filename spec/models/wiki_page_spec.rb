--- conflicted
+++ resolved
@@ -956,76 +956,13 @@
       expect(page.reload.locked_for?(@student)).not_to have_key :unlock_at
     end
 
-<<<<<<< HEAD
-    context "with differentiated_modules enabled" do
-      before(:once) do
-        Account.site_admin.enable_feature! :differentiated_modules
-=======
     context "with selective_release_backend enabled" do
       before(:once) do
         Account.site_admin.enable_feature! :selective_release_backend
->>>>>>> 4b37e285
         course_with_student(active_all: true)
         @page = @course.wiki_pages.create!(title: "page")
       end
 
-<<<<<<< HEAD
-      it "is unlocked by default" do
-        expect(@page.locked_for?(@student)).to be_falsey
-      end
-
-      it "is unlocked for past unlock_at date" do
-        timestamp = 1.week.ago
-        @page.update(unlock_at: timestamp)
-        expect(@page.locked_for?(@student)).to be_falsey
-      end
-
-      it "is unlocked for future lock_at date" do
-        timestamp = 1.week.from_now
-        @page.update(lock_at: timestamp)
-        expect(@page.locked_for?(@student)).to be_falsey
-      end
-
-      it "is locked for future unlock_at date" do
-        timestamp = 1.week.from_now
-        @page.update(unlock_at: timestamp)
-        lock_info = @page.locked_for?(@student)
-        expect(lock_info).to be_truthy
-        expect(lock_info[:unlock_at]).to eq timestamp
-      end
-
-      it "is locked for past lock_at date" do
-        timestamp = 1.week.ago
-        @page.update(lock_at: timestamp)
-        lock_info = @page.locked_for?(@student)
-        expect(lock_info).to be_truthy
-        expect(lock_info[:lock_at]).to eq timestamp
-      end
-
-      it "locks for unpublished module" do
-        cm = @course.context_modules.create!(name: "module", workflow_state: "unpublished")
-        cm.add_item(type: "wiki_page", id: @page.id)
-        @page.update!(could_be_locked: true)
-        lock_info = @page.locked_for?(@student)
-        expect(lock_info).to be_truthy
-      end
-
-      it "locks for student with override" do
-        timestamp = 1.week.from_now
-        ao = @page.assignment_overrides.create!(unlock_at: timestamp, unlock_at_overridden: true)
-        ao.assignment_override_students.create!(user: @student)
-        lock_info = @page.locked_for?(@student)
-        expect(lock_info).to be_truthy
-        expect(lock_info[:unlock_at]).to eq timestamp
-      end
-
-      it "unlocks for student with override" do
-        @page.update(lock_at: 1.week.ago)
-        ao = @page.assignment_overrides.create!(lock_at: 1.week.from_now, lock_at_overridden: true)
-        ao.assignment_override_students.create!(user: @student)
-        lock_info = @page.locked_for?(@student)
-        expect(lock_info).to be_falsey
-=======
       shared_examples_for "locking pages" do
         it "is unlocked by default" do
           expect(learning_object.locked_for?(@student)).to be_falsey
@@ -1102,7 +1039,6 @@
         let(:differentiable) { @page.assignment }
 
         it_behaves_like "locking pages"
->>>>>>> 4b37e285
       end
     end
   end
