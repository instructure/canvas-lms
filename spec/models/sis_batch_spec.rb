#
# Copyright (C) 2011 - present Instructure, Inc.
#
# This file is part of Canvas.
#
# Canvas is free software: you can redistribute it and/or modify it under
# the terms of the GNU Affero General Public License as published by the Free
# Software Foundation, version 3 of the License.
#
# Canvas is distributed in the hope that it will be useful, but WITHOUT ANY
# WARRANTY; without even the implied warranty of MERCHANTABILITY or FITNESS FOR
# A PARTICULAR PURPOSE. See the GNU Affero General Public License for more
# details.
#
# You should have received a copy of the GNU Affero General Public License along
# with this program. If not, see <http://www.gnu.org/licenses/>.
#

require 'tmpdir'
require File.expand_path(File.dirname(__FILE__) + '/../spec_helper.rb')

describe SisBatch do
  before :once do
    account_model
    Delayed::Job.destroy_all
  end

  def sis_jobs
    Delayed::Job.where("tag ilike 'sis'")
  end

  def create_csv_data(data, add_empty_file: false)
    i = 0
    Dir.mktmpdir("sis_rspec") do |tmpdir|
      path = "#{tmpdir}/sisfile.zip"
      Zip::File.open(path, Zip::File::CREATE) do |z|
        data.each do |dat|
          z.get_output_stream("csv_#{i}.csv") { |f| f.puts(dat) }
          i += 1
        end
        z.get_output_stream("csv_#{i}.csv") {} if add_empty_file
      end

      batch = File.open(path, 'rb') do |tmp|
        # arrrgh attachment.rb
        def tmp.original_filename; File.basename(path); end
        SisBatch.create_with_attachment(@account, 'instructure_csv', tmp, @user || user_factory)
      end
      yield batch if block_given?
      batch
    end
  end

  def process_csv_data(data, opts = {})
    create_csv_data(data) do |batch|
      batch.update_attributes(opts) if opts.present?
      batch.process_without_send_later
      run_jobs
      batch.reload
    end
  end

  it "should not add attachments to the list" do
    create_csv_data(['abc']) { |batch| expect(batch.attachment.position).to be_nil}
    create_csv_data(['abc']) { |batch| expect(batch.attachment.position).to be_nil}
    create_csv_data(['abc']) { |batch| expect(batch.attachment.position).to be_nil}
  end

  it 'should make file per zip file member' do
    batch = create_csv_data([%{course_id,short_name,long_name,account_id,term_id,status},
                             %{course_id,user_id,role,status,section_id}], add_empty_file: true)
    batch.process_without_send_later
    # 1 zip file and 2 csv files
    atts = Attachment.where(context: batch)
    expect(atts.count).to eq 3
    expect(atts.pluck(:content_type)).to match_array %w(unknown/unknown text/csv text/csv)
  end

  it 'should make parallel importers' do
    @account.enable_feature!(:sis_imports_refactor)
    batch = process_csv_data([%{user_id,login_id,status
                                user_1,user_1,active},
                              %{course_id,short_name,long_name,term_id,status
                                course_1,course_1,course_1,term_1,active}])
    expect(batch.parallel_importers.count).to eq 2
    expect(batch.parallel_importers.pluck(:importer_type)).to match_array %w(course user)
  end

  it "should keep the batch in initializing state during create_with_attachment" do
    batch = SisBatch.create_with_attachment(@account, 'instructure_csv', stub_file_data('test.csv', 'abc', 'text'), user_factory) do |batch|
      expect(batch.attachment).not_to be_new_record
      expect(batch.workflow_state).to eq 'initializing'
      batch.options = { :override_sis_stickiness => true }
    end

    expect(batch.workflow_state).to eq 'created'
    expect(batch).not_to be_new_record
    expect(batch.changed?).to be_falsey
    expect(batch.options[:override_sis_stickiness]).to eq true
  end

  describe "parallel imports" do
    it "should do cool stuff" do
      PluginSetting.create!(:name => 'sis_import', :settings => {:minimum_rows_for_parallel => 2})
      @account.enable_feature!(:sis_imports_refactor)
      batch = process_csv_data([
        %{user_id,login_id,status
          user_1,user_1,active
          user_2,user_2,active
          user_3,user_3,active},
        %{course_id,short_name,long_name,term_id,status
          course_1,course_1,course_1,term_1,active
          course_2,course_2,course_2,term_1,active
          course_3,course_3,course_3,term_1,active
          course_4,course_4,course_4,term_1,active}
      ])
      expect(batch.reload).to be_imported
      expect(batch.parallel_importers.group(:importer_type).count).to eq({"course" => 2, "user" => 2})
      expect(batch.parallel_importers.order(:id).pluck(:importer_type, :rows_processed)).to eq [
        ['course', 2], ['course', 2], ['user', 2], ['user', 1]
      ]
      expect(Pseudonym.where(:sis_user_id => %w{user_1 user_2 user_3}).count).to eq 3
      expect(Course.where(:sis_source_id => %w{course_1 course_2 course_3 course_4}).count).to eq 4
    end
  end

  describe ".process_all_for_account" do
    it "should process all non-processed batches for the account" do
      b1 = create_csv_data(['old_id'])
      b2 = create_csv_data(['old_id'])
      b3 = create_csv_data(['old_id'])
      b4 = create_csv_data(['old_id'])
      b2.update_attribute(:workflow_state, 'imported')
      @a1 = @account
      @a2 = account_model
      b5 = create_csv_data(['old_id'])
      expect_any_instantiation_of(b2).to receive(:process_without_send_later).never
      expect_any_instantiation_of(b5).to receive(:process_without_send_later).never
      SisBatch.process_all_for_account(@a1)
      run_jobs
      [b1, b2, b4].each { |batch| expect([:imported, :imported_with_messages]).to be_include(batch.reload.state) }
    end

    it 'should abort non processed sis_batches when aborted' do
      process_csv_data([%{course_id,short_name,long_name,account_id,term_id,status
test_1,TC 101,Test Course 101,,term1,active
}])
      expect(@account.all_courses.where(sis_source_id: 'test_1').take.workflow_state).to eq 'claimed'
      batch = process_csv_data([%{course_id,short_name,long_name,account_id,term_id,status
test_1,TC 101,Test Course 101,,term1,deleted
}], workflow_state: 'aborted')
      expect(batch.progress).to eq 100
      expect(batch.workflow_state).to eq 'aborted'
      expect(@account.all_courses.where(sis_source_id: 'test_1').take.workflow_state).to eq 'claimed'
    end
  end

  it "should schedule in the future if configured" do
    track_jobs do
      create_csv_data(['abc']) do |batch|
        batch.process
      end
    end

    job = created_jobs.find { |j| j.tag == 'SisBatch.process_all_for_account' }
    expect(job).to be_present
    expect(job.run_at.to_i).to be <= Time.now.to_i

    job.destroy

    Setting.set('sis_batch_process_start_delay', '120')
    track_jobs do
      create_csv_data(['abc']) do |batch|
        batch.process
      end
    end

    job = created_jobs.find { |j| j.tag == 'SisBatch.process_all_for_account' }
    expect(job).to be_present
    expect(job.run_at.to_i).to be >= 100.seconds.from_now.to_i
    expect(job.run_at.to_i).to be <= 150.minutes.from_now.to_i
  end

  describe 'when the job dies' do
    let!(:batch) {
      batch = nil
      track_jobs do
        batch = create_csv_data(['abc'])
        batch.process
        batch.update_attribute(:workflow_state, 'importing')
        batch
      end
      batch
    }

    let!(:job) {
      created_jobs.find { |j| j.tag == 'SisBatch.process_all_for_account' }
    }

    before do
      track_jobs { job.reschedule }
    end

    it 'enqueue a job to clean up the account associations' do
      job = created_jobs.find{ |j| j.tag == 'Account#update_account_associations' }
      expect(job).to_not be_nil
    end

    it 'must fail itself' do
      expect(batch.reload).to be_failed
    end
  end

  shared_examples_for 'sis_import_feature' do
  describe "batch mode" do
    it "should not remove anything if no term is given" do
      @subacct = @account.sub_accounts.create(:name => 'sub1')
      @term1 = @account.enrollment_terms.first
      @term1.update_attribute(:sis_source_id, 'term1')
      @term2 = @account.enrollment_terms.create!(:name => 'term2')
      @previous_batch = @account.sis_batches.create!
      @old_batch = @account.sis_batches.create!

      @c1 = factory_with_protected_attributes(@subacct.courses, :name => "delete me", :enrollment_term => @term1, :sis_batch_id => @previous_batch.id)
      @c1.offer!
      @c2 = factory_with_protected_attributes(@account.courses, :name => "don't delete me", :enrollment_term => @term1, :sis_source_id => 'my_course', :root_account => @account)
      @c2.offer!
      @c3 = factory_with_protected_attributes(@account.courses, :name => "delete me if terms", :enrollment_term => @term2, :sis_batch_id => @previous_batch.id)
      @c3.offer!

      # initial import of one course, to test courses that haven't changed at all between imports
      process_csv_data([
        "course_id,short_name,long_name,account_id,term_id,status\n" +
        "another_course,not-delete,not deleted not changed,,term1,active"
      ])
      @c4 = @account.courses.where(course_code: 'not-delete').first

      # sections are keyed off what term their course is in
      @s1 = factory_with_protected_attributes(@c1.course_sections, :name => "delete me", :sis_batch_id => @old_batch.id)
      @s2 = factory_with_protected_attributes(@c2.course_sections, :name => "don't delete me", :sis_source_id => 'my_section')
      @s3 = factory_with_protected_attributes(@c3.course_sections, :name => "delete me if terms", :sis_batch_id => @old_batch.id)
      @s4 = factory_with_protected_attributes(@c2.course_sections, :name => "delete me", :sis_batch_id => @old_batch.id) # c2 won't be deleted, but this section should still be

      # enrollments are keyed off what term their course is in
      @e1 = factory_with_protected_attributes(@c1.enrollments, :workflow_state => 'active', :user => user_factory, :sis_batch_id => @old_batch.id, :type => 'StudentEnrollment')
      @e2 = factory_with_protected_attributes(@c2.enrollments, :workflow_state => 'active', :user => user_factory, :type => 'StudentEnrollment')
      @e3 = factory_with_protected_attributes(@c3.enrollments, :workflow_state => 'active', :user => user_factory, :sis_batch_id => @old_batch.id, :type => 'StudentEnrollment')
      @e4 = factory_with_protected_attributes(@c2.enrollments, :workflow_state => 'active', :user => user_factory, :sis_batch_id => @old_batch.id, :type => 'StudentEnrollment') # c2 won't be deleted, but this enrollment should still be
      @e5 = factory_with_protected_attributes(@c2.enrollments, :workflow_state => 'active', :user => user_with_pseudonym, :sis_batch_id => @old_batch.id, :course_section => @s2, :type => 'StudentEnrollment') # c2 won't be deleted, and this enrollment sticks around because it's specified in the new csv
      @e5.user.pseudonym.update_attribute(:sis_user_id, 'my_user')
      @e5.user.pseudonym.update_attribute(:account_id, @account.id)

      @batch = process_csv_data(
        [
%{course_id,short_name,long_name,account_id,term_id,status
test_1,TC 101,Test Course 101,,term1,active
another_course,not-delete,not deleted not changed,,term1,active},
%{course_id,user_id,role,status,section_id
test_1,user_1,student,active,
my_course,user_2,student,active,
my_course,my_user,student,active,my_section},
%{section_id,course_id,name,status
s2,test_1,section2,active},
        ],
        :batch_mode => true)

      expect(@c1.reload).to be_available
      expect(@c2.reload).to be_available
      expect(@c3.reload).to be_available
      expect(@c4.reload).to be_claimed
      @cnew = @account.reload.courses.where(course_code: 'TC 101').first
      expect(@cnew).not_to be_nil
      expect(@cnew.sis_batch_id).to eq @batch.id
      expect(@cnew).to be_claimed

      expect(@s1.reload).to be_active
      expect(@s2.reload).to be_active
      expect(@s3.reload).to be_active
      expect(@s4.reload).to be_active
      @s5 = @cnew.course_sections.where(sis_source_id: 's2').first
      expect(@s5).not_to be_nil

      expect(@e1.reload).to be_active
      expect(@e2.reload).to be_active
      expect(@e3.reload).to be_active
      expect(@e4.reload).to be_active
      expect(@e5.reload).to be_active
    end

    def test_remove_specific_term
      @subacct = @account.sub_accounts.create(:name => 'sub1')
      @term1 = @account.enrollment_terms.first
      @term1.update_attribute(:sis_source_id, 'term1')
      @term2 = @account.enrollment_terms.create!(:name => 'term2')
      @previous_batch = @account.sis_batches.create!
      @old_batch = @account.sis_batches.create!

      @c1 = factory_with_protected_attributes(@subacct.courses, name: "delete me", enrollment_term: @term1,
                                              sis_source_id: 'my_first_course', sis_batch_id: @previous_batch.id)
      @c1.offer!
      @c2 = factory_with_protected_attributes(@account.courses, name: "don't delete me", enrollment_term: @term1,
                                              sis_source_id: 'my_course', root_account: @account)
      @c2.offer!
      @c3 = factory_with_protected_attributes(@account.courses, name: "delete me if terms", enrollment_term: @term2,
                                              sis_source_id: 'my_third_course', sis_batch_id: @previous_batch.id)
      @c3.offer!
      @c5 = factory_with_protected_attributes(@account.courses, name: "don't delete me cause sis was removed",
                                              enrollment_term: @term1, sis_batch_id: @previous_batch.id, sis_source_id: nil)
      @c5.offer!

      # initial import of one course, to test courses that haven't changed at all between imports
      process_csv_data([
%{course_id,short_name,long_name,account_id,term_id,status
another_course,not-delete,not deleted not changed,,term1,active}
      ])
      @c4 = @account.courses.where(course_code: 'not-delete').first

      # sections are keyed off what term their course is in
      @s1 = factory_with_protected_attributes(@c1.course_sections, name: "delete me",
                                              sis_source_id: 's1', sis_batch_id: @old_batch.id)
      @s2 = factory_with_protected_attributes(@c2.course_sections, name: "don't delete me",
                                              sis_source_id: 'my_section')
      @s3 = factory_with_protected_attributes(@c3.course_sections, name: "delete me if terms",
                                              sis_source_id: 's3', sis_batch_id: @old_batch.id)
      # c2 won't be deleted, but this section should still be
      @s4 = factory_with_protected_attributes(@c2.course_sections, name: "delete me",
                                              sis_source_id: 's4', sis_batch_id: @old_batch.id)
      @sn = factory_with_protected_attributes(@c2.course_sections, name: "don't delete me, I've lost my sis",
                                              sis_source_id: nil, sis_batch_id: @old_batch.id)

      # enrollments are keyed off what term their course is in
      @e1 = factory_with_protected_attributes(@c1.enrollments, :workflow_state => 'active', :user => user_factory, :sis_batch_id => @old_batch.id, :type => 'StudentEnrollment')
      @e2 = factory_with_protected_attributes(@c2.enrollments, :workflow_state => 'active', :user => user_factory, :type => 'StudentEnrollment')
      @e3 = factory_with_protected_attributes(@c3.enrollments, :workflow_state => 'active', :user => user_factory, :sis_batch_id => @old_batch.id, :type => 'StudentEnrollment')
      @e4 = factory_with_protected_attributes(@c2.enrollments, :workflow_state => 'active', :user => user_factory, :sis_batch_id => @old_batch.id, :type => 'StudentEnrollment') # c2 won't be deleted, but this enrollment should still be
      @e5 = factory_with_protected_attributes(@c2.enrollments, :workflow_state => 'active', :user => user_with_pseudonym, :sis_batch_id => @old_batch.id, :course_section => @s2, :type => 'StudentEnrollment') # c2 won't be deleted, and this enrollment sticks around because it's specified in the new csv
      @e5.user.pseudonym.update_attribute(:sis_user_id, 'my_user')
      @e5.user.pseudonym.update_attribute(:account_id, @account.id)

      @batch = process_csv_data(
        [
%{course_id,short_name,long_name,account_id,term_id,status
test_1,TC 101,Test Course 101,,term1,active
another_course,not-delete,not deleted not changed,,term1,active},
%{course_id,user_id,role,status,section_id
test_1,user_1,student,active,s2
my_course,user_2,student,active,
my_course,my_user,student,active,my_section},
%{section_id,course_id,name,status
s2,test_1,section2,active},
        ],
        :batch_mode => true,
        :batch_mode_term => @term1)

      expect(@batch.data[:stack_trace]).to be_nil

      expect(@c1.reload).to be_deleted
      expect(@c1.stuck_sis_fields).not_to be_include(:workflow_state)
      expect(@c2.reload).to be_available
      expect(@c3.reload).to be_available
      expect(@c4.reload).to be_claimed
      expect(@c5.reload).to be_available
      @cnew = @account.reload.courses.where(course_code: 'TC 101').first
      expect(@cnew).not_to be_nil
      expect(@cnew.sis_batch_id).to eq @batch.id
      expect(@cnew).to be_claimed

      expect(@s1.reload).to be_deleted
      expect(@s2.reload).to be_active
      expect(@s3.reload).to be_active
      expect(@s4.reload).to be_deleted
      expect(@sn.reload).to be_active
      @s5 = @cnew.course_sections.where(sis_source_id: 's2').first
      expect(@s5).not_to be_nil

      expect(@e1.reload).to be_deleted
      expect(@e2.reload).to be_active
      expect(@e3.reload).to be_active
      expect(@e4.reload).to be_deleted
      expect(@e5.reload).to be_active

    end

    describe "with cursor based find_each" do
      it "should remove only from the specific term if it is given" do
        Course.transaction {
          test_remove_specific_term
        }
      end
    end

    describe "without cursor based find_each" do
      it "should remove only from the specific term if it is given" do
        test_remove_specific_term
      end
    end

    it "shouldn't do batch mode removals if not in batch mode" do
      @term1 = @account.enrollment_terms.first
      @term2 = @account.enrollment_terms.create!(:name => 'term2')
      @previous_batch = @account.sis_batches.create!

      @c1 = factory_with_protected_attributes(@account.courses, :name => "delete me", :enrollment_term => @term1, :sis_batch_id => @previous_batch.id)
      @c1.offer!

      @batch = process_csv_data([
        %{course_id,short_name,long_name,account_id,term_id,status
          test_1,TC 101,Test Course 101,,,active}],
        :batch_mode => false)
      expect(@c1.reload).to be_available
    end

    it "shouldn't do batch mode when there is not batch data types" do
      @term = @account.enrollment_terms.first
      @term.update_attribute(:sis_source_id, 'term_1')
      @previous_batch = @account.sis_batches.create!

      batch = create_csv_data([%{user_id,login_id,status
                                 user_1,user_1,active}])
      batch.update_attributes(batch_mode: true, batch_mode_term: @term)
      expect_any_instantiation_of(batch).to receive(:remove_previous_imports).once
      expect_any_instantiation_of(batch).to receive(:non_batch_courses_scope).never
      batch.process_without_send_later
      run_jobs
    end

    it "should only do batch mode removals for supplied data types" do
      @term = @account.enrollment_terms.first
      @term.update_attribute(:sis_source_id, 'term_1')
      @previous_batch = @account.sis_batches.create!

      process_csv_data(
          [
          %{user_id,login_id,status
          user_1,user_1,active},
          %{course_id,short_name,long_name,term_id,status
          course_1,course_1,course_1,term_1,active},
          %{section_id,course_id,name,status
          section_1,course_1,section_1,active},
          %{section_id,user_id,role,status
          section_1,user_1,student,active}
          ])

      @user = Pseudonym.where(sis_user_id: 'user_1').first.user
      @section = CourseSection.where(sis_source_id: 'section_1').first
      @course = @section.course
      @enrollment1 = @course.student_enrollments.where(user_id: @user).first

      expect(@user).to be_registered
      expect(@section).to be_active
      expect(@course).to be_claimed
      expect(@enrollment1).to be_active

      # only supply enrollments; course and section are left alone
      b = process_csv_data(
        [%{section_id,user_id,role,status
           section_1,user_1,teacher,active}],
        :batch_mode => true, :batch_mode_term => @term)

      expect(b.data[:counts][:batch_enrollments_deleted]).to eq 1
      expect(@user.reload).to be_registered
      expect(@section.reload).to be_active
      expect(@course.reload).to be_claimed
      expect(@enrollment1.reload).to be_deleted
      @enrollment2 = @course.teacher_enrollments.where(user_id: @user).first
      expect(@enrollment2).to be_active

      # only supply sections; course left alone
      b = process_csv_data(
        [%{section_id,course_id,name}],
        :batch_mode => true, :batch_mode_term => @term)
      expect(@user.reload).to be_registered
      expect(@section.reload).to be_deleted
      @section.enrollments.not_fake.each do |e|
        expect(e).to be_deleted
      end
      expect(@course.reload).to be_claimed
      expect(b.data[:counts][:batch_sections_deleted]).to eq 1

      expect(Auditors::Course).to receive(:record_deleted).once.with(@course, anything, anything)
      # only supply courses
      b = process_csv_data(
        [%{course_id,short_name,long_name,term_id}],
        :batch_mode => true, :batch_mode_term => @term)
      expect(b.data[:counts][:batch_courses_deleted]).to eq 1
      expect(@course.reload).to be_deleted
    end

    it "should treat crosslisted sections as belonging to their original course" do
      @term1 = @account.enrollment_terms.first
      @term2 = @account.enrollment_terms.create!(:name => 'term2')
      @term2.sis_source_id = 'term2'; @term2.save!
      @previous_batch = @account.sis_batches.create!

      @course1 = @account.courses.build
      @course1.sis_source_id = 'c1'
      @course1.save!
      @course2 = @account.courses.build
      @course2.sis_source_id = 'c2'
      @course2.enrollment_term = @term2
      @course2.save!
      @section1 = @course1.course_sections.build
      @section1.sis_source_id = 's1'
      @section1.sis_batch_id = @previous_batch.id
      @section1.save!
      @section2 = @course2.course_sections.build
      @section2.sis_source_id = 's2'
      @section2.sis_batch_id = @previous_batch.id
      @section2.save!
      @section2.crosslist_to_course(@course1)

      process_csv_data(
          ['section_id,course_id,name,status}'],
          :batch_mode => true, :batch_mode_term => @term1)
      expect(@section1.reload).to be_deleted
      expect(@section2.reload).not_to be_deleted
    end
  end
  end

  context 'sis_import_feature on' do
    include_examples 'sis_import_feature'
    before do
      allow_any_instance_of(Account).to receive(:feature_enabled?).with(:sis_imports_refactor).and_return(true)
    end
  end

  context 'sis_import_feature off' do
    include_examples 'sis_import_feature'
    before do
      allow_any_instance_of(Account).to receive(:feature_enabled?).with(:sis_imports_refactor).and_return(false)
    end
  end

  it "should write all warnings/errors to a file" do
    batch = @account.sis_batches.create!
    3.times do |i|
      batch.sis_batch_errors.create(root_account: @account, file: 'users.csv', message: "some error #{i}", row: i)
    end
    batch.finish(false)
    error_file = batch.reload.errors_attachment
    expect(error_file.display_name).to eq "sis_errors_attachment_#{batch.id}.csv"
    expect(CSV.parse(error_file.open).map.to_a.size).to eq 4 # header and 3 errors
  end

  context "with csv diffing" do

    it 'should not fail for empty diff file' do
      batch0 = create_csv_data([%{user_id,login_id,status}], add_empty_file: true)
      batch0.update_attributes(diffing_data_set_identifier: 'default', options: {diffing_drop_status: 'completed'})
      batch0.process_without_send_later
      batch1 = create_csv_data([%{user_id,login_id,status}], add_empty_file: true)
      batch1.update_attributes(diffing_data_set_identifier: 'default', options: {diffing_drop_status: 'completed'})
      batch1.process_without_send_later

      zip = Zip::File.open(batch1.generated_diff.open.path)
      expect(zip.glob('*.csv').first.get_input_stream.read).to eq(%{user_id,login_id,status\n})
      expect(batch1.workflow_state).to eq 'imported'
    end

<<<<<<< HEAD
  it "should write all warnings/errors to a file" do
    batch = @account.sis_batches.create!
    3.times do |i|
      batch.sis_batch_errors.create(root_account: @account, file: 'users.csv', message: "some error #{i}", row: i)
    end
    batch.finish(false)
    error_file = batch.reload.errors_attachment
    expect(error_file.display_name).to eq "sis_errors_attachment_#{batch.id}.csv"
    expect(CSV.parse(error_file.open).map.to_a.size).to eq 4 # header and 3 errors
  end

  context "with csv diffing" do
=======
>>>>>>> c8582746
    describe 'diffing_drop_status' do
      before :once do
        process_csv_data(
          [
            %{user_id,login_id,status
              user_1,user_1,active},
            %{course_id,short_name,long_name,term_id,status
              course_1,course_1,course_1,term_1,active},
            %{section_id,course_id,name,status
              section_1,course_1,section_1,active},
            %{section_id,user_id,role,status
              section_1,user_1,student,active}
          ], diffing_data_set_identifier: 'default')
      end

      it 'should use diffing_drop_status' do
        batch = process_csv_data([%{section_id,user_id,role,status}],
                                 diffing_data_set_identifier: 'default',
                                 options: {diffing_drop_status: 'completed'})
        zip = Zip::File.open(batch.generated_diff.open.path)
        csvs = zip.glob('*.csv')
        expect(csvs.first.get_input_stream.read).to eq(%{section_id,user_id,role,status\nsection_1,user_1,student,completed\n})
      end

      it 'should not use diffing_drop_status for non-enrollments' do
        batch = process_csv_data(
          [
            %{user_id,login_id,status}
          ], diffing_data_set_identifier: 'default', options: {diffing_drop_status: 'completed'})
        zip = Zip::File.open(batch.generated_diff.open.path)
        csvs = zip.glob('*.csv')
        expect(csvs.first.get_input_stream.read).to eq("user_id,login_id,status\nuser_1,user_1,deleted\n")
      end
    end

    it "should skip diffing if previous diff not available" do
      expect_any_instance_of(SIS::CSV::DiffGenerator).to receive(:generate).never
      batch = process_csv_data([
%{course_id,short_name,long_name,account_id,term_id,status
test_1,TC 101,Test Course 101,,term1,active
      }], diffing_data_set_identifier: 'default')
      # but still starts the chain
      expect(batch.diffing_data_set_identifier).to eq 'default'
    end

    it "joins the chain but doesn't apply the diff when baseline is set" do
      b1 = process_csv_data([
%{course_id,short_name,long_name,account_id,term_id,status
test_1,TC 101,Test Course 101,,term1,active
}], diffing_data_set_identifier: 'default')

      batch = process_csv_data([
%{course_id,short_name,long_name,account_id,term_id,status
test_1,TC 101,Test Course 101,,term1,active
test_4,TC 104,Test Course 104,,term1,active
}], diffing_data_set_identifier: 'default', diffing_remaster: true)
      expect(batch.diffing_data_set_identifier).to eq 'default'
      expect(batch.data[:diffed_against_sis_batch_id]).to eq nil
      expect(batch.generated_diff).to eq nil
    end

    it "should diff against the most previous successful batch in the same chain" do
      b1 = process_csv_data([
%{course_id,short_name,long_name,account_id,term_id,status
test_1,TC 101,Test Course 101,,term1,active
}], diffing_data_set_identifier: 'default')

      b2 = process_csv_data([
%{course_id,short_name,long_name,account_id,term_id,status
test_2,TC 102,Test Course 102,,term1,active
}], diffing_data_set_identifier: 'other')

      # doesn't diff against failed imports on the chain
      b3 = process_csv_data([
%{short_name,long_name,account_id,term_id,status
TC 103,Test Course 103,,term1,active
}], diffing_data_set_identifier: 'default')
      expect(b3.workflow_state).to eq 'failed_with_messages'

      batch = process_csv_data([
%{course_id,short_name,long_name,account_id,term_id,status
test_1,TC 101,Test Course 101,,term1,active
test_4,TC 104,Test Course 104,,term1,active
}], diffing_data_set_identifier: 'default')

      expect(batch.data[:diffed_against_sis_batch_id]).to eq b1.id
      # test_1 should not have been toched by this last batch, since it was diff'd out
      expect(@account.courses.find_by_sis_source_id('test_1').sis_batch_id).to eq b1.id
      expect(@account.courses.find_by_sis_source_id('test_4').sis_batch_id).to eq batch.id

      # check the generated csv file, inside the new attached zip
      zip = Zip::File.open(batch.generated_diff.open.path)
      csvs = zip.glob('*.csv')
      expect(csvs.size).to eq 1
      expect(csvs.first.get_input_stream.read).to eq(
%{course_id,short_name,long_name,account_id,term_id,status
test_4,TC 104,Test Course 104,,term1,active
})
    end

    it 'should not diff outside of diff threshold' do
      b1 = process_csv_data([
%{course_id,short_name,long_name,account_id,term_id,status
test_1,TC 101,Test Course 101,,term1,active
test_4,TC 104,Test Course 104,,term1,active
}], diffing_data_set_identifier: 'default', change_threshold: 1)

      # small change, less than 1% difference
      b2 = process_csv_data([
%{course_id,short_name,long_name,account_id,term_id,status
test_1,TC 101,Test Course 101,,term1,active
test_4,TC 104,Test Course 104b,,term1,active
}], diffing_data_set_identifier: 'default', change_threshold: 1)

      # whoops left out the whole file, don't delete everything.
      b3 = process_csv_data([
%{course_id,short_name,long_name,account_id,term_id,status
}], diffing_data_set_identifier: 'default', change_threshold: 1)

      expect(b2.data[:diffed_against_sis_batch_id]).to eq b1.id
      expect(b2.generated_diff_id).not_to be_nil
      expect(b3.data[:diffed_against_sis_batch_id]).to be_nil
      expect(b3.generated_diff_id).to be_nil
    end

    it 'should set batch_ids on change_sis_id' do
      course1 = @account.courses.build
      course1.sis_source_id = 'test_1'
      course1.save!
      b1 = process_csv_data([
%{old_id,new_id,type
test_1,test_a,course
}])
      expect(course1.reload.sis_batch_id).to eq b1.id
      expect(b1.sis_batch_errors.exists?).to eq false
    end

    it 'should set batch_ids on admins' do
      u1 = user_with_managed_pseudonym(account: @account, sis_user_id: 'U001')
      a1 = @account.account_users.create!(user_id: u1.id)
      b1 = process_csv_data([
%{user_id,account_id,role,status
U001,,AccountAdmin,active
}])
      expect(a1.reload.sis_batch_id).to eq b1.id
      expect(b1.sis_batch_errors.exists?).to eq false
    end

    it 'should not allow removing import admin with sis import' do
      user_with_managed_pseudonym(account: @account, sis_user_id: 'U001')
      b1 = process_csv_data([%{user_id,account_id,role,status
                               U001,,AccountAdmin,deleted}])
      expect(b1.sis_batch_errors.first.message).to eq "Can't remove yourself user_id 'U001'"
      expect(b1.sis_batch_errors.first.file).to eq "csv_0.csv"
    end

    it 'should not allow removing import admin user with sis import' do
      p = user_with_managed_pseudonym(account: @account, sis_user_id: 'U001').pseudonym
      b1 = process_csv_data([%{user_id,login_id,status
                               U001,#{p.unique_id},deleted}])
      expect(b1.sis_batch_errors.first.message).to eq "Can't remove yourself user_id 'U001'"
      expect(b1.sis_batch_errors.first.file).to eq "csv_0.csv"
    end

    describe 'change_threshold in batch mode' do
      before :once do
        @term1 = @account.enrollment_terms.first
        @term1.update_attribute(:sis_source_id, 'term1')
        @old_batch = @account.sis_batches.create!

        @c1 = factory_with_protected_attributes(@account.courses, name: "delete me maybe", enrollment_term: @term1,
                                                sis_source_id: 'test_1', sis_batch_id: @old_batch.id)

        # enrollments are keyed off what term their course is in
        u1 = user_with_managed_pseudonym({account: @account, sis_user_id: 'u1', active_all: true})
        u2 = user_with_managed_pseudonym({account: @account, sis_user_id: 'u2', active_all: true})
        @e1 = factory_with_protected_attributes(@c1.enrollments, workflow_state: 'active',
                                                user: u1, sis_batch_id: @old_batch.id, type: 'StudentEnrollment')
        @e2 = factory_with_protected_attributes(@c1.enrollments, workflow_state: 'active',
                                                user: u2, sis_batch_id: @old_batch.id, type: 'StudentEnrollment')
      end

      it 'should not delete batch mode above threshold' do
        batch = process_csv_data(
          [
            %{course_id,short_name,long_name,account_id,term_id,status
test_1,TC 101,Test Course 101,,term1,active},
            %{course_id,user_id,role,status,section_id
test_1,u1,student,active}
          ],
          batch_mode: true,
          batch_mode_term: @term1,
          change_threshold: 20)

        expect(batch.workflow_state).to eq 'aborted'
        expect(@e1.reload).to be_active
        expect(@e2.reload).to be_active
        expect(batch.sis_batch_errors.first.message).to eq "1 enrollments would be deleted and exceeds the set threshold of 20%"
      end

      it 'should delete batch mode below threshold' do
        batch = process_csv_data(
          [
            %{course_id,short_name,long_name,account_id,term_id,status
test_1,TC 101,Test Course 101,,term1,active},
            %{course_id,user_id,role,status,section_id
test_1,u1,student,active}
          ],
          batch_mode: true,
          batch_mode_term: @term1,
          change_threshold: 50)

        expect(batch.workflow_state).to eq 'imported'
        expect(@e1.reload).to be_active
        expect(@e2.reload).to be_deleted
        expect(batch.processing_errors.size).to eq 0
      end

      it 'should not abort batch if it is above the threshold' do
        b1 = process_csv_data([%{course_id,user_id,role,status
                                test_1,u2,student,active}],
                              batch_mode: true,
                              batch_mode_term: @term1,
                              change_threshold: 51)
        expect(b1.workflow_state).to eq 'imported'
        expect(@e1.reload).to be_deleted
        expect(@e2.reload).to be_active
        expect(b1.processing_errors.size).to eq 0
      end

      describe 'multi_term_batch_mode' do
        before :once do
          @term2 = @account.enrollment_terms.first
          @term2.update_attribute(:sis_source_id, 'term2')

          @c2 = factory_with_protected_attributes(@account.courses, name: "delete me", enrollment_term: @term2,
                                                  sis_source_id: 'test_2', sis_batch_id: @old_batch.id)
        end

        it 'should use multi_term_batch_mode' do
          batch = create_csv_data([
                                    %{term_id,name,status
                                      term1,term1,active
                                      term2,term2,active},
                                    %{course_id,short_name,long_name,account_id,term_id,status},
                                    %{course_id,user_id,role,status},
                                  ]) do |batch|
            batch.options = {}
            batch.batch_mode = true
            batch.options[:multi_term_batch_mode] = true
            batch.save!
            batch.process_without_send_later
            run_jobs
          end
          expect(@e1.reload).to be_deleted
          expect(@e2.reload).to be_deleted
          expect(@c1.reload).to be_deleted
          expect(@c2.reload).to be_deleted
          expect(batch.reload.workflow_state).to eq 'imported'
        end

        it 'should not use multi_term_batch_mode if no terms are passed' do
          batch = create_csv_data([
                                    %{course_id,short_name,long_name,account_id,term_id,status},
                                    %{course_id,user_id,role,status},
                                  ]) do |batch|
            batch.options = {}
            batch.batch_mode = true
            batch.options[:multi_term_batch_mode] = true
            batch.save!
            batch.process_without_send_later
            run_jobs
          end
          expect(@e1.reload).to be_active
          expect(@e2.reload).to be_active
          expect(@c1.reload.workflow_state).to eq 'created'
          expect(@c2.reload.workflow_state).to eq 'created'
          expect(batch.workflow_state).to eq 'aborted'
        end
      end

    end
  end
end<|MERGE_RESOLUTION|>--- conflicted
+++ resolved
@@ -558,21 +558,6 @@
       expect(batch1.workflow_state).to eq 'imported'
     end
 
-<<<<<<< HEAD
-  it "should write all warnings/errors to a file" do
-    batch = @account.sis_batches.create!
-    3.times do |i|
-      batch.sis_batch_errors.create(root_account: @account, file: 'users.csv', message: "some error #{i}", row: i)
-    end
-    batch.finish(false)
-    error_file = batch.reload.errors_attachment
-    expect(error_file.display_name).to eq "sis_errors_attachment_#{batch.id}.csv"
-    expect(CSV.parse(error_file.open).map.to_a.size).to eq 4 # header and 3 errors
-  end
-
-  context "with csv diffing" do
-=======
->>>>>>> c8582746
     describe 'diffing_drop_status' do
       before :once do
         process_csv_data(
