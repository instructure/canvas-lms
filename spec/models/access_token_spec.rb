--- conflicted
+++ resolved
@@ -18,12 +18,6 @@
 # with this program. If not, see <http://www.gnu.org/licenses/>.
 #
 
-<<<<<<< HEAD
-require File.expand_path(File.dirname(__FILE__) + '/../spec_helper.rb')
-require File.expand_path(File.dirname(__FILE__) + '/../sharding_spec_helper')
-
-=======
->>>>>>> 2827ad44
 describe AccessToken do
   context "Authenticate" do
     shared_examples "#authenticate" do
@@ -177,7 +171,7 @@
     it "only displays integrations from non-internal developer keys" do
       user = User.create!
       trustedkey = DeveloperKey.create!(internal_service: true)
-      trusted_access_token = user.access_tokens.create!({ developer_key: trustedkey })
+      user.access_tokens.create!({ developer_key: trustedkey })
 
       untrustedkey = DeveloperKey.create!()
       third_party_access_token = user.access_tokens.create!({ developer_key: untrustedkey })
@@ -197,7 +191,7 @@
 
       @shard2.activate do
         user = User.create!
-        trusted_access_token = user.access_tokens.create!({ developer_key: trustedkey })
+        user.access_tokens.create!({ developer_key: trustedkey })
         third_party_access_token = user.access_tokens.create!({ developer_key: untrustedkey })
         user.save!
 
