# frozen_string_literal: true

#
# Copyright (C) 2011 - present Instructure, Inc.
#
# This file is part of Canvas.
#
# Canvas is free software: you can redistribute it and/or modify it under
# the terms of the GNU Affero General Public License as published by the Free
# Software Foundation, version 3 of the License.
#
# Canvas is distributed in the hope that it will be useful, but WITHOUT ANY
# WARRANTY; without even the implied warranty of MERCHANTABILITY or FITNESS FOR
# A PARTICULAR PURPOSE. See the GNU Affero General Public License for more
# details.
#
# You should have received a copy of the GNU Affero General Public License along
# with this program. If not, see <http://www.gnu.org/licenses/>.
#

require 'spec_helper.rb'

describe AssetUserAccessLog do

  def reset_message_bus_topic(topic_root_account, subscription_name)
    MessageBus.reset!
    pre_consumer = MessageBus.consumer_for(
      AssetUserAccessLog::PULSAR_NAMESPACE,
      AssetUserAccessLog.message_bus_topic_name(topic_root_account),
      subscription_name, force_fresh: true
    )
    begin
      while (message = pre_consumer.receive(200))
        pre_consumer.acknowledge(message)
      end
    rescue Pulsar::Error::Timeout
      # subscription is caught up
      MessageBus.reset!
    end
  end

  describe "write path" do
    before(:once) do
      @course = Account.default.courses.create!(name: 'My Course')
      @assignment = @course.assignments.create!(title: 'My Assignment')
      @user = User.create!
      @asset = factory_with_protected_attributes(AssetUserAccess, user: @user, context: @course, asset_code: @assignment.asset_string)
      @asset.display_name = @assignment.asset_string
      @asset.save!
    end

    describe "via postgres" do
      it "inserts to correct tables" do
        dt = DateTime.civil(2020, 9, 4, 12, 0, 0) # a friday, index 5
        AssetUserAccessLog::AuaLog5.delete_all
        AssetUserAccessLog.put_view(@asset, timestamp: dt)
        expect(AssetUserAccessLog::AuaLog5.count).to eq(1)
      end
    end

    describe "via message bus" do

      before(:each) do
        skip("pulsar config required to test") unless MessageBus.enabled?
        MessageBus.reset!
        @channel_config = {
          "pulsar_writes_enabled" => true,
          "pulsar_reads_enabled" => false
        }
        allow(AssetUserAccessLog).to receive(:channel_config).and_return(@channel_config)
      end

      after(:each) do
        MessageBus.reset!
      end

      it "sends any log writes to the database AND to the message bus" do
        dt = DateTime.civil(2021, 4, 29, 12, 0, 0) # a thursday, index 4
        AssetUserAccessLog::AuaLog4.delete_all
        subscription_name = "test"
        # clear mb topic
        reset_message_bus_topic(Account.default, subscription_name)
        AssetUserAccessLog.put_view(@asset, timestamp: dt)
        expect(AssetUserAccessLog::AuaLog4.count).to eq(1)
        record = AssetUserAccessLog::AuaLog4.last
        consumer = MessageBus.consumer_for(
          AssetUserAccessLog::PULSAR_NAMESPACE,
          AssetUserAccessLog.message_bus_topic_name(Account.default),
          subscription_name
        )
        message = consumer.receive(1000)
        data = JSON.parse(message.data)
        expect(data["asset_user_access_id"]).to eq(record.asset_user_access_id)
        expect(data["log_entry_id"]).to eq(record.id)
        expect(data["partition_index"]).to eq(4)
      end

      it "can be configured to ONLY write to the message bus" do
        @channel_config["db_writes_enabled"] = false
        dt = DateTime.civil(2021, 6, 21, 12, 0, 0) # a monday, index 1
        AssetUserAccessLog::AuaLog1.delete_all
        subscription_name = "test"
        # clear mb topic
        reset_message_bus_topic(Account.default, subscription_name)
        AssetUserAccessLog.put_view(@asset, timestamp: dt)
        expect(AssetUserAccessLog::AuaLog1.count).to eq(0)
        consumer = MessageBus.consumer_for(
          AssetUserAccessLog::PULSAR_NAMESPACE,
          AssetUserAccessLog.message_bus_topic_name(Account.default),
          subscription_name
        )
        message = consumer.receive(1000)
        data = JSON.parse(message.data)
        expect(data["asset_user_access_id"]).to eq(@asset.id)
        expect(data["log_entry_id"]).to be_nil
        expect(data["partition_index"]).to eq(1)
      end
<<<<<<< HEAD
=======
    end

    describe "under emergency load shedding" do
      before(:each) do
        @channel_config = {
          "pulsar_writes_enabled" => false,
          "pulsar_reads_enabled" => false,
          "db_writes_enabled" => false
        }
        allow(AssetUserAccessLog).to receive(:channel_config).and_return(@channel_config)
      end

      it "writes nowhere on increment" do
        dt = DateTime.civil(2021, 6, 21, 12, 0, 0) # a monday, index 1
        AssetUserAccessLog::AuaLog1.delete_all
        expect(MessageBus).to_not receive(:producer_for)
        AssetUserAccessLog.put_view(@asset, timestamp: dt)
        expect(AssetUserAccessLog::AuaLog1.count).to eq(0)
      end
>>>>>>> 1ce75f84
    end
  end

  describe ".compact" do
    before(:once) do
      Setting.set("aua_log_batch_size", "100")
      Setting.set("aua_log_truncation_enabled", "true")
      ps = PluginSetting.find_or_initialize_by(name: "asset_user_access_logs", inheritance_scope: "shard")
      ps.settings = { max_log_ids: [0,0,0,0,0,0,0], write_path: 'log' }
      ps.save!
      @account = Account.default
      @course = @account.courses.create!(name: 'My Course')
      @assignment = @course.assignments.create!(title: 'My Assignment')
      @user_1 = User.create!
      @user_2 = User.create!
      @user_3 = User.create!
      @user_4 = User.create!
      @user_5 = User.create!
      @asset_1 = factory_with_protected_attributes(AssetUserAccess, user: @user_1, context: @course, asset_code: @assignment.asset_string, root_account_id: @account.id)
      @asset_2 = factory_with_protected_attributes(AssetUserAccess, user: @user_2, context: @course, asset_code: @assignment.asset_string, root_account_id: @account.id)
      @asset_3 = factory_with_protected_attributes(AssetUserAccess, user: @user_3, context: @course, asset_code: @assignment.asset_string, root_account_id: @account.id)
      @asset_4 = factory_with_protected_attributes(AssetUserAccess, user: @user_4, context: @course, asset_code: @assignment.asset_string, root_account_id: @account.id)
      @asset_5 = factory_with_protected_attributes(AssetUserAccess, user: @user_5, context: @course, asset_code: @assignment.asset_string, root_account_id: @account.id)
    end

    def generate_log(assets, count)
      count.times do
        assets.each do |asset|
          AssetUserAccessLog.put_view(asset)
        end
      end
    end

    def advance_sequence(model, by_count)
      sequence_name = model.quoted_table_name.gsub(/"$/, "_id_seq\"")
      model.connection.execute("ALTER SEQUENCE #{sequence_name} RESTART WITH #{(model.maximum(:id) || 0) + by_count}")
    end

    it "aborts job immediately if plugin setting is nil" do
      PluginSetting.where(name: "asset_user_access_logs").delete_all
      expect(AssetUserAccess).to_not receive(:compact_partition)
      AssetUserAccessLog.compact
      expect(@asset_1.reload.view_score).to be_nil
    end

    it "aborts for bad write path config" do
      ps = PluginSetting.where(name: "asset_user_access_logs").first
      ps.settings[:write_path] = "update"
      ps.save!
      expect(AssetUserAccess).to_not receive(:compact_partition)
      AssetUserAccessLog.compact
      expect(@asset_1.reload.view_score).to be_nil
    end

    it "doesn't fail when there is no data" do
      expect{ AssetUserAccessLog.compact }.to_not raise_error
    end

    describe "with data via postgres" do

      it "computes correct results for multiple assets with multiple log entries spanning more than one batch" do
        expect(@asset_1.view_score).to be_nil
        expect(@asset_5.view_score).to be_nil
        Timecop.freeze do
          generate_log([@asset_1, @asset_2, @asset_3], 100)
          generate_log([@asset_1, @asset_3, @asset_4], 100)
          generate_log([@asset_1, @asset_4, @asset_5], 100)
          generate_log([@asset_1, @asset_4], 100)
          AssetUserAccessLog.compact
          expect(@asset_1.reload.view_score).to eq(400.0)
          expect(@asset_2.reload.view_score).to eq(100.0)
          expect(@asset_3.reload.view_score).to eq(200.0)
          expect(@asset_4.reload.view_score).to eq(300.0)
          expect(@asset_5.reload.view_score).to eq(100.0)
          # DOES NOT TRUNCATE TODAY!
          expect(AssetUserAccessLog.log_model(Time.now.utc).count).to eq(1100)
        end
      end

      it "writes iterator state properly" do
        expect(@asset_1.view_score).to be_nil
        Timecop.freeze do
          generate_log([@asset_1, @asset_2, @asset_3], 100)
          AssetUserAccessLog.compact
          partition_model = AssetUserAccessLog.log_model(Time.zone.now)
          compaction_state = AssetUserAccessLog.metadatum_payload
          expect(compaction_state[:max_log_ids].max).to eq(partition_model.maximum(:id))
        end
      end

      it "truncates yesterday after compacting changes" do
        Timecop.freeze do
          Timecop.travel(24.hours.ago) do
            generate_log([@asset_1, @asset_2, @asset_3], 50)
            generate_log([@asset_1, @asset_3, @asset_4], 50)
          end
          generate_log([@asset_1, @asset_4, @asset_5], 100)
          generate_log([@asset_1, @asset_4], 100)
          AssetUserAccessLog.compact
          expect(@asset_1.reload.view_score).to eq(300.0)
          expect(@asset_2.reload.view_score).to eq(50.0)
          expect(@asset_3.reload.view_score).to eq(100.0)
          expect(@asset_4.reload.view_score).to eq(250.0)
          expect(@asset_5.reload.view_score).to eq(100.0)
          expect(AssetUserAccessLog.log_model(Time.now.utc).count).to eq(500)
          expect(AssetUserAccessLog.log_model(24.hours.ago).count).to eq(0)
          # we should only have one setting with an offset in it, the other should have been zeroed
          # out during the truncation
          expect(AssetUserAccessLog.metadatum_payload[:max_log_ids].select{|id| id > 0}.size).to eq(1)
        end
      end

      it "chomps small batches correctly" do
        Timecop.freeze do
          generate_log([@asset_1, @asset_2, @asset_3], 2)
          AssetUserAccessLog.compact
          generate_log([@asset_1, @asset_3, @asset_4], 4)
          AssetUserAccessLog.compact
          generate_log([@asset_1, @asset_4, @asset_5], 8)
          AssetUserAccessLog.compact
          generate_log([@asset_1, @asset_4], 16)
          AssetUserAccessLog.compact
          expect(@asset_1.reload.view_score).to eq(30.0)
          expect(@asset_2.reload.view_score).to eq(2.0)
          expect(@asset_3.reload.view_score).to eq(6.0)
          expect(@asset_4.reload.view_score).to eq(28.0)
          expect(@asset_5.reload.view_score).to eq(8.0)
        end
      end

      it "can skip over gaps in the sequence" do
        Timecop.freeze do
          Setting.set('aua_log_seq_jumps_allowed', 'true')
          model = AssetUserAccessLog.log_model(Time.now.utc)
          generate_log([@asset_1, @asset_2, @asset_3], 2)
          AssetUserAccessLog.compact
          advance_sequence(model, 200)
          generate_log([@asset_1, @asset_3, @asset_4], 4)
          AssetUserAccessLog.compact
          advance_sequence(model, 200)
          generate_log([@asset_1, @asset_4, @asset_5], 8)
          AssetUserAccessLog.compact
          advance_sequence(model, 200)
          generate_log([@asset_1, @asset_4], 16)
          AssetUserAccessLog.compact
          expect(@asset_1.reload.view_score).to eq(30.0)
          expect(@asset_2.reload.view_score).to eq(2.0)
          expect(@asset_3.reload.view_score).to eq(6.0)
          expect(@asset_4.reload.view_score).to eq(28.0)
          expect(@asset_5.reload.view_score).to eq(8.0)
        end
      end

      it "does not override updates from requests unless it's bigger" do
        Timecop.freeze do
          generate_log([@asset_1, @asset_2, @asset_3], 2)
          update_ts = Time.now.utc + 2.minutes
          @asset_1.last_access = update_ts
          @asset_1.updated_at = update_ts
          @asset_1.save!
          AssetUserAccessLog.compact
          expect(@asset_1.reload.view_score).to eq(2.0)
          expect(@asset_1.reload.last_access).to eq(update_ts)
          Timecop.travel(10.minutes.from_now) do
            generate_log([@asset_1, @asset_2, @asset_3], 9)
            AssetUserAccessLog.compact
            expect(@asset_1.reload.view_score).to eq(11.0)
            expect(@asset_1.reload.last_access > update_ts).to be_truthy
          end
        end
      end
    end

    describe "via message bus" do
      before(:each) do
        skip("pulsar config required to test") unless MessageBus.enabled?
        allow(AssetUserAccessLog).to receive(:channel_config).and_return({
          "pulsar_writes_enabled" => true,
          "pulsar_reads_enabled" => true,
          "db_writes_enabled" => true
        })

        @account = Account.default

        # clear mb topic
        reset_message_bus_topic(@account, AssetUserAccessLog::PULSAR_SUBSCRIPTION)
      end

      after(:each) do
        MessageBus.reset!
      end

      it "does not choke on pre-existing un-postgres-partitioned iterator state" do
        default_metadata = AssetUserAccessLog.metadatum_payload
        default_metadata.delete(:temp_root_account_max_log_ids)
        AssetUserAccessLog.update_metadatum(default_metadata)
        expect{ AssetUserAccessLog.compact }.to_not raise_error
      end

      it "computes correct results for multiple assets with multiple log entries spanning more than one batch" do
        expect(@asset_1.view_score).to be_nil
        expect(@asset_5.view_score).to be_nil
        Timecop.freeze do
          generate_log([@asset_1, @asset_2, @asset_3], 100)
          generate_log([@asset_1, @asset_3, @asset_4], 100)
          generate_log([@asset_1, @asset_4, @asset_5], 100)
          generate_log([@asset_1, @asset_4], 100)
          AssetUserAccessLog.compact
          expect(@asset_1.reload.view_score).to eq(400.0)
          expect(@asset_2.reload.view_score).to eq(100.0)
          expect(@asset_3.reload.view_score).to eq(200.0)
          expect(@asset_4.reload.view_score).to eq(300.0)
          expect(@asset_5.reload.view_score).to eq(100.0)
        end
      end

      it "writes iterator state properly" do
        expect(@asset_1.view_score).to be_nil
        partition_id = "-1" # safe assumption in dev/test
        # because data won't be big enough to partition a topic.
        prior_state = AssetUserAccessLog.metadatum_payload
        checkpoint_iterator_state = nil
        final_iterator_state = nil
        expect(prior_state[:pulsar_partition_iterators][@account.id.to_s]).to be_nil
        Timecop.freeze do
          generate_log([@asset_1, @asset_2, @asset_3], 100)
          AssetUserAccessLog.compact
          checkpoint_state = AssetUserAccessLog.metadatum_payload
          checkpoint_iterator_state = checkpoint_state[:pulsar_partition_iterators][@account.id.to_s][partition_id]
          expect(checkpoint_iterator_state).to_not be_nil
        end
        Timecop.freeze do
          generate_log([@asset_1, @asset_2, @asset_3], 100)
          AssetUserAccessLog.compact
          final_state = AssetUserAccessLog.metadatum_payload
          final_iterator_state = final_state[:pulsar_partition_iterators][@account.id.to_s][partition_id]
          expect(final_iterator_state).to_not be_nil
        end
        checkpoint_id = MessageBus::MessageId.from_string(checkpoint_iterator_state)
        final_id = MessageBus::MessageId.from_string(final_iterator_state)
        expect(final_id).to be > checkpoint_id
        expect(@asset_1.reload.view_score).to eq(200.0)
      end

      it "chomps small batches correctly" do
        Timecop.freeze do
          generate_log([@asset_1, @asset_2, @asset_3], 2)
          AssetUserAccessLog.compact
          generate_log([@asset_1, @asset_3, @asset_4], 4)
          AssetUserAccessLog.compact
          generate_log([@asset_1, @asset_4, @asset_5], 8)
          AssetUserAccessLog.compact
          generate_log([@asset_1, @asset_4], 16)
          AssetUserAccessLog.compact
          expect(@asset_1.reload.view_score).to eq(30.0)
          expect(@asset_2.reload.view_score).to eq(2.0)
          expect(@asset_3.reload.view_score).to eq(6.0)
          expect(@asset_4.reload.view_score).to eq(28.0)
          expect(@asset_5.reload.view_score).to eq(8.0)
        end
      end

      it "does not override updates from requests unless it's bigger" do
        Timecop.freeze do
          generate_log([@asset_1, @asset_2, @asset_3], 2)
          update_ts = Time.now.utc + 2.minutes
          @asset_1.last_access = update_ts
          @asset_1.updated_at = update_ts
          @asset_1.save!
          AssetUserAccessLog.compact
          expect(@asset_1.reload.view_score).to eq(2.0)
          expect(@asset_1.reload.last_access).to eq(update_ts)
          Timecop.travel(10.minutes.from_now) do
            generate_log([@asset_1, @asset_2, @asset_3], 9)
            AssetUserAccessLog.compact
            expect(@asset_1.reload.view_score).to eq(11.0)
            expect(@asset_1.reload.last_access > update_ts).to be_truthy
          end
        end
      end
    end

    describe "multiple root accounts with ripcord" do
      before(:each) do
        skip("pulsar config required to test") unless MessageBus.enabled?
        allow(AssetUserAccessLog).to receive(:channel_config).and_return({
          "pulsar_writes_enabled" => true,
          "pulsar_reads_enabled" => false,
          "db_writes_enabled" => true
        })

        @account1 = Account.default
        @account2 = account_model(root_account_id: nil)

        @course2 = @account2.courses.create!(name: 'My Course')
        @assignment2 = @course2.assignments.create!(title: 'My Other Assignment')
        @user_6 = User.create!
        @user_7 = User.create!
        @user_8 = User.create!
        @asset_6 = factory_with_protected_attributes(AssetUserAccess, user: @user_6, context: @course2, asset_code: @assignment2.asset_string, root_account_id: @account2.id)
        @asset_7 = factory_with_protected_attributes(AssetUserAccess, user: @user_7, context: @course2, asset_code: @assignment2.asset_string, root_account_id: @account2.id)
        @asset_8 = factory_with_protected_attributes(AssetUserAccess, user: @user_8, context: @course2, asset_code: @assignment2.asset_string, root_account_id: @account2.id)

        # clear mb topics just in case
        reset_message_bus_topic(@account1, AssetUserAccessLog::PULSAR_SUBSCRIPTION)
        reset_message_bus_topic(@account2, AssetUserAccessLog::PULSAR_SUBSCRIPTION)
      end

      it "tolerates swapping out backend between compaction runs and does not double count anything" do
        # do postgres for a bit
        Timecop.freeze do
          generate_log([@asset_1, @asset_6, @asset_8], 20)
          AssetUserAccessLog.compact
          generate_log([@asset_1, @asset_2, @asset_5], 40)
          AssetUserAccessLog.compact
        end
        expect(@asset_1.reload.view_score).to eq(60.0)
        expect(@asset_2.reload.view_score).to eq(40.0)
        expect(@asset_3.reload.view_score).to be_nil
        expect(@asset_4.reload.view_score).to be_nil
        expect(@asset_5.reload.view_score).to eq(40.0)
        expect(@asset_6.reload.view_score).to eq(20.0)
        expect(@asset_7.reload.view_score).to be_nil
        expect(@asset_8.reload.view_score).to eq(20.0)
        # do pulsar for a bit
        allow(AssetUserAccessLog).to receive(:channel_config).and_return({
          "pulsar_writes_enabled" => true,
          "pulsar_reads_enabled" => true,
          "db_writes_enabled" => true
        })
        compaction_state = AssetUserAccessLog.metadatum_payload
        expect(compaction_state[:max_log_ids].select{|id| id > 0}.length > 0).to be_truthy
        Timecop.freeze do
          generate_log([@asset_2, @asset_7, @asset_3], 5)
          AssetUserAccessLog.compact
          generate_log([@asset_2, @asset_4, @asset_6], 40)
          AssetUserAccessLog.compact
        end
        expect(@asset_1.reload.view_score).to eq(60.0)
        expect(@asset_2.reload.view_score).to eq(85.0)
        expect(@asset_3.reload.view_score).to eq(5.0)
        expect(@asset_4.reload.view_score).to eq(40.0)
        expect(@asset_5.reload.view_score).to eq(40.0)
        expect(@asset_6.reload.view_score).to eq(60.0)
        expect(@asset_7.reload.view_score).to eq(5.0)
        expect(@asset_8.reload.view_score).to eq(20.0)
<<<<<<< HEAD
        # switch back to postgres!
        compaction_state = AssetUserAccessLog.metadatum_payload
        expect(compaction_state[:max_log_ids].select{|id| id > 0}.length > 0).to be_truthy
=======
        compaction_state = AssetUserAccessLog.metadatum_payload
        expect(compaction_state[:max_log_ids].select{|id| id > 0}.length > 0).to be_truthy
        # Stop writing to postgres entirely for a while
        allow(AssetUserAccessLog).to receive(:channel_config).and_return({
          "pulsar_writes_enabled" => true,
          "pulsar_reads_enabled" => true,
          "db_writes_enabled" => false
        })
        Timecop.freeze do
          generate_log([@asset_3, @asset_8, @asset_4], 10)
          AssetUserAccessLog.compact
        end
        compaction_state = AssetUserAccessLog.metadatum_payload
        expect(compaction_state[:max_log_ids].select{|id| id > 0}.length > 0).to be_truthy
        expect(@asset_1.reload.view_score).to eq(60.0)
        expect(@asset_2.reload.view_score).to eq(85.0)
        expect(@asset_3.reload.view_score).to eq(15.0)
        expect(@asset_4.reload.view_score).to eq(50.0)
        expect(@asset_5.reload.view_score).to eq(40.0)
        expect(@asset_6.reload.view_score).to eq(60.0)
        expect(@asset_7.reload.view_score).to eq(5.0)
        expect(@asset_8.reload.view_score).to eq(30.0)

        # resume postgres writing
        allow(AssetUserAccessLog).to receive(:channel_config).and_return({
          "pulsar_writes_enabled" => true,
          "pulsar_reads_enabled" => true,
          "db_writes_enabled" => true
        })
        Timecop.freeze do
          generate_log([@asset_4, @asset_1, @asset_5], 10)
          AssetUserAccessLog.compact
        end
        compaction_state = AssetUserAccessLog.metadatum_payload
        expect(compaction_state[:max_log_ids].select{|id| id > 0}.length > 0).to be_truthy
        expect(@asset_1.reload.view_score).to eq(70.0)
        expect(@asset_2.reload.view_score).to eq(85.0)
        expect(@asset_3.reload.view_score).to eq(15.0)
        expect(@asset_4.reload.view_score).to eq(60.0)
        expect(@asset_5.reload.view_score).to eq(50.0)
        expect(@asset_6.reload.view_score).to eq(60.0)
        expect(@asset_7.reload.view_score).to eq(5.0)
        expect(@asset_8.reload.view_score).to eq(30.0)
        # switch back to postgres compaction!
>>>>>>> 1ce75f84
        allow(AssetUserAccessLog).to receive(:channel_config).and_return({
          "pulsar_writes_enabled" => true,
          "pulsar_reads_enabled" => false,
          "db_writes_enabled" => true
        })
        Timecop.freeze do
<<<<<<< HEAD
          generate_log([@asset_3, @asset_8, @asset_4], 12)
          AssetUserAccessLog.compact
          generate_log([@asset_3, @asset_5, @asset_7], 42)
          AssetUserAccessLog.compact
        end
        expect(@asset_1.reload.view_score).to eq(60.0)
        expect(@asset_2.reload.view_score).to eq(85.0)
        expect(@asset_3.reload.view_score).to eq(59.0)
        expect(@asset_4.reload.view_score).to eq(52.0)
        expect(@asset_5.reload.view_score).to eq(82.0)
        expect(@asset_6.reload.view_score).to eq(60.0)
        expect(@asset_7.reload.view_score).to eq(47.0)
        expect(@asset_8.reload.view_score).to eq(32.0)
=======
          generate_log([@asset_3, @asset_8, @asset_4], 5)
          AssetUserAccessLog.compact
          generate_log([@asset_3, @asset_5, @asset_7], 5)
          AssetUserAccessLog.compact
        end
        compaction_state = AssetUserAccessLog.metadatum_payload
        expect(compaction_state[:max_log_ids].select{|id| id > 0}.length > 0).to be_truthy
        expect(@asset_1.reload.view_score).to eq(70.0)
        expect(@asset_2.reload.view_score).to eq(85.0)
        expect(@asset_3.reload.view_score).to eq(25.0)
        expect(@asset_4.reload.view_score).to eq(65.0)
        expect(@asset_5.reload.view_score).to eq(55.0)
        expect(@asset_6.reload.view_score).to eq(60.0)
        expect(@asset_7.reload.view_score).to eq(10.0)
        expect(@asset_8.reload.view_score).to eq(35.0)
>>>>>>> 1ce75f84
      end
    end
  end

  describe ".reschedule!" do
    it "puts the new job on the right strand" do
      AssetUserAccessLog.reschedule!
      expect(Delayed::Job.where(strand: AssetUserAccessLog.strand_name).count).to eq(1)
    end
  end

  describe ".metadatum_payload" do
    it "has a reasonable default" do
      CanvasMetadatum.delete_all
      default_metadatum = AssetUserAccessLog.metadatum_payload
      expect(default_metadatum[:max_log_ids]).to eq([0,0,0,0,0,0,0])
      expect(default_metadatum[:pulsar_partition_iterators]).to eq({})
    end

    it "faithfully returns existing state" do
      AssetUserAccessLog.update_metadatum({
        max_log_ids: [1,2,3,4,5,6,7],
        pulsar_partition_iterators: {
          42 => "(10668,7,42,0)"
        }
      })
      stored_metadatum = AssetUserAccessLog.metadatum_payload
      expect(stored_metadatum[:max_log_ids]).to eq([1,2,3,4,5,6,7])
      expect(stored_metadatum[:pulsar_partition_iterators]["42"]).to eq("(10668,7,42,0)")
    end

    it "defaults MISSING state during transition to message bus" do
      AssetUserAccessLog.update_metadatum({
        max_log_ids: [1,2,3,4,5,6,7]
      })
      stored_metadatum = AssetUserAccessLog.metadatum_payload
      expect(stored_metadatum[:max_log_ids]).to eq([1,2,3,4,5,6,7])
      default_pulsar_state = stored_metadatum[:pulsar_partition_iterators]
      expect(default_pulsar_state).to eq({})
    end
  end
end<|MERGE_RESOLUTION|>--- conflicted
+++ resolved
@@ -115,8 +115,6 @@
         expect(data["log_entry_id"]).to be_nil
         expect(data["partition_index"]).to eq(1)
       end
-<<<<<<< HEAD
-=======
     end
 
     describe "under emergency load shedding" do
@@ -136,7 +134,6 @@
         AssetUserAccessLog.put_view(@asset, timestamp: dt)
         expect(AssetUserAccessLog::AuaLog1.count).to eq(0)
       end
->>>>>>> 1ce75f84
     end
   end
 
@@ -483,11 +480,6 @@
         expect(@asset_6.reload.view_score).to eq(60.0)
         expect(@asset_7.reload.view_score).to eq(5.0)
         expect(@asset_8.reload.view_score).to eq(20.0)
-<<<<<<< HEAD
-        # switch back to postgres!
-        compaction_state = AssetUserAccessLog.metadatum_payload
-        expect(compaction_state[:max_log_ids].select{|id| id > 0}.length > 0).to be_truthy
-=======
         compaction_state = AssetUserAccessLog.metadatum_payload
         expect(compaction_state[:max_log_ids].select{|id| id > 0}.length > 0).to be_truthy
         # Stop writing to postgres entirely for a while
@@ -532,28 +524,12 @@
         expect(@asset_7.reload.view_score).to eq(5.0)
         expect(@asset_8.reload.view_score).to eq(30.0)
         # switch back to postgres compaction!
->>>>>>> 1ce75f84
         allow(AssetUserAccessLog).to receive(:channel_config).and_return({
           "pulsar_writes_enabled" => true,
           "pulsar_reads_enabled" => false,
           "db_writes_enabled" => true
         })
         Timecop.freeze do
-<<<<<<< HEAD
-          generate_log([@asset_3, @asset_8, @asset_4], 12)
-          AssetUserAccessLog.compact
-          generate_log([@asset_3, @asset_5, @asset_7], 42)
-          AssetUserAccessLog.compact
-        end
-        expect(@asset_1.reload.view_score).to eq(60.0)
-        expect(@asset_2.reload.view_score).to eq(85.0)
-        expect(@asset_3.reload.view_score).to eq(59.0)
-        expect(@asset_4.reload.view_score).to eq(52.0)
-        expect(@asset_5.reload.view_score).to eq(82.0)
-        expect(@asset_6.reload.view_score).to eq(60.0)
-        expect(@asset_7.reload.view_score).to eq(47.0)
-        expect(@asset_8.reload.view_score).to eq(32.0)
-=======
           generate_log([@asset_3, @asset_8, @asset_4], 5)
           AssetUserAccessLog.compact
           generate_log([@asset_3, @asset_5, @asset_7], 5)
@@ -569,7 +545,6 @@
         expect(@asset_6.reload.view_score).to eq(60.0)
         expect(@asset_7.reload.view_score).to eq(10.0)
         expect(@asset_8.reload.view_score).to eq(35.0)
->>>>>>> 1ce75f84
       end
     end
   end
