--- conflicted
+++ resolved
@@ -169,13 +169,8 @@
     let(:rep1bIi) { lti_asset_report_model(asset: asset1b, asset_processor: processorI) }
 
     # Student 2 (submission 2) reports:
-<<<<<<< HEAD
-    let(:rep2aIi) { lti_asset_report_model(asset: asset2a, asset_processor: processorI) }
-    let(:rep2aIIi) { lti_asset_report_model(asset: asset2a, asset_processor: processorII) }
-=======
     let(:rep2aIi) { lti_asset_report_model(asset: asset2a, asset_processor: processorI, visible_to_owner: false) }
     let(:rep2aIIi) { lti_asset_report_model(asset: asset2a, asset_processor: processorII, visible_to_owner: true) }
->>>>>>> 5493525b
 
     it "organizes reports by submission and attachment" do
       expect(subject.keys).to match_array([sub1.id, sub2.id])
@@ -199,15 +194,6 @@
       sub1_reports = subject[sub1.id][:by_attachment]
       sub2_reports = subject[sub2.id][:by_attachment]
 
-<<<<<<< HEAD
-      expect(sub1_reports[att1a.id][processorI.id].map { _1[:_id] }).to \
-        match_array([rep1aIi.id, rep1aIii.id])
-      expect(sub1_reports[att1b.id][processorI.id].map { _1[:_id] }).to \
-        match_array([rep1bIi.id])
-      expect(sub2_reports[att2a.id][processorI.id].map { _1[:_id] }).to \
-        match_array([rep2aIi.id])
-      expect(sub2_reports[att2a.id][processorII.id].map { _1[:_id] }).to \
-=======
       expect(sub1_reports[att1a.id][processorI.id].map { it[:_id] }).to \
         match_array([rep1aIi.id, rep1aIii.id])
       expect(sub1_reports[att1b.id][processorI.id].map { it[:_id] }).to \
@@ -215,7 +201,6 @@
       expect(sub2_reports[att2a.id][processorI.id].map { it[:_id] }).to \
         match_array([rep2aIi.id])
       expect(sub2_reports[att2a.id][processorII.id].map { it[:_id] }).to \
->>>>>>> 5493525b
         match_array([rep2aIIi.id])
     end
 
@@ -375,8 +360,6 @@
       let(:processing_progress) { "Processed" }
 
       it { is_expected.to be false }
-<<<<<<< HEAD
-=======
     end
   end
 
@@ -416,7 +399,6 @@
       it "returns true for a teacher" do
         expect(report.visible_to_user?(teacher)).to be true
       end
->>>>>>> 5493525b
     end
   end
 end