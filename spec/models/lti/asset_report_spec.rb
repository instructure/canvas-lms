--- conflicted
+++ resolved
@@ -88,8 +88,6 @@
       ar.update!(workflow_state: "deleted")
       expect(lti_asset_report_model(attrs)).to be_valid
     end
-<<<<<<< HEAD
-=======
 
     it "requres a processing_progress" do
       model = lti_asset_report_model
@@ -97,7 +95,6 @@
       model.processing_progress = nil
       expect(model).not_to be_valid
     end
->>>>>>> 1acb383e
   end
 
   describe "PRIORITIES" do
@@ -250,12 +247,7 @@
         comment: "What a great report",
         indication_color: "#008800",
         indication_alt: "WOW",
-<<<<<<< HEAD
-        score_given: 8,
-        score_maximum: 10,
-=======
         result: "8/10",
->>>>>>> 1acb383e
         error_code: "MYERRORCODE",
         processing_progress: "Processed"
       )
@@ -265,21 +257,6 @@
       expect(subject[:id]).to eq(report.id)
       expect(subject[:title]).to eq("My cool report")
       expect(subject[:comment]).to eq("What a great report")
-<<<<<<< HEAD
-      expect(subject[:score_given]).to eq(8)
-      expect(subject[:score_maximum]).to eq(10)
-      expect(subject[:indication_color]).to eq("#008800")
-      expect(subject[:indication_alt]).to eq("WOW")
-      expect(subject[:error_code]).to eq("MYERRORCODE")
-      expect(subject[:processing_progress]).to eq("Processed")
-    end
-
-    it "includes launch_url_path for processed reports" do
-      expect(subject[:launch_url_path]).to \
-        eq "/asset_processors/#{report.lti_asset_processor_id}/reports/#{report.id}/launch"
-    end
-  end
-=======
       expect(subject[:result]).to eq("8/10")
       expect(subject).to_not have_key(:resultTruncated)
       expect(subject[:indicationColor]).to eq("#008800")
@@ -343,5 +320,4 @@
       end
     end
   end
->>>>>>> 1acb383e
 end