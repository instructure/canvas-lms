# frozen_string_literal: true

#
# Copyright (C) 2025 - present Instructure, Inc.
#
# This file is part of Canvas.
#
# Canvas is free software: you can redistribute it and/or modify it under
# the terms of the GNU Affero General Public License as published by the Free
# Software Foundation, version 3 of the License.
#
# Canvas is distributed in the hope that it will be useful, but WITHOUT ANY
# WARRANTY; without even the implied warranty of MERCHANTABILITY or FITNESS FOR
# A PARTICULAR PURPOSE. See the GNU Affero General Public License for more
# details.
#
# You should have received a copy of the GNU Affero General Public License along
# with this program. If not, see <http://www.gnu.org/licenses/>.

RSpec.describe Lti::AssetReport do
  describe "validations" do
    subject { lti_asset_report_model }

    it { is_expected.to be_valid }

    describe "associations" do
      it "validates the compatibity of the asset with the processor" do
        model = lti_asset_report_model
        expect(model.asset).to receive(:compatible_with_processor?).with(model.asset_processor).and_return(false)
        expect { model.save! }.to raise_error(ActiveRecord::RecordInvalid, /internal error.*compatible with processor/)
      end
    end

    describe "1EdTech spec fields" do
      it "rejects empty strings in all fields" do
        %i[report_type title comment indication_alt error_code].each do |field|
          expect do
            lti_asset_report_model(field => "")
          end.to raise_error(ActiveRecord::RecordInvalid, /#{field.to_s.humanize} can't be blank|#{field.to_s.humanize} is too short/)
        end
      end

      it "allows title, comment, indication_alt, and error_code to be nil" do
        %i[title comment indication_alt error_code].each do |field|
          expect(lti_asset_report_model(field => nil)).to be_valid
        end
      end

      it "requires indication_color to be a hex code" do
        expect(lti_asset_report_model(indication_color: "#123456")).to be_valid
        %w[#1234567 123456 #12345 white].each do |color|
          expect do
            lti_asset_report_model(indication_color: color)
          end.to raise_error(ActiveRecord::RecordInvalid, /Indication color must be a valid hex code/)
        end
      end

      it "filters out non-URL scheme fields in 'extensions' and remains valid" do
        # Case 1: Only valid http URL
        report1 = lti_asset_report_model(extensions: { "http://valid.url" => "value" })
        expect(report1).to be_valid
        expect(report1.extensions).to eq({ "http://valid.url" => "value" })

        # Case 2: Only valid https URL
        report2 = lti_asset_report_model(extensions: { "https://valid.url" => "value" })
        expect(report2).to be_valid
        expect(report2.extensions).to eq({ "https://valid.url" => "value" })

        # Case 3: Only invalid URL (should be filtered out)
        report3 = lti_asset_report_model(extensions: { "invalid.url" => "value" })
        expect(report3).to be_valid
        expect(report3.extensions).to be_empty

        # Case 4: Mix of invalid and valid URLs (invalid should be filtered, valid should remain)
        report4 = lti_asset_report_model(extensions: { "invalid.url" => "value", "https://valid.url" => "another_value" })
        expect(report4).to be_valid
        expect(report4.extensions).to eq({ "https://valid.url" => "another_value" })

        # Case 5: Non-string key (should be filtered out)
        report5 = lti_asset_report_model(extensions: { :symbol_key => "value", "http://another.valid.url" => "yet_another_value" })
        expect(report5).to be_valid
        expect(report5.extensions).to eq({ "http://another.valid.url" => "yet_another_value" })

        # Case 6: Extensions is nil (should remain empty and be valid)
        report6 = lti_asset_report_model(extensions: nil)
        expect(report6).to be_valid
        expect(report6.extensions).to be_empty

        # Case 7: Extensions is an empty hash (should remain empty and be valid)
        report7 = lti_asset_report_model(extensions: {})
        expect(report7).to be_valid
        expect(report7.extensions).to be_empty
      end
    end

    it "raises an error if multiple active asset reports are created for the same asset processor, lti_asset, and report type" do
      ar = lti_asset_report_model
      attrs = ar.slice("asset_processor", "asset", "report_type")

      expect { lti_asset_report_model(attrs) }.to \
        raise_error(ActiveRecord::RecordInvalid, /Report type has already been taken/)

      # make sure by changing one field the model can be created
      lti_asset_report_model(attrs.merge("report_type" => "new_report_type"))
      lti_asset_report_model(attrs.merge("workflow_state" => "deleted"))
      new_asset = lti_asset_model(submission: ar.asset.submission)
      lti_asset_report_model(attrs.merge("lti_asset_id" => new_asset.id))
    end

    it "allows an asset report to be created with the same report type if the previous one is deleted" do
      ar = lti_asset_report_model
      attrs = ar.slice("asset_processor", "asset", "report_type")
      ar.update!(workflow_state: "deleted")
      expect(lti_asset_report_model(attrs)).to be_valid
    end

    it "requres a processing_progress" do
      model = lti_asset_report_model
      expect(model).to be_valid
      model.processing_progress = nil
      expect(model).not_to be_valid
    end
  end

  describe "PRIORITIES" do
    it "enumerates all priorities" do
      expect(Lti::AssetReport::PRIORITIES).to eq((0..5).to_a)
    end
  end

  describe "PROGRESSES" do
    it "enumerates all progresses listed in the spec" do
      expect(Lti::AssetReport::PROGRESSES).to match_array(
        %w[Processed Processing Pending PendingManual Failed NotProcessed NotReady]
      )
    end
  end

<<<<<<< HEAD
  describe ".info_for_display_by_submission" do
    subject do
      # Ensure the factory objects are created
      [rep1aIi, rep1aIii, rep1bIi, rep2aIi, rep2aIIi]
      Lti::AssetReport.info_for_display_by_submission(submission_ids: [sub1.id, sub2.id])
    end

    let(:course) { course_factory }
    let(:assignment) { assignment_model(course:) }
    let(:processorI) { lti_asset_processor_model(assignment:) }
    let(:processorII) { lti_asset_processor_model(assignment:) }

    # Student 1
    let(:student1) { student_in_course(course:).user }
    let(:sub1) { assignment.submissions.find_by(user: student1) }
    let(:att1a) { attachment_model(context: student1) }
    let(:asset1a) { lti_asset_model(submission: sub1, attachment: att1a) }
    let(:att1b) { attachment_model(context: student1) }
    let(:asset1b) { lti_asset_model(submission: sub1, attachment: att1b) }

    # Student 2
    let(:student2) { student_in_course(course:).user }
    let(:sub2) { assignment.submissions.find_by(user: student2) }
    let(:att2a) { attachment_model(context: student2) }
    let(:asset2a) { lti_asset_model(submission: sub2, attachment: att2a) }

    # Student 1 (submission 1) reports:
    # Student 1, attachment a (1a), processor I, report type i
    let(:rep1aIi) { lti_asset_report_model(asset: asset1a, asset_processor: processorI, report_type: "type_i") }
    let(:rep1aIii) { lti_asset_report_model(asset: asset1a, asset_processor: processorI, report_type: "type_ii") }
    let(:rep1bIi) { lti_asset_report_model(asset: asset1b, asset_processor: processorI) }

    # Student 2 (submission 2) reports:
    let(:rep2aIi) { lti_asset_report_model(asset: asset2a, asset_processor: processorI, visible_to_owner: false) }
    let(:rep2aIIi) { lti_asset_report_model(asset: asset2a, asset_processor: processorII, visible_to_owner: true) }

    it "organizes reports by submission and attachment" do
      expect(subject.keys).to match_array([sub1.id, sub2.id])
      expect(subject[sub1.id]).to \
        match({
                by_attachment: {
                  att1a.id => { processorI.id => an_instance_of(Array) },
                  att1b.id => { processorI.id => an_instance_of(Array) },
                }
              })
      expect(subject[sub2.id]).to \
        match({
                by_attachment: {
                  att2a.id => {
                    processorI.id => an_instance_of(Array),
                    processorII.id => an_instance_of(Array)
                  }
                }
              })

      sub1_reports = subject[sub1.id][:by_attachment]
      sub2_reports = subject[sub2.id][:by_attachment]

      expect(sub1_reports[att1a.id][processorI.id].pluck(:_id)).to \
        match_array([rep1aIi.id, rep1aIii.id])
      expect(sub1_reports[att1b.id][processorI.id].pluck(:_id)).to \
        match_array([rep1bIi.id])
      expect(sub2_reports[att2a.id][processorI.id].pluck(:_id)).to \
        match_array([rep2aIi.id])
      expect(sub2_reports[att2a.id][processorII.id].pluck(:_id)).to \
        match_array([rep2aIIi.id])
    end

    it "includes report details in the result" do
      r = subject[sub1.id][:by_attachment][att1a.id][processorI.id].find do |r|
        r[:_id] == rep1aIi.id
      end
      expect(r).to eq(rep1aIi.info_for_display)
    end

    context "when some reports are deleted" do
      before { rep2aIIi.destroy! }

      it "does not include the reports" do
        expect(subject[sub2.id][:by_attachment][att2a.id].keys).not_to \
          include(processorII.id)
      end
    end

    context "when listing for a student" do
      subject do
        # Ensure the factory objects are created
        [rep2aIi, rep2aIIi]
        Lti::AssetReport.info_for_display_by_submission(submission_ids: [sub2.id], for_student: true)
      end

      it "only includes reports visible to the owner" do
        expect(subject.keys).to match_array([sub2.id])
        expect(subject[sub2.id][:by_attachment].keys).to match_array([att2a.id])
        expect(subject[sub2.id][:by_attachment][att2a.id].keys).to include(processorII.id)
        expect(subject[sub2.id][:by_attachment][att2a.id][processorII.id].pluck(:_id)).to \
          match_array([rep2aIIi.id])
      end
    end

    context "when a processor is deleted" do
      before { processorII.destroy! }

      it "does not include the reports" do
        expect(subject[sub2.id][:by_attachment][att2a.id].keys).not_to \
          include(processorII.id)
      end
    end

    it "returns empty results when no matching reports exist" do
      rep1aIi
      result = Lti::AssetReport.info_for_display_by_submission(submission_ids: Submission.last.id + 1)
      expect(result).to be_empty
    end

    context "when submission_ids is nil" do
      it "returns empty results" do
        rep1aIi
        result = Lti::AssetReport.info_for_display_by_submission(submission_ids: nil)
        expect(result).to be_empty
      end
    end

    context "when submission_ids is empty" do
      it "returns empty results" do
        rep1aIi
        result = Lti::AssetReport.info_for_display_by_submission(submission_ids: [])
        expect(result).to be_empty
      end
    end

    context "with online text entry submissions" do
      let(:online_text_assignment) { assignment_model(course:, submission_types: "online_text_entry") }
      let(:online_submission) do
        submission = online_text_assignment.submissions.find_by(user: student1)
        submission.update!(submission_type: "online_text_entry")
        submission
      end
      let(:online_asset) { lti_asset_model(submission: online_submission) }
      let(:online_processor) { lti_asset_processor_model(assignment: online_text_assignment) }
      let!(:online_report) { lti_asset_report_model(asset: online_asset, asset_processor: online_processor, report_type: "text_entry_report") }

      it "includes online text entry asset reports organized by submission and asset in text_entry_by_attempt" do
        result = Lti::AssetReport.info_for_display_by_submission(submission_ids: [online_submission.id])
        expect(result.keys).to include(online_submission.id)
        text_entry_by_attempt = result[online_submission.id][:by_attempt]
        expect(text_entry_by_attempt).to be_a(Hash)
        expect(text_entry_by_attempt.keys).to include(online_submission.attempt)

        processor_hash = text_entry_by_attempt[online_submission.attempt]
        expect(processor_hash.keys).to include(online_processor.id)
        report_ids = processor_hash[online_processor.id].pluck(:_id)
        expect(report_ids).to include(online_report.id)
      end

      it "returns empty results for non-matching online text entry submissions" do
        result = Lti::AssetReport.info_for_display_by_submission(submission_ids: [online_submission.id + 1000])
        expect(result).to be_empty
      end
    end
  end

=======
>>>>>>> 661629a0
  describe "#info_for_display" do
    subject { report.info_for_display }

    let(:report) do
      lti_asset_report_model(
        title: "My cool report",
        comment: "What a great report",
        indication_color: "#008800",
        indication_alt: "WOW",
        result: "8/10",
        error_code: "MYERRORCODE",
        processing_progress: "Processed"
      )
    end

    it "returns a hash with the report's details" do
      expect(subject[:_id]).to eq(report.id)
      expect(subject[:title]).to eq("My cool report")
      expect(subject[:comment]).to eq("What a great report")
      expect(subject[:result]).to eq("8/10")
      expect(subject).to_not have_key(:resultTruncated)
      expect(subject[:indicationColor]).to eq("#008800")
      expect(subject[:indicationAlt]).to eq("WOW")
      expect(subject[:errorCode]).to eq("MYERRORCODE")
      expect(subject[:processingProgress]).to eq("Processed")
      expect(subject[:resubmitAvailable]).to be(false)
    end

    it "defaults processingProgress to NotReady if it is unrecognized" do
      report.update! processing_progress: "something unrecognized"
      expect(subject[:processingProgress]).to eq("NotReady")
    end

    it "truncates result_truncated to 16 characters" do
      report.update!(result: "12345678901234567890")
      expect(subject[:resultTruncated]).to eq("123456789012345…")
      expect(subject[:result]).to eq("12345678901234567890")
    end

    it "includes launchUrlPath for processed reports" do
      expect(subject[:launchUrlPath]).to \
        eq "/asset_processors/#{report.lti_asset_processor_id}/reports/#{report.id}/launch"
    end
  end

  describe "#result_truncated" do
    context "when result is < 16 chars" do
      it "is nil" do
        report = lti_asset_report_model(result: "123456789012345")
        expect(report.result_truncated).to be_nil
      end
    end

    context "when result is > 16 chars" do
      it "is truncated to 15 chars with ellipsis" do
        report = lti_asset_report_model(result: "12345678901234567890")
        expect(report.result_truncated).to eq("123456789012345…")
      end
    end
  end

  describe "#resubmit_available?" do
    subject { standard_report.resubmit_available? }

    let(:processing_progress) { "Failed" }
    let(:error_code) { "MYERRORCODE" }
    let(:standard_report) { lti_asset_report_model(processing_progress:, error_code:) }

    context "when processing_progress is Failed" do
      ["EULA_NOT_ACCEPTED", "DOWNLOAD_FAILED"].each do |error_code|
        context "when error_code is #{error_code}" do
          let(:error_code) { error_code }

          it { is_expected.to be true }
        end
      end

      context "when error_code does not need action" do
        it { is_expected.to be false }
      end
    end

    context "when processing_progress is PendingManual" do
      let(:processing_progress) { "PendingManual" }

      it { is_expected.to be true }
    end

    context "when processing_progress is not Failed or PendingManual" do
      let(:processing_progress) { "Processed" }

      it { is_expected.to be false }
    end
  end

  describe "#visible_to_user?" do
    let(:course) { course_model }
    let(:student) { student_in_course(active_all: true, course:).user }
    let(:student2) { student_in_course(active_all: true, course:).user }
    let(:teacher) { teacher_in_course(active_all: true, course:).user }
    let(:assignment) { assignment_model(course:) }
    let(:submission) { submission_model(user: student, assignment:) }
    let(:asset) { lti_asset_model(submission:) }
    let(:asset_processor) { lti_asset_processor_model(assignment:) }

    context "when visible_to_owner is true" do
      let(:report) { lti_asset_report_model(asset:, asset_processor:, visible_to_owner: true) }

      it "returns true for the owner student" do
        expect(report.visible_to_user?(student)).to be true
      end

      it "returns false for another student" do
        expect(report.visible_to_user?(student2)).to be false
      end

      it "returns true for a teacher" do
        expect(report.visible_to_user?(teacher)).to be true
      end
    end

    context "when visible_to_owner is false" do
      let(:report) { lti_asset_report_model(asset:, asset_processor:) }

      it "returns false for the owner student" do
        expect(report.visible_to_user?(student)).to be false
      end

      it "returns true for a teacher" do
        expect(report.visible_to_user?(teacher)).to be true
      end
    end
  end
end<|MERGE_RESOLUTION|>--- conflicted
+++ resolved
@@ -136,171 +136,6 @@
     end
   end
 
-<<<<<<< HEAD
-  describe ".info_for_display_by_submission" do
-    subject do
-      # Ensure the factory objects are created
-      [rep1aIi, rep1aIii, rep1bIi, rep2aIi, rep2aIIi]
-      Lti::AssetReport.info_for_display_by_submission(submission_ids: [sub1.id, sub2.id])
-    end
-
-    let(:course) { course_factory }
-    let(:assignment) { assignment_model(course:) }
-    let(:processorI) { lti_asset_processor_model(assignment:) }
-    let(:processorII) { lti_asset_processor_model(assignment:) }
-
-    # Student 1
-    let(:student1) { student_in_course(course:).user }
-    let(:sub1) { assignment.submissions.find_by(user: student1) }
-    let(:att1a) { attachment_model(context: student1) }
-    let(:asset1a) { lti_asset_model(submission: sub1, attachment: att1a) }
-    let(:att1b) { attachment_model(context: student1) }
-    let(:asset1b) { lti_asset_model(submission: sub1, attachment: att1b) }
-
-    # Student 2
-    let(:student2) { student_in_course(course:).user }
-    let(:sub2) { assignment.submissions.find_by(user: student2) }
-    let(:att2a) { attachment_model(context: student2) }
-    let(:asset2a) { lti_asset_model(submission: sub2, attachment: att2a) }
-
-    # Student 1 (submission 1) reports:
-    # Student 1, attachment a (1a), processor I, report type i
-    let(:rep1aIi) { lti_asset_report_model(asset: asset1a, asset_processor: processorI, report_type: "type_i") }
-    let(:rep1aIii) { lti_asset_report_model(asset: asset1a, asset_processor: processorI, report_type: "type_ii") }
-    let(:rep1bIi) { lti_asset_report_model(asset: asset1b, asset_processor: processorI) }
-
-    # Student 2 (submission 2) reports:
-    let(:rep2aIi) { lti_asset_report_model(asset: asset2a, asset_processor: processorI, visible_to_owner: false) }
-    let(:rep2aIIi) { lti_asset_report_model(asset: asset2a, asset_processor: processorII, visible_to_owner: true) }
-
-    it "organizes reports by submission and attachment" do
-      expect(subject.keys).to match_array([sub1.id, sub2.id])
-      expect(subject[sub1.id]).to \
-        match({
-                by_attachment: {
-                  att1a.id => { processorI.id => an_instance_of(Array) },
-                  att1b.id => { processorI.id => an_instance_of(Array) },
-                }
-              })
-      expect(subject[sub2.id]).to \
-        match({
-                by_attachment: {
-                  att2a.id => {
-                    processorI.id => an_instance_of(Array),
-                    processorII.id => an_instance_of(Array)
-                  }
-                }
-              })
-
-      sub1_reports = subject[sub1.id][:by_attachment]
-      sub2_reports = subject[sub2.id][:by_attachment]
-
-      expect(sub1_reports[att1a.id][processorI.id].pluck(:_id)).to \
-        match_array([rep1aIi.id, rep1aIii.id])
-      expect(sub1_reports[att1b.id][processorI.id].pluck(:_id)).to \
-        match_array([rep1bIi.id])
-      expect(sub2_reports[att2a.id][processorI.id].pluck(:_id)).to \
-        match_array([rep2aIi.id])
-      expect(sub2_reports[att2a.id][processorII.id].pluck(:_id)).to \
-        match_array([rep2aIIi.id])
-    end
-
-    it "includes report details in the result" do
-      r = subject[sub1.id][:by_attachment][att1a.id][processorI.id].find do |r|
-        r[:_id] == rep1aIi.id
-      end
-      expect(r).to eq(rep1aIi.info_for_display)
-    end
-
-    context "when some reports are deleted" do
-      before { rep2aIIi.destroy! }
-
-      it "does not include the reports" do
-        expect(subject[sub2.id][:by_attachment][att2a.id].keys).not_to \
-          include(processorII.id)
-      end
-    end
-
-    context "when listing for a student" do
-      subject do
-        # Ensure the factory objects are created
-        [rep2aIi, rep2aIIi]
-        Lti::AssetReport.info_for_display_by_submission(submission_ids: [sub2.id], for_student: true)
-      end
-
-      it "only includes reports visible to the owner" do
-        expect(subject.keys).to match_array([sub2.id])
-        expect(subject[sub2.id][:by_attachment].keys).to match_array([att2a.id])
-        expect(subject[sub2.id][:by_attachment][att2a.id].keys).to include(processorII.id)
-        expect(subject[sub2.id][:by_attachment][att2a.id][processorII.id].pluck(:_id)).to \
-          match_array([rep2aIIi.id])
-      end
-    end
-
-    context "when a processor is deleted" do
-      before { processorII.destroy! }
-
-      it "does not include the reports" do
-        expect(subject[sub2.id][:by_attachment][att2a.id].keys).not_to \
-          include(processorII.id)
-      end
-    end
-
-    it "returns empty results when no matching reports exist" do
-      rep1aIi
-      result = Lti::AssetReport.info_for_display_by_submission(submission_ids: Submission.last.id + 1)
-      expect(result).to be_empty
-    end
-
-    context "when submission_ids is nil" do
-      it "returns empty results" do
-        rep1aIi
-        result = Lti::AssetReport.info_for_display_by_submission(submission_ids: nil)
-        expect(result).to be_empty
-      end
-    end
-
-    context "when submission_ids is empty" do
-      it "returns empty results" do
-        rep1aIi
-        result = Lti::AssetReport.info_for_display_by_submission(submission_ids: [])
-        expect(result).to be_empty
-      end
-    end
-
-    context "with online text entry submissions" do
-      let(:online_text_assignment) { assignment_model(course:, submission_types: "online_text_entry") }
-      let(:online_submission) do
-        submission = online_text_assignment.submissions.find_by(user: student1)
-        submission.update!(submission_type: "online_text_entry")
-        submission
-      end
-      let(:online_asset) { lti_asset_model(submission: online_submission) }
-      let(:online_processor) { lti_asset_processor_model(assignment: online_text_assignment) }
-      let!(:online_report) { lti_asset_report_model(asset: online_asset, asset_processor: online_processor, report_type: "text_entry_report") }
-
-      it "includes online text entry asset reports organized by submission and asset in text_entry_by_attempt" do
-        result = Lti::AssetReport.info_for_display_by_submission(submission_ids: [online_submission.id])
-        expect(result.keys).to include(online_submission.id)
-        text_entry_by_attempt = result[online_submission.id][:by_attempt]
-        expect(text_entry_by_attempt).to be_a(Hash)
-        expect(text_entry_by_attempt.keys).to include(online_submission.attempt)
-
-        processor_hash = text_entry_by_attempt[online_submission.attempt]
-        expect(processor_hash.keys).to include(online_processor.id)
-        report_ids = processor_hash[online_processor.id].pluck(:_id)
-        expect(report_ids).to include(online_report.id)
-      end
-
-      it "returns empty results for non-matching online text entry submissions" do
-        result = Lti::AssetReport.info_for_display_by_submission(submission_ids: [online_submission.id + 1000])
-        expect(result).to be_empty
-      end
-    end
-  end
-
-=======
->>>>>>> 661629a0
   describe "#info_for_display" do
     subject { report.info_for_display }
 
