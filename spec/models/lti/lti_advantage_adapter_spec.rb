# frozen_string_literal: true

#
# Copyright (C) 2018 - present Instructure, Inc.
#
# This file is part of Canvas.
#
# Canvas is free software: you can redistribute it and/or modify it under
# the terms of the GNU Affero General Public License as published by the Free
# Software Foundation, version 3 of the License.
#
# Canvas is distributed in the hope that it will be useful, but WITHOUT ANY
# WARRANTY; without even the implied warranty of MERCHANTABILITY or FITNESS FOR
# A PARTICULAR PURPOSE. See the GNU Affero General Public License for more
# details.
#
# You should have received a copy of the GNU Affero General Public License along
# with this program. If not, see <http://www.gnu.org/licenses/>.

require_relative "../../lti_1_3_spec_helper"

describe Lti::LtiAdvantageAdapter do
  include_context "lti_1_3_spec_helper"
  include Lti::RedisMessageClient

  let!(:lti_user_id) { Lti::Asset.opaque_identifier_for(@student) }
  let(:return_url) { "http://www.platform.com/return_url" }
  let(:user) { @student }
  let(:opts) { { resource_type: "course_navigation", domain: "test.com" } }
  let(:controller_double) do
    controller = double(polymorphic_url: "test.com")
    allow(controller).to receive(:params)
    controller
  end
  let(:expander_opts) { { current_user: user, tool: tool, controller: controller_double } }
  let(:expander) do
    Lti::VariableExpander.new(
      course.root_account,
      course,
      nil,
      expander_opts
    )
  end
  let(:include_storage_target) { true }
  let(:adapter) do
    Lti::LtiAdvantageAdapter.new(
      tool: tool,
      user: user,
      context: course,
      return_url: return_url,
      expander: expander,
      include_storage_target: include_storage_target,
      opts: opts
    )
  end
  let(:tool) do
    tool = course.context_external_tools.new(
      name: "bob",
      consumer_key: "key",
      shared_secret: "secret",
      url: "http://www.example.com/basic_lti"
    )
    tool.course_navigation = { enabled: true, message_type: "ResourceLinkRequest" }
    tool.use_1_3 = true
    tool.developer_key = DeveloperKey.create!
    tool.save!
    tool
  end
  let(:login_message) { adapter.generate_post_payload }
  let(:verifier) { Canvas::Security.decode_jwt(login_message["lti_message_hint"])["verifier"] }
  let(:params) { JSON.parse(fetch_and_delete_launch(course, verifier)) }
  let(:assignment) do
    assignment_model(
      course: course,
      submission_types: "external_tool",
      external_tool_tag_attributes: { content: tool }
    )
  end

  let_once(:course) do
    course_with_student
    @course
  end

  describe "#generate_post_payload" do
    context 'when the message type is "LtiDeepLinkingRequest"' do
      let(:opts) { { resource_type: "editor_button", domain: "test.com" } }

      before do
        tool.editor_button = {
          enabled: true,
          message_type: "LtiDeepLinkingRequest",
          icon_url: "http://test.com/icon"
        }
        tool.save!
      end

      it "caches a deep linking request" do
        expect(params["https://purl.imsglobal.org/spec/lti/claim/message_type"]).to eq "LtiDeepLinkingRequest"
      end
    end

    context "when target_link_uri is set" do
      let(:launch_url) { "https://www.cool-tool.com/test?foo=bar" }
      let(:opts) do
        {
          resource_type: "course_navigation",
          domain: "test.com",
          launch_url: launch_url
        }
      end

      it "sets the target_link_uri in the id_token" do
        expect(params["https://purl.imsglobal.org/spec/lti/claim/target_link_uri"]).to eq launch_url
      end
    end

    context "when the user is nil" do
      let(:user) { nil }

      it 'sets the "login_hint" to the public user ID' do
        expect(login_message["login_hint"]).to eq User.public_lti_id
      end
    end

    it "generates a resource link request if the tool's resource type setting is 'ResourceLinkRequest'" do
      expect(params["https://purl.imsglobal.org/spec/lti/claim/message_type"]).to eq "LtiResourceLinkRequest"
    end

    it "creates a login message" do
      expect(login_message.keys).to match_array %w[
        iss
        login_hint
        target_link_uri
        lti_message_hint
        canvas_region
<<<<<<< HEAD
=======
        canvas_environment
>>>>>>> 8936177e
        client_id
        deployment_id
        lti_storage_target
      ]
    end

    context "lti_storage_target parameter" do
      context "when include_storage_target parameter is not provided" do
        let(:adapter) do
          Lti::LtiAdvantageAdapter.new(
            tool: tool,
            user: user,
            context: course,
            return_url: return_url,
            expander: expander,
            opts: opts
          )
        end

        it "is included" do
          expect(login_message.keys).to include("lti_storage_target")
        end
      end

      context "when include_storage_target parameter is true" do
        let(:include_storage_target) { true }

        it "is included" do
          expect(login_message.keys).to include("lti_storage_target")
        end
      end

      context "when include_storage_target parameter is false" do
        let(:include_storage_target) { false }

        it "is not included" do
          expect(login_message.keys).not_to include("lti_storage_target")
        end
      end
    end

    it 'sets the "login_hint" to the current user LTI ID' do
      expect(login_message["login_hint"]).to eq lti_user_id
    end

    it 'sets the "target_link_uri" to the tool launch url' do
      expect(login_message["target_link_uri"]).to eq tool.url
    end

    it 'sets the "canvas_region" to "not_configured"' do
      expect(login_message["canvas_region"]).to eq "not_configured"
    end

    it 'sets the "canvas_environment" to "prod"' do
      expect(login_message["canvas_environment"]).to eq "prod"
    end

    context "when in beta" do
      before do
        allow(ApplicationController).to receive(:test_cluster_name).and_return("beta")
      end

      it 'sets "canvas_enviroment" to "beta"' do
        expect(login_message["canvas_environment"]).to eq "beta"
      end
    end

    context "when in test" do
      before do
        allow(ApplicationController).to receive(:test_cluster_name).and_return("test")
      end

      it 'sets "canvas_enviroment" to "test"' do
        expect(login_message["canvas_environment"]).to eq "test"
      end
    end

    it "accepts a student_id parameter" do
      expect(adapter.generate_post_payload(student_id: 123).keys).to include("iss")
    end

    context "when no i18n locale is set in the request" do
      before do
        allow(I18n).to receive(:locale).and_return nil
        allow(I18n).to receive(:default_locale).and_return :en
      end

      it "sets the canvas_locale in the message hint to the default i18n locale" do
        expect(Canvas::Security.decode_jwt(login_message["lti_message_hint"])["canvas_locale"]).to eq "en"
      end
    end

    context "when the i18n locale is set in the request" do
      before do
        allow(I18n).to receive(:locale).and_return :de
        allow(I18n).to receive(:default_locale).and_return :en
      end

      it "sets the canvas_locale in the message hint to the locale from the request" do
        expect(Canvas::Security.decode_jwt(login_message["lti_message_hint"])["canvas_locale"]).to eq "de"
      end
    end

    it "sets the domain in the message hint" do
      expect(Canvas::Security.decode_jwt(login_message["lti_message_hint"])["canvas_domain"]).to eq "test.com"
    end

    it "sets the client_id to the developer key global id" do
      expect(login_message["client_id"]).to eq tool.global_developer_key_id
    end

    it "includes the deployment_id" do
      expect(login_message["deployment_id"]).to eq tool.deployment_id
    end

    context "when the user has a past lti context id" do
      before do
        user.past_lti_ids.create!(
          context: course,
          user_uuid: SecureRandom.uuid,
          user_lti_id: SecureRandom.uuid,
          user_lti_context_id: SecureRandom.uuid
        )
      end

      it 'sets the "login_hint" to the current user LTI ID' do
        expect(login_message["login_hint"]).to eq user.past_lti_ids.first.user_lti_context_id
      end
    end

    context "when the DB has a region configured" do
      specs_require_sharding

      let(:region) { "us-east-1" }
      let(:config_stub) do
        config = @shard1.database_server.config.dup
        config[:region] = region
        config
      end
      let(:course) do
        @shard1.activate do
          course_with_student
          @course
        end
      end

      before do
        allow(@shard1.database_server).to receive(:config).and_return(config_stub)
      end

      it 'sets the "canvas_region" to the configured region' do
        expect(login_message["canvas_region"]).to eq region
      end
    end

    context 'when a "launch_url" is set in the options hash' do
      let(:launch_url) { "https://www.cool-took.com/launch?with_query_params=true" }
      let(:opts) { { launch_url: launch_url } }

      it("uses the launch_url as the target_link_uri") do
        expect(login_message["target_link_uri"]).to eq launch_url
      end
    end
  end

  describe "#launch_url" do
    it "returns the resource-specific launch URL if set" do
      tool.course_navigation = {
        enabled: true,
        message_type: "ResourceLinkRequest",
        target_link_uri: "https://www.launch.com/course-navigation"
      }
      tool.save!
      expect(adapter.launch_url).to eq "https://www.launch.com/course-navigation"
    end

    it "returns the general launch URL if no resource url is set" do
      expect(adapter.launch_url).to eq "http://www.example.com/basic_lti"
    end

    context "when the oidc_initiation_url is set" do
      let(:oidc_initiation_url) { "https://www.test.com/oidc/login" }

      before { tool.developer_key.update!(oidc_initiation_url: oidc_initiation_url) }

      it "uses the oidc login uri" do
        expect(adapter.launch_url).to eq oidc_initiation_url
      end
    end
  end
end<|MERGE_RESOLUTION|>--- conflicted
+++ resolved
@@ -134,10 +134,7 @@
         target_link_uri
         lti_message_hint
         canvas_region
-<<<<<<< HEAD
-=======
         canvas_environment
->>>>>>> 8936177e
         client_id
         deployment_id
         lti_storage_target
