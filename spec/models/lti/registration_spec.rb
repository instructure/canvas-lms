--- conflicted
+++ resolved
@@ -64,11 +64,7 @@
     end
   end
 
-<<<<<<< HEAD
-  describe "#configuration" do
-=======
   describe "#internal_lti_configuration" do
->>>>>>> 3c9ff88d
     subject { registration.internal_lti_configuration(context: account) }
 
     let(:registration) { lti_registration_model(account:) }
@@ -178,10 +174,6 @@
       context "when an Lti::Overlay is present" do
         let(:data) do
           {
-<<<<<<< HEAD
-            scopes: [TokenScopes::LTI_AGS_LINE_ITEM_SCOPE],
-=======
->>>>>>> 3c9ff88d
             title: "A Better Title",
             privacy_level: "anonymous",
             placements: {
@@ -212,10 +204,6 @@
 
           expect(subject["privacy_level"]).to eq("anonymous")
           expect(subject["title"]).to eq("A Better Title")
-<<<<<<< HEAD
-          expect(subject["scopes"]).to eq([TokenScopes::LTI_AGS_LINE_ITEM_SCOPE])
-=======
->>>>>>> 3c9ff88d
           global_nav_config = subject["placements"].find { |p| p["placement"] == "global_navigation" }
           module_config = subject["placements"].find { |p| p["placement"] == "module_index_menu_modal" }
 
@@ -228,8 +216,6 @@
                                            "title" => "A Better Title",
                                            "message_type" => "LtiDeepLinkingRequest")
         end
-<<<<<<< HEAD
-=======
 
         context "with include_overlay: false" do
           subject { registration.internal_lti_configuration(context: account, include_overlay: false) }
@@ -241,7 +227,6 @@
             expect(subject["title"]).not_to eq("A Better Title")
           end
         end
->>>>>>> 3c9ff88d
       end
     end
 
@@ -721,102 +706,6 @@
     end
   end
 
-  describe ".preload_overlays" do
-    subject { Lti::Registration.preload_overlays(registrations, account) }
-
-    let(:account) { account_model }
-    let(:registrations) { [] }
-    let(:overlay) { { title: "Test" } }
-
-    context "when account is nil" do
-      let(:account) { nil }
-
-      it "returns nil" do
-        expect(subject).to be_nil
-      end
-    end
-
-    context "when account is not root account" do
-      let(:root_account) { account_model }
-      let(:account) { account_model(parent_account: root_account) }
-
-      let(:registrations) { [lti_registration_model(account: root_account, overlay:)] }
-
-      it "preloads overlays for nearest root account" do
-        subject
-        expect(registrations).to all(have_attributes(overlay: be_present))
-      end
-    end
-
-    context "with account-level registrations" do
-      let(:registrations) do
-        [
-          lti_registration_model(account:, overlay:, name: "first"),
-          lti_registration_model(account:, overlay:, name: "second")
-        ]
-      end
-
-      it "preloads overlays on registrations" do
-        subject
-        expect(registrations).to all(have_attributes(overlay: be_present))
-      end
-    end
-
-    context "with site admin registrations" do
-      let(:registrations) do
-        [
-          lti_registration_model(account:, overlay:, name: "first"),
-          lti_registration_model(account: Account.site_admin, overlay:, name: "second")
-        ]
-      end
-
-      it "preloads overlays from site admin registrations" do
-        subject
-        expect(registrations).to all(have_attributes(overlay: be_present))
-      end
-
-      context "with sharding" do
-        specs_require_sharding
-
-        let(:account_registration) { @shard2.activate { lti_registration_model(account:, overlay:, name: "account") } }
-        let(:site_admin_registration) { Shard.default.activate { lti_registration_model(account: Account.site_admin, overlay:, name: "site admin") } }
-        let(:registrations) { [account_registration, site_admin_registration] }
-
-        it "preloads overlays from site admin registrations" do
-          @shard2.activate { subject }
-          expect(registrations).to all(have_attributes(overlay: be_present))
-        end
-      end
-    end
-  end
-
-  describe ".associate_overlays" do
-    subject { Lti::Registration.send :associate_overlays, registrations, overlays }
-
-    let(:registrations) { [lti_registration_model] }
-    let(:overlays) { [lti_overlay_model(registration: registrations.first)] }
-
-    context "when overlay has no matching registration" do
-      before do
-        overlays << lti_overlay_model
-      end
-
-      it "does not error" do
-        expect { subject }.not_to raise_error
-      end
-
-      it "associates overlays with registrations" do
-        subject
-        expect(registrations.first.overlay).to eq(overlays.first)
-      end
-    end
-
-    it "associates overlays with registrations" do
-      subject
-      expect(registrations.first.overlay).to eq(overlays.first)
-    end
-  end
-
   describe "#inherited?" do
     subject { registration.inherited_for?(account) }
 
