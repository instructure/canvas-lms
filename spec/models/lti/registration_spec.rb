--- conflicted
+++ resolved
@@ -115,11 +115,7 @@
   describe "#account_binding_for" do
     subject { registration.account_binding_for(account) }
 
-<<<<<<< HEAD
-    let(:registration) { lti_registration_model }
-=======
     let(:registration) { lti_registration_model(account:) }
->>>>>>> 19b70d1c
     let(:account) { account_model }
     let(:account_binding) { lti_registration_account_binding_model(registration:, account:) }
 
@@ -219,11 +215,7 @@
     end
 
     context "with a developer key" do
-<<<<<<< HEAD
-      let(:developer_key) { developer_key_model(lti_registration: registration) }
-=======
       let(:developer_key) { developer_key_model(lti_registration: registration, account: registration.account) }
->>>>>>> 19b70d1c
 
       before do
         developer_key # instantiate before test runs
@@ -293,11 +285,7 @@
     end
 
     context "with a developer key" do
-<<<<<<< HEAD
-      let(:developer_key) { developer_key_model(lti_registration: registration) }
-=======
       let(:developer_key) { developer_key_model(lti_registration: registration, account: registration.account) }
->>>>>>> 19b70d1c
 
       before do
         developer_key.destroy
