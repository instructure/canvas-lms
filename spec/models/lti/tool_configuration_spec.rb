--- conflicted
+++ resolved
@@ -720,33 +720,6 @@
           before do
             Account.site_admin.enable_feature!(:lti_placement_restrictions)
           end
-<<<<<<< HEAD
-
-          it "returns nil when there are no #{placement} placements" do
-            expect(subject).to be_nil
-          end
-
-          context "when the configuration has a #{placement} placement" do
-            let(:tool_configuration) do
-              tc = super()
-
-              tc.settings["extensions"].first["settings"]["placements"] << {
-                "placement" => placement,
-                "message_type" => "LtiResourceLinkRequest",
-                "target_link_uri" => "http://example.com/launch?placement=#{placement}"
-              }
-
-              tc
-            end
-
-            it { is_expected.to include("Warning").and include(placement) }
-
-            context "when the tool is allowed to use the #{placement} placement through it's dev key" do
-              before do
-                Setting.set("#{placement}_allowed_dev_keys", tool_configuration.developer_key.global_id.to_s)
-              end
-
-=======
 
           it "returns nil when there are no #{placement} placements" do
             expect(subject).to be_nil
@@ -767,7 +740,6 @@
                 Setting.set("#{placement}_allowed_dev_keys", tool_configuration.developer_key.global_id.to_s)
               end
 
->>>>>>> 19b70d1c
               it { is_expected.to be_nil }
             end
 
