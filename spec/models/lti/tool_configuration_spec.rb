--- conflicted
+++ resolved
@@ -1195,15 +1195,12 @@
         expect(tool_configuration.redirect_uris).to eq developer_key.redirect_uris
       end
 
-<<<<<<< HEAD
-=======
       it "does not run callbacks" do
         allow(tool_configuration).to receive(:update_external_tools!).and_return(true)
         subject
         expect(tool_configuration).not_to have_received(:update_external_tools!)
       end
 
->>>>>>> 77fa6d2f
       context "with invalid model" do
         before do
           tool_configuration.settings["public_jwk"] = []
@@ -1266,15 +1263,12 @@
         expect { subject }.not_to change { tool_configuration[:privacy_level] }
       end
 
-<<<<<<< HEAD
-=======
       it "does not run callbacks" do
         allow(tool_configuration).to receive(:update_unified_tool_id).and_return(true)
         subject
         expect(tool_configuration).not_to have_received(:update_unified_tool_id)
       end
 
->>>>>>> 77fa6d2f
       context "with invalid model" do
         before do
           tool_configuration.public_jwk = []
