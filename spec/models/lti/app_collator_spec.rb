--- conflicted
+++ resolved
@@ -87,10 +87,7 @@
                                                     lti_version: "1.1",
                                                     deployment_id: external_tool.deployment_id,
                                                     editor_button_settings: external_tool.editor_button,
-<<<<<<< HEAD
-=======
                                                     migration_running: false,
->>>>>>> e1aaee22
                                                     top_navigation_settings: external_tool.top_navigation))
       end
 
@@ -107,10 +104,7 @@
                                                     lti_version: "1.3",
                                                     deployment_id: external_tool.deployment_id,
                                                     editor_button_settings: external_tool.editor_button,
-<<<<<<< HEAD
-=======
                                                     migration_running: false,
->>>>>>> e1aaee22
                                                     top_navigation_settings: external_tool.top_navigation))
       end
 
@@ -128,10 +122,7 @@
                                                     deployment_id: external_tool.deployment_id,
                                                     editor_button_settings: external_tool.editor_button,
                                                     top_navigation_settings: external_tool.top_navigation,
-<<<<<<< HEAD
-=======
                                                     migration_running: false,
->>>>>>> e1aaee22
                                                     is_rce_favorite: false))
       end
 
@@ -151,12 +142,8 @@
             deployment_id: external_tool.deployment_id,
             editor_button_settings: nil,
             top_navigation_settings: nil,
-<<<<<<< HEAD
-            is_top_nav_favorite: false
-=======
             is_top_nav_favorite: false,
             migration_running: false
->>>>>>> e1aaee22
           )
         )
       end
