# frozen_string_literal: true

#
# Copyright (C) 2018 - present Instructure, Inc.
#
# This file is part of Canvas.
#
# Canvas is free software: you can redistribute it and/or modify it under
# the terms of the GNU Affero General Public License as published by the Free
# Software Foundation, version 3 of the License.
#
# Canvas is distributed in the hope that it will be useful, but WITHOUT ANY
# WARRANTY; without even the implied warranty of MERCHANTABILITY or FITNESS FOR
# A PARTICULAR PURPOSE. See the GNU Affero General Public License for more
# details.
#
# You should have received a copy of the GNU Affero General Public License along
# with this program. If not, see <http://www.gnu.org/licenses/>.
#

require 'spec_helper'

RSpec.describe Lti::ResourceLink, type: :model do
  let(:tool) { external_tool_model }
  let(:course) { Course.create!(name: 'Course') }
  let(:assignment) { Assignment.create!(course: course, name: 'Assignment') }
  let(:resource_link) do
    Lti::ResourceLink.create!(context_external_tool: tool, context: assignment)
  end

  context "relationships" do
    it { is_expected.to belong_to(:context) }
    it { is_expected.to belong_to(:root_account) }

    it { is_expected.to have_many(:line_items) }
  end

  context 'when validating' do
    it 'sets the "context_id" if it is not specified' do
      expect(resource_link.context_id).not_to be_blank
    end

    it 'sets the "context_type" if it is not specified' do
      expect(resource_link.context_type).not_to be_blank
    end

    it 'sets the "lookup_uuid" if it is not specified' do
      expect(resource_link.lookup_uuid).not_to be_blank
    end

    it 'sets the "resource_link_uuid" if it is not specified' do
      expect(resource_link.resource_link_uuid).not_to be_blank
    end

    it 'sets the "context_external_tool"' do
      expect(resource_link.original_context_external_tool).to eq tool
    end

    it '`lookup_uuid` should be unique scoped to `context`' do
      expect(resource_link).to validate_uniqueness_of(:lookup_uuid).scoped_to(:context_id, :context_type).ignoring_case_sensitivity
    end
  end

  context 'after saving' do
    it 'sets the root_account using context_external_tool' do
      expect(resource_link.root_account).to eq tool.root_account
    end
  end

  describe "#context_external_tool" do
    it 'raises an error' do
      expect { resource_link.context_external_tool }.to raise_error 'Use Lti::ResourceLink#current_external_tool to lookup associated tool'
    end
  end

  describe "#current_external_tool" do
    subject { resource_link.current_external_tool(context) }

    context 'when the original tool has been deleted' do
      let(:context) { tool.context }

      before do
        tool.destroy!
        second_tool
      end

      context 'when a matching tool exists in the specified context' do
        let(:second_tool) { external_tool_model(context: context) }

        it { is_expected.to eq second_tool }
      end

      context 'when a matching tool exists up the context account chain' do
        let(:second_tool) { external_tool_model(context: context.root_account) }

        it { is_expected.to eq second_tool }
      end

      context 'when a matching tool does not exist' do
        let(:second_tool) { nil }

        it { is_expected.to be_nil }
      end
    end
  end

  describe '.create_with' do
    context 'without `context` and `tool`' do
      it 'do not create a resource link' do
        expect(described_class.create_with(nil, nil)).to be_nil
      end
    end

    context 'with `context` and `tool`' do
      let(:custom) do
        {
          referer_id: 123,
          referer_name: 'Sample 123'
        }
      end

      it 'create resource links' do
        resource_link_1 = described_class.create_with(course, tool, custom)
        resource_link_2 = described_class.create_with(course, tool, custom)

        expect(course.lti_resource_links.count).to eq 2
        expect(course.lti_resource_links.first).to eq resource_link_1
        expect(course.lti_resource_links.last).to eq resource_link_2
      end
    end
  end

  describe '.find_or_initialize_for_context_and_lookup_uuid' do
    subject do
      described_class.find_or_initialize_for_context_and_lookup_uuid(
<<<<<<< HEAD
        context: context, context_external_tool: tool, lookup_uuid: lookup_uuid, custom: {'a' => 'b'}
=======
        context: context, context_external_tool: tool, lookup_uuid: lookup_uuid, custom: { 'a' => 'b' }
>>>>>>> 2d7a0709
      )
    end

    let(:context) { course }
    let(:tool) { external_tool_model(context: context) }
    let(:resource_link) do
      Lti::ResourceLink.create!(context_external_tool: tool, context: course)
    end

    before { resource_link }

    shared_examples_for 'creating a new resource link' do
      it 'returns a new resource link' do
        expect(subject.id).to eq(nil)
        expect(subject.original_context_external_tool).to eq(tool)
        expect(subject.custom).to eq('a' => 'b')
        expect(subject.context).to eq(context)
        expect(subject.lookup_uuid).to eq(lookup_uuid)
        expect(subject).to be_valid
      end
    end

    context 'when passing in nil lookup_uuid' do
      let(:lookup_uuid) { nil }

      it_behaves_like 'creating a new resource link'

      context 'when passing in context_external_tool_launch_url' do
        subject do
          described_class.find_or_initialize_for_context_and_lookup_uuid(
            context: context, context_external_tool_launch_url: tool.url,
<<<<<<< HEAD
            lookup_uuid: lookup_uuid, custom: {'a' => 'b'}
=======
            lookup_uuid: lookup_uuid, custom: { 'a' => 'b' }
>>>>>>> 2d7a0709
          )
        end

        it_behaves_like 'creating a new resource link'

        it 'ContextExternalTool.find_external_tool to look up the tool' do
          expect(ContextExternalTool).to receive(:find_external_tool)
            .with(tool.url, context).and_call_original
          subject
        end
      end
    end

    context 'when passing in a lookup_uuid' do
      context 'when a resource link exists for that context and lookup_uuid' do
        let(:lookup_uuid) { resource_link.lookup_uuid }

        it 'returns the existing resource link' do
          expect(subject.id).to eq(resource_link.id)
        end
      end

      context 'when a resource link does not exist for that lookup_uuid' do
        let(:lookup_uuid) { SecureRandom.uuid }

        it_behaves_like 'creating a new resource link'
      end

      context 'when a resource link does not exist for that course' do
        let(:lookup_uuid) { resource_link.lookup_uuid }
        let(:context) { course_model }

        it_behaves_like 'creating a new resource link'
      end
    end
  end
end<|MERGE_RESOLUTION|>--- conflicted
+++ resolved
@@ -133,11 +133,7 @@
   describe '.find_or_initialize_for_context_and_lookup_uuid' do
     subject do
       described_class.find_or_initialize_for_context_and_lookup_uuid(
-<<<<<<< HEAD
-        context: context, context_external_tool: tool, lookup_uuid: lookup_uuid, custom: {'a' => 'b'}
-=======
         context: context, context_external_tool: tool, lookup_uuid: lookup_uuid, custom: { 'a' => 'b' }
->>>>>>> 2d7a0709
       )
     end
 
@@ -169,11 +165,7 @@
         subject do
           described_class.find_or_initialize_for_context_and_lookup_uuid(
             context: context, context_external_tool_launch_url: tool.url,
-<<<<<<< HEAD
-            lookup_uuid: lookup_uuid, custom: {'a' => 'b'}
-=======
             lookup_uuid: lookup_uuid, custom: { 'a' => 'b' }
->>>>>>> 2d7a0709
           )
         end
 
