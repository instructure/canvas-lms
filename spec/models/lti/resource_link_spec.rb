# frozen_string_literal: true

#
# Copyright (C) 2018 - present Instructure, Inc.
#
# This file is part of Canvas.
#
# Canvas is free software: you can redistribute it and/or modify it under
# the terms of the GNU Affero General Public License as published by the Free
# Software Foundation, version 3 of the License.
#
# Canvas is distributed in the hope that it will be useful, but WITHOUT ANY
# WARRANTY; without even the implied warranty of MERCHANTABILITY or FITNESS FOR
# A PARTICULAR PURPOSE. See the GNU Affero General Public License for more
# details.
#
# You should have received a copy of the GNU Affero General Public License along
# with this program. If not, see <http://www.gnu.org/licenses/>.
#

require 'spec_helper'

RSpec.describe Lti::ResourceLink, type: :model do
  let(:tool) { external_tool_model }
  let(:course) { Course.create!(name: 'Course') }
  let(:assignment) { Assignment.create!(course: course, name: 'Assignment') }
  let(:resource_link) do
    Lti::ResourceLink.create!(context_external_tool: tool, context: assignment)
  end

  context "relationships" do
    it { is_expected.to belong_to(:context) }
    it { is_expected.to belong_to(:root_account) }

    it { is_expected.to have_many(:line_items) }
  end

  context 'when validating' do
    it 'sets the "context_id" if it is not specified' do
      expect(resource_link.context_id).not_to be_blank
    end

    it 'sets the "context_type" if it is not specified' do
      expect(resource_link.context_type).not_to be_blank
    end

    it 'sets the "lookup_uuid" if it is not specified' do
      expect(resource_link.lookup_uuid).not_to be_blank
    end

<<<<<<< HEAD
    it 'sets the "lookup_uuid" if it is not specified' do
      expect(resource_link.lookup_uuid).not_to be_blank
    end

    it 'sets the "resource_link_id" if it is not specified' do
      expect(resource_link.resource_link_id).not_to be_blank
=======
    it 'sets the "resource_link_uuid" if it is not specified' do
      expect(resource_link.resource_link_uuid).not_to be_blank
>>>>>>> 3b5effc7
    end

    it 'sets the "resource_link_uuid" if it is not specified' do
      expect(resource_link.resource_link_uuid).not_to be_blank
    end

    it 'sets the "context_external_tool"' do
      expect(resource_link.original_context_external_tool).to eq tool
    end

<<<<<<< HEAD
    it '`lookup_id` should be unique' do
      expect(resource_link).to validate_uniqueness_of(:lookup_id).ignoring_case_sensitivity
=======
    it '`lookup_uuid` should be unique' do
      expect(resource_link).to validate_uniqueness_of(:lookup_uuid).ignoring_case_sensitivity
>>>>>>> 3b5effc7
    end
  end

  context 'after saving' do
    it 'sets the root_account using context_external_tool' do
      expect(resource_link.root_account).to eq tool.root_account
    end
  end

  describe "#context_external_tool" do
    it 'raises an error' do
      expect { resource_link.context_external_tool }.to raise_error 'Use Lti::ResourceLink#current_external_tool to lookup associated tool'
    end
  end

  describe "#current_external_tool" do
    subject { resource_link.current_external_tool(context) }

    context 'when the original tool has been deleted' do
      let(:context) { tool.context }

      before do
        tool.destroy!
        second_tool
      end

      context 'when a matching tool exists in the specified context' do
        let(:second_tool) { external_tool_model(context: context) }

        it { is_expected.to eq second_tool }
      end

      context 'when a matching tool exists up the context account chain' do
        let(:second_tool) { external_tool_model(context: context.root_account) }

        it { is_expected.to eq second_tool }
      end

      context 'when a matching tool does not exist' do
        let(:second_tool) { nil }

        it { is_expected.to be_nil }
      end
    end
  end

  describe '.create_with' do
    context 'without `context` and `tool`' do
      it 'do not create a resource link' do
        expect(described_class.create_with(nil, nil)).to be_nil
      end
    end

    context 'with `context` and `tool`' do
      let(:custom) do
        {
          referer_id: 123,
          referer_name: 'Sample 123'
        }
      end

      it 'create resource links' do
        resource_link_1 = described_class.create_with(course, tool, custom)
        resource_link_2 = described_class.create_with(course, tool, custom)

        expect(course.lti_resource_links.count).to eq 2
        expect(course.lti_resource_links.first).to eq resource_link_1
        expect(course.lti_resource_links.last).to eq resource_link_2
      end
    end
  end

  describe '.create' do
    it 'create resource link where lookup_id=lookup_uuid and resource_link_id=resource_link_uuid' do
      resource_link = described_class.create!(context: course, context_external_tool: tool)

      expect(resource_link.lookup_uuid).to eq resource_link.lookup_id
      expect(resource_link.resource_link_uuid).to eq resource_link.resource_link_id

      lookup_uuid = SecureRandom.uuid
      resource_link_uuid = SecureRandom.uuid

      resource_link = described_class.create!(
        context: course,
        context_external_tool: tool,
        lookup_id: lookup_uuid,
        resource_link_id: resource_link_uuid
      )

      expect(resource_link.lookup_uuid).to eq lookup_uuid
      expect(resource_link.resource_link_uuid).to eq resource_link_uuid
    end
  end
end<|MERGE_RESOLUTION|>--- conflicted
+++ resolved
@@ -48,19 +48,6 @@
       expect(resource_link.lookup_uuid).not_to be_blank
     end
 
-<<<<<<< HEAD
-    it 'sets the "lookup_uuid" if it is not specified' do
-      expect(resource_link.lookup_uuid).not_to be_blank
-    end
-
-    it 'sets the "resource_link_id" if it is not specified' do
-      expect(resource_link.resource_link_id).not_to be_blank
-=======
-    it 'sets the "resource_link_uuid" if it is not specified' do
-      expect(resource_link.resource_link_uuid).not_to be_blank
->>>>>>> 3b5effc7
-    end
-
     it 'sets the "resource_link_uuid" if it is not specified' do
       expect(resource_link.resource_link_uuid).not_to be_blank
     end
@@ -69,13 +56,8 @@
       expect(resource_link.original_context_external_tool).to eq tool
     end
 
-<<<<<<< HEAD
-    it '`lookup_id` should be unique' do
-      expect(resource_link).to validate_uniqueness_of(:lookup_id).ignoring_case_sensitivity
-=======
     it '`lookup_uuid` should be unique' do
       expect(resource_link).to validate_uniqueness_of(:lookup_uuid).ignoring_case_sensitivity
->>>>>>> 3b5effc7
     end
   end
 
@@ -147,26 +129,4 @@
       end
     end
   end
-
-  describe '.create' do
-    it 'create resource link where lookup_id=lookup_uuid and resource_link_id=resource_link_uuid' do
-      resource_link = described_class.create!(context: course, context_external_tool: tool)
-
-      expect(resource_link.lookup_uuid).to eq resource_link.lookup_id
-      expect(resource_link.resource_link_uuid).to eq resource_link.resource_link_id
-
-      lookup_uuid = SecureRandom.uuid
-      resource_link_uuid = SecureRandom.uuid
-
-      resource_link = described_class.create!(
-        context: course,
-        context_external_tool: tool,
-        lookup_id: lookup_uuid,
-        resource_link_id: resource_link_uuid
-      )
-
-      expect(resource_link.lookup_uuid).to eq lookup_uuid
-      expect(resource_link.resource_link_uuid).to eq resource_link_uuid
-    end
-  end
 end