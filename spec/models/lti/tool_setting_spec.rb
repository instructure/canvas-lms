# frozen_string_literal: true

#
# Copyright (C) 2014 - present Instructure, Inc.
#
# This file is part of Canvas.
#
# Canvas is free software: you can redistribute it and/or modify it under
# the terms of the GNU Affero General Public License as published by the Free
# Software Foundation, version 3 of the License.
#
# Canvas is distributed in the hope that it will be useful, but WITHOUT ANY
# WARRANTY; without even the implied warranty of MERCHANTABILITY or FITNESS FOR
# A PARTICULAR PURPOSE. See the GNU Affero General Public License for more
# details.
#
# You should have received a copy of the GNU Affero General Public License along
# with this program. If not, see <http://www.gnu.org/licenses/>.
#

require File.expand_path(File.dirname(__FILE__) + '/../../spec_helper.rb')
require File.expand_path(File.dirname(__FILE__) + '/../../lti2_spec_helper.rb')
require_dependency "lti/tool_setting"

module Lti
  describe ToolSetting do
<<<<<<< HEAD
    let (:account) { Account.create }
    let (:product_family) { ProductFamily.create(vendor_code: '123', product_code: 'abc', vendor_name: 'acme', root_account: account) }
    let (:resource_handler) { ResourceHandler.create(resource_type_code: 'code', name: 'resource name', tool_proxy: tool_proxy) }
    let (:message_handler) { MessageHandler.create(message_type: 'basic-lti-launch-request', launch_path: 'https://samplelaunch/blti', resource_handler: resource_handler) }
    let (:tool_proxy) { ToolProxy.create(
      shared_secret: 'shared_secret',
      guid: 'guid',
      product_version: '1.0beta',
      lti_version: 'LTI-2p0',
      product_family: product_family,
      context: account,
      workflow_state: 'active',
      raw_data: 'some raw data'
    ) }
=======
    let(:account) { Account.create }
    let(:product_family) { ProductFamily.create(vendor_code: '123', product_code: 'abc', vendor_name: 'acme', root_account: account) }
    let(:resource_handler) { ResourceHandler.create(resource_type_code: 'code', name: 'resource name', tool_proxy: tool_proxy) }
    let(:message_handler) { MessageHandler.create(message_type: 'basic-lti-launch-request', launch_path: 'https://samplelaunch/blti', resource_handler: resource_handler) }
    let(:tool_proxy) {
      ToolProxy.create(
        shared_secret: 'shared_secret',
        guid: 'guid',
        product_version: '1.0beta',
        lti_version: 'LTI-2p0',
        product_family: product_family,
        context: account,
        workflow_state: 'active',
        raw_data: 'some raw data'
      )
    }
>>>>>>> 2d51e8e7

    it 'can be associated with a resource link' do
      subject.tool_proxy = tool_proxy
      subject.context = account
      subject.resource_link_id = '123456'
      expect(subject.save).to eq true
    end

    it 'fails if there is a resource_link_id and no context' do
      subject.tool_proxy = tool_proxy
      subject.resource_link_id = '123456'
      expect(subject.save).to eq false
      expect(subject.errors.first).to eq [:context, "can't be blank"]
    end

    describe '#custom_settings' do
      before :each do
        ToolSetting.create(tool_proxy: tool_proxy, context: account, resource_link_id: 'abc', custom: {link: :setting, a: 1, b: 2, c: 3})
        ToolSetting.create(tool_proxy: tool_proxy, context: account, custom: {binding: :setting, a: 1, b: 2, d: 4})
        ToolSetting.create(tool_proxy: tool_proxy, custom: {proxy: :setting, a: 1, c: 5, d: 4})
      end

        it 'creates the json' do
          expect(ToolSetting.custom_settings(tool_proxy.id, account, 'abc')).to eq({link: :setting, a: 1, b: 2, c: 3, :binding=>:setting, :d=>4, :proxy=>:setting})
        end



    end

    describe '#message_handler' do
      include_context 'lti2_spec_helper'
      let(:tool_setting) { subject }

      before do
        message_handler.update(message_type: MessageHandler::BASIC_LTI_LAUNCH_REQUEST)
        resource_handler.message_handlers = [message_handler]
        resource_handler.save!

        tool_setting.update(resource_type_code: resource_handler.resource_type_code,
                                       product_code: product_family.product_code,
                                       vendor_code: product_family.vendor_code)
      end

      it 'looks up the message handler identified by the codes' do
        expect(tool_setting.message_handler(account)).to eq message_handler
      end
    end


  end
end<|MERGE_RESOLUTION|>--- conflicted
+++ resolved
@@ -24,22 +24,6 @@
 
 module Lti
   describe ToolSetting do
-<<<<<<< HEAD
-    let (:account) { Account.create }
-    let (:product_family) { ProductFamily.create(vendor_code: '123', product_code: 'abc', vendor_name: 'acme', root_account: account) }
-    let (:resource_handler) { ResourceHandler.create(resource_type_code: 'code', name: 'resource name', tool_proxy: tool_proxy) }
-    let (:message_handler) { MessageHandler.create(message_type: 'basic-lti-launch-request', launch_path: 'https://samplelaunch/blti', resource_handler: resource_handler) }
-    let (:tool_proxy) { ToolProxy.create(
-      shared_secret: 'shared_secret',
-      guid: 'guid',
-      product_version: '1.0beta',
-      lti_version: 'LTI-2p0',
-      product_family: product_family,
-      context: account,
-      workflow_state: 'active',
-      raw_data: 'some raw data'
-    ) }
-=======
     let(:account) { Account.create }
     let(:product_family) { ProductFamily.create(vendor_code: '123', product_code: 'abc', vendor_name: 'acme', root_account: account) }
     let(:resource_handler) { ResourceHandler.create(resource_type_code: 'code', name: 'resource name', tool_proxy: tool_proxy) }
@@ -56,7 +40,6 @@
         raw_data: 'some raw data'
       )
     }
->>>>>>> 2d51e8e7
 
     it 'can be associated with a resource link' do
       subject.tool_proxy = tool_proxy
@@ -74,17 +57,14 @@
 
     describe '#custom_settings' do
       before :each do
-        ToolSetting.create(tool_proxy: tool_proxy, context: account, resource_link_id: 'abc', custom: {link: :setting, a: 1, b: 2, c: 3})
-        ToolSetting.create(tool_proxy: tool_proxy, context: account, custom: {binding: :setting, a: 1, b: 2, d: 4})
-        ToolSetting.create(tool_proxy: tool_proxy, custom: {proxy: :setting, a: 1, c: 5, d: 4})
+        ToolSetting.create(tool_proxy: tool_proxy, context: account, resource_link_id: 'abc', custom: { link: :setting, a: 1, b: 2, c: 3 })
+        ToolSetting.create(tool_proxy: tool_proxy, context: account, custom: { binding: :setting, a: 1, b: 2, d: 4 })
+        ToolSetting.create(tool_proxy: tool_proxy, custom: { proxy: :setting, a: 1, c: 5, d: 4 })
       end
 
-        it 'creates the json' do
-          expect(ToolSetting.custom_settings(tool_proxy.id, account, 'abc')).to eq({link: :setting, a: 1, b: 2, c: 3, :binding=>:setting, :d=>4, :proxy=>:setting})
-        end
-
-
-
+      it 'creates the json' do
+        expect(ToolSetting.custom_settings(tool_proxy.id, account, 'abc')).to eq({ link: :setting, a: 1, b: 2, c: 3, :binding => :setting, :d => 4, :proxy => :setting })
+      end
     end
 
     describe '#message_handler' do
@@ -97,15 +77,13 @@
         resource_handler.save!
 
         tool_setting.update(resource_type_code: resource_handler.resource_type_code,
-                                       product_code: product_family.product_code,
-                                       vendor_code: product_family.vendor_code)
+                            product_code: product_family.product_code,
+                            vendor_code: product_family.vendor_code)
       end
 
       it 'looks up the message handler identified by the codes' do
         expect(tool_setting.message_handler(account)).to eq message_handler
       end
     end
-
-
   end
 end