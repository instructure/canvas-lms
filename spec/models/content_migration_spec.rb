#
# Copyright (C) 2011 Instructure, Inc.
#
# This file is part of Canvas.
#
# Canvas is free software: you can redistribute it and/or modify it under
# the terms of the GNU Affero General Public License as published by the Free
# Software Foundation, version 3 of the License.
#
# Canvas is distributed in the hope that it will be useful, but WITHOUT ANY
# WARRANTY; without even the implied warranty of MERCHANTABILITY or FITNESS FOR
# A PARTICULAR PURPOSE. See the GNU Affero General Public License for more
# details.
#
# You should have received a copy of the GNU Affero General Public License along
# with this program. If not, see <http://www.gnu.org/licenses/>.
#

require File.expand_path(File.dirname(__FILE__) + '/../spec_helper.rb')

describe ContentMigration do

  context "course copy" do
    before do
      course_with_teacher(:course_name => "from course", :active_all => true)
      @copy_from = @course

      course_with_teacher(:user => @user, :course_name => "tocourse", :course_code => "tocourse")
      @copy_to = @course

      @cm = ContentMigration.new(:context => @copy_to, :user => @user, :source_course => @copy_from, :copy_options => {:everything => "1"})
      @cm.user = @user
      @cm.save!
    end

    it "should show correct progress" do
      ce = ContentExport.new
      ce.export_type = ContentExport::COMMON_CARTRIDGE
      ce.content_migration = @cm
      @cm.content_export = ce
      ce.save!

      @cm.progress.should == nil
      @cm.workflow_state = 'exporting'

      ce.progress = 10
      @cm.progress.should == 4
      ce.progress = 50
      @cm.progress.should == 20
      ce.progress = 75
      @cm.progress.should == 30
      ce.progress = 100
      @cm.progress.should == 40

      @cm.progress = 10
      @cm.progress.should == 46
      @cm.progress = 50
      @cm.progress.should == 70
      @cm.progress = 80
      @cm.progress.should == 88
      @cm.progress = 100
      @cm.progress.should == 100
    end

    def run_course_copy(warnings=[])
      @cm.copy_course_without_send_later
      @cm.reload
      if @cm.migration_settings[:last_error]
        er = ErrorReport.last
        "#{er.message} - #{er.backtrace}".should == ""
      end
      @cm.warnings.should == warnings
      @cm.workflow_state.should == 'imported'
      @copy_to.reload
    end

    it "should migrate syllabus links on copy" do
      course_model

      topic = @copy_from.discussion_topics.create!(:title => "some topic", :message => "<p>some text</p>")
      @copy_from.syllabus_body = "<a href='/courses/#{@copy_from.id}/discussion_topics/#{topic.id}'>link</a>"
      @copy_from.save!

      run_course_copy

      new_topic = @copy_to.discussion_topics.find_by_migration_id(CC::CCHelper.create_key(topic))
      new_topic.should_not be_nil
      new_topic.message.should == topic.message
      @copy_to.syllabus_body.should match(/\/courses\/#{@copy_to.id}\/discussion_topics\/#{new_topic.id}/)
    end

    it "should copy course syllabus when the everything option is selected" do 
      course_model

      @copy_from.syllabus_body = "What up"
      @copy_from.save!

      run_course_copy

      @copy_to.syllabus_body.should =~ /#{@copy_from.syllabus_body}/
    end

    it "should not migrate syllabus when not selected" do
      course_model
      @copy_from.syllabus_body = "<p>wassup</p>"

      @cm.copy_options = {
        :course => {'syllabus_body' => false}
      }
      @cm.save!

      run_course_copy

      @copy_to.syllabus_body.should == nil
    end

    def make_grading_standard(context)
      gs = context.grading_standards.new
      gs.title = "Standard eh"
      gs.data = [["A", 0.93], ["A-", 0.89], ["B+", 0.85], ["B", 0.83], ["B!-", 0.80], ["C+", 0.77], ["C", 0.74], ["C-", 0.70], ["D+", 0.67], ["D", 0.64], ["D-", 0.61], ["F", 0]]
      gs.save!
      gs
    end
    it "should copy course attributes" do
      #set all the possible values to non-default values
      @copy_from.start_at = 5.minutes.ago
      @copy_from.conclude_at = 1.month.from_now
      @copy_from.is_public = false
      @copy_from.name = "haha copy from test &amp;"
      @copy_from.course_code = 'something funny'
      @copy_from.allow_student_wiki_edits = true
      @copy_from.show_public_context_messages = false
      @copy_from.allow_student_forum_attachments = false
      @copy_from.default_wiki_editing_roles = 'teachers'
      @copy_from.allow_student_organized_groups = false
      @copy_from.default_view = 'modules'
      @copy_from.show_all_discussion_entries = false
      @copy_from.open_enrollment = true
      @copy_from.storage_quota = 444
      @copy_from.allow_wiki_comments = true
      @copy_from.turnitin_comments = "Don't plagiarize"
      @copy_from.self_enrollment = true
      @copy_from.license = "cc_by_nc_nd"
      @copy_from.locale = "es"
      @copy_from.tab_configuration = [{"id"=>0}, {"id"=>14}, {"id"=>8}, {"id"=>5}, {"id"=>6}, {"id"=>2}, {"id"=>3, "hidden"=>true}]
      @copy_from.hide_final_grades = true
      gs = make_grading_standard(@copy_from)
      @copy_from.grading_standard = gs
      @copy_from.grading_standard_enabled = true
      @copy_from.save!

      run_course_copy

      #compare settings
      @copy_to.conclude_at.should == nil
      @copy_to.start_at.should == nil
      @copy_to.storage_quota.should == 444
      @copy_to.hide_final_grades.should == true
      @copy_to.grading_standard_enabled.should == true
      gs_2 = @copy_to.grading_standards.find_by_migration_id(mig_id(gs))
      gs_2.data.should == gs.data
      @copy_to.grading_standard.should == gs_2
      @copy_to.name.should == "tocourse"
      @copy_to.course_code.should == "tocourse"
      atts = Course.clonable_attributes
      atts -= Canvas::Migration::MigratorHelper::COURSE_NO_COPY_ATTS
      atts.each do |att|
        @copy_to.send(att).should == @copy_from.send(att)
      end
      @copy_to.tab_configuration.should == @copy_from.tab_configuration
     end

    it "should retain reference to account grading standard" do
      gs = make_grading_standard(@copy_from.root_account)
      @copy_from.grading_standard = gs
      @copy_from.grading_standard_enabled = true
      @copy_from.save!

      run_course_copy

      @copy_to.grading_standard.should == gs
    end

    it "should copy a course grading standard not owned by the copy_from course" do
      @other_course = course_model
      gs = make_grading_standard(@other_course)
      @copy_from.grading_standard = gs
      @copy_from.grading_standard_enabled = true
      @copy_from.save!

      run_course_copy

      @copy_to.grading_standard_enabled.should be_true
      @copy_to.grading_standard.data.should == gs.data
    end

    it "should create a warning if an account grading standard can't be found" do
      gs = make_grading_standard(@copy_from.root_account)
      @copy_from.grading_standard = gs
      @copy_from.grading_standard_enabled = true
      @copy_from.save!

      gs.delete

      run_course_copy(["Couldn't find account grading standard for the course."])

      @copy_to.grading_standard.should == nil
    end

    it "should not copy deleted grading standards" do
      gs = make_grading_standard(@copy_from)
      @copy_from.grading_standard_enabled = true
      @copy_from.save!

      gs.destroy
      run_course_copy

      @copy_to.grading_standards.should be_empty
    end


    def mig_id(obj)
      CC::CCHelper.create_key(obj)
    end


    it "should merge locked files and retain correct html links" do
      att = Attachment.create!(:filename => 'test.txt', :display_name => "testing.txt", :uploaded_data => StringIO.new('file'), :folder => Folder.root_folders(@copy_from).first, :context => @copy_from)
      att.update_attribute(:hidden, true)
      att.reload.should be_hidden
      topic = @copy_from.discussion_topics.create!(:title => "some topic", :message => "<img src='/courses/#{@copy_from.id}/files/#{att.id}/preview'>")

      run_course_copy

      new_att = @copy_to.attachments.find_by_migration_id(CC::CCHelper.create_key(att))
      new_att.should_not be_nil

      new_topic = @copy_to.discussion_topics.find_by_migration_id(CC::CCHelper.create_key(topic))
      new_topic.should_not be_nil
      new_topic.message.should match(Regexp.new("/courses/#{@copy_to.id}/files/#{new_att.id}/preview"))
    end

    it "should keep date-locked files locked" do
      student = user
      @copy_from.enroll_student(student)
      att = Attachment.create!(:filename => 'test.txt', :display_name => "testing.txt", :uploaded_data => StringIO.new('file'), :folder => Folder.root_folders(@copy_from).first, :context => @copy_from, :lock_at => 1.month.ago, :unlock_at => 1.month.from_now)
      att.grants_right?(student, :download).should be_false

      run_course_copy

      @copy_to.enroll_student(student)
      new_att = @copy_to.attachments.find_by_migration_id(CC::CCHelper.create_key(att))
      new_att.should be_present

      new_att.grants_right?(student, :download).should be_false
    end

    it "should translate links to module items in html content" do
      mod1 = @copy_from.context_modules.create!(:name => "some module")
      asmnt1 = @copy_from.assignments.create!(:title => "some assignment")
      tag = mod1.add_item({:id => asmnt1.id, :type => 'assignment', :indent => 1})
      body = %{<p>Link to module item: <a href="/courses/%s/modules/items/%s">some assignment</a></p>}
      page = @copy_from.wiki.wiki_pages.create!(:title => "some page", :body => body % [@copy_from.id, tag.id])

      run_course_copy

      mod1_to = @copy_to.context_modules.find_by_migration_id(mig_id(mod1))
      tag_to = mod1_to.content_tags.first
      page_to = @copy_to.wiki.wiki_pages.find_by_migration_id(mig_id(page))
      page_to.body.should == body % [@copy_to.id, tag_to.id]
    end

    context "unpublished items" do
      it "should copy unpublished modules" do
        cm = @copy_from.context_modules.create!(:name => "some module")
        cm.publish
        cm2 = @copy_from.context_modules.create!(:name => "another module")
        cm2.unpublish

        run_course_copy

        @copy_to.context_modules.count.should == 2
        cm_2 = @copy_to.context_modules.find_by_migration_id(mig_id(cm))
        cm_2.workflow_state.should == 'active'
        cm2_2 = @copy_to.context_modules.find_by_migration_id(mig_id(cm2))
        cm2_2.workflow_state.should == 'unpublished'
      end

      it "should copy links to unpublished items in modules" do
        mod1 = @copy_from.context_modules.create!(:name => "some module")
        page = @copy_from.wiki.wiki_pages.create(:title => "some page")
        page.workflow_state = :unpublished
        page.save!
        mod1.add_item({:id => page.id, :type => 'wiki_page'})

        asmnt1 = @copy_from.assignments.create!(:title => "some assignment")
        asmnt1.workflow_state = :unpublished
        asmnt1.save!
        mod1.add_item({:id => asmnt1.id, :type => 'assignment', :indent => 1})

        run_course_copy

        mod1_copy = @copy_to.context_modules.find_by_migration_id(mig_id(mod1))
        mod1_copy.content_tags.count.should == 2

        mod1_copy.content_tags.each do |tag_copy|
          tag_copy.unpublished?.should == true
          tag_copy.content.unpublished?.should == true
        end
      end

      it "should copy unpublised wiki pages" do
        wiki = @copy_from.wiki.wiki_pages.create(:title => "wiki", :body => "ohai")
        wiki.workflow_state = :unpublished
        wiki.save!

        run_course_copy

        wiki2 = @copy_to.wiki.wiki_pages.find_by_migration_id(mig_id(wiki))
        wiki2.workflow_state.should == 'unpublished'
      end
    end

    it "should find and fix wiki links by title or id" do
      # simulating what happens when the user clicks "link to new page" and enters a title that isn't
      # urlified the same way by the client vs. the server.  this doesn't break navigation because
      # ApplicationController#get_wiki_page can match by urlified title, but it broke import (see #9945)
      main_page = @copy_from.wiki.front_page
      main_page.body = %{<a href="/courses/#{@copy_from.id}/wiki/online:-unit-pages">wut</a>}
      main_page.save!
      @copy_from.wiki.wiki_pages.create!(:title => "Online: Unit Pages", :body => %{<a href="/courses/#{@copy_from.id}/wiki/#{main_page.id}">whoa</a>})
      run_course_copy
      @copy_to.wiki.front_page.body.should == %{<a href="/courses/#{@copy_to.id}/wiki/online-unit-pages">wut</a>}
      @copy_to.wiki.wiki_pages.find_by_url!("online-unit-pages").body.should == %{<a href="/courses/#{@copy_to.id}/wiki/#{main_page.url}">whoa</a>}
    end

    it "should selectively copy items" do
      dt1 = @copy_from.discussion_topics.create!(:message => "hi", :title => "discussion title")
      dt2 = @copy_from.discussion_topics.create!(:message => "hey", :title => "discussion title 2")
      dt3 = @copy_from.announcements.create!(:message => "howdy", :title => "announcement title")
      cm = @copy_from.context_modules.create!(:name => "some module")
      cm2 = @copy_from.context_modules.create!(:name => "another module")
      att = Attachment.create!(:filename => 'first.txt', :uploaded_data => StringIO.new('ohai'), :folder => Folder.unfiled_folder(@copy_from), :context => @copy_from)
      att2 = Attachment.create!(:filename => 'second.txt', :uploaded_data => StringIO.new('ohai'), :folder => Folder.unfiled_folder(@copy_from), :context => @copy_from)
      wiki = @copy_from.wiki.wiki_pages.create!(:title => "wiki", :body => "ohai")
      wiki2 = @copy_from.wiki.wiki_pages.create!(:title => "wiki2", :body => "ohais")
      data = [{:points => 3,:description => "Outcome row",:id => 1,:ratings => [{:points => 3,:description => "Rockin'",:criterion_id => 1,:id => 2}]}]
      rub1 = @copy_from.rubrics.build(:title => "rub1")
      rub1.data = data
      rub1.save!
      rub1.associate_with(@copy_from, @copy_from)
      rub2 = @copy_from.rubrics.build(:title => "rub2")
      rub2.data = data
      rub2.save!
      rub2.associate_with(@copy_from, @copy_from)
      default = @copy_from.root_outcome_group
      log = @copy_from.learning_outcome_groups.new
      log.context = @copy_from
      log.title = "outcome group"
      log.description = "<p>Groupage</p>"
      log.save!
      default.adopt_outcome_group(log)
      log2 = @copy_from.learning_outcome_groups.new
      log2.context = @copy_from
      log2.title = "empty group"
      log2.description = "<p>Groupage</p>"
      log2.save!
      default.adopt_outcome_group(log2)
      log3 = @copy_from.learning_outcome_groups.new
      log3.context = @copy_from
      log3.title = "empty group"
      log3.description = "<p>Groupage</p>"
      log3.save!
      default.adopt_outcome_group(log3)
      lo = @copy_from.created_learning_outcomes.new
      lo.context = @copy_from
      lo.short_description = "outcome1"
      lo.workflow_state = 'active'
      lo.data = {:rubric_criterion=>{:mastery_points=>2, :ratings=>[{:description=>"e", :points=>50}, {:description=>"me", :points=>2}, {:description=>"Does Not Meet Expectations", :points=>0.5}], :description=>"First outcome", :points_possible=>5}}
      lo.save!
      lo2 = @copy_from.created_learning_outcomes.new
      lo2.context = @copy_from
      lo2.short_description = "outcome2"
      lo2.workflow_state = 'active'
      lo2.data = {:rubric_criterion=>{:mastery_points=>2, :ratings=>[{:description=>"e", :points=>50}, {:description=>"me", :points=>2}, {:description=>"Does Not Meet Expectations", :points=>0.5}], :description=>"First outcome", :points_possible=>5}}
      lo2.save!
      lo3 = @copy_from.created_learning_outcomes.new
      lo3.context = @copy_from
      lo3.short_description = "outcome3"
      lo3.workflow_state = 'active'
      lo3.data = {:rubric_criterion=>{:mastery_points=>2, :ratings=>[{:description=>"e", :points=>50}, {:description=>"me", :points=>2}, {:description=>"Does Not Meet Expectations", :points=>0.5}], :description=>"First outcome", :points_possible=>5}}
      lo3.save!

      default.add_outcome(lo)
      log.add_outcome(lo2)
      default.add_outcome(lo3)

      # only select one of each type
      @cm.copy_options = {
              :discussion_topics => {mig_id(dt1) => "1", mig_id(dt3) => "1"},
              :context_modules => {mig_id(cm) => "1", mig_id(cm2) => "0"},
              :attachments => {mig_id(att) => "1", mig_id(att2) => "0"},
              :wiki_pages => {mig_id(wiki) => "1", mig_id(wiki2) => "0"},
              :rubrics => {mig_id(rub1) => "1", mig_id(rub2) => "0"},
              :learning_outcomes => {mig_id(lo) => "1", mig_id(lo2) => "1", mig_id(lo3) => "0"},
              :learning_outcome_groups => {mig_id(log) => "1", mig_id(log2) => "1", mig_id(log3) => "0"},
      }
      @cm.save!

      run_course_copy

      @copy_to.discussion_topics.find_by_migration_id(mig_id(dt1)).should_not be_nil
      @copy_to.discussion_topics.find_by_migration_id(mig_id(dt2)).should be_nil
      @copy_to.discussion_topics.find_by_migration_id(mig_id(dt3)).should_not be_nil

      @copy_to.context_modules.find_by_migration_id(mig_id(cm)).should_not be_nil
      @copy_to.context_modules.find_by_migration_id(mig_id(cm2)).should be_nil

      @copy_to.attachments.find_by_migration_id(mig_id(att)).should_not be_nil
      @copy_to.attachments.find_by_migration_id(mig_id(att2)).should be_nil

      @copy_to.wiki.wiki_pages.find_by_migration_id(mig_id(wiki)).should_not be_nil
      @copy_to.wiki.wiki_pages.find_by_migration_id(mig_id(wiki2)).should be_nil

      @copy_to.rubrics.find_by_migration_id(mig_id(rub1)).should_not be_nil
      @copy_to.rubrics.find_by_migration_id(mig_id(rub2)).should be_nil

      @copy_to.created_learning_outcomes.find_by_migration_id(mig_id(lo)).should_not be_nil
      @copy_to.created_learning_outcomes.find_by_migration_id(mig_id(lo2)).should_not be_nil
      @copy_to.created_learning_outcomes.find_by_migration_id(mig_id(lo3)).should be_nil

      @copy_to.learning_outcome_groups.find_by_migration_id(mig_id(log)).should_not be_nil
      @copy_to.learning_outcome_groups.find_by_migration_id(mig_id(log2)).should_not be_nil
      @copy_to.learning_outcome_groups.find_by_migration_id(mig_id(log3)).should be_nil
    end

    it "should re-copy deleted items" do
      dt1 = @copy_from.discussion_topics.create!(:message => "hi", :title => "discussion title")
      cm = @copy_from.context_modules.create!(:name => "some module")
      att = Attachment.create!(:filename => 'first.txt', :uploaded_data => StringIO.new('ohai'), :folder => Folder.unfiled_folder(@copy_from), :context => @copy_from)
      wiki = @copy_from.wiki.wiki_pages.create!(:title => "wiki", :body => "ohai")
      quiz = @copy_from.quizzes.create! if Qti.qti_enabled?
      ag = @copy_from.assignment_groups.create!(:name => 'empty group')
      asmnt = @copy_from.assignments.create!(:title => "some assignment")
      cal = @copy_from.calendar_events.create!(:title => "haha", :description => "oi")
      tool = @copy_from.context_external_tools.create!(:name => "new tool", :consumer_key => "key", :shared_secret => "secret", :domain => 'example.com', :custom_fields => {'a' => '1', 'b' => '2'})
      tool.workflow_state = 'public'
      tool.save
      data = [{:points => 3,:description => "Outcome row",:id => 1,:ratings => [{:points => 3,:description => "Rockin'",:criterion_id => 1,:id => 2}]}]
      rub1 = @copy_from.rubrics.build(:title => "rub1")
      rub1.data = data
      rub1.save!
      rub1.associate_with(@copy_from, @copy_from)
      default = @copy_from.root_outcome_group
      lo = @copy_from.created_learning_outcomes.new
      lo.context = @copy_from
      lo.short_description = "outcome1"
      lo.workflow_state = 'active'
      lo.data = {:rubric_criterion=>{:mastery_points=>2, :ratings=>[{:description=>"e", :points=>50}, {:description=>"me", :points=>2}, {:description=>"Does Not Meet Expectations", :points=>0.5}], :description=>"First outcome", :points_possible=>5}}
      lo.save!
      default.add_outcome(lo)
      gs = @copy_from.grading_standards.new
      gs.title = "Standard eh"
      gs.data = [["A", 0.93], ["A-", 0.89], ["B+", 0.85], ["B", 0.83], ["B!-", 0.80], ["C+", 0.77], ["C", 0.74], ["C-", 0.70], ["D+", 0.67], ["D", 0.64], ["D-", 0.61], ["F", 0]]
      gs.save!

      run_course_copy

      @copy_to.discussion_topics.find_by_migration_id(mig_id(dt1)).destroy
      @copy_to.context_modules.find_by_migration_id(mig_id(cm)).destroy
      @copy_to.attachments.find_by_migration_id(mig_id(att)).destroy
      @copy_to.wiki.wiki_pages.find_by_migration_id(mig_id(wiki)).destroy
      @copy_to.rubrics.find_by_migration_id(mig_id(rub1)).destroy
      @copy_to.created_learning_outcomes.find_by_migration_id(mig_id(lo)).destroy
      @copy_to.quizzes.find_by_migration_id(mig_id(quiz)).destroy if Qti.qti_enabled?
      @copy_to.context_external_tools.find_by_migration_id(mig_id(tool)).destroy
      @copy_to.assignment_groups.find_by_migration_id(mig_id(ag)).destroy
      @copy_to.assignments.find_by_migration_id(mig_id(asmnt)).destroy
      @copy_to.grading_standards.find_by_migration_id(mig_id(gs)).destroy
      @copy_to.calendar_events.find_by_migration_id(mig_id(cal)).destroy

      @cm = ContentMigration.new(:context => @copy_to, :user => @user, :source_course => @copy_from, :copy_options => {:everything => "1"})
      @cm.user = @user
      @cm.save!

      run_course_copy

      @copy_to.discussion_topics.find_by_migration_id(mig_id(dt1)).workflow_state.should == 'active'
      @copy_to.context_modules.find_by_migration_id(mig_id(cm)).workflow_state.should == 'active'
      @copy_to.attachments.count.should == 1
      @copy_to.attachments.find_by_migration_id(mig_id(att)).file_state.should == 'available'
      @copy_to.wiki.wiki_pages.find_by_migration_id(mig_id(wiki)).workflow_state.should == 'active'
      @copy_to.rubrics.find_by_migration_id(mig_id(rub1)).workflow_state.should == 'active'
      @copy_to.created_learning_outcomes.find_by_migration_id(mig_id(lo)).workflow_state.should == 'active'
      @copy_to.quizzes.find_by_migration_id(mig_id(quiz)).workflow_state.should == 'created' if Qti.qti_enabled?
      @copy_to.context_external_tools.find_by_migration_id(mig_id(tool)).workflow_state.should == 'public'
      @copy_to.assignment_groups.find_by_migration_id(mig_id(ag)).workflow_state.should == 'available'
      @copy_to.assignments.find_by_migration_id(mig_id(asmnt)).workflow_state.should == asmnt.workflow_state
      @copy_to.grading_standards.find_by_migration_id(mig_id(gs)).workflow_state.should == 'active'
      @copy_to.calendar_events.find_by_migration_id(mig_id(cal)).workflow_state.should == 'active'
    end
    
    def create_outcome(context, group=nil)
      lo = LearningOutcome.new
      lo.context = context
      lo.short_description = "haha_#{rand(10_000)}"
      lo.data = {:rubric_criterion=>{:mastery_points=>3, :ratings=>[{:description=>"Exceeds Expectations", :points=>5}], :description=>"First outcome", :points_possible=>5}} 
      lo.save!
      if group
        group.add_outcome(lo)
      elsif context
        context.root_outcome_group.add_outcome(lo)
      end
      
      lo
    end

    it "should copy learning outcomes into the new course" do
      old_root = @copy_from.root_outcome_group
      
      lo = create_outcome(@copy_from, old_root)

      log = @copy_from.learning_outcome_groups.new
      log.context = @copy_from
      log.title = "An outcome group"
      log.description = "<p>Groupage</p>"
      log.save!
      old_root.adopt_outcome_group(log)

      lo2 = create_outcome(@copy_from, log)
      
      log_sub = @copy_from.learning_outcome_groups.new
      log_sub.context = @copy_from
      log_sub.title = "Sub group"
      log_sub.description = "<p>SubGroupage</p>"
      log_sub.save!
      log.adopt_outcome_group(log_sub)
      
      log_sub2 = @copy_from.learning_outcome_groups.new
      log_sub2.context = @copy_from
      log_sub2.title = "Sub group2"
      log_sub2.description = "<p>SubGroupage2</p>"
      log_sub2.save!
      log_sub.adopt_outcome_group(log_sub2)
      
      lo3 = create_outcome(@copy_from, log_sub2)

      # copy outcomes into new course
      new_root = @copy_to.root_outcome_group

      run_course_copy

      @copy_to.created_learning_outcomes.count.should == @copy_from.created_learning_outcomes.count
      @copy_to.learning_outcome_groups.count.should == @copy_from.learning_outcome_groups.count
      new_root.child_outcome_links.count.should == old_root.child_outcome_links.count
      new_root.child_outcome_groups.count.should == old_root.child_outcome_groups.count

      lo_new = new_root.child_outcome_links.first.content
      lo_new.short_description.should == lo.short_description
      lo_new.description.should == lo.description
      lo_new.data.should == lo.data

      log_new = new_root.child_outcome_groups.first
      log_new.title.should == log.title
      log_new.description.should == log.description
      log_new.child_outcome_links.length.should == 1

      lo_new = log_new.child_outcome_links.first.content
      lo_new.short_description.should == lo2.short_description
      lo_new.description.should == lo2.description
      lo_new.data.should == lo2.data
      
      log_sub_new = log_new.child_outcome_groups.first
      log_sub_new.title.should == log_sub.title
      log_sub_new.description.should == log_sub.description
      
      log_sub2_new = log_sub_new.child_outcome_groups.first
      log_sub2_new.title.should == log_sub2.title
      log_sub2_new.description.should == log_sub2.description
      
      lo3_new = log_sub2_new.child_outcome_links.first.content
      lo3_new.short_description.should == lo3.short_description
      lo3_new.description.should == lo3.description
      lo3_new.data.should == lo3.data
    end
    
    it "should relink to external outcomes" do
      account = @copy_from.account
      a_group = account.root_outcome_group
      
      root_group = LearningOutcomeGroup.create!(:title => "contextless group")
      
      lo = create_outcome(nil, root_group)
      
      lo2 = create_outcome(account, a_group)
      
      from_root = @copy_from.root_outcome_group
      from_root.add_outcome(lo)
      from_root.add_outcome(lo2)
      
      run_course_copy
      
      to_root = @copy_to.root_outcome_group
      to_root.child_outcome_links.count.should == 2
      to_root.child_outcome_links.find_by_content_id(lo.id).should_not be_nil
      to_root.child_outcome_links.find_by_content_id(lo2.id).should_not be_nil
    end
    
    it "should create outcomes in new course if external context not found" do 
      hash = {"is_global_outcome"=>true,
               "points_possible"=>nil,
               "type"=>"learning_outcome",
               "ratings"=>[],
               "description"=>nil,
               "mastery_points"=>nil,
               "external_identifier"=>"0",
               "title"=>"root outcome",
               "migration_id"=>"id1072dcf40e801c6468d9eaa5774e56d"}
      
      @cm.outcome_to_id_map = {}
      LearningOutcome.import_from_migration(hash, @cm)
      
      @cm.warnings.should == ["The external Learning Outcome couldn't be found for \"root outcome\", creating a copy."]
      
      to_root = @copy_to.root_outcome_group
      to_root.child_outcome_links.count.should == 1
      new_lo = to_root.child_outcome_links.first.content
      new_lo.id.should_not == 0
      new_lo.short_description.should == hash["title"]
    end

    it "should create rubrics in new course if external context not found" do
      hash = {
              "reusable"=>false,
              "public"=>false,
              "hide_score_total"=>nil,
              "free_form_criterion_comments"=>nil,
              "points_possible"=>nil,
              "data"=>[{"id"=>"1",
                        "description"=>"Outcome row",
                        "long_description"=>nil,
                        "points"=>3,
                        "mastery_points"=>nil,
                        "title"=>"Outcome row",
                        "ratings"=>[{"description"=>"Rockin'",
                                     "id"=>"2",
                                     "criterion_id"=>"1", "points"=>3}]}],
              "read_only"=>false,
              "description"=>nil,
              "external_identifier"=>"0",
              "title"=>"root rubric",
              "migration_id"=>"id1072dcf40e801c6468d9eaa5774e56d"}

      @cm.outcome_to_id_map = {}
      Rubric.import_from_migration(hash, @cm)

      @cm.warnings.should == ["The external Rubric couldn't be found for \"root rubric\", creating a copy."]

      new_rubric = @copy_to.rubrics.first
      new_rubric.id.should_not == 0
      new_rubric.title.should == hash["title"]
    end

    it "should link rubric (and assignments) to outcomes" do 
      root_group = LearningOutcomeGroup.create!(:title => "contextless group")
      
      lo = create_outcome(nil, root_group)
      lo2 = create_outcome(@copy_from)
      
      from_root = @copy_from.root_outcome_group
      from_root.add_outcome(lo)
      from_root.add_outcome(lo2)
      
      rub = Rubric.new(:context => @copy_from)
      rub.data = [
        {
          :points => 3,
          :description => "Outcome row",
          :id => 1,
          :ratings => [{:points => 3,:description => "Rockin'",:criterion_id => 1,:id => 2}],
          :learning_outcome_id => lo.id
        },
        {
          :points => 3,
          :description => "Outcome row 2",
          :id => 2,
          :ratings => [{:points => 3,:description => "lame'",:criterion_id => 2,:id => 3}],
          :learning_outcome_id => lo2.id
        }
      ]
      rub.alignments_changed = true
      rub.save!
      rub.associate_with(@copy_from, @copy_from)

      from_assign = @copy_from.assignments.create!(:title => "some assignment")
      rub.associate_with(from_assign, @copy_from, :purpose => "grading")
      
      run_course_copy
      
      new_lo2 = @copy_to.created_learning_outcomes.find_by_migration_id(mig_id(lo2))
      to_rub = @copy_to.rubrics.first
      to_assign = @copy_to.assignments.first
      
      to_rub.data[1]["learning_outcome_id"].should == new_lo2.id
      to_rub.data[0]["learning_outcome_id"].should == lo.id
      to_rub.learning_outcome_alignments.map(&:learning_outcome_id).sort.should == [lo.id, new_lo2.id].sort
      to_assign.learning_outcome_alignments.map(&:learning_outcome_id).sort.should == [lo.id, new_lo2.id].sort
    end

    it "should link assignments to account rubrics and outcomes" do
      account = @copy_from.account
      lo = create_outcome(account)

      rub = Rubric.new(:context => account)
      rub.data = [
          {
              :points => 3,
              :description => "Outcome row",
              :id => 1,
              :ratings => [{:points => 3,:description => "Rockin'",:criterion_id => 1,:id => 2}],
              :learning_outcome_id => lo.id
          }
      ]
      rub.alignments_changed = true
      rub.save!

      from_assign = @copy_from.assignments.create!(:title => "some assignment")
      rub.associate_with(from_assign, @copy_from, :purpose => "grading")

      run_course_copy

      to_assign = @copy_to.assignments.first
      to_assign.rubric.should == rub

      to_assign.learning_outcome_alignments.map(&:learning_outcome_id).should == [lo.id].sort
    end

    it "should copy a quiz when assignment is selected" do
      pending unless Qti.qti_enabled?
      @quiz = @copy_from.quizzes.create!
      @quiz.did_edit
      @quiz.offer!
      @quiz.assignment.should_not be_nil

      @cm.copy_options = {
        :assignments => {mig_id(@quiz.assignment) => "1"},
        :quizzes => {mig_id(@quiz) => "0"},
      }
      @cm.save!

      run_course_copy

      @copy_to.quizzes.find_by_migration_id(mig_id(@quiz)).should_not be_nil
    end

    it "should have correct question count on copied surveys and practive quizzes" do
      pending unless Qti.qti_enabled?
      sp = @copy_from.quizzes.create!(:title => "survey pub", :quiz_type => "survey")
      data = {
                          :question_type => "multiple_choice_question",
                          :question_name => "test fun",
                          :name => "test fun",
                          :points_possible => 10,
                          :question_text => "<strong>html for fun</strong>",
                          :answers =>
                                  [{:migration_id => "QUE_1016_A1", :text => "<br />", :weight => 100, :id => 8080},
                                   {:migration_id => "QUE_1017_A2", :text => "<pre>", :weight => 0, :id => 2279}]}.with_indifferent_access
      qq = sp.quiz_questions.create!
      qq.write_attribute(:question_data, data)
      qq.save!
      sp.generate_quiz_data
      sp.published_at = Time.now
      sp.workflow_state = 'available'
      sp.save!

      sp.question_count.should == 1

      run_course_copy

      q = @copy_to.quizzes.find_by_migration_id(mig_id(sp))
      q.should_not be_nil
      q.question_count.should == 1
    end

    it "should copy quizzes as published if they were published before" do
      pending unless Qti.qti_enabled?
      g = @copy_from.assignment_groups.create!(:name => "new group")
      asmnt_unpub = @copy_from.quizzes.create!(:title => "asmnt unpub", :quiz_type => "assignment", :assignment_group_id => g.id)
      asmnt_pub = @copy_from.quizzes.create(:title => "asmnt", :quiz_type => "assignment", :assignment_group_id => g.id)
      asmnt_pub.workflow_state = 'available'
      asmnt_pub.save!
      graded_survey_unpub = @copy_from.quizzes.create!(:title => "graded survey unpub", :quiz_type => "graded_survey", :assignment_group_id => g.id)
      graded_survey_pub = @copy_from.quizzes.create(:title => "grade survey pub", :quiz_type => "graded_survey", :assignment_group_id => g.id)
      graded_survey_pub.workflow_state = 'available'
      graded_survey_pub.save!
      survey_unpub = @copy_from.quizzes.create!(:title => "survey unpub", :quiz_type => "survey")
      survey_pub = @copy_from.quizzes.create(:title => "survey pub", :quiz_type => "survey")
      survey_pub.workflow_state = 'available'
      survey_pub.save!
      practice_unpub = @copy_from.quizzes.create!(:title => "practice unpub", :quiz_type => "practice_quiz")
      practice_pub = @copy_from.quizzes.create(:title => "practice pub", :quiz_type => "practice_quiz")
      practice_pub.workflow_state = 'available'
      practice_pub.save!

      run_course_copy

      [asmnt_unpub, asmnt_pub, graded_survey_unpub, graded_survey_pub, survey_pub, survey_unpub, practice_unpub, practice_pub].each do |orig|
        q = @copy_to.quizzes.find_by_migration_id(mig_id(orig))
        "#{q.title} - #{q.workflow_state}".should == "#{orig.title} - #{orig.workflow_state}" # titles in there to help identify what type failed
        q.quiz_type.should == orig.quiz_type
      end
    end

    it "should export quizzes with groups that point to external banks" do
      pending unless Qti.qti_enabled?
      course_with_teacher(:user => @user)
      different_course = @course
      different_account = Account.create!

      q1 = @copy_from.quizzes.create!(:title => 'quiz1')
      bank = different_course.assessment_question_banks.create!(:title => 'bank')
      bank2 = @copy_from.account.assessment_question_banks.create!(:title => 'bank2')
      bank2.assessment_question_bank_users.create!(:user => @user)
      bank3 = different_account.assessment_question_banks.create!(:title => 'bank3')
      group = q1.quiz_groups.create!(:name => "group", :pick_count => 3, :question_points => 5.0)
      group.assessment_question_bank = bank
      group.save
      group2 = q1.quiz_groups.create!(:name => "group2", :pick_count => 5, :question_points => 2.0)
      group2.assessment_question_bank = bank2
      group2.save
      group3 = q1.quiz_groups.create!(:name => "group3", :pick_count => 5, :question_points => 2.0)
      group3.assessment_question_bank = bank3
      group3.save

      run_course_copy(["User didn't have permission to reference question bank in quiz group Question Group"])

      q = @copy_to.quizzes.find_by_migration_id(mig_id(q1))
      q.should_not be_nil
      q.quiz_groups.count.should == 3
      g = q.quiz_groups[0]
      g.assessment_question_bank_id.should == bank.id
      g = q.quiz_groups[1]
      g.assessment_question_bank_id.should == bank2.id
      g = q.quiz_groups[2]
      g.assessment_question_bank_id.should == nil
    end

    it "should omit deleted questions in banks" do
      pending unless Qti.qti_enabled?
      bank1 = @copy_from.assessment_question_banks.create!(:title => 'bank')
      q1 = bank1.assessment_questions.create!(:question_data => {'name' => 'test question', 'answers' => [{'id' => 1}, {'id' => 2}]})
      q2 = bank1.assessment_questions.create!(:question_data => {'name' => 'test question 2', 'answers' => [{'id' => 3}, {'id' => 4}]})
      q3 = bank1.assessment_questions.create!(:question_data => {'name' => 'test question 3', 'answers' => [{'id' => 5}, {'id' => 6}]})
      q2.destroy

      run_course_copy

      bank2 = @copy_to.assessment_question_banks.first
      bank2.should be_present
      # we don't copy over deleted questions at all, not even marked as deleted
      bank2.assessment_questions.active.size.should == 2
      bank2.assessment_questions.size.should == 2
    end

    it "should copy discussion topic attributes" do
      topic = @copy_from.discussion_topics.create!(:title => "topic", :message => "<p>bloop</p>", :discussion_type => "threaded")
<<<<<<< HEAD
=======
      topic.posted_at = 2.days.ago
      topic.save!
>>>>>>> 16e4f00b

      run_course_copy

      @copy_to.discussion_topics.count.should == 1
      new_topic = @copy_to.discussion_topics.first

      attrs = ["title", "message", "discussion_type", "type"]
      topic.attributes.slice(*attrs).should == new_topic.attributes.slice(*attrs)
<<<<<<< HEAD
=======

      new_topic.last_reply_at.to_i.should == new_topic.posted_at.to_i
      topic.posted_at.to_i.should == new_topic.posted_at.to_i
>>>>>>> 16e4f00b
    end

    it "should copy a discussion topic when assignment is selected" do
      topic = @copy_from.discussion_topics.build(:title => "topic")
      assignment = @copy_from.assignments.build(:submission_types => 'discussion_topic', :title => topic.title)
      assignment.infer_times
      assignment.saved_by = :discussion_topic
      topic.assignment = assignment
      topic.save

      @cm.copy_options = {
              :assignments => {mig_id(assignment) => "1"},
              :discussion_topics => {mig_id(topic) => "0"},
      }
      @cm.save!

      run_course_copy

      @copy_to.discussion_topics.find_by_migration_id(mig_id(topic)).should_not be_nil
    end

    it "should not copy deleted assignment attached to topic" do
      topic = @copy_from.discussion_topics.build(:title => "topic")
      assignment = @copy_from.assignments.build(:submission_types => 'discussion_topic', :title => topic.title)
      assignment.infer_times
      assignment.saved_by = :discussion_topic
      topic.assignment = assignment
      topic.save!
      assignment.workflow_state = 'deleted'
      assignment.save!

      topic.reload
      topic.active?.should == true

      run_course_copy

      @copy_to.discussion_topics.find_by_migration_id(mig_id(topic)).should_not be_nil
      @copy_to.assignments.find_by_migration_id(mig_id(assignment)).should be_nil
    end

    it "should not copy deleted assignment attached to quizzes" do
      pending unless Qti.qti_enabled?
      g = @copy_from.assignment_groups.create!(:name => "new group")
      quiz = @copy_from.quizzes.create(:title => "asmnt", :quiz_type => "assignment", :assignment_group_id => g.id)
      quiz.workflow_state = 'available'
      quiz.save!

      asmnt = quiz.assignment

      quiz.quiz_type = 'practice_quiz'
      quiz.save!

      asmnt.workflow_state = 'deleted'
      asmnt.save!

      run_course_copy

      @copy_to.quizzes.find_by_migration_id(mig_id(quiz)).should_not be_nil
      @copy_to.assignments.find_by_migration_id(mig_id(asmnt)).should be_nil
    end

    def create_rubric_asmnt
      @rubric = @copy_from.rubrics.new
      @rubric.title = "Rubric"
      @rubric.data = [{:ratings=>[{:criterion_id=>"309_6312", :points=>5.5, :description=>"Full Marks", :id=>"blank", :long_description=>""}, {:criterion_id=>"309_6312", :points=>0, :description=>"No Marks", :id=>"blank_2", :long_description=>""}], :points=>5.5, :description=>"Description of criterion", :id=>"309_6312", :long_description=>""}]
      @rubric.save!

      @assignment = @copy_from.assignments.create!(:title => "some assignment", :points_possible => 12)
      @assoc = @rubric.associate_with(@assignment, @copy_from, :purpose => 'grading', :use_for_grading => true)
      @assoc.hide_score_total = true
      @assoc.use_for_grading = true
      @assoc.save!
    end

    it "should still associate rubrics and assignments and copy rubric association properties" do
      create_rubric_asmnt
      @assoc.summary_data = {:saved_comments=>{"309_6312"=>["what the comment", "hey"]}}
      @assoc.save!

      run_course_copy

      rub = @copy_to.rubrics.find_by_migration_id(mig_id(@rubric))
      rub.should_not be_nil

      [:description, :id, :points].each do |k|
        rub.data.first[k].should == @rubric.data.first[k]
      end
      [:criterion_id, :description, :id, :points].each do |k|
        rub.data.first[:ratings].each_with_index do |criterion, i|
          criterion[k].should == @rubric.data.first[:ratings][i][k]
        end
      end

      asmnt2 = @copy_to.assignments.find_by_migration_id(mig_id(@assignment))
      asmnt2.rubric.id.should == rub.id
      asmnt2.rubric_association.use_for_grading.should == true
      asmnt2.rubric_association.hide_score_total.should == true
      asmnt2.rubric_association.summary_data.should == @assoc.summary_data
    end

    it "should copy rubrics associated with assignments when rubric isn't selected" do
      create_rubric_asmnt
      @cm.copy_options = {
              :assignments => {mig_id(@assignment) => "1"},
      }
      @cm.save!
      run_course_copy

      rub = @copy_to.rubrics.find_by_migration_id(mig_id(@rubric))
      rub.should_not be_nil
      asmnt2 = @copy_to.assignments.find_by_migration_id(mig_id(@assignment))
      asmnt2.rubric.id.should == rub.id
    end

    it "should assign the correct parent folder when the parent folder has already been created" do
      folder = Folder.root_folders(@copy_from).first
      folder = folder.sub_folders.create!(:context => @copy_from, :name => 'folder_1')
      att = Attachment.create!(:filename => 'dummy.txt', :uploaded_data => StringIO.new('fakety'), :folder => folder, :context => @copy_from)
      folder = folder.sub_folders.create!(:context => @copy_from, :name => 'folder_2')
      folder = folder.sub_folders.create!(:context => @copy_from, :name => 'folder_3')
      old_attachment = Attachment.create!(:filename => 'merge.test', :uploaded_data => StringIO.new('ohey'), :folder => folder, :context => @copy_from)

      run_course_copy

      new_attachment = @copy_to.attachments.find_by_migration_id(mig_id(old_attachment))
      new_attachment.should_not be_nil
      new_attachment.full_path.should == "course files/folder_1/folder_2/folder_3/merge.test"
      folder.reload
    end

    it "items in the root folder should be in the root in the new course" do
      att = Attachment.create!(:filename => 'dummy.txt', :uploaded_data => StringIO.new('fakety'), :folder => Folder.root_folders(@copy_from).first, :context => @copy_from)

      @copy_from.syllabus_body = "<a href='/courses/#{@copy_from.id}/files/#{att.id}/download?wrap=1'>link</a>"
      @copy_from.save!

      run_course_copy

      to_root = Folder.root_folders(@copy_to).first
      new_attachment = @copy_to.attachments.find_by_migration_id(mig_id(att))
      new_attachment.should_not be_nil
      new_attachment.full_path.should == "course files/dummy.txt"
      new_attachment.folder.should == to_root
      @copy_to.syllabus_body.should == %{<a href="/courses/#{@copy_to.id}/files/#{new_attachment.id}/download?wrap=1">link</a>}
    end

    it "should copy files into the correct folders when the folders share the same name" do
      root = Folder.root_folders(@copy_from).first
      f1 = root.sub_folders.create!(:name => "folder", :context => @copy_from)
      f2 = f1.sub_folders.create!(:name => "folder", :context => @copy_from)

      atts = []
      atts << Attachment.create!(:filename => 'dummy1.txt', :uploaded_data => StringIO.new('fakety'), :folder => f2, :context => @copy_from)
      atts << Attachment.create!(:filename => 'dummy2.txt', :uploaded_data => StringIO.new('fakety'), :folder => f1, :context => @copy_from)

      run_course_copy

      atts.each do |att|
        new_att = @copy_to.attachments.find_by_migration_id(mig_id(att))
        new_att.full_path.should == att.full_path
      end
    end

    it "should add a warning instead of failing when trying to copy an invalid file" do
      att = Attachment.create!(:filename => 'dummy.txt', :uploaded_data => StringIO.new('fakety'), :folder => Folder.root_folders(@copy_from).first, :context => @copy_from)
      Attachment.where(:id => att).update_all(:filename => nil)

      att.reload
      att.should_not be_valid

      run_course_copy(["Couldn't copy file \"dummy.txt\""])
    end

    it "should preserve media comment links" do
      pending unless Qti.qti_enabled?

      @copy_from.media_objects.create!(:media_id => '0_12345678')
      @copy_from.syllabus_body = <<-HTML.strip
      <p>
        Hello, students.<br>
        With associated media object: <a id="media_comment_0_l4l5n0wt" class="instructure_inline_media_comment video_comment" href="/media_objects/0_l4l5n0wt">this is a media comment</a>
        Without associated media object: <a id="media_comment_0_12345678" class="instructure_inline_media_comment video_comment" href="/media_objects/0_12345678">this is a media comment</a>
        another type: <a id="media_comment_0_bq09qam2" class="instructure_inline_media_comment video_comment" href="/courses/#{@copy_from.id}/file_contents/course%20files/media_objects/0_bq09qam2">this is a media comment</a>
      </p>
      HTML

      run_course_copy

      @copy_to.syllabus_body.should == @copy_from.syllabus_body.gsub("/courses/#{@copy_from.id}/file_contents/course%20files",'')
    end

    it "should include implied files for course exports" do
      att = Attachment.create!(:filename => 'first.png', :uploaded_data => StringIO.new('ohai'), :folder => Folder.root_folders(@copy_from).first, :context => @copy_from)
      att2 = Attachment.create!(:filename => 'second.jpg', :uploaded_data => StringIO.new('ohais'), :folder => Folder.root_folders(@copy_from).first, :context => @copy_from)
      att3 = Attachment.create!(:filename => 'third.jpg', :uploaded_data => StringIO.new('3333'), :folder => Folder.root_folders(@copy_from).first, :context => @copy_from)

      asmnt_des = %{<a href="/courses/%s/files/%s/preview">First file</a>}
      wiki_body = %{<img src="/courses/%s/files/%s/preview">}
      asmnt = @copy_from.assignments.create!(:points_possible => 40, :grading_type => 'points', :description=>(asmnt_des % [@copy_from.id, att.id]), :title => "assignment")
      wiki = @copy_from.wiki.wiki_pages.create!(:title => "wiki", :body => (wiki_body % [@copy_from.id, att2.id]))

      # don't mark the attachments
      @cm.copy_options = {
              :wiki_pages => {mig_id(wiki) => "1"},
              :assignments => {mig_id(asmnt) => "1"},
      }
      @cm.save!
      run_course_copy

      @copy_to.attachments.count.should == 2
      att_2 = @copy_to.attachments.find_by_migration_id(mig_id(att))
      att_2.should_not be_nil
      att2_2 = @copy_to.attachments.find_by_migration_id(mig_id(att2))
      att2_2.should_not be_nil

      @copy_to.assignments.first.description.should == asmnt_des % [@copy_to.id, att_2.id]
      @copy_to.wiki.wiki_pages.first.body.should == wiki_body % [@copy_to.id, att2_2.id]
    end

    it "should include implied objects for context modules" do
      mod1 = @copy_from.context_modules.create!(:name => "some module")
      asmnt1 = @copy_from.assignments.create!(:title => "some assignment")
      mod1.add_item({:id => asmnt1.id, :type => 'assignment', :indent => 1})
      page = @copy_from.wiki.wiki_pages.create!(:title => "some page")
      page2 = @copy_from.wiki.wiki_pages.create!(:title => "some page 2")
      mod1.add_item({:id => page.id, :type => 'wiki_page'})
      att = Attachment.create!(:filename => 'first.png', :uploaded_data => StringIO.new('ohai'), :folder => Folder.root_folders(@copy_from).first, :context => @copy_from)
      att2 = Attachment.create!(:filename => 'first.png', :uploaded_data => StringIO.new('ohai'), :folder => Folder.root_folders(@copy_from).first, :context => @copy_from)
      mod1.add_item({:id => att.id, :type => 'attachment'})
      mod1.add_item({ :title => 'Example 1', :type => 'external_url', :url => 'http://a.example.com/' })
      mod1.add_item :type => 'context_module_sub_header', :title => "Sub Header"
      tool = @copy_from.context_external_tools.create!(:name => "b", :url => "http://www.google.com", :consumer_key => '12345', :shared_secret => 'secret')
      tool2 = @copy_from.context_external_tools.create!(:name => "b", :url => "http://www.instructure.com", :consumer_key => '12345', :shared_secret => 'secret')
      mod1.add_item :type => 'context_external_tool', :id => tool.id, :url => tool.url
      topic = @copy_from.discussion_topics.create!(:title => "topic")
      topic2 = @copy_from.discussion_topics.create!(:title => "topic2")
      mod1.add_item :type => 'discussion_topic', :id => topic.id
      quiz = @copy_from.quizzes.create!(:title => 'quiz')
      quiz2 = @copy_from.quizzes.create!(:title => 'quiz2')
      mod1.add_item :type => 'quiz', :id => quiz.id
      mod1.save!

      mod2 = @copy_from.context_modules.create!(:name => "not copied")
      asmnt2 = @copy_from.assignments.create!(:title => "some assignment again")
      mod2.add_item({:id => asmnt2.id, :type => 'assignment', :indent => 1})
      mod2.save!

      @cm.copy_options = {
                      :context_modules => {mig_id(mod1) => "1", mig_id(mod2) => "0"},
              }
      @cm.save!

      run_course_copy

      mod1_copy = @copy_to.context_modules.find_by_migration_id(mig_id(mod1))
      mod1_copy.should_not be_nil
      if Qti.qti_enabled?
        mod1_copy.content_tags.count.should == 8
      else
        mod1_copy.content_tags.count.should == 7
      end


      @copy_to.assignments.find_by_migration_id(mig_id(asmnt1)).should_not be_nil
      @copy_to.wiki.wiki_pages.find_by_migration_id(mig_id(page)).should_not be_nil
      @copy_to.attachments.find_by_migration_id(mig_id(att)).should_not be_nil
      @copy_to.context_external_tools.find_by_migration_id(mig_id(tool)).should_not be_nil
      @copy_to.discussion_topics.find_by_migration_id(mig_id(topic)).should_not be_nil
      @copy_to.quizzes.find_by_migration_id(mig_id(quiz)).should_not be_nil if Qti.qti_enabled?

      @copy_to.context_modules.find_by_migration_id(mig_id(mod2)).should be_nil
      @copy_to.assignments.find_by_migration_id(mig_id(asmnt2)).should be_nil
      @copy_to.attachments.find_by_migration_id(mig_id(att2)).should be_nil
      @copy_to.wiki.wiki_pages.find_by_migration_id(mig_id(page2)).should be_nil
      @copy_to.context_external_tools.find_by_migration_id(mig_id(tool2)).should be_nil
      @copy_to.discussion_topics.find_by_migration_id(mig_id(topic2)).should be_nil
      @copy_to.quizzes.find_by_migration_id(mig_id(quiz2)).should be_nil
    end

    it "should perform day substitutions" do
      pending unless Qti.qti_enabled?
      @copy_from.assert_assignment_group
      today = Time.now.utc
      asmnt = @copy_from.assignments.build
      asmnt.due_at = today
      asmnt.workflow_state = 'published'
      asmnt.save!
      @copy_from.reload

      @cm.copy_options = @cm.copy_options.merge(
              :shift_dates => true,
              :day_substitutions => {today.wday.to_s => (today.wday + 1).to_s}
      )
      @cm.save!

      run_course_copy

      new_assignment = @copy_to.assignments.first
      # new_assignment.due_at.should == today + 1.day does not work
      new_assignment.due_at.to_i.should_not == asmnt.due_at.to_i
      (new_assignment.due_at.to_i - (today + 1.day).to_i).abs.should < 60
    end

    it "should shift dates" do
      pending unless Qti.qti_enabled?
      options = {
              :everything => true,
              :shift_dates => true,
              :old_start_date => 'Jul 1, 2012',
              :old_end_date => 'Jul 11, 2012',
              :new_start_date => 'Aug 5, 2012',
              :new_end_date => 'Aug 15, 2012'
      }

      old_start = DateTime.parse("01 Jul 2012 06:00:00 UTC +00:00")
      new_start = DateTime.parse("05 Aug 2012 06:00:00 UTC +00:00")

      @copy_from.assert_assignment_group
      @copy_from.assignments.create!(:due_at => old_start + 1.day,
                                     :unlock_at => old_start + 2.days,
                                     :lock_at => old_start + 3.days,
                                     :peer_reviews_due_at => old_start + 4.days
      )
      @copy_from.quizzes.create!(:due_at => "05 Jul 2012 06:00:00 UTC +00:00",
                                 :unlock_at => old_start + 1.days,
                                 :lock_at => old_start + 5.days
      )
      @copy_from.discussion_topics.create!(:title => "some topic",
                                           :message => "<p>some text</p>",
                                           :delayed_post_at => old_start + 3.days)
      @copy_from.calendar_events.create!(:title => "an event",
                                         :start_at => old_start + 4.days,
                                         :end_at => old_start + 4.days + 1.hour)
      cm = @copy_from.context_modules.build(:name => "some module", :unlock_at => old_start + 1.days)
      cm.start_at = old_start + 2.day
      cm.end_at = old_start + 3.days
      cm.save!

      @cm.copy_options = options
      @cm.save!

      run_course_copy

      new_asmnt = @copy_to.assignments.first
      new_asmnt.due_at.to_i.should  == (new_start + 1.day).to_i
      new_asmnt.unlock_at.to_i.should == (new_start + 2.day).to_i
      new_asmnt.lock_at.to_i.should == (new_start + 3.day).to_i
      new_asmnt.peer_reviews_due_at.to_i.should == (new_start + 4.day).to_i

      new_quiz = @copy_to.quizzes.first
      new_quiz.due_at.to_i.should  == (new_start + 4.day).to_i
      new_quiz.unlock_at.to_i.should == (new_start + 1.day).to_i
      new_quiz.lock_at.to_i.should == (new_start + 5.day).to_i

      new_disc = @copy_to.discussion_topics.first
      new_disc.delayed_post_at.to_i.should == (new_start + 3.day).to_i

      new_event = @copy_to.calendar_events.first
      new_event.start_at.to_i.should == (new_start + 4.day).to_i
      new_event.end_at.to_i.should == (new_start + 4.day + 1.hour).to_i

      new_mod = @copy_to.context_modules.first
      new_mod.unlock_at.to_i.should  == (new_start + 1.day).to_i
      new_mod.start_at.to_i.should == (new_start + 2.day).to_i
      new_mod.end_at.to_i.should == (new_start + 3.day).to_i
    end

    it "should copy all quiz attributes" do
      pending unless Qti.qti_enabled?
      q = @copy_from.quizzes.create!(
              :title => 'quiz',
              :description => "<p>description eh</p>",
              :shuffle_answers => true,
              :show_correct_answers => 'true',
              :time_limit => 20,
              :allowed_attempts => 4,
              :scoring_policy => 'keep_highest',
              :quiz_type => 'survey',
              :access_code => 'code',
              :anonymous_submissions => true,
              :hide_results => 'until_after_last_attempt',
              :ip_filter => '192.168.1.1',
              :require_lockdown_browser => true,
              :require_lockdown_browser_for_results => true,
              :notify_of_update => true,
              :one_question_at_a_time => true,
              :cant_go_back => true
      )

      run_course_copy

      new_quiz = @copy_to.quizzes.first

      [:title, :description, :points_possible, :shuffle_answers,
       :show_correct_answers, :time_limit, :allowed_attempts, :scoring_policy, :quiz_type,
       :access_code, :anonymous_submissions,
       :hide_results, :ip_filter, :require_lockdown_browser,
       :require_lockdown_browser_for_results].each do |prop|
        new_quiz.send(prop).should == q.send(prop)
      end

    end

    context "should copy time correctly across daylight saving shift" do
      let(:local_time_zone) { ActiveSupport::TimeZone.new 'America/Denver' }

      def copy_assignment(options = {})
        account = @copy_to.account

        old_time_zone = account.default_time_zone
        account.default_time_zone = options.include?(:account_time_zone) ? options[:account_time_zone].name : 'UTC'
        account.save!

        Time.use_zone('UTC') do
          assignment = @copy_from.assignments.create! :title => 'Assignment', :due_at => old_date
          assignment.save!

          opts = {
                  :everything => true,
                  :shift_dates => true,
                  :old_start_date => old_start_date,
                  :old_end_date => old_end_date,
                  :new_start_date => new_start_date,
                  :new_end_date => new_end_date
          }
          opts[:time_zone] = options[:time_zone].name if options.include?(:time_zone)
          @cm.copy_options = @cm.copy_options.merge(opts)
          @cm.save!

          run_course_copy

          assignment2 = @copy_to.assignments.find_by_migration_id(mig_id(assignment))
          assignment2.due_at.in_time_zone(local_time_zone)
        end
      ensure
        account.default_time_zone = old_time_zone
        account.save!
      end

      context "from MST to MDT" do
        let(:old_date)       { local_time_zone.local(2012, 1, 6, 12, 0) } # 6 Jan 2012 12:00
        let(:new_date)       { local_time_zone.local(2012, 4, 6, 12, 0) } # 6 Apr 2012 12:00
        let(:old_start_date) { 'Jan 1, 2012' }
        let(:old_end_date)   { 'Jan 15, 2012' }
        let(:new_start_date) { 'Apr 1, 2012' }
        let(:new_end_date)   { 'Apr 15, 2012' }

        it "using an explicit time zone" do
          new_date.should == copy_assignment(:time_zone => local_time_zone)
        end

        it "using the account time zone" do
          new_date.should == copy_assignment(:account_time_zone => local_time_zone)
        end
      end

      context "from MDT to MST" do
        let(:old_date)       { local_time_zone.local(2012, 9, 6, 12, 0) }  # 6 Sep 2012 12:00
        let(:new_date)       { local_time_zone.local(2012, 12, 6, 12, 0) } # 6 Dec 2012 12:00
        let(:old_start_date) { 'Sep 1, 2012' }
        let(:old_end_date)   { 'Sep 15, 2012' }
        let(:new_start_date) { 'Dec 1, 2012' }
        let(:new_end_date)   { 'Dec 15, 2012' }

        it "using an explicit time zone" do
          new_date.should == copy_assignment(:time_zone => local_time_zone)
        end

        it "using the account time zone" do
          new_date.should == copy_assignment(:account_time_zone => local_time_zone)
        end
      end
    end

    it "should correctly copy all day dates for assignments and events" do
      date = "Jun 21 2012 11:59pm"
      date2 = "Jun 21 2012 00:00am"
      asmnt = @copy_from.assignments.create!(:title => 'all day', :due_at => date)
      asmnt.all_day.should be_true
      cal = @copy_from.calendar_events.create(:title => "haha", :description => "oi", :start_at => date2, :end_at => date2)

      run_course_copy

      asmnt_2 = @copy_to.assignments.find_by_migration_id(mig_id(asmnt))
      asmnt_2.all_day.should be_true
      asmnt_2.due_at.strftime("%H:%M").should == "23:59"
      asmnt_2.all_day_date.should == Date.parse("Jun 21 2012")

      cal_2 = @copy_to.calendar_events.find_by_migration_id(mig_id(cal))
      cal_2.all_day.should be_true
      cal_2.all_day_date.should == Date.parse("Jun 21 2012")
      cal_2.start_at.strftime("%H:%M").should == "00:00"
    end

    it "should leave file references in AQ context as-is on copy" do
      pending unless Qti.qti_enabled?
      @bank = @copy_from.assessment_question_banks.create!(:title => 'Test Bank')
      @attachment = attachment_with_context(@copy_from)
      @attachment2 = @attachment = Attachment.create!(:filename => 'test.jpg', :display_name => "test.jpg", :uploaded_data => StringIO.new('psych!'), :folder => Folder.unfiled_folder(@copy_from), :context => @copy_from)
      data = {"name" => "Hi", "question_text" => <<-HTML.strip, "answers" => [{"id" => 1}, {"id" => 2}]}
      File ref:<img src="/courses/#{@copy_from.id}/files/#{@attachment.id}/download">
      different file ref: <img src="/courses/#{@copy_from.id}/file_contents/course%20files/unfiled/test.jpg">
      media object: <a id="media_comment_0_l4l5n0wt" class="instructure_inline_media_comment video_comment" href="/media_objects/0_l4l5n0wt">this is a media comment</a>
      equation: <img class="equation_image" title="Log_216" src="/equation_images/Log_216" alt="Log_216">
      link to some other course: <a href="/courses/#{@copy_from.id + @copy_to.id}">Cool Course</a>
      canvas image: <img style="max-width: 723px;" src="/images/preview.png" alt="">
      HTML
      @question = @bank.assessment_questions.create!(:question_data => data)
      @question.reload.question_data['question_text'].should =~ %r{/assessment_questions/}

      run_course_copy

      bank = @copy_to.assessment_question_banks.first
      bank.assessment_questions.count.should == 1
      aq = bank.assessment_questions.first

      aq.question_data['question_text'].should match_ignoring_whitespace(@question.question_data['question_text'])
    end

    it "should correctly copy quiz question html file references" do
      pending unless Qti.qti_enabled?
      root = Folder.root_folders(@copy_from).first
      folder = root.sub_folders.create!(:context => @copy_from, :name => 'folder 1')
      att = Attachment.create!(:filename => 'first.jpg', :display_name => "first.jpg", :uploaded_data => StringIO.new('first'), :folder => root, :context => @copy_from)
      att2 = Attachment.create!(:filename => 'test.jpg', :display_name => "test.jpg", :uploaded_data => StringIO.new('second'), :folder => root, :context => @copy_from)
      att3 = Attachment.create!(:filename => 'testing.jpg', :display_name => "testing.jpg", :uploaded_data => StringIO.new('test this'), :folder => root, :context => @copy_from)
      att4 = Attachment.create!(:filename => 'sub_test.jpg', :display_name => "sub_test.jpg", :uploaded_data => StringIO.new('sub_folder'), :folder => folder, :context => @copy_from)
      qtext = <<-HTML.strip
File ref:<img src="/courses/%s/files/%s/download">
different file ref: <img src="/courses/%s/%s">
subfolder file ref: <img src="/courses/%s/%s">
media object: <a id="media_comment_0_l4l5n0wt" class="instructure_inline_media_comment video_comment" href="/media_objects/0_l4l5n0wt">this is a media comment</a>
equation: <img class="equation_image" title="Log_216" src="/equation_images/Log_216" alt="Log_216">
        HTML

      data = {:correct_comments_html => "<strong>correct</strong>",
                    :question_type => "multiple_choice_question",
                    :question_name => "test fun",
                    :name => "test fun",
                    :points_possible => 10,
                    :question_text => qtext % [@copy_from.id, att.id, @copy_from.id, "file_contents/course%20files/test.jpg", @copy_from.id, "file_contents/course%20files/folder%201/sub_test.jpg"],
                    :answers =>
                            [{:migration_id => "QUE_1016_A1", :html => %{File ref:<img src="/courses/#{@copy_from.id}/files/#{att3.id}/download">}, :comments_html =>'<i>comment</i>', :text => "", :weight => 100, :id => 8080},
                             {:migration_id => "QUE_1017_A2", :html => "<strong>html answer 2</strong>", :comments_html =>'<i>comment</i>', :text => "", :weight => 0, :id => 2279}]}.with_indifferent_access

      q1 = @copy_from.quizzes.create!(:title => 'quiz1')
      qq = q1.quiz_questions.create!
      qq.write_attribute(:question_data, data)
      qq.save!

      run_course_copy

      @copy_to.attachments.count.should == 4
      att_2 = @copy_to.attachments.find_by_migration_id(mig_id(att))
      att2_2 = @copy_to.attachments.find_by_migration_id(mig_id(att2))
      att3_2 = @copy_to.attachments.find_by_migration_id(mig_id(att3))
      att4_2 = @copy_to.attachments.find_by_migration_id(mig_id(att4))

      q_to = @copy_to.quizzes.first
      qq_to = q_to.quiz_questions.first
      qq_to.question_data[:question_text].should match_ignoring_whitespace(qtext % [@copy_to.id, att_2.id, @copy_to.id, "files/#{att2_2.id}/preview", @copy_to.id, "files/#{att4_2.id}/preview"])
      qq_to.question_data[:answers][0][:html].should match_ignoring_whitespace(%{File ref:<img src="/courses/#{@copy_to.id}/files/#{att3_2.id}/download">})
    end

    it "should copy all html fields in assessment questions" do
      pending unless Qti.qti_enabled?
      @bank = @copy_from.assessment_question_banks.create!(:title => 'Test Bank')
      data = {:correct_comments_html => "<strong>correct</strong>",
                          :question_type => "multiple_choice_question",
                          :incorrect_comments_html => "<strong>incorrect</strong>",
                          :neutral_comments_html => "<strong>meh</strong>",
                          :question_name => "test fun",
                          :name => "test fun",
                          :points_possible => 10,
                          :question_text => "<strong>html for fun</strong>",
                          :answers =>
                                  [{:migration_id => "QUE_1016_A1", :html => "<strong>html answer 1</strong>", :comments_html =>'<i>comment</i>', :text => "", :weight => 100, :id => 8080},
                                   {:migration_id => "QUE_1017_A2", :html => "<span style=\"color: #808000;\">html answer 2</span>", :comments_html =>'<i>comment</i>', :text => "", :weight => 0, :id => 2279}]}.with_indifferent_access
      aq_from1 = @bank.assessment_questions.create!(:question_data => data)
      data2 = data.clone
      data2[:question_text] = "<i>matching yo</i>"
      data2[:question_type] = 'matching_question'
      data2[:matches] = [{:match_id=>4835, :text=>"a", :html => '<i>a</i>'},
                        {:match_id=>6247, :text=>"b", :html => '<i>a</i>'}]
      data2[:answers][0][:match_id] = 4835
      data2[:answers][0][:left_html] = data2[:answers][0][:html]
      data2[:answers][0][:right] = "a"
      data2[:answers][1][:match_id] = 6247
      data2[:answers][1][:right] = "b"
      data2[:answers][1][:left_html] = data2[:answers][1][:html]
      aq_from2 = @bank.assessment_questions.create!(:question_data => data2)

      run_course_copy

      aq = @copy_to.assessment_questions.find_by_migration_id(mig_id(aq_from1))

      aq.question_data[:question_text].should == data[:question_text]
      aq.question_data[:answers][0][:html].should == data[:answers][0][:html]
      aq.question_data[:answers][0][:comments_html].should == data[:answers][0][:comments_html]
      aq.question_data[:answers][1][:html].should == data[:answers][1][:html]
      aq.question_data[:answers][1][:comments_html].should == data[:answers][1][:comments_html]
      aq.question_data[:correct_comments_html].should == data[:correct_comments_html]
      aq.question_data[:incorrect_comments_html].should == data[:incorrect_comments_html]
      aq.question_data[:neutral_comments_html].should == data[:neutral_comments_html]

      # and the matching question
      aq = @copy_to.assessment_questions.find_by_migration_id(mig_id(aq_from2))
      aq.question_data[:answers][0][:html].should == data2[:answers][0][:html]
      aq.question_data[:answers][0][:left_html].should == data2[:answers][0][:left_html]
      aq.question_data[:answers][1][:html].should == data2[:answers][1][:html]
      aq.question_data[:answers][1][:left_html].should == data2[:answers][1][:left_html]
    end

    it "should copy file_upload_questions" do
      pending unless Qti.qti_enabled?
      bank = @copy_from.assessment_question_banks.create!(:title => 'Test Bank')
      data = {:question_type => "file_upload_question",
              :points_possible => 10,
              :question_text => "<strong>html for fun</strong>"
              }.with_indifferent_access
      bank.assessment_questions.create!(:question_data => data)

      q = @copy_from.quizzes.create!(:title => "survey pub", :quiz_type => "survey")
      q.quiz_questions.create!(:question_data => data)
      q.generate_quiz_data
      q.published_at = Time.now
      q.workflow_state = 'available'
      q.save!

      run_course_copy

      @copy_to.assessment_questions.count.should == 2
      @copy_to.assessment_questions.each do |aq|
        aq.question_data['question_type'].should == data[:question_type]
        aq.question_data['question_text'].should == data[:question_text]
      end

      @copy_to.quizzes.count.should == 1
      quiz = @copy_to.quizzes.first
      quiz.quiz_questions.count.should == 1

      qq = quiz.quiz_questions.first
      qq.question_data['question_type'].should == data[:question_type]
      qq.question_data['question_text'].should == data[:question_text]
    end

    it "should import calendar events" do
      body_with_link = "<p>Watup? <strong>eh?</strong><a href=\"/courses/%s/assignments\">Assignments</a></p>"
      cal = @copy_from.calendar_events.new
      cal.title = "Calendar event"
      cal.description = body_with_link % @copy_from.id
      cal.start_at = 1.week.from_now
      cal.save!
      cal.all_day = true
      cal.save!
      cal2 = @copy_from.calendar_events.new
      cal2.title = "Stupid events"
      cal2.start_at = 5.minutes.from_now
      cal2.end_at = 10.minutes.from_now
      cal2.all_day = false
      cal2.save!
      cal3 = @copy_from.calendar_events.create!(:title => "deleted event")
      cal3.destroy

      run_course_copy

      @copy_to.calendar_events.count.should == 2
      cal_2 = @copy_to.calendar_events.find_by_migration_id(CC::CCHelper.create_key(cal))
      cal_2.title.should == cal.title
      cal_2.start_at.to_i.should == cal.start_at.to_i
      cal_2.end_at.to_i.should == cal.end_at.to_i
      cal_2.all_day.should == true
      cal_2.all_day_date.should == cal.all_day_date
      cal_2.description = body_with_link % @copy_to.id

      cal2_2 = @copy_to.calendar_events.find_by_migration_id(CC::CCHelper.create_key(cal2))
      cal2_2.title.should == cal2.title
      cal2_2.start_at.to_i.should == cal2.start_at.to_i
      cal2_2.end_at.to_i.should == cal2.end_at.to_i
      cal2_2.description.should == ''
    end

    it "should leave text answers as text" do
      pending unless Qti.qti_enabled?
      @bank = @copy_from.assessment_question_banks.create!(:title => 'Test Bank')
      data = {
                          :question_type => "multiple_choice_question",
                          :question_name => "test fun",
                          :name => "test fun",
                          :points_possible => 10,
                          :question_text => "<strong>html for fun</strong>",
                          :answers =>
                                  [{:migration_id => "QUE_1016_A1", :text => "<br />", :weight => 100, :id => 8080},
                                   {:migration_id => "QUE_1017_A2", :text => "<pre>", :weight => 0, :id => 2279}]}.with_indifferent_access
      aq_from1 = @bank.assessment_questions.create!(:question_data => data)

      run_course_copy

      aq = @copy_to.assessment_questions.find_by_migration_id(mig_id(aq_from1))

      aq.question_data[:answers][0][:text].should == data[:answers][0][:text]
      aq.question_data[:answers][1][:text].should == data[:answers][1][:text]
      aq.question_data[:answers][0][:html].should be_nil
      aq.question_data[:answers][1][:html].should be_nil
      aq.question_data[:question_text].should == data[:question_text]
    end

    context "copying frozen assignments" do
      append_before (:each) do
        @setting = PluginSetting.create!(:name => "assignment_freezer", :settings => {"no_copying" => "yes"})

        @asmnt = @copy_from.assignments.create!(:title => 'lock locky')
        @asmnt.copied = true
        @asmnt.freeze_on_copy = true
        @asmnt.save!
        @quiz = @copy_from.quizzes.create(:title => "quiz", :quiz_type => "assignment")
        @quiz.workflow_state = 'available'
        @quiz.save!
        @quiz.assignment.copied = true
        @quiz.assignment.freeze_on_copy = true
        @quiz.save!
        @topic = @copy_from.discussion_topics.build(:title => "topic")
        assignment = @copy_from.assignments.build(:submission_types => 'discussion_topic', :title => @topic.title)
        assignment.infer_times
        assignment.saved_by = :discussion_topic
        assignment.copied = true
        assignment.freeze_on_copy = true
        @topic.assignment = assignment
        @topic.save

        @admin = account_admin_user(opts={})
      end

      it "should copy for admin" do
        @cm.user = @admin
        @cm.save!

        run_course_copy

        @copy_to.assignments.count.should == (Qti.qti_enabled? ? 3 : 2)
        @copy_to.quizzes.count.should == 1 if Qti.qti_enabled?
        @copy_to.discussion_topics.count.should == 1
        @cm.content_export.error_messages.should == []
      end

      it "should copy for teacher if flag not set" do
        @setting.settings = {}
        @setting.save!

        run_course_copy

        @copy_to.assignments.count.should == (Qti.qti_enabled? ? 3 : 2)
        @copy_to.quizzes.count.should == 1 if Qti.qti_enabled?
        @copy_to.discussion_topics.count.should == 1
        @cm.content_export.error_messages.should == []
      end

      it "should not copy for teacher" do
        run_course_copy

        @copy_to.assignments.count.should == 0
        @copy_to.quizzes.count.should == 0
        @copy_to.discussion_topics.count.should == 0
        @cm.content_export.error_messages.should == [
                ["The assignment \"lock locky\" could not be copied because it is locked.", nil],
                ["The topic \"topic\" could not be copied because it is locked.", nil],
                ["The quiz \"quiz\" could not be copied because it is locked.", nil]]
      end

      it "should not mark assignment as copied if not set to be frozen" do
        @asmnt.freeze_on_copy = false
        @asmnt.copied = false
        @asmnt.save!

        run_course_copy

        asmnt_2 = @copy_to.assignments.find_by_migration_id(mig_id(@asmnt))
        asmnt_2.freeze_on_copy.should be_nil
        asmnt_2.copied.should be_nil
      end

    end

    context "notifications" do
      before(:each) do
        Notification.create!(:name => 'Migration Export Ready', :category => 'Migration')
        Notification.create!(:name => 'Migration Import Failed', :category => 'Migration')
        Notification.create!(:name => 'Migration Import Finished', :category => 'Migration')
      end

      it "should send the correct emails" do
        run_course_copy

        @cm.messages_sent['Migration Export Ready'].should be_blank
        @cm.messages_sent['Migration Import Finished'].should be_blank
        @cm.messages_sent['Migration Import Failed'].should be_blank
      end

      it "should send notifications immediately" do
        communication_channel_model.confirm!
        @cm.source_course = nil # so that it's not a course copy
        @cm.save!

        @cm.workflow_state = 'exported'
        expect { @cm.save! }.to change(DelayedMessage, :count).by 0
        @cm.messages_sent['Migration Export Ready'].should_not be_blank

        @cm.workflow_state = 'imported'
        expect { @cm.save! }.to change(DelayedMessage, :count).by 0
        @cm.messages_sent['Migration Import Finished'].should_not be_blank
      end
    end

    context "external tools" do
      append_before do
        @tool_from = @copy_from.context_external_tools.create!(:name => "new tool", :consumer_key => "key", :shared_secret => "secret", :domain => 'example.com', :custom_fields => {'a' => '1', 'b' => '2'})
        @tool_from.settings[:course_navigation] = {:url => "http://www.example.com", :text => "Example URL"}
        @tool_from.save!
      end

      it "should copy external tools" do

        run_course_copy

        @copy_to.context_external_tools.count.should == 1

        tool_to = @copy_to.context_external_tools.first
        tool_to.name.should == @tool_from.name
        tool_to.custom_fields.should == @tool_from.custom_fields
        tool_to.has_course_navigation.should == true
        tool_to.consumer_key.should == @tool_from.consumer_key
        tool_to.shared_secret.should == @tool_from.shared_secret
      end

      it "should not duplicate external tools used in modules" do
        mod1 = @copy_from.context_modules.create!(:name => "some module")
        tag = mod1.add_item({:type => 'context_external_tool',
                             :title => 'Example URL',
                             :url => "http://www.example.com",
                             :new_tab => true})
        tag.save

        run_course_copy

        @copy_to.context_external_tools.count.should == 1

        tool_to = @copy_to.context_external_tools.first
        tool_to.name.should == @tool_from.name
        tool_to.consumer_key.should == @tool_from.consumer_key
        tool_to.has_course_navigation.should == true
      end

      it "should copy external tool assignments" do
        assignment_model(:course => @copy_from, :points_possible => 40, :submission_types => 'external_tool', :grading_type => 'points')
        tag_from = @assignment.build_external_tool_tag(:url => "http://example.com/one", :new_tab => true)
        tag_from.content_type = 'ContextExternalTool'
        tag_from.save!

        run_course_copy

        asmnt_2 = @copy_to.assignments.first
        asmnt_2.submission_types.should == "external_tool"
        asmnt_2.external_tool_tag.should_not be_nil
        tag_to = asmnt_2.external_tool_tag
        tag_to.content_type.should == tag_from.content_type
        tag_to.url.should == tag_from.url
        tag_to.new_tab.should == tag_from.new_tab
      end

      it "should copy vendor extensions" do
        @tool_from.settings[:vendor_extensions] = [{:platform=>"my.lms.com", :custom_fields=>{"key"=>"value"}}]
        @tool_from.save!

        run_course_copy

        tool = @copy_to.context_external_tools.find_by_migration_id(CC::CCHelper.create_key(@tool_from))
        tool.settings[:vendor_extensions].should == [{'platform'=>"my.lms.com", 'custom_fields'=>{"key"=>"value"}}]
      end

      it "should copy canvas extensions" do
        @tool_from.user_navigation = {:url => "http://www.example.com", :text => "hello", :labels => {'en' => 'hello', 'es' => 'hola'}, :extra => 'extra', :custom_fields=>{"key"=>"value"}}
        @tool_from.course_navigation = {:url => "http://www.example.com", :text => "hello", :labels => {'en' => 'hello', 'es' => 'hola'}, :default => 'disabled', :visibility => 'members', :extra => 'extra', :custom_fields=>{"key"=>"value"}}
        @tool_from.account_navigation = {:url => "http://www.example.com", :text => "hello", :labels => {'en' => 'hello', 'es' => 'hola'}, :extra => 'extra', :custom_fields=>{"key"=>"value"}}
        @tool_from.resource_selection = {:url => "http://www.example.com", :text => "hello", :labels => {'en' => 'hello', 'es' => 'hola'}, :selection_width => 100, :selection_height => 50, :extra => 'extra', :custom_fields=>{"key"=>"value"}}
        @tool_from.editor_button = {:url => "http://www.example.com", :text => "hello", :labels => {'en' => 'hello', 'es' => 'hola'}, :selection_width => 100, :selection_height => 50, :icon_url => "http://www.example.com", :extra => 'extra', :custom_fields=>{"key"=>"value"}}
        @tool_from.save!

        run_course_copy

        tool = @copy_to.context_external_tools.find_by_migration_id(CC::CCHelper.create_key(@tool_from))
        tool.course_navigation.should_not be_nil
        tool.course_navigation.should == @tool_from.course_navigation
        tool.editor_button.should_not be_nil
        tool.editor_button.should == @tool_from.editor_button
        tool.resource_selection.should_not be_nil
        tool.resource_selection.should == @tool_from.resource_selection
        tool.account_navigation.should_not be_nil
        tool.account_navigation.should == @tool_from.account_navigation
        tool.user_navigation.should_not be_nil
        tool.user_navigation.should == @tool_from.user_navigation
      end
    end
  end

  context "#prepare_data" do
    it "should strip invalid utf8" do
      data = {
        'assessment_questions' => [{
          'question_name' => "hai\xfbabcd"
        }]
      }
      ContentMigration.new.prepare_data(data)[:assessment_questions][0][:question_name].should == "haiabcd"
    end
  end

  context "import_object?" do
    before do
      @cm = ContentMigration.new
    end

    it "should return true for everything if there are no copy options" do
      @cm.import_object?("content_migrations", CC::CCHelper.create_key(@cm)).should == true
    end

    it "should return true for everything if 'everything' is selected" do
      @cm.migration_ids_to_import = {:copy => {:everything => "1"}}
      @cm.import_object?("content_migrations", CC::CCHelper.create_key(@cm)).should == true
    end

    it "should return true if there are no copy options" do
      @cm.migration_ids_to_import = {:copy => {}}
      @cm.import_object?("content_migrations", CC::CCHelper.create_key(@cm)).should == true
    end

    it "should return false for nil objects" do
      @cm.import_object?("content_migrations", nil).should == false
    end

    it "should return true for all object types if the all_ option is true" do
      @cm.migration_ids_to_import = {:copy => {:all_content_migrations => "1"}}
      @cm.import_object?("content_migrations", CC::CCHelper.create_key(@cm)).should == true
    end

    it "should return false for objects not selected" do
      @cm.save!
      @cm.migration_ids_to_import = {:copy => {:all_content_migrations => "0"}}
      @cm.import_object?("content_migrations", CC::CCHelper.create_key(@cm)).should == false
      @cm.migration_ids_to_import = {:copy => {:content_migrations => {}}}
      @cm.import_object?("content_migrations", CC::CCHelper.create_key(@cm)).should == false
      @cm.migration_ids_to_import = {:copy => {:content_migrations => {CC::CCHelper.create_key(@cm) => "0"}}}
      @cm.import_object?("content_migrations", CC::CCHelper.create_key(@cm)).should == false
    end

    it "should return true for selected objects" do
      @cm.save!
      @cm.migration_ids_to_import = {:copy => {:content_migrations => {CC::CCHelper.create_key(@cm) => "1"}}}
      @cm.import_object?("content_migrations", CC::CCHelper.create_key(@cm)).should == true
    end

  end
  
  it "should exclude user-hidden migration plugins" do
    ab = Canvas::Plugin.find(:academic_benchmark_importer)
    ContentMigration.migration_plugins(true).include?(ab).should be_false
  end

  context "zip file import" do
    it "should import" do
      course_with_teacher
      zip_path = File.join(File.dirname(__FILE__) + "/../fixtures/migration/file.zip")
      cm = ContentMigration.new(:context => @course, :user => @user,)
      cm.migration_type = 'zip_file_importer'
      cm.migration_settings[:folder_id] = Folder.root_folders(@course).first.id
      cm.save!

      attachment = Attachment.new
      attachment.context = cm
      attachment.uploaded_data = File.open(zip_path, 'rb')
      attachment.filename = 'file.zip'
      attachment.save!

      cm.attachment = attachment
      cm.save!

      cm.queue_migration
      run_jobs
      @course.reload
      @course.attachments.count.should == 1
    end
  end

end<|MERGE_RESOLUTION|>--- conflicted
+++ resolved
@@ -89,7 +89,7 @@
       @copy_to.syllabus_body.should match(/\/courses\/#{@copy_to.id}\/discussion_topics\/#{new_topic.id}/)
     end
 
-    it "should copy course syllabus when the everything option is selected" do 
+    it "should copy course syllabus when the everything option is selected" do
       course_model
 
       @copy_from.syllabus_body = "What up"
@@ -499,25 +499,25 @@
       @copy_to.grading_standards.find_by_migration_id(mig_id(gs)).workflow_state.should == 'active'
       @copy_to.calendar_events.find_by_migration_id(mig_id(cal)).workflow_state.should == 'active'
     end
-    
+
     def create_outcome(context, group=nil)
       lo = LearningOutcome.new
       lo.context = context
       lo.short_description = "haha_#{rand(10_000)}"
-      lo.data = {:rubric_criterion=>{:mastery_points=>3, :ratings=>[{:description=>"Exceeds Expectations", :points=>5}], :description=>"First outcome", :points_possible=>5}} 
+      lo.data = {:rubric_criterion=>{:mastery_points=>3, :ratings=>[{:description=>"Exceeds Expectations", :points=>5}], :description=>"First outcome", :points_possible=>5}}
       lo.save!
       if group
         group.add_outcome(lo)
       elsif context
         context.root_outcome_group.add_outcome(lo)
       end
-      
+
       lo
     end
 
     it "should copy learning outcomes into the new course" do
       old_root = @copy_from.root_outcome_group
-      
+
       lo = create_outcome(@copy_from, old_root)
 
       log = @copy_from.learning_outcome_groups.new
@@ -528,21 +528,21 @@
       old_root.adopt_outcome_group(log)
 
       lo2 = create_outcome(@copy_from, log)
-      
+
       log_sub = @copy_from.learning_outcome_groups.new
       log_sub.context = @copy_from
       log_sub.title = "Sub group"
       log_sub.description = "<p>SubGroupage</p>"
       log_sub.save!
       log.adopt_outcome_group(log_sub)
-      
+
       log_sub2 = @copy_from.learning_outcome_groups.new
       log_sub2.context = @copy_from
       log_sub2.title = "Sub group2"
       log_sub2.description = "<p>SubGroupage2</p>"
       log_sub2.save!
       log_sub.adopt_outcome_group(log_sub2)
-      
+
       lo3 = create_outcome(@copy_from, log_sub2)
 
       # copy outcomes into new course
@@ -569,44 +569,44 @@
       lo_new.short_description.should == lo2.short_description
       lo_new.description.should == lo2.description
       lo_new.data.should == lo2.data
-      
+
       log_sub_new = log_new.child_outcome_groups.first
       log_sub_new.title.should == log_sub.title
       log_sub_new.description.should == log_sub.description
-      
+
       log_sub2_new = log_sub_new.child_outcome_groups.first
       log_sub2_new.title.should == log_sub2.title
       log_sub2_new.description.should == log_sub2.description
-      
+
       lo3_new = log_sub2_new.child_outcome_links.first.content
       lo3_new.short_description.should == lo3.short_description
       lo3_new.description.should == lo3.description
       lo3_new.data.should == lo3.data
     end
-    
+
     it "should relink to external outcomes" do
       account = @copy_from.account
       a_group = account.root_outcome_group
-      
+
       root_group = LearningOutcomeGroup.create!(:title => "contextless group")
-      
+
       lo = create_outcome(nil, root_group)
-      
+
       lo2 = create_outcome(account, a_group)
-      
+
       from_root = @copy_from.root_outcome_group
       from_root.add_outcome(lo)
       from_root.add_outcome(lo2)
-      
-      run_course_copy
-      
+
+      run_course_copy
+
       to_root = @copy_to.root_outcome_group
       to_root.child_outcome_links.count.should == 2
       to_root.child_outcome_links.find_by_content_id(lo.id).should_not be_nil
       to_root.child_outcome_links.find_by_content_id(lo2.id).should_not be_nil
     end
-    
-    it "should create outcomes in new course if external context not found" do 
+
+    it "should create outcomes in new course if external context not found" do
       hash = {"is_global_outcome"=>true,
                "points_possible"=>nil,
                "type"=>"learning_outcome",
@@ -616,12 +616,12 @@
                "external_identifier"=>"0",
                "title"=>"root outcome",
                "migration_id"=>"id1072dcf40e801c6468d9eaa5774e56d"}
-      
+
       @cm.outcome_to_id_map = {}
       LearningOutcome.import_from_migration(hash, @cm)
-      
+
       @cm.warnings.should == ["The external Learning Outcome couldn't be found for \"root outcome\", creating a copy."]
-      
+
       to_root = @copy_to.root_outcome_group
       to_root.child_outcome_links.count.should == 1
       new_lo = to_root.child_outcome_links.first.content
@@ -661,16 +661,16 @@
       new_rubric.title.should == hash["title"]
     end
 
-    it "should link rubric (and assignments) to outcomes" do 
+    it "should link rubric (and assignments) to outcomes" do
       root_group = LearningOutcomeGroup.create!(:title => "contextless group")
-      
+
       lo = create_outcome(nil, root_group)
       lo2 = create_outcome(@copy_from)
-      
+
       from_root = @copy_from.root_outcome_group
       from_root.add_outcome(lo)
       from_root.add_outcome(lo2)
-      
+
       rub = Rubric.new(:context => @copy_from)
       rub.data = [
         {
@@ -694,13 +694,13 @@
 
       from_assign = @copy_from.assignments.create!(:title => "some assignment")
       rub.associate_with(from_assign, @copy_from, :purpose => "grading")
-      
-      run_course_copy
-      
+
+      run_course_copy
+
       new_lo2 = @copy_to.created_learning_outcomes.find_by_migration_id(mig_id(lo2))
       to_rub = @copy_to.rubrics.first
       to_assign = @copy_to.assignments.first
-      
+
       to_rub.data[1]["learning_outcome_id"].should == new_lo2.id
       to_rub.data[0]["learning_outcome_id"].should == lo.id
       to_rub.learning_outcome_alignments.map(&:learning_outcome_id).sort.should == [lo.id, new_lo2.id].sort
@@ -864,11 +864,8 @@
 
     it "should copy discussion topic attributes" do
       topic = @copy_from.discussion_topics.create!(:title => "topic", :message => "<p>bloop</p>", :discussion_type => "threaded")
-<<<<<<< HEAD
-=======
       topic.posted_at = 2.days.ago
       topic.save!
->>>>>>> 16e4f00b
 
       run_course_copy
 
@@ -877,12 +874,9 @@
 
       attrs = ["title", "message", "discussion_type", "type"]
       topic.attributes.slice(*attrs).should == new_topic.attributes.slice(*attrs)
-<<<<<<< HEAD
-=======
 
       new_topic.last_reply_at.to_i.should == new_topic.posted_at.to_i
       topic.posted_at.to_i.should == new_topic.posted_at.to_i
->>>>>>> 16e4f00b
     end
 
     it "should copy a discussion topic when assignment is selected" do
@@ -1843,7 +1837,7 @@
     end
 
   end
-  
+
   it "should exclude user-hidden migration plugins" do
     ab = Canvas::Plugin.find(:academic_benchmark_importer)
     ContentMigration.migration_plugins(true).include?(ab).should be_false
