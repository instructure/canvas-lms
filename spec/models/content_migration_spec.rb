# frozen_string_literal: true

#
# Copyright (C) 2012 - present Instructure, Inc.
#
# This file is part of Canvas.
#
# Canvas is free software: you can redistribute it and/or modify it under
# the terms of the GNU Affero General Public License as published by the Free
# Software Foundation, version 3 of the License.
#
# Canvas is distributed in the hope that it will be useful, but WITHOUT ANY
# WARRANTY; without even the implied warranty of MERCHANTABILITY or FITNESS FOR
# A PARTICULAR PURPOSE. See the GNU Affero General Public License for more
# details.
#
# You should have received a copy of the GNU Affero General Public License along
# with this program. If not, see <http://www.gnu.org/licenses/>.
#

require_relative "content_migration/course_copy_helper"

describe ContentMigration do
  before :once do
    course_with_teacher
    @cm = ContentMigration.create!(context: @course, user: @teacher)
  end

  describe "#trigger_live_events!" do
    subject do
      content_migration.instance_variable_set(:@imported_migration_items_hash, migration_items)
      content_migration
    end

    let(:content_migration) do
      ContentMigration.create!(
        context: destination,
        workflow_state:,
        user:,
        migration_type: "course_copy_importer",
        source_course: context
      )
    end
    let(:user) do
      teacher_in_course(course: context)
      @teacher
    end
    let(:context) { course_model }
    let(:destination) { course_model }
    let(:workflow_state) { "started" }
    let(:migration_items) { {} }

    before do
      allow(Canvas::LiveEventsCallbacks).to receive_messages(after_update: true, after_create: true)
    end

    context "when the class is not observed by live events observer" do
      let(:migration_items) do
        {
          "ContextExternalTool" => {
            SecureRandom.uuid => external_tool
          }
        }
      end
      let(:external_tool) do
        ContextExternalTool.create!(
          context:,
          url: "https://www.test.com",
          name: "test tool",
          shared_secret: "secret",
          consumer_key: "key"
        )
      end

      it "does not trigger an event" do
        expect(Canvas::LiveEventsCallbacks).not_to receive(:after_create).with(external_tool)
        expect(Canvas::LiveEventsCallbacks).not_to receive(:after_update).with(external_tool)
        subject.trigger_live_events!
      end
    end

    context "when an item is created after the started_at time" do
      let(:start_time) { Time.zone.now }
      let(:assignment) { Assignment.create(course: context, name: "Test Assignment") }
      let(:migration_items) do
        {
          "Assignment" => {
            SecureRandom.uuid => assignment
          }
        }
      end

      before do
        content_migration.update!(started_at: start_time)
        migration_items
      end

      it 'triggers a "created" event' do
        expect(Canvas::LiveEventsCallbacks).to receive(:after_create).with(assignment)
        expect(Canvas::LiveEventsCallbacks).not_to receive(:after_update).with(assignment)
        subject.trigger_live_events!
      end
    end

    context "when an item was created before the started_at time" do
      let(:assignment) { Assignment.create(course: context, name: "Test Assignment") }
      let(:migration_items) do
        {
          "Assignment" => {
            SecureRandom.uuid => assignment
          }
        }
      end

      before do
        migration_items
        content_migration.update!(started_at: assignment.created_at + 10.seconds)
      end

      it 'triggers an "updated" event' do
        expect(Canvas::LiveEventsCallbacks).not_to receive(:after_create).with(assignment)
        expect(Canvas::LiveEventsCallbacks).to receive(:after_update).with(assignment, anything)
        subject.trigger_live_events!
      end
    end
  end

  describe "#prepare_data" do
    it "strips invalid utf8" do
      data = {
        "assessment_questions" => [{
          "question_name" => +"hai\xfbabcd"
        }]
      }
      expect(ContentMigration.new.prepare_data(data)[:assessment_questions][0][:question_name]).to eq "haiabcd"
    end
  end

  context "import_object?" do
    it "returns true for everything if there are no copy options" do
      expect(@cm.import_object?("content_migrations", CC::CCHelper.create_key(@cm))).to be true
    end

    it "returns true for everything if 'everything' is selected" do
      @cm.migration_ids_to_import = { copy: { everything: "1" } }
      expect(@cm.import_object?("content_migrations", CC::CCHelper.create_key(@cm))).to be true
    end

    it "returns true if there are no copy options" do
      @cm.migration_ids_to_import = { copy: {} }
      expect(@cm.import_object?("content_migrations", CC::CCHelper.create_key(@cm))).to be true
    end

    it "returns false for nil objects" do
      expect(@cm.import_object?("content_migrations", nil)).to be false
    end

    it "returns true for all object types if the all_ option is true" do
      @cm.migration_ids_to_import = { copy: { all_content_migrations: "1" } }
      expect(@cm.import_object?("content_migrations", CC::CCHelper.create_key(@cm))).to be true
    end

    it "returns false for objects not selected" do
      @cm.save!
      @cm.migration_ids_to_import = { copy: { all_content_migrations: "0" } }
      expect(@cm.import_object?("content_migrations", CC::CCHelper.create_key(@cm))).to be false
      @cm.migration_ids_to_import = { copy: { content_migrations: {} } }
      expect(@cm.import_object?("content_migrations", CC::CCHelper.create_key(@cm))).to be false
      @cm.migration_ids_to_import = { copy: { content_migrations: { CC::CCHelper.create_key(@cm) => "0" } } }
      expect(@cm.import_object?("content_migrations", CC::CCHelper.create_key(@cm))).to be false
    end

    it "returns true for selected objects" do
      @cm.save!
      @cm.migration_ids_to_import = { copy: { content_migrations: { CC::CCHelper.create_key(@cm) => "1" } } }
      expect(@cm.import_object?("content_migrations", CC::CCHelper.create_key(@cm))).to be true
    end
  end

  it "excludes user-hidden migration plugins" do
    ab = Canvas::Plugin.find(:academic_benchmark_importer)
    expect(ContentMigration.migration_plugins(true)).not_to include(ab)
  end

  context "zip file import" do
    def setup_zip_import(context, filename = "file.zip", import_immediately: false)
      zip_path = File.join(File.dirname(__FILE__) + "/../fixtures/migration/#{filename}")
      cm = ContentMigration.new(context:, user: @user)
      cm.migration_type = "zip_file_importer"
      cm.migration_settings[:folder_id] = Folder.root_folders(context).first.id
      cm.migration_settings["import_immediately"] = import_immediately
      cm.save!

      attachment = Attachment.new
      attachment.context = cm
      attachment.uploaded_data = File.open(zip_path, "rb")
      attachment.filename = filename
      attachment.save!

      cm.attachment = attachment
      cm.save!

      cm.queue_migration
      cm
    end

    def test_zip_import(context, content_migration, filecount = 1)
      run_jobs
      expect(content_migration.reload).to be_imported
      expect(context.reload.attachments.count).to eq filecount
    end

    it "imports into a course" do
      cm = setup_zip_import(@course)
      expect(cm.root_account).to eq @course.root_account
      test_zip_import(@course, cm)
    end

    it "records the job id" do
      allow(Delayed::Worker).to receive(:current_job).and_return(double("Delayed::Job", id: 123))
      cm = setup_zip_import(@course)
      test_zip_import(@course, cm)
      expect(cm.reload.migration_settings[:job_ids]).to eq([123])
    end

    it "goes through instfs if enabled" do
      cm = setup_zip_import(@course)
      @uuid = "1234-abcd"
      allow(InstFS).to receive_messages(enabled?: true, direct_upload: @uuid)

      test_zip_import(@course, cm)
      attachment = @course.attachments.last
      expect(attachment.instfs_uuid).to eq(@uuid)
    end

    it "imports into a user" do
      cm = setup_zip_import(@user)
      expect(cm.root_account_id).to eq 0
      test_zip_import(@user, cm)
    end

    it "imports into a group" do
      group_with_user
      cm = setup_zip_import(@group)
      expect(cm.root_account).to eq @group.root_account
      test_zip_import(@group, cm)
    end

    it "does not expand the mac system folder" do
      cm = setup_zip_import(@course, "macfile.zip")
      test_zip_import(@course, cm, 4)
      expect(@course.folders.pluck(:name)).to_not include("__MACOSX")
    end

    it "updates unzip progress often" do
      cm = setup_zip_import(@course, "macfile.zip")
      expect_any_instantiation_of(cm).to receive(:update_import_progress).exactly(6).times
      run_jobs
    end

    it "updates unzip progress often with fast import" do
      cm = setup_zip_import(@course, "macfile.zip", import_immediately: true)
      expect_any_instantiation_of(cm).to receive(:update_import_progress).exactly(6).times
      run_jobs
    end
  end

  it "uses url for migration file" do
    cm = @cm
    cm.migration_type = "zip_file_importer"
    cm.migration_settings[:folder_id] = Folder.root_folders(@course).first.id
    # the double below should prevent it from actually hitting the url
    cm.migration_settings[:file_url] = "http://localhost:3000/file.zip"
    cm.save!

    expect_any_instance_of(Attachment).to receive(:clone_url).with(cm.migration_settings[:file_url], false, true, quota_context: cm.context)

    cm.queue_migration
    worker = CC::Importer::CCWorker.new
    worker.perform(cm)
  end

  context "copying only some content" do
    let(:content_migration) do
      ContentMigration.create(context: destination_course,
                              user: user_model,
                              source_course: course,
                              migration_type: "course_copy_importer",
                              copy_options:,
                              migration_settings: {
                                import_immediately: true,
                                migration_ids_to_import: {
                                  copy: copy_options
                                }
                              })
    end
    let(:course) { course_model }
    let(:destination_course) { course_model }

    shared_examples_for "a migration that automatically copies over tools" do |num_tools_copied: 1|
      it "copies over tools without issues" do
        content_migration.queue_migration
        expect { run_jobs }.to change { destination_course.context_external_tools.count }.by(num_tools_copied)
        expect(content_migration.migration_issues.count).to be(0)
      end
    end

    shared_examples_for "a migration that doesn't copy any tools" do
      it "doesn't copy any tools" do
        content_migration.queue_migration
        expect { run_jobs }.not_to change { destination_course.context_external_tools.count }
      end
    end

    context "and we're copying an assignment that uses an LTI tool" do
      let(:copy_options) do
        ContentMigration.process_copy_params({ "assignments" => [assignment.id] },
                                             global_identifiers: true,
                                             for_content_export: true)
      end
      let(:dev_key) { DeveloperKey.create! }
      let(:tool) do
        # ContentMigrations change things that were nil to their default values,
        # like an empty array or hash. This changes the identity hash, so we
        # have to make everything *exactly* the same, very explicitly >:(
        tool = external_tool_1_3_model(context: course,
                                       opts: {
                                         settings: { vendor_extensions: [],
                                                     custom_fields: {},
                                                     client_id: dev_key.global_id.to_s },
                                         developer_key: dev_key,
                                         name: "first tool"
                                       })
        tool.update!(description: "")
        tool
      end
      let(:assignment) do
        assignment_model({ course:,
                           submission_types: "external_tool",
                           external_tool_tag_attributes: { content: tool, url: tool.url } })
      end

      it_behaves_like "a migration that automatically copies over tools"

      context "the tool uses custom params" do
        let(:custom_params) { { "custom" => "params" } }
        let(:assignment) do
          a = super()
          a.primary_resource_link.update!(custom: custom_params)
          a
        end

        it "copies them over" do
          content_migration.queue_migration
          run_jobs
          expect(destination_course.assignments.last.primary_resource_link.custom).to eq(custom_params)
        end
      end

      context "but the destination course already has an identical tool installed" do
        before do
          dup = tool.dup
          dup.context = destination_course
          dup.save!
        end

        it_behaves_like "a migration that doesn't copy any tools"
      end

      context "and the destination course has a similar tool installed" do
        let(:other_tool) do
          external_tool_1_3_model(context: destination_course,
                                  opts: {
                                    settings: { icon_url: "icon.com", other_setting: "foobar" },
                                    developer_key: dev_key,
                                    name: "other tool"
                                  })
        end

        it_behaves_like "a migration that automatically copies over tools"

        it "doesn't change the existing tool" do
          other_tool
          content_migration.queue_migration
          expect { run_jobs }.not_to change { other_tool.reload.settings }
        end
      end
    end

    context "we're copying multiple assignments" do
      let(:assignments) do
        assignments = []
        3.times do
          assignments << assignment_model({ course: })
        end
        assignments
      end
      let(:copy_options) do
        ContentMigration.process_copy_params({ "assignments" => assignments.map { |a| a.id.to_i } },
                                             global_identifiers: true,
                                             for_content_export: true)
      end

      it_behaves_like "a migration that doesn't copy any tools"

      context "that all use an LTI tool" do
        let(:assignments) do
          assignments = []
          3.times do |i|
            dev_key = DeveloperKey.create!
            tool = external_tool_1_3_model(context: course,
                                           opts: {
                                             developer_key: dev_key,
                                             name: "tool #{i}"
                                           })
            assignments << assignment_model({ course:,
                                              submission_types: "external_tool",
                                              external_tool_tag_attributes: { content: tool, url: tool.url } })
          end
          assignments
        end

        it_behaves_like "a migration that automatically copies over tools", num_tools_copied: 3
      end
    end
  end

  context "account-level import" do
    it "imports question banks from qti migrations" do
      skip unless Qti.qti_enabled?

      account = Account.create!(name: "account")
      account.account_users.create!(user: @user)
      cm = ContentMigration.new(context: account, user: @user)
      cm.migration_type = "qti_converter"
      cm.migration_settings["import_immediately"] = true
      qb_name = "Import Unfiled Questions Into Me"
      cm.migration_settings["question_bank_name"] = qb_name
      cm.save!
      expect(cm.root_account_id).to eq account.id

      package_path = File.join("#{File.dirname(__FILE__)}/../fixtures/migration/cc_default_qb_test.zip")
      attachment = Attachment.new
      attachment.context = cm
      attachment.uploaded_data = File.open(package_path, "rb")
      attachment.filename = "file.zip"
      attachment.save!

      cm.attachment = attachment
      cm.save!

      cm.queue_migration
      run_jobs

      expect(cm.migration_issues).to be_empty

      expect(account.assessment_question_banks.count).to eq 1
      bank = account.assessment_question_banks.first
      expect(bank.title).to eq qb_name

      expect(bank.assessment_questions.count).to eq 1
    end

    it "imports questions from quizzes into question banks" do
      skip unless Qti.qti_enabled?

      account = Account.create!(name: "account")
      account.account_users.create!(user: @user)
      cm = ContentMigration.new(context: account, user: @user)
      cm.migration_type = "qti_converter"
      cm.migration_settings["import_immediately"] = true
      cm.save!

      package_path = File.join("#{File.dirname(__FILE__)}/../fixtures/migration/quiz_qti.zip")
      attachment = Attachment.new
      attachment.context = cm
      attachment.uploaded_data = File.open(package_path, "rb")
      attachment.filename = "file.zip"
      attachment.save!

      cm.attachment = attachment
      cm.save!

      cm.queue_migration
      run_jobs

      expect(cm.migration_issues).to be_empty

      expect(account.assessment_question_banks.count).to eq 1
      bank = account.assessment_question_banks.first
      expect(bank.title).to eq "Unnamed Quiz"

      expect(bank.assessment_questions.count).to eq 1
    end

    it "does not re-use the question_bank without overwrite_quizzes" do
      skip unless Qti.qti_enabled?

      account = Account.create!(name: "account")
      account.account_users.create!(user: @user)
      cm = ContentMigration.new(context: account, user: @user)
      cm.migration_type = "qti_converter"
      cm.migration_settings["import_immediately"] = true
      cm.save!

      package_path = File.join("#{File.dirname(__FILE__)}/../fixtures/migration/quiz_qti.zip")
      attachment = Attachment.new
      attachment.context = cm
      attachment.uploaded_data = File.open(package_path, "rb")
      attachment.filename = "file.zip"
      attachment.save!

      cm.attachment = attachment
      cm.save!

      cm.queue_migration
      run_jobs

      # run again
      cm.queue_migration
      run_jobs

      expect(cm.migration_issues).to be_empty

      expect(account.assessment_question_banks.count).to eq 2
      account.assessment_question_banks.each do |bank|
        expect(bank.title).to eq "Unnamed Quiz"
        expect(bank.assessment_questions.count).to eq 1
      end
    end

    it "re-uses the question_bank (and everything else) with overwrite_quizzes" do
      skip unless Qti.qti_enabled?

      account = Account.create!(name: "account")
      account.account_users.create!(user: @user)
      cm = ContentMigration.new(context: account, user: @user)
      cm.migration_type = "qti_converter"
      cm.migration_settings["import_immediately"] = true

      # having this set used to always prepend the id, and it would get set it there were any other imported quizzes/questions
      cm.migration_settings["id_prepender"] = "thisusedtobreakstuff"
      cm.save!

      package_path = File.join("#{File.dirname(__FILE__)}/../fixtures/migration/quiz_qti.zip")
      attachment = Attachment.new
      attachment.context = cm
      attachment.uploaded_data = File.open(package_path, "rb")
      attachment.filename = "file.zip"
      attachment.save!

      cm.attachment = attachment
      cm.save!

      cm.queue_migration
      run_jobs

      cm.migration_settings["overwrite_quizzes"] = true
      cm.migration_settings["id_prepender"] = "somethingelse"
      cm.save!
      # run again
      cm.queue_migration
      run_jobs

      expect(cm.migration_issues).to be_empty

      expect(account.assessment_question_banks.count).to eq 1
      bank = account.assessment_question_banks.first
      expect(bank.title).to eq "Unnamed Quiz"

      expect(bank.assessment_questions.count).to eq 1
    end
  end

  it "imports question bank media correctly" do
    skip unless Qti.qti_enabled?

    cm = @cm
    cm.migration_type = "qti_converter"
    cm.migration_settings["import_immediately"] = true
    cm.save!

    package_path = File.join("#{File.dirname(__FILE__)}/../fixtures/migration/media_quiz_qti.zip")
    attachment = Attachment.new
    attachment.context = cm
    attachment.uploaded_data = File.open(package_path, "rb")
    attachment.filename = "file.zip"
    attachment.save!

    cm.attachment = attachment
    cm.save!

    cm.queue_migration
    run_jobs

    expect(cm.migration_issues).to be_empty

    expect(@course.quizzes.count).to eq 1
    quiz = @course.quizzes.first
    expect(quiz.quiz_questions.count).to eq 1
    question = quiz.quiz_questions.first
    image = @course.attachments.find_by(display_name: "pug.jpg")
    expect(question.question_data[:question_text]).to eq %(<p>What is the difference between a duck?</p>
              <p><img src="/courses/#{@course.id}/files/#{image.id}/preview" alt="pug.jpg" width="500" height="333"></p>)
  end

  it "imports rich content media correctly" do
    cm = @cm
    cm.migration_type = "canvas_cartridge_importer"
    cm.migration_settings["import_immediately"] = true
    cm.save!

    package_path = File.join("#{File.dirname(__FILE__)}/../fixtures/migration/page-with-media.imscc")
    attachment = Attachment.new
    attachment.context = cm
    attachment.uploaded_data = File.open(package_path, "rb")
    attachment.filename = "file.zip"
    attachment.save!

    cm.attachment = attachment
    cm.save!

    cm.queue_migration
    run_jobs

    expect(cm.migration_issues).to be_empty

    expect(@course.wiki_pages.count).to eq 1
    page = @course.wiki_pages.first
    image = @course.attachments.find_by(display_name: "pug.jpg")
    expect(page.body).to eq %(<p><img src="/courses/#{@course.id}/files/#{image.id}/preview" alt="pug.jpg" width="72" height="72"></p>)
  end

  it "does not overwrite deleted quizzes unless overwrite_quizzes is true" do
    skip unless Qti.qti_enabled?

    cm = @cm
    cm.migration_type = "qti_converter"
    cm.migration_settings["import_immediately"] = true

    # having this set used to always prepend the id, and it would get set it there were any other imported quizzes/questions
    cm.migration_settings["id_prepender"] = "thisusedtobreakstuff"
    cm.save!

    package_path = File.join("#{File.dirname(__FILE__)}/../fixtures/migration/quiz_qti.zip")
    attachment = Attachment.new
    attachment.context = cm
    attachment.uploaded_data = File.open(package_path, "rb")
    attachment.filename = "file.zip"
    attachment.save!

    cm.attachment = attachment
    cm.save!

    cm.queue_migration
    run_jobs

    expect(@course.quizzes.count).to eq 1
    orig_quiz = @course.quizzes.first
    qq = orig_quiz.quiz_questions.first
    qq.question_data[:question_text] = "boooring"
    qq.save!
    orig_quiz.destroy

    cm.migration_settings["id_prepender"] = "somethingelse"
    cm.save!
    # run again, should create a new quiz
    cm.queue_migration
    run_jobs

    @course.reload
    expect(@course.quizzes.count).to eq 2
    expect(@course.quizzes.active.count).to eq 1

    new_quiz = @course.quizzes.active.first

    cm.migration_settings["overwrite_quizzes"] = true
    cm.migration_settings["id_prepender"] = "somethingelse_again"
    cm.save!
    # run again, but this time restore the deleted quiz
    cm.queue_migration
    run_jobs

    @course.reload
    expect(@course.quizzes.count).to eq 2
    expect(@course.quizzes.active.count).to eq 2

    orig_quiz.reload
    # should overwrite the old quiz question data
    expect(orig_quiz.quiz_questions.first.question_data[:question_text]).to eq(
      new_quiz.quiz_questions.first.question_data[:question_text]
    )
  end

  it "selectively imports quizzes when id_prepender is in use" do
    skip unless Qti.qti_enabled?

    cm = @cm
    cm.migration_type = "qti_converter"
    cm.migration_settings["import_immediately"] = true
    cm.save!

    package_path = File.join("#{File.dirname(__FILE__)}/../fixtures/migration/quiz_qti.zip")
    attachment = Attachment.new
    attachment.context = cm
    attachment.uploaded_data = File.open(package_path, "rb")
    attachment.filename = "file.zip"
    attachment.save!

    cm.attachment = attachment
    cm.save!

    cm.queue_migration
    run_jobs

    expect(@course.quizzes.count).to eq 1
    teh_quiz = @course.quizzes.first
    teh_quiz.destroy!

    cm.migration_settings["id_prepender"] = "blah!"
    cm.migration_settings["migration_ids_to_import"] = { "copy" => { "quizzes" => { teh_quiz.migration_id => "1" } } }
    cm.save!
    cm.queue_migration
    run_jobs
    expect(@course.quizzes.active.find_by(migration_id: "blah!_#{teh_quiz.migration_id}")).not_to be_nil
  end

  it "escapes html in plain text nodes into qti" do
    skip unless Qti.qti_enabled?

    cm = @cm
    cm.migration_type = "qti_converter"
    cm.migration_settings["import_immediately"] = true
    cm.save!

    package_path = File.join("#{File.dirname(__FILE__)}/../fixtures/migration/plaintext_qti.zip")
    attachment = Attachment.create!(context: cm, uploaded_data: File.open(package_path, "rb"), filename: "file.zip")
    cm.attachment = attachment
    cm.save!

    cm.queue_migration
    run_jobs

    html_text = @course.quiz_questions.where(migration_id: "5eb2ac5ba1c19_100").first.question_data[:question_text]
    expect(html_text).to eq "This is <b>Bold</b>"
    plain_text = @course.quiz_questions.where(migration_id: "5eb2ac5ba1c19_104").first.question_data[:question_text]
    expect(plain_text).to eq "This is &lt;b&gt;Bold&lt;/b&gt;"
  end

  it "identifies and import compressed tarball archives" do
    skip unless Qti.qti_enabled?

    cm = @cm
    cm.migration_type = "qti_converter"
    cm.migration_settings["import_immediately"] = true
    cm.save!

    package_path = File.join("#{File.dirname(__FILE__)}/../fixtures/migration/cc_default_qb_test.tar.gz")
    attachment = Attachment.new
    attachment.context = cm
    attachment.uploaded_data = File.open(package_path, "rb")
    attachment.filename = "file.zip"
    attachment.save!

    cm.attachment = attachment
    cm.save!

    cm.queue_migration
    run_jobs

    expect(cm.migration_issues).to be_empty

    expect(@course.assessment_question_banks.count).to eq 1
  end

  it "tries to handle utf-16 encoding errors" do
    cm = @cm
    cm.migration_type = "canvas_cartridge_importer"
    cm.migration_settings["import_immediately"] = true
    cm.save!

    package_path = File.join("#{File.dirname(__FILE__)}/../fixtures/migration/canvas_cc_utf16_error.zip")
    attachment = Attachment.new
    attachment.context = cm
    attachment.uploaded_data = File.open(package_path, "rb")
    attachment.filename = "file.zip"
    attachment.save!

    cm.attachment = attachment
    cm.save!

    cm.queue_migration
    run_jobs

    expect(cm.migration_issues).to be_empty
  end

  it "correctly handles media comment resolution in quizzes" do
    skip "Requires QtiMigrationTool" unless Qti.qti_enabled?

    cm = @cm
    cm.migration_type = "canvas_cartridge_importer"
    cm.migration_settings["import_immediately"] = true
    cm.save!

    package_path = File.join("#{File.dirname(__FILE__)}/../fixtures/migration/canvas_quiz_media_comment.zip")
    attachment = Attachment.new
    attachment.context = cm
    attachment.uploaded_data = File.open(package_path, "rb")
    attachment.filename = "file.zip"
    attachment.save!

    cm.attachment = attachment
    cm.save!

    cm.queue_migration
    run_jobs

    expect(cm.migration_issues).to be_empty
    quiz = @course.quizzes.available.first
    att_to = @course.attachments.find_by(filename: "m-5U5Jww6HL7zG35CgyaYGyA5bhzsremxY.flv")
    expect(quiz.quiz_data).to be_present
    expect(quiz.quiz_data.to_yaml).to include("/media_attachments_iframe/#{att_to.id}")

    qq = quiz.quiz_questions.first
    expect(qq.question_data).to be_present
    expect(qq.question_data.to_yaml).to include("/media_attachments_iframe/#{att_to.id}")
  end

  context "migrations with skip_job_progress enabled" do
    before :once do
      @account = Account.create!(name: "account")
    end

    def create_ab_cm
      cm = ContentMigration.new(context: @account)
      cm.migration_settings[:migration_type] = "academic_benchmark_importer"
      cm.migration_settings[:import_immediately] = true
      cm.migration_settings[:no_archive_file] = true
      cm.migration_settings[:skip_import_notification] = true
      cm.migration_settings[:skip_job_progress] = true
      cm.save!
      cm
    end

    it "does not throw an error when checking if blocked by current migration" do
      cm = create_ab_cm
      cm.queue_migration
      cm = create_ab_cm
      expect(cm).to be_blocked_by_current_migration(nil, 0, nil)
    end

    it "does not throw an error checking for blocked migrations on save" do
      cm1 = create_ab_cm
      cm1.queue_migration
      cm2 = create_ab_cm
      cm2.queue_migration
      cm1.workflow_state = "imported"
      expect { cm1.save! }.not_to raise_error
    end
  end

  it "expires migration jobs after 48 hours" do
    cm = @cm
    cm.migration_type = "common_cartridge_importer"
    cm.workflow_state = "created"
    cm.save!
    cm.queue_migration

    expect_any_instance_of(CC::Importer::CCWorker).not_to receive(:perform)
    Timecop.travel(50.hours.from_now) do
      run_jobs
    end

    cm.reload
    expect(cm).to be_failed
    expect(cm.migration_issues).not_to be_empty
    expect(cm.migration_issues.last.error_report.message).to include "job expired"

    cm.queue_migration
    expect(cm.migration_issues).to be_empty
  end

  it "expires import jobs after 48 hours" do
    cm = @cm
    cm.migration_type = "common_cartridge_importer"
    cm.workflow_state = "exported"
    cm.save!
    expect(CC::Importer::CCWorker).not_to receive(:new)
    cm.queue_migration

    expect_any_instance_of(ContentMigration).not_to receive(:import_content)
    Timecop.travel(50.hours.from_now) do
      run_jobs
    end

    cm.reload
    expect(cm).to be_failed
    expect(cm.migration_issues).not_to be_empty
    expect(cm.migration_issues.last.error_report.message).to include "job expired"
  end

  it "delays queueing imports if one in course is already running" do
    cms = []
    Timecop.freeze do
      2.times do
        cm = ContentMigration.new(context: @course, user: @teacher)
        cm.migration_type = "common_cartridge_importer"
        cm.workflow_state = "exported"
        cm.save!
        cm.queue_migration
        cms << cm
      end

      dj = Delayed::Job.last
      expect(dj.tag).to eq "ContentMigration#queue_migration"
      expect(dj.run_at > 30.minutes.from_now).to be_truthy # should run in the future if something goes wrong
    end

    expect_any_instantiation_of(cms[1]).to receive(:queue_migration) do |_plugin, opts|
      expect(opts[:retry_count]).to eq 1
      expect(opts[:expires_at]).to be_present
    end

    run_jobs # even though the requeue is set to happen in the future, it should get run right away after the first one completes
  end

  it "tries to handle zip files with a nested root directory" do
    cm = @cm
    cm.migration_type = "common_cartridge_importer"
    cm.migration_settings["import_immediately"] = true
    cm.save!

    package_path = File.join("#{File.dirname(__FILE__)}/../fixtures/migration/cc_nested.zip")
    attachment = Attachment.new(context: cm, filename: "file.zip")
    attachment.uploaded_data = File.open(package_path, "rb")
    attachment.save!

    cm.update_attribute(:attachment, attachment)
    cm.queue_migration
    run_jobs

    expect(cm.reload.migration_issues).to be_empty
  end

  describe "#expired?" do
    it "marks as expired after X days" do
      ContentMigration.where(id: @cm.id).update_all(created_at: 405.days.ago)
      expect(@cm.reload).to be_expired
    end

    it "does not mark new exports as expired" do
      expect(@cm.reload).not_to be_expired
    end

    it "does not mark as expired if setting is 0" do
      Setting.set("content_migrations_expire_after_days", "0")
      ContentMigration.where(id: @cm.id).update_all(created_at: 405.days.ago)
      expect(@cm.reload).not_to be_expired
    end
  end

  describe "#expired" do
    it "marks as expired after X days" do
      ContentMigration.where(id: @cm.id).update_all(created_at: 405.days.ago)
      expect(ContentMigration.expired.pluck(:id)).to eq [@cm.id]
    end

    it "does not mark new exports as expired" do
      expect(ContentMigration.expired.pluck(:id)).to be_empty
    end

    it "does not mark as expired if setting is 0" do
      Setting.set("content_migrations_expire_after_days", "0")
      ContentMigration.where(id: @cm.id).update_all(created_at: 405.days.ago)
      expect(ContentMigration.expired.pluck(:id)).to be_empty
    end
  end

<<<<<<< HEAD
  describe "#import_quizzes_next?" do
    it "returns false when migration_settings[:import_quizzes_next] is false or nil" do
      settings = [false, "false", nil]
      settings.each do |setting|
        @cm.migration_settings["import_quizzes_next"] = setting
        expect(@cm.import_quizzes_next?).to be false
      end
    end

    it "returns true when migration_settings[:import_quizzes_next] is true" do
      settings = [true, "true"]
      settings.each do |setting|
        @cm.migration_settings["import_quizzes_next"] = setting
        expect(@cm.import_quizzes_next?).to be true
      end
    end
  end

  context "Quizzes.Next CC import" do
    before do
      allow(@cm.context)
        .to receive(:feature_enabled?)
        .with(:quizzes_next)
        .and_return(true)
      allow(@cm.migration_settings)
        .to receive(:[])
        .with(:import_quizzes_next)
        .and_return(true)
    end

    let(:importer) { instance_double("QuizzesNext::Importers::CourseContentImporter") }

    it "calls QuizzesNext::Importers" do
      expect(@cm.migration_settings)
        .to receive(:[])
        .with(:migration_ids_to_import)
      expect(Importers).not_to receive(:content_importer_for)
      expect(QuizzesNext::Importers::CourseContentImporter)
        .to receive(:new).and_return(importer)
      expect(importer).to receive(:import_content)
      @cm.import!({})
    end
  end

  context "common_cartridge_qti_new_quizzes_import" do
    let(:importer) { double }
=======
  describe "#import" do
    subject { @cm.import!({}) }
>>>>>>> 97ae0b90

    context "when quizzes next import process returns true" do
      before do
        allow(@cm)
          .to receive(:quizzes_next_import_process?)
          .and_return(true)
      end

      let(:importer) { instance_double("QuizzesNext::Importers::CourseContentImporter") }

      it "should call QuizzesNext::Importers" do
        expect(Importers).not_to receive(:content_importer_for)
        expect_any_instance_of(QuizzesNext::Importers::CourseContentImporter).to receive(:import_content)
        subject
      end
    end

    context "when quizzes next import process returns false" do
      before do
        allow(@cm)
          .to receive(:quizzes_next_import_process?)
          .and_return(false)
      end

      let(:importer) { class_double("Importers::CourseContentImporter") }

      it "should not calls QuizzesNext::Importers" do
        expect(QuizzesNext::Importers::CourseContentImporter)
          .not_to receive(:new)
        expect(Importers)
          .to receive(:content_importer_for)
          .and_return(importer)
        expect(importer)
          .to receive(:import_content)

        subject
      end
    end
  end

  describe "#quizzes_next_import_process?" do
    subject { @cm.quizzes_next_import_process? }

    it "returns true if cc_qti_migration? is true" do
      allow(@cm).to receive_messages(cc_qti_migration?: true, quizzes_next_migration?: false)
      expect(subject).to be true
    end

    it "returns true if quizzes_next_migration? is true" do
      allow(@cm).to receive_messages(cc_qti_migration?: false, quizzes_next_migration?: true)
      expect(subject).to be true
    end

    it "returns false if cc_qti_migration? and quizzes_next_migration? is false" do
      allow(@cm).to receive_messages(cc_qti_migration?: false, quizzes_next_migration?: false)
      expect(subject).to be false
    end
  end

  describe "#cc_qti_migration?" do
    subject { @cm.cc_qti_migration? }

    before do
      allow(NewQuizzesFeaturesHelper).to receive(:common_cartridge_qti_new_quizzes_import_enabled?).and_return(true)
      allow(@cm).to receive(:for_common_cartridge?).and_return(true)
    end

    it "returns true if context is a Course and common_cartridge_qti_new_quizzes_import_enabled? and for_common_cartridge? are true" do
      expect(subject).to be true
    end

    it "returns false if context is not a Course" do
      allow(@cm.context).to receive(:instance_of?).with(Course).and_return(false)
      expect(subject).to be false
    end

    it "returns false if common_cartridge_qti_new_quizzes_import_enabled? is false" do
      allow(NewQuizzesFeaturesHelper).to receive(:common_cartridge_qti_new_quizzes_import_enabled?).and_return(false)
      expect(subject).to be false
    end

    it "returns false if for_common_cartridge? is false" do
      allow(@cm).to receive(:for_common_cartridge?).and_return(false)
      expect(subject).to be false
    end
  end

  describe "#import_quizzes_next?" do
    it "returns false when migration_settings[:import_quizzes_next] is false or nil" do
      settings = [false, "false", nil]
      settings.each do |setting|
        @cm.migration_settings["import_quizzes_next"] = setting
        expect(@cm.import_quizzes_next?).to be false
      end
    end

    it "returns true when migration_settings[:import_quizzes_next] is true" do
      settings = [true, "true"]
      settings.each do |setting|
        @cm.migration_settings["import_quizzes_next"] = setting
        expect(@cm.import_quizzes_next?).to be true
      end
    end
  end

  describe "#quizzes_next_migration?" do
    subject { @cm.quizzes_next_migration? }

    before do
      allow(@cm.context).to receive(:feature_enabled?).with(:quizzes_next).and_return(true)
      allow(@cm.context).to receive(:instance_of?).with(Course).and_return(true)
      allow(@cm).to receive(:import_quizzes_next?).and_return(true)
    end

    it "returns true if context is a Course, feature_enabled?(:quizzes_next) is true, and import_quizzes_next? is true" do
      expect(subject).to be true
    end

    it "returns false if context is not a Course" do
      allow(@cm.context).to receive(:instance_of?).with(Course).and_return(false)
      expect(subject).to be false
    end

    it "returns false if feature_enabled?(:quizzes_next) is false" do
      allow(@cm.context).to receive(:feature_enabled?).with(:quizzes_next).and_return(false)
      expect(subject).to be false
    end

    it "returns false if import_quizzes_next? is false" do
      allow(@cm).to receive(:import_quizzes_next?).and_return(false)
      expect(subject).to be false
    end
  end

  context "importing to NQ with the new_quizzes_bank_migrations FF enabled" do
    before do
      allow_any_instance_of(ContentMigration).to receive(:quizzes_next_banks_migration?).and_return(true)
      allow_any_instance_of(ContentMigration).to receive(:quizzes_next_migration?).and_return(true)
      allow(NewQuizzesFeaturesHelper).to receive(:new_quizzes_bank_migrations_enabled?).and_return(true)
    end

    it "creates a quiz migration alert for the user and course" do
      expect do
        cm = @cm
        cm.migration_type = "qti_converter"
        cm.migration_settings["import_immediately"] = true
        cm.save!

        package_path = File.join("#{File.dirname(__FILE__)}/../fixtures/migration/plaintext_qti.zip")
        attachment = Attachment.create!(context: cm, uploaded_data: File.open(package_path, "rb"), filename: "file.zip")
        cm.attachment = attachment
        cm.save!

        cm.queue_migration
        run_jobs
      end.to change { QuizMigrationAlert.count }
        .from(0).to(1)
        .and change { @teacher.quiz_migration_alerts.count }
        .from(0).to(1)
    end

    context "when the same migration is queued multiple times" do
      it "does not produce multiple quiz migration alerts" do
        expect do
          cm = @cm
          cm.migration_type = "qti_converter"
          cm.migration_settings["import_immediately"] = true
          cm.save!

          package_path = File.join("#{File.dirname(__FILE__)}/../fixtures/migration/plaintext_qti.zip")
          attachment = Attachment.create!(context: cm, uploaded_data: File.open(package_path, "rb"), filename: "file.zip")
          cm.attachment = attachment
          cm.save!

          2.times do
            cm.queue_migration
            run_jobs
          end
        end.to change { QuizMigrationAlert.count }.from(0).to(1)
      end
    end

    it "imports assignments from a qti zip file without creating assessment_question_banks" do
      cm = @cm
      cm.migration_type = "qti_converter"
      cm.migration_settings["import_immediately"] = true
      cm.save!

      package_path = File.join("#{File.dirname(__FILE__)}/../fixtures/migration/plaintext_qti.zip")
      attachment = Attachment.create!(context: cm, uploaded_data: File.open(package_path, "rb"), filename: "file.zip")
      cm.attachment = attachment
      cm.save!

      cm.queue_migration
      run_jobs

      expect(@course.assessment_question_banks.count).to eq 0
      expect(AssessmentQuestion.count).to eq 0
      expect(@course.quiz_questions.count).to eq 0

      expect(@course.assignments.count).to eq 1
    end

    it "imports assignments from a common_cartridge zip file without creating assessment_question_banks" do
      cm = @cm
      cm.migration_type = "common_cartridge_importer"
      cm.migration_settings["import_immediately"] = true
      cm.save!

      package_path = File.join("#{File.dirname(__FILE__)}/../fixtures/migration/cc_nested.zip")
      attachment = Attachment.new(context: cm, filename: "file.zip")
      attachment.uploaded_data = File.open(package_path, "rb")
      attachment.save!

      cm.update_attribute(:attachment, attachment)
      cm.queue_migration
      run_jobs

      expect(cm.reload.migration_issues).to be_empty

      expect(@course.assessment_question_banks.count).to eq 0
      expect(AssessmentQuestion.count).to eq 0
      expect(@course.quiz_questions.count).to eq 0

      expect(@course.assignments.count).to eq 1
    end
  end

  context "when importing to NQ with the new_quizzes_bank_migrations FF turned off" do
    it "does not produce quiz migration alerts" do
      expect do
        cm = @cm
        cm.migration_type = "qti_converter"
        cm.migration_settings["import_immediately"] = true
        cm.save!

        package_path = File.join("#{File.dirname(__FILE__)}/../fixtures/migration/plaintext_qti.zip")
        attachment = Attachment.create!(context: cm, uploaded_data: File.open(package_path, "rb"), filename: "file.zip")
        cm.attachment = attachment
        cm.save!

        cm.queue_migration
        run_jobs
      end.to not_change { QuizMigrationAlert.count }
    end
  end

  context "insert_into_module_id" do
    include_context "course copy"

    it "successfully migrates headers" do
      @module_to = @copy_to.context_modules.create! name: "test"
      @module_from = @copy_from.context_modules.create! name: "test"
      @module_from.add_item(title: "Some subheader", type: "sub_header", indent: 2)
      @module_from.add_item(title: "example", type: "external_url", indent: 3, url: "http://example.com")
      @module_from.add_item(title: "Some Other subheader", type: "sub_header", indent: 2)
      @cm.migration_settings["insert_into_module_id"] = @module_to.id
      @cm.save!
      run_export_and_import
      expect(@cm.warnings).to be_empty
      expect(@module_to.content_tags.pluck(:title, :indent)).to eq([["Some subheader", 2], ["example", 3], ["Some Other subheader", 2]])
    end

    it "successfully migrates quiz assignments without apparent duplication" do
      skip unless Qti.qti_enabled?
      @module_to = @copy_to.context_modules.create! name: "test"
      @q = @copy_from.quizzes.create! title: "some quiz"
      @q.did_edit
      @q.offer!
      @cm.migration_settings["insert_into_module_id"] = @module_to.id
      @cm.save!
      run_export_and_import
      expect(@cm.warnings).to be_empty
      expect(@module_to.content_tags.pluck(:title)).to eq(["some quiz"])
      expect(@copy_to.assignments.pluck(:title)).to eq(["some quiz"])
      expect(@copy_to.quizzes.pluck(:title)).to eq(["some quiz"])
    end
  end

  context "migration issues" do
    let(:err) { StandardError.new("TestError") }

    it "doesn't overreeact to todo issues" do
      expect do
        @cm.add_todo("test todo", { exception: err })
      end.not_to change { ErrorReport.count }
    end

    it "doesn't overreeact to warning issues" do
      expect do
        @cm.add_warning("test warn", { exception: err })
      end.not_to change { ErrorReport.count }
    end

    it "reports error issues appropriately" do
      expect do
        @cm.add_error("test error", { exception: err })
      end.to change { ErrorReport.count }.by(1)
    end

    it "accepts downgrades for real errors" do
      expect do
        @cm.add_error("test error", { exception: err, issue_level: :warning })
      end.not_to change { ErrorReport.count }
    end

    it "accepts issue level option when failing a migration" do
      expect do
        @cm.fail_with_error!(err, error_message: "foo", issue_level: :warning)
      end.not_to change { ErrorReport.count }
    end
  end

  describe "imported_migration_items_for_insert_type" do
    it "does not explode if the import type isn't in the migration item hash" do
      @cm.migration_settings[:insert_into_module_type] = "assignment"
      output = @cm.imported_migration_items_for_insert_type
      expect(output).to eq([])
    end
  end

  describe "import_class_name" do
    it "converts various forms of name to the proper AR class name" do
      expect(ContentMigration.import_class_name("assignment")).to eq "Assignment"
      expect(ContentMigration.import_class_name("assignments")).to eq "Assignment"
      expect(ContentMigration.import_class_name("announcement")).to eq "DiscussionTopic"
      expect(ContentMigration.import_class_name("announcements")).to eq "DiscussionTopic"
      expect(ContentMigration.import_class_name("discussion_topic")).to eq "DiscussionTopic"
      expect(ContentMigration.import_class_name("discussion_topics")).to eq "DiscussionTopic"
      expect(ContentMigration.import_class_name("attachment")).to eq "Attachment"
      expect(ContentMigration.import_class_name("attachments")).to eq "Attachment"
      expect(ContentMigration.import_class_name("file")).to eq "Attachment"
      expect(ContentMigration.import_class_name("files")).to eq "Attachment"
      expect(ContentMigration.import_class_name("page")).to eq "WikiPage"
      expect(ContentMigration.import_class_name("pages")).to eq "WikiPage"
      expect(ContentMigration.import_class_name("wiki_page")).to eq "WikiPage"
      expect(ContentMigration.import_class_name("wiki_pages")).to eq "WikiPage"
      expect(ContentMigration.import_class_name("quiz")).to eq "Quizzes::Quiz"
      expect(ContentMigration.import_class_name("quizzes")).to eq "Quizzes::Quiz"
      expect(ContentMigration.import_class_name("module")).to eq "ContextModule"
      expect(ContentMigration.import_class_name("modules")).to eq "ContextModule"
      expect(ContentMigration.import_class_name("context_module")).to eq "ContextModule"
      expect(ContentMigration.import_class_name("context_modules")).to eq "ContextModule"
      expect(ContentMigration.import_class_name("module_item")).to eq "ContentTag"
      expect(ContentMigration.import_class_name("module_items")).to eq "ContentTag"
      expect(ContentMigration.import_class_name("content_tag")).to eq "ContentTag"
      expect(ContentMigration.import_class_name("content_tags")).to eq "ContentTag"
    end
  end

  describe "find_source_course_for_import" do
    specs_require_sharding

    before :once do
      @shard1.activate do
        @other_account = Account.create! name: "Source Account"
        @other_account.account_domains.create! host: "pineapple.127.0.0.1.xip.io"
        @other_course = course_factory(account: @other_account)
      end

      @course = course_factory
    end

    it "finds a course when root account global id lines up" do
      @course.full_migration_hash = {
        context_info: {
          course_id: @other_course.local_id,
          root_account_id: @other_account.global_id,
          root_account_uuid: @other_account.uuid
        }
      }
      migration = @course.content_migrations.create!
      migration.find_source_course_for_import
      expect(migration.source_course).to eq @other_course
    end

    it "finds root account by domain when context account id doesn't exist" do
      @course.full_migration_hash = {
        context_info: {
          course_id: @other_course.local_id,
          root_account_id: -1,
          root_account_uuid: @other_account.uuid,
          canvas_domain: "pineapple.127.0.0.1.xip.io"
        }
      }
      migration = @course.content_migrations.create!
      migration.find_source_course_for_import
      expect(migration.source_course).to eq @other_course
    end

    it "finds root account by domain when context global account uuid doesn't match" do
      decoy_account = @shard1.activate { Account.create! }
      @course.full_migration_hash = {
        context_info: {
          course_id: @other_course.local_id,
          root_account_id: decoy_account.global_id,
          root_account_uuid: @other_account.uuid,
          canvas_domain: "pineapple.127.0.0.1.xip.io"
        }
      }
      migration = @course.content_migrations.create!
      migration.find_source_course_for_import
      expect(migration.source_course).to eq @other_course
    end

    it "doesn't find a course when the account uuid doesn't match" do
      @course.full_migration_hash = {
        context_info: {
          course_id: @other_course.local_id,
          root_account_id: @other_account.global_id,
          root_account_uuid: "nope"
        }
      }
      migration = @course.content_migrations.create!
      migration.find_source_course_for_import
      expect(migration.source_course).to be_nil
    end
  end

  describe "asset_map_url" do
    context "when the :content_migration_asset_map_v2 flag is off" do
      before :once do
        # not actually doing a course copy here, just simulating a finished one
        @src = course_factory
        @dst = course_factory
        @old = @src.assignments.create! title: "foo"
        @new = @dst.assignments.create! title: "foo", migration_id: CC::CCHelper.create_key(@old, global: true)

        @old_wp = @src.wiki_pages.create! title: "bar"
        @new_wp = @dst.wiki_pages.create!(
          title: "bar",
          migration_id: CC::CCHelper.create_key(@old_wp, global: true)
        )
        @cm = @dst.content_migrations.build(migration_type: "course_copy_importer", user: @teacher)
        @cm.workflow_state = "imported"
        @cm.source_course = @src
        @cm.save!
      end

      def expect_map_to_be_generated
        allow(HostUrl).to receive(:default_host).and_return("pineapple.edu")
        url = @cm.asset_map_url(generate_if_needed: true)
        @cm.reload
        expect(url).to include "/files/#{@cm.asset_map_attachment.id}/download"
        expect(url).to include "verifier=#{@cm.asset_map_attachment.uuid}"
        expect(@cm.asset_map_attachment.context).to eq @cm
        json = JSON.parse(@cm.asset_map_attachment.open.read)
        expect(json).to eq({ "source_course" => @src.id.to_s,
                             "source_host" => "pineapple.edu",
                             "contains_migration_ids" => false,
                             "migration_user_uuid" => @cm.user.uuid,
                             "resource_mapping" => {
                               "assignments" => { @old.id.to_s => @new.id.to_s },
                               "pages" => { @old_wp.id.to_s => @new_wp.id.to_s }
                             } })
      end

      it "returns a url to a file containing the asset map" do
        expect_map_to_be_generated
      end

      context "when not on a test cluster" do
        let(:content_migration) do
          @cm.update!(source_course:)

          @cm
        end
        let(:source_course) { course_factory }

        before do
          allow(ApplicationController).to receive(:test_cluster_name).and_return nil
          allow(content_migration.context.root_account).to receive(:domain).and_return "pineapple.edu"
        end

        it "uses the 'production' host" do
          expect(content_migration.context.root_account).to receive(:domain).with(nil)

          content_migration.asset_map_url(generate_if_needed: true)
        end
      end

      context "when on a test cluster" do
        let(:content_migration) do
          @cm.update!(source_course:)

          @cm
        end
        let(:source_course) { course_factory }

        before do
          allow(ApplicationController).to receive(:test_cluster_name).and_return "banana"
          allow(content_migration.context.root_account).to receive(:domain).and_return "pineapple.edu"
        end

        it "uses the test host" do
          expect(content_migration.context.root_account).to receive(:domain).with("banana")

          content_migration.asset_map_url(generate_if_needed: true)
        end
      end

      context "when the permanent_page_links flag is on" do
        before do
          Account.site_admin.enable_feature!(:permanent_page_links)
        end

        after do
          Account.site_admin.disable_feature!(:permanent_page_links)
        end

        it "generates the asset map" do
          expect_map_to_be_generated
        end
      end
    end

    context "when the :content_migration_asset_map_v2 flag is on" do
      before :once do
        # not actually doing a course copy here, just simulating a finished one
        @src = course_factory
        @dst = course_factory
        @old = @src.assignments.create! title: "foo"
        @new = @dst.assignments.create! title: "foo", migration_id: CC::CCHelper.create_key(@old, global: true)

        @old_wp = @src.wiki_pages.create! title: "bar"
        @new_wp = @dst.wiki_pages.create!(
          title: "bar",
          migration_id: CC::CCHelper.create_key(@old_wp, global: true)
        )

        @cm = @dst.content_migrations.build(migration_type: "course_copy_importer", user: @teacher)
        @cm.workflow_state = "imported"
        @cm.source_course = @src
        @cm.save!
      end

      before do
        allow(HostUrl).to receive_messages(default_host: "pineapple.edu", context_hosts: ["apple.edu", "kiwi.edu:8080"])
        Account.site_admin.enable_feature!(:content_migration_asset_map_v2)
      end

      after do
        Account.site_admin.disable_feature!(:content_migration_asset_map_v2)
      end

      it "returns a url to a file containing the asset map" do
        url = @cm.asset_map_url(generate_if_needed: true)

        @cm.reload
        expect(url).to include "/files/#{@cm.asset_map_attachment.id}/download"
        expect(url).to include "verifier=#{@cm.asset_map_attachment.uuid}"
        expect(@cm.asset_map_attachment.context).to eq @cm
        json = JSON.parse(@cm.asset_map_attachment.open.read)
        old_migration_id = CC::CCHelper.create_key(@old.class.asset_string(@old.id), global: true)
        old_wp_migration_id = CC::CCHelper.create_key(@old_wp.class.asset_string(@old_wp.id), global: true)
        expect(json).to eq({ "source_course" => @src.id.to_s,
                             "source_host" => "pineapple.edu",
                             "contains_migration_ids" => true,
                             "destination_course" => @dst.id.to_s,
                             "destination_hosts" => ["apple.edu", "kiwi.edu"],
                             "destination_root_folder" => Folder.root_folders(@dst).first.name + "/",
                             "migration_user_uuid" => @cm.user.uuid,
                             "resource_mapping" => {
                               "assignments" => {
                                 @old.id.to_s => @new.id.to_s,
                                 old_migration_id => {
                                   "source" => { "id" => @old.id.to_s },
                                   "destination" => { "id" => @new.id.to_s }
                                 }
                               },
                               "pages" => {
                                 @old_wp.id.to_s => @new_wp.id.to_s,
                                 old_wp_migration_id => {
                                   "source" => {
                                     "id" => @old_wp.id.to_s,
                                     "url" => @old_wp.url.to_s,
                                     "current_lookup_id" => @old_wp.current_lookup_id
                                   },
                                   "destination" => {
                                     "id" => @new_wp.id.to_s,
                                     "url" => @new_wp.url.to_s,
                                     "current_lookup_id" => @new_wp.current_lookup_id
                                   }
                                 }
                               }
                             },
                             "attachment_path_id_lookup" => nil })
      end

      it "returns a url to a file containing the asset map for QTI imports" do
        @cm.source_course = nil
        @cm.migration_type = "qti_converter"
        @cm.save!

        url = @cm.asset_map_url(generate_if_needed: true)

        @cm.reload
        expect(url).to include "/files/#{@cm.asset_map_attachment.id}/download"
        expect(url).to include "verifier=#{@cm.asset_map_attachment.uuid}"
        expect(@cm.asset_map_attachment.context).to eq @cm
        json = JSON.parse(@cm.asset_map_attachment.open.read)
        old_migration_id = CC::CCHelper.create_key(@old.class.asset_string(@old.id), global: true)
        old_wp_migration_id = CC::CCHelper.create_key(@old_wp.class.asset_string(@old_wp.id), global: true)
        expect(json).to eq({ "source_course" => nil,
                             "source_host" => nil,
                             "contains_migration_ids" => true,
                             "destination_course" => @dst.id.to_s,
                             "destination_hosts" => ["apple.edu", "kiwi.edu"],
                             "destination_root_folder" => Folder.root_folders(@dst).first.name + "/",
                             "migration_user_uuid" => @cm.user.uuid,
                             "resource_mapping" => {
                               "assignments" => {
                                 old_migration_id => {
                                   "source" => {},
                                   "destination" => { "id" => @new.id.to_s }
                                 },
                               },
                               "pages" => {
                                 old_wp_migration_id => {
                                   "source" => {},
                                   "destination" => {
                                     "id" => @new_wp.id.to_s,
                                     "url" => @new_wp.url.to_s,
                                     "current_lookup_id" => @new_wp.current_lookup_id
                                   }
                                 }
                               }
                             },
                             "attachment_path_id_lookup" => nil })
      end

      context "when the permanent_page_links flag is on" do
        before do
          Account.site_admin.enable_feature!(:permanent_page_links)
        end

        after do
          Account.site_admin.disable_feature!(:permanent_page_links)
        end

        it "returns a url to a file containing the asset map" do
          url = @cm.asset_map_url(generate_if_needed: true)

          @cm.reload
          expect(url).to include "/files/#{@cm.asset_map_attachment.id}/download"
          expect(url).to include "verifier=#{@cm.asset_map_attachment.uuid}"
          expect(@cm.asset_map_attachment.context).to eq @cm
          json = JSON.parse(@cm.asset_map_attachment.open.read)
          old_migration_id = CC::CCHelper.create_key(@old.class.asset_string(@old.id), global: true)
          old_wp_migration_id = CC::CCHelper.create_key(@old_wp.class.asset_string(@old_wp.id), global: true)
          expect(json).to eq({ "source_course" => @src.id.to_s,
                               "source_host" => "pineapple.edu",
                               "contains_migration_ids" => true,
                               "destination_course" => @dst.id.to_s,
                               "destination_hosts" => ["apple.edu", "kiwi.edu"],
                               "destination_root_folder" => Folder.root_folders(@dst).first.name + "/",
                               "migration_user_uuid" => @cm.user.uuid,
                               "resource_mapping" => {
                                 "assignments" => {
                                   @old.id.to_s => @new.id.to_s,
                                   old_migration_id => {
                                     "source" => { "id" => @old.id.to_s },
                                     "destination" => { "id" => @new.id.to_s }
                                   }
                                 },
                                 "pages" => {
                                   @old_wp.id.to_s => @new_wp.id.to_s,
                                   old_wp_migration_id => {
                                     "source" => {
                                       "id" => @old_wp.id.to_s,
                                       "url" => @old_wp.url.to_s,
                                       "current_lookup_id" => @old_wp.current_lookup_id
                                     },
                                     "destination" => {
                                       "id" => @new_wp.id.to_s,
                                       "url" => @new_wp.url.to_s,
                                       "current_lookup_id" => @new_wp.current_lookup_id
                                     }
                                   }
                                 }
                               },
                               "attachment_path_id_lookup" => nil })
        end

        it "returns a url to a file containing the asset map for QTI imports" do
          @cm.source_course = nil
          @cm.migration_type = "qti_converter"
          @cm.save!

          url = @cm.asset_map_url(generate_if_needed: true)

          @cm.reload
          expect(url).to include "/files/#{@cm.asset_map_attachment.id}/download"
          expect(url).to include "verifier=#{@cm.asset_map_attachment.uuid}"
          expect(@cm.asset_map_attachment.context).to eq @cm
          json = JSON.parse(@cm.asset_map_attachment.open.read)
          old_migration_id = CC::CCHelper.create_key(@old.class.asset_string(@old.id), global: true)
          old_wp_migration_id = CC::CCHelper.create_key(@old_wp.class.asset_string(@old_wp.id), global: true)
          expect(json).to eq({ "source_course" => nil,
                               "source_host" => nil,
                               "contains_migration_ids" => true,
                               "destination_course" => @dst.id.to_s,
                               "destination_hosts" => ["apple.edu", "kiwi.edu"],
                               "destination_root_folder" => Folder.root_folders(@dst).first.name + "/",
                               "migration_user_uuid" => @cm.user.uuid,
                               "resource_mapping" => {
                                 "assignments" => {
                                   old_migration_id => {
                                     "source" => {},
                                     "destination" => { "id" => @new.id.to_s }
                                   }
                                 },
                                 "pages" => {
                                   old_wp_migration_id => {
                                     "source" => {},
                                     "destination" => {
                                       "id" => @new_wp.id.to_s,
                                       "url" => @new_wp.url.to_s,
                                       "current_lookup_id" => @new_wp.current_lookup_id
                                     }
                                   }
                                 }
                               },
                               "attachment_path_id_lookup" => nil })
        end
      end
    end
  end

  context "outcomes" do
    def context_outcome(context, outcome_group = nil)
      outcome_group ||= context.root_outcome_group
      outcome = context.created_learning_outcomes.create!(title: "outcome")
      outcome_group.add_outcome(outcome)
      outcome
    end

    def mig_id(obj)
      @template.migration_id_for(obj)
    end

    def run_migration
      @migration = MasterCourses::MasterMigration.start_new_migration!(@template, @user)
      @cm = @course_to.content_migrations.build
      @cm.migration_type = "master_course_import"
      @cm.migration_settings[:master_migration_id] = @migration.id
      @cm.migration_settings["import_immediately"] = true
      @cm.child_subscription_id = @sub.id
      @cm.save!
      run_jobs
      @migration.reload
    end

    def create_outcome_alignment(learning_outcome)
      @rubric = outcome_with_rubric context: @course_to, outcome: learning_outcome
      @assignment = @course_to.assignments.create!(title: "Assignment 1")
      @alignment = learning_outcome.align(@assignment, @course_to)
      @rubric_association = @rubric.associate_with(@assignment, @course_to, purpose: "grading")
    end

    def create_learning_outcome_results(outcome)
      student = user_factory
      @course_to.enroll_user(student, "StudentEnrollment", enrollment_state: "active")
      time = Time.zone.now
      create_outcome_alignment(outcome)
      LearningOutcomeResult.create!(
        learning_outcome: outcome,
        user: student,
        context: @course_to,
        alignment: @alignment,
        associated_asset: @assignment,
        association_type: "RubricAssociation",
        association_id: @rubric_association.id,
        title: "",
        score: 3,
        possible: 5,
        mastery: 3,
        created_at: time,
        updated_at: time,
        submitted_at: time,
        assessed_at: time
      )
    end

    def import_academic_benchmark
      @root_account = Account.site_admin
      account_admin_user(account: @root_account, active_all: true)
      @cm_ab = ContentMigration.new(context: @root_account)
      @plugin = Canvas::Plugin.find("academic_benchmark_importer")
      @cm_ab.converter_class = @plugin.settings["converter_class"]
      @cm_ab.migration_settings[:migration_type] = "academic_benchmark_importer"
      @cm_ab.migration_settings[:import_immediately] = true
      @cm_ab.migration_settings[:migration_options] = { points_possible: 10,
                                                        mastery_points: 6,
                                                        ratings: [{ description: "Bad", points: 0 }, { description: "Awesome", points: 10 }] }
      @cm_ab.user = @user
      @cm_ab.save!

      current_settings = @plugin.settings
      new_settings = current_settings.merge(partner_id: "instructure", partner_key: "secret")
      allow(@plugin).to receive(:settings).and_return(new_settings)
      @florida_standards = File.join(File.dirname(__FILE__) + "/../../gems/plugins/academic_benchmark/spec_canvas/fixtures", "florida_standards.json")
      File.open(@florida_standards, "r") do |file|
        @att = Attachment.create!(
          filename: "standards.json",
          display_name: "standards.json",
          uploaded_data: file,
          context: @cm_ab
        )
      end
      @cm_ab.attachment = @att
      @cm_ab.save!
      @cm_ab.export_content
      run_jobs
      @cm_ab.reload
    end

    before(:once) do
      @course_from = course_model
      @course_to = course_model
      @template = MasterCourses::MasterTemplate.set_as_master_course(@course_from)
      @sub = @template.add_child_course!(@course_to)
    end

    describe "moving outcomes" do
      it "moving account level outcomes to a different group" do
        group1_from = LearningOutcomeGroup.create(title: "Group 1", context: @course_from, learning_outcome_group_id: @course_from.root_outcome_group)
        account_outcome = context_outcome(@course_from.account, group1_from)
        group2_from = LearningOutcomeGroup.create(title: "Group 2", context: @course_from, learning_outcome_group_id: @course_from.root_outcome_group)
        # Step 1: Populate @course_to with the current outcomes from @course_from
        run_migration

        # Step 2: Move outcomes around in @course_from
        outcome_link_from = group1_from.child_outcome_links.active.where(content_id: account_outcome.id).first
        group2_from.adopt_outcome_link(outcome_link_from)

        # Step 3: Run the migration again and verify outcomes in  @course_to
        run_migration

        # account_outcome_to = ContentTag.find_by!(content_type: "LearningOutcome", context_type: "Course", context_id: @course_to.id).content #TODO: esto no deberia ser necesario
        expect(@course_to.learning_outcome_groups.where(title: "Group 1").first.child_outcome_links).to be_empty
        expect(@course_to.learning_outcome_groups.where(title: "Group 2").first.child_outcome_links.first.content).to eq account_outcome
      end

      it "moving course level outcomes to a different group" do
        group1_from = LearningOutcomeGroup.create(title: "Group 1", context: @course_from, learning_outcome_group_id: @course_from.root_outcome_group)
        course_outcome_from = context_outcome(@course_from, group1_from)
        group2_from = LearningOutcomeGroup.create(title: "Group 2", context: @course_from, learning_outcome_group_id: @course_from.root_outcome_group)
        # Step 1: Populate @course_to with the current outcomes from @course_from
        run_migration

        # Step 2: Move outcomes around in @course_from
        outcome_link_from = group1_from.child_outcome_links.active.where(content_id: course_outcome_from.id).first
        group2_from.adopt_outcome_link(outcome_link_from)

        # Step 3: Run the migration again and verify outcomes in  @course_to
        run_migration

        course_outcome_to = ContentTag.find_by!(content_type: "LearningOutcome", context_type: "Course", context_id: @course_to.id).content
        expect(@course_to.learning_outcome_groups.where(title: "Group 1").first.child_outcome_links).to be_empty
        expect(@course_to.learning_outcome_groups.where(title: "Group 2").first.child_outcome_links.first.content).to eq course_outcome_to
      end

      it "moving global outcomes with alignments to a different group" do
        import_academic_benchmark
        group1_from = LearningOutcomeGroup.create(title: "Group 1", context: @course_from, learning_outcome_group_id: @course_from.root_outcome_group)
        global_outcome = LearningOutcome.where(migration_id: "AF2F887A-CCB8-11DD-A7C8-69619DFF4B22").first
        group2_from = LearningOutcomeGroup.create(title: "Group 2", context: @course_from, learning_outcome_group_id: @course_from.root_outcome_group)
        group1_from.add_outcome(global_outcome)
        # Step 1: Populate @course_to with the current outcomes from @course_from
        run_migration

        # Step 2: Move outcomes around in @course_from and align a bank to the outcome
        outcome_link_from = group1_from.child_outcome_links.active.where(content_id: global_outcome.id).first
        group2_from.adopt_outcome_link(outcome_link_from)
        bank = @course_from.assessment_question_banks.create!(title: "bank")
        bank.assessment_questions.create!(question_data: { "question_name" => "test question", "question_type" => "essay_question" })
        global_outcome.align(bank, @course_from)
        alignment_from = global_outcome.alignments.find_by(content: bank)
        expect(alignment_from.context).to eq @course_from

        # Step 3: Run the migration again and verify outcomes in  @course_to
        # and bank_to is aligned with the global outcome
        run_migration

        expect(@course_to.learning_outcome_groups.where(title: "Group 1").first.child_outcome_links).to be_empty
        expect(@course_to.learning_outcome_groups.where(title: "Group 2").first.child_outcome_links.first.content).to eq global_outcome

        bank_to = @course_to.assessment_question_banks.where(migration_id: mig_id(bank)).first
        alignment_to = global_outcome.alignments.find_by(content: bank_to)
        expect(alignment_to.context).to eq @course_to
      end
    end

    describe "deletion" do
      describe "course level outcomes" do
        before do
          @outcome_from = context_outcome(@course_from)
          run_migration
        end

        context "when you delete the rubric and the outcome from the blueprint and run a sync" do
          it "outcome is deleted from the associated course" do
            @rubric_from = outcome_with_rubric context: @course_from, outcome: @outcome_from
            @rubric_from.associate_with(@course_from, @course_from)
            run_migration
            expect(@course_to.reload.rubrics.count).to eq 1
            @rubric_from.destroy!
            @outcome_from.destroy!
            @outcome_to = @course_to.learning_outcomes.where(migration_id: mig_id(@outcome_from)).first
            run_migration
            expect(@outcome_to.reload).to be_deleted
          end
        end

        context "when you un-associate the outcome from the rubric and delete the outcome from the blueprint and run a sync" do
          it "outcome is deleted from the associated course" do
            @rubric_from = outcome_with_rubric context: @course_from, outcome: @outcome_from
            @rubric_from.associate_with(@course_from, @course_from)
            run_migration
            expect(@course_to.reload.rubrics.count).to eq 1
            criteria = {
              "1" => {
                points: 5,
                description: "no outcome row",
                long_description: "non outcome criterion",
                ratings: {
                  "0" => {
                    points: 5,
                    description: "Amazing",
                  },
                  "1" => {
                    points: 3,
                    description: "not too bad",
                  },
                  "2" => {
                    points: 0,
                    description: "no bueno",
                  }
                }
              }
            }
            @rubric_from.update_criteria({ criteria: })
            @outcome_from.destroy!
            @outcome_to = @course_to.learning_outcomes.where(migration_id: mig_id(@outcome_from)).first
            run_migration
            expect(@outcome_to.reload).to be_deleted
          end
        end

        it "there are no learning outcome results, authoritative results, and alignments" do
          @outcome_to = @course_to.learning_outcomes.where(migration_id: mig_id(@outcome_from)).first
          @outcome_from.destroy!
          run_migration
          expect(@outcome_from.reload).to be_deleted
          expect(@outcome_to.reload).to be_deleted
        end

        it "there are learning outcome results" do
          mig_id = mig_id(@outcome_from)
          @outcome_to = @course_to.learning_outcomes.where(migration_id: mig_id).first
          create_learning_outcome_results(@outcome_to)
          @outcome_from.destroy!
          run_migration
          expect(@outcome_from.reload).to be_deleted
          expect(@outcome_to.reload).not_to be_deleted
          expect(@migration.migration_results.first.results[:skipped].first).to eq(mig_id)
        end

        it "there are authoritative results" do
          mig_id = mig_id(@outcome_from)
          @outcome_to = @course_to.learning_outcomes.where(migration_id: mig_id).first
          @outcome_from.destroy!
          allow_any_instance_of(ContentMigration).to receive(:outcome_has_authoritative_results?).and_return true
          run_migration
          expect(@outcome_from.reload).to be_deleted
          expect(@outcome_to.reload).not_to be_deleted
          expect(@migration.migration_results.first.results[:skipped].first).to eq(mig_id)
        end

        describe "there are active alignments" do
          it "from Canvas" do
            mig_id = mig_id(@outcome_from)
            @outcome_to = @course_to.learning_outcomes.where(migration_id: mig_id).first
            create_outcome_alignment(@outcome_to)
            @outcome_from.destroy!
            run_migration
            expect(@outcome_from.reload).to be_deleted
            expect(@outcome_to.reload).not_to be_deleted
            expect(@migration.migration_results.first.results[:skipped].first).to eq(mig_id)
          end

          it "from Outcomes Service" do
            mig_id = mig_id(@outcome_from)
            @outcome_to = @course_to.learning_outcomes.where(migration_id: mig_id).first
            @outcome_from.destroy!
            allow_any_instance_of(ContentMigration).to receive(:outcome_has_alignments?).and_return true
            run_migration
            expect(@outcome_from.reload).to be_deleted
            expect(@outcome_to.reload).not_to be_deleted
            expect(@migration.migration_results.first.results[:skipped].first).to eq(mig_id)
          end
        end
      end

      describe "account level outcomes" do
        before(:once) do
          @account = @course_from.account
          @account_outcome = context_outcome(@account)
        end

        before do
          @course_root = @course_from.root_outcome_group
          @course_root.add_outcome(@account_outcome)
          run_migration
        end

        it "there are no learning outcome results, authoritative results, and alignments" do
          @ct_from = ContentTag.find_by!(content_id: @account_outcome.id, content_type: "LearningOutcome", context_type: "Course", context_id: @course_from.id)
          @ct_to = ContentTag.find_by!(content_id: @account_outcome.id, content_type: "LearningOutcome", context_type: "Course", context_id: @course_to.id)
          @ct_from.destroy!
          run_migration
          expect(@ct_from.reload).to be_deleted
          expect(@ct_to.reload).to be_deleted
        end

        it "there are learning outcome results" do
          create_learning_outcome_results(@account_outcome)
          @ct_from = ContentTag.find_by!(content_id: @account_outcome.id, content_type: "LearningOutcome", context_type: "Course", context_id: @course_from.id)
          @ct_to = ContentTag.find_by!(content_id: @account_outcome.id, content_type: "LearningOutcome", context_type: "Course", context_id: @course_to.id)
          mig_id = @ct_to.migration_id
          @ct_from.destroy!
          run_migration
          expect(@ct_from.reload).to be_deleted
          expect(@ct_to.reload).not_to be_deleted
          expect(@migration.migration_results.first.results[:skipped].first).to eq(mig_id)
        end

        it "there are authoritative results" do
          @ct_from = ContentTag.find_by!(content_id: @account_outcome.id, content_type: "LearningOutcome", context_type: "Course", context_id: @course_from.id)
          @ct_to = ContentTag.find_by!(content_id: @account_outcome.id, content_type: "LearningOutcome", context_type: "Course", context_id: @course_to.id)
          mig_id = @ct_to.migration_id
          @ct_from.destroy!
          allow_any_instance_of(ContentMigration).to receive(:outcome_has_authoritative_results?).and_return true
          run_migration
          expect(@ct_from.reload).to be_deleted
          expect(@ct_to.reload).not_to be_deleted
          expect(@migration.migration_results.first.results[:skipped].first).to eq(mig_id)
        end

        describe "there are active alignments" do
          it "from Canvas" do
            create_outcome_alignment(@account_outcome)
            @ct_from = ContentTag.find_by!(content_id: @account_outcome.id, content_type: "LearningOutcome", context_type: "Course", context_id: @course_from.id)
            @ct_to = ContentTag.find_by!(content_id: @account_outcome.id, content_type: "LearningOutcome", context_type: "Course", context_id: @course_to.id)
            mig_id = @ct_to.migration_id
            @ct_from.destroy!
            run_migration
            expect(@ct_from.reload).to be_deleted
            expect(@ct_to.reload).not_to be_deleted
            expect(@migration.migration_results.first.results[:skipped].first).to eq(mig_id)
          end

          it "from Outcomes Service" do
            @ct_from = ContentTag.find_by!(content_id: @account_outcome.id, content_type: "LearningOutcome", context_type: "Course", context_id: @course_from.id)
            @ct_to = ContentTag.find_by!(content_id: @account_outcome.id, content_type: "LearningOutcome", context_type: "Course", context_id: @course_to.id)
            mig_id = @ct_to.migration_id
            @ct_from.destroy!
            allow_any_instance_of(ContentMigration).to receive(:outcome_has_alignments?).and_return true
            run_migration
            expect(@ct_from.reload).to be_deleted
            expect(@ct_to.reload).not_to be_deleted
            expect(@migration.migration_results.first.results[:skipped].first).to eq(mig_id)
          end
        end
      end
    end
  end

  describe "find_most_recent_by_course_ids" do
    specs_require_sharding

    before :once do
      @shard1.activate do
        @other_account = Account.create! name: "Source Account"
        @other_account.account_domains.create! host: "pineapple.127.0.0.1.xip.io"
        @other_course_cross_shard = course_factory(account: @other_account)
      end

      @source_course = course_factory

      @other_course_a = course_factory
      @other_course_b = course_factory
    end

    it "returns the correct content migration" do
      cm_to_a = ContentMigration.create!(source_course: @source_course, context: @other_course_a)
      ContentMigration.create!(source_course: @source_course, context: @other_course_b)

      expect(ContentMigration.find_most_recent_by_course_ids(@source_course.id, @other_course_a)&.id).to eq cm_to_a.id
    end

    it "works with global ids" do
      cm_to_a = ContentMigration.create!(source_course: @source_course, context: @other_course_a)
      ContentMigration.create!(source_course: @source_course, context: @other_course_b)

      expect(ContentMigration.find_most_recent_by_course_ids(@source_course.global_id, @other_course_a.global_id)&.id).to eq cm_to_a.id
    end

    it "works cross shard" do
      ContentMigration.create!(source_course: @source_course, context: @other_course_a)
      @shard1.activate do
        cm_to_cross_shard = ContentMigration.create!(source_course: @source_course, context: @other_course_cross_shard)
        expect(ContentMigration.find_most_recent_by_course_ids(@source_course.global_id, @other_course_cross_shard.global_id)&.id).to eq cm_to_cross_shard.id
      end
    end

    it "returns the most recently finished" do
      ContentMigration.create!(source_course: @source_course, context: @other_course_a, finished_at: 1.year.ago)
      cm_to_a_more_recent = ContentMigration.create!(source_course: @source_course, context: @other_course_a, finished_at: 1.day.ago)

      expect(ContentMigration.find_most_recent_by_course_ids(@source_course.id, @other_course_a)&.id).to eq cm_to_a_more_recent.id
    end
  end

  context "media catridge migration" do
    include_context "course copy"

    let(:success_response) { Net::HTTPSuccess.new(Net::HTTPOK, "200", "OK") }

    def mig_id(obj)
      CC::CCHelper.create_key(obj, global: true)
    end

    def og_asset(id)
      {
        isOriginal: 1,
        containerFormat: "mp4",
        fileExt: "mp4",
        id:,
        status: "2",
        size: 15,
      }
    end

    before do
      @copy_to = @course
      course_with_teacher(active_all: true)
      @copy_from = @course
      root = Folder.root_folders(@copy_from).first
      uploaded_media_folder = root.sub_folders.create!(name: "Uploaded Media", context: @copy_from)
      @att1 = Attachment.create!(filename: "first.webm", uploaded_data: stub_file_data("first.webm", "asdf", "video/mp4"), folder: uploaded_media_folder, context: @copy_from, media_entry_id: "m-media_id_1")
      @att2 = Attachment.create!(filename: "second.webm", uploaded_data: stub_file_data("second.webm", "asdf", "video/mp4"), folder: uploaded_media_folder, context: @copy_from, media_entry_id: "m-media_id_2")
      MediaObject.create!(attachment_id: @att1.id, media_id: "m-media_id_1")
      MediaObject.create!(attachment_id: @att2.id, media_id: "m-media_id_2")
      @copy_from.wiki_pages.create! title: "wp1", body: "<iframe data-media-type=\"audio\" data-media-id=\"#{@att1.media_entry_id}\" src=\"/media_attachments_iframe/#{@att1.id}?type=audio\"></iframe>"
      @copy_from.wiki_pages.create! title: "wp2", body: "<iframe data-media-type=\"video\" data-media-id=\"#{@att2.media_entry_id}\" src=\"/media_attachments_iframe/#{@att2.id}?type=video\"></iframe>"
      @kaltura = double("CanvasKaltura::ClientV3")
      @kaltura_media_handler = instance_double("KalturaMediaFileHandler")
      expect(@kaltura_media_handler).to receive(:add_media_files) do |_attachments, _wait_for_completion|
        att3 = @copy_to.attachments.where(migration_id: mig_id(@att1)).first.id
        att4 = @copy_to.attachments.where(migration_id: mig_id(@att2)).first.id
        bulk_upload_response = {
          entries: [
            {
              name: att3.filename,
              originalId: att3.id,
              entryId: "m-media_id_3"
            },
            {
              name: att4.filename,
              originalId: att4.id,
              entryId: "m-media_id_4"
            }
          ]
        }
        MediaObject.build_media_objects(bulk_upload_response, @course.root_account_id)
      end
      expect(KalturaMediaFileHandler).to receive(:new).and_return(@kaltura_media_handler)
      expect(CanvasKaltura::ClientV3).to receive(:config).and_return({})
    end

    it "properly migrates webm embeds" do
      run_export_and_import
      destination_att1 = @copy_to.attachments.find_by(migration_id: mig_id(@att1))
      destination_att2 = @copy_to.attachments.find_by(migration_id: mig_id(@att2))
      expect(destination_att1.media_entry_id).to be_truthy
      expect(destination_att2.media_entry_id).to be_truthy
      @zip_file = Zip::File.open(@copy_from.content_exports.last.attachment.open.path)
      expect(@copy_to.wiki_pages.first.body).to eq("<iframe data-media-type=\"audio\" data-media-id=\"#{destination_att1.media_entry_id}\" src=\"/media_attachments_iframe/#{destination_att1.id}?embedded=true&amp;type=audio\"></iframe>")
      expect(@copy_to.wiki_pages.last.body).to eq("<iframe data-media-type=\"video\" data-media-id=\"#{destination_att2.media_entry_id}\" src=\"/media_attachments_iframe/#{destination_att2.id}?embedded=true&amp;type=video\"></iframe>")
      expect(@zip_file.find_entry("web_resources/Uploaded Media/first.webm")).not_to be_nil
      expect(@zip_file.find_entry("web_resources/Uploaded Media/second.webm")).not_to be_nil
    end
  end

  context "old media exports with deleted assignments" do
    let(:success_response) { Net::HTTPSuccess.new(Net::HTTPOK, "200", "OK") }

    def og_asset(id)
      {
        isOriginal: 1,
        containerFormat: "mp4",
        fileExt: "mp4",
        id:,
        status: "2",
        size: 15,
      }
    end

    before do
      @kaltura_media_handler = instance_double("KalturaMediaFileHandler")
      expect(@kaltura_media_handler).to receive(:add_media_files) do |attachments, _wait_for_completion|
        MediaObject.build_media_objects({
                                          entries: [
                                            {
                                              name: "m-5JxJzd136Gk3nSPn9G5e5b46s4xRXz2m.mp4",
                                              originalId: attachments.last.id,
                                              entryId: "m-2t1CXfzgyJh3qEpM9CqMAPNFnwQTXNyM"
                                            }
                                          ]
                                        },
                                        @course.root_account_id)
      end
      expect(KalturaMediaFileHandler).to receive(:new).and_return(@kaltura_media_handler)
      expect(CanvasKaltura::ClientV3).to receive(:config).at_least(3).times.and_return({})
    end

    it "retains the destination media object attachment" do
      archive_file_path = File.join(File.dirname(__FILE__) + "/../fixtures/migration/rcx-1949.imscc")
      unzipped_file_path = create_temp_dir!
      converter = CC::Importer::Canvas::Converter.new(export_archive_path: archive_file_path, course_name: "oi", base_download_dir: unzipped_file_path)
      converter.export
      @course_data = converter.course.with_indifferent_access

      @course = course_factory
      @migration = ContentMigration.create(context: @course)
      @migration.migration_type = "canvas_cartridge_importer"
      @migration.migration_settings[:migration_ids_to_import] = { copy: {} }
      Importers::CourseContentImporter.import_content(@course, @course_data, nil, @migration)
      run_jobs
      expect(@course.attachments.last.media_entry_id).not_to eq("maybe")
      expect(@course.attachments.last.file_state).not_to eq("deleted")
    end
  end

  context "imported_asset_id_map" do
    before :once do
      # not actually doing a course copy here, just simulating a finished one
      @src = course_factory
      @dst = course_factory
      @old_assignment = @src.assignments.create! title: "foo"
      @new_assignment = @dst.assignments.create! title: "foo", migration_id: CC::CCHelper.create_key(@old_assignment, global: true)

      @old_wp = @src.wiki_pages.create! title: "bar"
      @new_wp = @dst.wiki_pages.create!(
        title: "bar",
        migration_id: CC::CCHelper.create_key(@old_wp, global: true)
      )

      @cm = @dst.content_migrations.build(migration_type: "course_copy_importer", user: @teacher)
      @cm.migration_settings[:imported_assets] = {
        "Assignment" => @new_assignment.id.to_s,
        "WikiPage" => @new_wp.id.to_s,
      }
      @cm.workflow_state = "imported"
      @cm.source_course = @src
      @cm.save!
    end

    it "returns a hash mapping the source asset IDs to the destination asset IDs" do
      expect(@cm.imported_asset_id_map).to eq({
                                                "Assignment" => { @old_assignment.id => @new_assignment.id },
                                                "WikiPage" => { @old_wp.id => @new_wp.id }
                                              })
    end

    it "ignores assets that can't be mapped" do
      @cm.migration_settings[:imported_assets]["lti_assignment_quiz_set"] = []
      @cm.save!
      expect(@cm.imported_asset_id_map).to eq({
                                                "Assignment" => { @old_assignment.id => @new_assignment.id },
                                                "WikiPage" => { @old_wp.id => @new_wp.id }
                                              })
    end
  end
end<|MERGE_RESOLUTION|>--- conflicted
+++ resolved
@@ -977,57 +977,8 @@
     end
   end
 
-<<<<<<< HEAD
-  describe "#import_quizzes_next?" do
-    it "returns false when migration_settings[:import_quizzes_next] is false or nil" do
-      settings = [false, "false", nil]
-      settings.each do |setting|
-        @cm.migration_settings["import_quizzes_next"] = setting
-        expect(@cm.import_quizzes_next?).to be false
-      end
-    end
-
-    it "returns true when migration_settings[:import_quizzes_next] is true" do
-      settings = [true, "true"]
-      settings.each do |setting|
-        @cm.migration_settings["import_quizzes_next"] = setting
-        expect(@cm.import_quizzes_next?).to be true
-      end
-    end
-  end
-
-  context "Quizzes.Next CC import" do
-    before do
-      allow(@cm.context)
-        .to receive(:feature_enabled?)
-        .with(:quizzes_next)
-        .and_return(true)
-      allow(@cm.migration_settings)
-        .to receive(:[])
-        .with(:import_quizzes_next)
-        .and_return(true)
-    end
-
-    let(:importer) { instance_double("QuizzesNext::Importers::CourseContentImporter") }
-
-    it "calls QuizzesNext::Importers" do
-      expect(@cm.migration_settings)
-        .to receive(:[])
-        .with(:migration_ids_to_import)
-      expect(Importers).not_to receive(:content_importer_for)
-      expect(QuizzesNext::Importers::CourseContentImporter)
-        .to receive(:new).and_return(importer)
-      expect(importer).to receive(:import_content)
-      @cm.import!({})
-    end
-  end
-
-  context "common_cartridge_qti_new_quizzes_import" do
-    let(:importer) { double }
-=======
   describe "#import" do
     subject { @cm.import!({}) }
->>>>>>> 97ae0b90
 
     context "when quizzes next import process returns true" do
       before do
