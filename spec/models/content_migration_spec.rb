# coding: utf-8
#
# Copyright (C) 2011 Instructure, Inc.
#
# This file is part of Canvas.
#
# Canvas is free software: you can redistribute it and/or modify it under
# the terms of the GNU Affero General Public License as published by the Free
# Software Foundation, version 3 of the License.
#
# Canvas is distributed in the hope that it will be useful, but WITHOUT ANY
# WARRANTY; without even the implied warranty of MERCHANTABILITY or FITNESS FOR
# A PARTICULAR PURPOSE. See the GNU Affero General Public License for more
# details.
#
# You should have received a copy of the GNU Affero General Public License along
# with this program. If not, see <http://www.gnu.org/licenses/>.
#

require File.expand_path(File.dirname(__FILE__) + '/../spec_helper.rb')

describe ContentMigration do
<<<<<<< HEAD

  context "course copy" do
    before :once do
      course_with_teacher(:course_name => "from course", :active_all => true)
      @copy_from = @course

      course_with_teacher(:user => @user, :course_name => "tocourse", :course_code => "tocourse")
      @copy_to = @course

      @cm = ContentMigration.new(
        :context => @copy_to,
        :user => @user,
        :source_course => @copy_from,
        :migration_type => 'course_copy_importer',
        :copy_options => {:everything => "1"}
      )
      @cm.migration_settings[:import_immediately] = true
      @cm.save!
    end

    it "should show correct progress" do
      ce = @course.content_exports.build
      ce.export_type = ContentExport::COMMON_CARTRIDGE
      ce.content_migration = @cm
      @cm.content_export = ce
      ce.save!

      @cm.progress.should == nil
      @cm.workflow_state = 'exporting'

      ce.progress = 10
      @cm.progress.should == 4
      ce.progress = 50
      @cm.progress.should == 20
      ce.progress = 75
      @cm.progress.should == 30
      ce.progress = 100
      @cm.progress.should == 40

      @cm.progress = 10
      @cm.progress.should == 46
      @cm.progress = 50
      @cm.progress.should == 70
      @cm.progress = 80
      @cm.progress.should == 88
      @cm.progress = 100
      @cm.progress.should == 100
    end

    def run_course_copy(warnings=[])
      @cm.set_default_settings
      worker = Canvas::Migration::Worker::CourseCopyWorker.new
      worker.perform(@cm)
      @cm.reload
      if @cm.migration_settings[:last_error]
        er = ErrorReport.last
        "#{er.message} - #{er.backtrace}".should == ""
      end
      @cm.warnings.should == warnings
      @cm.workflow_state.should == 'imported'
      @copy_to.reload
    end

    it "should migrate syllabus links on copy" do
      course_model

      topic = @copy_from.discussion_topics.create!(:title => "some topic", :message => "<p>some text</p>")
      @copy_from.syllabus_body = "<a href='/courses/#{@copy_from.id}/discussion_topics/#{topic.id}'>link</a>"
      @copy_from.save!

      @cm.copy_options = {
        everything: false,
        all_syllabus_body: true,
        all_discussion_topics: true
      }
      @cm.save!
      run_course_copy

      new_topic = @copy_to.discussion_topics.find_by_migration_id(CC::CCHelper.create_key(topic))
      new_topic.should_not be_nil
      new_topic.message.should == topic.message
      @copy_to.syllabus_body.should match(/\/courses\/#{@copy_to.id}\/discussion_topics\/#{new_topic.id}/)
    end

    it "should copy course syllabus when the everything option is selected" do
      course_model

      @copy_from.syllabus_body = "What up"
      @copy_from.save!

      run_course_copy

      @copy_to.syllabus_body.should =~ /#{@copy_from.syllabus_body}/
    end

    it "should not migrate syllabus when not selected" do
      course_model
      @copy_from.syllabus_body = "<p>wassup</p>"

      @cm.copy_options = {
        :course => {'all_syllabus_body' => false}
      }
      @cm.save!

      run_course_copy

      @copy_to.syllabus_body.should == nil
    end

    def make_grading_standard(context, opts = {})
      gs = context.grading_standards.new
      gs.title = opts[:title] || "Standard eh"
      gs.data = [["A", 0.93], ["A-", 0.89], ["B+", 0.85], ["B", 0.83], ["B!-", 0.80], ["C+", 0.77], ["C", 0.74], ["C-", 0.70], ["D+", 0.67], ["D", 0.64], ["D-", 0.61], ["F", 0]]
      gs.save!
      gs
    end

    it "should copy course attributes" do
      #set all the possible values to non-default values
      @copy_from.start_at = 5.minutes.ago
      @copy_from.conclude_at = 1.month.from_now
      @copy_from.is_public = false
      @copy_from.name = "haha copy from test &amp;"
      @copy_from.course_code = 'something funny'
      @copy_from.allow_student_wiki_edits = true
      @copy_from.show_public_context_messages = false
      @copy_from.allow_student_forum_attachments = false
      @copy_from.default_wiki_editing_roles = 'teachers'
      @copy_from.allow_student_organized_groups = false
      @copy_from.default_view = 'modules'
      @copy_from.show_all_discussion_entries = false
      @copy_from.open_enrollment = true
      @copy_from.storage_quota = 444
      @copy_from.allow_wiki_comments = true
      @copy_from.turnitin_comments = "Don't plagiarize"
      @copy_from.self_enrollment = true
      @copy_from.license = "cc_by_nc_nd"
      @copy_from.locale = "es"
      @copy_from.tab_configuration = [{"id"=>0}, {"id"=>14}, {"id"=>8}, {"id"=>5}, {"id"=>6}, {"id"=>2}, {"id"=>3, "hidden"=>true}]
      @copy_from.hide_final_grades = true
      gs = make_grading_standard(@copy_from)
      @copy_from.grading_standard = gs
      @copy_from.grading_standard_enabled = true
      @copy_from.save!

      run_course_copy

      #compare settings
      @copy_to.conclude_at.should == nil
      @copy_to.start_at.should == nil
      @copy_to.storage_quota.should == 444
      @copy_to.hide_final_grades.should == true
      @copy_to.grading_standard_enabled.should == true
      gs_2 = @copy_to.grading_standards.find_by_migration_id(mig_id(gs))
      gs_2.data.should == gs.data
      @copy_to.grading_standard.should == gs_2
      @copy_to.name.should == "tocourse"
      @copy_to.course_code.should == "tocourse"
      atts = Course.clonable_attributes
      atts -= Canvas::Migration::MigratorHelper::COURSE_NO_COPY_ATTS
      atts.each do |att|
        @copy_to.send(att).should == @copy_from.send(att)
      end
      @copy_to.tab_configuration.should == @copy_from.tab_configuration
     end

    describe "grading standards" do
      it "should retain reference to account grading standard" do
        gs = make_grading_standard(@copy_from.root_account)
        @copy_from.grading_standard = gs
        @copy_from.grading_standard_enabled = true
        @copy_from.save!

        run_course_copy

        @copy_to.grading_standard.should == gs
      end

      it "should copy a course grading standard not owned by the copy_from course" do
        @other_course = course_model
        gs = make_grading_standard(@other_course)
        @copy_from.grading_standard = gs
        @copy_from.grading_standard_enabled = true
        @copy_from.save!

        run_course_copy

        @copy_to.grading_standard_enabled.should be_true
        @copy_to.grading_standard.data.should == gs.data
      end

      it "should create a warning if an account grading standard can't be found" do
        gs = make_grading_standard(@copy_from.root_account)
        @copy_from.grading_standard = gs
        @copy_from.grading_standard_enabled = true
        @copy_from.save!

        gs.delete

        run_course_copy(["Couldn't find account grading standard for the course."])

        @copy_to.grading_standard.should == nil
      end

      it "should not copy deleted grading standards" do
        gs = make_grading_standard(@copy_from)
        @copy_from.grading_standard_enabled = true
        @copy_from.save!

        gs.destroy
        @copy_from.reload

        run_course_copy

        @copy_to.grading_standards.should be_empty
      end

      it "should not copy grading standards if nothing is selected" do
        gs = make_grading_standard(@copy_from)
        @copy_from.update_attribute(:grading_standard, gs)
        @cm.copy_options = { 'everything' => '0' }
        @cm.save!
        run_course_copy
        @copy_to.grading_standards.should be_empty
      end

      it "should copy the course's grading standard (once) if course_settings are selected" do
        gs = make_grading_standard(@copy_from, title: 'What')
        @copy_from.update_attribute(:grading_standard, gs)
        @cm.copy_options = { 'everything' => '0', 'all_course_settings' => '1' }
        @cm.save!
        run_course_copy
        @copy_to.grading_standards.count.should eql 1 # no dupes
        @copy_to.grading_standard.title.should eql gs.title
      end

      it "should copy grading standards referenced by exported assignments" do
        gs1, gs2 = make_grading_standard(@copy_from, title: 'One'), make_grading_standard(@copy_from, title: 'Two')
        assign = @copy_from.assignments.build
        assign.grading_standard = gs2
        assign.save!
        @cm.copy_options = { 'everything' => '0', 'assignments' => { mig_id(assign) => "1" } }
        run_course_copy
        @copy_to.grading_standards.map(&:title).should eql %w(Two)
        @copy_to.assignments.first.grading_standard.title.should eql 'Two'
      end
    end

    def mig_id(obj)
      CC::CCHelper.create_key(obj)
    end


    it "should merge locked files and retain correct html links" do
      att = Attachment.create!(:filename => 'test.txt', :display_name => "testing.txt", :uploaded_data => StringIO.new('file'), :folder => Folder.root_folders(@copy_from).first, :context => @copy_from)
      att.update_attribute(:hidden, true)
      att.reload.should be_hidden
      topic = @copy_from.discussion_topics.create!(:title => "some topic", :message => "<img src='/courses/#{@copy_from.id}/files/#{att.id}/preview'>")

      run_course_copy

      new_att = @copy_to.attachments.find_by_migration_id(CC::CCHelper.create_key(att))
      new_att.should_not be_nil

      new_topic = @copy_to.discussion_topics.find_by_migration_id(CC::CCHelper.create_key(topic))
      new_topic.should_not be_nil
      new_topic.message.should match(Regexp.new("/courses/#{@copy_to.id}/files/#{new_att.id}/preview"))
    end

    it "should keep date-locked files locked" do
      student = user
      @copy_from.enroll_student(student)
      att = Attachment.create!(:filename => 'test.txt', :display_name => "testing.txt", :uploaded_data => StringIO.new('file'), :folder => Folder.root_folders(@copy_from).first, :context => @copy_from, :lock_at => 1.month.ago, :unlock_at => 1.month.from_now)
      att.grants_right?(student, :download).should be_false

      run_course_copy

      @copy_to.enroll_student(student)
      new_att = @copy_to.attachments.find_by_migration_id(CC::CCHelper.create_key(att))
      new_att.should be_present

      new_att.grants_right?(student, :download).should be_false
    end

    it "should translate links to module items in html content" do
      mod1 = @copy_from.context_modules.create!(:name => "some module")
      asmnt1 = @copy_from.assignments.create!(:title => "some assignment")
      tag = mod1.add_item({:id => asmnt1.id, :type => 'assignment', :indent => 1})
      body = %{<p>Link to module item: <a href="/courses/%s/modules/items/%s">some assignment</a></p>}
      page = @copy_from.wiki.wiki_pages.create!(:title => "some page", :body => body % [@copy_from.id, tag.id])

      run_course_copy

      mod1_to = @copy_to.context_modules.find_by_migration_id(mig_id(mod1))
      tag_to = mod1_to.content_tags.first
      page_to = @copy_to.wiki.wiki_pages.find_by_migration_id(mig_id(page))
      page_to.body.should == body % [@copy_to.id, tag_to.id]
    end

    it "should be able to copy links to files in folders with html entities and unicode in path" do
      root_folder = Folder.root_folders(@copy_from).first
      folder1 = root_folder.sub_folders.create!(:context => @copy_from, :name => "mol&eacute;")
      att1 = Attachment.create!(:filename => "first.txt", :uploaded_data => StringIO.new('ohai'), :folder => folder1, :context => @copy_from)
      folder2 = root_folder.sub_folders.create!(:context => @copy_from, :name => "olé")
      att2 = Attachment.create!(:filename => "first.txt", :uploaded_data => StringIO.new('ohai'), :folder => folder2, :context => @copy_from)

      body = "<a class='instructure_file_link' href='/courses/#{@copy_from.id}/files/#{att1.id}/download'>link</a>"
      body += "<a class='instructure_file_link' href='/courses/#{@copy_from.id}/files/#{att2.id}/download'>link</a>"
      dt = @copy_from.discussion_topics.create!(:message => body, :title => "discussion title")
      page = @copy_from.wiki.wiki_pages.create!(:title => "some page", :body => body)

      run_course_copy

      att_to1 = @copy_to.attachments.find_by_migration_id(mig_id(att1))
      att_to2 = @copy_to.attachments.find_by_migration_id(mig_id(att2))

      page_to = @copy_to.wiki.wiki_pages.find_by_migration_id(mig_id(page))
      page_to.body.include?("/courses/#{@copy_to.id}/files/#{att_to1.id}/download").should be_true
      page_to.body.include?("/courses/#{@copy_to.id}/files/#{att_to2.id}/download").should be_true

      dt_to = @copy_to.discussion_topics.find_by_migration_id(mig_id(dt))
      dt_to.message.include?("/courses/#{@copy_to.id}/files/#{att_to1.id}/download").should be_true
      dt_to.message.include?("/courses/#{@copy_to.id}/files/#{att_to2.id}/download").should be_true
    end

    it "should not escape links to wiki urls" do
      page1 = @copy_from.wiki.wiki_pages.create!(:title => "keepthese%20percent signs", :body => "blah")

      body = %{<p>Link to module item: <a href="/courses/%s/#{@copy_from.feature_enabled?(:draft_state) ? 'pages' : 'wiki'}/%s#header">some assignment</a></p>}
      page2 = @copy_from.wiki.wiki_pages.create!(:title => "some page", :body => body % [@copy_from.id, page1.url])

      run_course_copy

      page1_to = @copy_to.wiki.wiki_pages.find_by_migration_id(mig_id(page1))
      page2_to = @copy_to.wiki.wiki_pages.find_by_migration_id(mig_id(page2))
      page2_to.body.should == body % [@copy_to.id, page1_to.url]
    end

    context "unpublished items" do
      before :each do
        Account.default.enable_feature!(:draft_state)
      end

      it "should copy unpublished modules" do
        cm = @copy_from.context_modules.create!(:name => "some module")
        cm.publish
        cm2 = @copy_from.context_modules.create!(:name => "another module")
        cm2.unpublish

        run_course_copy

        @copy_to.context_modules.count.should == 2
        cm_2 = @copy_to.context_modules.find_by_migration_id(mig_id(cm))
        cm_2.workflow_state.should == 'active'
        cm2_2 = @copy_to.context_modules.find_by_migration_id(mig_id(cm2))
        cm2_2.workflow_state.should == 'unpublished'
      end

      it "should copy links to unpublished items in modules" do
        mod1 = @copy_from.context_modules.create!(:name => "some module")
        page = @copy_from.wiki.wiki_pages.create(:title => "some page")
        page.workflow_state = :unpublished
        page.save!
        mod1.add_item({:id => page.id, :type => 'wiki_page'})

        asmnt1 = @copy_from.assignments.create!(:title => "some assignment")
        asmnt1.workflow_state = :unpublished
        asmnt1.save!
        mod1.add_item({:id => asmnt1.id, :type => 'assignment', :indent => 1})

        run_course_copy

        mod1_copy = @copy_to.context_modules.find_by_migration_id(mig_id(mod1))
        mod1_copy.content_tags.count.should == 2

        mod1_copy.content_tags.each do |tag_copy|
          tag_copy.unpublished?.should == true
          tag_copy.content.unpublished?.should == true
        end
      end

      it "should copy unpublished discussion topics" do
        dt1 = @copy_from.discussion_topics.create!(:message => "hideeho", :title => "Blah")
        dt1.workflow_state = :unpublished
        dt1.save!
        dt2 = @copy_from.discussion_topics.create!(:message => "asdf", :title => "qwert")
        dt2.workflow_state = :active
        dt2.save!

        run_course_copy

        dt1_copy = @copy_to.discussion_topics.find_by_migration_id(mig_id(dt1))
        dt1_copy.workflow_state.should == 'unpublished'
        dt2_copy = @copy_to.discussion_topics.find_by_migration_id(mig_id(dt2))
        dt2_copy.workflow_state.should == 'active'
      end

      it "should copy unpublished wiki pages" do
        wiki = @copy_from.wiki.wiki_pages.create(:title => "wiki", :body => "ohai")
        wiki.workflow_state = :unpublished
        wiki.save!

        run_course_copy

        wiki2 = @copy_to.wiki.wiki_pages.find_by_migration_id(mig_id(wiki))
        wiki2.workflow_state.should == 'unpublished'
      end

      it "should copy unpublished quiz assignments" do
        pending unless Qti.qti_enabled?
        @quiz = @copy_from.quizzes.create!
        @quiz.did_edit
        @quiz.offer!
        @quiz.unpublish!
        @quiz.assignment.should be_unpublished

        @cm.copy_options = {
            :assignments => {mig_id(@quiz.assignment) => "0"},
            :quizzes => {mig_id(@quiz) => "1"},
        }
        @cm.save!

        run_course_copy

        quiz_to = @copy_to.quizzes.find_by_migration_id(mig_id(@quiz))
        quiz_to.should_not be_nil
        quiz_to.assignment.should_not be_nil
        quiz_to.assignment.should be_unpublished
        quiz_to.assignment.migration_id.should == mig_id(@quiz.assignment)
      end
    end

    it "should find and fix wiki links by title or id" do
      # simulating what happens when the user clicks "link to new page" and enters a title that isn't
      # urlified the same way by the client vs. the server.  this doesn't break navigation because
      # ApplicationController#get_wiki_page can match by urlified title, but it broke import (see #9945)
      main_page = @copy_from.wiki.front_page
      main_page.body = %{<a href="/courses/#{@copy_from.id}/wiki/online:-unit-pages">wut</a>}
      main_page.save!
      @copy_from.wiki.wiki_pages.create!(:title => "Online: Unit Pages", :body => %{<a href="/courses/#{@copy_from.id}/wiki/#{main_page.id}">whoa</a>})
      run_course_copy
      @copy_to.wiki.front_page.body.should == %{<a href="/courses/#{@copy_to.id}/wiki/online-unit-pages">wut</a>}
      @copy_to.wiki.wiki_pages.find_by_url!("online-unit-pages").body.should == %{<a href="/courses/#{@copy_to.id}/wiki/#{main_page.url}">whoa</a>}
    end

    context "wiki front page" do
      it "should copy wiki front page setting if there is no front page" do
        page = @copy_from.wiki.wiki_pages.create!(:title => "stuff and stuff")
        @copy_from.wiki.set_front_page_url!(page.url)

        @copy_to.wiki.unset_front_page!
        run_course_copy

        new_page = @copy_to.wiki.wiki_pages.find_by_migration_id(mig_id(page))
        @copy_to.wiki.front_page.should == new_page
      end

      it "should not overwrite current front page" do
        @copy_to.root_account.enable_feature!(:draft_state)

        copy_from_front_page = @copy_from.wiki.wiki_pages.create!(:title => "stuff and stuff")
        @copy_from.wiki.set_front_page_url!(copy_from_front_page.url)

        copy_to_front_page = @copy_to.wiki.wiki_pages.create!(:title => "stuff and stuff and even more stuf")
        @copy_to.wiki.set_front_page_url!(copy_to_front_page.url)

        run_course_copy

        @copy_to.wiki.front_page.should == copy_to_front_page
      end

      it "should remain with no front page if other front page is not selected for copy" do
        @copy_to.root_account.enable_feature!(:draft_state)

        front_page = @copy_from.wiki.wiki_pages.create!(:title => "stuff and stuff")
        @copy_from.wiki.set_front_page_url!(front_page.url)

        other_page = @copy_from.wiki.wiki_pages.create!(:title => "stuff and other stuff")

        @copy_to.wiki.unset_front_page!

        # only select one of each type
        @cm.copy_options = {
            :wiki_pages => {mig_id(other_page) => "1", mig_id(front_page) => "0"}
        }
        @cm.save!

        run_course_copy

        @copy_to.wiki.has_no_front_page.should == true
      end

      it "should set retain default behavior if front page is missing and draft state is not enabled" do
        @copy_to.wiki.front_page.save!

        @copy_from.default_view = 'wiki'
        @copy_from.save!
        @copy_from.wiki.set_front_page_url!('haha not here')

        run_course_copy

        @copy_to.wiki.has_front_page?.should == true
        @copy_to.wiki.get_front_page_url.should == 'front-page'
      end

      it "should set default view to feed if wiki front page is missing and draft state is enabled" do
        @copy_from.root_account.enable_feature!(:draft_state)

        @copy_from.default_view = 'wiki'
        @copy_from.save!
        @copy_from.wiki.set_front_page_url!('haha not here')

        run_course_copy

        @copy_to.default_view.should == 'feed'
        @copy_to.wiki.has_front_page?.should == false
      end
    end

    it "should selectively copy items" do
      dt1 = @copy_from.discussion_topics.create!(:message => "hi", :title => "discussion title")
      dt2 = @copy_from.discussion_topics.create!(:message => "hey", :title => "discussion title 2")
      dt3 = @copy_from.announcements.create!(:message => "howdy", :title => "announcement title")
      cm = @copy_from.context_modules.create!(:name => "some module")
      cm2 = @copy_from.context_modules.create!(:name => "another module")
      att = Attachment.create!(:filename => 'first.txt', :uploaded_data => StringIO.new('ohai'), :folder => Folder.unfiled_folder(@copy_from), :context => @copy_from)
      att2 = Attachment.create!(:filename => 'second.txt', :uploaded_data => StringIO.new('ohai'), :folder => Folder.unfiled_folder(@copy_from), :context => @copy_from)
      wiki = @copy_from.wiki.wiki_pages.create!(:title => "wiki", :body => "ohai")
      wiki2 = @copy_from.wiki.wiki_pages.create!(:title => "wiki2", :body => "ohais")
      data = [{:points => 3,:description => "Outcome row",:id => 1,:ratings => [{:points => 3,:description => "Rockin'",:criterion_id => 1,:id => 2}]}]
      rub1 = @copy_from.rubrics.build(:title => "rub1")
      rub1.data = data
      rub1.save!
      rub1.associate_with(@copy_from, @copy_from)
      rub2 = @copy_from.rubrics.build(:title => "rub2")
      rub2.data = data
      rub2.save!
      rub2.associate_with(@copy_from, @copy_from)
      default = @copy_from.root_outcome_group
      log = @copy_from.learning_outcome_groups.new
      log.context = @copy_from
      log.title = "outcome group"
      log.description = "<p>Groupage</p>"
      log.save!
      default.adopt_outcome_group(log)

      lo = @copy_from.created_learning_outcomes.new
      lo.context = @copy_from
      lo.short_description = "outcome1"
      lo.workflow_state = 'active'
      lo.data = {:rubric_criterion=>{:mastery_points=>2, :ratings=>[{:description=>"e", :points=>50}, {:description=>"me", :points=>2}, {:description=>"Does Not Meet Expectations", :points=>0.5}], :description=>"First outcome", :points_possible=>5}}
      lo.save!

      log.add_outcome(lo)

      # only select one of each type
      @cm.copy_options = {
              :discussion_topics => {mig_id(dt1) => "1"},
              :announcements => {mig_id(dt3) => "1"},
              :context_modules => {mig_id(cm) => "1", mig_id(cm2) => "0"},
              :attachments => {mig_id(att) => "1", mig_id(att2) => "0"},
              :wiki_pages => {mig_id(wiki) => "1", mig_id(wiki2) => "0"},
              :rubrics => {mig_id(rub1) => "1", mig_id(rub2) => "0"},
      }
      @cm.save!

      run_course_copy

      @copy_to.discussion_topics.find_by_migration_id(mig_id(dt1)).should_not be_nil
      @copy_to.discussion_topics.find_by_migration_id(mig_id(dt2)).should be_nil
      @copy_to.discussion_topics.find_by_migration_id(mig_id(dt3)).should_not be_nil

      @copy_to.context_modules.find_by_migration_id(mig_id(cm)).should_not be_nil
      @copy_to.context_modules.find_by_migration_id(mig_id(cm2)).should be_nil

      @copy_to.attachments.find_by_migration_id(mig_id(att)).should_not be_nil
      @copy_to.attachments.find_by_migration_id(mig_id(att2)).should be_nil

      @copy_to.wiki.wiki_pages.find_by_migration_id(mig_id(wiki)).should_not be_nil
      @copy_to.wiki.wiki_pages.find_by_migration_id(mig_id(wiki2)).should be_nil

      @copy_to.rubrics.find_by_migration_id(mig_id(rub1)).should_not be_nil
      @copy_to.rubrics.find_by_migration_id(mig_id(rub2)).should be_nil

      @copy_to.created_learning_outcomes.find_by_migration_id(mig_id(lo)).should be_nil
      @copy_to.learning_outcome_groups.find_by_migration_id(mig_id(log)).should be_nil
    end

    it "should copy all learning outcomes and their groups if selected" do
      default = @copy_from.root_outcome_group
      log = @copy_from.learning_outcome_groups.new
      log.context = @copy_from
      log.title = "outcome group"
      log.description = "<p>Groupage</p>"
      log.save!
      default.adopt_outcome_group(log)

      lo = @copy_from.created_learning_outcomes.new
      lo.context = @copy_from
      lo.short_description = "outcome1"
      lo.workflow_state = 'active'
      lo.data = {:rubric_criterion=>{:mastery_points=>2, :ratings=>[{:description=>"e", :points=>50}, {:description=>"me", :points=>2}, {:description=>"Does Not Meet Expectations", :points=>0.5}], :description=>"First outcome", :points_possible=>5}}
      lo.save!

      log.add_outcome(lo)

      @cm.copy_options = {
          :all_learning_outcomes => "1"
      }
      @cm.save!

      run_course_copy

      @copy_to.created_learning_outcomes.find_by_migration_id(mig_id(lo)).should_not be_nil
      @copy_to.learning_outcome_groups.find_by_migration_id(mig_id(log)).should_not be_nil
    end

    it "should copy learning outcome alignments with question banks" do
      pending unless Qti.qti_enabled?
      default = @copy_from.root_outcome_group
      lo = @copy_from.created_learning_outcomes.new
      lo.context = @copy_from
      lo.short_description = "outcome1"
      lo.workflow_state = 'active'
      lo.data = {:rubric_criterion=>{:mastery_points=>2, :ratings=>[{:description=>"e", :points=>50}, {:description=>"me", :points=>2}, {:description=>"Does Not Meet Expectations", :points=>0.5}], :description=>"First outcome", :points_possible=>5}}
      lo.save!
      default.add_outcome(lo)

      bank = @copy_from.assessment_question_banks.create!(:title => 'bank')
      bank.assessment_questions.create!(:question_data => {'name' => 'test question', 'answers' => [{'id' => 1}, {'id' => 2}]})

      lo.align(bank, @copy_from, {:mastery_type => 'points', :mastery_score => 50.0})

      run_course_copy

      new_lo = @copy_to.learning_outcomes.find_by_migration_id(mig_id(lo))
      new_bank = @copy_to.assessment_question_banks.find_by_migration_id(mig_id(bank))

      new_lo.alignments.count.should == 1
      new_alignment = new_lo.alignments.first

      new_alignment.content.should == new_bank
      new_alignment.context.should == @copy_to

      new_alignment.tag.should == 'points_mastery'
      new_alignment.mastery_score.should == 50.0
    end

    it "should re-copy deleted items" do
      dt1 = @copy_from.discussion_topics.create!(:message => "hi", :title => "discussion title")
      cm = @copy_from.context_modules.create!(:name => "some module")
      att = Attachment.create!(:filename => 'first.txt', :uploaded_data => StringIO.new('ohai'), :folder => Folder.unfiled_folder(@copy_from), :context => @copy_from)
      wiki = @copy_from.wiki.wiki_pages.create!(:title => "wiki", :body => "ohai")
      quiz = @copy_from.quizzes.create! if Qti.qti_enabled?
      ag = @copy_from.assignment_groups.create!(:name => 'empty group')
      asmnt = @copy_from.assignments.create!(:title => "some assignment")
      cal = @copy_from.calendar_events.create!(:title => "haha", :description => "oi")
      tool = @copy_from.context_external_tools.create!(:name => "new tool", :consumer_key => "key", :shared_secret => "secret", :domain => 'example.com', :custom_fields => {'a' => '1', 'b' => '2'})
      tool.workflow_state = 'public'
      tool.save
      data = [{:points => 3,:description => "Outcome row",:id => 1,:ratings => [{:points => 3,:description => "Rockin'",:criterion_id => 1,:id => 2}]}]
      rub1 = @copy_from.rubrics.build(:title => "rub1")
      rub1.data = data
      rub1.save!
      rub1.associate_with(@copy_from, @copy_from)
      default = @copy_from.root_outcome_group
      lo = @copy_from.created_learning_outcomes.new
      lo.context = @copy_from
      lo.short_description = "outcome1"
      lo.workflow_state = 'active'
      lo.data = {:rubric_criterion=>{:mastery_points=>2, :ratings=>[{:description=>"e", :points=>50}, {:description=>"me", :points=>2}, {:description=>"Does Not Meet Expectations", :points=>0.5}], :description=>"First outcome", :points_possible=>5}}
      lo.save!
      default.add_outcome(lo)
      gs = @copy_from.grading_standards.new
      gs.title = "Standard eh"
      gs.data = [["A", 0.93], ["A-", 0.89], ["B+", 0.85], ["B", 0.83], ["B!-", 0.80], ["C+", 0.77], ["C", 0.74], ["C-", 0.70], ["D+", 0.67], ["D", 0.64], ["D-", 0.61], ["F", 0]]
      gs.save!

      run_course_copy

      @copy_to.discussion_topics.find_by_migration_id(mig_id(dt1)).destroy
      @copy_to.context_modules.find_by_migration_id(mig_id(cm)).destroy
      @copy_to.attachments.find_by_migration_id(mig_id(att)).destroy
      @copy_to.wiki.wiki_pages.find_by_migration_id(mig_id(wiki)).destroy
      @copy_to.rubrics.find_by_migration_id(mig_id(rub1)).destroy
      @copy_to.created_learning_outcomes.find_by_migration_id(mig_id(lo)).destroy
      @copy_to.quizzes.find_by_migration_id(mig_id(quiz)).destroy if Qti.qti_enabled?
      @copy_to.context_external_tools.find_by_migration_id(mig_id(tool)).destroy
      @copy_to.assignment_groups.find_by_migration_id(mig_id(ag)).destroy
      @copy_to.assignments.find_by_migration_id(mig_id(asmnt)).destroy
      @copy_to.grading_standards.find_by_migration_id(mig_id(gs)).destroy
      @copy_to.calendar_events.find_by_migration_id(mig_id(cal)).destroy

      @cm = ContentMigration.create!(
        :context => @copy_to,
        :user => @user,
        :source_course => @copy_from,
        :migration_type => 'course_copy_importer',
        :copy_options => {:everything => "1"}
      )

      run_course_copy

      @copy_to.discussion_topics.find_by_migration_id(mig_id(dt1)).workflow_state.should == 'active'
      @copy_to.context_modules.find_by_migration_id(mig_id(cm)).workflow_state.should == 'active'
      @copy_to.attachments.count.should == 1
      @copy_to.attachments.find_by_migration_id(mig_id(att)).file_state.should == 'available'
      @copy_to.wiki.wiki_pages.find_by_migration_id(mig_id(wiki)).workflow_state.should == 'active'
      rub2 = @copy_to.rubrics.find_by_migration_id(mig_id(rub1))
      rub2.workflow_state.should == 'active'
      rub2.rubric_associations.first.bookmarked.should == true
      @copy_to.created_learning_outcomes.find_by_migration_id(mig_id(lo)).workflow_state.should == 'active'
      @copy_to.quizzes.find_by_migration_id(mig_id(quiz)).workflow_state.should == 'created' if Qti.qti_enabled?
      @copy_to.context_external_tools.find_by_migration_id(mig_id(tool)).workflow_state.should == 'public'
      @copy_to.assignment_groups.find_by_migration_id(mig_id(ag)).workflow_state.should == 'available'
      @copy_to.assignments.find_by_migration_id(mig_id(asmnt)).workflow_state.should == asmnt.workflow_state
      @copy_to.grading_standards.find_by_migration_id(mig_id(gs)).workflow_state.should == 'active'
      @copy_to.calendar_events.find_by_migration_id(mig_id(cal)).workflow_state.should == 'active'
    end

    def create_outcome(context, group=nil)
      lo = LearningOutcome.new
      lo.context = context
      lo.short_description = "haha_#{rand(10_000)}"
      lo.data = {:rubric_criterion=>{:mastery_points=>3, :ratings=>[{:description=>"Exceeds Expectations", :points=>5}], :description=>"First outcome", :points_possible=>5}}
      lo.save!
      if group
        group.add_outcome(lo)
      elsif context
        context.root_outcome_group.add_outcome(lo)
      end

      lo
    end

    it "should copy learning outcomes into the new course" do
      old_root = @copy_from.root_outcome_group

      lo = create_outcome(@copy_from, old_root)

      log = @copy_from.learning_outcome_groups.new
      log.context = @copy_from
      log.title = "An outcome group"
      log.description = "<p>Groupage</p>"
      log.save!
      old_root.adopt_outcome_group(log)

      lo2 = create_outcome(@copy_from, log)

      log_sub = @copy_from.learning_outcome_groups.new
      log_sub.context = @copy_from
      log_sub.title = "Sub group"
      log_sub.description = "<p>SubGroupage</p>"
      log_sub.save!
      log.adopt_outcome_group(log_sub)

      log_sub2 = @copy_from.learning_outcome_groups.new
      log_sub2.context = @copy_from
      log_sub2.title = "Sub group2"
      log_sub2.description = "<p>SubGroupage2</p>"
      log_sub2.save!
      log_sub.adopt_outcome_group(log_sub2)

      lo3 = create_outcome(@copy_from, log_sub2)

      # copy outcomes into new course
      new_root = @copy_to.root_outcome_group

      run_course_copy

      @copy_to.created_learning_outcomes.count.should == @copy_from.created_learning_outcomes.count
      @copy_to.learning_outcome_groups.count.should == @copy_from.learning_outcome_groups.count
      new_root.child_outcome_links.count.should == old_root.child_outcome_links.count
      new_root.child_outcome_groups.count.should == old_root.child_outcome_groups.count

      lo_new = new_root.child_outcome_links.first.content
      lo_new.short_description.should == lo.short_description
      lo_new.description.should == lo.description
      lo_new.data.should == lo.data

      log_new = new_root.child_outcome_groups.first
      log_new.title.should == log.title
      log_new.description.should == log.description
      log_new.child_outcome_links.length.should == 1

      lo_new = log_new.child_outcome_links.first.content
      lo_new.short_description.should == lo2.short_description
      lo_new.description.should == lo2.description
      lo_new.data.should == lo2.data

      log_sub_new = log_new.child_outcome_groups.first
      log_sub_new.title.should == log_sub.title
      log_sub_new.description.should == log_sub.description

      log_sub2_new = log_sub_new.child_outcome_groups.first
      log_sub2_new.title.should == log_sub2.title
      log_sub2_new.description.should == log_sub2.description

      lo3_new = log_sub2_new.child_outcome_links.first.content
      lo3_new.short_description.should == lo3.short_description
      lo3_new.description.should == lo3.description
      lo3_new.data.should == lo3.data
    end

    it "should not copy deleted learning outcomes into the new course" do
      old_root = @copy_from.root_outcome_group

      log = @copy_from.learning_outcome_groups.new
      log.context = @copy_from
      log.title = "An outcome group"
      log.description = "<p>Groupage</p>"
      log.save!
      old_root.adopt_outcome_group(log)

      lo = create_outcome(@copy_from, log)
      lo2 = create_outcome(@copy_from, log)
      lo2.destroy

      run_course_copy

      @copy_to.created_learning_outcomes.count.should == 1
      @copy_to.created_learning_outcomes.first.migration_id.should == mig_id(lo)
    end

    it "should relink to external outcomes" do
      account = @copy_from.account
      a_group = account.root_outcome_group

      root_group = LearningOutcomeGroup.create!(:title => "contextless group")

      lo = create_outcome(nil, root_group)

      lo2 = create_outcome(account, a_group)

      from_root = @copy_from.root_outcome_group
      from_root.add_outcome(lo)
      from_root.add_outcome(lo2)

      run_course_copy

      to_root = @copy_to.root_outcome_group
      to_root.child_outcome_links.count.should == 2
      to_root.child_outcome_links.find_by_content_id(lo.id).should_not be_nil
      to_root.child_outcome_links.find_by_content_id(lo2.id).should_not be_nil
    end

    it "should create outcomes in new course if external context not found" do
      hash = {"is_global_outcome"=>true,
               "points_possible"=>nil,
               "type"=>"learning_outcome",
               "ratings"=>[],
               "description"=>nil,
               "mastery_points"=>nil,
               "external_identifier"=>"0",
               "title"=>"root outcome",
               "migration_id"=>"id1072dcf40e801c6468d9eaa5774e56d"}

      @cm.outcome_to_id_map = {}
      Importers::LearningOutcomeImporter.import_from_migration(hash, @cm)

      @cm.warnings.should == ["The external Learning Outcome couldn't be found for \"root outcome\", creating a copy."]

      to_root = @copy_to.root_outcome_group
      to_root.child_outcome_links.count.should == 1
      new_lo = to_root.child_outcome_links.first.content
      new_lo.id.should_not == 0
      new_lo.short_description.should == hash["title"]
    end

    it "should create rubrics in new course if external context not found" do
      hash = {
              "reusable"=>false,
              "public"=>false,
              "hide_score_total"=>nil,
              "free_form_criterion_comments"=>nil,
              "points_possible"=>nil,
              "data"=>[{"id"=>"1",
                        "description"=>"Outcome row",
                        "long_description"=>nil,
                        "points"=>3,
                        "mastery_points"=>nil,
                        "title"=>"Outcome row",
                        "ratings"=>[{"description"=>"Rockin'",
                                     "id"=>"2",
                                     "criterion_id"=>"1", "points"=>3}]}],
              "read_only"=>false,
              "description"=>nil,
              "external_identifier"=>"0",
              "title"=>"root rubric",
              "migration_id"=>"id1072dcf40e801c6468d9eaa5774e56d"}

      @cm.outcome_to_id_map = {}
      Importers::RubricImporter.import_from_migration(hash, @cm)

      @cm.warnings.should == ["The external Rubric couldn't be found for \"root rubric\", creating a copy."]

      new_rubric = @copy_to.rubrics.first
      new_rubric.id.should_not == 0
      new_rubric.title.should == hash["title"]
    end

    it "should link rubric (and assignments) to outcomes" do
      root_group = LearningOutcomeGroup.create!(:title => "contextless group")

      lo = create_outcome(nil, root_group)
      lo2 = create_outcome(@copy_from)

      from_root = @copy_from.root_outcome_group
      from_root.add_outcome(lo)
      from_root.add_outcome(lo2)

      rub = Rubric.new(:context => @copy_from)
      rub.data = [
        {
          :points => 3,
          :description => "Outcome row",
          :id => 1,
          :ratings => [{:points => 3,:description => "Rockin'",:criterion_id => 1,:id => 2}],
          :learning_outcome_id => lo.id
        },
        {
          :points => 3,
          :description => "Outcome row 2",
          :id => 2,
          :ratings => [{:points => 3,:description => "lame'",:criterion_id => 2,:id => 3}],
          :ignore_for_scoring => true,
          :learning_outcome_id => lo2.id
        }
      ]
      rub.save!
      rub.associate_with(@copy_from, @copy_from)

      from_assign = @copy_from.assignments.create!(:title => "some assignment")
      rub.associate_with(from_assign, @copy_from, :purpose => "grading")

      run_course_copy

      new_lo2 = @copy_to.created_learning_outcomes.find_by_migration_id(mig_id(lo2))
      to_rub = @copy_to.rubrics.first
      to_assign = @copy_to.assignments.first

      to_rub.data[1]["learning_outcome_id"].should == new_lo2.id
      to_rub.data[1]["ignore_for_scoring"].should == true
      to_rub.data[0]["learning_outcome_id"].should == lo.id
      to_rub.learning_outcome_alignments.map(&:learning_outcome_id).sort.should == [lo.id, new_lo2.id].sort
      to_assign.learning_outcome_alignments.map(&:learning_outcome_id).sort.should == [lo.id, new_lo2.id].sort
    end

    it "should link assignments to account rubrics and outcomes" do
      account = @copy_from.account
      lo = create_outcome(account)

      rub = Rubric.new(:context => account)
      rub.data = [
          {
              :points => 3,
              :description => "Outcome row",
              :id => 1,
              :ratings => [{:points => 3,:description => "Rockin'",:criterion_id => 1,:id => 2}],
              :learning_outcome_id => lo.id
          }
      ]
      rub.save!

      from_assign = @copy_from.assignments.create!(:title => "some assignment")
      rub.associate_with(from_assign, @copy_from, :purpose => "grading")

      run_course_copy

      to_assign = @copy_to.assignments.first
      to_assign.rubric.should == rub

      to_assign.learning_outcome_alignments.map(&:learning_outcome_id).should == [lo.id].sort
    end

    it "should link assignments to assignment groups on selective copy" do
      g = @copy_from.assignment_groups.create!(:name => "group")
      from_assign = @copy_from.assignments.create!(:title => "some assignment", :assignment_group_id => g.id)

      @cm.copy_options = {:all_assignments => true}
      run_course_copy

      to_assign = @copy_to.assignments.find_by_migration_id(mig_id(from_assign))
      to_assign.assignment_group.should == @copy_to.assignment_groups.find_by_migration_id(mig_id(g))
    end

    it "should copy a quiz when assignment is selected" do
      pending unless Qti.qti_enabled?
      @quiz = @copy_from.quizzes.create!
      @quiz.did_edit
      @quiz.offer!
      @quiz.assignment.should_not be_nil

      @cm.copy_options = {
        :assignments => {mig_id(@quiz.assignment) => "1"},
        :quizzes => {mig_id(@quiz) => "0"},
      }
      @cm.save!

      run_course_copy

      @copy_to.quizzes.find_by_migration_id(mig_id(@quiz)).should_not be_nil
    end

    it "should create a new assignment and module item if copying a new quiz (even if the assignment migration_id matches)" do
      pending unless Qti.qti_enabled?
      quiz = @copy_from.quizzes.create!(:title => "new quiz")
      quiz2 = @copy_to.quizzes.create!(:title => "already existing quiz")

      mod = @copy_from.context_modules.create!(:name => "some module")
      tag = mod.add_item({:id => quiz.id, :type => 'quiz'})

      [quiz, quiz2].each do |q|
        q.did_edit
        q.offer!
      end

      a = quiz2.assignment
      a.migration_id = mig_id(quiz.assignment)
      a.save!

      run_course_copy

      @copy_to.quizzes.map(&:title).sort.should == ["already existing quiz", "new quiz"]
      @copy_to.assignments.map(&:title).sort.should == ["already existing quiz", "new quiz"]
      @copy_to.context_module_tags.map(&:title).should == ["new quiz"]
    end

    it "should not duplicate quizzes and associated items if overwrite_quizzes is true" do
      pending unless Qti.qti_enabled?
      # overwrite_quizzes should now default to true for course copy and canvas import

      quiz = @copy_from.quizzes.create!(:title => "published quiz")
      quiz2 = @copy_from.quizzes.create!(:title => "unpublished quiz")
      quiz.did_edit
      quiz.offer!
      quiz2.unpublish!

      mod = @copy_from.context_modules.create!(:name => "some module")
      tag = mod.add_item({:id => quiz.id, :type => 'quiz'})
      tag2 = mod.add_item({:id => quiz2.id, :type => 'quiz'})

      run_course_copy

      @copy_to.quizzes.map(&:title).sort.should == ["published quiz", "unpublished quiz"]
      @copy_to.assignments.map(&:title).sort.should == ["published quiz"]
      @copy_to.context_module_tags.map(&:title).sort.should == ["published quiz", "unpublished quiz"]

      @copy_to.quizzes.find_by_title("published quiz").should_not be_unpublished
      @copy_to.quizzes.find_by_title("unpublished quiz").should be_unpublished

      quiz.title = "edited published quiz"
      quiz.save!
      quiz2.title = "edited unpublished quiz"
      quiz2.save!

      # run again
      @cm = ContentMigration.new(
        :context => @copy_to,
        :user => @user,
        :source_course => @copy_from,
        :migration_type => 'course_copy_importer',
        :copy_options => {:everything => "1"}
      )
      @cm.user = @user
      @cm.migration_settings[:import_immediately] = true
      @cm.save!

      run_course_copy

      @copy_to.quizzes.map(&:title).sort.should == ["edited published quiz", "edited unpublished quiz"]
      @copy_to.assignments.map(&:title).sort.should == ["edited published quiz"]
      @copy_to.context_module_tags.map(&:title).sort.should == ["edited published quiz", "edited unpublished quiz"]

      @copy_to.quizzes.find_by_title("edited published quiz").should_not be_unpublished
      @copy_to.quizzes.find_by_title("edited unpublished quiz").should be_unpublished
    end

    it "should duplicate quizzes and associated items if overwrite_quizzes is false" do
      pending unless Qti.qti_enabled?
      quiz = @copy_from.quizzes.create!(:title => "published quiz")
      quiz2 = @copy_from.quizzes.create!(:title => "unpublished quiz")
      quiz.did_edit
      quiz2.did_edit
      quiz.offer!

      mod = @copy_from.context_modules.create!(:name => "some module")
      tag = mod.add_item({:id => quiz.id, :type => 'quiz'})
      tag2 = mod.add_item({:id => quiz2.id, :type => 'quiz'})

      run_course_copy

      # run again
      @cm = ContentMigration.new(
        :context => @copy_to,
        :user => @user,
        :source_course => @copy_from,
        :migration_type => 'course_copy_importer',
        :copy_options => {:everything => "1"}
      )
      @cm.user = @user
      @cm.migration_settings[:import_immediately] = true
      @cm.migration_settings[:overwrite_quizzes] = false
      @cm.save!

      run_course_copy

      @copy_to.quizzes.map(&:title).sort.should == ["published quiz", "published quiz", "unpublished quiz", "unpublished quiz"]
      @copy_to.assignments.map(&:title).sort.should == ["published quiz", "published quiz"]
      @copy_to.context_module_tags.map(&:title).sort.should == ["published quiz", "published quiz", "unpublished quiz", "unpublished quiz"]
    end

    it "should have correct question count on copied surveys and practive quizzes" do
      pending unless Qti.qti_enabled?
      sp = @copy_from.quizzes.create!(:title => "survey pub", :quiz_type => "survey")
      data = {
                          :question_type => "multiple_choice_question",
                          :question_name => "test fun",
                          :name => "test fun",
                          :points_possible => 10,
                          :question_text => "<strong>html for fun</strong>",
                          :answers =>
                                  [{:migration_id => "QUE_1016_A1", :text => "<br />", :weight => 100, :id => 8080},
                                   {:migration_id => "QUE_1017_A2", :text => "<pre>", :weight => 0, :id => 2279}]}.with_indifferent_access
      qq = sp.quiz_questions.create!
      qq.write_attribute(:question_data, data)
      qq.save!
      sp.generate_quiz_data
      sp.published_at = Time.now
      sp.workflow_state = 'available'
      sp.save!

      sp.question_count.should == 1

      run_course_copy

      q = @copy_to.quizzes.find_by_migration_id(mig_id(sp))
      q.should_not be_nil
      q.question_count.should == 1
    end

    it "should not mix up quiz questions and assessment questions with the same ids" do
      pending unless Qti.qti_enabled?
      quiz1 = @copy_from.quizzes.create!(:title => "quiz 1")
      quiz2 = @copy_from.quizzes.create!(:title => "quiz 1")

      qq1 = quiz1.quiz_questions.create!(:question_data => {'question_name' => 'test question 1', 'answers' => [{'id' => 1}, {'id' => 2}]})
      qq2 = quiz2.quiz_questions.create!(:question_data => {'question_name' => 'test question 2', 'answers' => [{'id' => 1}, {'id' => 2}]})
      Quizzes::QuizQuestion.where(:id => qq1).update_all(:assessment_question_id => qq2.id)

      run_course_copy

      newquiz2 = @copy_to.quizzes.find_by_migration_id(mig_id(quiz2))
      newquiz2.quiz_questions.first.question_data['question_name'].should == 'test question 2'
    end

    it "should generate numeric ids for answers" do
      pending unless Qti.qti_enabled?

      q = @copy_from.quizzes.create!(:title => "test quiz")
      mc = q.quiz_questions.create!
      mc.write_attribute(:question_data, {
          points_possible: 1,
          question_type: "multiple_choice_question",
          question_name: "mc",
          name: "mc",
          question_text: "what is your favorite color?",
          answers: [{ text: 'blue', weight: 0, id: 123 },
                    { text: 'yellow', weight: 100, id: 456 }]
      }.with_indifferent_access)
      mc.save!
      tf = q.quiz_questions.create!
      tf.write_attribute(:question_data, {
          points_possible: 1,
          question_type: "true_false_question",
          question_name: "tf",
          name: "tf",
          question_text: "this statement is false.",
          answers: [{ text: "True", weight: 100, id: 9608 },
                    { text: "False", weight: 0, id: 9093 }]
      }.with_indifferent_access)
      tf.save!
      q.generate_quiz_data
      q.workflow_state = 'available'
      q.save!

      run_course_copy

      q2 = @copy_to.quizzes.find_by_migration_id(mig_id(q))
      q2.quiz_data.size.should eql(2)
      ans_count = 0
      q2.quiz_data.each do |qd|
        qd["answers"].each do |ans|
          ans["id"].should be_a(Integer)
          ans_count += 1
        end
      end
      ans_count.should eql(4)
    end

    it "should copy quizzes as published if they were published before" do
      pending unless Qti.qti_enabled?
      g = @copy_from.assignment_groups.create!(:name => "new group")
      asmnt_unpub = @copy_from.quizzes.create!(:title => "asmnt unpub", :quiz_type => "assignment", :assignment_group_id => g.id)
      asmnt_pub = @copy_from.quizzes.create(:title => "asmnt", :quiz_type => "assignment", :assignment_group_id => g.id)
      asmnt_pub.workflow_state = 'available'
      asmnt_pub.save!
      graded_survey_unpub = @copy_from.quizzes.create!(:title => "graded survey unpub", :quiz_type => "graded_survey", :assignment_group_id => g.id)
      graded_survey_pub = @copy_from.quizzes.create(:title => "grade survey pub", :quiz_type => "graded_survey", :assignment_group_id => g.id)
      graded_survey_pub.workflow_state = 'available'
      graded_survey_pub.save!
      survey_unpub = @copy_from.quizzes.create!(:title => "survey unpub", :quiz_type => "survey")
      survey_pub = @copy_from.quizzes.create(:title => "survey pub", :quiz_type => "survey")
      survey_pub.workflow_state = 'available'
      survey_pub.save!
      practice_unpub = @copy_from.quizzes.create!(:title => "practice unpub", :quiz_type => "practice_quiz")
      practice_pub = @copy_from.quizzes.create(:title => "practice pub", :quiz_type => "practice_quiz")
      practice_pub.workflow_state = 'available'
      practice_pub.save!

      run_course_copy

      [asmnt_unpub, asmnt_pub, graded_survey_unpub, graded_survey_pub, survey_pub, survey_unpub, practice_unpub, practice_pub].each do |orig|
        q = @copy_to.quizzes.find_by_migration_id(mig_id(orig))
        "#{q.title} - #{q.workflow_state}".should == "#{orig.title} - #{orig.workflow_state}" # titles in there to help identify what type failed
        q.quiz_type.should == orig.quiz_type
      end
    end

    it "should export quizzes with groups that point to external banks" do
      pending unless Qti.qti_enabled?
      course_with_teacher(:user => @user)
      different_course = @course
      different_account = Account.create!

      q1 = @copy_from.quizzes.create!(:title => 'quiz1')
      bank = different_course.assessment_question_banks.create!(:title => 'bank')
      bank2 = @copy_from.account.assessment_question_banks.create!(:title => 'bank2')
      bank2.assessment_question_bank_users.create!(:user => @user)
      bank3 = different_account.assessment_question_banks.create!(:title => 'bank3')
      group = q1.quiz_groups.create!(:name => "group", :pick_count => 3, :question_points => 5.0)
      group.assessment_question_bank = bank
      group.save
      group2 = q1.quiz_groups.create!(:name => "group2", :pick_count => 5, :question_points => 2.0)
      group2.assessment_question_bank = bank2
      group2.save
      group3 = q1.quiz_groups.create!(:name => "group3", :pick_count => 5, :question_points => 2.0)
      group3.assessment_question_bank = bank3
      group3.save

      run_course_copy(["User didn't have permission to reference question bank in quiz group Question Group"])

      q = @copy_to.quizzes.find_by_migration_id(mig_id(q1))
      q.should_not be_nil
      q.quiz_groups.count.should == 3
      g = q.quiz_groups[0]
      g.assessment_question_bank_id.should == bank.id
      g = q.quiz_groups[1]
      g.assessment_question_bank_id.should == bank2.id
      g = q.quiz_groups[2]
      g.assessment_question_bank_id.should == nil
    end

    it "should omit deleted questions in banks" do
      pending unless Qti.qti_enabled?
      bank1 = @copy_from.assessment_question_banks.create!(:title => 'bank')
      q1 = bank1.assessment_questions.create!(:question_data => {'name' => 'test question', 'answers' => [{'id' => 1}, {'id' => 2}]})
      q2 = bank1.assessment_questions.create!(:question_data => {'name' => 'test question 2', 'answers' => [{'id' => 3}, {'id' => 4}]})
      q3 = bank1.assessment_questions.create!(:question_data => {'name' => 'test question 3', 'answers' => [{'id' => 5}, {'id' => 6}]})
      q2.destroy

      run_course_copy

      bank2 = @copy_to.assessment_question_banks.first
      bank2.should be_present
      # we don't copy over deleted questions at all, not even marked as deleted
      bank2.assessment_questions.active.size.should == 2
      bank2.assessment_questions.size.should == 2
    end

    it "should not copy plain text question comments as html" do
      pending unless Qti.qti_enabled?
      bank1 = @copy_from.assessment_question_banks.create!(:title => 'bank')
      q = bank1.assessment_questions.create!(:question_data => {
          "question_type" => "multiple_choice_question", 'name' => 'test question',
          'answers' => [{'id' => 1, "text" => "Correct", "weight" => 100, "comments" => "another comment"},
                        {'id' => 2, "text" => "inorrect", "weight" => 0}],
          "correct_comments" => "Correct answer comment", "incorrect_comments" => "Incorrect answer comment",
          "neutral_comments" => "General Comment", "more_comments" => "even more comments"
      })

      run_course_copy

      q2 = @copy_to.assessment_questions.first
      ["correct_comments_html", "incorrect_comments_html", "neutral_comments_html", "more_comments_html"].each do |k|
        q2.question_data.keys.should_not include(k)
      end
      q2.question_data["answers"].each do |a|
        a.keys.should_not include("comments_html")
      end
    end

    it "should copy assignment attributes" do
      assignment_model(:course => @copy_from, :points_possible => 40, :submission_types => 'file_upload', :grading_type => 'points')
      @assignment.turnitin_enabled = true
      @assignment.peer_reviews_assigned = true
      @assignment.peer_reviews = true
      @assignment.peer_review_count = 2
      @assignment.automatic_peer_reviews = true
      @assignment.anonymous_peer_reviews = true
      @assignment.allowed_extensions = ["doc", "xls"]
      @assignment.position = 2
      @assignment.muted = true

      @assignment.save!

      attrs = [:turnitin_enabled, :peer_reviews_assigned, :peer_reviews,
          :automatic_peer_reviews, :anonymous_peer_reviews,
          :grade_group_students_individually, :allowed_extensions,
          :position, :peer_review_count, :muted]

      run_course_copy

      new_assignment = @copy_to.assignments.find_by_migration_id(mig_id(@assignment))
      attrs.each do |attr|
        @assignment[attr].should == new_assignment[attr]
      end
    end

    it "should copy discussion topic attributes" do
      topic = @copy_from.discussion_topics.create!(:title => "topic", :message => "<p>bloop</p>",
                                                   :pinned => true, :discussion_type => "threaded",
                                                   :require_initial_post => true)
      topic.posted_at = 2.days.ago
      topic.position = 2
      topic.save!

      run_course_copy

      @copy_to.discussion_topics.count.should == 1
      new_topic = @copy_to.discussion_topics.first

      attrs = ["title", "message", "discussion_type", "type", "pinned", "position", "require_initial_post"]
      topic.attributes.slice(*attrs).should == new_topic.attributes.slice(*attrs)

      new_topic.last_reply_at.to_i.should == new_topic.posted_at.to_i
      topic.posted_at.to_i.should == new_topic.posted_at.to_i
    end

    it "should copy a discussion topic when assignment is selected" do
      topic = @copy_from.discussion_topics.build(:title => "topic")
      assignment = @copy_from.assignments.build(:submission_types => 'discussion_topic', :title => topic.title)
      assignment.infer_times
      assignment.saved_by = :discussion_topic
      topic.assignment = assignment
      topic.save

      # Should not fail if the destination has a group
      @copy_to.groups.create!(:name => 'some random group of people')

      @cm.copy_options = {
              :assignments => {mig_id(assignment) => "1"},
              :discussion_topics => {mig_id(topic) => "0"},
      }
      @cm.save!

      run_course_copy

      @copy_to.discussion_topics.find_by_migration_id(mig_id(topic)).should_not be_nil
    end

    it "should properly copy selected delayed announcements" do
      from_ann = @copy_from.announcements.create!(:message => "goodbye", :title => "goodbye announcement", delayed_post_at: 1.hour.from_now)
      from_ann.workflow_state = "post_delayed"
      from_ann.save!

      @cm.copy_options = { :announcements => {mig_id(from_ann) => "1"}}
      @cm.save!

      run_course_copy

      to_ann = @copy_to.announcements.find_by_migration_id(mig_id(from_ann))
      to_ann.workflow_state.should == "post_delayed"
    end

    it "should not copy announcements if not selected" do
      ann = @copy_from.announcements.create!(:message => "howdy", :title => "announcement title")

      @cm.copy_options = {
          :all_discussion_topics => "1", :all_announcements => "0"
      }
      @cm.save!

      run_course_copy

      @copy_to.announcements.find_by_migration_id(mig_id(ann)).should be_nil
    end

    it "should not copy deleted assignment attached to topic" do
      topic = @copy_from.discussion_topics.build(:title => "topic")
      assignment = @copy_from.assignments.build(:submission_types => 'discussion_topic', :title => topic.title)
      assignment.infer_times
      assignment.saved_by = :discussion_topic
      topic.assignment = assignment
      topic.save!
      assignment.workflow_state = 'deleted'
      assignment.save!

      topic.reload
      topic.active?.should == true

      run_course_copy

      @copy_to.discussion_topics.find_by_migration_id(mig_id(topic)).should_not be_nil
      @copy_to.assignments.find_by_migration_id(mig_id(assignment)).should be_nil
    end

    it "should not copy deleted assignment attached to quizzes" do
      pending unless Qti.qti_enabled?
      g = @copy_from.assignment_groups.create!(:name => "new group")
      quiz = @copy_from.quizzes.create(:title => "asmnt", :quiz_type => "assignment", :assignment_group_id => g.id)
      quiz.workflow_state = 'available'
      quiz.save!

      asmnt = quiz.assignment

      quiz.quiz_type = 'practice_quiz'
      quiz.save!

      asmnt.workflow_state = 'deleted'
      asmnt.save!

      run_course_copy

      @copy_to.quizzes.find_by_migration_id(mig_id(quiz)).should_not be_nil
      @copy_to.assignments.find_by_migration_id(mig_id(asmnt)).should be_nil
    end

    def create_rubric_asmnt
      @rubric = @copy_from.rubrics.new
      @rubric.title = "Rubric"
      @rubric.data = [{:ratings=>[{:criterion_id=>"309_6312", :points=>5.5, :description=>"Full Marks", :id=>"blank", :long_description=>""}, {:criterion_id=>"309_6312", :points=>0, :description=>"No Marks", :id=>"blank_2", :long_description=>""}], :points=>5.5, :description=>"Description of criterion", :id=>"309_6312", :long_description=>""}]
      @rubric.save!

      @assignment = @copy_from.assignments.create!(:title => "some assignment", :points_possible => 12)
      @assoc = @rubric.associate_with(@assignment, @copy_from, :purpose => 'grading', :use_for_grading => true)
      @assoc.hide_score_total = true
      @assoc.use_for_grading = true
      @assoc.save!
    end

    it "should still associate rubrics and assignments and copy rubric association properties" do
      create_rubric_asmnt
      @assoc.summary_data = {:saved_comments=>{"309_6312"=>["what the comment", "hey"]}}
      @assoc.save!

      run_course_copy

      rub = @copy_to.rubrics.find_by_migration_id(mig_id(@rubric))
      rub.should_not be_nil

      [:description, :id, :points].each do |k|
        rub.data.first[k].should == @rubric.data.first[k]
      end
      [:criterion_id, :description, :id, :points].each do |k|
        rub.data.first[:ratings].each_with_index do |criterion, i|
          criterion[k].should == @rubric.data.first[:ratings][i][k]
        end
      end

      asmnt2 = @copy_to.assignments.find_by_migration_id(mig_id(@assignment))
      asmnt2.rubric.id.should == rub.id
      asmnt2.rubric_association.use_for_grading.should == true
      asmnt2.rubric_association.hide_score_total.should == true
      asmnt2.rubric_association.summary_data.should == @assoc.summary_data
    end

    it "should copy rubrics associated with assignments when rubric isn't selected" do
      create_rubric_asmnt
      @cm.copy_options = {
              :assignments => {mig_id(@assignment) => "1"},
      }
      @cm.save!
      run_course_copy

      rub = @copy_to.rubrics.find_by_migration_id(mig_id(@rubric))
      rub.should_not be_nil
      asmnt2 = @copy_to.assignments.find_by_migration_id(mig_id(@assignment))
      asmnt2.rubric.id.should == rub.id
    end

    it "should assign the correct parent folder when the parent folder has already been created" do
      folder = Folder.root_folders(@copy_from).first
      folder = folder.sub_folders.create!(:context => @copy_from, :name => 'folder_1')
      att = Attachment.create!(:filename => 'dummy.txt', :uploaded_data => StringIO.new('fakety'), :folder => folder, :context => @copy_from)
      folder = folder.sub_folders.create!(:context => @copy_from, :name => 'folder_2')
      folder = folder.sub_folders.create!(:context => @copy_from, :name => 'folder_3')
      old_attachment = Attachment.create!(:filename => 'merge.test', :uploaded_data => StringIO.new('ohey'), :folder => folder, :context => @copy_from)

      run_course_copy

      new_attachment = @copy_to.attachments.find_by_migration_id(mig_id(old_attachment))
      new_attachment.should_not be_nil
      new_attachment.full_path.should == "course files/folder_1/folder_2/folder_3/merge.test"
      folder.reload
    end

    it "items in the root folder should be in the root in the new course" do
      att = Attachment.create!(:filename => 'dummy.txt', :uploaded_data => StringIO.new('fakety'), :folder => Folder.root_folders(@copy_from).first, :context => @copy_from)

      @copy_from.syllabus_body = "<a href='/courses/#{@copy_from.id}/files/#{att.id}/download?wrap=1'>link</a>"
      @copy_from.save!

      run_course_copy

      to_root = Folder.root_folders(@copy_to).first
      new_attachment = @copy_to.attachments.find_by_migration_id(mig_id(att))
      new_attachment.should_not be_nil
      new_attachment.full_path.should == "course files/dummy.txt"
      new_attachment.folder.should == to_root
      @copy_to.syllabus_body.should == %{<a href="/courses/#{@copy_to.id}/files/#{new_attachment.id}/download?wrap=1">link</a>}
    end

    it "should copy files into the correct folders when the folders share the same name" do
      root = Folder.root_folders(@copy_from).first
      f1 = root.sub_folders.create!(:name => "folder", :context => @copy_from)
      f2 = f1.sub_folders.create!(:name => "folder", :context => @copy_from)

      atts = []
      atts << Attachment.create!(:filename => 'dummy1.txt', :uploaded_data => StringIO.new('fakety'), :folder => f2, :context => @copy_from)
      atts << Attachment.create!(:filename => 'dummy2.txt', :uploaded_data => StringIO.new('fakety'), :folder => f1, :context => @copy_from)

      run_course_copy

      atts.each do |att|
        new_att = @copy_to.attachments.find_by_migration_id(mig_id(att))
        new_att.full_path.should == att.full_path
      end
    end

    it "should add a warning instead of failing when trying to copy an invalid file" do
      att = Attachment.create!(:filename => 'dummy.txt', :uploaded_data => StringIO.new('fakety'), :folder => Folder.root_folders(@copy_from).first, :context => @copy_from)
      Attachment.where(:id => att).update_all(:filename => nil)

      att.reload
      att.should_not be_valid

      run_course_copy(["Couldn't copy file \"dummy.txt\""])
    end

    it "should convert domains in imported urls if specified in account settings" do
      account = @copy_to.root_account
      account.settings[:default_migration_settings] = {:domain_substitution_map => {"http://derp.derp" => "https://derp.derp"}}
      account.save!

      mod = @copy_from.context_modules.create!(:name => "some module")
      tag1 = mod.add_item({ :title => 'Example 1', :type => 'external_url', :url => 'http://derp.derp/something' })
      tool = @copy_from.context_external_tools.create!(:name => "b", :url => "http://derp.derp/somethingelse", :consumer_key => '12345', :shared_secret => 'secret')
      tag2 = mod.add_item :type => 'context_external_tool', :id => tool.id, :url => "#{tool.url}?queryyyyy=something"

      @copy_from.syllabus_body = "<p><a href=\"http://derp.derp/stuff\">this is a link to an insecure domain that could cause problems</a></p>"

      run_course_copy

      tool_to = @copy_to.context_external_tools.find_by_migration_id(mig_id(tool))
      tool_to.url.should == tool.url.sub("http://derp.derp", "https://derp.derp")
      tag1_to = @copy_to.context_module_tags.find_by_migration_id(mig_id(tag1))
      tag1_to.url.should == tag1.url.sub("http://derp.derp", "https://derp.derp")
      tag2_to = @copy_to.context_module_tags.find_by_migration_id(mig_id(tag2))
      tag2_to.url.should == tag2.url.sub("http://derp.derp", "https://derp.derp")

      @copy_to.syllabus_body.should == @copy_from.syllabus_body.sub("http://derp.derp", "https://derp.derp")
    end

    it "should preserve media comment links" do
      pending unless Qti.qti_enabled?

      @copy_from.media_objects.create!(:media_id => '0_12345678')
      @copy_from.syllabus_body = <<-HTML.strip
      <p>
        Hello, students.<br>
        With associated media object: <a id="media_comment_0_l4l5n0wt" class="instructure_inline_media_comment video_comment" href="/media_objects/0_l4l5n0wt">this is a media comment</a>
        Without associated media object: <a id="media_comment_0_12345678" class="instructure_inline_media_comment video_comment" href="/media_objects/0_12345678">this is a media comment</a>
        another type: <a id="media_comment_0_bq09qam2" class="instructure_inline_media_comment video_comment" href="/courses/#{@copy_from.id}/file_contents/course%20files/media_objects/0_bq09qam2">this is a media comment</a>
      </p>
      HTML

      run_course_copy

      @copy_to.syllabus_body.should == @copy_from.syllabus_body.gsub("/courses/#{@copy_from.id}/file_contents/course%20files",'')
    end

    it "should re-use kaltura media objects" do
      expect {
        media_id = '0_deadbeef'
        @copy_from.media_objects.create!(:media_id => media_id)
        att = Attachment.create!(:filename => 'video.mp4', :uploaded_data => StringIO.new('pixels and frames and stuff'), :folder => Folder.root_folders(@copy_from).first, :context => @copy_from)
        att.media_entry_id = media_id
        att.content_type = "video/mp4"
        att.save!

        run_course_copy

        @copy_to.attachments.find_by_migration_id(mig_id(att)).media_entry_id.should == media_id
      }.to change { Delayed::Job.jobs_count(:tag, 'MediaObject.add_media_files') }.by(0)
    end

    it "should include implied files for course exports" do
      att = Attachment.create!(:filename => 'first.png', :uploaded_data => StringIO.new('ohai'), :folder => Folder.root_folders(@copy_from).first, :context => @copy_from)
      att2 = Attachment.create!(:filename => 'second.jpg', :uploaded_data => StringIO.new('ohais'), :folder => Folder.root_folders(@copy_from).first, :context => @copy_from)
      att3 = Attachment.create!(:filename => 'third.jpg', :uploaded_data => StringIO.new('3333'), :folder => Folder.root_folders(@copy_from).first, :context => @copy_from)

      asmnt_des = %{<a href="/courses/%s/files/%s/preview">First file</a>}
      wiki_body = %{<img src="/courses/%s/files/%s/preview">}
      asmnt = @copy_from.assignments.create!(:points_possible => 40, :grading_type => 'points', :description=>(asmnt_des % [@copy_from.id, att.id]), :title => "assignment")
      wiki = @copy_from.wiki.wiki_pages.create!(:title => "wiki", :body => (wiki_body % [@copy_from.id, att2.id]))

      # don't mark the attachments
      @cm.copy_options = {
              :wiki_pages => {mig_id(wiki) => "1"},
              :assignments => {mig_id(asmnt) => "1"},
      }
      @cm.save!
      run_course_copy

      @copy_to.attachments.count.should == 2
      att_2 = @copy_to.attachments.find_by_migration_id(mig_id(att))
      att_2.should_not be_nil
      att2_2 = @copy_to.attachments.find_by_migration_id(mig_id(att2))
      att2_2.should_not be_nil

      @copy_to.assignments.first.description.should == asmnt_des % [@copy_to.id, att_2.id]
      @copy_to.wiki.wiki_pages.first.body.should == wiki_body % [@copy_to.id, att2_2.id]
    end

    it "should include implied objects for context modules" do
      mod1 = @copy_from.context_modules.create!(:name => "some module")
      asmnt1 = @copy_from.assignments.create!(:title => "some assignment")
      mod1.add_item({:id => asmnt1.id, :type => 'assignment', :indent => 1})
      page = @copy_from.wiki.wiki_pages.create!(:title => "some page")
      page2 = @copy_from.wiki.wiki_pages.create!(:title => "some page 2")
      mod1.add_item({:id => page.id, :type => 'wiki_page'})
      att = Attachment.create!(:filename => 'first.png', :uploaded_data => StringIO.new('ohai'), :folder => Folder.root_folders(@copy_from).first, :context => @copy_from)
      att2 = Attachment.create!(:filename => 'first.png', :uploaded_data => StringIO.new('ohai'), :folder => Folder.root_folders(@copy_from).first, :context => @copy_from)
      mod1.add_item({:id => att.id, :type => 'attachment'})
      mod1.add_item({ :title => 'Example 1', :type => 'external_url', :url => 'http://a.example.com/' })
      mod1.add_item :type => 'context_module_sub_header', :title => "Sub Header"
      tool = @copy_from.context_external_tools.create!(:name => "b", :url => "http://www.google.com", :consumer_key => '12345', :shared_secret => 'secret')
      tool2 = @copy_from.context_external_tools.create!(:name => "b", :url => "http://www.instructure.com", :consumer_key => '12345', :shared_secret => 'secret')
      mod1.add_item :type => 'context_external_tool', :id => tool.id, :url => tool.url
      topic = @copy_from.discussion_topics.create!(:title => "topic")
      topic2 = @copy_from.discussion_topics.create!(:title => "topic2")
      mod1.add_item :type => 'discussion_topic', :id => topic.id
      quiz = @copy_from.quizzes.create!(:title => 'quiz')
      quiz2 = @copy_from.quizzes.create!(:title => 'quiz2')
      mod1.add_item :type => 'quiz', :id => quiz.id
      mod1.save!

      mod2 = @copy_from.context_modules.create!(:name => "not copied")
      asmnt2 = @copy_from.assignments.create!(:title => "some assignment again")
      mod2.add_item({:id => asmnt2.id, :type => 'assignment', :indent => 1})
      mod2.save!

      @cm.copy_options = {
                      :context_modules => {mig_id(mod1) => "1", mig_id(mod2) => "0"},
              }
      @cm.save!

      run_course_copy

      mod1_copy = @copy_to.context_modules.find_by_migration_id(mig_id(mod1))
      mod1_copy.should_not be_nil
      if Qti.qti_enabled?
        mod1_copy.content_tags.count.should == 8
      else
        mod1_copy.content_tags.count.should == 7
      end


      @copy_to.assignments.find_by_migration_id(mig_id(asmnt1)).should_not be_nil
      @copy_to.wiki.wiki_pages.find_by_migration_id(mig_id(page)).should_not be_nil
      @copy_to.attachments.find_by_migration_id(mig_id(att)).should_not be_nil
      @copy_to.context_external_tools.find_by_migration_id(mig_id(tool)).should_not be_nil
      @copy_to.discussion_topics.find_by_migration_id(mig_id(topic)).should_not be_nil
      @copy_to.quizzes.find_by_migration_id(mig_id(quiz)).should_not be_nil if Qti.qti_enabled?

      @copy_to.context_modules.find_by_migration_id(mig_id(mod2)).should be_nil
      @copy_to.assignments.find_by_migration_id(mig_id(asmnt2)).should be_nil
      @copy_to.attachments.find_by_migration_id(mig_id(att2)).should be_nil
      @copy_to.wiki.wiki_pages.find_by_migration_id(mig_id(page2)).should be_nil
      @copy_to.context_external_tools.find_by_migration_id(mig_id(tool2)).should be_nil
      @copy_to.discussion_topics.find_by_migration_id(mig_id(topic2)).should be_nil
      @copy_to.quizzes.find_by_migration_id(mig_id(quiz2)).should be_nil
    end

    it "should copy module prerequisites" do
      enable_cache do
        mod = @copy_from.context_modules.create!(:name => "first module")
        mod2 = @copy_from.context_modules.create(:name => "next module")
        mod2.position = 2
        mod2.prerequisites = "module_#{mod.id}"
        mod2.save!

        run_course_copy

        to_mod = @copy_to.context_modules.find_by_migration_id(mig_id(mod))
        to_mod2 = @copy_to.context_modules.find_by_migration_id(mig_id(mod2))
        to_mod2.prerequisites.should_not == []
        to_mod2.prerequisites[0][:id].should eql(to_mod.id)
      end
    end

    it "should preserve links to re-uploaded attachments" do
      att = Attachment.create!(:filename => 'first.png', :uploaded_data => StringIO.new('ohai'), :folder => Folder.root_folders(@copy_from).first, :context => @copy_from)
      att.destroy
      new_att = Attachment.create!(:filename => 'first.png', :uploaded_data => StringIO.new('ohai'), :folder => Folder.root_folders(@copy_from).first, :context => @copy_from)
      @copy_from.attachments.find(att.id).should == new_att

      page = @copy_from.wiki.wiki_pages.create!(:title => "some page", :body => "<a href='/courses/#{@copy_from.id}/files/#{att.id}/download?wrap=1'>link</a>")

      @cm.copy_options = { :wiki_pages => {mig_id(page) => "1"}}
      @cm.save!

      run_course_copy

      att2 = @copy_to.attachments.find_by_filename('first.png')
      page2 = @copy_to.wiki.wiki_pages.find_by_migration_id(mig_id(page))
      page2.body.should include("<a href=\"/courses/#{@copy_to.id}/files/#{att2.id}/download?wrap=1\">link</a>")
    end

    it "should perform day substitutions" do
      pending unless Qti.qti_enabled?
      @copy_from.assert_assignment_group
      today = Time.now.utc
      asmnt = @copy_from.assignments.build
      asmnt.due_at = today
      asmnt.workflow_state = 'published'
      asmnt.save!
      @copy_from.reload

      @cm.copy_options = @cm.copy_options.merge(
              :shift_dates => true,
              :day_substitutions => {today.wday.to_s => (today.wday + 1).to_s}
      )
      @cm.save!

      run_course_copy

      new_assignment = @copy_to.assignments.first
      # new_assignment.due_at.should == today + 1.day does not work
      new_assignment.due_at.to_i.should_not == asmnt.due_at.to_i
      (new_assignment.due_at.to_i - (today + 1.day).to_i).abs.should < 60
    end

    it "should shift dates" do
      pending unless Qti.qti_enabled?
      options = {
              :everything => true,
              :shift_dates => true,
              :old_start_date => 'Jul 1, 2012',
              :old_end_date => 'Jul 11, 2012',
              :new_start_date => 'Aug 5, 2012',
              :new_end_date => 'Aug 15, 2012'
      }

      old_start = DateTime.parse("01 Jul 2012 06:00:00 UTC +00:00")
      new_start = DateTime.parse("05 Aug 2012 06:00:00 UTC +00:00")

      @copy_from.assert_assignment_group
      @copy_from.assignments.create!(:due_at => old_start + 1.day,
                                     :unlock_at => old_start + 2.days,
                                     :lock_at => old_start + 3.days,
                                     :peer_reviews_due_at => old_start + 4.days
      )
      @copy_from.quizzes.create!(:due_at => "05 Jul 2012 06:00:00 UTC +00:00",
                                 :unlock_at => old_start + 1.days,
                                 :lock_at => old_start + 5.days,
                                 :show_correct_answers_at => old_start + 6.days,
                                 :hide_correct_answers_at => old_start + 7.days
      )
      @copy_from.discussion_topics.create!(:title => "some topic",
                                           :message => "<p>some text</p>",
                                           :delayed_post_at => old_start + 3.days)
      @copy_from.announcements.create!(:title => "hear ye",
                                       :message => "<p>grades will henceforth be in Cyrillic letters</p>",
                                       :delayed_post_at => old_start + 10.days)
      @copy_from.calendar_events.create!(:title => "an event",
                                         :start_at => old_start + 4.days,
                                         :end_at => old_start + 4.days + 1.hour)
      cm = @copy_from.context_modules.build(:name => "some module", :unlock_at => old_start + 1.days)
      cm.start_at = old_start + 2.day
      cm.end_at = old_start + 3.days
      cm.save!

      @cm.copy_options = options
      @cm.save!

      run_course_copy

      new_asmnt = @copy_to.assignments.first
      new_asmnt.due_at.to_i.should  == (new_start + 1.day).to_i
      new_asmnt.unlock_at.to_i.should == (new_start + 2.day).to_i
      new_asmnt.lock_at.to_i.should == (new_start + 3.day).to_i
      new_asmnt.peer_reviews_due_at.to_i.should == (new_start + 4.day).to_i

      new_quiz = @copy_to.quizzes.first
      new_quiz.due_at.to_i.should  == (new_start + 4.day).to_i
      new_quiz.unlock_at.to_i.should == (new_start + 1.day).to_i
      new_quiz.lock_at.to_i.should == (new_start + 5.day).to_i
      new_quiz.show_correct_answers_at.to_i.should == (new_start + 6.day).to_i
      new_quiz.hide_correct_answers_at.to_i.should == (new_start + 7.day).to_i

      new_disc = @copy_to.discussion_topics.first
      new_disc.delayed_post_at.to_i.should == (new_start + 3.day).to_i

      new_ann = @copy_to.announcements.first
      new_ann.delayed_post_at.to_i.should == (new_start + 10.day).to_i

      new_event = @copy_to.calendar_events.first
      new_event.start_at.to_i.should == (new_start + 4.day).to_i
      new_event.end_at.to_i.should == (new_start + 4.day + 1.hour).to_i

      new_mod = @copy_to.context_modules.first
      new_mod.unlock_at.to_i.should  == (new_start + 1.day).to_i
      new_mod.start_at.to_i.should == (new_start + 2.day).to_i
      new_mod.end_at.to_i.should == (new_start + 3.day).to_i
    end

    it "should copy all quiz attributes" do
      pending unless Qti.qti_enabled?
      q = @copy_from.quizzes.create!(
              :title => 'quiz',
              :description => "<p>description eh</p>",
              :shuffle_answers => true,
              :show_correct_answers => true,
              :time_limit => 20,
              :allowed_attempts => 4,
              :scoring_policy => 'keep_highest',
              :quiz_type => 'survey',
              :access_code => 'code',
              :anonymous_submissions => true,
              :hide_results => 'until_after_last_attempt',
              :ip_filter => '192.168.1.1',
              :require_lockdown_browser => true,
              :require_lockdown_browser_for_results => true,
              :notify_of_update => true,
              :one_question_at_a_time => true,
              :cant_go_back => true,
              :require_lockdown_browser_monitor => true,
              :lockdown_browser_monitor_data => 'VGVzdCBEYXRhCg==',
      )

      run_course_copy

      new_quiz = @copy_to.quizzes.first

      [:title, :description, :points_possible, :shuffle_answers,
       :show_correct_answers, :time_limit, :allowed_attempts, :scoring_policy, :quiz_type,
       :access_code, :anonymous_submissions,
       :hide_results, :ip_filter, :require_lockdown_browser,
       :require_lockdown_browser_for_results, :require_lockdown_browser_monitor,
       :lockdown_browser_monitor_data].each do |prop|
        new_quiz.send(prop).should == q.send(prop)
      end

    end

    context "should copy time correctly across daylight saving shift" do
      let(:local_time_zone) { ActiveSupport::TimeZone.new 'America/Denver' }

      def copy_assignment(options = {})
        account = @copy_to.account

        old_time_zone = account.default_time_zone
        account.default_time_zone = options.include?(:account_time_zone) ? options[:account_time_zone].name : 'UTC'
        account.save!

        Time.use_zone('UTC') do
          assignment = @copy_from.assignments.create! :title => 'Assignment', :due_at => old_date
          assignment.save!

          opts = {
                  :everything => true,
                  :shift_dates => true,
                  :old_start_date => old_start_date,
                  :old_end_date => old_end_date,
                  :new_start_date => new_start_date,
                  :new_end_date => new_end_date
          }
          opts[:time_zone] = options[:time_zone].name if options.include?(:time_zone)
          @cm.copy_options = @cm.copy_options.merge(opts)
          @cm.save!

          run_course_copy

          assignment2 = @copy_to.assignments.find_by_migration_id(mig_id(assignment))
          assignment2.due_at.in_time_zone(local_time_zone)
        end
      ensure
        account.default_time_zone = old_time_zone
        account.save!
      end

      context "from MST to MDT" do
        let(:old_date)       { local_time_zone.local(2012, 1, 6, 12, 0) } # 6 Jan 2012 12:00
        let(:new_date)       { local_time_zone.local(2012, 4, 6, 12, 0) } # 6 Apr 2012 12:00
        let(:old_start_date) { 'Jan 1, 2012' }
        let(:old_end_date)   { 'Jan 15, 2012' }
        let(:new_start_date) { 'Apr 1, 2012' }
        let(:new_end_date)   { 'Apr 15, 2012' }

        it "using an explicit time zone" do
          new_date.should == copy_assignment(:time_zone => local_time_zone)
          @copy_to.start_at.utc.should == Time.parse('2012-04-01 06:00:00 UTC')
          @copy_to.conclude_at.utc.should == Time.parse('2012-04-15 06:00:00 UTC')
        end

        it "using the account time zone" do
          new_date.should == copy_assignment(:account_time_zone => local_time_zone)
          @copy_to.start_at.utc.should == Time.parse('2012-04-01 06:00:00 UTC')
          @copy_to.conclude_at.utc.should == Time.parse('2012-04-15 06:00:00 UTC')
        end
      end

      context "from MDT to MST" do
        let(:old_date)       { local_time_zone.local(2012, 9, 6, 12, 0) }  # 6 Sep 2012 12:00
        let(:new_date)       { local_time_zone.local(2012, 12, 6, 12, 0) } # 6 Dec 2012 12:00
        let(:old_start_date) { 'Sep 1, 2012' }
        let(:old_end_date)   { 'Sep 15, 2012' }
        let(:new_start_date) { 'Dec 1, 2012' }
        let(:new_end_date)   { 'Dec 15, 2012' }

        it "using an explicit time zone" do
          new_date.should == copy_assignment(:time_zone => local_time_zone)
          @copy_to.start_at.utc.should == Time.parse('2012-12-01 07:00:00 UTC')
          @copy_to.conclude_at.utc.should == Time.parse('2012-12-15 07:00:00 UTC')
        end

        it "using the account time zone" do
          new_date.should == copy_assignment(:account_time_zone => local_time_zone)
          @copy_to.start_at.utc.should == Time.parse('2012-12-01 07:00:00 UTC')
          @copy_to.conclude_at.utc.should == Time.parse('2012-12-15 07:00:00 UTC')
        end
      end

      context "parsing dates with times" do
        context "from MST to MDT" do
          let(:old_date)       { local_time_zone.local(2012, 1, 6, 12, 0) } # 6 Jan 2012 12:00
          let(:new_date)       { local_time_zone.local(2012, 4, 6, 12, 0) } # 6 Apr 2012 12:00
          let(:old_start_date) { '2012-01-01T01:00:00' }
          let(:old_end_date)   { '2012-01-15T01:00:00' }
          let(:new_start_date) { '2012-04-01T01:00:00' }
          let(:new_end_date)   { '2012-04-15T01:00:00' }

          it "using an explicit time zone" do
            new_date.should == copy_assignment(:time_zone => local_time_zone)
            @copy_to.start_at.utc.should == Time.parse('2012-04-01 07:00:00 UTC')
            @copy_to.conclude_at.utc.should == Time.parse('2012-04-15 07:00:00 UTC')
          end

          it "using the account time zone" do
            new_date.should == copy_assignment(:account_time_zone => local_time_zone)
            @copy_to.start_at.utc.should == Time.parse('2012-04-01 07:00:00 UTC')
            @copy_to.conclude_at.utc.should == Time.parse('2012-04-15 07:00:00 UTC')
          end
        end

        context "from MDT to MST" do
          let(:old_date)       { local_time_zone.local(2012, 9, 6, 12, 0) }  # 6 Sep 2012 12:00
          let(:new_date)       { local_time_zone.local(2012, 12, 6, 12, 0) } # 6 Dec 2012 12:00
          let(:old_start_date) { '2012-09-01T01:00:00' }
          let(:old_end_date)   { '2012-09-15T01:00:00' }
          let(:new_start_date) { '2012-12-01T01:00:00' }
          let(:new_end_date)   { '2012-12-15T01:00:00' }

          it "using an explicit time zone" do
            new_date.should == copy_assignment(:time_zone => local_time_zone)
            @copy_to.start_at.utc.should == Time.parse('2012-12-01 08:00:00 UTC')
            @copy_to.conclude_at.utc.should == Time.parse('2012-12-15 08:00:00 UTC')
          end

          it "using the account time zone" do
            new_date.should == copy_assignment(:account_time_zone => local_time_zone)
            @copy_to.start_at.utc.should == Time.parse('2012-12-01 08:00:00 UTC')
            @copy_to.conclude_at.utc.should == Time.parse('2012-12-15 08:00:00 UTC')
          end
        end
      end
    end

    it "should correctly copy all day dates for assignments and events" do
      date = "Jun 21 2012 11:59pm"
      date2 = "Jun 21 2012 00:00am"
      asmnt = @copy_from.assignments.create!(:title => 'all day', :due_at => date)
      asmnt.all_day.should be_true

      cal = nil
      Time.use_zone('America/Denver') do
        cal = @copy_from.calendar_events.create!(:title => "haha", :description => "oi", :start_at => date2, :end_at => date2)
        cal.start_at.strftime("%H:%M").should == "00:00"
      end

      Time.use_zone('UTC') do
        run_course_copy
      end

      asmnt_2 = @copy_to.assignments.find_by_migration_id(mig_id(asmnt))
      asmnt_2.all_day.should be_true
      asmnt_2.due_at.strftime("%H:%M").should == "23:59"
      asmnt_2.all_day_date.should == Date.parse("Jun 21 2012")

      cal_2 = @copy_to.calendar_events.find_by_migration_id(mig_id(cal))
      cal_2.all_day.should be_true
      cal_2.all_day_date.should == Date.parse("Jun 21 2012")
      cal_2.start_at.utc.should == cal.start_at.utc
    end

    it "should leave file references in AQ context as-is on copy" do
      pending unless Qti.qti_enabled?
      @bank = @copy_from.assessment_question_banks.create!(:title => 'Test Bank')
      @attachment = attachment_with_context(@copy_from)
      @attachment2 = @attachment = Attachment.create!(:filename => 'test.jpg', :display_name => "test.jpg", :uploaded_data => StringIO.new('psych!'), :folder => Folder.unfiled_folder(@copy_from), :context => @copy_from)
      data = {"name" => "Hi", "question_text" => <<-HTML.strip, "answers" => [{"id" => 1}, {"id" => 2}]}
      File ref:<img src="/courses/#{@copy_from.id}/files/#{@attachment.id}/download">
      different file ref: <img src="/courses/#{@copy_from.id}/file_contents/course%20files/unfiled/test.jpg">
      media object: <a id="media_comment_0_l4l5n0wt" class="instructure_inline_media_comment video_comment" href="/media_objects/0_l4l5n0wt">this is a media comment</a>
      equation: <img class="equation_image" title="Log_216" src="/equation_images/Log_216" alt="Log_216">
      link to some other course: <a href="/courses/#{@copy_from.id + @copy_to.id}">Cool Course</a>
      canvas image: <img style="max-width: 723px;" src="/images/preview.png" alt="">
      HTML
      @question = @bank.assessment_questions.create!(:question_data => data)
      @question.reload.question_data['question_text'].should =~ %r{/assessment_questions/}

      run_course_copy

      bank = @copy_to.assessment_question_banks.first
      bank.assessment_questions.count.should == 1
      aq = bank.assessment_questions.first

      aq.question_data['question_text'].should match_ignoring_whitespace(@question.question_data['question_text'])
    end

    it "should correctly copy quiz question html file references" do
      pending unless Qti.qti_enabled?
      root = Folder.root_folders(@copy_from).first
      folder = root.sub_folders.create!(:context => @copy_from, :name => 'folder 1')
      att = Attachment.create!(:filename => 'first.jpg', :display_name => "first.jpg", :uploaded_data => StringIO.new('first'), :folder => root, :context => @copy_from)
      att2 = Attachment.create!(:filename => 'test.jpg', :display_name => "test.jpg", :uploaded_data => StringIO.new('second'), :folder => root, :context => @copy_from)
      att3 = Attachment.create!(:filename => 'testing.jpg', :display_name => "testing.jpg", :uploaded_data => StringIO.new('test this'), :folder => root, :context => @copy_from)
      att4 = Attachment.create!(:filename => 'sub_test.jpg', :display_name => "sub_test.jpg", :uploaded_data => StringIO.new('sub_folder'), :folder => folder, :context => @copy_from)
      qtext = <<-HTML.strip
File ref:<img src="/courses/%s/files/%s/download">
different file ref: <img src="/courses/%s/%s">
subfolder file ref: <img src="/courses/%s/%s">
media object: <a id="media_comment_0_l4l5n0wt" class="instructure_inline_media_comment video_comment" href="/media_objects/0_l4l5n0wt">this is a media comment</a>
equation: <img class="equation_image" title="Log_216" src="/equation_images/Log_216" alt="Log_216">
        HTML

      data = {:correct_comments_html => "<strong>correct</strong>",
                    :question_type => "multiple_choice_question",
                    :question_name => "test fun",
                    :name => "test fun",
                    :points_possible => 10,
                    :question_text => qtext % [@copy_from.id, att.id, @copy_from.id, "file_contents/course%20files/test.jpg", @copy_from.id, "file_contents/course%20files/folder%201/sub_test.jpg"],
                    :answers =>
                            [{:migration_id => "QUE_1016_A1", :html => %{File ref:<img src="/courses/#{@copy_from.id}/files/#{att3.id}/download">}, :comments_html =>'<i>comment</i>', :text => "", :weight => 100, :id => 8080},
                             {:migration_id => "QUE_1017_A2", :html => "<strong>html answer 2</strong>", :comments_html =>'<i>comment</i>', :text => "", :weight => 0, :id => 2279}]}.with_indifferent_access

      q1 = @copy_from.quizzes.create!(:title => 'quiz1')
      qq = q1.quiz_questions.create!
      qq.write_attribute(:question_data, data)
      qq.save!

      run_course_copy

      @copy_to.attachments.count.should == 4
      att_2 = @copy_to.attachments.find_by_migration_id(mig_id(att))
      att2_2 = @copy_to.attachments.find_by_migration_id(mig_id(att2))
      att3_2 = @copy_to.attachments.find_by_migration_id(mig_id(att3))
      att4_2 = @copy_to.attachments.find_by_migration_id(mig_id(att4))

      q_to = @copy_to.quizzes.first
      qq_to = q_to.active_quiz_questions.first
      qq_to.question_data[:question_text].should match_ignoring_whitespace(qtext % [@copy_to.id, att_2.id, @copy_to.id, "files/#{att2_2.id}/preview", @copy_to.id, "files/#{att4_2.id}/preview"])
      qq_to.question_data[:answers][0][:html].should match_ignoring_whitespace(%{File ref:<img src="/courses/#{@copy_to.id}/files/#{att3_2.id}/download">})
    end

    it "should copy all html fields in assessment questions" do
      pending unless Qti.qti_enabled?
      @bank = @copy_from.assessment_question_banks.create!(:title => 'Test Bank')
      data = {:correct_comments_html => "<strong>correct</strong>",
                          :question_type => "multiple_choice_question",
                          :incorrect_comments_html => "<strong>incorrect</strong>",
                          :neutral_comments_html => "<strong>meh</strong>",
                          :question_name => "test fun",
                          :name => "test fun",
                          :points_possible => 10,
                          :question_text => "<strong>html for fun</strong>",
                          :answers =>
                                  [{:migration_id => "QUE_1016_A1", :html => "<strong>html answer 1</strong>", :comments_html =>'<i>comment</i>', :text => "", :weight => 100, :id => 8080},
                                   {:migration_id => "QUE_1017_A2", :html => "<span style=\"color: #808000;\">html answer 2</span>", :comments_html =>'<i>comment</i>', :text => "", :weight => 0, :id => 2279}]}.with_indifferent_access
      aq_from1 = @bank.assessment_questions.create!(:question_data => data)
      data2 = data.clone
      data2[:question_text] = "<i>matching yo</i>"
      data2[:question_type] = 'matching_question'
      data2[:matches] = [{:match_id=>4835, :text=>"a", :html => '<i>a</i>'},
                        {:match_id=>6247, :text=>"b", :html => '<i>a</i>'}]
      data2[:answers][0][:match_id] = 4835
      data2[:answers][0][:left_html] = data2[:answers][0][:html]
      data2[:answers][0][:right] = "a"
      data2[:answers][1][:match_id] = 6247
      data2[:answers][1][:right] = "b"
      data2[:answers][1][:left_html] = data2[:answers][1][:html]
      aq_from2 = @bank.assessment_questions.create!(:question_data => data2)

      run_course_copy

      aq = @copy_to.assessment_questions.find_by_migration_id(mig_id(aq_from1))

      aq.question_data[:question_text].should == data[:question_text]
      aq.question_data[:answers][0][:html].should == data[:answers][0][:html]
      aq.question_data[:answers][0][:comments_html].should == data[:answers][0][:comments_html]
      aq.question_data[:answers][1][:html].should == data[:answers][1][:html]
      aq.question_data[:answers][1][:comments_html].should == data[:answers][1][:comments_html]
      aq.question_data[:correct_comments_html].should == data[:correct_comments_html]
      aq.question_data[:incorrect_comments_html].should == data[:incorrect_comments_html]
      aq.question_data[:neutral_comments_html].should == data[:neutral_comments_html]

      # and the matching question
      aq = @copy_to.assessment_questions.find_by_migration_id(mig_id(aq_from2))
      aq.question_data[:answers][0][:html].should == data2[:answers][0][:html]
      aq.question_data[:answers][0][:left_html].should == data2[:answers][0][:left_html]
      aq.question_data[:answers][1][:html].should == data2[:answers][1][:html]
      aq.question_data[:answers][1][:left_html].should == data2[:answers][1][:left_html]
    end

    it "should copy file_upload_questions" do
      pending unless Qti.qti_enabled?
      bank = @copy_from.assessment_question_banks.create!(:title => 'Test Bank')
      data = {:question_type => "file_upload_question",
              :points_possible => 10,
              :question_text => "<strong>html for fun</strong>"
              }.with_indifferent_access
      bank.assessment_questions.create!(:question_data => data)

      q = @copy_from.quizzes.create!(:title => "survey pub", :quiz_type => "survey")
      q.quiz_questions.create!(:question_data => data)
      q.generate_quiz_data
      q.published_at = Time.now
      q.workflow_state = 'available'
      q.save!

      run_course_copy

      @copy_to.assessment_questions.count.should == 2
      @copy_to.assessment_questions.each do |aq|
        aq.question_data['question_type'].should == data[:question_type]
        aq.question_data['question_text'].should == data[:question_text]
      end

      @copy_to.quizzes.count.should == 1
      quiz = @copy_to.quizzes.first
      quiz.active_quiz_questions.size.should == 1

      qq = quiz.active_quiz_questions.first
      qq.question_data['question_type'].should == data[:question_type]
      qq.question_data['question_text'].should == data[:question_text]
    end

    it "should import calendar events" do
      body_with_link = "<p>Watup? <strong>eh?</strong><a href=\"/courses/%s/assignments\">Assignments</a></p>"
      cal = @copy_from.calendar_events.new
      cal.title = "Calendar event"
      cal.description = body_with_link % @copy_from.id
      cal.start_at = 1.week.from_now
      cal.save!
      cal.all_day = true
      cal.save!
      cal2 = @copy_from.calendar_events.new
      cal2.title = "Stupid events"
      cal2.start_at = 5.minutes.from_now
      cal2.end_at = 10.minutes.from_now
      cal2.all_day = false
      cal2.save!
      cal3 = @copy_from.calendar_events.create!(:title => "deleted event")
      cal3.destroy

      run_course_copy

      @copy_to.calendar_events.count.should == 2
      cal_2 = @copy_to.calendar_events.find_by_migration_id(CC::CCHelper.create_key(cal))
      cal_2.title.should == cal.title
      cal_2.start_at.to_i.should == cal.start_at.to_i
      cal_2.end_at.to_i.should == cal.end_at.to_i
      cal_2.all_day.should == true
      cal_2.all_day_date.should == cal.all_day_date
      cal_2.description = body_with_link % @copy_to.id

      cal2_2 = @copy_to.calendar_events.find_by_migration_id(CC::CCHelper.create_key(cal2))
      cal2_2.title.should == cal2.title
      cal2_2.start_at.to_i.should == cal2.start_at.to_i
      cal2_2.end_at.to_i.should == cal2.end_at.to_i
      cal2_2.description.should == ''
    end

    it "should leave text answers as text" do
      pending unless Qti.qti_enabled?
      @bank = @copy_from.assessment_question_banks.create!(:title => 'Test Bank')
      data = {
                          :question_type => "multiple_choice_question",
                          :question_name => "test fun",
                          :name => "test fun",
                          :points_possible => 10,
                          :question_text => "<strong>html for fun</strong>",
                          :answers =>
                                  [{:migration_id => "QUE_1016_A1", :text => "<br />", :weight => 100, :id => 8080},
                                   {:migration_id => "QUE_1017_A2", :text => "<pre>", :weight => 0, :id => 2279}]}.with_indifferent_access
      aq_from1 = @bank.assessment_questions.create!(:question_data => data)

      run_course_copy

      aq = @copy_to.assessment_questions.find_by_migration_id(mig_id(aq_from1))

      aq.question_data[:answers][0][:text].should == data[:answers][0][:text]
      aq.question_data[:answers][1][:text].should == data[:answers][1][:text]
      aq.question_data[:answers][0][:html].should be_nil
      aq.question_data[:answers][1][:html].should be_nil
      aq.question_data[:question_text].should == data[:question_text]
    end

    context "copying frozen assignments" do
      before :once do
        @setting = PluginSetting.create!(:name => "assignment_freezer", :settings => {"no_copying" => "yes"})

        @asmnt = @copy_from.assignments.create!(:title => 'lock locky')
        @asmnt.copied = true
        @asmnt.freeze_on_copy = true
        @asmnt.save!
        @quiz = @copy_from.quizzes.create(:title => "quiz", :quiz_type => "assignment")
        @quiz.workflow_state = 'available'
        @quiz.save!
        @quiz.assignment.copied = true
        @quiz.assignment.freeze_on_copy = true
        @quiz.save!
        @topic = @copy_from.discussion_topics.build(:title => "topic")
        assignment = @copy_from.assignments.build(:submission_types => 'discussion_topic', :title => @topic.title)
        assignment.infer_times
        assignment.saved_by = :discussion_topic
        assignment.copied = true
        assignment.freeze_on_copy = true
        @topic.assignment = assignment
        @topic.save

        @admin = account_admin_user(opts={})
      end

      it "should copy for admin" do
        @cm.user = @admin
        @cm.save!

        run_course_copy

        @copy_to.assignments.count.should == (Qti.qti_enabled? ? 3 : 2)
        @copy_to.quizzes.count.should == 1 if Qti.qti_enabled?
        @copy_to.discussion_topics.count.should == 1
        @cm.content_export.error_messages.should == []
      end

      it "should copy for teacher if flag not set" do
        @setting.settings = {}
        @setting.save!

        run_course_copy

        @copy_to.assignments.count.should == (Qti.qti_enabled? ? 3 : 2)
        @copy_to.quizzes.count.should == 1 if Qti.qti_enabled?
        @copy_to.discussion_topics.count.should == 1
        @cm.content_export.error_messages.should == []
      end

      it "should not copy for teacher" do
        run_course_copy

        @copy_to.assignments.count.should == 0
        @copy_to.quizzes.count.should == 0
        @copy_to.discussion_topics.count.should == 0
        @cm.content_export.error_messages.should == [
                ["The assignment \"lock locky\" could not be copied because it is locked.", nil],
                ["The topic \"topic\" could not be copied because it is locked.", nil],
                ["The quiz \"quiz\" could not be copied because it is locked.", nil]]
      end

      it "should not mark assignment as copied if not set to be frozen" do
        @asmnt.freeze_on_copy = false
        @asmnt.copied = false
        @asmnt.save!

        run_course_copy

        asmnt_2 = @copy_to.assignments.find_by_migration_id(mig_id(@asmnt))
        asmnt_2.freeze_on_copy.should be_nil
        asmnt_2.copied.should be_nil
      end

    end

    context "external tools" do
      before :once do
        @tool_from = @copy_from.context_external_tools.create!(:name => "new tool", :consumer_key => "key", :shared_secret => "secret", :custom_fields => {'a' => '1', 'b' => '2'}, :url => "http://www.example.com")
        @tool_from.settings[:course_navigation] = {:url => "http://www.example.com", :text => "Example URL"}
        @tool_from.save!
      end

      it "should copy external tools" do
        @copy_from.tab_configuration = [
          {"id" =>0 }, {"id" => "context_external_tool_#{@tool_from.id}"}, {"id" => 14}
        ]
        @copy_from.save!

        run_course_copy

        @copy_to.context_external_tools.count.should == 1
        tool_to = @copy_to.context_external_tools.first

        @copy_to.tab_configuration.should == [
            {"id" =>0 }, {"id" => "context_external_tool_#{tool_to.id}"}, {"id" => 14}
        ]

        tool_to.name.should == @tool_from.name
        tool_to.custom_fields.should == @tool_from.custom_fields
        tool_to.has_course_navigation.should == true
        tool_to.consumer_key.should == @tool_from.consumer_key
        tool_to.shared_secret.should == @tool_from.shared_secret
      end

      it "should not duplicate external tools used in modules" do
        mod1 = @copy_from.context_modules.create!(:name => "some module")
        tag = mod1.add_item({:type => 'context_external_tool',
                             :title => 'Example URL',
                             :url => "http://www.example.com",
                             :new_tab => true})
        tag.save

        run_course_copy

        @copy_to.context_external_tools.count.should == 1

        tool_to = @copy_to.context_external_tools.first
        tool_to.name.should == @tool_from.name
        tool_to.consumer_key.should == @tool_from.consumer_key
        tool_to.has_course_navigation.should == true
      end

      it "should copy external tool assignments" do
        assignment_model(:course => @copy_from, :points_possible => 40, :submission_types => 'external_tool', :grading_type => 'points')
        tag_from = @assignment.build_external_tool_tag(:url => "http://example.com/one", :new_tab => true)
        tag_from.content_type = 'ContextExternalTool'
        tag_from.save!

        run_course_copy

        asmnt_2 = @copy_to.assignments.first
        asmnt_2.submission_types.should == "external_tool"
        asmnt_2.external_tool_tag.should_not be_nil
        tag_to = asmnt_2.external_tool_tag
        tag_to.content_type.should == tag_from.content_type
        tag_to.url.should == tag_from.url
        tag_to.new_tab.should == tag_from.new_tab
      end

      it "should copy vendor extensions" do
        @tool_from.settings[:vendor_extensions] = [{:platform=>"my.lms.com", :custom_fields=>{"key"=>"value"}}]
        @tool_from.save!

        run_course_copy

        tool = @copy_to.context_external_tools.find_by_migration_id(CC::CCHelper.create_key(@tool_from))
        tool.settings[:vendor_extensions].should == [{'platform'=>"my.lms.com", 'custom_fields'=>{"key"=>"value"}}]
      end

      it "should copy canvas extensions" do
        @tool_from.user_navigation = {:url => "http://www.example.com", :text => "hello", :labels => {'en' => 'hello', 'es' => 'hola'}, :extra => 'extra', :custom_fields=>{"key"=>"value"}}
        @tool_from.course_navigation = {:url => "http://www.example.com", :text => "hello", :labels => {'en' => 'hello', 'es' => 'hola'}, :default => 'disabled', :visibility => 'members', :extra => 'extra', :custom_fields=>{"key"=>"value"}}
        @tool_from.account_navigation = {:url => "http://www.example.com", :text => "hello", :labels => {'en' => 'hello', 'es' => 'hola'}, :extra => 'extra', :custom_fields=>{"key"=>"value"}}
        @tool_from.resource_selection = {:url => "http://www.example.com", :text => "hello", :labels => {'en' => 'hello', 'es' => 'hola'}, :selection_width => 100, :selection_height => 50, :extra => 'extra', :custom_fields=>{"key"=>"value"}}
        @tool_from.editor_button = {:url => "http://www.example.com", :text => "hello", :labels => {'en' => 'hello', 'es' => 'hola'}, :selection_width => 100, :selection_height => 50, :icon_url => "http://www.example.com", :extra => 'extra', :custom_fields=>{"key"=>"value"}}
        @tool_from.save!

        run_course_copy

        tool = @copy_to.context_external_tools.find_by_migration_id(CC::CCHelper.create_key(@tool_from))
        tool.course_navigation.should_not be_nil
        tool.course_navigation.should == @tool_from.course_navigation
        tool.editor_button.should_not be_nil
        tool.editor_button.should == @tool_from.editor_button
        tool.resource_selection.should_not be_nil
        tool.resource_selection.should == @tool_from.resource_selection
        tool.account_navigation.should_not be_nil
        tool.account_navigation.should == @tool_from.account_navigation
        tool.user_navigation.should_not be_nil
        tool.user_navigation.should == @tool_from.user_navigation
      end

      it "should keep reference to ContextExternalTool by id for courses" do
        mod1 = @copy_from.context_modules.create!(:name => "some module")
        tag = mod1.add_item :type => 'context_external_tool', :id => @tool_from.id,
                      :url => "https://www.example.com/launch"
        run_course_copy

        tool_copy = @copy_to.context_external_tools.find_by_migration_id(CC::CCHelper.create_key(@tool_from))
        tag = @copy_to.context_modules.first.content_tags.first
        tag.content_type.should == 'ContextExternalTool'
        tag.content_id.should == tool_copy.id
      end

      it "should keep reference to ContextExternalTool by id for accounts" do
        account = @copy_from.root_account
        @tool_from.context = account
        @tool_from.save!
        mod1 = @copy_from.context_modules.create!(:name => "some module")
        mod1.add_item :type => 'context_external_tool', :id => @tool_from.id, :url => "https://www.example.com/launch"

        run_course_copy

        tag = @copy_to.context_modules.first.content_tags.first
        tag.content_type.should == 'ContextExternalTool'
        tag.content_id.should == @tool_from.id
      end

      it "should keep tab configuration for account-level external tools" do
        account = @copy_from.root_account
        @tool_from.context = account
        @tool_from.save!

        @copy_from.tab_configuration = [
            {"id" =>0 }, {"id" => "context_external_tool_#{@tool_from.id}"}, {"id" => 14}
        ]
        @copy_from.save!

        run_course_copy

        @copy_to.tab_configuration.should == [
            {"id" =>0 }, {"id" => "context_external_tool_#{@tool_from.id}"}, {"id" => 14}
        ]
      end
    end
  end

=======
>>>>>>> b6068abf
  context "#prepare_data" do
    it "should strip invalid utf8" do
      data = {
        'assessment_questions' => [{
          'question_name' => "hai\xfbabcd"
        }]
      }
      ContentMigration.new.prepare_data(data)[:assessment_questions][0][:question_name].should == "haiabcd"
    end
  end

  context "import_object?" do
    before :once do
      course
      @cm = ContentMigration.new(context: @course)
    end

    it "should return true for everything if there are no copy options" do
      @cm.import_object?("content_migrations", CC::CCHelper.create_key(@cm)).should == true
    end

    it "should return true for everything if 'everything' is selected" do
      @cm.migration_ids_to_import = {:copy => {:everything => "1"}}
      @cm.import_object?("content_migrations", CC::CCHelper.create_key(@cm)).should == true
    end

    it "should return true if there are no copy options" do
      @cm.migration_ids_to_import = {:copy => {}}
      @cm.import_object?("content_migrations", CC::CCHelper.create_key(@cm)).should == true
    end

    it "should return false for nil objects" do
      @cm.import_object?("content_migrations", nil).should == false
    end

    it "should return true for all object types if the all_ option is true" do
      @cm.migration_ids_to_import = {:copy => {:all_content_migrations => "1"}}
      @cm.import_object?("content_migrations", CC::CCHelper.create_key(@cm)).should == true
    end

    it "should return false for objects not selected" do
      @cm.save!
      @cm.migration_ids_to_import = {:copy => {:all_content_migrations => "0"}}
      @cm.import_object?("content_migrations", CC::CCHelper.create_key(@cm)).should == false
      @cm.migration_ids_to_import = {:copy => {:content_migrations => {}}}
      @cm.import_object?("content_migrations", CC::CCHelper.create_key(@cm)).should == false
      @cm.migration_ids_to_import = {:copy => {:content_migrations => {CC::CCHelper.create_key(@cm) => "0"}}}
      @cm.import_object?("content_migrations", CC::CCHelper.create_key(@cm)).should == false
    end

    it "should return true for selected objects" do
      @cm.save!
      @cm.migration_ids_to_import = {:copy => {:content_migrations => {CC::CCHelper.create_key(@cm) => "1"}}}
      @cm.import_object?("content_migrations", CC::CCHelper.create_key(@cm)).should == true
    end

  end

  it "should exclude user-hidden migration plugins" do
    ab = Canvas::Plugin.find(:academic_benchmark_importer)
    ContentMigration.migration_plugins(true).include?(ab).should be_false
  end

  context "zip file import" do
    def test_zip_import(context)
      zip_path = File.join(File.dirname(__FILE__) + "/../fixtures/migration/file.zip")
      cm = ContentMigration.new(:context => context, :user => @user,)
      cm.migration_type = 'zip_file_importer'
      cm.migration_settings[:folder_id] = Folder.root_folders(context).first.id
      cm.save!

      attachment = Attachment.new
      attachment.context = cm
      attachment.uploaded_data = File.open(zip_path, 'rb')
      attachment.filename = 'file.zip'
      attachment.save!

      cm.attachment = attachment
      cm.save!

      cm.queue_migration
      run_jobs
      context.reload.attachments.count.should == 1
    end

    it "should import into a course" do
      course_with_teacher
      test_zip_import(@course)
    end

    it "should import into a user" do
      user
      test_zip_import(@user)
    end

    it "should import into a group" do
      group_with_user
      test_zip_import(@group)
    end
  end

  it "should use url for migration file" do
    course_with_teacher
    cm = ContentMigration.new(:context => @course, :user => @user,)
    cm.migration_type = 'zip_file_importer'
    cm.migration_settings[:folder_id] = Folder.root_folders(@course).first.id
    # the mock below should prevent it from actually hitting the url
    cm.migration_settings[:file_url] = "http://localhost:3000/file.zip"
    cm.save!

    Attachment.any_instance.expects(:clone_url).with(cm.migration_settings[:file_url], false, true, :quota_context => cm.context)

    cm.queue_migration
    worker = Canvas::Migration::Worker::CCWorker.new
    worker.perform(cm)
  end

  context "account-level import" do
    it "should import question banks from qti migrations" do
      pending unless Qti.qti_enabled?

      account = Account.create!(:name => 'account')
      @user = user
      account.account_users.create!(user: @user)
      cm = ContentMigration.new(:context => account, :user => @user)
      cm.migration_type = 'qti_converter'
      cm.migration_settings['import_immediately'] = true
      qb_name = 'Import Unfiled Questions Into Me'
      cm.migration_settings['question_bank_name'] = qb_name
      cm.save!

      package_path = File.join(File.dirname(__FILE__) + "/../fixtures/migration/cc_default_qb_test.zip")
      attachment = Attachment.new
      attachment.context = cm
      attachment.uploaded_data = File.open(package_path, 'rb')
      attachment.filename = 'file.zip'
      attachment.save!

      cm.attachment = attachment
      cm.save!

      cm.queue_migration
      run_jobs

      cm.migration_issues.should be_empty

      account.assessment_question_banks.count.should == 1
      bank = account.assessment_question_banks.first
      bank.title.should == qb_name

      bank.assessment_questions.count.should == 1
    end

    it "should import questions from quizzes into question banks" do
      pending unless Qti.qti_enabled?

      account = Account.create!(:name => 'account')
      @user = user
      account.account_users.create!(user: @user)
      cm = ContentMigration.new(:context => account, :user => @user)
      cm.migration_type = 'qti_converter'
      cm.migration_settings['import_immediately'] = true
      cm.save!

      package_path = File.join(File.dirname(__FILE__) + "/../fixtures/migration/quiz_qti.zip")
      attachment = Attachment.new
      attachment.context = cm
      attachment.uploaded_data = File.open(package_path, 'rb')
      attachment.filename = 'file.zip'
      attachment.save!

      cm.attachment = attachment
      cm.save!

      cm.queue_migration
      run_jobs

      cm.migration_issues.should be_empty

      account.assessment_question_banks.count.should == 1
      bank = account.assessment_question_banks.first
      bank.title.should == "Unnamed Quiz"

      bank.assessment_questions.count.should == 1
    end
  end

  it "should identify and import compressed tarball archives" do
    pending unless Qti.qti_enabled?

    course_with_teacher
    cm = ContentMigration.new(:context => @course, :user => @user)
    cm.migration_type = 'qti_converter'
    cm.migration_settings['import_immediately'] = true
    cm.save!

    package_path = File.join(File.dirname(__FILE__) + "/../fixtures/migration/cc_default_qb_test.tar.gz")
    attachment = Attachment.new
    attachment.context = cm
    attachment.uploaded_data = File.open(package_path, 'rb')
    attachment.filename = 'file.zip'
    attachment.save!

    cm.attachment = attachment
    cm.save!

    cm.queue_migration
    run_jobs

    cm.migration_issues.should be_empty

    @course.assessment_question_banks.count.should == 1
  end
end<|MERGE_RESOLUTION|>--- conflicted
+++ resolved
@@ -20,2457 +20,6 @@
 require File.expand_path(File.dirname(__FILE__) + '/../spec_helper.rb')
 
 describe ContentMigration do
-<<<<<<< HEAD
-
-  context "course copy" do
-    before :once do
-      course_with_teacher(:course_name => "from course", :active_all => true)
-      @copy_from = @course
-
-      course_with_teacher(:user => @user, :course_name => "tocourse", :course_code => "tocourse")
-      @copy_to = @course
-
-      @cm = ContentMigration.new(
-        :context => @copy_to,
-        :user => @user,
-        :source_course => @copy_from,
-        :migration_type => 'course_copy_importer',
-        :copy_options => {:everything => "1"}
-      )
-      @cm.migration_settings[:import_immediately] = true
-      @cm.save!
-    end
-
-    it "should show correct progress" do
-      ce = @course.content_exports.build
-      ce.export_type = ContentExport::COMMON_CARTRIDGE
-      ce.content_migration = @cm
-      @cm.content_export = ce
-      ce.save!
-
-      @cm.progress.should == nil
-      @cm.workflow_state = 'exporting'
-
-      ce.progress = 10
-      @cm.progress.should == 4
-      ce.progress = 50
-      @cm.progress.should == 20
-      ce.progress = 75
-      @cm.progress.should == 30
-      ce.progress = 100
-      @cm.progress.should == 40
-
-      @cm.progress = 10
-      @cm.progress.should == 46
-      @cm.progress = 50
-      @cm.progress.should == 70
-      @cm.progress = 80
-      @cm.progress.should == 88
-      @cm.progress = 100
-      @cm.progress.should == 100
-    end
-
-    def run_course_copy(warnings=[])
-      @cm.set_default_settings
-      worker = Canvas::Migration::Worker::CourseCopyWorker.new
-      worker.perform(@cm)
-      @cm.reload
-      if @cm.migration_settings[:last_error]
-        er = ErrorReport.last
-        "#{er.message} - #{er.backtrace}".should == ""
-      end
-      @cm.warnings.should == warnings
-      @cm.workflow_state.should == 'imported'
-      @copy_to.reload
-    end
-
-    it "should migrate syllabus links on copy" do
-      course_model
-
-      topic = @copy_from.discussion_topics.create!(:title => "some topic", :message => "<p>some text</p>")
-      @copy_from.syllabus_body = "<a href='/courses/#{@copy_from.id}/discussion_topics/#{topic.id}'>link</a>"
-      @copy_from.save!
-
-      @cm.copy_options = {
-        everything: false,
-        all_syllabus_body: true,
-        all_discussion_topics: true
-      }
-      @cm.save!
-      run_course_copy
-
-      new_topic = @copy_to.discussion_topics.find_by_migration_id(CC::CCHelper.create_key(topic))
-      new_topic.should_not be_nil
-      new_topic.message.should == topic.message
-      @copy_to.syllabus_body.should match(/\/courses\/#{@copy_to.id}\/discussion_topics\/#{new_topic.id}/)
-    end
-
-    it "should copy course syllabus when the everything option is selected" do
-      course_model
-
-      @copy_from.syllabus_body = "What up"
-      @copy_from.save!
-
-      run_course_copy
-
-      @copy_to.syllabus_body.should =~ /#{@copy_from.syllabus_body}/
-    end
-
-    it "should not migrate syllabus when not selected" do
-      course_model
-      @copy_from.syllabus_body = "<p>wassup</p>"
-
-      @cm.copy_options = {
-        :course => {'all_syllabus_body' => false}
-      }
-      @cm.save!
-
-      run_course_copy
-
-      @copy_to.syllabus_body.should == nil
-    end
-
-    def make_grading_standard(context, opts = {})
-      gs = context.grading_standards.new
-      gs.title = opts[:title] || "Standard eh"
-      gs.data = [["A", 0.93], ["A-", 0.89], ["B+", 0.85], ["B", 0.83], ["B!-", 0.80], ["C+", 0.77], ["C", 0.74], ["C-", 0.70], ["D+", 0.67], ["D", 0.64], ["D-", 0.61], ["F", 0]]
-      gs.save!
-      gs
-    end
-
-    it "should copy course attributes" do
-      #set all the possible values to non-default values
-      @copy_from.start_at = 5.minutes.ago
-      @copy_from.conclude_at = 1.month.from_now
-      @copy_from.is_public = false
-      @copy_from.name = "haha copy from test &amp;"
-      @copy_from.course_code = 'something funny'
-      @copy_from.allow_student_wiki_edits = true
-      @copy_from.show_public_context_messages = false
-      @copy_from.allow_student_forum_attachments = false
-      @copy_from.default_wiki_editing_roles = 'teachers'
-      @copy_from.allow_student_organized_groups = false
-      @copy_from.default_view = 'modules'
-      @copy_from.show_all_discussion_entries = false
-      @copy_from.open_enrollment = true
-      @copy_from.storage_quota = 444
-      @copy_from.allow_wiki_comments = true
-      @copy_from.turnitin_comments = "Don't plagiarize"
-      @copy_from.self_enrollment = true
-      @copy_from.license = "cc_by_nc_nd"
-      @copy_from.locale = "es"
-      @copy_from.tab_configuration = [{"id"=>0}, {"id"=>14}, {"id"=>8}, {"id"=>5}, {"id"=>6}, {"id"=>2}, {"id"=>3, "hidden"=>true}]
-      @copy_from.hide_final_grades = true
-      gs = make_grading_standard(@copy_from)
-      @copy_from.grading_standard = gs
-      @copy_from.grading_standard_enabled = true
-      @copy_from.save!
-
-      run_course_copy
-
-      #compare settings
-      @copy_to.conclude_at.should == nil
-      @copy_to.start_at.should == nil
-      @copy_to.storage_quota.should == 444
-      @copy_to.hide_final_grades.should == true
-      @copy_to.grading_standard_enabled.should == true
-      gs_2 = @copy_to.grading_standards.find_by_migration_id(mig_id(gs))
-      gs_2.data.should == gs.data
-      @copy_to.grading_standard.should == gs_2
-      @copy_to.name.should == "tocourse"
-      @copy_to.course_code.should == "tocourse"
-      atts = Course.clonable_attributes
-      atts -= Canvas::Migration::MigratorHelper::COURSE_NO_COPY_ATTS
-      atts.each do |att|
-        @copy_to.send(att).should == @copy_from.send(att)
-      end
-      @copy_to.tab_configuration.should == @copy_from.tab_configuration
-     end
-
-    describe "grading standards" do
-      it "should retain reference to account grading standard" do
-        gs = make_grading_standard(@copy_from.root_account)
-        @copy_from.grading_standard = gs
-        @copy_from.grading_standard_enabled = true
-        @copy_from.save!
-
-        run_course_copy
-
-        @copy_to.grading_standard.should == gs
-      end
-
-      it "should copy a course grading standard not owned by the copy_from course" do
-        @other_course = course_model
-        gs = make_grading_standard(@other_course)
-        @copy_from.grading_standard = gs
-        @copy_from.grading_standard_enabled = true
-        @copy_from.save!
-
-        run_course_copy
-
-        @copy_to.grading_standard_enabled.should be_true
-        @copy_to.grading_standard.data.should == gs.data
-      end
-
-      it "should create a warning if an account grading standard can't be found" do
-        gs = make_grading_standard(@copy_from.root_account)
-        @copy_from.grading_standard = gs
-        @copy_from.grading_standard_enabled = true
-        @copy_from.save!
-
-        gs.delete
-
-        run_course_copy(["Couldn't find account grading standard for the course."])
-
-        @copy_to.grading_standard.should == nil
-      end
-
-      it "should not copy deleted grading standards" do
-        gs = make_grading_standard(@copy_from)
-        @copy_from.grading_standard_enabled = true
-        @copy_from.save!
-
-        gs.destroy
-        @copy_from.reload
-
-        run_course_copy
-
-        @copy_to.grading_standards.should be_empty
-      end
-
-      it "should not copy grading standards if nothing is selected" do
-        gs = make_grading_standard(@copy_from)
-        @copy_from.update_attribute(:grading_standard, gs)
-        @cm.copy_options = { 'everything' => '0' }
-        @cm.save!
-        run_course_copy
-        @copy_to.grading_standards.should be_empty
-      end
-
-      it "should copy the course's grading standard (once) if course_settings are selected" do
-        gs = make_grading_standard(@copy_from, title: 'What')
-        @copy_from.update_attribute(:grading_standard, gs)
-        @cm.copy_options = { 'everything' => '0', 'all_course_settings' => '1' }
-        @cm.save!
-        run_course_copy
-        @copy_to.grading_standards.count.should eql 1 # no dupes
-        @copy_to.grading_standard.title.should eql gs.title
-      end
-
-      it "should copy grading standards referenced by exported assignments" do
-        gs1, gs2 = make_grading_standard(@copy_from, title: 'One'), make_grading_standard(@copy_from, title: 'Two')
-        assign = @copy_from.assignments.build
-        assign.grading_standard = gs2
-        assign.save!
-        @cm.copy_options = { 'everything' => '0', 'assignments' => { mig_id(assign) => "1" } }
-        run_course_copy
-        @copy_to.grading_standards.map(&:title).should eql %w(Two)
-        @copy_to.assignments.first.grading_standard.title.should eql 'Two'
-      end
-    end
-
-    def mig_id(obj)
-      CC::CCHelper.create_key(obj)
-    end
-
-
-    it "should merge locked files and retain correct html links" do
-      att = Attachment.create!(:filename => 'test.txt', :display_name => "testing.txt", :uploaded_data => StringIO.new('file'), :folder => Folder.root_folders(@copy_from).first, :context => @copy_from)
-      att.update_attribute(:hidden, true)
-      att.reload.should be_hidden
-      topic = @copy_from.discussion_topics.create!(:title => "some topic", :message => "<img src='/courses/#{@copy_from.id}/files/#{att.id}/preview'>")
-
-      run_course_copy
-
-      new_att = @copy_to.attachments.find_by_migration_id(CC::CCHelper.create_key(att))
-      new_att.should_not be_nil
-
-      new_topic = @copy_to.discussion_topics.find_by_migration_id(CC::CCHelper.create_key(topic))
-      new_topic.should_not be_nil
-      new_topic.message.should match(Regexp.new("/courses/#{@copy_to.id}/files/#{new_att.id}/preview"))
-    end
-
-    it "should keep date-locked files locked" do
-      student = user
-      @copy_from.enroll_student(student)
-      att = Attachment.create!(:filename => 'test.txt', :display_name => "testing.txt", :uploaded_data => StringIO.new('file'), :folder => Folder.root_folders(@copy_from).first, :context => @copy_from, :lock_at => 1.month.ago, :unlock_at => 1.month.from_now)
-      att.grants_right?(student, :download).should be_false
-
-      run_course_copy
-
-      @copy_to.enroll_student(student)
-      new_att = @copy_to.attachments.find_by_migration_id(CC::CCHelper.create_key(att))
-      new_att.should be_present
-
-      new_att.grants_right?(student, :download).should be_false
-    end
-
-    it "should translate links to module items in html content" do
-      mod1 = @copy_from.context_modules.create!(:name => "some module")
-      asmnt1 = @copy_from.assignments.create!(:title => "some assignment")
-      tag = mod1.add_item({:id => asmnt1.id, :type => 'assignment', :indent => 1})
-      body = %{<p>Link to module item: <a href="/courses/%s/modules/items/%s">some assignment</a></p>}
-      page = @copy_from.wiki.wiki_pages.create!(:title => "some page", :body => body % [@copy_from.id, tag.id])
-
-      run_course_copy
-
-      mod1_to = @copy_to.context_modules.find_by_migration_id(mig_id(mod1))
-      tag_to = mod1_to.content_tags.first
-      page_to = @copy_to.wiki.wiki_pages.find_by_migration_id(mig_id(page))
-      page_to.body.should == body % [@copy_to.id, tag_to.id]
-    end
-
-    it "should be able to copy links to files in folders with html entities and unicode in path" do
-      root_folder = Folder.root_folders(@copy_from).first
-      folder1 = root_folder.sub_folders.create!(:context => @copy_from, :name => "mol&eacute;")
-      att1 = Attachment.create!(:filename => "first.txt", :uploaded_data => StringIO.new('ohai'), :folder => folder1, :context => @copy_from)
-      folder2 = root_folder.sub_folders.create!(:context => @copy_from, :name => "olé")
-      att2 = Attachment.create!(:filename => "first.txt", :uploaded_data => StringIO.new('ohai'), :folder => folder2, :context => @copy_from)
-
-      body = "<a class='instructure_file_link' href='/courses/#{@copy_from.id}/files/#{att1.id}/download'>link</a>"
-      body += "<a class='instructure_file_link' href='/courses/#{@copy_from.id}/files/#{att2.id}/download'>link</a>"
-      dt = @copy_from.discussion_topics.create!(:message => body, :title => "discussion title")
-      page = @copy_from.wiki.wiki_pages.create!(:title => "some page", :body => body)
-
-      run_course_copy
-
-      att_to1 = @copy_to.attachments.find_by_migration_id(mig_id(att1))
-      att_to2 = @copy_to.attachments.find_by_migration_id(mig_id(att2))
-
-      page_to = @copy_to.wiki.wiki_pages.find_by_migration_id(mig_id(page))
-      page_to.body.include?("/courses/#{@copy_to.id}/files/#{att_to1.id}/download").should be_true
-      page_to.body.include?("/courses/#{@copy_to.id}/files/#{att_to2.id}/download").should be_true
-
-      dt_to = @copy_to.discussion_topics.find_by_migration_id(mig_id(dt))
-      dt_to.message.include?("/courses/#{@copy_to.id}/files/#{att_to1.id}/download").should be_true
-      dt_to.message.include?("/courses/#{@copy_to.id}/files/#{att_to2.id}/download").should be_true
-    end
-
-    it "should not escape links to wiki urls" do
-      page1 = @copy_from.wiki.wiki_pages.create!(:title => "keepthese%20percent signs", :body => "blah")
-
-      body = %{<p>Link to module item: <a href="/courses/%s/#{@copy_from.feature_enabled?(:draft_state) ? 'pages' : 'wiki'}/%s#header">some assignment</a></p>}
-      page2 = @copy_from.wiki.wiki_pages.create!(:title => "some page", :body => body % [@copy_from.id, page1.url])
-
-      run_course_copy
-
-      page1_to = @copy_to.wiki.wiki_pages.find_by_migration_id(mig_id(page1))
-      page2_to = @copy_to.wiki.wiki_pages.find_by_migration_id(mig_id(page2))
-      page2_to.body.should == body % [@copy_to.id, page1_to.url]
-    end
-
-    context "unpublished items" do
-      before :each do
-        Account.default.enable_feature!(:draft_state)
-      end
-
-      it "should copy unpublished modules" do
-        cm = @copy_from.context_modules.create!(:name => "some module")
-        cm.publish
-        cm2 = @copy_from.context_modules.create!(:name => "another module")
-        cm2.unpublish
-
-        run_course_copy
-
-        @copy_to.context_modules.count.should == 2
-        cm_2 = @copy_to.context_modules.find_by_migration_id(mig_id(cm))
-        cm_2.workflow_state.should == 'active'
-        cm2_2 = @copy_to.context_modules.find_by_migration_id(mig_id(cm2))
-        cm2_2.workflow_state.should == 'unpublished'
-      end
-
-      it "should copy links to unpublished items in modules" do
-        mod1 = @copy_from.context_modules.create!(:name => "some module")
-        page = @copy_from.wiki.wiki_pages.create(:title => "some page")
-        page.workflow_state = :unpublished
-        page.save!
-        mod1.add_item({:id => page.id, :type => 'wiki_page'})
-
-        asmnt1 = @copy_from.assignments.create!(:title => "some assignment")
-        asmnt1.workflow_state = :unpublished
-        asmnt1.save!
-        mod1.add_item({:id => asmnt1.id, :type => 'assignment', :indent => 1})
-
-        run_course_copy
-
-        mod1_copy = @copy_to.context_modules.find_by_migration_id(mig_id(mod1))
-        mod1_copy.content_tags.count.should == 2
-
-        mod1_copy.content_tags.each do |tag_copy|
-          tag_copy.unpublished?.should == true
-          tag_copy.content.unpublished?.should == true
-        end
-      end
-
-      it "should copy unpublished discussion topics" do
-        dt1 = @copy_from.discussion_topics.create!(:message => "hideeho", :title => "Blah")
-        dt1.workflow_state = :unpublished
-        dt1.save!
-        dt2 = @copy_from.discussion_topics.create!(:message => "asdf", :title => "qwert")
-        dt2.workflow_state = :active
-        dt2.save!
-
-        run_course_copy
-
-        dt1_copy = @copy_to.discussion_topics.find_by_migration_id(mig_id(dt1))
-        dt1_copy.workflow_state.should == 'unpublished'
-        dt2_copy = @copy_to.discussion_topics.find_by_migration_id(mig_id(dt2))
-        dt2_copy.workflow_state.should == 'active'
-      end
-
-      it "should copy unpublished wiki pages" do
-        wiki = @copy_from.wiki.wiki_pages.create(:title => "wiki", :body => "ohai")
-        wiki.workflow_state = :unpublished
-        wiki.save!
-
-        run_course_copy
-
-        wiki2 = @copy_to.wiki.wiki_pages.find_by_migration_id(mig_id(wiki))
-        wiki2.workflow_state.should == 'unpublished'
-      end
-
-      it "should copy unpublished quiz assignments" do
-        pending unless Qti.qti_enabled?
-        @quiz = @copy_from.quizzes.create!
-        @quiz.did_edit
-        @quiz.offer!
-        @quiz.unpublish!
-        @quiz.assignment.should be_unpublished
-
-        @cm.copy_options = {
-            :assignments => {mig_id(@quiz.assignment) => "0"},
-            :quizzes => {mig_id(@quiz) => "1"},
-        }
-        @cm.save!
-
-        run_course_copy
-
-        quiz_to = @copy_to.quizzes.find_by_migration_id(mig_id(@quiz))
-        quiz_to.should_not be_nil
-        quiz_to.assignment.should_not be_nil
-        quiz_to.assignment.should be_unpublished
-        quiz_to.assignment.migration_id.should == mig_id(@quiz.assignment)
-      end
-    end
-
-    it "should find and fix wiki links by title or id" do
-      # simulating what happens when the user clicks "link to new page" and enters a title that isn't
-      # urlified the same way by the client vs. the server.  this doesn't break navigation because
-      # ApplicationController#get_wiki_page can match by urlified title, but it broke import (see #9945)
-      main_page = @copy_from.wiki.front_page
-      main_page.body = %{<a href="/courses/#{@copy_from.id}/wiki/online:-unit-pages">wut</a>}
-      main_page.save!
-      @copy_from.wiki.wiki_pages.create!(:title => "Online: Unit Pages", :body => %{<a href="/courses/#{@copy_from.id}/wiki/#{main_page.id}">whoa</a>})
-      run_course_copy
-      @copy_to.wiki.front_page.body.should == %{<a href="/courses/#{@copy_to.id}/wiki/online-unit-pages">wut</a>}
-      @copy_to.wiki.wiki_pages.find_by_url!("online-unit-pages").body.should == %{<a href="/courses/#{@copy_to.id}/wiki/#{main_page.url}">whoa</a>}
-    end
-
-    context "wiki front page" do
-      it "should copy wiki front page setting if there is no front page" do
-        page = @copy_from.wiki.wiki_pages.create!(:title => "stuff and stuff")
-        @copy_from.wiki.set_front_page_url!(page.url)
-
-        @copy_to.wiki.unset_front_page!
-        run_course_copy
-
-        new_page = @copy_to.wiki.wiki_pages.find_by_migration_id(mig_id(page))
-        @copy_to.wiki.front_page.should == new_page
-      end
-
-      it "should not overwrite current front page" do
-        @copy_to.root_account.enable_feature!(:draft_state)
-
-        copy_from_front_page = @copy_from.wiki.wiki_pages.create!(:title => "stuff and stuff")
-        @copy_from.wiki.set_front_page_url!(copy_from_front_page.url)
-
-        copy_to_front_page = @copy_to.wiki.wiki_pages.create!(:title => "stuff and stuff and even more stuf")
-        @copy_to.wiki.set_front_page_url!(copy_to_front_page.url)
-
-        run_course_copy
-
-        @copy_to.wiki.front_page.should == copy_to_front_page
-      end
-
-      it "should remain with no front page if other front page is not selected for copy" do
-        @copy_to.root_account.enable_feature!(:draft_state)
-
-        front_page = @copy_from.wiki.wiki_pages.create!(:title => "stuff and stuff")
-        @copy_from.wiki.set_front_page_url!(front_page.url)
-
-        other_page = @copy_from.wiki.wiki_pages.create!(:title => "stuff and other stuff")
-
-        @copy_to.wiki.unset_front_page!
-
-        # only select one of each type
-        @cm.copy_options = {
-            :wiki_pages => {mig_id(other_page) => "1", mig_id(front_page) => "0"}
-        }
-        @cm.save!
-
-        run_course_copy
-
-        @copy_to.wiki.has_no_front_page.should == true
-      end
-
-      it "should set retain default behavior if front page is missing and draft state is not enabled" do
-        @copy_to.wiki.front_page.save!
-
-        @copy_from.default_view = 'wiki'
-        @copy_from.save!
-        @copy_from.wiki.set_front_page_url!('haha not here')
-
-        run_course_copy
-
-        @copy_to.wiki.has_front_page?.should == true
-        @copy_to.wiki.get_front_page_url.should == 'front-page'
-      end
-
-      it "should set default view to feed if wiki front page is missing and draft state is enabled" do
-        @copy_from.root_account.enable_feature!(:draft_state)
-
-        @copy_from.default_view = 'wiki'
-        @copy_from.save!
-        @copy_from.wiki.set_front_page_url!('haha not here')
-
-        run_course_copy
-
-        @copy_to.default_view.should == 'feed'
-        @copy_to.wiki.has_front_page?.should == false
-      end
-    end
-
-    it "should selectively copy items" do
-      dt1 = @copy_from.discussion_topics.create!(:message => "hi", :title => "discussion title")
-      dt2 = @copy_from.discussion_topics.create!(:message => "hey", :title => "discussion title 2")
-      dt3 = @copy_from.announcements.create!(:message => "howdy", :title => "announcement title")
-      cm = @copy_from.context_modules.create!(:name => "some module")
-      cm2 = @copy_from.context_modules.create!(:name => "another module")
-      att = Attachment.create!(:filename => 'first.txt', :uploaded_data => StringIO.new('ohai'), :folder => Folder.unfiled_folder(@copy_from), :context => @copy_from)
-      att2 = Attachment.create!(:filename => 'second.txt', :uploaded_data => StringIO.new('ohai'), :folder => Folder.unfiled_folder(@copy_from), :context => @copy_from)
-      wiki = @copy_from.wiki.wiki_pages.create!(:title => "wiki", :body => "ohai")
-      wiki2 = @copy_from.wiki.wiki_pages.create!(:title => "wiki2", :body => "ohais")
-      data = [{:points => 3,:description => "Outcome row",:id => 1,:ratings => [{:points => 3,:description => "Rockin'",:criterion_id => 1,:id => 2}]}]
-      rub1 = @copy_from.rubrics.build(:title => "rub1")
-      rub1.data = data
-      rub1.save!
-      rub1.associate_with(@copy_from, @copy_from)
-      rub2 = @copy_from.rubrics.build(:title => "rub2")
-      rub2.data = data
-      rub2.save!
-      rub2.associate_with(@copy_from, @copy_from)
-      default = @copy_from.root_outcome_group
-      log = @copy_from.learning_outcome_groups.new
-      log.context = @copy_from
-      log.title = "outcome group"
-      log.description = "<p>Groupage</p>"
-      log.save!
-      default.adopt_outcome_group(log)
-
-      lo = @copy_from.created_learning_outcomes.new
-      lo.context = @copy_from
-      lo.short_description = "outcome1"
-      lo.workflow_state = 'active'
-      lo.data = {:rubric_criterion=>{:mastery_points=>2, :ratings=>[{:description=>"e", :points=>50}, {:description=>"me", :points=>2}, {:description=>"Does Not Meet Expectations", :points=>0.5}], :description=>"First outcome", :points_possible=>5}}
-      lo.save!
-
-      log.add_outcome(lo)
-
-      # only select one of each type
-      @cm.copy_options = {
-              :discussion_topics => {mig_id(dt1) => "1"},
-              :announcements => {mig_id(dt3) => "1"},
-              :context_modules => {mig_id(cm) => "1", mig_id(cm2) => "0"},
-              :attachments => {mig_id(att) => "1", mig_id(att2) => "0"},
-              :wiki_pages => {mig_id(wiki) => "1", mig_id(wiki2) => "0"},
-              :rubrics => {mig_id(rub1) => "1", mig_id(rub2) => "0"},
-      }
-      @cm.save!
-
-      run_course_copy
-
-      @copy_to.discussion_topics.find_by_migration_id(mig_id(dt1)).should_not be_nil
-      @copy_to.discussion_topics.find_by_migration_id(mig_id(dt2)).should be_nil
-      @copy_to.discussion_topics.find_by_migration_id(mig_id(dt3)).should_not be_nil
-
-      @copy_to.context_modules.find_by_migration_id(mig_id(cm)).should_not be_nil
-      @copy_to.context_modules.find_by_migration_id(mig_id(cm2)).should be_nil
-
-      @copy_to.attachments.find_by_migration_id(mig_id(att)).should_not be_nil
-      @copy_to.attachments.find_by_migration_id(mig_id(att2)).should be_nil
-
-      @copy_to.wiki.wiki_pages.find_by_migration_id(mig_id(wiki)).should_not be_nil
-      @copy_to.wiki.wiki_pages.find_by_migration_id(mig_id(wiki2)).should be_nil
-
-      @copy_to.rubrics.find_by_migration_id(mig_id(rub1)).should_not be_nil
-      @copy_to.rubrics.find_by_migration_id(mig_id(rub2)).should be_nil
-
-      @copy_to.created_learning_outcomes.find_by_migration_id(mig_id(lo)).should be_nil
-      @copy_to.learning_outcome_groups.find_by_migration_id(mig_id(log)).should be_nil
-    end
-
-    it "should copy all learning outcomes and their groups if selected" do
-      default = @copy_from.root_outcome_group
-      log = @copy_from.learning_outcome_groups.new
-      log.context = @copy_from
-      log.title = "outcome group"
-      log.description = "<p>Groupage</p>"
-      log.save!
-      default.adopt_outcome_group(log)
-
-      lo = @copy_from.created_learning_outcomes.new
-      lo.context = @copy_from
-      lo.short_description = "outcome1"
-      lo.workflow_state = 'active'
-      lo.data = {:rubric_criterion=>{:mastery_points=>2, :ratings=>[{:description=>"e", :points=>50}, {:description=>"me", :points=>2}, {:description=>"Does Not Meet Expectations", :points=>0.5}], :description=>"First outcome", :points_possible=>5}}
-      lo.save!
-
-      log.add_outcome(lo)
-
-      @cm.copy_options = {
-          :all_learning_outcomes => "1"
-      }
-      @cm.save!
-
-      run_course_copy
-
-      @copy_to.created_learning_outcomes.find_by_migration_id(mig_id(lo)).should_not be_nil
-      @copy_to.learning_outcome_groups.find_by_migration_id(mig_id(log)).should_not be_nil
-    end
-
-    it "should copy learning outcome alignments with question banks" do
-      pending unless Qti.qti_enabled?
-      default = @copy_from.root_outcome_group
-      lo = @copy_from.created_learning_outcomes.new
-      lo.context = @copy_from
-      lo.short_description = "outcome1"
-      lo.workflow_state = 'active'
-      lo.data = {:rubric_criterion=>{:mastery_points=>2, :ratings=>[{:description=>"e", :points=>50}, {:description=>"me", :points=>2}, {:description=>"Does Not Meet Expectations", :points=>0.5}], :description=>"First outcome", :points_possible=>5}}
-      lo.save!
-      default.add_outcome(lo)
-
-      bank = @copy_from.assessment_question_banks.create!(:title => 'bank')
-      bank.assessment_questions.create!(:question_data => {'name' => 'test question', 'answers' => [{'id' => 1}, {'id' => 2}]})
-
-      lo.align(bank, @copy_from, {:mastery_type => 'points', :mastery_score => 50.0})
-
-      run_course_copy
-
-      new_lo = @copy_to.learning_outcomes.find_by_migration_id(mig_id(lo))
-      new_bank = @copy_to.assessment_question_banks.find_by_migration_id(mig_id(bank))
-
-      new_lo.alignments.count.should == 1
-      new_alignment = new_lo.alignments.first
-
-      new_alignment.content.should == new_bank
-      new_alignment.context.should == @copy_to
-
-      new_alignment.tag.should == 'points_mastery'
-      new_alignment.mastery_score.should == 50.0
-    end
-
-    it "should re-copy deleted items" do
-      dt1 = @copy_from.discussion_topics.create!(:message => "hi", :title => "discussion title")
-      cm = @copy_from.context_modules.create!(:name => "some module")
-      att = Attachment.create!(:filename => 'first.txt', :uploaded_data => StringIO.new('ohai'), :folder => Folder.unfiled_folder(@copy_from), :context => @copy_from)
-      wiki = @copy_from.wiki.wiki_pages.create!(:title => "wiki", :body => "ohai")
-      quiz = @copy_from.quizzes.create! if Qti.qti_enabled?
-      ag = @copy_from.assignment_groups.create!(:name => 'empty group')
-      asmnt = @copy_from.assignments.create!(:title => "some assignment")
-      cal = @copy_from.calendar_events.create!(:title => "haha", :description => "oi")
-      tool = @copy_from.context_external_tools.create!(:name => "new tool", :consumer_key => "key", :shared_secret => "secret", :domain => 'example.com', :custom_fields => {'a' => '1', 'b' => '2'})
-      tool.workflow_state = 'public'
-      tool.save
-      data = [{:points => 3,:description => "Outcome row",:id => 1,:ratings => [{:points => 3,:description => "Rockin'",:criterion_id => 1,:id => 2}]}]
-      rub1 = @copy_from.rubrics.build(:title => "rub1")
-      rub1.data = data
-      rub1.save!
-      rub1.associate_with(@copy_from, @copy_from)
-      default = @copy_from.root_outcome_group
-      lo = @copy_from.created_learning_outcomes.new
-      lo.context = @copy_from
-      lo.short_description = "outcome1"
-      lo.workflow_state = 'active'
-      lo.data = {:rubric_criterion=>{:mastery_points=>2, :ratings=>[{:description=>"e", :points=>50}, {:description=>"me", :points=>2}, {:description=>"Does Not Meet Expectations", :points=>0.5}], :description=>"First outcome", :points_possible=>5}}
-      lo.save!
-      default.add_outcome(lo)
-      gs = @copy_from.grading_standards.new
-      gs.title = "Standard eh"
-      gs.data = [["A", 0.93], ["A-", 0.89], ["B+", 0.85], ["B", 0.83], ["B!-", 0.80], ["C+", 0.77], ["C", 0.74], ["C-", 0.70], ["D+", 0.67], ["D", 0.64], ["D-", 0.61], ["F", 0]]
-      gs.save!
-
-      run_course_copy
-
-      @copy_to.discussion_topics.find_by_migration_id(mig_id(dt1)).destroy
-      @copy_to.context_modules.find_by_migration_id(mig_id(cm)).destroy
-      @copy_to.attachments.find_by_migration_id(mig_id(att)).destroy
-      @copy_to.wiki.wiki_pages.find_by_migration_id(mig_id(wiki)).destroy
-      @copy_to.rubrics.find_by_migration_id(mig_id(rub1)).destroy
-      @copy_to.created_learning_outcomes.find_by_migration_id(mig_id(lo)).destroy
-      @copy_to.quizzes.find_by_migration_id(mig_id(quiz)).destroy if Qti.qti_enabled?
-      @copy_to.context_external_tools.find_by_migration_id(mig_id(tool)).destroy
-      @copy_to.assignment_groups.find_by_migration_id(mig_id(ag)).destroy
-      @copy_to.assignments.find_by_migration_id(mig_id(asmnt)).destroy
-      @copy_to.grading_standards.find_by_migration_id(mig_id(gs)).destroy
-      @copy_to.calendar_events.find_by_migration_id(mig_id(cal)).destroy
-
-      @cm = ContentMigration.create!(
-        :context => @copy_to,
-        :user => @user,
-        :source_course => @copy_from,
-        :migration_type => 'course_copy_importer',
-        :copy_options => {:everything => "1"}
-      )
-
-      run_course_copy
-
-      @copy_to.discussion_topics.find_by_migration_id(mig_id(dt1)).workflow_state.should == 'active'
-      @copy_to.context_modules.find_by_migration_id(mig_id(cm)).workflow_state.should == 'active'
-      @copy_to.attachments.count.should == 1
-      @copy_to.attachments.find_by_migration_id(mig_id(att)).file_state.should == 'available'
-      @copy_to.wiki.wiki_pages.find_by_migration_id(mig_id(wiki)).workflow_state.should == 'active'
-      rub2 = @copy_to.rubrics.find_by_migration_id(mig_id(rub1))
-      rub2.workflow_state.should == 'active'
-      rub2.rubric_associations.first.bookmarked.should == true
-      @copy_to.created_learning_outcomes.find_by_migration_id(mig_id(lo)).workflow_state.should == 'active'
-      @copy_to.quizzes.find_by_migration_id(mig_id(quiz)).workflow_state.should == 'created' if Qti.qti_enabled?
-      @copy_to.context_external_tools.find_by_migration_id(mig_id(tool)).workflow_state.should == 'public'
-      @copy_to.assignment_groups.find_by_migration_id(mig_id(ag)).workflow_state.should == 'available'
-      @copy_to.assignments.find_by_migration_id(mig_id(asmnt)).workflow_state.should == asmnt.workflow_state
-      @copy_to.grading_standards.find_by_migration_id(mig_id(gs)).workflow_state.should == 'active'
-      @copy_to.calendar_events.find_by_migration_id(mig_id(cal)).workflow_state.should == 'active'
-    end
-
-    def create_outcome(context, group=nil)
-      lo = LearningOutcome.new
-      lo.context = context
-      lo.short_description = "haha_#{rand(10_000)}"
-      lo.data = {:rubric_criterion=>{:mastery_points=>3, :ratings=>[{:description=>"Exceeds Expectations", :points=>5}], :description=>"First outcome", :points_possible=>5}}
-      lo.save!
-      if group
-        group.add_outcome(lo)
-      elsif context
-        context.root_outcome_group.add_outcome(lo)
-      end
-
-      lo
-    end
-
-    it "should copy learning outcomes into the new course" do
-      old_root = @copy_from.root_outcome_group
-
-      lo = create_outcome(@copy_from, old_root)
-
-      log = @copy_from.learning_outcome_groups.new
-      log.context = @copy_from
-      log.title = "An outcome group"
-      log.description = "<p>Groupage</p>"
-      log.save!
-      old_root.adopt_outcome_group(log)
-
-      lo2 = create_outcome(@copy_from, log)
-
-      log_sub = @copy_from.learning_outcome_groups.new
-      log_sub.context = @copy_from
-      log_sub.title = "Sub group"
-      log_sub.description = "<p>SubGroupage</p>"
-      log_sub.save!
-      log.adopt_outcome_group(log_sub)
-
-      log_sub2 = @copy_from.learning_outcome_groups.new
-      log_sub2.context = @copy_from
-      log_sub2.title = "Sub group2"
-      log_sub2.description = "<p>SubGroupage2</p>"
-      log_sub2.save!
-      log_sub.adopt_outcome_group(log_sub2)
-
-      lo3 = create_outcome(@copy_from, log_sub2)
-
-      # copy outcomes into new course
-      new_root = @copy_to.root_outcome_group
-
-      run_course_copy
-
-      @copy_to.created_learning_outcomes.count.should == @copy_from.created_learning_outcomes.count
-      @copy_to.learning_outcome_groups.count.should == @copy_from.learning_outcome_groups.count
-      new_root.child_outcome_links.count.should == old_root.child_outcome_links.count
-      new_root.child_outcome_groups.count.should == old_root.child_outcome_groups.count
-
-      lo_new = new_root.child_outcome_links.first.content
-      lo_new.short_description.should == lo.short_description
-      lo_new.description.should == lo.description
-      lo_new.data.should == lo.data
-
-      log_new = new_root.child_outcome_groups.first
-      log_new.title.should == log.title
-      log_new.description.should == log.description
-      log_new.child_outcome_links.length.should == 1
-
-      lo_new = log_new.child_outcome_links.first.content
-      lo_new.short_description.should == lo2.short_description
-      lo_new.description.should == lo2.description
-      lo_new.data.should == lo2.data
-
-      log_sub_new = log_new.child_outcome_groups.first
-      log_sub_new.title.should == log_sub.title
-      log_sub_new.description.should == log_sub.description
-
-      log_sub2_new = log_sub_new.child_outcome_groups.first
-      log_sub2_new.title.should == log_sub2.title
-      log_sub2_new.description.should == log_sub2.description
-
-      lo3_new = log_sub2_new.child_outcome_links.first.content
-      lo3_new.short_description.should == lo3.short_description
-      lo3_new.description.should == lo3.description
-      lo3_new.data.should == lo3.data
-    end
-
-    it "should not copy deleted learning outcomes into the new course" do
-      old_root = @copy_from.root_outcome_group
-
-      log = @copy_from.learning_outcome_groups.new
-      log.context = @copy_from
-      log.title = "An outcome group"
-      log.description = "<p>Groupage</p>"
-      log.save!
-      old_root.adopt_outcome_group(log)
-
-      lo = create_outcome(@copy_from, log)
-      lo2 = create_outcome(@copy_from, log)
-      lo2.destroy
-
-      run_course_copy
-
-      @copy_to.created_learning_outcomes.count.should == 1
-      @copy_to.created_learning_outcomes.first.migration_id.should == mig_id(lo)
-    end
-
-    it "should relink to external outcomes" do
-      account = @copy_from.account
-      a_group = account.root_outcome_group
-
-      root_group = LearningOutcomeGroup.create!(:title => "contextless group")
-
-      lo = create_outcome(nil, root_group)
-
-      lo2 = create_outcome(account, a_group)
-
-      from_root = @copy_from.root_outcome_group
-      from_root.add_outcome(lo)
-      from_root.add_outcome(lo2)
-
-      run_course_copy
-
-      to_root = @copy_to.root_outcome_group
-      to_root.child_outcome_links.count.should == 2
-      to_root.child_outcome_links.find_by_content_id(lo.id).should_not be_nil
-      to_root.child_outcome_links.find_by_content_id(lo2.id).should_not be_nil
-    end
-
-    it "should create outcomes in new course if external context not found" do
-      hash = {"is_global_outcome"=>true,
-               "points_possible"=>nil,
-               "type"=>"learning_outcome",
-               "ratings"=>[],
-               "description"=>nil,
-               "mastery_points"=>nil,
-               "external_identifier"=>"0",
-               "title"=>"root outcome",
-               "migration_id"=>"id1072dcf40e801c6468d9eaa5774e56d"}
-
-      @cm.outcome_to_id_map = {}
-      Importers::LearningOutcomeImporter.import_from_migration(hash, @cm)
-
-      @cm.warnings.should == ["The external Learning Outcome couldn't be found for \"root outcome\", creating a copy."]
-
-      to_root = @copy_to.root_outcome_group
-      to_root.child_outcome_links.count.should == 1
-      new_lo = to_root.child_outcome_links.first.content
-      new_lo.id.should_not == 0
-      new_lo.short_description.should == hash["title"]
-    end
-
-    it "should create rubrics in new course if external context not found" do
-      hash = {
-              "reusable"=>false,
-              "public"=>false,
-              "hide_score_total"=>nil,
-              "free_form_criterion_comments"=>nil,
-              "points_possible"=>nil,
-              "data"=>[{"id"=>"1",
-                        "description"=>"Outcome row",
-                        "long_description"=>nil,
-                        "points"=>3,
-                        "mastery_points"=>nil,
-                        "title"=>"Outcome row",
-                        "ratings"=>[{"description"=>"Rockin'",
-                                     "id"=>"2",
-                                     "criterion_id"=>"1", "points"=>3}]}],
-              "read_only"=>false,
-              "description"=>nil,
-              "external_identifier"=>"0",
-              "title"=>"root rubric",
-              "migration_id"=>"id1072dcf40e801c6468d9eaa5774e56d"}
-
-      @cm.outcome_to_id_map = {}
-      Importers::RubricImporter.import_from_migration(hash, @cm)
-
-      @cm.warnings.should == ["The external Rubric couldn't be found for \"root rubric\", creating a copy."]
-
-      new_rubric = @copy_to.rubrics.first
-      new_rubric.id.should_not == 0
-      new_rubric.title.should == hash["title"]
-    end
-
-    it "should link rubric (and assignments) to outcomes" do
-      root_group = LearningOutcomeGroup.create!(:title => "contextless group")
-
-      lo = create_outcome(nil, root_group)
-      lo2 = create_outcome(@copy_from)
-
-      from_root = @copy_from.root_outcome_group
-      from_root.add_outcome(lo)
-      from_root.add_outcome(lo2)
-
-      rub = Rubric.new(:context => @copy_from)
-      rub.data = [
-        {
-          :points => 3,
-          :description => "Outcome row",
-          :id => 1,
-          :ratings => [{:points => 3,:description => "Rockin'",:criterion_id => 1,:id => 2}],
-          :learning_outcome_id => lo.id
-        },
-        {
-          :points => 3,
-          :description => "Outcome row 2",
-          :id => 2,
-          :ratings => [{:points => 3,:description => "lame'",:criterion_id => 2,:id => 3}],
-          :ignore_for_scoring => true,
-          :learning_outcome_id => lo2.id
-        }
-      ]
-      rub.save!
-      rub.associate_with(@copy_from, @copy_from)
-
-      from_assign = @copy_from.assignments.create!(:title => "some assignment")
-      rub.associate_with(from_assign, @copy_from, :purpose => "grading")
-
-      run_course_copy
-
-      new_lo2 = @copy_to.created_learning_outcomes.find_by_migration_id(mig_id(lo2))
-      to_rub = @copy_to.rubrics.first
-      to_assign = @copy_to.assignments.first
-
-      to_rub.data[1]["learning_outcome_id"].should == new_lo2.id
-      to_rub.data[1]["ignore_for_scoring"].should == true
-      to_rub.data[0]["learning_outcome_id"].should == lo.id
-      to_rub.learning_outcome_alignments.map(&:learning_outcome_id).sort.should == [lo.id, new_lo2.id].sort
-      to_assign.learning_outcome_alignments.map(&:learning_outcome_id).sort.should == [lo.id, new_lo2.id].sort
-    end
-
-    it "should link assignments to account rubrics and outcomes" do
-      account = @copy_from.account
-      lo = create_outcome(account)
-
-      rub = Rubric.new(:context => account)
-      rub.data = [
-          {
-              :points => 3,
-              :description => "Outcome row",
-              :id => 1,
-              :ratings => [{:points => 3,:description => "Rockin'",:criterion_id => 1,:id => 2}],
-              :learning_outcome_id => lo.id
-          }
-      ]
-      rub.save!
-
-      from_assign = @copy_from.assignments.create!(:title => "some assignment")
-      rub.associate_with(from_assign, @copy_from, :purpose => "grading")
-
-      run_course_copy
-
-      to_assign = @copy_to.assignments.first
-      to_assign.rubric.should == rub
-
-      to_assign.learning_outcome_alignments.map(&:learning_outcome_id).should == [lo.id].sort
-    end
-
-    it "should link assignments to assignment groups on selective copy" do
-      g = @copy_from.assignment_groups.create!(:name => "group")
-      from_assign = @copy_from.assignments.create!(:title => "some assignment", :assignment_group_id => g.id)
-
-      @cm.copy_options = {:all_assignments => true}
-      run_course_copy
-
-      to_assign = @copy_to.assignments.find_by_migration_id(mig_id(from_assign))
-      to_assign.assignment_group.should == @copy_to.assignment_groups.find_by_migration_id(mig_id(g))
-    end
-
-    it "should copy a quiz when assignment is selected" do
-      pending unless Qti.qti_enabled?
-      @quiz = @copy_from.quizzes.create!
-      @quiz.did_edit
-      @quiz.offer!
-      @quiz.assignment.should_not be_nil
-
-      @cm.copy_options = {
-        :assignments => {mig_id(@quiz.assignment) => "1"},
-        :quizzes => {mig_id(@quiz) => "0"},
-      }
-      @cm.save!
-
-      run_course_copy
-
-      @copy_to.quizzes.find_by_migration_id(mig_id(@quiz)).should_not be_nil
-    end
-
-    it "should create a new assignment and module item if copying a new quiz (even if the assignment migration_id matches)" do
-      pending unless Qti.qti_enabled?
-      quiz = @copy_from.quizzes.create!(:title => "new quiz")
-      quiz2 = @copy_to.quizzes.create!(:title => "already existing quiz")
-
-      mod = @copy_from.context_modules.create!(:name => "some module")
-      tag = mod.add_item({:id => quiz.id, :type => 'quiz'})
-
-      [quiz, quiz2].each do |q|
-        q.did_edit
-        q.offer!
-      end
-
-      a = quiz2.assignment
-      a.migration_id = mig_id(quiz.assignment)
-      a.save!
-
-      run_course_copy
-
-      @copy_to.quizzes.map(&:title).sort.should == ["already existing quiz", "new quiz"]
-      @copy_to.assignments.map(&:title).sort.should == ["already existing quiz", "new quiz"]
-      @copy_to.context_module_tags.map(&:title).should == ["new quiz"]
-    end
-
-    it "should not duplicate quizzes and associated items if overwrite_quizzes is true" do
-      pending unless Qti.qti_enabled?
-      # overwrite_quizzes should now default to true for course copy and canvas import
-
-      quiz = @copy_from.quizzes.create!(:title => "published quiz")
-      quiz2 = @copy_from.quizzes.create!(:title => "unpublished quiz")
-      quiz.did_edit
-      quiz.offer!
-      quiz2.unpublish!
-
-      mod = @copy_from.context_modules.create!(:name => "some module")
-      tag = mod.add_item({:id => quiz.id, :type => 'quiz'})
-      tag2 = mod.add_item({:id => quiz2.id, :type => 'quiz'})
-
-      run_course_copy
-
-      @copy_to.quizzes.map(&:title).sort.should == ["published quiz", "unpublished quiz"]
-      @copy_to.assignments.map(&:title).sort.should == ["published quiz"]
-      @copy_to.context_module_tags.map(&:title).sort.should == ["published quiz", "unpublished quiz"]
-
-      @copy_to.quizzes.find_by_title("published quiz").should_not be_unpublished
-      @copy_to.quizzes.find_by_title("unpublished quiz").should be_unpublished
-
-      quiz.title = "edited published quiz"
-      quiz.save!
-      quiz2.title = "edited unpublished quiz"
-      quiz2.save!
-
-      # run again
-      @cm = ContentMigration.new(
-        :context => @copy_to,
-        :user => @user,
-        :source_course => @copy_from,
-        :migration_type => 'course_copy_importer',
-        :copy_options => {:everything => "1"}
-      )
-      @cm.user = @user
-      @cm.migration_settings[:import_immediately] = true
-      @cm.save!
-
-      run_course_copy
-
-      @copy_to.quizzes.map(&:title).sort.should == ["edited published quiz", "edited unpublished quiz"]
-      @copy_to.assignments.map(&:title).sort.should == ["edited published quiz"]
-      @copy_to.context_module_tags.map(&:title).sort.should == ["edited published quiz", "edited unpublished quiz"]
-
-      @copy_to.quizzes.find_by_title("edited published quiz").should_not be_unpublished
-      @copy_to.quizzes.find_by_title("edited unpublished quiz").should be_unpublished
-    end
-
-    it "should duplicate quizzes and associated items if overwrite_quizzes is false" do
-      pending unless Qti.qti_enabled?
-      quiz = @copy_from.quizzes.create!(:title => "published quiz")
-      quiz2 = @copy_from.quizzes.create!(:title => "unpublished quiz")
-      quiz.did_edit
-      quiz2.did_edit
-      quiz.offer!
-
-      mod = @copy_from.context_modules.create!(:name => "some module")
-      tag = mod.add_item({:id => quiz.id, :type => 'quiz'})
-      tag2 = mod.add_item({:id => quiz2.id, :type => 'quiz'})
-
-      run_course_copy
-
-      # run again
-      @cm = ContentMigration.new(
-        :context => @copy_to,
-        :user => @user,
-        :source_course => @copy_from,
-        :migration_type => 'course_copy_importer',
-        :copy_options => {:everything => "1"}
-      )
-      @cm.user = @user
-      @cm.migration_settings[:import_immediately] = true
-      @cm.migration_settings[:overwrite_quizzes] = false
-      @cm.save!
-
-      run_course_copy
-
-      @copy_to.quizzes.map(&:title).sort.should == ["published quiz", "published quiz", "unpublished quiz", "unpublished quiz"]
-      @copy_to.assignments.map(&:title).sort.should == ["published quiz", "published quiz"]
-      @copy_to.context_module_tags.map(&:title).sort.should == ["published quiz", "published quiz", "unpublished quiz", "unpublished quiz"]
-    end
-
-    it "should have correct question count on copied surveys and practive quizzes" do
-      pending unless Qti.qti_enabled?
-      sp = @copy_from.quizzes.create!(:title => "survey pub", :quiz_type => "survey")
-      data = {
-                          :question_type => "multiple_choice_question",
-                          :question_name => "test fun",
-                          :name => "test fun",
-                          :points_possible => 10,
-                          :question_text => "<strong>html for fun</strong>",
-                          :answers =>
-                                  [{:migration_id => "QUE_1016_A1", :text => "<br />", :weight => 100, :id => 8080},
-                                   {:migration_id => "QUE_1017_A2", :text => "<pre>", :weight => 0, :id => 2279}]}.with_indifferent_access
-      qq = sp.quiz_questions.create!
-      qq.write_attribute(:question_data, data)
-      qq.save!
-      sp.generate_quiz_data
-      sp.published_at = Time.now
-      sp.workflow_state = 'available'
-      sp.save!
-
-      sp.question_count.should == 1
-
-      run_course_copy
-
-      q = @copy_to.quizzes.find_by_migration_id(mig_id(sp))
-      q.should_not be_nil
-      q.question_count.should == 1
-    end
-
-    it "should not mix up quiz questions and assessment questions with the same ids" do
-      pending unless Qti.qti_enabled?
-      quiz1 = @copy_from.quizzes.create!(:title => "quiz 1")
-      quiz2 = @copy_from.quizzes.create!(:title => "quiz 1")
-
-      qq1 = quiz1.quiz_questions.create!(:question_data => {'question_name' => 'test question 1', 'answers' => [{'id' => 1}, {'id' => 2}]})
-      qq2 = quiz2.quiz_questions.create!(:question_data => {'question_name' => 'test question 2', 'answers' => [{'id' => 1}, {'id' => 2}]})
-      Quizzes::QuizQuestion.where(:id => qq1).update_all(:assessment_question_id => qq2.id)
-
-      run_course_copy
-
-      newquiz2 = @copy_to.quizzes.find_by_migration_id(mig_id(quiz2))
-      newquiz2.quiz_questions.first.question_data['question_name'].should == 'test question 2'
-    end
-
-    it "should generate numeric ids for answers" do
-      pending unless Qti.qti_enabled?
-
-      q = @copy_from.quizzes.create!(:title => "test quiz")
-      mc = q.quiz_questions.create!
-      mc.write_attribute(:question_data, {
-          points_possible: 1,
-          question_type: "multiple_choice_question",
-          question_name: "mc",
-          name: "mc",
-          question_text: "what is your favorite color?",
-          answers: [{ text: 'blue', weight: 0, id: 123 },
-                    { text: 'yellow', weight: 100, id: 456 }]
-      }.with_indifferent_access)
-      mc.save!
-      tf = q.quiz_questions.create!
-      tf.write_attribute(:question_data, {
-          points_possible: 1,
-          question_type: "true_false_question",
-          question_name: "tf",
-          name: "tf",
-          question_text: "this statement is false.",
-          answers: [{ text: "True", weight: 100, id: 9608 },
-                    { text: "False", weight: 0, id: 9093 }]
-      }.with_indifferent_access)
-      tf.save!
-      q.generate_quiz_data
-      q.workflow_state = 'available'
-      q.save!
-
-      run_course_copy
-
-      q2 = @copy_to.quizzes.find_by_migration_id(mig_id(q))
-      q2.quiz_data.size.should eql(2)
-      ans_count = 0
-      q2.quiz_data.each do |qd|
-        qd["answers"].each do |ans|
-          ans["id"].should be_a(Integer)
-          ans_count += 1
-        end
-      end
-      ans_count.should eql(4)
-    end
-
-    it "should copy quizzes as published if they were published before" do
-      pending unless Qti.qti_enabled?
-      g = @copy_from.assignment_groups.create!(:name => "new group")
-      asmnt_unpub = @copy_from.quizzes.create!(:title => "asmnt unpub", :quiz_type => "assignment", :assignment_group_id => g.id)
-      asmnt_pub = @copy_from.quizzes.create(:title => "asmnt", :quiz_type => "assignment", :assignment_group_id => g.id)
-      asmnt_pub.workflow_state = 'available'
-      asmnt_pub.save!
-      graded_survey_unpub = @copy_from.quizzes.create!(:title => "graded survey unpub", :quiz_type => "graded_survey", :assignment_group_id => g.id)
-      graded_survey_pub = @copy_from.quizzes.create(:title => "grade survey pub", :quiz_type => "graded_survey", :assignment_group_id => g.id)
-      graded_survey_pub.workflow_state = 'available'
-      graded_survey_pub.save!
-      survey_unpub = @copy_from.quizzes.create!(:title => "survey unpub", :quiz_type => "survey")
-      survey_pub = @copy_from.quizzes.create(:title => "survey pub", :quiz_type => "survey")
-      survey_pub.workflow_state = 'available'
-      survey_pub.save!
-      practice_unpub = @copy_from.quizzes.create!(:title => "practice unpub", :quiz_type => "practice_quiz")
-      practice_pub = @copy_from.quizzes.create(:title => "practice pub", :quiz_type => "practice_quiz")
-      practice_pub.workflow_state = 'available'
-      practice_pub.save!
-
-      run_course_copy
-
-      [asmnt_unpub, asmnt_pub, graded_survey_unpub, graded_survey_pub, survey_pub, survey_unpub, practice_unpub, practice_pub].each do |orig|
-        q = @copy_to.quizzes.find_by_migration_id(mig_id(orig))
-        "#{q.title} - #{q.workflow_state}".should == "#{orig.title} - #{orig.workflow_state}" # titles in there to help identify what type failed
-        q.quiz_type.should == orig.quiz_type
-      end
-    end
-
-    it "should export quizzes with groups that point to external banks" do
-      pending unless Qti.qti_enabled?
-      course_with_teacher(:user => @user)
-      different_course = @course
-      different_account = Account.create!
-
-      q1 = @copy_from.quizzes.create!(:title => 'quiz1')
-      bank = different_course.assessment_question_banks.create!(:title => 'bank')
-      bank2 = @copy_from.account.assessment_question_banks.create!(:title => 'bank2')
-      bank2.assessment_question_bank_users.create!(:user => @user)
-      bank3 = different_account.assessment_question_banks.create!(:title => 'bank3')
-      group = q1.quiz_groups.create!(:name => "group", :pick_count => 3, :question_points => 5.0)
-      group.assessment_question_bank = bank
-      group.save
-      group2 = q1.quiz_groups.create!(:name => "group2", :pick_count => 5, :question_points => 2.0)
-      group2.assessment_question_bank = bank2
-      group2.save
-      group3 = q1.quiz_groups.create!(:name => "group3", :pick_count => 5, :question_points => 2.0)
-      group3.assessment_question_bank = bank3
-      group3.save
-
-      run_course_copy(["User didn't have permission to reference question bank in quiz group Question Group"])
-
-      q = @copy_to.quizzes.find_by_migration_id(mig_id(q1))
-      q.should_not be_nil
-      q.quiz_groups.count.should == 3
-      g = q.quiz_groups[0]
-      g.assessment_question_bank_id.should == bank.id
-      g = q.quiz_groups[1]
-      g.assessment_question_bank_id.should == bank2.id
-      g = q.quiz_groups[2]
-      g.assessment_question_bank_id.should == nil
-    end
-
-    it "should omit deleted questions in banks" do
-      pending unless Qti.qti_enabled?
-      bank1 = @copy_from.assessment_question_banks.create!(:title => 'bank')
-      q1 = bank1.assessment_questions.create!(:question_data => {'name' => 'test question', 'answers' => [{'id' => 1}, {'id' => 2}]})
-      q2 = bank1.assessment_questions.create!(:question_data => {'name' => 'test question 2', 'answers' => [{'id' => 3}, {'id' => 4}]})
-      q3 = bank1.assessment_questions.create!(:question_data => {'name' => 'test question 3', 'answers' => [{'id' => 5}, {'id' => 6}]})
-      q2.destroy
-
-      run_course_copy
-
-      bank2 = @copy_to.assessment_question_banks.first
-      bank2.should be_present
-      # we don't copy over deleted questions at all, not even marked as deleted
-      bank2.assessment_questions.active.size.should == 2
-      bank2.assessment_questions.size.should == 2
-    end
-
-    it "should not copy plain text question comments as html" do
-      pending unless Qti.qti_enabled?
-      bank1 = @copy_from.assessment_question_banks.create!(:title => 'bank')
-      q = bank1.assessment_questions.create!(:question_data => {
-          "question_type" => "multiple_choice_question", 'name' => 'test question',
-          'answers' => [{'id' => 1, "text" => "Correct", "weight" => 100, "comments" => "another comment"},
-                        {'id' => 2, "text" => "inorrect", "weight" => 0}],
-          "correct_comments" => "Correct answer comment", "incorrect_comments" => "Incorrect answer comment",
-          "neutral_comments" => "General Comment", "more_comments" => "even more comments"
-      })
-
-      run_course_copy
-
-      q2 = @copy_to.assessment_questions.first
-      ["correct_comments_html", "incorrect_comments_html", "neutral_comments_html", "more_comments_html"].each do |k|
-        q2.question_data.keys.should_not include(k)
-      end
-      q2.question_data["answers"].each do |a|
-        a.keys.should_not include("comments_html")
-      end
-    end
-
-    it "should copy assignment attributes" do
-      assignment_model(:course => @copy_from, :points_possible => 40, :submission_types => 'file_upload', :grading_type => 'points')
-      @assignment.turnitin_enabled = true
-      @assignment.peer_reviews_assigned = true
-      @assignment.peer_reviews = true
-      @assignment.peer_review_count = 2
-      @assignment.automatic_peer_reviews = true
-      @assignment.anonymous_peer_reviews = true
-      @assignment.allowed_extensions = ["doc", "xls"]
-      @assignment.position = 2
-      @assignment.muted = true
-
-      @assignment.save!
-
-      attrs = [:turnitin_enabled, :peer_reviews_assigned, :peer_reviews,
-          :automatic_peer_reviews, :anonymous_peer_reviews,
-          :grade_group_students_individually, :allowed_extensions,
-          :position, :peer_review_count, :muted]
-
-      run_course_copy
-
-      new_assignment = @copy_to.assignments.find_by_migration_id(mig_id(@assignment))
-      attrs.each do |attr|
-        @assignment[attr].should == new_assignment[attr]
-      end
-    end
-
-    it "should copy discussion topic attributes" do
-      topic = @copy_from.discussion_topics.create!(:title => "topic", :message => "<p>bloop</p>",
-                                                   :pinned => true, :discussion_type => "threaded",
-                                                   :require_initial_post => true)
-      topic.posted_at = 2.days.ago
-      topic.position = 2
-      topic.save!
-
-      run_course_copy
-
-      @copy_to.discussion_topics.count.should == 1
-      new_topic = @copy_to.discussion_topics.first
-
-      attrs = ["title", "message", "discussion_type", "type", "pinned", "position", "require_initial_post"]
-      topic.attributes.slice(*attrs).should == new_topic.attributes.slice(*attrs)
-
-      new_topic.last_reply_at.to_i.should == new_topic.posted_at.to_i
-      topic.posted_at.to_i.should == new_topic.posted_at.to_i
-    end
-
-    it "should copy a discussion topic when assignment is selected" do
-      topic = @copy_from.discussion_topics.build(:title => "topic")
-      assignment = @copy_from.assignments.build(:submission_types => 'discussion_topic', :title => topic.title)
-      assignment.infer_times
-      assignment.saved_by = :discussion_topic
-      topic.assignment = assignment
-      topic.save
-
-      # Should not fail if the destination has a group
-      @copy_to.groups.create!(:name => 'some random group of people')
-
-      @cm.copy_options = {
-              :assignments => {mig_id(assignment) => "1"},
-              :discussion_topics => {mig_id(topic) => "0"},
-      }
-      @cm.save!
-
-      run_course_copy
-
-      @copy_to.discussion_topics.find_by_migration_id(mig_id(topic)).should_not be_nil
-    end
-
-    it "should properly copy selected delayed announcements" do
-      from_ann = @copy_from.announcements.create!(:message => "goodbye", :title => "goodbye announcement", delayed_post_at: 1.hour.from_now)
-      from_ann.workflow_state = "post_delayed"
-      from_ann.save!
-
-      @cm.copy_options = { :announcements => {mig_id(from_ann) => "1"}}
-      @cm.save!
-
-      run_course_copy
-
-      to_ann = @copy_to.announcements.find_by_migration_id(mig_id(from_ann))
-      to_ann.workflow_state.should == "post_delayed"
-    end
-
-    it "should not copy announcements if not selected" do
-      ann = @copy_from.announcements.create!(:message => "howdy", :title => "announcement title")
-
-      @cm.copy_options = {
-          :all_discussion_topics => "1", :all_announcements => "0"
-      }
-      @cm.save!
-
-      run_course_copy
-
-      @copy_to.announcements.find_by_migration_id(mig_id(ann)).should be_nil
-    end
-
-    it "should not copy deleted assignment attached to topic" do
-      topic = @copy_from.discussion_topics.build(:title => "topic")
-      assignment = @copy_from.assignments.build(:submission_types => 'discussion_topic', :title => topic.title)
-      assignment.infer_times
-      assignment.saved_by = :discussion_topic
-      topic.assignment = assignment
-      topic.save!
-      assignment.workflow_state = 'deleted'
-      assignment.save!
-
-      topic.reload
-      topic.active?.should == true
-
-      run_course_copy
-
-      @copy_to.discussion_topics.find_by_migration_id(mig_id(topic)).should_not be_nil
-      @copy_to.assignments.find_by_migration_id(mig_id(assignment)).should be_nil
-    end
-
-    it "should not copy deleted assignment attached to quizzes" do
-      pending unless Qti.qti_enabled?
-      g = @copy_from.assignment_groups.create!(:name => "new group")
-      quiz = @copy_from.quizzes.create(:title => "asmnt", :quiz_type => "assignment", :assignment_group_id => g.id)
-      quiz.workflow_state = 'available'
-      quiz.save!
-
-      asmnt = quiz.assignment
-
-      quiz.quiz_type = 'practice_quiz'
-      quiz.save!
-
-      asmnt.workflow_state = 'deleted'
-      asmnt.save!
-
-      run_course_copy
-
-      @copy_to.quizzes.find_by_migration_id(mig_id(quiz)).should_not be_nil
-      @copy_to.assignments.find_by_migration_id(mig_id(asmnt)).should be_nil
-    end
-
-    def create_rubric_asmnt
-      @rubric = @copy_from.rubrics.new
-      @rubric.title = "Rubric"
-      @rubric.data = [{:ratings=>[{:criterion_id=>"309_6312", :points=>5.5, :description=>"Full Marks", :id=>"blank", :long_description=>""}, {:criterion_id=>"309_6312", :points=>0, :description=>"No Marks", :id=>"blank_2", :long_description=>""}], :points=>5.5, :description=>"Description of criterion", :id=>"309_6312", :long_description=>""}]
-      @rubric.save!
-
-      @assignment = @copy_from.assignments.create!(:title => "some assignment", :points_possible => 12)
-      @assoc = @rubric.associate_with(@assignment, @copy_from, :purpose => 'grading', :use_for_grading => true)
-      @assoc.hide_score_total = true
-      @assoc.use_for_grading = true
-      @assoc.save!
-    end
-
-    it "should still associate rubrics and assignments and copy rubric association properties" do
-      create_rubric_asmnt
-      @assoc.summary_data = {:saved_comments=>{"309_6312"=>["what the comment", "hey"]}}
-      @assoc.save!
-
-      run_course_copy
-
-      rub = @copy_to.rubrics.find_by_migration_id(mig_id(@rubric))
-      rub.should_not be_nil
-
-      [:description, :id, :points].each do |k|
-        rub.data.first[k].should == @rubric.data.first[k]
-      end
-      [:criterion_id, :description, :id, :points].each do |k|
-        rub.data.first[:ratings].each_with_index do |criterion, i|
-          criterion[k].should == @rubric.data.first[:ratings][i][k]
-        end
-      end
-
-      asmnt2 = @copy_to.assignments.find_by_migration_id(mig_id(@assignment))
-      asmnt2.rubric.id.should == rub.id
-      asmnt2.rubric_association.use_for_grading.should == true
-      asmnt2.rubric_association.hide_score_total.should == true
-      asmnt2.rubric_association.summary_data.should == @assoc.summary_data
-    end
-
-    it "should copy rubrics associated with assignments when rubric isn't selected" do
-      create_rubric_asmnt
-      @cm.copy_options = {
-              :assignments => {mig_id(@assignment) => "1"},
-      }
-      @cm.save!
-      run_course_copy
-
-      rub = @copy_to.rubrics.find_by_migration_id(mig_id(@rubric))
-      rub.should_not be_nil
-      asmnt2 = @copy_to.assignments.find_by_migration_id(mig_id(@assignment))
-      asmnt2.rubric.id.should == rub.id
-    end
-
-    it "should assign the correct parent folder when the parent folder has already been created" do
-      folder = Folder.root_folders(@copy_from).first
-      folder = folder.sub_folders.create!(:context => @copy_from, :name => 'folder_1')
-      att = Attachment.create!(:filename => 'dummy.txt', :uploaded_data => StringIO.new('fakety'), :folder => folder, :context => @copy_from)
-      folder = folder.sub_folders.create!(:context => @copy_from, :name => 'folder_2')
-      folder = folder.sub_folders.create!(:context => @copy_from, :name => 'folder_3')
-      old_attachment = Attachment.create!(:filename => 'merge.test', :uploaded_data => StringIO.new('ohey'), :folder => folder, :context => @copy_from)
-
-      run_course_copy
-
-      new_attachment = @copy_to.attachments.find_by_migration_id(mig_id(old_attachment))
-      new_attachment.should_not be_nil
-      new_attachment.full_path.should == "course files/folder_1/folder_2/folder_3/merge.test"
-      folder.reload
-    end
-
-    it "items in the root folder should be in the root in the new course" do
-      att = Attachment.create!(:filename => 'dummy.txt', :uploaded_data => StringIO.new('fakety'), :folder => Folder.root_folders(@copy_from).first, :context => @copy_from)
-
-      @copy_from.syllabus_body = "<a href='/courses/#{@copy_from.id}/files/#{att.id}/download?wrap=1'>link</a>"
-      @copy_from.save!
-
-      run_course_copy
-
-      to_root = Folder.root_folders(@copy_to).first
-      new_attachment = @copy_to.attachments.find_by_migration_id(mig_id(att))
-      new_attachment.should_not be_nil
-      new_attachment.full_path.should == "course files/dummy.txt"
-      new_attachment.folder.should == to_root
-      @copy_to.syllabus_body.should == %{<a href="/courses/#{@copy_to.id}/files/#{new_attachment.id}/download?wrap=1">link</a>}
-    end
-
-    it "should copy files into the correct folders when the folders share the same name" do
-      root = Folder.root_folders(@copy_from).first
-      f1 = root.sub_folders.create!(:name => "folder", :context => @copy_from)
-      f2 = f1.sub_folders.create!(:name => "folder", :context => @copy_from)
-
-      atts = []
-      atts << Attachment.create!(:filename => 'dummy1.txt', :uploaded_data => StringIO.new('fakety'), :folder => f2, :context => @copy_from)
-      atts << Attachment.create!(:filename => 'dummy2.txt', :uploaded_data => StringIO.new('fakety'), :folder => f1, :context => @copy_from)
-
-      run_course_copy
-
-      atts.each do |att|
-        new_att = @copy_to.attachments.find_by_migration_id(mig_id(att))
-        new_att.full_path.should == att.full_path
-      end
-    end
-
-    it "should add a warning instead of failing when trying to copy an invalid file" do
-      att = Attachment.create!(:filename => 'dummy.txt', :uploaded_data => StringIO.new('fakety'), :folder => Folder.root_folders(@copy_from).first, :context => @copy_from)
-      Attachment.where(:id => att).update_all(:filename => nil)
-
-      att.reload
-      att.should_not be_valid
-
-      run_course_copy(["Couldn't copy file \"dummy.txt\""])
-    end
-
-    it "should convert domains in imported urls if specified in account settings" do
-      account = @copy_to.root_account
-      account.settings[:default_migration_settings] = {:domain_substitution_map => {"http://derp.derp" => "https://derp.derp"}}
-      account.save!
-
-      mod = @copy_from.context_modules.create!(:name => "some module")
-      tag1 = mod.add_item({ :title => 'Example 1', :type => 'external_url', :url => 'http://derp.derp/something' })
-      tool = @copy_from.context_external_tools.create!(:name => "b", :url => "http://derp.derp/somethingelse", :consumer_key => '12345', :shared_secret => 'secret')
-      tag2 = mod.add_item :type => 'context_external_tool', :id => tool.id, :url => "#{tool.url}?queryyyyy=something"
-
-      @copy_from.syllabus_body = "<p><a href=\"http://derp.derp/stuff\">this is a link to an insecure domain that could cause problems</a></p>"
-
-      run_course_copy
-
-      tool_to = @copy_to.context_external_tools.find_by_migration_id(mig_id(tool))
-      tool_to.url.should == tool.url.sub("http://derp.derp", "https://derp.derp")
-      tag1_to = @copy_to.context_module_tags.find_by_migration_id(mig_id(tag1))
-      tag1_to.url.should == tag1.url.sub("http://derp.derp", "https://derp.derp")
-      tag2_to = @copy_to.context_module_tags.find_by_migration_id(mig_id(tag2))
-      tag2_to.url.should == tag2.url.sub("http://derp.derp", "https://derp.derp")
-
-      @copy_to.syllabus_body.should == @copy_from.syllabus_body.sub("http://derp.derp", "https://derp.derp")
-    end
-
-    it "should preserve media comment links" do
-      pending unless Qti.qti_enabled?
-
-      @copy_from.media_objects.create!(:media_id => '0_12345678')
-      @copy_from.syllabus_body = <<-HTML.strip
-      <p>
-        Hello, students.<br>
-        With associated media object: <a id="media_comment_0_l4l5n0wt" class="instructure_inline_media_comment video_comment" href="/media_objects/0_l4l5n0wt">this is a media comment</a>
-        Without associated media object: <a id="media_comment_0_12345678" class="instructure_inline_media_comment video_comment" href="/media_objects/0_12345678">this is a media comment</a>
-        another type: <a id="media_comment_0_bq09qam2" class="instructure_inline_media_comment video_comment" href="/courses/#{@copy_from.id}/file_contents/course%20files/media_objects/0_bq09qam2">this is a media comment</a>
-      </p>
-      HTML
-
-      run_course_copy
-
-      @copy_to.syllabus_body.should == @copy_from.syllabus_body.gsub("/courses/#{@copy_from.id}/file_contents/course%20files",'')
-    end
-
-    it "should re-use kaltura media objects" do
-      expect {
-        media_id = '0_deadbeef'
-        @copy_from.media_objects.create!(:media_id => media_id)
-        att = Attachment.create!(:filename => 'video.mp4', :uploaded_data => StringIO.new('pixels and frames and stuff'), :folder => Folder.root_folders(@copy_from).first, :context => @copy_from)
-        att.media_entry_id = media_id
-        att.content_type = "video/mp4"
-        att.save!
-
-        run_course_copy
-
-        @copy_to.attachments.find_by_migration_id(mig_id(att)).media_entry_id.should == media_id
-      }.to change { Delayed::Job.jobs_count(:tag, 'MediaObject.add_media_files') }.by(0)
-    end
-
-    it "should include implied files for course exports" do
-      att = Attachment.create!(:filename => 'first.png', :uploaded_data => StringIO.new('ohai'), :folder => Folder.root_folders(@copy_from).first, :context => @copy_from)
-      att2 = Attachment.create!(:filename => 'second.jpg', :uploaded_data => StringIO.new('ohais'), :folder => Folder.root_folders(@copy_from).first, :context => @copy_from)
-      att3 = Attachment.create!(:filename => 'third.jpg', :uploaded_data => StringIO.new('3333'), :folder => Folder.root_folders(@copy_from).first, :context => @copy_from)
-
-      asmnt_des = %{<a href="/courses/%s/files/%s/preview">First file</a>}
-      wiki_body = %{<img src="/courses/%s/files/%s/preview">}
-      asmnt = @copy_from.assignments.create!(:points_possible => 40, :grading_type => 'points', :description=>(asmnt_des % [@copy_from.id, att.id]), :title => "assignment")
-      wiki = @copy_from.wiki.wiki_pages.create!(:title => "wiki", :body => (wiki_body % [@copy_from.id, att2.id]))
-
-      # don't mark the attachments
-      @cm.copy_options = {
-              :wiki_pages => {mig_id(wiki) => "1"},
-              :assignments => {mig_id(asmnt) => "1"},
-      }
-      @cm.save!
-      run_course_copy
-
-      @copy_to.attachments.count.should == 2
-      att_2 = @copy_to.attachments.find_by_migration_id(mig_id(att))
-      att_2.should_not be_nil
-      att2_2 = @copy_to.attachments.find_by_migration_id(mig_id(att2))
-      att2_2.should_not be_nil
-
-      @copy_to.assignments.first.description.should == asmnt_des % [@copy_to.id, att_2.id]
-      @copy_to.wiki.wiki_pages.first.body.should == wiki_body % [@copy_to.id, att2_2.id]
-    end
-
-    it "should include implied objects for context modules" do
-      mod1 = @copy_from.context_modules.create!(:name => "some module")
-      asmnt1 = @copy_from.assignments.create!(:title => "some assignment")
-      mod1.add_item({:id => asmnt1.id, :type => 'assignment', :indent => 1})
-      page = @copy_from.wiki.wiki_pages.create!(:title => "some page")
-      page2 = @copy_from.wiki.wiki_pages.create!(:title => "some page 2")
-      mod1.add_item({:id => page.id, :type => 'wiki_page'})
-      att = Attachment.create!(:filename => 'first.png', :uploaded_data => StringIO.new('ohai'), :folder => Folder.root_folders(@copy_from).first, :context => @copy_from)
-      att2 = Attachment.create!(:filename => 'first.png', :uploaded_data => StringIO.new('ohai'), :folder => Folder.root_folders(@copy_from).first, :context => @copy_from)
-      mod1.add_item({:id => att.id, :type => 'attachment'})
-      mod1.add_item({ :title => 'Example 1', :type => 'external_url', :url => 'http://a.example.com/' })
-      mod1.add_item :type => 'context_module_sub_header', :title => "Sub Header"
-      tool = @copy_from.context_external_tools.create!(:name => "b", :url => "http://www.google.com", :consumer_key => '12345', :shared_secret => 'secret')
-      tool2 = @copy_from.context_external_tools.create!(:name => "b", :url => "http://www.instructure.com", :consumer_key => '12345', :shared_secret => 'secret')
-      mod1.add_item :type => 'context_external_tool', :id => tool.id, :url => tool.url
-      topic = @copy_from.discussion_topics.create!(:title => "topic")
-      topic2 = @copy_from.discussion_topics.create!(:title => "topic2")
-      mod1.add_item :type => 'discussion_topic', :id => topic.id
-      quiz = @copy_from.quizzes.create!(:title => 'quiz')
-      quiz2 = @copy_from.quizzes.create!(:title => 'quiz2')
-      mod1.add_item :type => 'quiz', :id => quiz.id
-      mod1.save!
-
-      mod2 = @copy_from.context_modules.create!(:name => "not copied")
-      asmnt2 = @copy_from.assignments.create!(:title => "some assignment again")
-      mod2.add_item({:id => asmnt2.id, :type => 'assignment', :indent => 1})
-      mod2.save!
-
-      @cm.copy_options = {
-                      :context_modules => {mig_id(mod1) => "1", mig_id(mod2) => "0"},
-              }
-      @cm.save!
-
-      run_course_copy
-
-      mod1_copy = @copy_to.context_modules.find_by_migration_id(mig_id(mod1))
-      mod1_copy.should_not be_nil
-      if Qti.qti_enabled?
-        mod1_copy.content_tags.count.should == 8
-      else
-        mod1_copy.content_tags.count.should == 7
-      end
-
-
-      @copy_to.assignments.find_by_migration_id(mig_id(asmnt1)).should_not be_nil
-      @copy_to.wiki.wiki_pages.find_by_migration_id(mig_id(page)).should_not be_nil
-      @copy_to.attachments.find_by_migration_id(mig_id(att)).should_not be_nil
-      @copy_to.context_external_tools.find_by_migration_id(mig_id(tool)).should_not be_nil
-      @copy_to.discussion_topics.find_by_migration_id(mig_id(topic)).should_not be_nil
-      @copy_to.quizzes.find_by_migration_id(mig_id(quiz)).should_not be_nil if Qti.qti_enabled?
-
-      @copy_to.context_modules.find_by_migration_id(mig_id(mod2)).should be_nil
-      @copy_to.assignments.find_by_migration_id(mig_id(asmnt2)).should be_nil
-      @copy_to.attachments.find_by_migration_id(mig_id(att2)).should be_nil
-      @copy_to.wiki.wiki_pages.find_by_migration_id(mig_id(page2)).should be_nil
-      @copy_to.context_external_tools.find_by_migration_id(mig_id(tool2)).should be_nil
-      @copy_to.discussion_topics.find_by_migration_id(mig_id(topic2)).should be_nil
-      @copy_to.quizzes.find_by_migration_id(mig_id(quiz2)).should be_nil
-    end
-
-    it "should copy module prerequisites" do
-      enable_cache do
-        mod = @copy_from.context_modules.create!(:name => "first module")
-        mod2 = @copy_from.context_modules.create(:name => "next module")
-        mod2.position = 2
-        mod2.prerequisites = "module_#{mod.id}"
-        mod2.save!
-
-        run_course_copy
-
-        to_mod = @copy_to.context_modules.find_by_migration_id(mig_id(mod))
-        to_mod2 = @copy_to.context_modules.find_by_migration_id(mig_id(mod2))
-        to_mod2.prerequisites.should_not == []
-        to_mod2.prerequisites[0][:id].should eql(to_mod.id)
-      end
-    end
-
-    it "should preserve links to re-uploaded attachments" do
-      att = Attachment.create!(:filename => 'first.png', :uploaded_data => StringIO.new('ohai'), :folder => Folder.root_folders(@copy_from).first, :context => @copy_from)
-      att.destroy
-      new_att = Attachment.create!(:filename => 'first.png', :uploaded_data => StringIO.new('ohai'), :folder => Folder.root_folders(@copy_from).first, :context => @copy_from)
-      @copy_from.attachments.find(att.id).should == new_att
-
-      page = @copy_from.wiki.wiki_pages.create!(:title => "some page", :body => "<a href='/courses/#{@copy_from.id}/files/#{att.id}/download?wrap=1'>link</a>")
-
-      @cm.copy_options = { :wiki_pages => {mig_id(page) => "1"}}
-      @cm.save!
-
-      run_course_copy
-
-      att2 = @copy_to.attachments.find_by_filename('first.png')
-      page2 = @copy_to.wiki.wiki_pages.find_by_migration_id(mig_id(page))
-      page2.body.should include("<a href=\"/courses/#{@copy_to.id}/files/#{att2.id}/download?wrap=1\">link</a>")
-    end
-
-    it "should perform day substitutions" do
-      pending unless Qti.qti_enabled?
-      @copy_from.assert_assignment_group
-      today = Time.now.utc
-      asmnt = @copy_from.assignments.build
-      asmnt.due_at = today
-      asmnt.workflow_state = 'published'
-      asmnt.save!
-      @copy_from.reload
-
-      @cm.copy_options = @cm.copy_options.merge(
-              :shift_dates => true,
-              :day_substitutions => {today.wday.to_s => (today.wday + 1).to_s}
-      )
-      @cm.save!
-
-      run_course_copy
-
-      new_assignment = @copy_to.assignments.first
-      # new_assignment.due_at.should == today + 1.day does not work
-      new_assignment.due_at.to_i.should_not == asmnt.due_at.to_i
-      (new_assignment.due_at.to_i - (today + 1.day).to_i).abs.should < 60
-    end
-
-    it "should shift dates" do
-      pending unless Qti.qti_enabled?
-      options = {
-              :everything => true,
-              :shift_dates => true,
-              :old_start_date => 'Jul 1, 2012',
-              :old_end_date => 'Jul 11, 2012',
-              :new_start_date => 'Aug 5, 2012',
-              :new_end_date => 'Aug 15, 2012'
-      }
-
-      old_start = DateTime.parse("01 Jul 2012 06:00:00 UTC +00:00")
-      new_start = DateTime.parse("05 Aug 2012 06:00:00 UTC +00:00")
-
-      @copy_from.assert_assignment_group
-      @copy_from.assignments.create!(:due_at => old_start + 1.day,
-                                     :unlock_at => old_start + 2.days,
-                                     :lock_at => old_start + 3.days,
-                                     :peer_reviews_due_at => old_start + 4.days
-      )
-      @copy_from.quizzes.create!(:due_at => "05 Jul 2012 06:00:00 UTC +00:00",
-                                 :unlock_at => old_start + 1.days,
-                                 :lock_at => old_start + 5.days,
-                                 :show_correct_answers_at => old_start + 6.days,
-                                 :hide_correct_answers_at => old_start + 7.days
-      )
-      @copy_from.discussion_topics.create!(:title => "some topic",
-                                           :message => "<p>some text</p>",
-                                           :delayed_post_at => old_start + 3.days)
-      @copy_from.announcements.create!(:title => "hear ye",
-                                       :message => "<p>grades will henceforth be in Cyrillic letters</p>",
-                                       :delayed_post_at => old_start + 10.days)
-      @copy_from.calendar_events.create!(:title => "an event",
-                                         :start_at => old_start + 4.days,
-                                         :end_at => old_start + 4.days + 1.hour)
-      cm = @copy_from.context_modules.build(:name => "some module", :unlock_at => old_start + 1.days)
-      cm.start_at = old_start + 2.day
-      cm.end_at = old_start + 3.days
-      cm.save!
-
-      @cm.copy_options = options
-      @cm.save!
-
-      run_course_copy
-
-      new_asmnt = @copy_to.assignments.first
-      new_asmnt.due_at.to_i.should  == (new_start + 1.day).to_i
-      new_asmnt.unlock_at.to_i.should == (new_start + 2.day).to_i
-      new_asmnt.lock_at.to_i.should == (new_start + 3.day).to_i
-      new_asmnt.peer_reviews_due_at.to_i.should == (new_start + 4.day).to_i
-
-      new_quiz = @copy_to.quizzes.first
-      new_quiz.due_at.to_i.should  == (new_start + 4.day).to_i
-      new_quiz.unlock_at.to_i.should == (new_start + 1.day).to_i
-      new_quiz.lock_at.to_i.should == (new_start + 5.day).to_i
-      new_quiz.show_correct_answers_at.to_i.should == (new_start + 6.day).to_i
-      new_quiz.hide_correct_answers_at.to_i.should == (new_start + 7.day).to_i
-
-      new_disc = @copy_to.discussion_topics.first
-      new_disc.delayed_post_at.to_i.should == (new_start + 3.day).to_i
-
-      new_ann = @copy_to.announcements.first
-      new_ann.delayed_post_at.to_i.should == (new_start + 10.day).to_i
-
-      new_event = @copy_to.calendar_events.first
-      new_event.start_at.to_i.should == (new_start + 4.day).to_i
-      new_event.end_at.to_i.should == (new_start + 4.day + 1.hour).to_i
-
-      new_mod = @copy_to.context_modules.first
-      new_mod.unlock_at.to_i.should  == (new_start + 1.day).to_i
-      new_mod.start_at.to_i.should == (new_start + 2.day).to_i
-      new_mod.end_at.to_i.should == (new_start + 3.day).to_i
-    end
-
-    it "should copy all quiz attributes" do
-      pending unless Qti.qti_enabled?
-      q = @copy_from.quizzes.create!(
-              :title => 'quiz',
-              :description => "<p>description eh</p>",
-              :shuffle_answers => true,
-              :show_correct_answers => true,
-              :time_limit => 20,
-              :allowed_attempts => 4,
-              :scoring_policy => 'keep_highest',
-              :quiz_type => 'survey',
-              :access_code => 'code',
-              :anonymous_submissions => true,
-              :hide_results => 'until_after_last_attempt',
-              :ip_filter => '192.168.1.1',
-              :require_lockdown_browser => true,
-              :require_lockdown_browser_for_results => true,
-              :notify_of_update => true,
-              :one_question_at_a_time => true,
-              :cant_go_back => true,
-              :require_lockdown_browser_monitor => true,
-              :lockdown_browser_monitor_data => 'VGVzdCBEYXRhCg==',
-      )
-
-      run_course_copy
-
-      new_quiz = @copy_to.quizzes.first
-
-      [:title, :description, :points_possible, :shuffle_answers,
-       :show_correct_answers, :time_limit, :allowed_attempts, :scoring_policy, :quiz_type,
-       :access_code, :anonymous_submissions,
-       :hide_results, :ip_filter, :require_lockdown_browser,
-       :require_lockdown_browser_for_results, :require_lockdown_browser_monitor,
-       :lockdown_browser_monitor_data].each do |prop|
-        new_quiz.send(prop).should == q.send(prop)
-      end
-
-    end
-
-    context "should copy time correctly across daylight saving shift" do
-      let(:local_time_zone) { ActiveSupport::TimeZone.new 'America/Denver' }
-
-      def copy_assignment(options = {})
-        account = @copy_to.account
-
-        old_time_zone = account.default_time_zone
-        account.default_time_zone = options.include?(:account_time_zone) ? options[:account_time_zone].name : 'UTC'
-        account.save!
-
-        Time.use_zone('UTC') do
-          assignment = @copy_from.assignments.create! :title => 'Assignment', :due_at => old_date
-          assignment.save!
-
-          opts = {
-                  :everything => true,
-                  :shift_dates => true,
-                  :old_start_date => old_start_date,
-                  :old_end_date => old_end_date,
-                  :new_start_date => new_start_date,
-                  :new_end_date => new_end_date
-          }
-          opts[:time_zone] = options[:time_zone].name if options.include?(:time_zone)
-          @cm.copy_options = @cm.copy_options.merge(opts)
-          @cm.save!
-
-          run_course_copy
-
-          assignment2 = @copy_to.assignments.find_by_migration_id(mig_id(assignment))
-          assignment2.due_at.in_time_zone(local_time_zone)
-        end
-      ensure
-        account.default_time_zone = old_time_zone
-        account.save!
-      end
-
-      context "from MST to MDT" do
-        let(:old_date)       { local_time_zone.local(2012, 1, 6, 12, 0) } # 6 Jan 2012 12:00
-        let(:new_date)       { local_time_zone.local(2012, 4, 6, 12, 0) } # 6 Apr 2012 12:00
-        let(:old_start_date) { 'Jan 1, 2012' }
-        let(:old_end_date)   { 'Jan 15, 2012' }
-        let(:new_start_date) { 'Apr 1, 2012' }
-        let(:new_end_date)   { 'Apr 15, 2012' }
-
-        it "using an explicit time zone" do
-          new_date.should == copy_assignment(:time_zone => local_time_zone)
-          @copy_to.start_at.utc.should == Time.parse('2012-04-01 06:00:00 UTC')
-          @copy_to.conclude_at.utc.should == Time.parse('2012-04-15 06:00:00 UTC')
-        end
-
-        it "using the account time zone" do
-          new_date.should == copy_assignment(:account_time_zone => local_time_zone)
-          @copy_to.start_at.utc.should == Time.parse('2012-04-01 06:00:00 UTC')
-          @copy_to.conclude_at.utc.should == Time.parse('2012-04-15 06:00:00 UTC')
-        end
-      end
-
-      context "from MDT to MST" do
-        let(:old_date)       { local_time_zone.local(2012, 9, 6, 12, 0) }  # 6 Sep 2012 12:00
-        let(:new_date)       { local_time_zone.local(2012, 12, 6, 12, 0) } # 6 Dec 2012 12:00
-        let(:old_start_date) { 'Sep 1, 2012' }
-        let(:old_end_date)   { 'Sep 15, 2012' }
-        let(:new_start_date) { 'Dec 1, 2012' }
-        let(:new_end_date)   { 'Dec 15, 2012' }
-
-        it "using an explicit time zone" do
-          new_date.should == copy_assignment(:time_zone => local_time_zone)
-          @copy_to.start_at.utc.should == Time.parse('2012-12-01 07:00:00 UTC')
-          @copy_to.conclude_at.utc.should == Time.parse('2012-12-15 07:00:00 UTC')
-        end
-
-        it "using the account time zone" do
-          new_date.should == copy_assignment(:account_time_zone => local_time_zone)
-          @copy_to.start_at.utc.should == Time.parse('2012-12-01 07:00:00 UTC')
-          @copy_to.conclude_at.utc.should == Time.parse('2012-12-15 07:00:00 UTC')
-        end
-      end
-
-      context "parsing dates with times" do
-        context "from MST to MDT" do
-          let(:old_date)       { local_time_zone.local(2012, 1, 6, 12, 0) } # 6 Jan 2012 12:00
-          let(:new_date)       { local_time_zone.local(2012, 4, 6, 12, 0) } # 6 Apr 2012 12:00
-          let(:old_start_date) { '2012-01-01T01:00:00' }
-          let(:old_end_date)   { '2012-01-15T01:00:00' }
-          let(:new_start_date) { '2012-04-01T01:00:00' }
-          let(:new_end_date)   { '2012-04-15T01:00:00' }
-
-          it "using an explicit time zone" do
-            new_date.should == copy_assignment(:time_zone => local_time_zone)
-            @copy_to.start_at.utc.should == Time.parse('2012-04-01 07:00:00 UTC')
-            @copy_to.conclude_at.utc.should == Time.parse('2012-04-15 07:00:00 UTC')
-          end
-
-          it "using the account time zone" do
-            new_date.should == copy_assignment(:account_time_zone => local_time_zone)
-            @copy_to.start_at.utc.should == Time.parse('2012-04-01 07:00:00 UTC')
-            @copy_to.conclude_at.utc.should == Time.parse('2012-04-15 07:00:00 UTC')
-          end
-        end
-
-        context "from MDT to MST" do
-          let(:old_date)       { local_time_zone.local(2012, 9, 6, 12, 0) }  # 6 Sep 2012 12:00
-          let(:new_date)       { local_time_zone.local(2012, 12, 6, 12, 0) } # 6 Dec 2012 12:00
-          let(:old_start_date) { '2012-09-01T01:00:00' }
-          let(:old_end_date)   { '2012-09-15T01:00:00' }
-          let(:new_start_date) { '2012-12-01T01:00:00' }
-          let(:new_end_date)   { '2012-12-15T01:00:00' }
-
-          it "using an explicit time zone" do
-            new_date.should == copy_assignment(:time_zone => local_time_zone)
-            @copy_to.start_at.utc.should == Time.parse('2012-12-01 08:00:00 UTC')
-            @copy_to.conclude_at.utc.should == Time.parse('2012-12-15 08:00:00 UTC')
-          end
-
-          it "using the account time zone" do
-            new_date.should == copy_assignment(:account_time_zone => local_time_zone)
-            @copy_to.start_at.utc.should == Time.parse('2012-12-01 08:00:00 UTC')
-            @copy_to.conclude_at.utc.should == Time.parse('2012-12-15 08:00:00 UTC')
-          end
-        end
-      end
-    end
-
-    it "should correctly copy all day dates for assignments and events" do
-      date = "Jun 21 2012 11:59pm"
-      date2 = "Jun 21 2012 00:00am"
-      asmnt = @copy_from.assignments.create!(:title => 'all day', :due_at => date)
-      asmnt.all_day.should be_true
-
-      cal = nil
-      Time.use_zone('America/Denver') do
-        cal = @copy_from.calendar_events.create!(:title => "haha", :description => "oi", :start_at => date2, :end_at => date2)
-        cal.start_at.strftime("%H:%M").should == "00:00"
-      end
-
-      Time.use_zone('UTC') do
-        run_course_copy
-      end
-
-      asmnt_2 = @copy_to.assignments.find_by_migration_id(mig_id(asmnt))
-      asmnt_2.all_day.should be_true
-      asmnt_2.due_at.strftime("%H:%M").should == "23:59"
-      asmnt_2.all_day_date.should == Date.parse("Jun 21 2012")
-
-      cal_2 = @copy_to.calendar_events.find_by_migration_id(mig_id(cal))
-      cal_2.all_day.should be_true
-      cal_2.all_day_date.should == Date.parse("Jun 21 2012")
-      cal_2.start_at.utc.should == cal.start_at.utc
-    end
-
-    it "should leave file references in AQ context as-is on copy" do
-      pending unless Qti.qti_enabled?
-      @bank = @copy_from.assessment_question_banks.create!(:title => 'Test Bank')
-      @attachment = attachment_with_context(@copy_from)
-      @attachment2 = @attachment = Attachment.create!(:filename => 'test.jpg', :display_name => "test.jpg", :uploaded_data => StringIO.new('psych!'), :folder => Folder.unfiled_folder(@copy_from), :context => @copy_from)
-      data = {"name" => "Hi", "question_text" => <<-HTML.strip, "answers" => [{"id" => 1}, {"id" => 2}]}
-      File ref:<img src="/courses/#{@copy_from.id}/files/#{@attachment.id}/download">
-      different file ref: <img src="/courses/#{@copy_from.id}/file_contents/course%20files/unfiled/test.jpg">
-      media object: <a id="media_comment_0_l4l5n0wt" class="instructure_inline_media_comment video_comment" href="/media_objects/0_l4l5n0wt">this is a media comment</a>
-      equation: <img class="equation_image" title="Log_216" src="/equation_images/Log_216" alt="Log_216">
-      link to some other course: <a href="/courses/#{@copy_from.id + @copy_to.id}">Cool Course</a>
-      canvas image: <img style="max-width: 723px;" src="/images/preview.png" alt="">
-      HTML
-      @question = @bank.assessment_questions.create!(:question_data => data)
-      @question.reload.question_data['question_text'].should =~ %r{/assessment_questions/}
-
-      run_course_copy
-
-      bank = @copy_to.assessment_question_banks.first
-      bank.assessment_questions.count.should == 1
-      aq = bank.assessment_questions.first
-
-      aq.question_data['question_text'].should match_ignoring_whitespace(@question.question_data['question_text'])
-    end
-
-    it "should correctly copy quiz question html file references" do
-      pending unless Qti.qti_enabled?
-      root = Folder.root_folders(@copy_from).first
-      folder = root.sub_folders.create!(:context => @copy_from, :name => 'folder 1')
-      att = Attachment.create!(:filename => 'first.jpg', :display_name => "first.jpg", :uploaded_data => StringIO.new('first'), :folder => root, :context => @copy_from)
-      att2 = Attachment.create!(:filename => 'test.jpg', :display_name => "test.jpg", :uploaded_data => StringIO.new('second'), :folder => root, :context => @copy_from)
-      att3 = Attachment.create!(:filename => 'testing.jpg', :display_name => "testing.jpg", :uploaded_data => StringIO.new('test this'), :folder => root, :context => @copy_from)
-      att4 = Attachment.create!(:filename => 'sub_test.jpg', :display_name => "sub_test.jpg", :uploaded_data => StringIO.new('sub_folder'), :folder => folder, :context => @copy_from)
-      qtext = <<-HTML.strip
-File ref:<img src="/courses/%s/files/%s/download">
-different file ref: <img src="/courses/%s/%s">
-subfolder file ref: <img src="/courses/%s/%s">
-media object: <a id="media_comment_0_l4l5n0wt" class="instructure_inline_media_comment video_comment" href="/media_objects/0_l4l5n0wt">this is a media comment</a>
-equation: <img class="equation_image" title="Log_216" src="/equation_images/Log_216" alt="Log_216">
-        HTML
-
-      data = {:correct_comments_html => "<strong>correct</strong>",
-                    :question_type => "multiple_choice_question",
-                    :question_name => "test fun",
-                    :name => "test fun",
-                    :points_possible => 10,
-                    :question_text => qtext % [@copy_from.id, att.id, @copy_from.id, "file_contents/course%20files/test.jpg", @copy_from.id, "file_contents/course%20files/folder%201/sub_test.jpg"],
-                    :answers =>
-                            [{:migration_id => "QUE_1016_A1", :html => %{File ref:<img src="/courses/#{@copy_from.id}/files/#{att3.id}/download">}, :comments_html =>'<i>comment</i>', :text => "", :weight => 100, :id => 8080},
-                             {:migration_id => "QUE_1017_A2", :html => "<strong>html answer 2</strong>", :comments_html =>'<i>comment</i>', :text => "", :weight => 0, :id => 2279}]}.with_indifferent_access
-
-      q1 = @copy_from.quizzes.create!(:title => 'quiz1')
-      qq = q1.quiz_questions.create!
-      qq.write_attribute(:question_data, data)
-      qq.save!
-
-      run_course_copy
-
-      @copy_to.attachments.count.should == 4
-      att_2 = @copy_to.attachments.find_by_migration_id(mig_id(att))
-      att2_2 = @copy_to.attachments.find_by_migration_id(mig_id(att2))
-      att3_2 = @copy_to.attachments.find_by_migration_id(mig_id(att3))
-      att4_2 = @copy_to.attachments.find_by_migration_id(mig_id(att4))
-
-      q_to = @copy_to.quizzes.first
-      qq_to = q_to.active_quiz_questions.first
-      qq_to.question_data[:question_text].should match_ignoring_whitespace(qtext % [@copy_to.id, att_2.id, @copy_to.id, "files/#{att2_2.id}/preview", @copy_to.id, "files/#{att4_2.id}/preview"])
-      qq_to.question_data[:answers][0][:html].should match_ignoring_whitespace(%{File ref:<img src="/courses/#{@copy_to.id}/files/#{att3_2.id}/download">})
-    end
-
-    it "should copy all html fields in assessment questions" do
-      pending unless Qti.qti_enabled?
-      @bank = @copy_from.assessment_question_banks.create!(:title => 'Test Bank')
-      data = {:correct_comments_html => "<strong>correct</strong>",
-                          :question_type => "multiple_choice_question",
-                          :incorrect_comments_html => "<strong>incorrect</strong>",
-                          :neutral_comments_html => "<strong>meh</strong>",
-                          :question_name => "test fun",
-                          :name => "test fun",
-                          :points_possible => 10,
-                          :question_text => "<strong>html for fun</strong>",
-                          :answers =>
-                                  [{:migration_id => "QUE_1016_A1", :html => "<strong>html answer 1</strong>", :comments_html =>'<i>comment</i>', :text => "", :weight => 100, :id => 8080},
-                                   {:migration_id => "QUE_1017_A2", :html => "<span style=\"color: #808000;\">html answer 2</span>", :comments_html =>'<i>comment</i>', :text => "", :weight => 0, :id => 2279}]}.with_indifferent_access
-      aq_from1 = @bank.assessment_questions.create!(:question_data => data)
-      data2 = data.clone
-      data2[:question_text] = "<i>matching yo</i>"
-      data2[:question_type] = 'matching_question'
-      data2[:matches] = [{:match_id=>4835, :text=>"a", :html => '<i>a</i>'},
-                        {:match_id=>6247, :text=>"b", :html => '<i>a</i>'}]
-      data2[:answers][0][:match_id] = 4835
-      data2[:answers][0][:left_html] = data2[:answers][0][:html]
-      data2[:answers][0][:right] = "a"
-      data2[:answers][1][:match_id] = 6247
-      data2[:answers][1][:right] = "b"
-      data2[:answers][1][:left_html] = data2[:answers][1][:html]
-      aq_from2 = @bank.assessment_questions.create!(:question_data => data2)
-
-      run_course_copy
-
-      aq = @copy_to.assessment_questions.find_by_migration_id(mig_id(aq_from1))
-
-      aq.question_data[:question_text].should == data[:question_text]
-      aq.question_data[:answers][0][:html].should == data[:answers][0][:html]
-      aq.question_data[:answers][0][:comments_html].should == data[:answers][0][:comments_html]
-      aq.question_data[:answers][1][:html].should == data[:answers][1][:html]
-      aq.question_data[:answers][1][:comments_html].should == data[:answers][1][:comments_html]
-      aq.question_data[:correct_comments_html].should == data[:correct_comments_html]
-      aq.question_data[:incorrect_comments_html].should == data[:incorrect_comments_html]
-      aq.question_data[:neutral_comments_html].should == data[:neutral_comments_html]
-
-      # and the matching question
-      aq = @copy_to.assessment_questions.find_by_migration_id(mig_id(aq_from2))
-      aq.question_data[:answers][0][:html].should == data2[:answers][0][:html]
-      aq.question_data[:answers][0][:left_html].should == data2[:answers][0][:left_html]
-      aq.question_data[:answers][1][:html].should == data2[:answers][1][:html]
-      aq.question_data[:answers][1][:left_html].should == data2[:answers][1][:left_html]
-    end
-
-    it "should copy file_upload_questions" do
-      pending unless Qti.qti_enabled?
-      bank = @copy_from.assessment_question_banks.create!(:title => 'Test Bank')
-      data = {:question_type => "file_upload_question",
-              :points_possible => 10,
-              :question_text => "<strong>html for fun</strong>"
-              }.with_indifferent_access
-      bank.assessment_questions.create!(:question_data => data)
-
-      q = @copy_from.quizzes.create!(:title => "survey pub", :quiz_type => "survey")
-      q.quiz_questions.create!(:question_data => data)
-      q.generate_quiz_data
-      q.published_at = Time.now
-      q.workflow_state = 'available'
-      q.save!
-
-      run_course_copy
-
-      @copy_to.assessment_questions.count.should == 2
-      @copy_to.assessment_questions.each do |aq|
-        aq.question_data['question_type'].should == data[:question_type]
-        aq.question_data['question_text'].should == data[:question_text]
-      end
-
-      @copy_to.quizzes.count.should == 1
-      quiz = @copy_to.quizzes.first
-      quiz.active_quiz_questions.size.should == 1
-
-      qq = quiz.active_quiz_questions.first
-      qq.question_data['question_type'].should == data[:question_type]
-      qq.question_data['question_text'].should == data[:question_text]
-    end
-
-    it "should import calendar events" do
-      body_with_link = "<p>Watup? <strong>eh?</strong><a href=\"/courses/%s/assignments\">Assignments</a></p>"
-      cal = @copy_from.calendar_events.new
-      cal.title = "Calendar event"
-      cal.description = body_with_link % @copy_from.id
-      cal.start_at = 1.week.from_now
-      cal.save!
-      cal.all_day = true
-      cal.save!
-      cal2 = @copy_from.calendar_events.new
-      cal2.title = "Stupid events"
-      cal2.start_at = 5.minutes.from_now
-      cal2.end_at = 10.minutes.from_now
-      cal2.all_day = false
-      cal2.save!
-      cal3 = @copy_from.calendar_events.create!(:title => "deleted event")
-      cal3.destroy
-
-      run_course_copy
-
-      @copy_to.calendar_events.count.should == 2
-      cal_2 = @copy_to.calendar_events.find_by_migration_id(CC::CCHelper.create_key(cal))
-      cal_2.title.should == cal.title
-      cal_2.start_at.to_i.should == cal.start_at.to_i
-      cal_2.end_at.to_i.should == cal.end_at.to_i
-      cal_2.all_day.should == true
-      cal_2.all_day_date.should == cal.all_day_date
-      cal_2.description = body_with_link % @copy_to.id
-
-      cal2_2 = @copy_to.calendar_events.find_by_migration_id(CC::CCHelper.create_key(cal2))
-      cal2_2.title.should == cal2.title
-      cal2_2.start_at.to_i.should == cal2.start_at.to_i
-      cal2_2.end_at.to_i.should == cal2.end_at.to_i
-      cal2_2.description.should == ''
-    end
-
-    it "should leave text answers as text" do
-      pending unless Qti.qti_enabled?
-      @bank = @copy_from.assessment_question_banks.create!(:title => 'Test Bank')
-      data = {
-                          :question_type => "multiple_choice_question",
-                          :question_name => "test fun",
-                          :name => "test fun",
-                          :points_possible => 10,
-                          :question_text => "<strong>html for fun</strong>",
-                          :answers =>
-                                  [{:migration_id => "QUE_1016_A1", :text => "<br />", :weight => 100, :id => 8080},
-                                   {:migration_id => "QUE_1017_A2", :text => "<pre>", :weight => 0, :id => 2279}]}.with_indifferent_access
-      aq_from1 = @bank.assessment_questions.create!(:question_data => data)
-
-      run_course_copy
-
-      aq = @copy_to.assessment_questions.find_by_migration_id(mig_id(aq_from1))
-
-      aq.question_data[:answers][0][:text].should == data[:answers][0][:text]
-      aq.question_data[:answers][1][:text].should == data[:answers][1][:text]
-      aq.question_data[:answers][0][:html].should be_nil
-      aq.question_data[:answers][1][:html].should be_nil
-      aq.question_data[:question_text].should == data[:question_text]
-    end
-
-    context "copying frozen assignments" do
-      before :once do
-        @setting = PluginSetting.create!(:name => "assignment_freezer", :settings => {"no_copying" => "yes"})
-
-        @asmnt = @copy_from.assignments.create!(:title => 'lock locky')
-        @asmnt.copied = true
-        @asmnt.freeze_on_copy = true
-        @asmnt.save!
-        @quiz = @copy_from.quizzes.create(:title => "quiz", :quiz_type => "assignment")
-        @quiz.workflow_state = 'available'
-        @quiz.save!
-        @quiz.assignment.copied = true
-        @quiz.assignment.freeze_on_copy = true
-        @quiz.save!
-        @topic = @copy_from.discussion_topics.build(:title => "topic")
-        assignment = @copy_from.assignments.build(:submission_types => 'discussion_topic', :title => @topic.title)
-        assignment.infer_times
-        assignment.saved_by = :discussion_topic
-        assignment.copied = true
-        assignment.freeze_on_copy = true
-        @topic.assignment = assignment
-        @topic.save
-
-        @admin = account_admin_user(opts={})
-      end
-
-      it "should copy for admin" do
-        @cm.user = @admin
-        @cm.save!
-
-        run_course_copy
-
-        @copy_to.assignments.count.should == (Qti.qti_enabled? ? 3 : 2)
-        @copy_to.quizzes.count.should == 1 if Qti.qti_enabled?
-        @copy_to.discussion_topics.count.should == 1
-        @cm.content_export.error_messages.should == []
-      end
-
-      it "should copy for teacher if flag not set" do
-        @setting.settings = {}
-        @setting.save!
-
-        run_course_copy
-
-        @copy_to.assignments.count.should == (Qti.qti_enabled? ? 3 : 2)
-        @copy_to.quizzes.count.should == 1 if Qti.qti_enabled?
-        @copy_to.discussion_topics.count.should == 1
-        @cm.content_export.error_messages.should == []
-      end
-
-      it "should not copy for teacher" do
-        run_course_copy
-
-        @copy_to.assignments.count.should == 0
-        @copy_to.quizzes.count.should == 0
-        @copy_to.discussion_topics.count.should == 0
-        @cm.content_export.error_messages.should == [
-                ["The assignment \"lock locky\" could not be copied because it is locked.", nil],
-                ["The topic \"topic\" could not be copied because it is locked.", nil],
-                ["The quiz \"quiz\" could not be copied because it is locked.", nil]]
-      end
-
-      it "should not mark assignment as copied if not set to be frozen" do
-        @asmnt.freeze_on_copy = false
-        @asmnt.copied = false
-        @asmnt.save!
-
-        run_course_copy
-
-        asmnt_2 = @copy_to.assignments.find_by_migration_id(mig_id(@asmnt))
-        asmnt_2.freeze_on_copy.should be_nil
-        asmnt_2.copied.should be_nil
-      end
-
-    end
-
-    context "external tools" do
-      before :once do
-        @tool_from = @copy_from.context_external_tools.create!(:name => "new tool", :consumer_key => "key", :shared_secret => "secret", :custom_fields => {'a' => '1', 'b' => '2'}, :url => "http://www.example.com")
-        @tool_from.settings[:course_navigation] = {:url => "http://www.example.com", :text => "Example URL"}
-        @tool_from.save!
-      end
-
-      it "should copy external tools" do
-        @copy_from.tab_configuration = [
-          {"id" =>0 }, {"id" => "context_external_tool_#{@tool_from.id}"}, {"id" => 14}
-        ]
-        @copy_from.save!
-
-        run_course_copy
-
-        @copy_to.context_external_tools.count.should == 1
-        tool_to = @copy_to.context_external_tools.first
-
-        @copy_to.tab_configuration.should == [
-            {"id" =>0 }, {"id" => "context_external_tool_#{tool_to.id}"}, {"id" => 14}
-        ]
-
-        tool_to.name.should == @tool_from.name
-        tool_to.custom_fields.should == @tool_from.custom_fields
-        tool_to.has_course_navigation.should == true
-        tool_to.consumer_key.should == @tool_from.consumer_key
-        tool_to.shared_secret.should == @tool_from.shared_secret
-      end
-
-      it "should not duplicate external tools used in modules" do
-        mod1 = @copy_from.context_modules.create!(:name => "some module")
-        tag = mod1.add_item({:type => 'context_external_tool',
-                             :title => 'Example URL',
-                             :url => "http://www.example.com",
-                             :new_tab => true})
-        tag.save
-
-        run_course_copy
-
-        @copy_to.context_external_tools.count.should == 1
-
-        tool_to = @copy_to.context_external_tools.first
-        tool_to.name.should == @tool_from.name
-        tool_to.consumer_key.should == @tool_from.consumer_key
-        tool_to.has_course_navigation.should == true
-      end
-
-      it "should copy external tool assignments" do
-        assignment_model(:course => @copy_from, :points_possible => 40, :submission_types => 'external_tool', :grading_type => 'points')
-        tag_from = @assignment.build_external_tool_tag(:url => "http://example.com/one", :new_tab => true)
-        tag_from.content_type = 'ContextExternalTool'
-        tag_from.save!
-
-        run_course_copy
-
-        asmnt_2 = @copy_to.assignments.first
-        asmnt_2.submission_types.should == "external_tool"
-        asmnt_2.external_tool_tag.should_not be_nil
-        tag_to = asmnt_2.external_tool_tag
-        tag_to.content_type.should == tag_from.content_type
-        tag_to.url.should == tag_from.url
-        tag_to.new_tab.should == tag_from.new_tab
-      end
-
-      it "should copy vendor extensions" do
-        @tool_from.settings[:vendor_extensions] = [{:platform=>"my.lms.com", :custom_fields=>{"key"=>"value"}}]
-        @tool_from.save!
-
-        run_course_copy
-
-        tool = @copy_to.context_external_tools.find_by_migration_id(CC::CCHelper.create_key(@tool_from))
-        tool.settings[:vendor_extensions].should == [{'platform'=>"my.lms.com", 'custom_fields'=>{"key"=>"value"}}]
-      end
-
-      it "should copy canvas extensions" do
-        @tool_from.user_navigation = {:url => "http://www.example.com", :text => "hello", :labels => {'en' => 'hello', 'es' => 'hola'}, :extra => 'extra', :custom_fields=>{"key"=>"value"}}
-        @tool_from.course_navigation = {:url => "http://www.example.com", :text => "hello", :labels => {'en' => 'hello', 'es' => 'hola'}, :default => 'disabled', :visibility => 'members', :extra => 'extra', :custom_fields=>{"key"=>"value"}}
-        @tool_from.account_navigation = {:url => "http://www.example.com", :text => "hello", :labels => {'en' => 'hello', 'es' => 'hola'}, :extra => 'extra', :custom_fields=>{"key"=>"value"}}
-        @tool_from.resource_selection = {:url => "http://www.example.com", :text => "hello", :labels => {'en' => 'hello', 'es' => 'hola'}, :selection_width => 100, :selection_height => 50, :extra => 'extra', :custom_fields=>{"key"=>"value"}}
-        @tool_from.editor_button = {:url => "http://www.example.com", :text => "hello", :labels => {'en' => 'hello', 'es' => 'hola'}, :selection_width => 100, :selection_height => 50, :icon_url => "http://www.example.com", :extra => 'extra', :custom_fields=>{"key"=>"value"}}
-        @tool_from.save!
-
-        run_course_copy
-
-        tool = @copy_to.context_external_tools.find_by_migration_id(CC::CCHelper.create_key(@tool_from))
-        tool.course_navigation.should_not be_nil
-        tool.course_navigation.should == @tool_from.course_navigation
-        tool.editor_button.should_not be_nil
-        tool.editor_button.should == @tool_from.editor_button
-        tool.resource_selection.should_not be_nil
-        tool.resource_selection.should == @tool_from.resource_selection
-        tool.account_navigation.should_not be_nil
-        tool.account_navigation.should == @tool_from.account_navigation
-        tool.user_navigation.should_not be_nil
-        tool.user_navigation.should == @tool_from.user_navigation
-      end
-
-      it "should keep reference to ContextExternalTool by id for courses" do
-        mod1 = @copy_from.context_modules.create!(:name => "some module")
-        tag = mod1.add_item :type => 'context_external_tool', :id => @tool_from.id,
-                      :url => "https://www.example.com/launch"
-        run_course_copy
-
-        tool_copy = @copy_to.context_external_tools.find_by_migration_id(CC::CCHelper.create_key(@tool_from))
-        tag = @copy_to.context_modules.first.content_tags.first
-        tag.content_type.should == 'ContextExternalTool'
-        tag.content_id.should == tool_copy.id
-      end
-
-      it "should keep reference to ContextExternalTool by id for accounts" do
-        account = @copy_from.root_account
-        @tool_from.context = account
-        @tool_from.save!
-        mod1 = @copy_from.context_modules.create!(:name => "some module")
-        mod1.add_item :type => 'context_external_tool', :id => @tool_from.id, :url => "https://www.example.com/launch"
-
-        run_course_copy
-
-        tag = @copy_to.context_modules.first.content_tags.first
-        tag.content_type.should == 'ContextExternalTool'
-        tag.content_id.should == @tool_from.id
-      end
-
-      it "should keep tab configuration for account-level external tools" do
-        account = @copy_from.root_account
-        @tool_from.context = account
-        @tool_from.save!
-
-        @copy_from.tab_configuration = [
-            {"id" =>0 }, {"id" => "context_external_tool_#{@tool_from.id}"}, {"id" => 14}
-        ]
-        @copy_from.save!
-
-        run_course_copy
-
-        @copy_to.tab_configuration.should == [
-            {"id" =>0 }, {"id" => "context_external_tool_#{@tool_from.id}"}, {"id" => 14}
-        ]
-      end
-    end
-  end
-
-=======
->>>>>>> b6068abf
   context "#prepare_data" do
     it "should strip invalid utf8" do
       data = {
