--- conflicted
+++ resolved
@@ -1182,7 +1182,6 @@
         account.default_time_zone = old_time_zone
         account.save!
       end
-<<<<<<< HEAD
 
       context "from MST to MDT" do
         let(:old_date)       { local_time_zone.local(2012, 1, 6, 12, 0) } # 6 Jan 2012 12:00
@@ -1201,26 +1200,6 @@
         end
       end
 
-=======
-
-      context "from MST to MDT" do
-        let(:old_date)       { local_time_zone.local(2012, 1, 6, 12, 0) } # 6 Jan 2012 12:00
-        let(:new_date)       { local_time_zone.local(2012, 4, 6, 12, 0) } # 6 Apr 2012 12:00
-        let(:old_start_date) { 'Jan 1, 2012' }
-        let(:old_end_date)   { 'Jan 15, 2012' }
-        let(:new_start_date) { 'Apr 1, 2012' }
-        let(:new_end_date)   { 'Apr 15, 2012' }
-
-        it "using an explicit time zone" do
-          new_date.should == copy_assignment(:time_zone => local_time_zone)
-        end
-
-        it "using the account time zone" do
-          new_date.should == copy_assignment(:account_time_zone => local_time_zone)
-        end
-      end
-
->>>>>>> 824e972e
       context "from MDT to MST" do
         let(:old_date)       { local_time_zone.local(2012, 9, 6, 12, 0) }  # 6 Sep 2012 12:00
         let(:new_date)       { local_time_zone.local(2012, 12, 6, 12, 0) } # 6 Dec 2012 12:00
