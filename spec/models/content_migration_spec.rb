# frozen_string_literal: true

# coding: utf-8
#
# Copyright (C) 2012 - present Instructure, Inc.
#
# This file is part of Canvas.
#
# Canvas is free software: you can redistribute it and/or modify it under
# the terms of the GNU Affero General Public License as published by the Free
# Software Foundation, version 3 of the License.
#
# Canvas is distributed in the hope that it will be useful, but WITHOUT ANY
# WARRANTY; without even the implied warranty of MERCHANTABILITY or FITNESS FOR
# A PARTICULAR PURPOSE. See the GNU Affero General Public License for more
# details.
#
# You should have received a copy of the GNU Affero General Public License along
# with this program. If not, see <http://www.gnu.org/licenses/>.
#

require File.expand_path(File.dirname(__FILE__) + '/../spec_helper.rb')

describe ContentMigration do
  before :once do
    course_with_teacher
    @cm = ContentMigration.create!(context: @course, user: @teacher)
  end

  context '#trigger_live_events!' do
    subject do
      content_migration.instance_variable_set(:@imported_migration_items_hash, migration_items)
      content_migration
    end

    let(:content_migration) do
      ContentMigration.create!(
        context: destination,
        workflow_state: workflow_state,
        user: user,
        migration_type: 'course_copy_importer',
        source_course: context
      )
    end
    let(:user) do
      teacher_in_course(course: context)
      @teacher
    end
    let(:context) { course_model }
    let(:destination) { course_model }
    let(:workflow_state) { 'started' }
    let(:migration_items) { {} }

    before do
      allow(Canvas::LiveEventsCallbacks).to receive(:after_update).and_return(true)
      allow(Canvas::LiveEventsCallbacks).to receive(:after_create).and_return(true)
    end

    context 'when the class is not observed by live events observer' do
      let(:migration_items) do
        {
          'ContextExternalTool' => {
            SecureRandom.uuid => external_tool
          }
        }
      end
      let(:external_tool) do
        ContextExternalTool.create!(
          context: context,
          url: 'https://www.test.com',
          name: 'test tool',
          shared_secret: 'secret',
          consumer_key: 'key'
        )
      end

      it 'does not trigger an event' do
        expect(Canvas::LiveEventsCallbacks).not_to receive(:after_create).with(external_tool)
        expect(Canvas::LiveEventsCallbacks).not_to receive(:after_update).with(external_tool)
        subject.trigger_live_events!
      end
    end

    context 'when an item is created after the started_at time' do
      let(:start_time) { Time.zone.now }
      let(:assignment) { Assignment.create(course: context, name: 'Test Assignment') }
      let(:migration_items) do
        {
          'Assignment' => {
            SecureRandom.uuid => assignment
          }
        }
      end

      before do
        content_migration.update!(started_at: start_time)
        migration_items
      end

      it 'triggers a "created" event' do
        expect(Canvas::LiveEventsCallbacks).to receive(:after_create).with(assignment)
        expect(Canvas::LiveEventsCallbacks).not_to receive(:after_update).with(assignment)
        subject.trigger_live_events!
      end
    end

    context 'when an item was created before the started_at time' do
      let(:assignment) { Assignment.create(course: context, name: 'Test Assignment') }
      let(:migration_items) do
        {
          'Assignment' => {
            SecureRandom.uuid => assignment
          }
        }
      end

      before do
        migration_items
        content_migration.update!(started_at: assignment.created_at + 10.seconds)
      end

      it 'triggers an "updated" event' do
        expect(Canvas::LiveEventsCallbacks).not_to receive(:after_create).with(assignment)
        expect(Canvas::LiveEventsCallbacks).to receive(:after_update).with(assignment, anything)
        subject.trigger_live_events!
      end
    end
  end

  context "#prepare_data" do
    it "should strip invalid utf8" do
      data = {
        'assessment_questions' => [{
          'question_name' => +"hai\xfbabcd"
        }]
      }
      expect(ContentMigration.new.prepare_data(data)[:assessment_questions][0][:question_name]).to eq "haiabcd"
    end
  end

  context "import_object?" do
    it "should return true for everything if there are no copy options" do
      expect(@cm.import_object?("content_migrations", CC::CCHelper.create_key(@cm))).to eq true
    end

    it "should return true for everything if 'everything' is selected" do
      @cm.migration_ids_to_import = {:copy => {:everything => "1"}}
      expect(@cm.import_object?("content_migrations", CC::CCHelper.create_key(@cm))).to eq true
    end

    it "should return true if there are no copy options" do
      @cm.migration_ids_to_import = {:copy => {}}
      expect(@cm.import_object?("content_migrations", CC::CCHelper.create_key(@cm))).to eq true
    end

    it "should return false for nil objects" do
      expect(@cm.import_object?("content_migrations", nil)).to eq false
    end

    it "should return true for all object types if the all_ option is true" do
      @cm.migration_ids_to_import = {:copy => {:all_content_migrations => "1"}}
      expect(@cm.import_object?("content_migrations", CC::CCHelper.create_key(@cm))).to eq true
    end

    it "should return false for objects not selected" do
      @cm.save!
      @cm.migration_ids_to_import = {:copy => {:all_content_migrations => "0"}}
      expect(@cm.import_object?("content_migrations", CC::CCHelper.create_key(@cm))).to eq false
      @cm.migration_ids_to_import = {:copy => {:content_migrations => {}}}
      expect(@cm.import_object?("content_migrations", CC::CCHelper.create_key(@cm))).to eq false
      @cm.migration_ids_to_import = {:copy => {:content_migrations => {CC::CCHelper.create_key(@cm) => "0"}}}
      expect(@cm.import_object?("content_migrations", CC::CCHelper.create_key(@cm))).to eq false
    end

    it "should return true for selected objects" do
      @cm.save!
      @cm.migration_ids_to_import = {:copy => {:content_migrations => {CC::CCHelper.create_key(@cm) => "1"}}}
      expect(@cm.import_object?("content_migrations", CC::CCHelper.create_key(@cm))).to eq true
    end

  end

  it "should exclude user-hidden migration plugins" do
    ab = Canvas::Plugin.find(:academic_benchmark_importer)
    expect(ContentMigration.migration_plugins(true).include?(ab)).to be_falsey
  end

  context "zip file import" do
    def setup_zip_import(context, filename="file.zip", import_immediately = false)
      zip_path = File.join(File.dirname(__FILE__) + "/../fixtures/migration/#{filename}")
      cm = ContentMigration.new(:context => context, :user => @user)
      cm.migration_type = 'zip_file_importer'
      cm.migration_settings[:folder_id] = Folder.root_folders(context).first.id
      cm.migration_settings['import_immediately'] = import_immediately
      cm.save!

      attachment = Attachment.new
      attachment.context = cm
      attachment.uploaded_data = File.open(zip_path, 'rb')
      attachment.filename = filename
      attachment.save!

      cm.attachment = attachment
      cm.save!

      cm.queue_migration
      cm
    end

    def test_zip_import(context, cm, filecount = 1)
      run_jobs
      expect(cm.reload).to be_imported
      expect(context.reload.attachments.count).to eq filecount
    end

    it "should import into a course" do
      cm = setup_zip_import(@course)
      expect(cm.root_account).to eq @course.root_account
      test_zip_import(@course, cm)
    end

    it "should go through instfs if enabled" do
      cm = setup_zip_import(@course)
      allow(InstFS).to receive(:enabled?).and_return(true)
      @uuid = "1234-abcd"
      allow(InstFS).to receive(:direct_upload).and_return(@uuid)

      test_zip_import(@course, cm)
      attachment = @course.attachments.last
      expect(attachment.instfs_uuid).to eq(@uuid)
    end

    it "should import into a user" do
      cm = setup_zip_import(@user)
      expect(cm.root_account_id).to eq 0
      test_zip_import(@user, cm)
    end

    it "should import into a group" do
      group_with_user
      cm = setup_zip_import(@group)
      expect(cm.root_account).to eq @group.root_account
      test_zip_import(@group, cm)
    end

    it "should not expand the mac system folder" do
      cm = setup_zip_import(@course, "macfile.zip")
      test_zip_import(@course, cm, 4)
      expect(@course.folders.pluck(:name)).to_not include("__MACOSX")
    end

    it "should update unzip progress often" do
      cm = setup_zip_import(@course, "macfile.zip")
      expect_any_instantiation_of(cm).to receive(:update_import_progress).exactly(6).times
      run_jobs
    end

    it "should update unzip progress often with fast import" do
      cm = setup_zip_import(@course, "macfile.zip", true)
      expect_any_instantiation_of(cm).to receive(:update_import_progress).exactly(6).times
      run_jobs
    end
  end

  it "should use url for migration file" do
    cm = @cm
    cm.migration_type = 'zip_file_importer'
    cm.migration_settings[:folder_id] = Folder.root_folders(@course).first.id
    # the double below should prevent it from actually hitting the url
    cm.migration_settings[:file_url] = "http://localhost:3000/file.zip"
    cm.save!

    expect_any_instance_of(Attachment).to receive(:clone_url).with(cm.migration_settings[:file_url], false, true, :quota_context => cm.context)

    cm.queue_migration
    worker = Canvas::Migration::Worker::CCWorker.new
    worker.perform(cm)
  end

  context "account-level import" do
    it "should import question banks from qti migrations" do
      skip unless Qti.qti_enabled?

      account = Account.create!(:name => 'account')
      account.account_users.create!(user: @user)
      cm = ContentMigration.new(:context => account, :user => @user)
      cm.migration_type = 'qti_converter'
      cm.migration_settings['import_immediately'] = true
      qb_name = 'Import Unfiled Questions Into Me'
      cm.migration_settings['question_bank_name'] = qb_name
      cm.save!
      expect(cm.root_account_id).to eq account.id

      package_path = File.join(File.dirname(__FILE__) + "/../fixtures/migration/cc_default_qb_test.zip")
      attachment = Attachment.new
      attachment.context = cm
      attachment.uploaded_data = File.open(package_path, 'rb')
      attachment.filename = 'file.zip'
      attachment.save!

      cm.attachment = attachment
      cm.save!

      cm.queue_migration
      run_jobs

      expect(cm.migration_issues).to be_empty

      expect(account.assessment_question_banks.count).to eq 1
      bank = account.assessment_question_banks.first
      expect(bank.title).to eq qb_name

      expect(bank.assessment_questions.count).to eq 1
    end

    it "should import questions from quizzes into question banks" do
      skip unless Qti.qti_enabled?

      account = Account.create!(:name => 'account')
      account.account_users.create!(user: @user)
      cm = ContentMigration.new(:context => account, :user => @user)
      cm.migration_type = 'qti_converter'
      cm.migration_settings['import_immediately'] = true
      cm.save!

      package_path = File.join(File.dirname(__FILE__) + "/../fixtures/migration/quiz_qti.zip")
      attachment = Attachment.new
      attachment.context = cm
      attachment.uploaded_data = File.open(package_path, 'rb')
      attachment.filename = 'file.zip'
      attachment.save!

      cm.attachment = attachment
      cm.save!

      cm.queue_migration
      run_jobs

      expect(cm.migration_issues).to be_empty

      expect(account.assessment_question_banks.count).to eq 1
      bank = account.assessment_question_banks.first
      expect(bank.title).to eq "Unnamed Quiz"

      expect(bank.assessment_questions.count).to eq 1
    end

    it "should not re-use the question_bank without overwrite_quizzes" do
      skip unless Qti.qti_enabled?

      account = Account.create!(:name => 'account')
      account.account_users.create!(user: @user)
      cm = ContentMigration.new(:context => account, :user => @user)
      cm.migration_type = 'qti_converter'
      cm.migration_settings['import_immediately'] = true
      cm.save!

      package_path = File.join(File.dirname(__FILE__) + "/../fixtures/migration/quiz_qti.zip")
      attachment = Attachment.new
      attachment.context = cm
      attachment.uploaded_data = File.open(package_path, 'rb')
      attachment.filename = 'file.zip'
      attachment.save!

      cm.attachment = attachment
      cm.save!

      cm.queue_migration
      run_jobs

      # run again
      cm.queue_migration
      run_jobs

      expect(cm.migration_issues).to be_empty

      expect(account.assessment_question_banks.count).to eq 2
      account.assessment_question_banks.each do |bank|
        expect(bank.title).to eq "Unnamed Quiz"
        expect(bank.assessment_questions.count).to eq 1
      end
    end

    it "should re-use the question_bank (and everything else) with overwrite_quizzes" do
      skip unless Qti.qti_enabled?

      account = Account.create!(:name => 'account')
      account.account_users.create!(user: @user)
      cm = ContentMigration.new(:context => account, :user => @user)
      cm.migration_type = 'qti_converter'
      cm.migration_settings['import_immediately'] = true

      # having this set used to always prepend the id, and it would get set it there were any other imported quizzes/questions
      cm.migration_settings['id_prepender'] = 'thisusedtobreakstuff'
      cm.save!

      package_path = File.join(File.dirname(__FILE__) + "/../fixtures/migration/quiz_qti.zip")
      attachment = Attachment.new
      attachment.context = cm
      attachment.uploaded_data = File.open(package_path, 'rb')
      attachment.filename = 'file.zip'
      attachment.save!

      cm.attachment = attachment
      cm.save!

      cm.queue_migration
      run_jobs

      cm.migration_settings['overwrite_quizzes'] = true
      cm.migration_settings['id_prepender'] = 'somethingelse'
      cm.save!
      # run again
      cm.queue_migration
      run_jobs

      expect(cm.migration_issues).to be_empty

      expect(account.assessment_question_banks.count).to eq 1
      bank = account.assessment_question_banks.first
      expect(bank.title).to eq "Unnamed Quiz"

      expect(bank.assessment_questions.count).to eq 1
    end
  end

  it "should not overwrite deleted quizzes unless overwrite_quizzes is true" do
    skip unless Qti.qti_enabled?

    cm = @cm
    cm.migration_type = 'qti_converter'
    cm.migration_settings['import_immediately'] = true

    # having this set used to always prepend the id, and it would get set it there were any other imported quizzes/questions
    cm.migration_settings['id_prepender'] = 'thisusedtobreakstuff'
    cm.save!

    package_path = File.join(File.dirname(__FILE__) + "/../fixtures/migration/quiz_qti.zip")
    attachment = Attachment.new
    attachment.context = cm
    attachment.uploaded_data = File.open(package_path, 'rb')
    attachment.filename = 'file.zip'
    attachment.save!

    cm.attachment = attachment
    cm.save!

    cm.queue_migration
    run_jobs

    expect(@course.quizzes.count).to eq 1
    orig_quiz = @course.quizzes.first
    qq = orig_quiz.quiz_questions.first
    qq.question_data[:question_text] = "boooring"
    qq.save!
    orig_quiz.destroy

    cm.migration_settings['id_prepender'] = 'somethingelse'
    cm.save!
    # run again, should create a new quiz
    cm.queue_migration
    run_jobs

    @course.reload
    expect(@course.quizzes.count).to eq 2
    expect(@course.quizzes.active.count).to eq 1

    new_quiz = @course.quizzes.active.first

    cm.migration_settings['overwrite_quizzes'] = true
    cm.migration_settings['id_prepender'] = 'somethingelse_again'
    cm.save!
    # run again, but this time restore the deleted quiz
    cm.queue_migration
    run_jobs

    @course.reload
    expect(@course.quizzes.count).to eq 2
    expect(@course.quizzes.active.count).to eq 2

    orig_quiz.reload
    # should overwrite the old quiz question data
    expect(orig_quiz.quiz_questions.first.question_data[:question_text]).to eq(
      new_quiz.quiz_questions.first.question_data[:question_text])
  end

  it "selectively imports quizzes when id_prepender is in use" do
    skip unless Qti.qti_enabled?

    cm = @cm
    cm.migration_type = 'qti_converter'
    cm.migration_settings['import_immediately'] = true
    cm.save!

    package_path = File.join(File.dirname(__FILE__) + "/../fixtures/migration/quiz_qti.zip")
    attachment = Attachment.new
    attachment.context = cm
    attachment.uploaded_data = File.open(package_path, 'rb')
    attachment.filename = 'file.zip'
    attachment.save!

    cm.attachment = attachment
    cm.save!

    cm.queue_migration
    run_jobs

    expect(@course.quizzes.count).to eq 1
    teh_quiz = @course.quizzes.first
    teh_quiz.destroy!

    cm.migration_settings['id_prepender'] = 'blah!'
    cm.migration_settings['migration_ids_to_import'] = {'copy' => {'quizzes' => {teh_quiz.migration_id => '1'}}}
    cm.save!
    cm.queue_migration
    run_jobs
    expect(@course.quizzes.active.find_by_migration_id("blah!_#{teh_quiz.migration_id}")).not_to be_nil
  end

  it "escapes html in plain text nodes into qti" do
    skip unless Qti.qti_enabled?

    cm = @cm
    cm.migration_type = 'qti_converter'
    cm.migration_settings['import_immediately'] = true
    cm.save!

    package_path = File.join(File.dirname(__FILE__) + "/../fixtures/migration/plaintext_qti.zip")
    attachment = Attachment.create!(:context => cm, :uploaded_data => File.open(package_path, 'rb'), :filename => "file.zip")
    cm.attachment = attachment
    cm.save!

    cm.queue_migration
    run_jobs

    html_text = @course.quiz_questions.where(:migration_id => "ID_5eb2ac5ba1c19_100").first.question_data[:question_text]
    expect(html_text).to eq "This is <b>Bold</b>"
    plain_text = @course.quiz_questions.where(:migration_id => "ID_5eb2ac5ba1c19_104").first.question_data[:question_text]
    expect(plain_text).to eq "This is &lt;b&gt;Bold&lt;/b&gt;"
  end

  it "should identify and import compressed tarball archives" do
    skip unless Qti.qti_enabled?

    cm = @cm
    cm.migration_type = 'qti_converter'
    cm.migration_settings['import_immediately'] = true
    cm.save!

    package_path = File.join(File.dirname(__FILE__) + "/../fixtures/migration/cc_default_qb_test.tar.gz")
    attachment = Attachment.new
    attachment.context = cm
    attachment.uploaded_data = File.open(package_path, 'rb')
    attachment.filename = 'file.zip'
    attachment.save!

    cm.attachment = attachment
    cm.save!

    cm.queue_migration
    run_jobs

    expect(cm.migration_issues).to be_empty

    expect(@course.assessment_question_banks.count).to eq 1
  end

  it "should try to handle utf-16 encoding errors" do
    cm = @cm
    cm.migration_type = 'canvas_cartridge_importer'
    cm.migration_settings['import_immediately'] = true
    cm.save!

    package_path = File.join(File.dirname(__FILE__) + "/../fixtures/migration/canvas_cc_utf16_error.zip")
    attachment = Attachment.new
    attachment.context = cm
    attachment.uploaded_data = File.open(package_path, 'rb')
    attachment.filename = 'file.zip'
    attachment.save!

    cm.attachment = attachment
    cm.save!

    cm.queue_migration
    run_jobs

    expect(cm.migration_issues).to be_empty
  end

  it "should correclty handle media comment resolution in quizzes" do
    skip 'Requires QtiMigrationTool' unless Qti.qti_enabled?

    cm = @cm
    cm.migration_type = 'canvas_cartridge_importer'
    cm.migration_settings['import_immediately'] = true
    cm.save!

    package_path = File.join(File.dirname(__FILE__) + "/../fixtures/migration/canvas_quiz_media_comment.zip")
    attachment = Attachment.new
    attachment.context = cm
    attachment.uploaded_data = File.open(package_path, 'rb')
    attachment.filename = 'file.zip'
    attachment.save!

    cm.attachment = attachment
    cm.save!

    cm.queue_migration
    run_jobs

    expect(cm.migration_issues).to be_empty
    quiz = @course.quizzes.available.first
    expect(quiz.quiz_data).to be_present
    expect(quiz.quiz_data.to_yaml).to include("/media_objects/m-5U5Jww6HL7zG35CgyaYGyA5bhzsremxY")

    qq = quiz.quiz_questions.first
    expect(qq.question_data).to be_present
    expect(qq.question_data.to_yaml).to include("/media_objects/m-5U5Jww6HL7zG35CgyaYGyA5bhzsremxY")

  end

  context "migrations with skip_job_progress enabled" do
    before :once do
      @account = Account.create!(:name => 'account')
    end

    def create_ab_cm
      cm = ContentMigration.new(:context => @account)
      cm.migration_settings[:migration_type] = 'academic_benchmark_importer'
      cm.migration_settings[:import_immediately] = true
      cm.migration_settings[:no_archive_file] = true
      cm.migration_settings[:skip_import_notification] = true
      cm.migration_settings[:skip_job_progress] = true
      cm.save!
      cm
    end

    it "should not throw an error when checking if blocked by current migration" do
      cm = create_ab_cm
      cm.queue_migration
      cm = create_ab_cm
      expect(cm.blocked_by_current_migration?(nil, 0, nil)).to be_truthy
    end

    it "should not throw an error checking for blocked migrations on save" do
      cm1 = create_ab_cm
      cm1.queue_migration
      cm2 = create_ab_cm
      cm2.queue_migration
      cm1.workflow_state = 'imported'
      expect { cm1.save! }.not_to raise_error
    end
  end

  it "expires migration jobs after 48 hours" do
    cm = @cm
    cm.migration_type = 'common_cartridge_importer'
    cm.workflow_state = 'created'
    cm.save!
    cm.queue_migration

    expect_any_instance_of(Canvas::Migration::Worker::CCWorker).to receive(:perform).never
    Timecop.travel(50.hours.from_now) do
      run_jobs
    end

    cm.reload
    expect(cm).to be_failed
    expect(cm.migration_issues).not_to be_empty
    expect(cm.migration_issues.last.error_report.message).to include 'job expired'
  end

  it "expires import jobs after 48 hours" do
    cm = @cm
    cm.migration_type = 'common_cartridge_importer'
    cm.workflow_state = 'exported'
    cm.save!
    expect(Canvas::Migration::Worker::CCWorker).to receive(:new).never
    cm.queue_migration

    expect_any_instance_of(ContentMigration).to receive(:import_content).never
    Timecop.travel(50.hours.from_now) do
      run_jobs
    end

    cm.reload
    expect(cm).to be_failed
    expect(cm.migration_issues).not_to be_empty
    expect(cm.migration_issues.last.error_report.message).to include 'job expired'
  end

  it "delays queueing imports if one in course is already running" do
    cms = []
    Timecop.freeze(Time.now) do
      2.times do
        cm = ContentMigration.new(:context => @course, :user => @teacher)
        cm.migration_type = 'common_cartridge_importer'
        cm.workflow_state = 'exported'
        cm.save!
        cm.queue_migration
        cms << cm
      end

      dj = Delayed::Job.last
      expect(dj.tag).to eq "ContentMigration#queue_migration"
      expect(dj.run_at > 30.minutes.from_now).to be_truthy # should run in the future if something goes wrong
    end

    expect_any_instantiation_of(cms[1]).to receive(:queue_migration) do |_plugin, opts|
      expect(opts[:retry_count]).to eq 1
      expect(opts[:expires_at]).to be_present
    end

    run_jobs # even though the requeue is set to happen in the future, it should get run right away after the first one completes
  end

  it "should try to handle zip files with a nested root directory" do
    cm = @cm
    cm.migration_type = 'common_cartridge_importer'
    cm.migration_settings['import_immediately'] = true
    cm.save!

    package_path = File.join(File.dirname(__FILE__) + "/../fixtures/migration/cc_nested.zip")
    attachment = Attachment.new(:context => cm, :filename => 'file.zip')
    attachment.uploaded_data = File.open(package_path, 'rb')
    attachment.save!

    cm.update_attribute(:attachment, attachment)
    cm.queue_migration
    run_jobs

    expect(cm.reload.migration_issues).to be_empty
  end

  describe "#expired?" do
    it "marks as expired after X days" do
      ContentMigration.where(id: @cm.id).update_all(created_at: 405.days.ago)
      expect(@cm.reload).to be_expired
    end

    it "does not mark new exports as expired" do
      expect(@cm.reload).not_to be_expired
    end

    it "does not mark as expired if setting is 0" do
      Setting.set('content_migrations_expire_after_days', '0')
      ContentMigration.where(id: @cm.id).update_all(created_at: 405.days.ago)
      expect(@cm.reload).not_to be_expired
    end
  end

  describe "#expired" do
    it "marks as expired after X days" do
      ContentMigration.where(id: @cm.id).update_all(created_at: 405.days.ago)
      expect(ContentMigration.expired.pluck(:id)).to eq [@cm.id]
    end

    it "does not mark new exports as expired" do
      expect(ContentMigration.expired.pluck(:id)).to be_empty
    end

    it "does not mark as expired if setting is 0" do
      Setting.set('content_migrations_expire_after_days', '0')
      ContentMigration.where(id: @cm.id).update_all(created_at: 405.days.ago)
      expect(ContentMigration.expired.pluck(:id)).to be_empty
    end
  end

  context 'Quizzes.Next CC import' do
    before do
      allow(@cm.root_account).
        to receive(:feature_enabled?).
        with(:import_to_quizzes_next).
        and_return(true)
      allow(@cm.migration_settings).
        to receive(:[]).
        with(:import_quizzes_next).
        and_return(true)
    end

    let(:importer) { instance_double('QuizzesNext::Importers::CourseContentImporter') }

    it 'calls QuizzesNext::Importers' do
      expect(@cm.migration_settings).
        to receive(:[]).
        with(:migration_ids_to_import)
      expect(Importers).not_to receive(:content_importer_for)
      expect(QuizzesNext::Importers::CourseContentImporter).
        to receive(:new).and_return(importer)
      expect(importer).to receive(:import_content)
      @cm.import!({})
    end
  end

  context "migration issues" do
    let(:err){ StandardError.new("TestError") }

    it "doesn't overreeact to todo issues" do
      expect{
        @cm.add_todo("test todo", {exception: err})
      }.to change{ ErrorReport.count }.by(0)
    end

    it "doesn't overreeact to warning issues" do
      expect{
        @cm.add_warning("test warn", {exception: err})
      }.to change{ ErrorReport.count }.by(0)
    end

    it "reports error issues appropriately" do
      expect{
        @cm.add_error("test error", {exception: err})
      }.to change{ ErrorReport.count }.by(1)
    end

    it "accepts downgrades for real errors" do
      expect{
        @cm.add_error("test error", {exception: err, issue_level: :warning})
      }.to change{ ErrorReport.count }.by(0)
    end

    it "accepts issue level option when failing a migration" do
      expect{
        @cm.fail_with_error!(err, error_message: "foo", issue_level: :warning)
      }.to change{ ErrorReport.count }.by(0)
    end
  end
<<<<<<< HEAD
=======

  describe "imported_migration_items_for_insert_type" do
    it "does not explode if the import type isn't in the migration item hash" do
      @cm.migration_settings[:insert_into_module_type] = "assignment"
      output = @cm.imported_migration_items_for_insert_type
      expect(output).to eq([])
    end
  end

  describe "import_class_name" do
    it "converts various forms of name to the proper AR class name" do
      expect(ContentMigration.import_class_name('assignment')).to eq 'Assignment'
      expect(ContentMigration.import_class_name('assignments')).to eq 'Assignment'
      expect(ContentMigration.import_class_name('announcement')).to eq 'DiscussionTopic'
      expect(ContentMigration.import_class_name('announcements')).to eq 'DiscussionTopic'
      expect(ContentMigration.import_class_name('discussion_topic')).to eq 'DiscussionTopic'
      expect(ContentMigration.import_class_name('discussion_topics')).to eq 'DiscussionTopic'
      expect(ContentMigration.import_class_name('attachment')).to eq 'Attachment'
      expect(ContentMigration.import_class_name('attachments')).to eq 'Attachment'
      expect(ContentMigration.import_class_name('file')).to eq 'Attachment'
      expect(ContentMigration.import_class_name('files')).to eq 'Attachment'
      expect(ContentMigration.import_class_name('page')).to eq 'WikiPage'
      expect(ContentMigration.import_class_name('pages')).to eq 'WikiPage'
      expect(ContentMigration.import_class_name('wiki_page')).to eq 'WikiPage'
      expect(ContentMigration.import_class_name('wiki_pages')).to eq 'WikiPage'
      expect(ContentMigration.import_class_name('quiz')).to eq 'Quizzes::Quiz'
      expect(ContentMigration.import_class_name('quizzes')).to eq 'Quizzes::Quiz'
      expect(ContentMigration.import_class_name('module')).to eq 'ContextModule'
      expect(ContentMigration.import_class_name('modules')).to eq 'ContextModule'
      expect(ContentMigration.import_class_name('context_module')).to eq 'ContextModule'
      expect(ContentMigration.import_class_name('context_modules')).to eq 'ContextModule'
      expect(ContentMigration.import_class_name('module_item')).to eq 'ContentTag'
      expect(ContentMigration.import_class_name('module_items')).to eq 'ContentTag'
      expect(ContentMigration.import_class_name('content_tag')).to eq 'ContentTag'
      expect(ContentMigration.import_class_name('content_tags')).to eq 'ContentTag'
    end
  end
>>>>>>> ca0121d5
end<|MERGE_RESOLUTION|>--- conflicted
+++ resolved
@@ -825,8 +825,6 @@
       }.to change{ ErrorReport.count }.by(0)
     end
   end
-<<<<<<< HEAD
-=======
 
   describe "imported_migration_items_for_insert_type" do
     it "does not explode if the import type isn't in the migration item hash" do
@@ -864,5 +862,4 @@
       expect(ContentMigration.import_class_name('content_tags')).to eq 'ContentTag'
     end
   end
->>>>>>> ca0121d5
 end