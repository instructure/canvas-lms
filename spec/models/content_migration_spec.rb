--- conflicted
+++ resolved
@@ -793,40 +793,25 @@
   end
 
   context "migration issues" do
-<<<<<<< HEAD
+    let(:err){ StandardError.new("TestError") }
+
     it "doesn't overreeact to todo issues" do
-      err = StandardError.new("TestError")
-=======
-    let(:err){ StandardError.new("TestError") }
-
-    it "doesn't overreeact to todo issues" do
->>>>>>> 8f1333b0
       expect{
         @cm.add_todo("test todo", {exception: err})
       }.to change{ ErrorReport.count }.by(0)
     end
 
     it "doesn't overreeact to warning issues" do
-<<<<<<< HEAD
-      err = StandardError.new("TestError")
-=======
->>>>>>> 8f1333b0
       expect{
         @cm.add_warning("test warn", {exception: err})
       }.to change{ ErrorReport.count }.by(0)
     end
 
     it "reports error issues appropriately" do
-<<<<<<< HEAD
-      err = StandardError.new("TestError")
-=======
->>>>>>> 8f1333b0
       expect{
         @cm.add_error("test error", {exception: err})
       }.to change{ ErrorReport.count }.by(1)
     end
-<<<<<<< HEAD
-=======
 
     it "accepts downgrades for real errors" do
       expect{
@@ -839,6 +824,5 @@
         @cm.fail_with_error!(err, error_message: "foo", issue_level: :warning)
       }.to change{ ErrorReport.count }.by(0)
     end
->>>>>>> 8f1333b0
   end
 end