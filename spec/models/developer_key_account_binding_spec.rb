--- conflicted
+++ resolved
@@ -17,12 +17,7 @@
 # You should have received a copy of the GNU Affero General Public License along
 # with this program. If not, see <http://www.gnu.org/licenses/>.
 
-<<<<<<< HEAD
-require File.expand_path(File.dirname(__FILE__) + '/../spec_helper.rb')
-require File.expand_path(File.dirname(__FILE__) + '/../lti_1_3_spec_helper')
-=======
 require_relative '../lti_1_3_spec_helper'
->>>>>>> 2827ad44
 
 RSpec.describe DeveloperKeyAccountBinding, type: :model do
   include_context 'lti_1_3_spec_helper'
