--- conflicted
+++ resolved
@@ -70,13 +70,10 @@
     it "has a working section_paces scope" do
       expect(@course.course_paces.section_paces).to match_array([@section_plan])
     end
-<<<<<<< HEAD
-=======
 
     it "has a working student_enrollment_paces scope" do
       expect(@course.course_paces.student_enrollment_paces).to match_array([@student_plan])
     end
->>>>>>> c4055bd5
   end
 
   context "course_pace_context" do
