--- conflicted
+++ resolved
@@ -102,7 +102,7 @@
     end
 
     it "includes default variables not found in brand config" do
-      expect(@brand_variables["ic-link-color"]).to eq "#008EE2"
+      expect(@brand_variables["ic-link-color"]).to eq "#0374B5"
     end
   end
 
@@ -229,21 +229,12 @@
   end
 
   it "expects md5 to be correct" do
-<<<<<<< HEAD
-    what_it_should_be_if_you_have_not_ran_gulp_rev = 85_663_486_644_871_658_581_990
-    what_it_should_be_if_you_have = 839_184_435_922_331_766
-=======
     what_it_should_be_if_you_have_not_ran_gulp_rev = 249_250_173_663_295_064_325
     what_it_should_be_if_you_have = 748_091_800_218_022_945_873
->>>>>>> d46c49a8
     expect(BrandableCSS.migration_version).to eq(what_it_should_be_if_you_have_not_ran_gulp_rev).or eq(what_it_should_be_if_you_have)
     # if this spec fails, you have probably made a change to app/stylesheets/brandable_variables.json
     # you will need to update the migration that runs brand_configs and update these md5s that are
     # with and without running `rake canvas:compile_assets`
-<<<<<<< HEAD
-    # Also update the other use of 85663486644871658581990 in lib/brandable_css.rb
-=======
     # See the following migration file for more info: "#{BrandableCSS::MIGRATION_NAME.underscore}_predeploy.rb"
->>>>>>> d46c49a8
   end
 end