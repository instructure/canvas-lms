# frozen_string_literal: true

#
# Copyright (C) 2024 - present Instructure, Inc.
#
# This file is part of Canvas.
#
# Canvas is free software: you can redistribute it and/or modify it under
# the terms of the GNU Affero General Public License as published by the Free
# Software Foundation, version 3 of the License.
#
# Canvas is distributed in the hope that it will be useful, but WITHOUT ANY
# WARRANTY; without even the implied warranty of MERCHANTABILITY or FITNESS FOR
# A PARTICULAR PURPOSE. See the GNU Affero General Public License for more
# details.
#
# You should have received a copy of the GNU Affero General Public License along
# with this program. If not, see <http://www.gnu.org/licenses/>.
#

describe LLMConfig do
  describe "#initialize" do
    context "with valid attributes" do
      it "initializes successfully" do
<<<<<<< HEAD
        config = LLMConfig.new(name: "TestConfig", model_id: "model123")
=======
        config = LLMConfig.new(name: "TestConfig", model_id: "model123", template: "template")
>>>>>>> 4b37e285
        expect(config.name).to eq("TestConfig")
        expect(config.model_id).to eq("model123")
        expect(config.template).to eq("template")
        expect(config.options).to eq({})
      end
    end

    context "with invalid attributes" do
      it "raises an error if name is not a string" do
<<<<<<< HEAD
        expect { LLMConfig.new(name: nil, model_id: "model123") }.to raise_error(ArgumentError, "Name must be a string")
      end

      it "raises an error if model_id is not a string" do
        expect { LLMConfig.new(name: "TestConfig", model_id: nil) }.to raise_error(ArgumentError, "Model ID must be a string")
      end

      it "raises an error if template is neither string nor nil" do
        expect { LLMConfig.new(name: "TestConfig", model_id: "model123", template: 123) }.to raise_error(ArgumentError, "Template must be a string or nil")
      end

      it "raises an error if options is not a hash" do
        expect { LLMConfig.new(name: "TestConfig", model_id: "model123", options: "invalid") }.to raise_error(ArgumentError, "Options must be a hash")
=======
        expect { LLMConfig.new(name: nil, model_id: "model123", template: "template") }.to raise_error(ArgumentError, "Name must be a string")
      end

      it "raises an error if model_id is not a string" do
        expect { LLMConfig.new(name: "TestConfig", model_id: nil, template: "template") }.to raise_error(ArgumentError, "Model ID must be a string")
      end

      it "raises an error if template is neither string nor nil" do
        expect { LLMConfig.new(name: "TestConfig", model_id: "model123", template: 123) }.to raise_error(ArgumentError, "Template must be a string")
      end

      it "raises an error if options is not a hash" do
        expect { LLMConfig.new(name: "TestConfig", model_id: "model123", template: "template", options: "invalid") }.to raise_error(ArgumentError, "Options must be a hash")
>>>>>>> 4b37e285
      end
    end
  end

<<<<<<< HEAD
  describe "#generate_prompt" do
    let(:config) { LLMConfig.new(name: "TestConfig", model_id: "model123", template: "Hello <PLACEHOLDER>") }
=======
  describe "#generate_prompt_and_options" do
    let(:config) { LLMConfig.new(name: "TestConfig", model_id: "model123", template: "Hello <TEMPLATE_PLACEHOLDER>", options: { max_tokens: 100, system: "Hello <OPTIONS_PLACEHOLDER>" }) }
>>>>>>> 4b37e285

    it "replaces the placeholders with content in both prompt and options" do
      prompt, options = config.generate_prompt_and_options(substitutions: { TEMPLATE: "Template", OPTIONS: "Options" })
      expect(prompt).to eq("Hello Template")
      expect(options).to eq({ max_tokens: 100, system: "Hello Options" })
    end

<<<<<<< HEAD
    context "when template is nil" do
      let(:config) { LLMConfig.new(name: "TestConfig", model_id: "model123") }
=======
    it "raises an error if prompt still contains placeholders" do
      expect { config.generate_prompt_and_options(substitutions: {}) }.to raise_error(ArgumentError, "Template still contains placeholder: <TEMPLATE_PLACEHOLDER>")
    end
>>>>>>> 4b37e285

    it "raises an error if options still contain placeholders" do
      expect { config.generate_prompt_and_options(substitutions: { TEMPLATE: "Template" }) }.to raise_error(ArgumentError, "Options still contain placeholder: <OPTIONS_PLACEHOLDER>")
    end

    it "returns the prompt and options when no placeholders are present" do
      config = LLMConfig.new(name: "TestConfig", model_id: "model123", template: "Hello", options: { max_tokens: 100, system: "Hello" })
      prompt, options = config.generate_prompt_and_options(substitutions: {})
      expect(prompt).to eq("Hello")
      expect(options).to eq({ max_tokens: 100, system: "Hello" })
    end
  end
end<|MERGE_RESOLUTION|>--- conflicted
+++ resolved
@@ -22,11 +22,7 @@
   describe "#initialize" do
     context "with valid attributes" do
       it "initializes successfully" do
-<<<<<<< HEAD
-        config = LLMConfig.new(name: "TestConfig", model_id: "model123")
-=======
         config = LLMConfig.new(name: "TestConfig", model_id: "model123", template: "template")
->>>>>>> 4b37e285
         expect(config.name).to eq("TestConfig")
         expect(config.model_id).to eq("model123")
         expect(config.template).to eq("template")
@@ -36,21 +32,6 @@
 
     context "with invalid attributes" do
       it "raises an error if name is not a string" do
-<<<<<<< HEAD
-        expect { LLMConfig.new(name: nil, model_id: "model123") }.to raise_error(ArgumentError, "Name must be a string")
-      end
-
-      it "raises an error if model_id is not a string" do
-        expect { LLMConfig.new(name: "TestConfig", model_id: nil) }.to raise_error(ArgumentError, "Model ID must be a string")
-      end
-
-      it "raises an error if template is neither string nor nil" do
-        expect { LLMConfig.new(name: "TestConfig", model_id: "model123", template: 123) }.to raise_error(ArgumentError, "Template must be a string or nil")
-      end
-
-      it "raises an error if options is not a hash" do
-        expect { LLMConfig.new(name: "TestConfig", model_id: "model123", options: "invalid") }.to raise_error(ArgumentError, "Options must be a hash")
-=======
         expect { LLMConfig.new(name: nil, model_id: "model123", template: "template") }.to raise_error(ArgumentError, "Name must be a string")
       end
 
@@ -64,18 +45,12 @@
 
       it "raises an error if options is not a hash" do
         expect { LLMConfig.new(name: "TestConfig", model_id: "model123", template: "template", options: "invalid") }.to raise_error(ArgumentError, "Options must be a hash")
->>>>>>> 4b37e285
       end
     end
   end
 
-<<<<<<< HEAD
-  describe "#generate_prompt" do
-    let(:config) { LLMConfig.new(name: "TestConfig", model_id: "model123", template: "Hello <PLACEHOLDER>") }
-=======
   describe "#generate_prompt_and_options" do
     let(:config) { LLMConfig.new(name: "TestConfig", model_id: "model123", template: "Hello <TEMPLATE_PLACEHOLDER>", options: { max_tokens: 100, system: "Hello <OPTIONS_PLACEHOLDER>" }) }
->>>>>>> 4b37e285
 
     it "replaces the placeholders with content in both prompt and options" do
       prompt, options = config.generate_prompt_and_options(substitutions: { TEMPLATE: "Template", OPTIONS: "Options" })
@@ -83,14 +58,9 @@
       expect(options).to eq({ max_tokens: 100, system: "Hello Options" })
     end
 
-<<<<<<< HEAD
-    context "when template is nil" do
-      let(:config) { LLMConfig.new(name: "TestConfig", model_id: "model123") }
-=======
     it "raises an error if prompt still contains placeholders" do
       expect { config.generate_prompt_and_options(substitutions: {}) }.to raise_error(ArgumentError, "Template still contains placeholder: <TEMPLATE_PLACEHOLDER>")
     end
->>>>>>> 4b37e285
 
     it "raises an error if options still contain placeholders" do
       expect { config.generate_prompt_and_options(substitutions: { TEMPLATE: "Template" }) }.to raise_error(ArgumentError, "Options still contain placeholder: <OPTIONS_PLACEHOLDER>")
