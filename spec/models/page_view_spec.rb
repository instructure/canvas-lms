#
# Copyright (C) 2011 Instructure, Inc.
#
# This file is part of Canvas.
#
# Canvas is free software: you can redistribute it and/or modify it under
# the terms of the GNU Affero General Public License as published by the Free
# Software Foundation, version 3 of the License.
#
# Canvas is distributed in the hope that it will be useful, but WITHOUT ANY
# WARRANTY; without even the implied warranty of MERCHANTABILITY or FITNESS FOR
# A PARTICULAR PURPOSE. See the GNU Affero General Public License for more
# details.
#
# You should have received a copy of the GNU Affero General Public License along
# with this program. If not, see <http://www.gnu.org/licenses/>.
#

require File.expand_path(File.dirname(__FILE__) + '/../sharding_spec_helper.rb')
require File.expand_path(File.dirname(__FILE__) + '/../cassandra_spec_helper.rb')

describe PageView do
  before do
    # sets both @user and @course (@user is a teacher in @course)
    course_model
    @page_view = PageView.new { |p| p.send(:attributes=, { :url => "http://test.one/", :session_id => "phony", :context => @course, :controller => 'courses', :action => 'show', :user_request => true, :render_time => 0.01, :user_agent => 'None', :account_id => Account.default.id, :request_id => "abcde", :interaction_seconds => 5, :user => @user }, false) }
  end

  describe "sharding" do
      specs_require_sharding

      it "should not assign the default shard" do
        PageView.new.shard.should == Shard.default
        @shard1.activate do
          PageView.new.shard.should == @shard1
        end
      end
  end

  describe "cassandra page views" do
    it_should_behave_like "cassandra page views"
    it "should store and load from cassandra" do
      expect {
        @page_view.save!
      }.to change { PageView::EventStream.database.execute("select count(*) from page_views").fetch_row["count"] }.by(1)
      PageView.find(@page_view.id).should == @page_view
      expect { PageView.find("junk") }.to raise_error(ActiveRecord::RecordNotFound)
    end

    it "should not start a db transaction on save" do
      PageView.new { |p| p.send(:attributes=, { :user => @user, :url => "http://test.one/", :session_id => "phony", :context => @course, :controller => 'courses', :action => 'show', :user_request => true, :render_time => 0.01, :user_agent => 'None', :account_id => Account.default.id, :request_id => "abcdef", :interaction_seconds => 5 }, false) }.store
      PageView.connection.expects(:transaction).never
      PageView.process_cache_queue
      PageView.find("abcdef").should be_present
    end

    describe "sharding" do
      specs_require_sharding

      it "should always assign the birth shard" do
        PageView.new.shard.should == Shard.birth
        pv = nil
        @shard1.activate do
          pv = page_view_model
          pv.shard.should == Shard.birth
          pv.save!
          pv = PageView.find(pv.request_id)
          pv.should be_present
          pv.shard.should == Shard.birth
        end
        pv = PageView.find(pv.request_id)
        pv.should be_present
        pv.shard.should == Shard.birth
        pv.interaction_seconds = 25
        pv.save!
        pv = PageView.find(pv.request_id)
        pv.interaction_seconds.should == 25
      end

      it "should handle default shard ids through redis" do
        pending("needs redis") unless Canvas.redis_enabled?

        @pv_user = user_model
        id = @shard1.activate do
          @user2 = User.create! { |u| u.id = @user.local_id }
          account = Account.create!
          course_model(:account => account)
          pv = page_view_model
          pv.user = @pv_user
          pv.context = @course
          pv.store

          PageView.process_cache_queue
          pv.request_id
        end

        pv = @shard1.activate { PageView.find(id) }
        pv.user.should == @pv_user
        pv.context.should == @course

        @pv_user.page_views.paginate(:page => 1, :per_page => 1).first.should == pv
        @user2.page_views.paginate(:page => 1, :per_page => 1).should be_empty

        @shard1.activate do
          @pv_user.page_views.paginate(:page => 1, :per_page => 1).first.should == pv
          @user2.page_views.paginate(:page => 1, :per_page => 1).should be_empty
        end
      end

      it "should store and load from cassandra when the birth shard is not the default shard" do
        Shard.stubs(:birth).returns(@shard1)
        @shard2.activate do
          expect {
            @page_view.save!
          }.to change { PageView::EventStream.database.execute("select count(*) from page_views").fetch_row["count"] }.by(1)
          PageView.find(@page_view.id).should == @page_view
          expect { PageView.find("junk") }.to raise_error(ActiveRecord::RecordNotFound)
        end
      end
    end

    it "should paginate with a willpaginate-like array" do
      # some page views we shouldn't find
      page_view_model(:user => user_model)
      page_view_model(:user => user_model)

      user_model
      pvs = []
      4.times { |i| pvs << page_view_model(:user => @user, :created_at => (5 - i).weeks.ago) }
      pager = @user.page_views
      pager.should be_a PaginatedCollection::Proxy
      expect { pager.paginate() }.to raise_exception(ArgumentError)
      full = pager.paginate(:per_page => 4)
      full.size.should == 4
      full.next_page.should be_nil

      half = pager.paginate(:per_page => 2)
      half.should == full[0,2]
      half.next_page.should be_present

      second_half = pager.paginate(:per_page => 2, :page => half.next_page)
      second_half.should == full[2,2]
      second_half.next_page.should be_nil
    end

    it "should halt pagination after a set time period" do
      p1 = page_view_model(:user => @user)
      p2 = page_view_model(:user => @user, :created_at => 13.months.ago)
      coll = @user.page_views.paginate(:per_page => 3)
      coll.should == [p1]
      coll.next_page.should be_blank
    end

    it "should ignore an invalid page" do
      @page_view.save!
      @user.page_views.paginate(:per_page => 2, :page => '3').should == [@page_view]
    end

    describe "db migrator" do
      it "should migrate the relevant page views" do
        a1 = account_model
        a2 = account_model
        a3 = account_model
        Setting.set('enable_page_views', 'db')
        moved = (0..1).map { page_view_model(:account => a1, :created_at => 1.day.ago) }
        moved_a3 = page_view_model(:account => a3, :created_at => 4.hours.ago)
        # this one is more recent in time and will be processed last
        moved_later = page_view_model(:account => a1, :created_at => 2.hours.ago)
        # this one is in a deleted account
        deleted = page_view_model(:account => a2, :created_at => 2.hours.ago)
        a2.destroy
        # too far back
        old = page_view_model(:account => a1, :created_at => 13.months.ago)

        Setting.set('enable_page_views', 'cassandra')
        migrator = PageView::CassandraMigrator.new
        PageView.find(moved.map(&:request_id)).size.should == 0
        migrator.run_once(2)
        PageView.find(moved.map(&:request_id)).size.should == 2
        # should migrate all active accounts
        PageView.find(moved_a3.request_id).request_id.should == moved_a3.request_id
        expect { PageView.find(moved_later.request_id) }.to raise_error(ActiveRecord::RecordNotFound)
        # it should resume where the last migrator left off
        migrator = PageView::CassandraMigrator.new
        migrator.run_once(2)
        PageView.find(moved.map(&:request_id) + [moved_later.request_id]).size.should == 3

        expect { PageView.find(deleted.request_id) }.to raise_error(ActiveRecord::RecordNotFound)
        expect { PageView.find(old.request_id) }.to raise_error(ActiveRecord::RecordNotFound)

        # running again should migrate new page views as time advances
        Setting.set('enable_page_views', 'db')
        # shouldn't actually happen, but create an older page view to verify
        # we're not migrating old page views again
        not_moved = page_view_model(:account => a1, :created_at => 1.day.ago)
        newly_moved = page_view_model(:account => a1, :created_at => 1.hour.ago)
        Setting.set('enable_page_views', 'cassandra')
        migrator = PageView::CassandraMigrator.new
        migrator.run_once(2)
        expect { PageView.find(not_moved.request_id) }.to raise_error(ActiveRecord::RecordNotFound)
        PageView.find(newly_moved.request_id).request_id.should == newly_moved.request_id
      end
    end
  end

  it "should store directly to the db in db mode" do
    Setting.set('enable_page_views', 'db')
    @page_view.store.should be_true
    PageView.count.should == 1
    PageView.find(@page_view.id).should == @page_view
  end

  it "should not store if the page view has no user" do
    Setting.set('enable_page_views', 'db')
    @page_view.user = nil
    @page_view.store.should be_false
    PageView.count.should == 0
  end

  if Canvas.redis_enabled?
    before do
      Setting.set('enable_page_views', 'cache')
    end

    it "should store into redis through to the db in cache mode" do
      @page_view.store.should be_true
      PageView.count.should == 0
      PageView.process_cache_queue
      PageView.count.should == 1
      PageView.find(@page_view.id).attributes.except('created_at', 'updated_at', 'summarized').should == @page_view.attributes.except('created_at', 'updated_at', 'summarized')
    end

    it "should store into redis in transactional batches" do
      @page_view.store.should be_true
      PageView.new { |p| p.send(:attributes=, { :user => @user, :url => "http://test.one/", :session_id => "phony", :context => @course, :controller => 'courses', :action => 'show', :user_request => true, :render_time => 0.01, :user_agent => 'None', :account_id => Account.default.id, :request_id => "abcdef", :interaction_seconds => 5 }, false) }.store
      PageView.new { |p| p.send(:attributes=, { :user => @user, :url => "http://test.one/", :session_id => "phony", :context => @course, :controller => 'courses', :action => 'show', :user_request => true, :render_time => 0.01, :user_agent => 'None', :account_id => Account.default.id, :request_id => "abcdefg", :interaction_seconds => 5 }, false) }.store
      PageView.count.should == 0
      Setting.set('page_view_queue_batch_size', '2')
      PageView.connection.expects(:transaction).at_least(5).yields # 5 times, because 2 outermost transactions, then rails starts a "transaction" for each save (which runs as a no-op, since we're already in a transaction)
      PageView.process_cache_queue
      PageView.count.should == 3
    end

    it "should preserve timestamp" do
      Time.use_zone('Alaska') do
        pv = PageView.new{ |p| p.send(:attributes=, { :user => @user, :url => "http://test.one/", :session_id => "phony", :context => @course, :controller => 'courses', :action => 'show', :user_request => true, :render_time => 0.01, :user_agent => 'None', :account_id => Account.default.id, :request_id => "abcdef", :interaction_seconds => 5 }, false) }
        pv.store
        original_created_at = pv.created_at
        PageView.process_cache_queue
        pv.reload.created_at.to_i.should == original_created_at.to_i
      end
    end

    describe "batch transaction" do
      self.use_transactional_fixtures = false
      it "should not fail the batch if one row fails" do
        user
        expect {
          PageView.transaction do
            PageView.process_cache_queue_item('request_id' => '1234', 'user_id' => @user.id)
            PageView.process_cache_queue_item('request_id' => '1234', 'user_id' => @user.id)
          end
        }.to change(PageView, :count).by(1)
      end

      after do
        PageView.delete_all

        # tear down both the course and the user and their detritus
        Enrollment.delete_all
        UserAccountAssociation.delete_all
        User.delete_all
        CourseAccountAssociation.delete_all
        Course.delete_all
      end
    end

    describe "active user counts" do
      it "should generate bucket names" do
        PageView.user_count_bucket_for_time(Time.zone.parse('2012-01-20T13:41:17Z')).should be_starts_with 'active_users:2012-01-20T13:40:00Z'
        PageView.user_count_bucket_for_time(Time.zone.parse('2012-01-20T03:25:00Z')).should be_starts_with 'active_users:2012-01-20T03:25:00Z'
        PageView.user_count_bucket_for_time(Time.zone.parse('2012-01-20T03:29:59Z')).should be_starts_with 'active_users:2012-01-20T03:25:00Z'
      end

      it "should do nothing if not enabled" do
        Setting.set('page_views_store_active_user_counts', 'false')
        @page_view.store.should be_true
        Canvas.redis.smembers(PageView.user_count_bucket_for_time(Time.now)).should == []
      end

      it "should store if enabled" do
        Setting.set('page_views_store_active_user_counts', 'redis')
        @page_view.store.should be_true
      end

      it "should store user ids in the set for page views" do
        Setting.set('page_views_store_active_user_counts', 'redis')
        store_time = Time.zone.parse('2012-01-13T15:43:21Z')
        @page_view.created_at = store_time
        @page_view.store.should be_true
        bucket = PageView.user_count_bucket_for_time(store_time)
        Canvas.redis.smembers(bucket).should == [@user.global_id.to_s]
        Canvas.redis.ttl(bucket).should > 23.hours

        store_time_2 = Time.zone.parse('2012-01-13T15:47:52Z')
        @user1 = @user
        @user2 = user_model
        pv2 = PageView.new { |p| p.send(:attributes=, { :user => @user2, :url => "http://test.one/", :session_id => "phony", :context => @course, :controller => 'courses', :action => 'show', :user_request => true, :render_time => 0.01, :user_agent => 'None', :account_id => Account.default.id, :request_id => "abcde", :interaction_seconds => 5 }, false) }
        pv3 = PageView.new { |p| p.send(:attributes=, { :user => @user2, :url => "http://test.one/", :session_id => "phony", :context => @course, :controller => 'courses', :action => 'show', :user_request => true, :render_time => 0.01, :user_agent => 'None', :account_id => Account.default.id, :request_id => "abcde", :interaction_seconds => 5 }, false) }
        pv2.created_at = store_time
        pv3.created_at = store_time_2
        pv2.store.should be_true
        pv3.store.should be_true

        Canvas.redis.smembers(bucket).sort.should == [@user1.global_id.to_s, @user2.global_id.to_s]
        Canvas.redis.smembers(PageView.user_count_bucket_for_time(store_time_2)).should == [@user2.global_id.to_s]
      end
    end
  end

  describe "for_users" do
    before :each do
      @page_view.save!
    end

    it "should work with User objects" do
      PageView.for_users([@user]).should == [@page_view]
      PageView.for_users([User.create!]).should == []
    end

    it "should work with a User ids" do
      PageView.for_users([@user.id]).should == [@page_view]
      PageView.for_users([@user.id + 1]).should == []
    end

    it "should with with an empty list" do
      PageView.for_users([]).should == []
    end
  end

  describe '.generate' do
    let(:params) { {'action' => 'path', 'controller' => 'some'} }
<<<<<<< HEAD
    let(:headers) { {'User-Agent' => 'Mozilla'} }
    let(:session) { {:id => 42} }
    let(:request) { stub(:url => (@url || 'host.com/some/path'), :path_parameters => params, :headers => headers, :session_options => session, :method => :get) }
=======
    let(:session) { {:id => '42'} }
    let(:request) { stub(:url => (@url || 'host.com/some/path'), :path_parameters => params, :user_agent => 'Mozilla', :session_options => session, :method => :get) }
>>>>>>> dcc67c78
    let(:user) { User.new }
    let(:attributes) { {:real_user => user, :user => user } }

    before { RequestContextGenerator.stubs( :request_id => 'xyz' ) }
    after { RequestContextGenerator.unstub :request_id }

    subject { PageView.generate(request, attributes) }

    its(:url) { should == request.url }
    its(:user) { should == user }
    its(:controller) { should == params['controller'] }
    its(:action) { should == params['action'] }
    its(:session_id) { should == session[:id] }
    its(:real_user) { should == user }
    its(:user_agent) { should == request.user_agent }
    its(:interaction_seconds) { should == 5 }
    its(:created_at) { should_not be_nil }
    its(:updated_at) { should_not be_nil }
    its(:http_method) { should == 'get' }

    it "should filter sensitive url params" do
      @url = 'http://canvas.example.com/api/v1/courses/1?access_token=SUPERSECRET'
      pv = PageView.generate(request, attributes)
      pv.url.should ==  'http://canvas.example.com/api/v1/courses/1?access_token=[FILTERED]'
    end

    it "should filter sensitive url params on the way out" do
      pv = PageView.generate(request, attributes)
      pv.update_attribute(:url, 'http://canvas.example.com/api/v1/courses/1?access_token=SUPERSECRET')
      pv.reload
      pv.url.should ==  'http://canvas.example.com/api/v1/courses/1?access_token=[FILTERED]'
    end
  end

  describe ".for_request_id" do
    context "db-backed" do
      before do
        Setting.set('enable_page_views', 'db')
      end

      it "should return use existing page view if any" do
        pv = page_view_model
        PageView.for_request_id(pv.request_id).should == pv
      end

      it "should return nothing with unknown request id" do
        PageView.for_request_id('unknown').should be_nil
      end
    end

    context "cassandra-backed" do
      it_should_behave_like "cassandra page views"
      it "should generate a new page view with that request_id" do
        pv = page_view_model
        new_pv = PageView.for_request_id(pv.request_id)
        new_pv.should_not be_nil
        new_pv.request_id.should == pv.request_id
        new_pv.url.should_not == pv.url
      end
    end
  end

  describe ".from_attributes" do
    specs_require_sharding

    before do
      @attributes = valid_page_view_attributes.stringify_keys
    end

    it "should return a PageView object" do
      PageView.from_attributes(@attributes).should be_a(PageView)
    end

    it "should look like an existing PageView" do
      PageView.from_attributes(@attributes).should_not be_new_record
    end

    it "should use the provided attributes" do
      PageView.from_attributes(@attributes).url.should == @attributes['url']
    end

    it "should set missing attributes to nil" do
      PageView.from_attributes(@attributes).user_id.should be_nil
    end

    context "db-backed" do
      before do
        Setting.set('enable_page_views', 'db')
      end

      it "should interpret ids relative to the current shard" do
        user_id = 1
        attributes = @attributes.merge('user_id' => user_id)
        page_view1 = @shard1.activate{ PageView.from_attributes(attributes) }
        page_view2 = @shard2.activate{ PageView.from_attributes(attributes) }
        [@shard1, @shard2].each do |shard|
          shard.activate do
            page_view1.user_id.should == @shard1.relative_id_for(user_id)
            page_view2.user_id.should == @shard2.relative_id_for(user_id)
          end
        end
      end
    end

    context "cassandra-backed" do
      it_should_behave_like "cassandra page views"

      it "should interpret ids relative to the default shard" do
        user_id = 1
        attributes = @attributes.merge('user_id' => user_id)
        page_view1 = @shard1.activate{ PageView.from_attributes(attributes) }
        page_view2 = @shard2.activate{ PageView.from_attributes(attributes) }
        [@shard1, @shard2].each do |shard|
          shard.activate do
            page_view1.user_id.should == Shard.default.relative_id_for(user_id)
            page_view2.user_id.should == Shard.default.relative_id_for(user_id)
          end
        end
      end
    end
  end
end<|MERGE_RESOLUTION|>--- conflicted
+++ resolved
@@ -340,14 +340,8 @@
 
   describe '.generate' do
     let(:params) { {'action' => 'path', 'controller' => 'some'} }
-<<<<<<< HEAD
-    let(:headers) { {'User-Agent' => 'Mozilla'} }
-    let(:session) { {:id => 42} }
-    let(:request) { stub(:url => (@url || 'host.com/some/path'), :path_parameters => params, :headers => headers, :session_options => session, :method => :get) }
-=======
     let(:session) { {:id => '42'} }
     let(:request) { stub(:url => (@url || 'host.com/some/path'), :path_parameters => params, :user_agent => 'Mozilla', :session_options => session, :method => :get) }
->>>>>>> dcc67c78
     let(:user) { User.new }
     let(:attributes) { {:real_user => user, :user => user } }
 
