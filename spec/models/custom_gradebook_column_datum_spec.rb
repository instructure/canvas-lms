--- conflicted
+++ resolved
@@ -32,29 +32,6 @@
       @second_col = @course.custom_gradebook_columns.create!(title: "cc2", position: 2)
 
       CustomGradebookColumnDatum.process_bulk_update_custom_columns({}, @course, [
-<<<<<<< HEAD
-        {
-          "column_id": @first_col.id.to_s,
-          "user_id": @first_student.id.to_s,
-          "content": "first column, first student"
-        },
-        {
-          "column_id": @first_col.id.to_s,
-          "user_id": @second_student.id.to_s,
-          "content": "first column, second student"
-        },
-        {
-          "column_id": @second_col.id.to_s,
-          "user_id": @first_student.id.to_s,
-          "content": "second column, first student"
-        },
-        {
-          "column_id": @second_col.id.to_s,
-          "user_id": @second_student.id.to_s,
-          "content": "second column, second student"
-        }
-      ])
-=======
                                                                       {
                                                                         column_id: @first_col.id.to_s,
                                                                         user_id: @first_student.id.to_s,
@@ -76,14 +53,13 @@
                                                                         content: "second column, second student"
                                                                       }
                                                                     ])
->>>>>>> 2d51e8e7
     end
 
     let(:first_student_data) do
-      @course.custom_gradebook_columns.
-        find_by!(id: @first_col.id).
-        custom_gradebook_column_data.
-        find_by(user_id: @first_student.id)
+      @course.custom_gradebook_columns
+             .find_by!(id: @first_col.id)
+             .custom_gradebook_column_data
+             .find_by(user_id: @first_student.id)
     end
 
     it "sets the root account id on the column datum" do
@@ -91,10 +67,10 @@
     end
 
     it "adds a datum for a matching student and column" do
-      data = @course.custom_gradebook_columns.
-        find_by!(id: @first_col.id).
-        custom_gradebook_column_data.
-        where(user_id: @first_student.id)
+      data = @course.custom_gradebook_columns
+                    .find_by!(id: @first_col.id)
+                    .custom_gradebook_column_data
+                    .where(user_id: @first_student.id)
       expect(data.count).to be 1
     end
 
@@ -114,21 +90,12 @@
 
     it "does not create new columns when column doesn't exist" do
       CustomGradebookColumnDatum.process_bulk_update_custom_columns({}, @course, [
-<<<<<<< HEAD
-        {
-          "column_id": (@second_col.id + 1001).to_s,
-          "user_id": @second_student.id.to_s,
-          "content": "first column, second student"
-        },
-      ])
-=======
                                                                       {
                                                                         column_id: (@second_col.id + 1001).to_s,
                                                                         user_id: @second_student.id.to_s,
                                                                         content: "first column, second student"
                                                                       },
                                                                     ])
->>>>>>> 2d51e8e7
 
       data = @course.custom_gradebook_columns.where(id: @second_col.id + 1001)
       expect(data.count).to be 0
@@ -136,17 +103,6 @@
 
     it "updates the content for existing student and column" do
       CustomGradebookColumnDatum.process_bulk_update_custom_columns({}, @course, [
-<<<<<<< HEAD
-        {
-          "column_id": @second_col.id.to_s,
-          "user_id": @second_student.id.to_s,
-          "content": "2, 2"
-        }
-      ])
-
-      data = @course.custom_gradebook_columns.find_by!(id: @second_col.id).
-        custom_gradebook_column_data.find_by!(user_id: @second_student.id).content
-=======
                                                                       {
                                                                         column_id: @second_col.id.to_s,
                                                                         user_id: @second_student.id.to_s,
@@ -156,23 +112,11 @@
 
       data = @course.custom_gradebook_columns.find_by!(id: @second_col.id)
                     .custom_gradebook_column_data.find_by!(user_id: @second_student.id).content
->>>>>>> 2d51e8e7
       expect(data).to eql "2, 2"
     end
 
     it "can also pass the column ID as a number" do
       CustomGradebookColumnDatum.process_bulk_update_custom_columns({}, @course, [
-<<<<<<< HEAD
-        {
-          "column_id": @second_col.id,
-          "user_id": @second_student.id,
-          "content": "2, 2"
-        }
-      ])
-
-      data = @course.custom_gradebook_columns.find_by!(id: @second_col.id).
-        custom_gradebook_column_data.find_by!(user_id: @second_student.id).content
-=======
                                                                       {
                                                                         column_id: @second_col.id,
                                                                         user_id: @second_student.id,
@@ -182,33 +126,23 @@
 
       data = @course.custom_gradebook_columns.find_by!(id: @second_col.id)
                     .custom_gradebook_column_data.find_by!(user_id: @second_student.id).content
->>>>>>> 2d51e8e7
       expect(data).to eql "2, 2"
     end
 
     it "does not update content in deleted columns" do
-      @course.custom_gradebook_columns.find_by!(id: @second_col.id).
-        custom_gradebook_column_data.find_by!(user_id: @first_student.id).delete
-      @course.custom_gradebook_columns.find_by!(id: @second_col.id).
-        custom_gradebook_column_data.find_by!(user_id: @second_student.id).delete
+      @course.custom_gradebook_columns.find_by!(id: @second_col.id)
+             .custom_gradebook_column_data.find_by!(user_id: @first_student.id).delete
+      @course.custom_gradebook_columns.find_by!(id: @second_col.id)
+             .custom_gradebook_column_data.find_by!(user_id: @second_student.id).delete
       @course.custom_gradebook_columns.find_by!(id: @second_col.id).delete
 
       CustomGradebookColumnDatum.process_bulk_update_custom_columns({}, @course, [
-<<<<<<< HEAD
-        {
-          "column_id": @second_col.id.to_s,
-          "user_id": @second_student.id.to_s,
-          "content": "3, 2"
-        },
-      ])
-=======
                                                                       {
                                                                         column_id: @second_col.id.to_s,
                                                                         user_id: @second_student.id.to_s,
                                                                         content: "3, 2"
                                                                       },
                                                                     ])
->>>>>>> 2d51e8e7
 
       data = @course.custom_gradebook_columns.where(id: @second_col.id)
       expect(data.count).to be 0
@@ -216,21 +150,12 @@
 
     it "destroys data when uploading empty string" do
       CustomGradebookColumnDatum.process_bulk_update_custom_columns({}, @course, [
-<<<<<<< HEAD
-        {
-          "column_id": @first_col.id.to_s,
-          "user_id": @first_student.id.to_s,
-          "content": ""
-        },
-      ])
-=======
                                                                       {
                                                                         column_id: @first_col.id.to_s,
                                                                         user_id: @first_student.id.to_s,
                                                                         content: ""
                                                                       },
                                                                     ])
->>>>>>> 2d51e8e7
 
       expect(first_student_data).to be_nil
     end
