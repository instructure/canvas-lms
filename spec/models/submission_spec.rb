--- conflicted
+++ resolved
@@ -3788,23 +3788,15 @@
 
     let(:user_ids_in_whitelist) { whitelist.map { |user| user.fetch(:global_id)&.to_i } }
 
-    it 'returns nil when the assignment is not moderated' do
+    it 'returns an empty array when the assignment is not moderated' do
       # Skipping validations here because they'd prevent turning off Moderated Grading
       # for an assignment with graded submissions.
       @assignment.update_column(:moderated_grading, false)
-<<<<<<< HEAD
-      expect(@submission.moderated_grading_whitelist).to be_nil
-    end
-
-    it 'returns nil when the user is not present' do
-      expect(@submission.moderated_grading_whitelist(nil)).to be_nil
-=======
       expect(@submission.moderation_whitelist_for_user(@teacher)).to be_empty
     end
 
     it 'returns an empty array when the user is not present' do
       expect(@submission.moderation_whitelist_for_user(nil)).to be_empty
->>>>>>> 1224e2b5
     end
 
     it 'returns an empty array when the user is not permitted to view annotations for the submission' do
