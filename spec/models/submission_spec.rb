#
# Copyright (C) 2011 - present Instructure, Inc.
#
# This file is part of Canvas.
#
# Canvas is free software: you can redistribute it and/or modify it under
# the terms of the GNU Affero General Public License as published by the Free
# Software Foundation, version 3 of the License.
#
# Canvas is distributed in the hope that it will be useful, but WITHOUT ANY
# WARRANTY; without even the implied warranty of MERCHANTABILITY or FITNESS FOR
# A PARTICULAR PURPOSE. See the GNU Affero General Public License for more
# details.
#
# You should have received a copy of the GNU Affero General Public License along
# with this program. If not, see <http://www.gnu.org/licenses/>.
#

require_relative '../spec_helper'
require_relative '../lib/validates_as_url'

describe Submission do
  subject(:submission) { Submission.new }

  before(:once) do
    course_with_teacher(active_all: true)
    course_with_student(active_all: true, course: @course)
    @context = @course
    @assignment = @context.assignments.create!(
      title: 'some assignment',
      workflow_state: 'published'
    )
    @valid_attributes = {
      assignment: @assignment,
      user: @user,
      grade: "1.5",
      grader: @teacher,
      url: "www.instructure.com",
      workflow_state: "submitted"
    }
  end

  it { is_expected.to validate_numericality_of(:points_deducted).is_greater_than_or_equal_to(0).allow_nil }
  it { is_expected.to validate_numericality_of(:seconds_late_override).is_greater_than_or_equal_to(0).allow_nil }
  it { is_expected.to validate_inclusion_of(:late_policy_status).in_array(["none", "missing", "late"]).allow_nil }

  it { is_expected.to delegate_method(:auditable?).to(:assignment).with_prefix(true) }
  it { is_expected.to delegate_method(:can_be_moderated_grader?).to(:assignment).with_prefix(true) }

  describe '#anonymous_id' do
    subject { submission.anonymous_id }

    let(:student) { @student }
    let(:assignment) { @assignment }

    it { is_expected.to be_blank }

    it 'sets an anoymous_id on validation' do
      submission.validate
      expect(submission.anonymous_id).to be_present
    end

    it 'does not change if already persisted' do
      submission = assignment.submissions.find_by!(user: student)
      expect { submission.save! }.not_to change { submission.anonymous_id }
    end
  end

  describe '.anonymous_ids_for' do
    subject { Submission.anonymous_ids_for(@first_assignment) }

    before do
      student_with_anonymous_ids = @student
      student_without_anonymous_ids = student_in_course(course: @course, active_all: true).user
      @first_assignment = @course.assignments.create!
      @course.assignments.create! # second_assignment
      @first_assignment_submission = @first_assignment.submissions.find_by!(user: student_with_anonymous_ids)
      Submission.where(user: student_without_anonymous_ids).update_all(anonymous_id: nil)
    end

    it 'only contains submissions with anonymous_ids' do
      is_expected.to contain_exactly(@first_assignment_submission.anonymous_id)
    end
  end

  describe "with grading periods" do
    let(:in_closed_grading_period) { 9.days.ago }
    let(:in_open_grading_period) { 1.day.from_now }
    let(:outside_of_any_grading_period) { 10.days.from_now }

    before(:once) do
      @root_account = @context.root_account
      group = @root_account.grading_period_groups.create!
      @closed_period = group.grading_periods.create!(
        title: "Closed!",
        start_date: 2.weeks.ago,
        end_date: 1.week.ago,
        close_date: 3.days.ago
      )
      @open_period = group.grading_periods.create!(
        title: "Open!",
        start_date: 3.days.ago,
        end_date: 3.days.from_now,
        close_date: 5.days.from_now
      )
      group.enrollment_terms << @context.enrollment_term
    end

    describe "permissions" do
      before(:once) do
        @admin = user_factory(active_all: true)
        @root_account.account_users.create!(user: @admin)
        @teacher = user_factory(active_all: true)
        @context.enroll_teacher(@teacher)
      end

      describe "grade" do
        context "the submission is deleted" do
          before(:once) do
            @assignment.due_at = in_open_grading_period
            @assignment.save!
            submission_spec_model
            @submission.update(workflow_state: 'deleted')
          end

          it "does not have grade permissions if the user is a root account admin" do
            expect(@submission.grants_right?(@admin, :grade)).to eq(false)
          end

          it "does not have grade permissions if the user is non-root account admin with manage_grades permissions" do
            expect(@submission.grants_right?(@teacher, :grade)).to eq(false)
          end

          it "doesn't have grade permissions if the user is non-root account admin without manage_grades permissions" do
            @student = user_factory(active_all: true)
            @context.enroll_student(@student)
            expect(@submission.grants_right?(@student, :grade)).to eq(false)
          end
        end

        context "the submission is due in an open grading period" do
          before(:once) do
            @assignment.due_at = in_open_grading_period
            @assignment.save!
            submission_spec_model
          end

          it "has grade permissions if the user is a root account admin" do
            expect(@submission.grants_right?(@admin, :grade)).to eq(true)
          end

          it "has grade permissions if the user is non-root account admin with manage_grades permissions" do
            expect(@submission.grants_right?(@teacher, :grade)).to eq(true)
          end

          it "doesn't have grade permissions if the user is non-root account admin without manage_grades permissions" do
            @student = user_factory(active_all: true)
            @context.enroll_student(@student)
            expect(@submission.grants_right?(@student, :grade)).to eq(false)
          end
        end

        context "the submission is due outside of any grading period" do
          before(:once) do
            @assignment.due_at = outside_of_any_grading_period
            @assignment.save!
            submission_spec_model
          end

          it "has grade permissions if the user is a root account admin" do
            expect(@submission.grants_right?(@admin, :grade)).to eq(true)
          end

          it "has grade permissions if the user is non-root account admin with manage_grades permissions" do
            expect(@submission.grants_right?(@teacher, :grade)).to eq(true)
          end

          it "doesn't have grade permissions if the user is non-root account admin without manage_grades permissions" do
            @student = user_factory(active_all: true)
            @context.enroll_student(@student)
            expect(@submission.grants_right?(@student, :grade)).to eq(false)
          end
        end

        context 'when part of a moderated assignment' do
          before(:once) do
            @assignment.update!(
              moderated_grading: true,
              grader_count: 2
            )
            submission_spec_model(assignment: @assignment)
          end

          it 'may not be graded if grades are not published' do
            expect(@submission.grants_right?(@teacher, :grade)).to eq false
          end

          it 'sets an error message indicating moderation is in progress if grades are not published' do
            @submission.grants_right?(@teacher, :grade)
            expect(@submission.grading_error_message).to eq 'This assignment is currently being moderated'
          end

          it 'may be graded if grades are not published but grade_posting_in_progress is true' do
            @submission.grade_posting_in_progress = true
            expect(@submission.grants_right?(@teacher, :grade)).to eq true
          end

          it 'may be graded when grades for the assignment are published' do
            @submission.assignment.update!(grades_published_at: Time.zone.now)
            expect(@submission.grants_right?(@teacher, :grade)).to eq true
          end
        end
      end

      describe "make_group_comment" do
        let_once(:course) { Course.create! }
        let_once(:student) { course.enroll_user(User.create!, "StudentEnrollment", enrollment_state: "active").user }
        let_once(:student2) { course.enroll_user(User.create!, "StudentEnrollment", enrollment_state: "active").user }
        let_once(:teacher) { course.enroll_user(User.create!, "TeacherEnrollment", enrollment_state: "active").user }

        before(:once) do
          all_groups = @course.group_categories.create!(name: "all groups")
          all_groups.groups.create!(context: @course, name: "group 1").add_user(student)
          all_groups.groups.create!(context: @course, name: "group 2").add_user(student2)

          @group_assignment = course.assignments.create!(
            grade_group_students_individually: false,
            group_category: all_groups,
            name: "group assignment"
          )
          @submission = @group_assignment.submissions.find_by(user: student)
        end

        it "allows a student to make a group comment for their own submission" do
          expect(@submission.grants_right?(student, :make_group_comment)).to be true
        end

        it "allows a teacher to make a group comment" do
          expect(@submission.grants_right?(teacher, :make_group_comment)).to be true
        end

        it "allows a peer reviewer to make a group comment for their assigned submission" do
          @group_assignment.update!(peer_reviews: true)
          peer_submission = @group_assignment.submissions.find_by(user: student2)
          AssessmentRequest.create!(assessor: student2, assessor_asset: peer_submission, asset: @submission, user: student)
          expect(@submission.grants_right?(student2, :make_group_comment)).to be true
        end

        it "does not allow a student not peer reviewing to make a group comment" do
          @group_assignment.update!(peer_reviews: true)
          expect(@submission.grants_right?(student2, :make_group_comment)).to be false
        end
      end
    end
  end

  describe 'entered_score' do
    let(:submission) { @assignment.submissions.find_by!(user_id: @student) }

    it 'returns nil if score is not present' do
      expect(submission.entered_score).to be_nil
    end

    it 'returns score if no points deducted' do
      submission.update(score: 123)
      expect(submission.entered_score).to eql(submission.score)
    end

    it 'returns score without deduction' do
      submission.update(score: 100, points_deducted: 23)
      expect(submission.entered_score).to eql(123)
    end
  end

  describe 'entered_grade' do
    let(:submission) { @assignment.submissions.find_by!(user_id: @student) }

    it 'returns grade without deduction' do
      @assignment.update(grading_type: 'percent', points_possible: 100)
      submission.update(score: 25.5, points_deducted: 60)
      expect(submission.entered_grade).to eql('85.5%')
    end

    it 'returns grade if grading_type is pass_fail' do
      @assignment.update(grading_type: 'pass_fail')
      submission.update(grade: 'complete')
      expect(submission.entered_grade).to eql('complete')
    end

    it 'returns the grade for a letter grade assignment with no points possible' do
      @assignment.update(grading_type: 'letter_grade', points_possible: 0)
      submission.update(grade: 'B')
      expect(submission.entered_grade).to eql('B')
    end

    it 'returns the grade for a GPA scale assignment with no points possible' do
      @assignment.update(grading_type: 'gpa_scale', points_possible: nil)
      submission.update(grade: 'B')
      expect(submission.entered_grade).to eql('B')
    end
  end

  describe 'cached_due_date' do
    before(:once) do
      @now = Time.zone.local(2013, 10, 18)
    end

    let(:submission) { @assignment.submissions.find_by!(user_id: @student) }

    it "gets initialized during submission creation" do
      # create an invited user, so that the submission is not automatically
      # created by the DueDateCacher
      student_in_course
      @assignment.update_attribute(:due_at, Time.zone.now - 1.day)

      override = @assignment.assignment_overrides.build
      override.title = "Some Title"
      override.set = @course.default_section
      override.override_due_at(Time.zone.now + 1.day)
      override.save!

      submission = @assignment.submissions.find_by!(user: @user)
      expect(submission.cached_due_date).to eq override.reload.due_at.change(usec: 0)
    end

    it "should not truncate seconds off of cached due dates" do
      time = DateTime.parse("2018-12-24 23:59:59")
      @assignment.update_attribute(:due_at, time)
      submission = @assignment.submissions.find_by!(user: @user)
      expect(submission.cached_due_date.to_i).to eq time.to_i
    end

    context 'due date changes after student submits' do
      before(:once) do
        Timecop.freeze(@now) do
          @assignment.update!(due_at: 20.minutes.ago, submission_types: "online_text_entry")
          @assignment.submit_homework(@student, body: "a body")
        end
      end

      it 'changes if the assignment due date changes' do
        expect { @assignment.update!(due_at: 15.minutes.ago(@now)) }.to change {
          submission.reload.cached_due_date
        }.from(20.minutes.ago(@now)).to(15.minutes.ago(@now))
      end

      context 'student overrides' do
        before(:once) do
          @override = @assignment.assignment_overrides.create!(due_at: 15.minutes.ago(@now), due_at_overridden: true)
        end

        it 'changes if an override is added for the student' do
          expect { @override.assignment_override_students.create!(user: @student) }.to change {
            submission.reload.cached_due_date
          }.from(20.minutes.ago(@now)).to(15.minutes.ago(@now))
        end

        it "does not change if an override is added for the student and the due date is earlier" \
        " than an existing override that applies to the student for the assignment" do
          section = @course.course_sections.create!(name: "My Awesome Section")
          student_in_section(section, user: @student)
          @assignment.assignment_overrides.create!(
            due_at: 10.minutes.ago(@now),
            due_at_overridden: true,
            set: section
          )

          override = @assignment.assignment_overrides.create!(
            due_at: 15.minutes.ago(@now),
            due_at_overridden: true
          )

          expect { override.assignment_override_students.create!(user: @student) }.not_to change {
            submission.reload.cached_due_date
          }
        end

        it 'changes if an override is removed for the student' do
          @override.assignment_override_students.create!(user: @student)
          expect { @override.assignment_override_students.find_by(user_id: @student).destroy }.to change {
            submission.reload.cached_due_date
          }.from(15.minutes.ago(@now)).to(20.minutes.ago(@now))
        end

        it 'changes if the due date for the override is changed' do
          @override.assignment_override_students.create!(user: @student, workflow_state: 'active')
          expect { @override.update!(due_at: 14.minutes.ago(@now)) }.to change {
            submission.reload.cached_due_date
          }.from(15.minutes.ago(@now)).to(14.minutes.ago(@now))
        end
      end

      context 'section overrides' do
        before(:once) do
          @section = @course.course_sections.create!(name: 'My Awesome Section')
        end

        it 'changes if an override is added for the section the student is in' do
          student_in_section(@section, user: @student)
          expect do
            @assignment.assignment_overrides.create!(
              due_at: 15.minutes.ago(@now),
              due_at_overridden: true,
              set: @section
            )
          end.to change {
            submission.reload.cached_due_date
          }.from(20.minutes.ago(@now)).to(15.minutes.ago(@now))
        end

        it 'changes if a student is added to the section after the override is added for the section' do
          @assignment.assignment_overrides.create!(
            due_at: 15.minutes.ago(@now),
            due_at_overridden: true,
            set: @section
          )

          expect { student_in_section(@section, user: @student) }.to change {
            submission.reload.cached_due_date
          }.from(20.minutes.ago(@now)).to(15.minutes.ago(@now))
        end

        it 'changes if a student is removed from a section with a due date for the assignment' do
          @assignment.assignment_overrides.create!(
            due_at: 15.minutes.ago(@now),
            due_at_overridden: true,
            set: @section
          )

          @course.enroll_student(@student, section: @section, allow_multiple_enrollments: true).accept!
          expect { @student.enrollments.find_by(course_section_id: @section).destroy }.to change {
            submission.reload.cached_due_date
          }.from(15.minutes.ago(@now)).to(20.minutes.ago(@now))
        end

        it 'changes if the due date for the override is changed' do
          student_in_section(@section, user: @student)
          override = @assignment.assignment_overrides.create!(
            due_at: 15.minutes.ago(@now),
            due_at_overridden: true,
            set: @section
          )
          expect { override.update!(due_at: 14.minutes.ago(@now)) }.to change {
            submission.reload.cached_due_date
          }.from(15.minutes.ago(@now)).to(14.minutes.ago(@now))
        end
      end

      context 'group overrides' do
        before(:once) do
          category = @course.group_categories.create!(name: 'New Group Category')
          @group = @course.groups.create!(group_category: category)
          @assignment = @course.assignments.create!(group_category: category, due_at: 20.minutes.ago(@now))
          @assignment.submit_homework(@student, body: "a body")
        end

        it 'changes if an override is added for the group the student is in' do
          @group.add_user(@student, 'active')

          expect do
            @assignment.assignment_overrides.create!(
              due_at: 15.minutes.ago(@now),
              due_at_overridden: true,
              set: @group
            )
          end.to change {
            submission.reload.cached_due_date
          }.from(20.minutes.ago(@now)).to(15.minutes.ago(@now))
        end

        it 'changes if a student is added to the group after the override is added for the group' do
          @assignment.assignment_overrides.create!(
            due_at: 15.minutes.ago(@now),
            due_at_overridden: true,
            set: @group
          )

          expect { @group.add_user(@student, 'active') }.to change {
            submission.reload.cached_due_date
          }.from(20.minutes.ago(@now)).to(15.minutes.ago(@now))
        end

        it 'changes if a student is removed from a group with a due date for the assignment' do
          @group.add_user(@student, 'active')
          @assignment.assignment_overrides.create!(
            due_at: 15.minutes.ago(@now),
            due_at_overridden: true,
            set: @group
          )

          expect { @group.group_memberships.find_by(user_id: @student).destroy }.to change {
            submission.reload.cached_due_date
          }.from(15.minutes.ago(@now)).to(20.minutes.ago(@now))
        end

        it 'changes if the due date for the override is changed' do
          @group.add_user(@student, 'active')
          override = @assignment.assignment_overrides.create!(
            due_at: 15.minutes.ago(@now),
            due_at_overridden: true,
            set: @group
          )

          expect { override.update!(due_at: 14.minutes.ago(@now)) }.to change {
            submission.reload.cached_due_date
          }.from(15.minutes.ago(@now)).to(14.minutes.ago(@now))
        end
      end

      it 'uses the most lenient due date if there are multiple overrides' do
        category = @course.group_categories.create!(name: 'New Group Category')
        group = @course.groups.create!(group_category: category)
        assignment = @course.assignments.create!(group_category: category, due_at: 20.minutes.ago(@now))
        assignment.submit_homework(@student, body: "a body")

        section = @course.course_sections.create!(name: 'My Awesome Section')
        @course.enroll_student(@student, section: section, allow_multiple_enrollments: true).accept!
        assignment.assignment_overrides.create!(
          due_at: 6.minutes.ago(@now),
          due_at_overridden: true,
          set: section
        )

        group.add_user(@student, 'active')
        assignment.assignment_overrides.create!(
          due_at: 21.minutes.ago(@now),
          due_at_overridden: true,
          set: group
        )

        student_override = assignment.assignment_overrides.create!(
          due_at: 14.minutes.ago(@now),
          due_at_overridden: true
        )
        override_student = student_override.assignment_override_students.create!(user: @student)

        submission = assignment.submissions.find_by!(user: @student)
        expect { @student.enrollments.find_by(course_section: section).destroy }.to change {
          submission.reload.cached_due_date
        }.from(6.minutes.ago(@now)).to(14.minutes.ago(@now))

        expect { override_student.destroy }.to change {
          submission.reload.cached_due_date
        }.from(14.minutes.ago(@now)).to(21.minutes.ago(@now))
      end

      it 'uses override due dates instead of assignment due dates, even if the assignment due date is more lenient' do
        student_override = @assignment.assignment_overrides.create!(
          due_at: 21.minutes.ago(@now),
          due_at_overridden: true
        )

        student_override.assignment_override_students.create!(user: @student)
        expect(submission.cached_due_date).to eq(21.minutes.ago(@now))
      end

      it 'falls back to use the assignment due date if all overrides are destroyed' do
        student_override = @assignment.assignment_overrides.create!(
          due_at: 21.minutes.ago(@now),
          due_at_overridden: true
        )

        override_student = student_override.assignment_override_students.create!(user: @student)
        expect { override_student.destroy }.to change {
          submission.reload.cached_due_date
        }.from(21.minutes.ago(@now)).to(20.minutes.ago(@now))
      end
    end
  end

  describe "#excused" do
    let(:submission) do
      submission = @assignment.submissions.find_by!(user: @student)
      submission.update!(excused: true)
      submission
    end

    it "sets excused to false if the late_policy_status is being changed to a not-nil value" do
      submission.update!(late_policy_status: "missing")
      expect(submission).not_to be_excused
    end

    it "does not set excused to false if the late_policy_status ie being changed to a nil value" do
      # need to skip callbacks so excused does not get set to false
      submission.update_column(:late_policy_status, "missing")
      submission.update!(late_policy_status: nil)
      expect(submission).to be_excused
    end
  end

  describe "#late_policy_status" do
    let(:submission) do
      submission = @assignment.submissions.find_by!(user: @student)
      submission.update!(late_policy_status: "late", seconds_late_override: 60)
      submission
    end

    it "sets late_policy_status to nil if the submission is updated to be excused" do
      submission.update!(excused: true)
      expect(submission.late_policy_status).to be_nil
    end

    it "sets seconds_late_override to nil if the submission is updated to be excused" do
      submission.update!(excused: true)
      expect(submission.seconds_late_override).to be_nil
    end

    it "does not set late_policy_status to nil if the submission is updated to not be excused" do
      # need to skip callbacks so late_policy_status does not get set to nil
      submission.update_column(:excused, true)
      submission.update!(excused: false)
      expect(submission.late_policy_status).to eql "late"
    end

    it "does not set seconds_late_override to nil if the submission is updated to not be excused" do
      # need to skip callbacks so seconds_late_override does not get set to nil
      submission.update_column(:excused, true)
      submission.update!(excused: false)
      expect(submission.seconds_late_override).to be 60
    end
  end

  describe "seconds_late_override" do
    let(:submission) { @assignment.submissions.find_by!(user: @student) }

    it "sets seconds_late_override to nil if the late_policy_status is set to anything other than 'late'" do
      submission.update!(late_policy_status: "late", seconds_late_override: 60)
      expect do
        submission.update!(late_policy_status: "missing")
      end.to change { submission.seconds_late_override }.from(60).to(nil)
    end

    it "does not set seconds_late_override if late_policy status is not 'late'" do
      submission.update!(seconds_late_override: 60)
      expect(submission.seconds_late_override).to be_nil
    end
  end

  describe "seconds_late" do
    before(:once) do
      @date = Time.zone.local(2017, 1, 15, 12)
      @assignment.update!(due_at: 1.hour.ago(@date), submission_types: "online_text_entry")
    end

    let(:submission) { @assignment.submissions.find_by!(user_id: @student) }

    it "returns time between submitted_at and cached_due_date" do
      Timecop.freeze(@date) do
        @assignment.submit_homework(@student, body: "a body")
        expect(submission.seconds_late).to eql 60.minutes.to_i
      end
    end

    it "is adjusted if the student resubmits" do
      Timecop.freeze(@date) { @assignment.submit_homework(@student, body: "a body") }
      Timecop.freeze(30.minutes.from_now(@date)) do
        @assignment.submit_homework(@student, body: "a body")
        expect(submission.seconds_late).to eql 90.minutes.to_i
      end
    end

    it "returns seconds_late_override if the submission has a late_policy_status of 'late'" \
    " and a seconds_late_override" do
      Timecop.freeze(@date) do
        @assignment.submit_homework(@student, body: "a body")
        submission.update!(late_policy_status: "late", seconds_late_override: 90.minutes)
        expect(submission.seconds_late).to eql 90.minutes.to_i
      end
    end

    it "is not adjusted if the student resubmits and the submission has a late_policy_status of 'late'" \
    " and a seconds_late_override" do
      Timecop.freeze(@date) { @assignment.submit_homework(@student, body: "a body") }
      submission.update!(late_policy_status: "late", seconds_late_override: 90.minutes)
      Timecop.freeze(40.minutes.from_now(@date)) do
        @assignment.submit_homework(@student, body: "a body")
        expect(submission.seconds_late).to eql 90.minutes.to_i
      end
    end

    it "returns 0 if the submission has a late_policy_status of 'late' but no seconds_late_override is present" do
      Timecop.freeze(@date) do
        @assignment.submit_homework(@student, body: "a body")
        submission.update!(late_policy_status: "late")
        expect(submission.seconds_late).to be 0
      end
    end

    it "is zero if it is not late" do
      Timecop.freeze(2.hours.ago(@date)) do
        @assignment.submit_homework(@student, body: "a body")
        expect(submission.seconds_late).to be 0
      end
    end

    it "is zero if it was turned in late but the teacher sets the late_policy_status to 'late'" \
    " and sets seconds_late_override to zero" do
      Timecop.freeze(@date) do
        @assignment.submit_homework(@student, body: "a body")
        submission.update!(late_policy_status: "late", seconds_late_override: 0)
        expect(submission.seconds_late).to be 0
      end
    end

    it "is zero if cached_due_date is nil" do
      Timecop.freeze(@date) do
        @assignment.update!(due_at: nil)
        @assignment.submit_homework(@student, body: "a body")
        expect(submission.seconds_late).to be 0
      end
    end

    it "subtracts 60 seconds from the time of submission when submission_type is 'online_quiz'" do
      Timecop.freeze(@date) do
        @assignment.update!(submission_types: "online_quiz")
        @assignment.submit_homework(@student, submission_type: "online_quiz", body: "a body")
        expect(submission.seconds_late).to eql 59.minutes.to_i
      end
    end

    it "includes seconds" do
      Timecop.freeze(30.seconds.from_now(@date)) do
        @assignment.submit_homework(@student, body: "a body")
        expect(submission.seconds_late).to eql((60.minutes + 30.seconds).to_i)
      end
    end

    it "uses the current time if submitted_at is nil" do
      Timecop.freeze(1.day.from_now(@date)) do
        @assignment.grade_student(@student, score: 10, grader: @teacher)
        expect(submission.seconds_late).to eql 25.hours.to_i
      end
    end
  end

  describe "#apply_late_policy" do
    before(:once) do
      @date = Time.zone.local(2017, 1, 15, 12)
      @assignment.update!(due_at: 3.hours.ago(@date), points_possible: 1000, submission_types: "online_text_entry")
      @late_policy = late_policy_model(deduct: 10.0, every: :hour, missing: 80.0)
    end

    let(:submission) { @assignment.submissions.find_by(user_id: @student) }

    context "as a before_save" do
      before(:once) do
        @late_policy.update!(course_id: @course)
      end

      it "deducts a percentage per interval late if grade_matches_current_submission is true" do
        Timecop.freeze(@date) do
          @assignment.submit_homework(@student, body: "a body")
          submission.score = 700
          submission.grade_matches_current_submission = true
          submission.save!
          expect(submission.points_deducted).to eql 300.0
        end
      end

      it "deducts a percentage per interval late if grade_matches_current_submission is nil" do
        Timecop.freeze(@date) do
          @assignment.submit_homework(@student, body: "a body")
          submission.score = 700
          submission.grade_matches_current_submission = nil
          submission.save!
          expect(submission.points_deducted).to eql 300.0
        end
      end

      it "deducts nothing if grade_matches_current_submission is false" do
        Timecop.freeze(@date) do
          @assignment.submit_homework(@student, body: "a body")
          submission.score = 700
          submission.grade_matches_current_submission = false
          submission.save!
          expect(submission.points_deducted).to be_nil
        end
      end

      it "sets points_deducted to nil if a submission's status is changed to missing" do
        submission.update!(score: 5, points_deducted: 2)
        expect { submission.update!(late_policy_status: "missing") }.to change {
          submission.points_deducted
        }.from(2).to(nil)
      end

      it "sets score to raw_score if a submission has points_deducted and the status is changed to missing" do
        submission.update!(score: 5, points_deducted: 2)
        expect { submission.update!(late_policy_status: "missing") }.to change {
          submission.score
        }.from(5).to(7)
      end

      it "keeps the given score if a submission is set to missing and given a score" do
        submission.update!(score: 5, points_deducted: 2)
        expect { submission.update!(score: 3, late_policy_status: "missing") }.to change {
          submission.score
        }.from(5).to(3)
      end
    end

    it "deducts nothing if grading period is closed" do
      grading_period = double("grading_period", closed?: true)
      expect(submission).to receive(:grading_period).and_return(grading_period)
      @assignment.submit_homework(@student, body: "a body")
      submission.score = 700
      submission.apply_late_policy(@late_policy, @assignment)
      expect(submission.score).to eq 700
      expect(submission.points_deducted).to be nil
    end

    it "deducts a percentage per interval late" do
      Timecop.freeze(@date) do
        @assignment.submit_homework(@student, body: "a body")
        submission.score = 700
        submission.apply_late_policy(@late_policy, @assignment)
        expect(submission.score).to eq 400
        expect(submission.points_deducted).to eq 300
      end
    end

    it "deducts nothing if there is no late policy" do
      Timecop.freeze(@date) do
        @assignment.submit_homework(@student, body: "a body")
        submission.score = 700
        submission.apply_late_policy(nil, @assignment)
        expect(submission.score).to eq 700
        expect(submission.points_deducted).to eq 0
      end
    end

    it "deducts nothing if the submission is not late" do
      Timecop.freeze(@date) do
        @assignment.submit_homework(@student, body: "gary, what have you done?")
        submission.score = 700
        submission.late_policy_status = "missing"
        submission.apply_late_policy(@late_policy, @assignment)

        expect(submission.score).to eq 700
        expect(submission.points_deducted).to be_nil
      end
    end

    it "does not round decimal places in the score" do
      Timecop.freeze(2.days.ago(@date)) do
        @assignment.submit_homework(@student, body: "a body")
        original_score = 1.3800000000000001
        submission.score = original_score
        submission.apply_late_policy(@late_policy, @assignment)
        expect(submission.score).to eq original_score
      end
    end

    it "deducts only once even if called twice" do
      Timecop.freeze(@date) do
        @assignment.submit_homework(@student, body: "a body")
        submission.score = 800
        submission.apply_late_policy(@late_policy, @assignment)
        expect(submission.score).to eq 500
        expect(submission.points_deducted).to eq 300
        submission.apply_late_policy(@late_policy, @assignment)
        expect(submission.score).to eq 500
        expect(submission.points_deducted).to eq 300
      end
    end

    it "sets the points_deducted to 0.0 if the score is set to nil and the submission is late" do
      Timecop.freeze(@date) do
        @assignment.submit_homework(@student, body: "a body")
        submission.update!(score: 400, points_deducted: 300)
        submission.score = nil
        submission.apply_late_policy(@late_policy, @assignment)
        expect(submission.points_deducted).to eql 0.0
      end
    end

    it "sets the points_deducted to nil if the score is set to nil and the submission is not late" do
      Timecop.freeze(@date) do
        @assignment.submit_homework(@student, body: "a body")
        submission.update!(score: 400, points_deducted: 300)
        submission.score = nil
        submission.late_policy_status = "none"
        submission.apply_late_policy(@late_policy, @assignment)
        expect(submission.points_deducted).to be_nil
      end
    end

    it "applies missing policy if submission is missing" do
      Timecop.freeze(1.day.from_now(@date)) do
        submission.score = nil
        submission.apply_late_policy(@late_policy, @assignment)
        expect(submission.score).to eq 200
      end
    end

    it "sets the workflow state to 'graded' when submission is missing" do
      Timecop.freeze(1.day.from_now(@date)) do
        submission.score = nil
        submission.apply_late_policy(@late_policy, @assignment)
        expect(submission.workflow_state).to eq "graded"
      end
    end

    it "does not change the score of a missing submission if it already has one" do
      Timecop.freeze(1.day.from_now(@date)) do
        @assignment.grade_student(@student, grade: 1000, grader: @teacher)
        submission.apply_late_policy(@late_policy, @assignment)
        expect(submission.score).to be 1000.0
      end
    end

    context "with regraded" do
      it "does not apply the deduction multiple times if submission saved multiple times" do
        @late_policy.update!(course_id: @course)
        Timecop.freeze(@date) do
          @assignment.submit_homework(@student, body: 'a body')
          # The submission is saved once in grade_student.  Using sub
          # here to avoid masking/using the submission in the let
          # above. I want to make sure I'm using the exact same object
          # as returned by grade_student.
          sub = @assignment.grade_student(@student, grade: 1000, grader: @teacher).first
          sub.save!
          expect(sub.score).to be 700.0
        end
      end
    end

    context "assignment on paper" do
      before(:once) do
        @date = Time.zone.local(2017, 1, 15, 12)
        @assignment.update!(due_at: 3.hours.ago(@date), points_possible: 1000, submission_types: "on_paper")
        @late_policy = late_policy_factory(course: @course, deduct: 10.0, every: :hour, missing: 80.0)
      end

      it "does not deduct from late assignment" do
        Timecop.freeze(@date) do
          @assignment.submit_homework(@student, body: "a body")
          @assignment.grade_student(@student, grade: 700, grader: @teacher)
          expect(submission.score).to eq 700
          expect(submission.points_deducted).to eq nil
        end
      end

      it "does not grade missing assignment" do
        Timecop.freeze(@date) do
          submission.apply_late_policy
          expect(submission.score).to eq nil
          expect(submission.points_deducted).to eq nil
        end
      end

      it "deducts a percentage per interval late if manually marked late" do
        @assignment.submit_homework(@student, body: "a body")
        submission.late_policy_status = 'late'
        submission.seconds_late_override = 4.hours
        submission.score = 700
        submission.apply_late_policy(@late_policy, @assignment)
        expect(submission.score).to be 300.0
        expect(submission.points_deducted).to eq 400
      end

      context "when change late_policy_status from late to none" do
        before do
          @assignment.course.update!(late_policy: @late_policy)
          @assignment.submit_homework(@student, body: "a body")

          submission.update!(
            score: 700,
            late_policy_status: 'late',
            seconds_late_override: 4.hours
          )
        end

        it "removes late penalty from score" do
          expect { submission.update!(late_policy_status: 'none') }
            .to change { submission.score }.from(300).to(700)
        end

        it "sets points_deducted to nil" do
          expect { submission.update!(late_policy_status: 'none') }
            .to change { submission.points_deducted }.from(400).to(nil)
        end
      end

      context "when changing late_policy_status from none to nil" do
        before do
          @assignment.update!(due_at: 1.hour.from_now)
          @assignment.course.update!(late_policy: @late_policy)
          @assignment.submit_homework(@student, body: "a body")
          submission.update!(score: 700, late_policy_status: 'late', seconds_late_override: 4.hours)
        end

        it "applies the late policy to the score" do
          expect { submission.update!(late_policy_status: 'none') }
            .to change { submission.score }.from(300).to(700)
        end

        it "applies the late policy to points_deducted" do
          expect { submission.update!(late_policy_status: 'none') }
            .to change { submission.points_deducted }.from(400).to(nil)
        end
      end

      it "applies missing policy if submission is manually marked missing" do
        Timecop.freeze(1.day.from_now(@date)) do
          submission.score = nil
          submission.late_policy_status = 'missing'
          submission.apply_late_policy(@late_policy, @assignment)
          expect(submission.score).to eq 200
        end
      end
    end

    context "assignment expecting no submission" do
      before(:once) do
        @date = Time.zone.local(2017, 1, 15, 12)
        @assignment.update!(due_at: 3.hours.ago(@date), points_possible: 1000, submission_types: "none")
        @late_policy = late_policy_factory(course: @course, deduct: 10.0, every: :hour, missing: 80.0)
      end

      it "does not deduct from late assignment" do
        Timecop.freeze(@date) do
          @assignment.submit_homework(@student, body: "a body")
          @assignment.grade_student(@student, grade: 700, grader: @teacher)
          expect(submission.score).to eq 700
          expect(submission.points_deducted).to eq nil
        end
      end

      it "does not grade missing assignment" do
        Timecop.freeze(@date) do
          submission.apply_late_policy
          expect(submission.score).to eq nil
          expect(submission.points_deducted).to eq nil
        end
      end

      it "deducts a percentage per interval late if manually marked late" do
        @assignment.submit_homework(@student, body: "a body")
        submission.late_policy_status = 'late'
        submission.seconds_late_override = 4.hours
        submission.score = 700
        submission.apply_late_policy(@late_policy, @assignment)
        expect(submission.score).to eq 300
        expect(submission.points_deducted).to eq 400
      end

      it "applies missing policy if submission is manually marked missing" do
        Timecop.freeze(1.day.from_now(@date)) do
          submission.score = nil
          submission.late_policy_status = 'missing'
          submission.apply_late_policy(@late_policy, @assignment)
          expect(submission.score).to eq 200
        end
      end
    end

    context 'when submitting to an LTI assignment' do
      before(:once) do
        @date = Time.zone.local(2017, 1, 15, 12)
        @assignment.update!(due_at: @date - 3.hours, points_possible: 1_000, submission_types: 'external_tool')
        @late_policy = late_policy_factory(course: @course, deduct: 10.0, every: :hour, missing: 80.0)
      end

      it "deducts a percentage per interval late if submitted late" do
        Timecop.freeze(@date) do
          @assignment.submit_homework(@student, body: "a body")
          @assignment.grade_student(@student, grade: 700, grader: @teacher)
          expect(submission.points_deducted).to eq 300
        end
      end

      it "applies the deduction to the awarded score if submitted late" do
        Timecop.freeze(@date) do
          @assignment.submit_homework(@student, body: "a body")
          @assignment.grade_student(@student, grade: 700, grader: @teacher)
          expect(submission.score).to eq 400
        end
      end

      it "does not grade missing submissions" do
        Timecop.freeze(@date) do
          submission.apply_late_policy
          expect(submission.score).to be_nil
        end
      end

      it "deducts a percentage per interval late if the submission is manually marked late" do
        @assignment.submit_homework(@student, body: "a body")
        submission.late_policy_status = 'late'
        submission.seconds_late_override = 4.hours
        submission.score = 700
        submission.apply_late_policy(@late_policy, @assignment)
        expect(submission.points_deducted).to eq 400
      end

      it "applies the deduction to the awarded score if the submission is manually marked late" do
        @assignment.submit_homework(@student, body: "a body")
        submission.late_policy_status = 'late'
        submission.seconds_late_override = 4.hours
        submission.score = 700
        submission.apply_late_policy(@late_policy, @assignment)
        expect(submission.score).to eq 300
      end

      it "applies the missing policy if the submission is manually marked missing" do
        Timecop.freeze(@date + 1.day) do
          submission.score = nil
          submission.late_policy_status = 'missing'
          submission.apply_late_policy(@late_policy, @assignment)
          expect(submission.score).to eq 200
        end
      end
    end
  end

  describe "#apply_late_policy_before_save" do
    before(:once) do
      @date = Time.zone.local(2017, 3, 25, 11)
      @assignment.update!(due_at: 4.days.ago(@date), points_possible: 1000, submission_types: "online_text_entry")
      @late_policy = late_policy_factory(course: @course, deduct: 5.0, every: :day, missing: 80.0)
    end

    let(:submission) { @assignment.submissions.find_by(user_id: @student) }

    it "applies the late policy when score changes" do
      Timecop.freeze(2.days.ago(@date)) do
        @assignment.submit_homework(@student, body: "a body")
        @assignment.grade_student(@student, grade: 600, grader: @teacher)
        expect(submission.score).to eq 500
        expect(submission.points_deducted).to eq 100
      end
    end

    it "applies the late policy when entered grade is equal to previous penalized grade" do
      Timecop.freeze(2.days.ago(@date)) do
        @assignment.submit_homework(@student, body: "a body")
        @assignment.grade_student(@student, grade: 600, grader: @teacher)

        @assignment.grade_student(@student, grade: 500, grader: @teacher)
        expect(submission.score).to eq 400
      end
    end

    it "does not apply the late policy when what-if score changes" do
      Timecop.freeze(2.days.ago(@date)) do
        @assignment.submit_homework(@student, body: "a body")
        @assignment.grade_student(@student, grade: 600, grader: @teacher)
      end
      Timecop.freeze(@date) do
        @assignment.submit_homework(@student, body: "a body")
        submission.update!(student_entered_score: 900)
        expect(submission.score).to eq 500
        expect(submission.points_deducted).to eq 100
      end
    end

    it "does not change a previous grade when student submits ungraded work" do
      asg = @course.assignments.create!(points_possible: 1000, submission_types: "online_text_entry")
      Timecop.freeze(2.days.ago(@date)) do
        asg.update!(due_at: 4.days.ago(@date))
        ph = asg.submissions.last
        expect(ph.missing?).to be true
        expect(ph.score).to eq 200
        expect(ph.points_deducted).to be nil
      end
      Timecop.freeze(@date) do
        hw = asg.submit_homework(@student, body: "a body", submission_type: "online_text_entry")
        hw.save!
        expect(hw.late?).to be true
        expect(hw.score).to eq 200
        expect(hw.points_deducted).to be nil
      end
    end

    it "re-applies the late policy when seconds_late_override changes" do
      Timecop.freeze(@date) do
        @assignment.submit_homework(@student, body: "a body")
        @assignment.grade_student(@student, grade: 800, grader: @teacher)
      end
      submission.update!(seconds_late_override: 3.days, late_policy_status: "late")
      expect(submission.score).to eq 650
      expect(submission.points_deducted).to eq 150
    end
  end

  include_examples "url validation tests"
  it "should check url validity" do
    test_url_validation(submission_spec_model)
  end

  it "should add http:// to the body for long urls, too" do
    s = submission_spec_model(submit_homework: true)
    expect(s.url).to eq 'http://www.instructure.com'

    long_url = ("a"*300 + ".com")
    s.url = long_url
    s.save!
    expect(s.url).to eq "http://#{long_url}"
    # make sure it adds the "http://" to the body for long urls, too
    expect(s.body).to eq "http://#{long_url}"
  end

  it "should offer the context, if one is available" do
    @course = Course.new
    @assignment = Assignment.new(:context => @course)
    expect(@assignment).to receive(:context).and_return(@course)

    @submission = Submission.new
    expect{@submission.context}.not_to raise_error
    expect(@submission.context).to be_nil
    @submission.assignment = @assignment
    expect(@submission.context).to eql(@course)
  end

  it "should have an interesting state machine" do
    submission_spec_model(submit_homework: true)
    expect(@submission.state).to eql(:submitted)
    @submission.grade_it
    expect(@submission.state).to eql(:graded)
  end

  it "should be versioned" do
    submission_spec_model
    expect(@submission).to be_respond_to(:versions)
  end

  it "should not save new versions by default" do
    submission_spec_model
    expect {
      @submission.save!
    }.not_to change(@submission.versions, :count)
  end

  it "does not create a new version if only the posted_at field is updated" do
    submission_spec_model
    expect {
      @submission.update!(posted_at: Time.zone.now)
    }.not_to change {
      @submission.reload.versions.count
    }
  end

  it "does not update the most recent version if only the posted_at field is updated" do
    submission_spec_model
    expect {
      @submission.update!(posted_at: Time.zone.now)
    }.not_to change {
      @submission.reload.versions.first.model.posted_at
    }
  end

  describe "version indexing" do
    it "should create a SubmissionVersion when a new submission is created" do
      expect {
        submission_spec_model
      }.to change(SubmissionVersion, :count)
    end

    it "should create a SubmissionVersion when a new version is saved" do
      submission_spec_model
      expect {
        @submission.with_versioning(:explicit => true) { @submission.save }
      }.to change(SubmissionVersion, :count)
    end

    it "should not fail preload if versionable is nil" do
      submission_spec_model
      version = Version.find_by(versionable: @submission)
      version.update_attribute(:versionable_id, Submission.last.id + 1)
      expect do
        ActiveRecord::Associations::Preloader.new.preload([version].map(&:model), :originality_reports)
      end.not_to raise_error
    end
  end

  it "should ensure the media object exists" do
    assignment_model
    se = @course.enroll_student(user_factory)
    expect(MediaObject).to receive(:ensure_media_object).with("fake", { :context => se.user, :user => se.user })
    @submission = @assignment.submit_homework(se.user, :media_comment_id => "fake", :media_comment_type => "audio")
  end

  it "should log submissions with grade changes" do
    submission_spec_model

    expect(Auditors::GradeChange).to receive(:record).once

    @submission.score = 5
    @submission.save!

    @submission.grader_id = @user.id
    @submission.save!
  end

  it "grade change event author can be set" do
    submission_spec_model
    assistant = User.create!
    @course.enroll_ta(assistant, enrollment_state: "active")

    expect(Auditors::GradeChange).to receive(:record).once do |submission|
      expect(submission.grader_id).to eq assistant.id
    end

    @submission.grade_change_event_author_id = assistant.id
    @submission.score = 5
    @submission.save!
  end

  it "uses the existing grader_id as the author if grade_change_event_author_id is not set" do
    submission_spec_model
    @assignment.grade_student(@student, grade: 10, grader: @teacher)

    expect(Auditors::GradeChange).to receive(:record).once do |submission|
      expect(submission.grader_id).to eq @teacher.id
    end

    @submission.score = 5
    @submission.save!
  end

  it "should log excused submissions" do
    submission_spec_model

    expect(Auditors::GradeChange).to receive(:record).once

    @submission.excused = true
    @submission.save!

    @submission.grader_id = @user.id
    @submission.save!
  end

  it "should log submissions affected by assignment update" do
    submission_spec_model

    expect(Auditors::GradeChange).to receive(:record).twice

    # only graded submissions are updated by assignment
    @submission.score = 111
    @submission.workflow_state = 'graded'
    @submission.save!

    @assignment.points_possible = 999
    @assignment.save!
  end

  it "should log graded submission change when assignment muted" do
    submission_spec_model(submit_homework: true)
    @submission.grade_it!

    expect(Auditors::GradeChange).to receive(:record)
    @assignment.mute!
  end

  it "should log graded submission change when assignment unmuted" do
    @assignment.mute!
    submission_spec_model(submit_homework: true)
    @submission.grade_it!

    expect(Auditors::GradeChange).to receive(:record)
    @assignment.unmute!
  end

  it "should not log ungraded submission change when assignment muted" do
    submission_spec_model
    expect(Auditors::GradeChange).to receive(:record).never
    @assignment.mute!
    @assignment.unmute!
  end

  context "#graded_anonymously" do
    it "saves when grade changed and set explicitly" do
      submission_spec_model
      expect(@submission.graded_anonymously).to be_falsey
      @submission.score = 42
      @submission.graded_anonymously = true
      @submission.save!
      expect(@submission.graded_anonymously).to be_truthy
      @submission.reload
      expect(@submission.graded_anonymously).to be_truthy
    end

    it "retains its value when grade does not change" do
      submission_spec_model(graded_anonymously: true, score: 3, grade: "3")
      @submission = Submission.find(@submission.id) # need new model object
      expect(@submission.graded_anonymously).to be_truthy
      @submission.body = 'test body'
      @submission.save!
      @submission.reload
      expect(@submission.graded_anonymously).to be_truthy
    end

    it "resets when grade changed and not set explicitly" do
      submission_spec_model(graded_anonymously: true, score: 3, grade: "3")
      @submission = Submission.find(@submission.id) # need new model object
      expect(@submission.graded_anonymously).to be_truthy
      @submission.score = 42
      @submission.save!
      @submission.reload
      expect(@submission.graded_anonymously).to be_falsey
    end
  end

  context "Discussion Topic" do
    it "submitted_at does not change when a second discussion entry is created" do
      course_with_student(:active_all => true)
      @topic = @course.discussion_topics.create(:title => "some topic")
      @assignment = @course.assignments.create(:title => "some discussion assignment")
      @assignment.submission_types = 'discussion_topic'
      @assignment.save!
      @entry1 = @topic.discussion_entries.create(:message => "first entry", :user => @user)
      @topic.assignment_id = @assignment.id
      @topic.save!

      Timecop.freeze(30.minutes.from_now) do
        expect do
          @topic.discussion_entries.create(:message => "second entry", :user => @user)
        end.not_to(change { @assignment.submissions.find_by(user: @user).submitted_at })
      end
    end

    it "should not create multiple versions on submission for discussion topics" do
      course_with_student(:active_all => true)
      @topic = @course.discussion_topics.create(:title => "some topic")
      @assignment = @course.assignments.create(:title => "some discussion assignment")
      @assignment.submission_types = 'discussion_topic'
      @assignment.save!
      @topic.assignment_id = @assignment.id
      @topic.save!

      Timecop.freeze(1.second.ago) do
        @assignment.submit_homework(@student, :submission_type => 'discussion_topic')
      end
      @assignment.submit_homework(@student, :submission_type => 'discussion_topic')
      expect(@student.submissions.first.submission_history.count).to eq 1
    end
  end

  context "broadcast policy" do
    context "Submission Notifications" do
      before :once do
        Notification.create(:name => 'Assignment Submitted')
        Notification.create(:name => 'Assignment Resubmitted')
        Notification.create(:name => 'Assignment Submitted Late')
        Notification.create(:name => 'Group Assignment Submitted Late')

        course_with_teacher(course: @course, active_all: true)
      end

      it "should send the correct message when an assignment is turned in on-time" do
        @assignment.workflow_state = "published"
        @assignment.update_attributes(:due_at => Time.now + 1000)

        submission_spec_model(user: @student, submit_homework: true)
        expect(@submission.messages_sent.keys).to eq ['Assignment Submitted']
      end

      it "should send the correct message when an assignment is turned in late" do
        @assignment.workflow_state = "published"
        @assignment.update_attributes(:due_at => Time.now - 1000)

        submission_spec_model(user: @student, submit_homework: true)
        expect(@submission.messages_sent.keys).to eq ['Assignment Submitted Late']
      end

      it "should send the correct message when an assignment is resubmitted on-time" do
        @assignment.submission_types = ['online_text_entry']
        @assignment.due_at = Time.now + 1000
        @assignment.save!

        @assignment.submit_homework(@student, :body => "lol")
        resubmission = @assignment.submit_homework(@student, :body => "frd")
        expect(resubmission.messages_sent.keys).to eq ['Assignment Resubmitted']
      end

      it "should send the correct message when an assignment is resubmitted late" do
        @assignment.submission_types = ['online_text_entry']
        @assignment.due_at = Time.now - 1000
        @assignment.save!

        @assignment.submit_homework(@student, :body => "lol")
        resubmission = @assignment.submit_homework(@student, :body => "frd")
        expect(resubmission.messages_sent.keys).to eq ['Assignment Submitted Late']
      end

      it "should send the correct message when a group assignment is submitted late" do
        @a = assignment_model(:course => @context, :group_category => "Study Groups", :due_at => Time.now - 1000, :submission_types => ["online_text_entry"])
        @group1 = @a.context.groups.create!(:name => "Study Group 1", :group_category => @a.group_category)
        @group1.add_user(@student)
        submission = @a.submit_homework @student, :submission_type => "online_text_entry", :body => "blah"

        expect(submission.messages_sent.keys).to eq ['Group Assignment Submitted Late']
      end

      context "Assignment Unmuted" do
        let(:submission) { @assignment.submissions.find_by!(user: @student) }

        before(:once) do
          @assignment_unmuted_notification = Notification.create!(name: "Assignment Unmuted")
          @course.enable_feature!(:new_gradebook)
          PostPolicy.enable_feature!
          @student.update!(email: "fakeemail@example.com")
          @student.email_channel.update!(workflow_state: :active)
        end

        it "sends a notification when a submission is posted and assignment posts manually" do
          @assignment.ensure_post_policy(post_manually: true)

          expect {
            @assignment.post_submissions(submission_ids: [submission.id])
          }.to change {
            DelayedMessage.where(
              communication_channel: @student.email_channel,
              notification: @assignment_unmuted_notification
            ).count
          }.by(1)
        end

        it "does not send a notification when a submission is posted and assignment posts automatically" do
          expect {
            @assignment.grade_student(@student, grader: @teacher, score: 10)
          }.not_to change {
            DelayedMessage.where(
              communication_channel: @student.email_channel,
              notification: @assignment_unmuted_notification
            ).count
          }
        end
      end
    end

    context "Submission Graded" do
      before :once do
        Notification.create(:name => 'Submission Graded', :category => 'TestImmediately')
        submission_spec_model(submit_homework: true)
      end

      it "should create a message when the assignment has been graded and published" do
        @cc = @user.communication_channels.create(:path => "somewhere")
        @submission.reload
        expect(@submission.assignment).to eql(@assignment)
        expect(@submission.assignment.state).to eql(:published)
        @submission.grade_it!
        expect(@submission.messages_sent).to be_include('Submission Graded')
      end

      it "should not create a message for a soft-concluded student" do
        @course.start_at = 2.weeks.ago
        @course.conclude_at = 1.weeks.ago
        @course.restrict_enrollments_to_course_dates = true
        @course.save!

        @cc = @user.communication_channels.create(:path => "somewhere")
        @submission.reload
        expect(@submission.assignment).to eql(@assignment)
        expect(@submission.assignment.state).to eql(:published)
        @submission.grade_it!
        expect(@submission.messages_sent).to_not be_include('Submission Graded')
      end

      it "notifies observers" do
        course_with_observer(course: @course, associated_user_id: @user.id, active_all: true, active_cc: true)
        @submission.grade_it!
        expect(@observer.email_channel.messages.length).to eq 1
      end

      it "should not create a message when a muted assignment has been graded and published" do
        @cc = @user.communication_channels.create(:path => "somewhere")
        @assignment.mute!
        @submission.reload
        expect(@submission.assignment).to eql(@assignment)
        expect(@submission.assignment.state).to eql(:published)
        @submission.grade_it!
        expect(@submission.messages_sent).not_to be_include "Submission Graded"
      end

      it "should not create a message when this is a quiz submission" do
        @cc = @user.communication_channels.create(:path => "somewhere")
        @quiz = Quizzes::Quiz.create!(:context => @course)
        @submission.quiz_submission = @quiz.generate_submission(@user)
        @submission.save!
        @submission.reload
        expect(@submission.assignment).to eql(@assignment)
        expect(@submission.assignment.state).to eql(:published)
        @submission.grade_it!
        expect(@submission.messages_sent).not_to include('Submission Graded')
      end

      it "should create a hidden stream_item_instance when muted, graded, and published" do
        @cc = @user.communication_channels.create :path => "somewhere"
        @assignment.mute!
        expect {
          @submission = @assignment.grade_student(@user, grade: 10, grader: @teacher)[0]
        }.to change StreamItemInstance, :count
        expect(@user.stream_item_instances.last).to be_hidden
      end

      it "should hide any existing stream_item_instances when muted" do
        @cc = @user.communication_channels.create :path => "somewhere"
        expect {
          @submission = @assignment.grade_student(@user, grade: 10, grader: @teacher)[0]
        }.to change StreamItemInstance, :count
        expect(@user.stream_item_instances.last).not_to be_hidden
        @assignment.mute!
        expect(@user.stream_item_instances.last).to be_hidden
      end

      it "should show hidden stream_item_instances when unmuted" do
        @cc = @user.communication_channels.create :path => "somewhere"
        @assignment.mute!
        expect {
          @assignment.update_submission(@student, :author => @teacher, :comment => "some comment")
        }.to change StreamItemInstance, :count
        expect(@submission.submission_comments.last).to be_hidden
        expect(@user.stream_item_instances.last).to be_hidden
        @assignment.unmute!
        expect(@submission.submission_comments.last).to_not be_hidden
        expect(@submission.reload.submission_comments_count).to eq 1
        expect(@user.stream_item_instances.last).to_not be_hidden
      end

      it "should not create hidden stream_item_instances for instructors when muted, graded, and published" do
        @cc = @teacher.communication_channels.create :path => "somewhere"
        @assignment.mute!
        expect {
          @submission.add_comment(:author => @student, :comment => "some comment")
        }.to change StreamItemInstance, :count
        expect(@teacher.stream_item_instances.last).to_not be_hidden
      end

      it "should not hide any existing stream_item_instances for instructors when muted" do
        @cc = @teacher.communication_channels.create :path => "somewhere"
        expect {
          @submission.add_comment(:author => @student, :comment => "some comment")
        }.to change StreamItemInstance, :count
        expect(@teacher.stream_item_instances.last).to_not be_hidden
        @assignment.mute!
        @teacher.reload
        expect(@teacher.stream_item_instances.last).to_not be_hidden
      end

      it "should not create a message for admins and teachers with quiz submissions" do
        course_with_teacher(:active_all => true)
        assignment = @course.assignments.create!(
          :title => 'assignment',
          :points_possible => 10)
        quiz       = @course.quizzes.build(
          :assignment_id   => assignment.id,
          :title           => 'test quiz',
          :points_possible => 10)
        quiz.workflow_state = 'available'
        quiz.save!

        user       = account_admin_user
        user.communication_channels.create!(:path => 'admin@example.com')
        submission = quiz.generate_submission(user, false)
        Quizzes::SubmissionGrader.new(submission).grade_submission

        @teacher.communication_channels.create!(:path => 'chang@example.com')
        submission2 = quiz.generate_submission(@teacher, false)
        Quizzes::SubmissionGrader.new(submission2).grade_submission

        expect(submission.submission.messages_sent).not_to be_include('Submission Graded')
        expect(submission2.submission.messages_sent).not_to be_include('Submission Graded')
      end
    end

    it "should create a stream_item_instance when graded and published" do
      Notification.create :name => "Submission Graded"
      submission_spec_model
      @cc = @user.communication_channels.create :path => "somewhere"
      expect {
        @assignment.grade_student(@user, grade: 10, grader: @teacher)
      }.to change StreamItemInstance, :count
    end

    it "should create a stream_item_instance when graded, and then made it visible when unmuted" do
      Notification.create :name => "Submission Graded"
      submission_spec_model
      @cc = @user.communication_channels.create :path => "somewhere"
      @assignment.mute!
      expect {
        @assignment.grade_student(@user, grade: 10, grader: @teacher)
      }.to change StreamItemInstance, :count

      @assignment.unmute!
      stream_item_ids       = StreamItem.where(:asset_type => 'Submission', :asset_id => @assignment.submissions.all).pluck(:id)
      stream_item_instances = StreamItemInstance.where(:stream_item_id => stream_item_ids)
      stream_item_instances.each { |sii| expect(sii).not_to be_hidden }
    end


    context "Submission Grade Changed" do
      it "should create a message when the score is changed and the grades were already published" do
        Notification.create(:name => 'Submission Grade Changed')
        allow(@assignment).to receive(:score_to_grade).and_return("10.0")
        allow(@assignment).to receive(:due_at).and_return(Time.now  - 100)
        submission_spec_model

        @cc = @user.communication_channels.create(:path => "somewhere")
        s = @assignment.grade_student(@user, grade: 10, grader: @teacher)[0] # @submission
        s.graded_at = Time.zone.parse("Jan 1 2000")
        s.save
        @submission = @assignment.grade_student(@user, grade: 9, grader: @teacher)[0]
        expect(@submission).to eql(s)
        expect(@submission.messages_sent).to be_include('Submission Grade Changed')
      end

      it 'doesnt create a grade changed message when theres a quiz attached' do
        Notification.create(:name => 'Submission Grade Changed')
        allow(@assignment).to receive(:score_to_grade).and_return("10.0")
        allow(@assignment).to receive(:due_at).and_return(Time.now  - 100)
        submission_spec_model
        @quiz = Quizzes::Quiz.create!(:context => @course)
        @submission.quiz_submission = @quiz.generate_submission(@user)
        @submission.save!
        @cc = @user.communication_channels.create(:path => "somewhere")
        s = @assignment.grade_student(@user, grade: 10, grader: @teacher)[0] # @submission
        s.graded_at = Time.zone.parse("Jan 1 2000")
        s.save
        @submission = @assignment.grade_student(@user, grade: 9, grader: @teacher)[0]
        expect(@submission).to eql(s)
        expect(@submission.messages_sent).not_to include('Submission Grade Changed')
      end

      it "should not create a message when the score is changed and the grades were already published for a muted assignment" do
        Notification.create(:name => 'Submission Grade Changed')
        @assignment.mute!
        allow(@assignment).to receive(:score_to_grade).and_return("10.0")
        allow(@assignment).to receive(:due_at).and_return(Time.now  - 100)
        submission_spec_model

        @cc = @user.communication_channels.create(:path => "somewhere")
        s = @assignment.grade_student(@user, grade: 10, grader: @teacher)[0] # @submission
        s.graded_at = Time.zone.parse("Jan 1 2000")
        s.save
        @submission = @assignment.grade_student(@user, grade: 9, grader: @teacher)[0]
        expect(@submission).to eql(s)
        expect(@submission.messages_sent).not_to be_include('Submission Grade Changed')

      end

      it "should NOT create a message when the score is changed and the submission was recently graded" do
        Notification.create(:name => 'Submission Grade Changed')
        allow(@assignment).to receive(:score_to_grade).and_return("10.0")
        allow(@assignment).to receive(:due_at).and_return(Time.now  - 100)
        submission_spec_model

        @cc = @user.communication_channels.create(:path => "somewhere")
        s = @assignment.grade_student(@user, grade: 10, grader: @teacher)[0] # @submission
        @submission = @assignment.grade_student(@user, grade: 9, grader: @teacher)[0]
        expect(@submission).to eql(s)
        expect(@submission.messages_sent).not_to be_include('Submission Grade Changed')
      end
    end
  end

  describe "permission policy" do
    describe "can :grade" do
      before(:each) do
        @submission = Submission.new
        @grader = User.new
      end

      it "delegates to can_grade?" do
        [true, false].each do |value|
          allow(@submission).to receive(:can_grade?).with(@grader).and_return(value)

          expect(@submission.grants_right?(@grader, :grade)).to eq(value)
        end
      end
    end

    describe "can :autograde" do
      before(:each) do
        @submission = Submission.new
      end

      it "delegates to can_autograde?" do
        [true, false].each do |value|
          allow(@submission).to receive(:can_autograde?).and_return(value)

          expect(@submission.grants_right?(nil, :autograde)).to eq(value)
        end
      end
    end

    describe "can :read_grade" do
      before(:once) do
        @course = Course.create!
        @student = @course.enroll_user(User.create!, "StudentEnrollment", enrollment_state: "active").user
        @assignment = @course.assignments.create!
        @submission = @assignment.submissions.find_by(user: @student)
      end

      context "when post policies feature is enabled" do
        before(:once) do
          @course.enable_feature!(:new_gradebook)
          PostPolicy.enable_feature!
        end

        it "returns true when their submission is posted and assignment manually posts" do
          @assignment.ensure_post_policy(post_manually: true)
          @submission.update!(posted_at: Time.zone.now)
          expect(@submission.grants_right?(@student, :read_grade)).to be true
        end

        it "returns false when their submission is not posted and assignment manually posts" do
          @assignment.ensure_post_policy(post_manually: true)
          expect(@submission.grants_right?(@student, :read_grade)).to be false
        end

        it "returns true when their submission is posted and assignment automatically posts" do
          @assignment.ensure_post_policy(post_manually: false)
          @submission.update!(posted_at: Time.zone.now)
          expect(@submission.grants_right?(@student, :read_grade)).to be true
        end

        it "returns true when their submission is not posted and assignment automatically posts" do
          @assignment.ensure_post_policy(post_manually: false)
          expect(@submission.grants_right?(@student, :read_grade)).to be true
        end
      end

      context "when post policies feature is not enabled" do
        it "user can read their own grade when the assignment is unmuted" do
          expect(@submission.grants_right?(@student, :read_grade)).to be true
        end

        it "user cannot read their own grade when the assignment is muted" do
          @assignment.mute!
          expect(@submission.grants_right?(@student, :read_grade)).to be false
        end
      end
    end
  end

  describe 'computation of scores' do
    before(:once) do
      @assignment.update!(points_possible: 10)
      submission_spec_model
    end

    let(:scores) do
      enrollment = Enrollment.where(user_id: @submission.user_id, course_id: @submission.context).first
      enrollment.scores.order(:grading_period_id)
    end

    let(:grading_period_scores) do
      scores.where.not(grading_period_id: nil)
    end

    let(:course_scores) do
      scores.where(course_score: true)
    end

    let(:course_and_grading_period_scores) do
      scores.where(course_score: true).or(scores.where.not(grading_period_id: nil).where(assignment_group_id: nil))
    end

    it 'recomputes course scores when the submission score changes' do
      expect { @submission.update!(score: 5) }.to change {
        course_scores.pluck(:current_score)
      }.from([nil]).to([50.0])
    end

    context 'with grading periods' do
      before(:once) do
        @now = Time.zone.now
        course = @submission.context
        assignment_outside_of_period = course.assignments.create!(
          due_at: 10.days.from_now(@now),
          points_possible: 10
        )
        assignment_outside_of_period.grade_student(@user, grade: 8, grader: @teacher)
        @assignment.update!(due_at: @now)
        @root_account = course.root_account
        group = @root_account.grading_period_groups.create!
        group.enrollment_terms << course.enrollment_term
        @grading_period = group.grading_periods.create!(
          title: 'Current Grading Period',
          start_date: 5.days.ago(@now),
          end_date: 5.days.from_now(@now)
        )
      end

      it 'updates the course score and grading period score if a submission ' \
      'in a grading period is graded' do
        expect { @submission.update!(score: 5) }.to change {
          course_and_grading_period_scores.pluck(:current_score)
        }.from([nil, 80.0]).to([50.0, 65.0])
      end

      it 'only updates the course score (not the grading period score) if a submission ' \
      'not in a grading period is graded' do
        day_after_grading_period_ends = 1.day.from_now(@grading_period.end_date)
        @assignment.update!(due_at: day_after_grading_period_ends)
        expect { @submission.update!(score: 5) }.to change {
          course_and_grading_period_scores.pluck(:current_score)
        }.from([nil, 80.0]).to([nil, 65.0])
      end
    end
  end

  describe '#can_grade?' do
    before(:each) do
      @account = Account.new
      @course = Course.new(account: @account)
      @assignment = Assignment.new(course: @course)
      @submission = Submission.new(assignment: @assignment)

      @grader = User.new
      @grader.id = 10
      @student = User.new
      @student.id = 42

      allow(@course).to receive(:account_membership_allows).with(@grader).and_return(true)
      allow(@course).to receive(:grants_right?).with(@grader, nil, :manage_grades).and_return(true)

      @assignment.course = @course
      allow(@assignment).to receive(:published?).and_return(true)
      grading_period = double("grading_period", closed?: false)
      allow(@submission).to receive(:grading_period).and_return(grading_period)

      @submission.grader = @grader
      @submission.user = @student
    end

    it 'returns true for published assignments if the grader is a teacher who is allowed to
        manage grades' do
      expect(@submission.grants_right?(@grader, :grade)).to be_truthy
    end

    context 'when assignment is unpublished' do
      before(:each) do
        allow(@assignment).to receive(:published?).and_return(false)

        @status = @submission.grants_right?(@grader, :grade)
      end

      it 'returns false' do
        expect(@status).to be_falsey
      end

      it 'sets an appropriate error message' do
        expect(@submission.grading_error_message).to include('unpublished')
      end
    end

    context 'when the grader does not have the right to manage grades for the course' do
      before(:each) do
        allow(@course).to receive(:grants_right?).with(@grader, nil, :manage_grades).and_return(false)

        @status = @submission.grants_right?(@grader, :grade)
      end

      it 'returns false' do
        expect(@status).to be_falsey
      end

      it 'sets an appropriate error message' do
        expect(@submission.grading_error_message).to include('manage grades')
      end
    end

    context 'when the grader is a teacher and the assignment is in a closed grading period' do
      before(:each) do
        allow(@course).to receive(:account_membership_allows).with(@grader).and_return(false)
        grading_period = double("grading_period", closed?: true)
        allow(@submission).to receive(:grading_period).and_return(grading_period)

        @status = @submission.grants_right?(@grader, :grade)
      end

      it 'returns false' do
        expect(@status).to be_falsey
      end

      it 'sets an appropriate error message' do
        expect(@submission.grading_error_message).to include('closed grading period')
      end
    end

    context "when grader_id is a teacher's id and the assignment is in a closed grading period" do
      before(:each) do
        allow(@course).to receive(:account_membership_allows).with(@grader).and_return(false)
        grading_period = double("grading_period", closed?: true)
        allow(@submission).to receive(:grading_period).and_return(grading_period)
        @submission.grader = nil
        @submission.grader_id = 10

        @status = @submission.grants_right?(@grader, :grade)
      end

      it 'returns false' do
        expect(@status).to be_falsey
      end

      it 'sets an appropriate error message' do
        expect(@submission.grading_error_message).to include('closed grading period')
      end
    end

    it 'returns true if the grader is an admin even if the assignment is in
        a closed grading period' do
      allow(@course).to receive(:account_membership_allows).with(@grader).and_return(true)
      grading_period = double("grading_period", closed?: false)
      allow(@submission).to receive(:grading_period).and_return(grading_period)

      expect(@submission.grants_right?(@grader, :grade)).to be_truthy
    end
  end

  describe '#can_autograde?' do
    before(:each) do
      @account = Account.new
      @course = Course.new(account: @account)
      @assignment = Assignment.new(course: @course)
      @submission = Submission.new(assignment: @assignment)

      @submission.grader_id = -1
      @submission.user_id = 10

      allow(@assignment).to receive(:published?).and_return(true)
      grading_period = double("grading_period", closed?: false)
      allow(@submission).to receive(:grading_period).and_return(grading_period)
    end

    it 'returns true for published assignments with an autograder and when the assignment is not
        in a closed grading period' do
      expect(@submission.grants_right?(nil, :autograde)).to be_truthy
    end

    context 'when assignment is unpublished' do
      before(:each) do
        allow(@assignment).to receive(:published?).and_return(false)

        @status = @submission.grants_right?(nil, :autograde)
      end

      it 'returns false' do
        expect(@status).to be_falsey
      end

      it 'sets an appropriate error message' do
        expect(@submission.grading_error_message).to include('unpublished')
      end
    end

    context 'when the grader is not an autograder' do
      before(:each) do
        @submission.grader_id = 1

        @status = @submission.grants_right?(nil, :autograde)
      end

      it 'returns false' do
        expect(@status).to be_falsey
      end

      it 'sets an appropriate error message' do
        expect(@submission.grading_error_message).to include('autograded')
      end
    end

    context 'when the assignment is in a closed grading period for the student' do
      before(:each) do
        grading_period = double("grading_period", closed?: true)
        allow(@submission).to receive(:grading_period).and_return(grading_period)

        @status = @submission.grants_right?(nil, :autograde)
      end

      it 'returns false' do
        expect(@status).to be_falsey
      end

      it 'sets an appropriate error message' do
        expect(@submission.grading_error_message).to include('closed grading period')
      end
    end
  end

  describe "#user_can_read_grade?" do
    before(:once) do
      @course = Course.create!
      @student = @course.enroll_user(User.create!, "StudentEnrollment", enrollment_state: "active").user
      @assignment = @course.assignments.create!
      @submission = @assignment.submissions.find_by(user: @student)
    end

    context "when post policies feature is enabled" do
      before(:once) do
        @course.enable_feature!(:new_gradebook)
        PostPolicy.enable_feature!
      end

      it "returns true when their submission is posted and assignment manually posts" do
        @assignment.ensure_post_policy(post_manually: true)
        @submission.update!(posted_at: Time.zone.now)
        expect(@submission.user_can_read_grade?(@student)).to be true
      end

      it "returns false when their submission is not posted and assignment manually posts" do
        @assignment.ensure_post_policy(post_manually: true)
        expect(@submission.user_can_read_grade?(@student)).to be false
      end

      it "returns true when their submission is posted and assignment automatically posts" do
        @assignment.ensure_post_policy(post_manually: false)
        @submission.update!(posted_at: Time.zone.now)
        expect(@submission.user_can_read_grade?(@student)).to be true
      end

      it "returns true when their submission is not posted and assignment automatically posts" do
        @assignment.ensure_post_policy(post_manually: false)
        expect(@submission.user_can_read_grade?(@student)).to be true
      end
    end

    context "when post policies feature is not enabled" do
      it "user can read their own grade when the assignment is unmuted" do
        expect(@submission.user_can_read_grade?(@student)).to be true
      end

      it "user cannot read their own grade when the assignment is muted" do
        @assignment.mute!
        expect(@submission.user_can_read_grade?(@student)).to be false
      end
    end
  end

  context "OriginalityReport" do
    let(:attachment) { attachment_model(context: group) }
    let(:course) { course_model }
    let(:submission) { submission_model }
    let(:group) { Group.create!(name: 'test group', context: course) }

    let(:originality_report) do
      AttachmentAssociation.create!(context: submission, attachment_id: attachment)
      submission.update_attributes(attachment_ids: attachment.id.to_s)
      OriginalityReport.create!(attachment: attachment, originality_score: '1', submission: submission)
    end

    describe "#originality_data" do
      it "generates the originality data" do
        originality_report.originality_report_url = 'http://example.com'
        originality_report.save!
        expect(submission.originality_data).to eq({
          attachment.asset_string => {
            similarity_score: originality_report.originality_score,
            state: originality_report.state,
            report_url: originality_report.originality_report_url,
            status: originality_report.workflow_state,
            error_message: nil
          }
        })
      end

      it "prioritizes recent originality report if multiple exist for an attachment" do
        AttachmentAssociation.create!(context: submission, attachment_id: attachment)
        submission.update_attributes(attachment_ids: attachment.id.to_s)
        first_report = OriginalityReport.create!(
          attachment: attachment,
          submission: submission,
          workflow_state: 'pending'
        )
        second_report = OriginalityReport.create!(
          attachment: attachment,
          submission: submission,
          originality_score: 50
        )

        report_data = submission.originality_data[attachment.asset_string]
        expect(report_data[:similarity_score]).to eq second_report.originality_score
      end

      it "includes tii data" do
        tii_data = {
          similarity_score: 10,
          state: 'acceptable',
          report_url: 'http://example.com',
          status: 'scored'
        }
        submission.turnitin_data[attachment.asset_string] = tii_data
        expect(submission.originality_data).to eq({
          attachment.asset_string => tii_data
        })
      end

      it "overrites the tii data with the originality data" do
        originality_report.originality_report_url = 'http://example.com'
        originality_report.save!
        tii_data = {
          similarity_score: 10,
          state: 'acceptable',
          report_url: 'http://example.com/tii',
          status: 'pending'
        }
        submission.turnitin_data[attachment.asset_string] = tii_data
        expect(submission.originality_data).to eq({
          attachment.asset_string => {
            similarity_score: originality_report.originality_score,
            state: originality_report.state,
            report_url: originality_report.originality_report_url,
            status: originality_report.workflow_state,
            error_message: nil
          }
        })
      end

      it 'does not cause error if originality score is nil' do
        originality_report.update_attributes(originality_score: nil)
        expect{submission.originality_data}.not_to raise_error
      end

      it "rounds the score to 2 decimal places" do
        originality_report.originality_score = 2.94997
        originality_report.save!
        expect(submission.originality_data[attachment.asset_string][:similarity_score]).to eq(2.95)
      end

      it "filters out :provider key and value" do
        originality_report.originality_report_url = 'http://example.com'
        originality_report.save!
        tii_data = {
          provider: 'vericite',
          similarity_score: 10,
          state: 'acceptable',
          report_url: 'http://example.com/tii',
          status: 'pending'
        }
        submission.turnitin_data[attachment.asset_string] = tii_data
        expect(submission.originality_data).not_to include :vericite
      end

      it "finds originality data text entry submissions" do
        submission.update_attributes!(attachment_ids: attachment.id.to_s)
        originality_report.update_attributes!(attachment: nil)
        expect(submission.originality_data).to eq({
          OriginalityReport.submission_asset_key(submission) => {
            similarity_score: originality_report.originality_score,
            state: originality_report.state,
            report_url: originality_report.originality_report_url,
            status: originality_report.workflow_state,
            error_message: nil
          }
        })
      end

      context 'when originality report has an error message' do
        subject { submission.originality_data[attachment.asset_string] }

        let(:error_message) { "We can't process that file :(" }

        before { originality_report.update!(error_message: error_message) }

        it 'includes the error message' do
          expect(subject[:error_message]).to eq error_message
        end
      end
    end

    describe '#attachment_ids_for_version' do
      let(:attachments) do
        [
          attachment_model(filename: "submission-a.doc", context: @student),
          attachment_model(filename: "submission-b.doc", context: @student),
          attachment_model(filename: "submission-c.doc", context: @student)
        ]
      end
      let(:single_attachment) { attachment_model(filename: "single.doc", context: @student) }

      before { student_in_course(active_all: true) }

      it "includes attachment ids from 'attachment_id'" do
        submission = @assignment.submit_homework(@student, submission_type: 'online_upload', attachments: attachments)
        submission.update_attributes!(attachment_id: single_attachment)
        expect(submission.attachment_ids_for_version).to match_array attachments.map(&:id) + [single_attachment.id]
      end
    end

    describe '#has_originality_report?' do
      let(:test_course) do
        test_course = course_model
        test_course.enroll_teacher(test_teacher, enrollment_state: 'active')
        test_course.enroll_student(test_student, enrollment_state: 'active')
        test_course
      end
      let(:test_teacher) { User.create }
      let(:test_student) { User.create }
      let(:assignment) { Assignment.create!(title: 'test assignment', context: test_course) }
      let(:attachment) { attachment_model(filename: "submission.doc", context: test_student) }
      let(:report_url) { 'http://www.test-score.com' }

      it 'returns true for standard reports' do
        submission = assignment.submit_homework(test_student, attachments: [attachment])
        OriginalityReport.create!(
          attachment: attachment,
          submission: submission,
          originality_score: 0.5,
          originality_report_url: report_url
        )
        expect(submission.has_originality_report?). to eq true
      end

      it 'returns true for text entry reports' do
        submission = assignment.submit_homework(test_student)
        OriginalityReport.create!(
          submission: submission,
          originality_score: 0.5,
          originality_report_url: report_url
        )
        expect(submission.has_originality_report?). to eq true
      end

      it 'returns true for group reports' do
        user_two = test_student.dup
        user_two.update_attributes!(lti_context_id: SecureRandom.uuid)
        assignment.course.enroll_student(user_two)

        group = group_model(context: assignment.course)
        group.update_attributes!(users: [user_two, test_student])

        submission = assignment.submit_homework(test_student, submission_type: 'online_upload', attachments: [attachment])
        submission_two = assignment.submit_homework(user_two, submission_type: 'online_upload', attachments: [attachment])

        submission.update!(group: group)
        submission_two.update!(group: group)

        assignment.submissions.each do |s|
          s.update_attributes!(group: group, turnitin_data: {blah: 1})
        end

        report = OriginalityReport.create!(originality_score: '1', submission: submission, attachment: attachment)
        report.copy_to_group_submissions!

        expect(assignment.submissions.map(&:has_originality_report?)).to match_array [true, true]
      end

      it 'returns false when no reports are present' do
        submission = assignment.submit_homework(test_student, attachments: [attachment])
        expect(submission.has_originality_report?). to eq false
      end
    end

    describe '#originality_report_url' do
      let_once(:test_course) do
        test_course = course_model
        test_course.enroll_teacher(test_teacher, enrollment_state: 'active')
        test_course.enroll_student(test_student, enrollment_state: 'active')
        test_course
      end

      let_once(:test_teacher) { User.create }
      let_once(:test_student) { User.create }
      let_once(:assignment) { Assignment.create!(title: 'test assignment', context: test_course) }
      let_once(:attachment) { attachment_model(filename: "submission.doc", context: test_student) }
      let_once(:submission) { assignment.submit_homework(test_student, attachments: [attachment]) }
      let_once(:report_url) { 'http://www.test-score.com' }
      let!(:originality_report) {
        OriginalityReport.create!(attachment: attachment,
                                  submission: submission,
                                  originality_score: 0.5,
                                  originality_report_url: report_url)
      }

      it 'returns nil if no originality report exists for the submission' do
        originality_report.destroy
        expect(submission.originality_report_url(attachment.asset_string, test_teacher)).to be_nil
      end

      it 'returns nil if no report url is present in the report' do
        originality_report.update_attribute(:originality_report_url, nil)
        expect(submission.originality_report_url(attachment.asset_string, test_teacher)).to be_nil
      end

      it 'returns the originality_report_url if present' do
        expect(submission.originality_report_url(attachment.asset_string, test_teacher)).to eq(report_url)
      end

      it 'returns the report url for text entry submission reports' do
        originality_report.update_attributes!(attachment: nil)
        expect(submission.originality_report_url(submission.asset_string, test_teacher)).to eq report_url
      end

      it 'requires the :grade permission' do
        unauthorized_user = User.new
        expect(submission.originality_report_url(attachment.asset_string, unauthorized_user)).to be_nil
      end

      it 'treats attachments in submission history as valid' do
        submission = nil
        first_attachment = attachment
        Timecop.freeze(10.second.ago) do
          submission = assignment.submit_homework(test_student, submission_type: 'online_upload',
                                     attachments: [first_attachment])
        end

        attachment = attachment_model(filename: "submission-b.doc", :context => test_student)
        Timecop.freeze(5.second.ago) do
          submission = assignment.submit_homework test_student, attachments: [attachment]
        end

        attachment = attachment_model(filename: "submission-c.doc", :context => test_student)
        Timecop.freeze(1.second.ago) do
          submission = assignment.submit_homework test_student, attachments: [attachment]
        end

        first_history = submission.submission_history.first
        expect(first_history.originality_report_url(first_attachment.asset_string, test_teacher)).to eq(report_url)
      end
    end
  end

  context "turnitin" do

    context "Turnitin LTI" do
      let(:lti_tii_data) do
        {
            "attachment_42" => {
                :status => "error",
                :outcome_response => {
                    "outcomes_tool_placement_url" => "https://api.turnitin.com/api/lti/1p0/invalid?lang=en_us",
                    "paperid" => "607954245",
                    "lis_result_sourcedid" => "10-5-42-8-invalid"
                },
                :public_error_message => "Turnitin has not returned a score after 11 attempts to retrieve one."
            }
        }
      end

      let(:submission) { Submission.new }

      describe "#turnitinable_by_lti?" do
        it 'returns true if there is an associated lti tool and data stored' do
          submission.turnitin_data = lti_tii_data
          expect(submission.turnitinable_by_lti?).to be true
        end
      end

      describe "#resubmit_lti_tii" do
        let(:tool) do
          @course.context_external_tools.create(
              name: "a",
              consumer_key: '12345',
              shared_secret: 'secret',
              url: 'http://example.com/launch')
        end

        it 'resubmits errored tii attachments' do
          a = @course.assignments.create!(title: "test",
                                          submission_types: 'external_tool',
                                          external_tool_tag_attributes: {url: tool.url})
          submission.assignment = a
          submission.turnitin_data = lti_tii_data
          submission.user = @user
          outcome_response_processor_mock = double('outcome_response_processor')
          expect(outcome_response_processor_mock).to receive(:resubmit).with(submission, "attachment_42")
          allow(Turnitin::OutcomeResponseProcessor).to receive(:new).and_return(outcome_response_processor_mock)
          submission.retrieve_lti_tii_score
        end

        it 'resubmits errored tii attachments even if turnitin_data has non-hash values' do
          a = @course.assignments.create!(title: "test",
                                          submission_types: 'external_tool',
                                          external_tool_tag_attributes: {url: tool.url})
          submission.assignment = a
          submission.turnitin_data = lti_tii_data.merge(last_processed_attempt: 1)
          submission.user = @user
          outcome_response_processor_mock = double('outcome_response_processor')
          expect(outcome_response_processor_mock).to receive(:resubmit).with(submission, "attachment_42")
          allow(Turnitin::OutcomeResponseProcessor).to receive(:new).and_return(outcome_response_processor_mock)
          submission.retrieve_lti_tii_score
        end
      end
    end

    context "submission" do
      def init_turnitin_api
        @turnitin_api = Turnitin::Client.new('test_account', 'sekret')
        expect(@submission.context).to receive(:turnitin_settings).at_least(1).and_return([:placeholder])
        expect(Turnitin::Client).to receive(:new).at_least(1).with(:placeholder).and_return(@turnitin_api)
      end

      before(:once) do
        setup_account_for_turnitin(@assignment.context.account)
        @assignment.submission_types = "online_upload,online_text_entry"
        @assignment.turnitin_enabled = true
        @assignment.turnitin_settings = @assignment.turnitin_settings
        @assignment.save!
        @submission = @assignment.submit_homework(@user, { :body => "hello there", :submission_type => 'online_text_entry' })
      end

      it "should submit to turnitin after a delay" do
        job = Delayed::Job.list_jobs(:future, 100).find { |j| j.tag == 'Submission#submit_to_turnitin' }
        expect(job).not_to be_nil
        expect(job.run_at).to be > Time.now.utc
      end

      it "should initially set turnitin submission to pending" do
        init_turnitin_api
        expect(@turnitin_api).to receive(:createOrUpdateAssignment).with(@assignment, @assignment.turnitin_settings).and_return({ :assignment_id => "1234" })
        expect(@turnitin_api).to receive(:enrollStudent).with(@context, @user).and_return(double(:success? => true))
        expect(@turnitin_api).to receive(:submitPaper).and_return({
          @submission.asset_string => {
            :object_id => '12345'
          }
        })
        @submission.submit_to_turnitin
        expect(@submission.reload.turnitin_data[@submission.asset_string][:status]).to eq 'pending'
      end

      it "should schedule a retry if something fails initially" do
        init_turnitin_api
        expect(@turnitin_api).to receive(:createOrUpdateAssignment).with(@assignment, @assignment.turnitin_settings).and_return({ :assignment_id => "1234" })
        expect(@turnitin_api).to receive(:enrollStudent).with(@context, @user).and_return(double(:success? => false))
        @submission.submit_to_turnitin
        expect(Delayed::Job.list_jobs(:future, 100).find_all { |j| j.tag == 'Submission#submit_to_turnitin' }.size).to eq 2
      end

      it "should set status as failed if something fails on a retry" do
        init_turnitin_api
        expect(@assignment).to receive(:create_in_turnitin).and_return(false)
        expect(@turnitin_api).to receive(:enrollStudent).with(@context, @user).and_return(double(:success? => false, :error? => true, :error_hash => {}))
        expect(@turnitin_api).to receive(:submitPaper).never
        @submission.submit_to_turnitin(Submission::TURNITIN_RETRY)
        expect(@submission.reload.turnitin_data[:status]).to eq 'error'
      end

      it "should set status back to pending on retry" do
        init_turnitin_api
        # first a submission, to get us into failed state
        expect(@assignment).to receive(:create_in_turnitin).and_return(false)
        expect(@turnitin_api).to receive(:enrollStudent).with(@context, @user).and_return(double(:success? => false, :error? => true, :error_hash => {}))
        expect(@turnitin_api).to receive(:submitPaper).never
        @submission.submit_to_turnitin(Submission::TURNITIN_RETRY)
        expect(@submission.reload.turnitin_data[:status]).to eq 'error'

        # resubmit
        @submission.resubmit_to_turnitin
        expect(@submission.reload.turnitin_data[:status]).to be_nil
        expect(@submission.turnitin_data[@submission.asset_string][:status]).to eq 'pending'
      end

      it "should set status to scored on success" do
        init_turnitin_api
        @submission.turnitin_data ||= {}
        @submission.turnitin_data[@submission.asset_string] = { :object_id => '1234', :status => 'pending' }
        expect(@turnitin_api).to receive(:generateReport).with(@submission, @submission.asset_string).and_return({
          :similarity_score => 56,
          :web_overlap => 22,
          :publication_overlap => 0,
          :student_overlap => 33
        })

        @submission.check_turnitin_status
        expect(@submission.reload.turnitin_data[@submission.asset_string][:status]).to eq 'scored'
      end

      it "should set status as failed if something fails after several attempts" do
        init_turnitin_api
        @submission.turnitin_data ||= {}
        @submission.turnitin_data[@submission.asset_string] = { :object_id => '1234', :status => 'pending' }
        expect(@turnitin_api).to receive(:generateReport).with(@submission, @submission.asset_string).and_return({})

        expects_job_with_tag('Submission#check_turnitin_status') do
          @submission.check_turnitin_status(Submission::TURNITIN_STATUS_RETRY-1)
          expect(@submission.reload.turnitin_data[@submission.asset_string][:status]).to eq 'pending'
        end

        @submission.check_turnitin_status(Submission::TURNITIN_STATUS_RETRY)
        @submission.reload
        updated_data = @submission.turnitin_data[@submission.asset_string]
        expect(updated_data[:status]).to eq 'error'
      end

      it "should check status for all assets" do
        init_turnitin_api
        @submission.turnitin_data ||= {}
        @submission.turnitin_data[@submission.asset_string] = { :object_id => '1234', :status => 'pending' }
        @submission.turnitin_data["other_asset"] = { :object_id => 'xxyy', :status => 'pending' }
        expect(@turnitin_api).to receive(:generateReport).with(@submission, @submission.asset_string).and_return({
          :similarity_score => 56, :web_overlap => 22, :publication_overlap => 0, :student_overlap => 33
        })
        expect(@turnitin_api).to receive(:generateReport).with(@submission, "other_asset").and_return({ :similarity_score => 20 })

        @submission.check_turnitin_status
        @submission.reload
        expect(@submission.turnitin_data[@submission.asset_string][:status]).to eq 'scored'
        expect(@submission.turnitin_data["other_asset"][:status]).to eq 'scored'
      end

      it "should not blow up if submission_type has changed when job runs" do
        @submission.submission_type = 'online_url'
        expect(@submission.context).to receive(:turnitin_settings).never
        expect { @submission.submit_to_turnitin }.not_to raise_error
      end
    end

    describe "group" do
      before(:once) do
        @teacher = User.create(:name => "some teacher")
        @student = User.create(:name => "a student")
        @student1 = User.create(:name => "student 1")
        @context.enroll_teacher(@teacher)
        @context.enroll_student(@student)
        @context.enroll_student(@student1)
        setup_account_for_turnitin(@context.account)

        @a = assignment_model(:course => @context, :group_category => "Study Groups")
        @a.submission_types = "online_upload,online_text_entry"
        @a.turnitin_enabled = true
        @a.save!

        @group1 = @a.context.groups.create!(:name => "Study Group 1", :group_category => @a.group_category)
        @group1.add_user(@student)
        @group1.add_user(@student1)
      end

      it "should submit to turnitin for the original submitter" do
        submission = @a.submit_homework @student, :submission_type => "online_text_entry", :body => "blah"
        Submission.where(assignment_id: @a).each do |s|
          if s.id == submission.id
            expect(s.turnitin_data[:last_processed_attempt]).to be > 0
          else
            expect(s.turnitin_data).to eq({})
          end
        end
      end

    end

    context "report" do
      before :once do
        @assignment.submission_types = "online_upload,online_text_entry"
        @assignment.turnitin_enabled = true
        @assignment.turnitin_settings = @assignment.turnitin_settings
        @assignment.save!
        @submission = @assignment.submit_homework(@user, { :body => "hello there", :submission_type => 'online_text_entry' })
        @submission.turnitin_data = {
          "submission_#{@submission.id}" => {
            :web_overlap => 92,
            :error => true,
            :publication_overlap => 0,
            :state => "failure",
            :object_id => "123456789",
            :student_overlap => 90,
            :similarity_score => 92
          }
        }
        @submission.save!
      end

      before :each do
        api = Turnitin::Client.new('test_account', 'sekret')
        expect(Turnitin::Client).to receive(:new).at_least(1).and_return(api)
        expect(api).to receive(:sendRequest).with(:generate_report, 1, include(:oid => "123456789")).at_least(1).and_return('http://foo.bar')
      end

      it "should let teachers view the turnitin report" do
        @teacher = User.create
        @context.enroll_teacher(@teacher)
        expect(@submission).to be_grants_right(@teacher, nil, :view_turnitin_report)
        expect(@submission.turnitin_report_url("submission_#{@submission.id}", @teacher)).not_to be_nil
      end

      it "should let students view the turnitin report after grading" do
        @assignment.turnitin_settings[:originality_report_visibility] = 'after_grading'
        @assignment.save!
        @submission.reload

        expect(@submission).not_to be_grants_right(@user, nil, :view_turnitin_report)
        expect(@submission.turnitin_report_url("submission_#{@submission.id}", @user)).to be_nil

        @submission.score = 1
        @submission.grade_it!
        AdheresToPolicy::Cache.clear

        expect(@submission).to be_grants_right(@user, nil, :view_turnitin_report)
        expect(@submission.turnitin_report_url("submission_#{@submission.id}", @user)).not_to be_nil
      end

      it "should let students view the turnitin report immediately if the visibility setting allows it" do
        @assignment.turnitin_settings[:originality_report_visibility] = 'after_grading'
        @assignment.save
        @submission.reload

        expect(@submission).not_to be_grants_right(@user, nil, :view_turnitin_report)
        expect(@submission.turnitin_report_url("submission_#{@submission.id}", @user)).to be_nil

        @assignment.turnitin_settings[:originality_report_visibility] = 'immediate'
        @assignment.save
        @submission.reload
        AdheresToPolicy::Cache.clear

        expect(@submission).to be_grants_right(@user, nil, :view_turnitin_report)
        expect(@submission.turnitin_report_url("submission_#{@submission.id}", @user)).not_to be_nil
      end

      it "should let students view the turnitin report after the due date if the visibility setting allows it" do
        @assignment.turnitin_settings[:originality_report_visibility] = 'after_due_date'
        @assignment.due_at = Time.now + 1.day
        @assignment.save
        @submission.reload

        expect(@submission).not_to be_grants_right(@user, nil, :view_turnitin_report)
        expect(@submission.turnitin_report_url("submission_#{@submission.id}", @user)).to be_nil

        @assignment.due_at = Time.now - 1.day
        @assignment.save
        @submission.reload
        AdheresToPolicy::Cache.clear

        expect(@submission).to be_grants_right(@user, nil, :view_turnitin_report)
        expect(@submission.turnitin_report_url("submission_#{@submission.id}", @user)).not_to be_nil
      end
    end
  end

  describe "'view_turnitin_report' right" do
    subject { @submission }

    let(:teacher) { @teacher }
    let(:student) { @student }

    before :once do
      @assignment.update!(submission_types: "online_upload,online_text_entry")
      @submission = @assignment.submit_homework(student, {body: "hello there", submission_type: 'online_text_entry'})
      @submission.update!(turnitin_data: {
        "submission_#{@submission.id}" => {
          web_overlap: 92,
          error: true,
          publication_overlap: 0,
          state: "failure",
          object_id: "123456789",
          student_overlap: 90,
          similarity_score: 92
        }
      })
    end

    it "is available when the plagiarism report is from turnitin" do
      expect(@submission).to be_grants_right(teacher, nil, :view_turnitin_report)
    end

    it "is available when the plagiarism report is blank (defaults to turnitin)" do
      @submission.turnitin_data.delete(:provider)
      expect(@submission).to be_grants_right(teacher, nil, :view_turnitin_report)
    end

    it "is not available when the plagiarism report is from vericite" do
      @submission.turnitin_data[:provider] = 'vericite'
      expect(@submission).not_to be_grants_right(teacher, nil, :view_turnitin_report)
    end

    context 'when post policies are enabled' do
      before do
        @course.enable_feature!(:new_gradebook)
        PostPolicy.enable_feature!
      end

      it { expect(@submission).to be_grants_right(student, nil, :view_turnitin_report) }

      context 'when originality report visibility is after_grading' do
        before do
          @assignment.update!(
            turnitin_settings: @assignment.turnitin_settings.merge(originality_report_visibility: 'after_grading')
          )
        end

        it { is_expected.not_to be_grants_right(student, nil, :view_turnitin_report) }

        context 'when the submission is graded' do
          subject(:submission) { @assignment.grade_student(student, grade: 10, grader: teacher).first }

          it { is_expected.to be_grants_right(student, nil, :view_turnitin_report) }
        end
      end

      context 'when originality report visibility is after_due_date' do
        before do
          @assignment.update!(
            turnitin_settings: @assignment.turnitin_settings.merge(originality_report_visibility: 'after_due_date')
          )
        end

        it { is_expected.not_to be_grants_right(student, nil, :view_turnitin_report) }

        context 'when assignment.due_date is in the past' do
          before { @assignment.update!(due_at: 1.day.ago) }
          it { is_expected.to be_grants_right(student, nil, :view_turnitin_report) }
        end
      end

      context 'when originality report visibility is never' do
        before do
          @assignment.update!(
            turnitin_settings: @assignment.turnitin_settings.merge(originality_report_visibility: 'never')
          )
        end
        it { is_expected.not_to be_grants_right(student, nil, :view_turnitin_report) }
      end
    end
  end

  describe "'view_vericite_report' right" do
    let(:teacher) do
      user = User.create
      @context.enroll_teacher(user)
      user
    end

    before :once do
      @assignment.update!(submission_types: "online_upload,online_text_entry")

      @submission = @assignment.submit_homework(@user, {body: "hello there", submission_type: 'online_text_entry'})
      @submission.turnitin_data = {
        "submission_#{@submission.id}" => {
          web_overlap: 92,
          error: true,
          publication_overlap: 0,
          state: "failure",
          object_id: "123456789",
          student_overlap: 90,
          similarity_score: 92
        },
        provider: 'vericite'
      }
      @submission.save!
    end

    it "is available when the plagiarism report is from vericite" do
      expect(@submission).to be_grants_right(teacher, nil, :view_vericite_report)
    end

    it "is not available when the plagiarism report is from turnitin" do
      @submission.turnitin_data[:provider] = 'turnitin'
      expect(@submission).not_to be_grants_right(teacher, nil, :view_vericite_report)
    end

    it "is not available when the plagiarism report is blank (defaults to turnitin)" do
      @submission.turnitin_data.delete(:provider)
      expect(@submission).not_to be_grants_right(teacher, nil, :view_vericite_report)
    end
  end

  context '#external_tool_url' do
    let(:submission) { Submission.new }
    let(:lti_submission) { @assignment.submit_homework @user, submission_type: 'basic_lti_launch', url: 'http://www.example.com' }
    context 'submission_type of "basic_lti_launch"' do
      it 'returns a url containing the submitted url' do
        expect(lti_submission.external_tool_url).to eq(lti_submission.url)
      end
    end

    context 'submission_type of anything other than "basic_lti_launch"' do
      it 'returns nothing' do
        expect(submission.external_tool_url).to be_nil
      end
    end
  end

  it "should return the correct quiz_submission_version" do
    # set up the data to have a submission with a quiz submission with multiple versions
    course_factory
    quiz = @course.quizzes.create!
    quiz_submission = quiz.generate_submission @user, false
    quiz_submission.save

    @assignment.submissions.find_by!(user: @user).update!(quiz_submission_id: quiz_submission.id)

    submission = @assignment.submit_homework @user, :submission_type => 'online_quiz'
    submission.quiz_submission_id = quiz_submission.id

    # set the microseconds of the submission.submitted_at to be less than the
    # quiz_submission.finished_at.

    # first set them to be exactly the same (with microseconds)
    time_to_i = submission.submitted_at.to_i
    usec = submission.submitted_at.usec
    timestamp = "#{time_to_i}.#{usec}".to_f

    quiz_submission.finished_at = Time.at(timestamp)
    quiz_submission.save

    # get the data in a strange state where the quiz_submission.finished_at is
    # microseconds older than the submission (caused the bug in #6048)
    quiz_submission.finished_at = Time.at(timestamp + 0.00001)
    quiz_submission.save

    # verify the data is weird, to_i says they are equal, but the usecs are off
    expect(quiz_submission.finished_at.to_i).to eq submission.submitted_at.to_i
    expect(quiz_submission.finished_at.usec).to be > submission.submitted_at.usec

    # create the versions that Submission#quiz_submission_version uses
    quiz_submission.with_versioning do
      quiz_submission.save
      quiz_submission.save
    end

    # the real test, quiz_submission_version shouldn't care about usecs
    expect(submission.reload.quiz_submission_version).to eq 2
  end

  it "should return only comments readable by the user" do
    course_with_teacher(:active_all => true)
    @student1 = student_in_course(:active_user => true).user
    @student2 = student_in_course(:active_user => true).user

    @assignment = @course.assignments.new(:title => "some assignment")
    @assignment.submission_types = "online_text_entry"
    @assignment.workflow_state = "published"
    @assignment.save

    @submission = @assignment.submit_homework(@student1, :body => 'some message')
    SubmissionComment.create!(:submission => @submission, :author => @teacher, :comment => "a")
    SubmissionComment.create!(:submission => @submission, :author => @teacher, :comment => "b", :hidden => true)
    SubmissionComment.create!(:submission => @submission, :author => @student1, :comment => "c")
    SubmissionComment.create!(:submission => @submission, :author => @student2, :comment => "d")
    SubmissionComment.create!(:submission => @submission, :author => @teacher, :comment => "e", :draft => true)
    @submission.reload

    @submission.limit_comments(@teacher)
    expect(@submission.submission_comments.count).to eql 5
    expect(@submission.visible_submission_comments.count).to eql 3

    @submission.limit_comments(@student1)
    expect(@submission.submission_comments.count).to eql 3
    expect(@submission.visible_submission_comments.count).to eql 3

    @submission.limit_comments(@student2)
    expect(@submission.submission_comments.count).to eql 1
    expect(@submission.visible_submission_comments.count).to eql 1
  end

  describe "read/unread state" do
    it "should be read if a submission exists with no grade" do
      @submission = @assignment.submit_homework(@user)
      expect(@submission.read?(@user)).to be_truthy
    end

    it "should be unread after assignment is graded" do
      @submission = @assignment.grade_student(@user, grade: 3, grader: @teacher).first
      expect(@submission.unread?(@user)).to be_truthy
    end

    it "should be unread after submission is graded" do
      @assignment.submit_homework(@user)
      @submission = @assignment.grade_student(@user, grade: 3, grader: @teacher).first
      expect(@submission.unread?(@user)).to be_truthy
    end

    it "should be unread after submission is commented on by teacher" do
      @student = @user
      course_with_teacher(:course => @context, :active_all => true)
      @submission = @assignment.update_submission(@student, { :commenter => @teacher, :comment => "good!" }).first
      expect(@submission.unread?(@user)).to be_truthy
    end

    it "should be read if other submission fields change" do
      @submission = @assignment.submit_homework(@user)
      @submission.workflow_state = 'graded'
      @submission.graded_at = Time.now
      @submission.save!
      expect(@submission.read?(@user)).to be_truthy
    end

    it "mark read/unread" do
      @submission = @assignment.submit_homework(@user)
      @submission.workflow_state = 'graded'
      @submission.graded_at = Time.now
      @submission.save!
      expect(@submission.read?(@user)).to be_truthy
      @submission.mark_unread(@user)
      expect(@submission.read?(@user)).to be_falsey
      @submission.mark_read(@user)
      expect(@submission.read?(@user)).to be_truthy
    end
  end

  describe "mute" do
    let(:submission) { Submission.new }

    before :each do
      submission.published_score = 100
      submission.published_grade = 'A'
      submission.graded_at = Time.now
      submission.grade = 'B'
      submission.score = 90
      submission.mute
    end

    specify { expect(submission.published_score).to be_nil }
    specify { expect(submission.published_grade).to be_nil }
    specify { expect(submission.graded_at).to be_nil }
    specify { expect(submission.grade).to be_nil }
    specify { expect(submission.score).to be_nil }
  end

  describe "muted_assignment?" do
    it "returns true if assignment is muted" do
      assignment = double(:muted? => true)
      @submission = Submission.new
      expect(@submission).to receive(:assignment).and_return(assignment)
      expect(@submission.muted_assignment?).to eq true
    end

    it "returns false if assignment is not muted" do
      assignment = double(:muted? => false)
      @submission = Submission.new
      expect(@submission).to receive(:assignment).and_return(assignment)
      expect(@submission.muted_assignment?).to eq false
    end
  end

  describe "without_graded_submission?" do
    let(:submission) { Submission.new }

    it "returns false if submission does not has_submission?" do
      allow(submission).to receive(:has_submission?).and_return false
      allow(submission).to receive(:graded?).and_return true
      expect(submission.without_graded_submission?).to eq false
    end

    it "returns false if submission does is not graded" do
      allow(submission).to receive(:has_submission?).and_return true
      allow(submission).to receive(:graded?).and_return false
      expect(submission.without_graded_submission?).to eq false
    end

    it "returns true if submission is not graded and has no submission" do
      allow(submission).to receive(:has_submission?).and_return false
      allow(submission).to receive(:graded?).and_return false
      expect(submission.without_graded_submission?).to eq true
    end
  end

  describe "graded?" do
    it "is false before graded" do
      submission, _ = @assignment.find_or_create_submission(@user)
      expect(submission).to_not be_graded
    end

    it "is true for graded assignments" do
      submission = @assignment.grade_student(@user, grade: 1, grader: @teacher)[0]
      expect(submission).to be_graded
    end

    it "is also true for excused assignments" do
      submission, _ = @assignment.find_or_create_submission(@user)
      submission.excused = true
      expect(submission).to be_graded
    end
  end

  describe "autograded" do
    let(:submission) { Submission.new }

    it "returns false when its not autograded" do
      submission = Submission.new
      expect(submission).to_not be_autograded

      submission.grader_id = Shard.global_id_for(@user.id)
      expect(submission).to_not be_autograded
    end

    it "returns true when its autograded" do
      submission = Submission.new
      submission.grader_id = -1
      expect(submission).to be_autograded
    end
  end

  describe "past_due" do
    before :once do
      submission_spec_model
      @submission1 = @submission

      add_section('overridden section')
      u2 = student_in_section(@course_section, :active_all => true)
      submission_spec_model(:user => u2)
      @submission2 = @submission

      @assignment.update_attribute(:due_at, Time.zone.now - 1.day)
      @submission1.reload
      @submission2.reload
    end

    it "should update when an assignment's due date is changed" do
      expect(@submission1).to be_past_due
      @assignment.reload.update_attribute(:due_at, Time.zone.now + 1.day)
      expect(@submission1.reload).not_to be_past_due
    end

    it "should update when an applicable override is changed" do
      expect(@submission1).to be_past_due
      expect(@submission2).to be_past_due

      assignment_override_model :assignment => @assignment,
                                :due_at => Time.zone.now + 1.day,
                                :set => @course_section
      expect(@submission1.reload).to be_past_due
      expect(@submission2.reload).not_to be_past_due
    end

    it "should give a quiz submission 30 extra seconds before making it past due" do
      quiz_with_graded_submission([{:question_data => {:name => 'question 1', :points_possible => 1, 'question_type' => 'essay_question'}}]) do
        {
          "text_after_answers"            => "",
          "question_#{@questions[0].id}"  => "<p>Lorem ipsum answer.</p>",
          "context_id"                    => "#{@course.id}",
          "context_type"                  => "Course",
          "user_id"                       => "#{@user.id}",
          "quiz_id"                       => "#{@quiz.id}",
          "course_id"                     => "#{@course.id}",
          "question_text"                 => "Lorem ipsum question",
        }
      end
      @assignment.due_at = "20130101T23:59Z"
      @assignment.save!

      submission = @quiz_submission.submission.reload
      submission.write_attribute(:submitted_at, @assignment.due_at + 3.days)
      expect(submission).to be_past_due

      submission.write_attribute(:submitted_at, @assignment.due_at + 30.seconds)
      expect(submission).not_to be_past_due
    end
  end

  describe "late" do
    before :once do
      submission_spec_model(submit_homework: true)
    end

    it 'should be false if not past due' do
      @submission.submitted_at = 2.days.ago
      @submission.cached_due_date = 1.day.ago
      expect(@submission).not_to be_late
    end

    it 'should be false if not submitted, even if past due' do
      @submission.submission_type = nil
      @submission.cached_due_date = 1.day.ago # forces submitted_at to be nil
      expect(@submission).not_to be_late
    end

    it "should be true if submitted and past due" do
      @submission.submitted_at = 1.day.ago
      @submission.cached_due_date = 2.days.ago
      expect(@submission).to be_late
    end
  end

  describe 'scope: anonymized' do
    subject(:submissions) { assignment.all_submissions.anonymized }

    let(:assignment) { @course.assignments.create! }
    let(:first_student) { @student }
    let(:second_student) { student_in_course(course: @course, active_all: true).user }
    let(:submission_with_anonymous_id) { submission_model(assignment: assignment, user: first_student) }
    let(:submission_without_anonymous_id) do
      submission_model(assignment: assignment, user: second_student).tap do |submission|
        submission.update_attribute(:anonymous_id, nil)
      end
    end

    it 'only contains submissions that have anonymous_ids' do
      is_expected.to contain_exactly(submission_with_anonymous_id)
    end
  end

  describe "scope: missing" do
    context "not submitted" do
      before :once do
        @now = Time.zone.now
        submission_spec_model(cached_due_date: 1.day.ago(@now), submission_type: nil)
        @submission.assignment.update!(submission_types: "online_upload")
      end

      it 'includes submission when due date has passed with no submission, late_policy_status is nil, excused is nil' do
        expect(Submission.missing).to include @submission
      end

      it 'includes submission when late_policy_status is "missing"' do
        @submission.update(late_policy_status: 'missing')

        expect(Submission.missing).to include @submission
      end

      it 'includes submission when late_policy_status is not nil, not missing' do
        @submission.update(late_policy_status: 'foo')

        expect(Submission.missing).to include @submission
      end

      it 'excludes submission when past due and excused' do
        @submission.update(excused: true)

        expect(Submission.missing).to be_empty
      end

      it 'excludes submission when past due and assignment does not expect a submission' do
        @submission.assignment.update(submission_types: 'none')

        expect(Submission.missing).to be_empty
      end

      it 'excludes submission when it is excused and late_policy_status is missing' do
        @submission.update_attributes(excused: true, late_policy_status: 'missing')

        expect(Submission.missing).to be_empty
      end

      it 'includes submission when late_policy_status is missing and assignment does not expect a submission' do
        @submission.update_attributes(late_policy_status: 'missing')
        @submission.assignment.update(submission_types: 'none')

        expect(Submission.missing).to include @submission
      end

      it 'excludes submission when due date has not passed' do
        @submission.update_attributes(cached_due_date: 1.day.from_now(@now))

        expect(Submission.missing).to be_empty
      end

      it 'includes missing quiz_lti assignments' do
        @course.context_external_tools.create!(
          name: 'Quizzes.Next',
          consumer_key: 'test_key',
          shared_secret: 'test_secret',
          tool_id: 'Quizzes 2',
          url: 'http://example.com/launch'
        )
        @assignment.quiz_lti!
        @assignment.due_at = 1.day.ago(@now)
        @assignment.save!

        expect(Submission.missing).to include @submission
      end
    end

    context "submitted" do
      before :once do
        @now = Time.zone.now
        submission_spec_model(cached_due_date: 1.day.ago(@now), submission_type: nil, submit_homework: true)
        @submission.assignment.update!(submission_types: "online_upload")
      end

      it 'excludes submission when late_policy_status is nil' do
        expect(Submission.missing).to be_empty
      end

      it 'includes submission when late_policy_status is "missing"' do
        @submission.update(late_policy_status: 'missing')

        expect(Submission.missing).not_to be_empty
      end

      it 'excludes submission when late_policy_status is not nil, not missing' do
        @submission.update(late_policy_status: 'foo')

        expect(Submission.missing).to be_empty
      end

      it 'excludes submission when submitted before the due date' do
        @submission.update(submitted_at: 2.days.ago(@now))

        expect(Submission.missing).to be_empty
      end

      it 'excludes submission when submitted after the due date' do
        @submission.update(submitted_at: @now)

        expect(Submission.missing).to be_empty
      end
    end
  end

  describe "#late?" do
    before(:once) do
      course = Course.create!
      student = User.create!
      course.enroll_student(student, enrollment_state: "active")
      now = Time.zone.now
      assignment = course.assignments.create!(submission_types: "online_text_entry", due_at: 10.days.ago(now))
      @submission = assignment.submit_homework(student, body: "Submitting late :(")
    end

    it "returns true if the submission is past due" do
      expect(@submission).to be_late
    end

    it "returns false if the submission is excused" do
      @submission.excused = true
      expect(@submission).not_to be_late
    end

    it "returns false if the submission is past due but has its late_policy_status set to something other than 'late'" do
      @submission.late_policy_status = "missing"
      expect(@submission).not_to be_late
    end
  end

  describe "#missing" do
    SUBMISSIONS_THAT_CANT_BE_MISSING = %w/none on_paper external_tool/
    SUBMISSION_TYPES = %w/none on_paper online_quiz discussion_topic external_tool online_upload online_text_entry online_url media_recording/

    before :once do
      @now = Time.zone.now
      submission_spec_model(cached_due_date: 1.day.ago(@now), submission_type: nil, submit_homework: true)
      @submission.assignment.update!(submission_types: 'on_paper')
      @another_assignment = assignment_model(course: @course, due_at: 1.day.ago)
      @another_submission = @another_assignment.submissions.last
    end

    SUBMISSION_TYPES.each do |sub_type|
      should_not_be_missing = SUBMISSIONS_THAT_CANT_BE_MISSING.include?(sub_type)
      expected_status = should_not_be_missing ? 'false' : 'true'
      it "returns #{expected_status} when late_policy_status is nil and submission_type is #{sub_type}" do
        @another_assignment.update(submission_types: sub_type)

        if should_not_be_missing
          expect(@another_submission.reload).not_to be_missing
        else
          expect(@another_submission.reload).to be_missing
        end
      end
    end

    it 'returns false when late_policy_status is nil standalone' do
      expect(@submission).not_to be_missing
    end

    it 'returns true when late_policy_status is "missing"' do
      @submission.update(late_policy_status: 'missing')

      expect(@submission).to be_missing
    end

    it 'returns false when the submission is excused and late_policy_status is "missing"' do
      @submission.excused = true
      @submission.late_policy_status = "missing"
      expect(@submission).not_to be_missing
    end

    it 'returns false when late_policy_status is not nil, not missing' do
      @submission.update(late_policy_status: 'late')

      expect(@submission).not_to be_missing
    end

    it 'returns false when not past due' do
      @submission.update(submitted_at: 2.days.ago(@now))

      expect(@submission).not_to be_missing
    end

    it 'returns false when past due and submitted' do
      @submission.update(submitted_at: @now)

      expect(@submission).not_to be_missing
    end

    it 'returns false when past due, not submitted, assignment does not expect a submission, is excused' do
      @submission.assignment.update(submission_types: 'none')
      @submission.update(excused: true)
      @submission.update_columns(submission_type: nil)

      expect(@submission).not_to be_missing
    end

    it 'returns false when past due, not submitted, assignment does not expect a submission, not excused, and no score' do
      @submission.assignment.update(submission_types: 'none')
      @submission.update_columns(submission_type: nil)

      expect(@submission).not_to be_missing
    end

    it 'returns false when past due, not submitted, assignment does not expect a submission, not excused, has a score, workflow state is not "graded"' do
      @submission.update(score: 1)
      @submission.update_columns(submission_type: nil)

      expect(@submission).not_to be_missing
    end

    it 'returns false when past due, not submitted, assignment does not expect a submission, not excused, has a score, workflow state is "graded", and score is 0' do
      @submission.update(score: 0, workflow_state: 'graded')
      @submission.update_columns(submission_type: nil)

      expect(@submission).not_to be_missing
    end

    it 'returns false when past due, not submitted, assignment does not expect a submission, not excused, has a score, workflow state is "graded", and score is greater than 0' do
      @submission.update(score: 1, workflow_state: 'graded')
      @submission.update_columns(submission_type: nil)

      expect(@submission).not_to be_missing
    end

    it 'returns true for missing quiz_lti submissions' do
        @course.context_external_tools.create!(
          name: 'Quizzes.Next',
          consumer_key: 'test_key',
          shared_secret: 'test_secret',
          tool_id: 'Quizzes 2',
          url: 'http://example.com/launch'
        )

        @another_assignment.quiz_lti!
        @another_assignment.save!

        @another_submission.reload
        expect(@another_submission).to be_missing
    end
  end

  describe "update_attachment_associations" do
    before do
      course_with_student active_all: true
      @assignment = @course.assignments.create!
    end

    it "doesn't include random attachment ids" do
      f = Attachment.create! uploaded_data: StringIO.new('blah'),
        context: @course,
        filename: 'blah.txt'
      sub = @assignment.submit_homework(@user, attachments: [f])
      expect(sub.attachments).to eq []
    end
  end

  describe "versioned_attachments" do
    it "should include user attachments" do
      student_in_course(active_all: true)
      att = attachment_model(filename: "submission.doc", :context => @student)
      sub = @assignment.submit_homework(@student, attachments: [att])
      expect(sub.versioned_attachments).to eq [att]
    end

    it "should not include attachments with a context of Submission" do
      student_in_course(active_all: true)
      att = attachment_model(filename: "submission.doc", :context => @student)
      sub = @assignment.submit_homework(@student, attachments: [att])
      sub.attachments.update_all(:context_type => "Submission", :context_id => sub.id)
      expect(sub.reload.versioned_attachments).to be_empty
    end

    it "includes attachments owned by other users in a group for a group submission" do
      student1, student2 = n_students_in_course(2, { course: @course })
      assignment = @course.assignments.create!(name: "A1", submission_types: "online_upload")

      group_category = @course.group_categories.create!(name: "Project Groups")
      group = group_category.groups.create!(name: "A Team", context: @course)
      group.add_user(student1)
      group.add_user(student2)
      assignment.update_attributes(group_category: group_category)

      user_attachment = attachment_model(context: student1)
      assignment.submit_homework(student1, submission_type: "online_upload", attachments: [user_attachment])

      [student1, student2].each do |student|
        submission = assignment.submission_for_student(student)
        submission.versioned_attachments
        expect(submission.versioned_attachments).to include user_attachment
      end
    end
  end

  describe "includes_attachment?" do
    it "includes current attachments" do
      spoiler = attachment_model(context: @student)
      attachment_model context: @student
      sub = @assignment.submit_homework @student, attachments: [@attachment]
      expect(sub.attachments).to eq([@attachment])
      expect(sub.includes_attachment?(spoiler)).to eq false
      expect(sub.includes_attachment?(@attachment)).to eq true
    end

    it "includes attachments to previous versions" do
      old_attachment_1 = attachment_model(context: @student)
      old_attachment_2 = attachment_model(context: @student)
      sub = @assignment.submit_homework @student, attachments: [old_attachment_1, old_attachment_2]
      attachment_model context: @student
      sub = @assignment.submit_homework @student, attachments: [@attachment]
      expect(sub.attachments.to_a).to eq([@attachment])
      expect(sub.includes_attachment?(old_attachment_1)).to eq true
      expect(sub.includes_attachment?(old_attachment_2)).to eq true
    end
  end

  describe "#versioned_originality_reports" do
    it "loads originality reports for the submission" do
      student_in_course(active_all: true)
      attachment = attachment_model(filename: "submission.doc", :context => @student)
      submission = @assignment.submit_homework(@student, attachments: [attachment])
      report = OriginalityReport.create!(attachment: attachment, originality_score: '1', submission: submission)

      expect(submission.versioned_originality_reports).to eq [report]
    end

    it "memoizes the loaded originality reports" do
      student_in_course(active_all: true)
      attachment = attachment_model(filename: "submission.doc", :context => @student)
      submission = @assignment.submit_homework(@student, attachments: [attachment])
      OriginalityReport.create!(attachment: attachment, originality_score: '1', submission: submission)

      submission.versioned_originality_reports
      expect(OriginalityReport).to receive(:where).never
      submission.versioned_originality_reports
    end

    it "returns an empty array when there are no reports" do
      student_in_course(active_all: true)
      attachment = attachment_model(filename: "submission.doc", :context => @student)
      submission = @assignment.submit_homework(@student, attachments: [attachment])

      expect(submission.versioned_originality_reports).to eq []
    end

    it "returns an empty array when there are no attachments" do
      student_in_course(active_all: true)
      submission = @assignment.submit_homework(@student, body: "Oh my!")

      expect(submission.versioned_originality_reports).to eq []
    end
  end

  describe "#bulk_load_versioned_originality_reports" do
    it "bulk loads originality reports for many submissions at once" do
      originality_reports = []
      submissions = Array.new(3) do |i|
        student_in_course(active_all: true)
        attachments = [
          attachment_model(filename: "submission#{i}-a.doc", :context => @student),
          attachment_model(filename: "submission#{i}-b.doc", :context => @student)
        ]

        sub = @assignment.submit_homework(@student, attachments: attachments)
        originality_reports << attachments.map do |a|
          OriginalityReport.create!(attachment: a, originality_score: '1', submission: sub)
        end
        sub
      end

      Submission.bulk_load_versioned_originality_reports(submissions)
      submissions.each_with_index do |s, i|
        expect(s.versioned_originality_reports).to eq originality_reports[i]
      end
    end

    it "avoids N+1s in the bulk load" do
      student_in_course(active_all: true)
      attachment = attachment_model(filename: "submission.doc", :context => @student)
      submission = @assignment.submit_homework(@student, attachments: [attachment])
      OriginalityReport.create!(attachment: attachment, originality_score: '1', submission: submission)

      Submission.bulk_load_versioned_originality_reports([submission])
      expect(OriginalityReport).to receive(:where).never
      submission.versioned_originality_reports
    end

    it "ignores invalid attachment ids" do
      student_in_course(active_all: true)
      s = @assignment.submit_homework(@student, submission_type: "online_url", url: "http://example.com")
      s.update_attribute(:attachment_ids, '99999999')
      Submission.bulk_load_versioned_originality_reports([s])
      expect(s.versioned_originality_reports).to eq []
    end

    it "loads only the originality reports that pertain to that version" do
      student_in_course(active_all: true)
      originality_reports = []
      attachment = attachment_model(filename: "submission-a.doc", context: @student)
      Timecop.freeze(10.seconds.ago) do
        sub = @assignment.submit_homework(@student, submission_type: 'online_upload', attachments: [attachment])
        originality_reports <<
          OriginalityReport.create!(attachment: attachment, originality_score: '1', submission: sub)
      end

      attachment = attachment_model(filename: "submission-b.doc", :context => @student)
      Timecop.freeze(5.seconds.ago) do
        sub = @assignment.submit_homework(@student, attachments: [attachment])
        originality_reports <<
          OriginalityReport.create!(attachment: attachment, originality_score: '1',submission: sub)
      end

      attachment = attachment_model(filename: "submission-c.doc", :context => @student)
      Timecop.freeze(1.second.ago) do
        sub = @assignment.submit_homework(@student, attachments: [attachment])
        originality_reports <<
          OriginalityReport.create!(attachment: attachment, originality_score: '1', submission: sub)
      end

      submission = @assignment.submission_for_student(@student)
      Submission.bulk_load_versioned_originality_reports(submission.submission_history)

      submission.submission_history.each_with_index do |s, index|
        expect(s.versioned_originality_reports.first).to eq originality_reports[index]
      end
    end
  end

  context "bulk loading attachments" do
    def ensure_attachments_arent_queried
      expect(Attachment).to receive(:where).never
    end

    def submission_for_some_user
      student_in_course active_all: true
      @assignment.submit_homework(@student,
                                  submission_type: "online_url",
                                  url: "http://example.com")
    end

    describe "#bulk_load_versioned_attachments" do
      it "loads attachments for many submissions at once" do
        attachments = []

        submissions = 3.times.map do |i|
          student_in_course(active_all: true)
          attachments << [
                          attachment_model(filename: "submission#{i}-a.doc", :context => @student),
                          attachment_model(filename: "submission#{i}-b.doc", :context => @student)
                         ]

          @assignment.submit_homework @student, attachments: attachments[i]
        end

        Submission.bulk_load_versioned_attachments(submissions)
        ensure_attachments_arent_queried
        submissions.each_with_index do |s, i|
          expect(s.versioned_attachments).to eq attachments[i]
        end
      end

      it "filters out deleted attachments" do
        student = student_in_course(active_all: true).user
        attachment = attachment_model(filename: "submission.doc", context: student)
        submission = @assignment.submit_homework(student, attachments: [attachment])
        attachment.destroy_permanently!
        submission_with_attachments = Submission.bulk_load_versioned_attachments([submission]).first
        expect(submission_with_attachments.versioned_attachments).to be_empty
      end

      it "includes url submission attachments" do
        s = submission_for_some_user
        s.attachment = attachment_model(filename: "screenshot.jpg",
                                        context: @student)

        Submission.bulk_load_versioned_attachments([s])
        ensure_attachments_arent_queried
        expect(s.versioned_attachments).to eq [s.attachment]
      end

      it "handles bad data" do
        s = submission_for_some_user
        s.update_attribute(:attachment_ids, '99999999')
        Submission.bulk_load_versioned_attachments([s])
        expect(s.versioned_attachments).to eq []
      end

      it "handles submission histories with different attachments" do
        student_in_course(active_all: true)
        attachments = [attachment_model(filename: "submission-a.doc", :context => @student)]
        Timecop.freeze(10.second.ago) do
          @assignment.submit_homework(@student, submission_type: 'online_upload',
                                      attachments: [attachments[0]])
        end

        attachments << attachment_model(filename: "submission-b.doc", :context => @student)
        Timecop.freeze(5.second.ago) do
          @assignment.submit_homework @student, attachments: [attachments[1]]
        end

        attachments << attachment_model(filename: "submission-c.doc", :context => @student)
        Timecop.freeze(1.second.ago) do
          @assignment.submit_homework @student, attachments: [attachments[2]]
        end

        submission = @assignment.submission_for_student(@student)
        Submission.bulk_load_versioned_attachments(submission.submission_history)

        submission.submission_history.each_with_index do |s, index|
          expect(s.attachment_ids.to_i).to eq attachments[index].id
        end
      end
    end

    describe "#bulk_load_attachments_for_submissions" do
      it "loads attachments for many submissions at once and returns a hash" do
        expected_attachments_for_submissions = {}

        submissions = 3.times.map do |i|
          student_in_course(active_all: true)
          attachment = [attachment_model(filename: "submission#{i}.doc", :context => @student)]
          sub = @assignment.submit_homework @student, attachments: attachment
          expected_attachments_for_submissions[sub] = attachment
          sub
        end

        result = Submission.bulk_load_attachments_for_submissions(submissions)
        ensure_attachments_arent_queried
        expect(result).to eq(expected_attachments_for_submissions)
      end

      it "handles bad data" do
        s = submission_for_some_user
        s.update_attribute(:attachment_ids, '99999999')
        expected_attachments_for_submissions = { s => [] }
        result = Submission.bulk_load_attachments_for_submissions(s)
        expect(result).to eq(expected_attachments_for_submissions)
      end

      it "filters out attachment associations that don't point to an attachment" do
        student = student_in_course(active_all: true).user
        attachment = attachment_model(filename: "submission.doc", context: student)
        submission = @assignment.submit_homework(student, attachments: [attachment])
        submission.attachment_associations.find_by(attachment_id: attachment.id).update!(attachment_id: nil)
        attachments = Submission.bulk_load_attachments_for_submissions([submission]).first.second
        expect(attachments).to be_empty
      end

      it "filters out attachment associations that point to deleted attachments" do
        student = student_in_course(active_all: true).user
        attachment = attachment_model(filename: "submission.doc", context: student)
        submission = @assignment.submit_homework(student, attachments: [attachment])
        attachment.destroy_permanently!
        attachments = Submission.bulk_load_attachments_for_submissions([submission]).first.second
        expect(attachments).to be_empty
      end

      it "includes valid attachments and filters out deleted attachments" do
        student = student_in_course(active_all: true).user
        attachment = attachment_model(filename: "submission.doc", context: student)
        submission = @assignment.submit_homework(student, attachments: [attachment])
        attachment.destroy_permanently!

        another_student = student_in_course(active_all: true).user
        another_attachment = attachment_model(filename: "submission.doc", context: another_student)
        another_submission = @assignment.submit_homework(another_student, attachments: [another_attachment])

        bulk_loaded_submissions = Submission.bulk_load_attachments_for_submissions([submission, another_submission])
        submission_attachments = bulk_loaded_submissions.find { |s| s.first.id == submission.id }.second
        expect(submission_attachments).to be_empty

        another_submission_attachments = bulk_loaded_submissions.find { |s| s.first.id == another_submission.id }.second
        expect(another_submission_attachments).not_to be_empty
      end
    end
  end

  describe "#assign_assessor" do
    def peer_review_assignment
      assignment = @course.assignments.build(title: 'Peer review',
        due_at: Time.now - 1.day,
        points_possible: 5,
        submission_types: 'online_text_entry')
      assignment.peer_reviews_assigned = true
      assignment.peer_reviews = true
      assignment.automatic_peer_reviews = true
      assignment.save!

      assignment
    end

    before(:each) do
      student_in_course(active_all: true)
      @student2 = user_factory
      @student2_enrollment = @course.enroll_student(@student2)
      @student2_enrollment.accept!
      @assignment = peer_review_assignment
      @student1_homework = @assignment.submit_homework(@student,  body: 'Lorem ipsum dolor')
      @student2_homework = @assignment.submit_homework(@student2, body: 'Sit amet consectetuer')
    end

    it "should send a reminder notification" do
      expect_any_instance_of(AssessmentRequest).to receive(:send_reminder!).once
      submission1, submission2 = @assignment.submissions
      submission1.assign_assessor(submission2)
    end

    it "should not allow read access when assignment's peer reviews are off" do
      @student1_homework.assign_assessor(@student2_homework)
      expect(@student1_homework.grants_right?(@student2, :read)).to eq true
      @assignment.peer_reviews = false
      @assignment.save!
      @student1_homework.reload
      AdheresToPolicy::Cache.clear
      expect(@student1_homework.grants_right?(@student2, :read)).to eq false
    end

    it "should not allow read access when other student's enrollment is not active" do
      @student2_homework.assign_assessor(@student1_homework)
      @student2_enrollment.conclude
      expect(@student2_homework.grants_right?(@student, :read)).to eq false
    end
  end

  describe "#get_web_snapshot" do
    it "should not blow up if web snapshotting fails" do
      sub = submission_spec_model
      expect(CutyCapt).to receive(:enabled?).and_return(true)
      expect(CutyCapt).to receive(:snapshot_attachment_for_url).with(sub.url).and_return(nil)
      sub.get_web_snapshot
    end
  end

  describe '#submit_attachments_to_canvadocs' do
    it 'creates crocodoc documents' do
      allow(Canvas::Crocodoc).to receive(:enabled?).and_return true
      s = @assignment.submit_homework(@user,
                                      submission_type: "online_text_entry",
                                      body: "hi")

      # creates crocodoc documents
      a1 = crocodocable_attachment_model context: @user
      s.attachments = [a1]
      s.save
      cd = a1.crocodoc_document
      expect(cd).not_to be_nil

      # shouldn't mess with existing crocodoc documents
      a2 = crocodocable_attachment_model context: @user
      s.attachments = [a1, a2]
      s.save
      expect(a1.reload_crocodoc_document).to eq cd
      expect(a2.crocodoc_document).to eq a2.crocodoc_document
    end

    context "canvadocs_submissions records" do
      before(:once) do
        @student1, @student2 = n_students_in_course(2)
        @attachment = crocodocable_attachment_model(context: @student1)
        @assignment = @course.assignments.create! name: "A1",
          submission_types: "online_upload"
      end

      before do
        allow(Canvadocs).to receive(:enabled?).and_return true
        allow(Canvadocs).to receive(:annotations_supported?).and_return true
        allow(Canvadocs).to receive(:config).and_return(nil)
      end

      it "ties submissions to canvadocs" do
        s = @assignment.submit_homework(@student1,
                                        submission_type: "online_upload",
                                        attachments: [@attachment])
        expect(@attachment.canvadoc.submissions).to eq [s]
      end

      context "preferred_plugins" do
        it "should not send o365  as preferred plugins by default" do
          @assignment.submit_homework(@student1,
                                      submission_type: "online_upload",
                                      attachments: [@attachment])

          job = Delayed::Job.where(strand: 'canvadocs').last
          expect(job.payload_object.args[1][:preferred_plugins]).to eq [
            Canvadocs::RENDER_PDFJS,
            Canvadocs::RENDER_BOX,
            Canvadocs::RENDER_CROCODOC
          ]
        end

        it "should send o365 as a preferred plugin when the 'Prefer Office 365 file viewer' account setting is enabled" do
          @assignment.context.root_account.settings[:canvadocs_prefer_office_online] = true
          @assignment.context.root_account.save!
          @assignment.submit_homework(@student1,
                                      submission_type: "online_upload",
                                      attachments: [@attachment])

          job = Delayed::Job.where(strand: 'canvadocs').last
          expect(job.payload_object.args[1][:preferred_plugins]).to eq [
            Canvadocs::RENDER_O365,
            Canvadocs::RENDER_PDFJS,
            Canvadocs::RENDER_BOX,
            Canvadocs::RENDER_CROCODOC
          ]
        end
      end

      it "create records for each group submission" do
        gc = @course.group_categories.create! name: "Project Groups"
        group = gc.groups.create! name: "A Team", context: @course
        group.add_user(@student1)
        group.add_user(@student2)

        @assignment.update_attribute :group_category, gc
        @assignment.submit_homework(@student1,
                                    submission_type: "online_upload",
                                    attachments: [@attachment])

        [@student1, @student2].each do |student|
          submission = @assignment.submission_for_student(student)
          expect(@attachment.canvadoc.submissions).to include submission
        end
      end
    end

    it "doesn't create jobs for non-previewable documents" do
      job_scope = Delayed::Job.where(strand: "canvadocs")
      orig_job_count = job_scope.count

      attachment = attachment_model(context: @user)
      @assignment.submit_homework(@user,
                                      submission_type: "online_upload",
                                      attachments: [attachment])
      expect(job_scope.count).to eq orig_job_count
    end
  end

  describe '.process_bulk_update' do
    before(:once) do
      course_with_teacher active_all: true
      @u1, @u2 = n_students_in_course(2)
      @a1, @a2 = 2.times.map {
        @course.assignments.create! points_possible: 10
      }
      @progress = Progress.create!(context: @course, tag: "submissions_update")
    end

    it 'updates submissions on an assignment' do
      Submission.process_bulk_update(@progress, @course, nil, @teacher, {
        @a1.id.to_s => {
          @u1.id => {posted_grade: 5},
          @u2.id => {posted_grade: 10}
        }
      })

      expect(@a1.submission_for_student(@u1).grade).to eql "5"
      expect(@a1.submission_for_student(@u2).grade).to eql "10"
    end

    it 'only recalculates scores for users with changed submissions' do
      data1 = {@a1.id.to_s => {@u1.id => {posted_grade: 5}, @u2.id => {posted_grade: 10}}}
      data2 = {@a1.id.to_s => {@u1.id => {posted_grade: 5}, @u2.id => {posted_grade: 11}}} # leave u1 the same
      Submission.process_bulk_update(@progress, @course, nil, @teacher, data1)

      expect_any_instantiation_of(@course).to receive(:recompute_student_scores).with([@u2.id])
      Submission.process_bulk_update(@progress, @course, nil, @teacher, data2)
    end

    it 'updates submissions on multiple assignments' do
      Submission.process_bulk_update(@progress, @course, nil, @teacher, {
        @a1.id => {
          @u1.id => {posted_grade: 5},
          @u2.id => {posted_grade: 10}
        },
        @a2.id.to_s => {
          @u1.id => {posted_grade: 10},
          @u2.id => {posted_grade: 5}
        }
      })

      expect(@a1.submission_for_student(@u1).grade).to eql "5"
      expect(@a1.submission_for_student(@u2).grade).to eql "10"
      expect(@a2.submission_for_student(@u1).grade).to eql "10"
      expect(@a2.submission_for_student(@u2).grade).to eql "5"
    end

    it "should maintain grade when only updating comments" do
      @a1.grade_student(@u1, grade: 3, grader: @teacher)
      Submission.process_bulk_update(@progress, @course, nil, @teacher,
                                     {
                                       @a1.id => {
                                         @u1.id => {text_comment: "comment"}
                                       }
                                     })

      expect(@a1.submission_for_student(@u1).grade).to eql "3"
    end

    it "should nil grade when receiving empty posted_grade" do
      @a1.grade_student(@u1, grade: 3, grader: @teacher)
      Submission.process_bulk_update(@progress, @course, nil, @teacher,
                                     {
                                       @a1.id => {
                                         @u1.id => {posted_grade: nil}
                                       }
                                     })

      expect(@a1.submission_for_student(@u1).grade).to be_nil
    end
  end

  describe 'find_or_create_provisional_grade!' do
    before(:once) do
      @assignment.grader_count = 1
      @assignment.moderated_grading = true
      @assignment.final_grader = @teacher
      @assignment.save!
      submission_spec_model

      @teacher2 = User.create(name: "some teacher 2")
      @context.enroll_teacher(@teacher2)
    end

    context "when force_save is true" do
      it {
        expect { @submission.find_or_create_provisional_grade!(@teacher, force_save: true) }.
          to change { AnonymousOrModerationEvent.provisional_grade_created.count }.by(1)
      }

      it {
        expect { @submission.find_or_create_provisional_grade!(@teacher, force_save: true) }.
          to_not change { AnonymousOrModerationEvent.provisional_grade_updated.count }
      }

      context 'given an existing provisional grade' do
        before(:once) { @submission.find_or_create_provisional_grade!(@teacher, force_save: true) }

        it {
          expect { @submission.find_or_create_provisional_grade!(@teacher, force_save: true) }.
            to change { AnonymousOrModerationEvent.provisional_grade_updated.count }.by(1)
        }

        it {
          expect { @submission.find_or_create_provisional_grade!(@teacher, force_save: true) }.
            not_to change { AnonymousOrModerationEvent.provisional_grade_created.count }
        }
      end
    end

    it "properly creates a provisional grade with all default values but scorer" do
      @submission.find_or_create_provisional_grade!(@teacher)

      expect(@submission.provisional_grades.length).to be 1

      pg = @submission.provisional_grades.first

      expect(pg.scorer_id).to eql @teacher.id
      expect(pg.final).to be false
      expect(pg.graded_anonymously).to be_nil
      expect(pg.grade).to be_nil
      expect(pg.score).to be_nil
      expect(pg.source_provisional_grade).to be_nil
    end

    it "properly amends information to an existing provisional grade" do
      @submission.find_or_create_provisional_grade!(@teacher)
      @submission.find_or_create_provisional_grade!(
        @teacher,
        score: 15.0,
        grade: "20",
        graded_anonymously: true
      )

      expect(@submission.provisional_grades.length).to be 1

      pg = @submission.provisional_grades.first

      expect(pg.scorer_id).to eql @teacher.id
      expect(pg.final).to be false
      expect(pg.graded_anonymously).to be true
      expect(pg.grade).to eql "20"
      expect(pg.score).to be 15.0
      expect(pg.source_provisional_grade).to be_nil
    end

    it "does not update grade or score if not given" do
      @submission.find_or_create_provisional_grade!(@teacher, grade: "20", score: 12.0)

      expect(@submission.provisional_grades.first.grade).to eql "20"
      expect(@submission.provisional_grades.first.score).to eql 12.0

      @submission.find_or_create_provisional_grade!(@teacher)

      expect(@submission.provisional_grades.first.grade).to eql "20"
      expect(@submission.provisional_grades.first.score).to eql 12.0
    end

    it "does not update graded_anonymously if not given" do
      @submission.find_or_create_provisional_grade!(@teacher, graded_anonymously: true)

      expect(@submission.provisional_grades.first.graded_anonymously).to eql true

      @submission.find_or_create_provisional_grade!(@teacher)

      expect(@submission.provisional_grades.first.graded_anonymously).to eql true
    end

    it "raises an exception if final is true and user is not allowed to select final grade" do
      expect{ @submission.find_or_create_provisional_grade!(@student, final: true) }.
        to raise_error(Assignment::GradeError, "User not authorized to give final provisional grades")
    end

    it "raises an exception if grade is not final and student does not need a provisional grade" do
      @assignment.grade_student(@student, grade: 2, grader: @teacher2, provisional: true)
      third_teacher = User.create!
      @course.enroll_teacher(third_teacher, enrollment_state: :active)

      expect{ @submission.find_or_create_provisional_grade!(third_teacher, final: false) }.
        to raise_error(Assignment::GradeError, "Student already has the maximum number of provisional grades")
    end

    it "raises an exception if the grade is final and no non-final provisional grades exist" do
      expect{ @submission.find_or_create_provisional_grade!(@teacher, final: true) }.
        to raise_error(Assignment::GradeError,
          "Cannot give a final mark for a student with no other provisional grades")
    end

    it "raises an exception if the grade has been selected" do
      pg = @submission.find_or_create_provisional_grade!(@teacher, grade: "2", score: 2)
      selection = @assignment.moderated_grading_selections.where(student: @submission.user).first
      selection.provisional_grade = pg
      selection.save!

      expect{
        @submission.find_or_create_provisional_grade!(@teacher, grade: "3", score: 3)
      }.to raise_error(Assignment::GradeError) do |error|
        expect(error.error_code).to eq Assignment::GradeError::PROVISIONAL_GRADE_MODIFY_SELECTED
      end
    end

    it 'sets the source provisional grade if one is provided' do
      new_source = ModeratedGrading::ProvisionalGrade.new
      provisional_grade = @submission.find_or_create_provisional_grade!(@teacher, source_provisional_grade: new_source)
      expect(provisional_grade.source_provisional_grade).to be new_source
    end

    it 'does not wipe out the existing source provisional grade, if a source_provisional_grade is not provided' do
      @submission.find_or_create_provisional_grade!(@teacher)
      expect { @submission.find_or_create_provisional_grade!(@teacher, force_save: true) }.
        not_to change { @submission.provisional_grades.last.source_provisional_grade }
    end
  end

  describe 'moderated_grading_whitelist' do
    before(:once) do
      @student = @user
      @assignment.update!(
        final_grader: @teacher,
        grader_comments_visible_to_graders: false,
        grader_count: 3,
        moderated_grading: true,
        submission_types: :online_text_entry
      )
      @assignment.submit_homework(@student, body: 'my submission', submission_type: :online_text_entry)
      @submission = @assignment.submissions.find_by(user: @student)
    end

    let(:user_ids_in_whitelist) { whitelist.map { |user| user.fetch(:global_id)&.to_i } }

    it 'returns nil when the assignment is not moderated' do
      # Skipping validations here because they'd prevent turning off Moderated Grading
      # for an assignment with graded submissions.
      @assignment.update_column(:moderated_grading, false)
      expect(@submission.moderated_grading_whitelist).to be_nil
    end

    it 'returns nil when the user is not present' do
      expect(@submission.moderated_grading_whitelist(nil)).to be_nil
    end

    it 'can be passed a collection of attachments for checking if crocodoc is available' do
      attachment = double
      expect(attachment).to receive(:crocodoc_available?).and_return(true)
      @submission.moderated_grading_whitelist(loaded_attachments: [attachment])
    end

    it 'returns a collection of moderated grading ids' do
      moderated_grading_ids = @student.moderated_grading_ids(false)
      expect(@submission.moderated_grading_whitelist.first).to eq moderated_grading_ids
    end

    it 'calls moderation_whitelist_for_user to generate the whitelist' do
      expect(@submission).to receive(:moderation_whitelist_for_user).with(@student).once.and_call_original
      @submission.moderated_grading_whitelist
    end
  end

  describe 'moderation_whitelist_for_user' do
    before(:once) do
      @student = @user
      @provisional_grader = User.create!
      @other_provisional_grader = User.create!
      @course.enroll_teacher(@provisional_grader, enrollment_state: :active)
      @course.enroll_teacher(@other_provisional_grader, enrollment_state: :active)
      @eligible_provisional_grader = User.create!
      @course.enroll_teacher(@eligible_provisional_grader, enrollment_state: :active)
      @admin = account_admin_user(account: @course.root_account)
      @assignment.update!(
        final_grader: @teacher,
        grader_comments_visible_to_graders: false,
        grader_count: 3,
        moderated_grading: true,
        submission_types: :online_text_entry
      )
      @assignment.submit_homework(@student, body: 'my submission', submission_type: :online_text_entry)
      @submission = @assignment.submissions.find_by(user: @student)
      @assignment.grade_student(@student, grader: @teacher, provisional: true, score: 5)
      @assignment.grade_student(@student, grader: @provisional_grader, provisional: true, score: 1)
      @assignment.grade_student(@student, grader: @other_provisional_grader, provisional: true, score: 3)
    end

    let(:user_ids_in_whitelist) { whitelist.map { |user| user.fetch(:global_id)&.to_i } }

    it 'returns an empty array when the assignment is not moderated' do
      # Skipping validations here because they'd prevent turning off Moderated Grading
      # for an assignment with graded submissions.
      @assignment.update_column(:moderated_grading, false)
      expect(@submission.moderation_whitelist_for_user(@teacher)).to be_empty
    end

    it 'returns an empty array when the user is not present' do
      expect(@submission.moderation_whitelist_for_user(nil)).to be_empty
    end

    it 'returns an empty array when the user is not permitted to view annotations for the submission' do
      other_student = User.create!
      @course.enroll_student(other_student, enrollment_state: :active)
      expect(@submission.moderation_whitelist_for_user(other_student)).to be_empty
    end

    context 'when grades are not published' do
      context 'when the user is the final grader' do
        let(:whitelist) { @submission.moderation_whitelist_for_user(@teacher) }

        it 'includes the current user' do
          expect(whitelist).to include @teacher
        end

        it 'includes all provisional graders' do
          expect(whitelist).to include(*@assignment.moderation_grader_users)
        end

        it 'includes the student' do
          expect(whitelist).to include @student
        end

        it 'does not include eligible provisional graders' do
          expect(whitelist).not_to include @eligible_provisional_grader
        end

        it 'does not include duplicates' do
          expect(whitelist.uniq).to eq whitelist
        end

        it 'does not include nil values' do
          expect(whitelist).not_to include nil
        end
      end

      context 'when the user is a provisional grader' do
        let(:whitelist) { @submission.moderation_whitelist_for_user(@provisional_grader) }

        context 'when grader comments are visible to other graders' do
          before(:once) do
            @assignment.update!(grader_comments_visible_to_graders: true)
          end

          it 'includes all provisional graders' do
            expect(whitelist).to include(*@assignment.moderation_grader_users)
          end

          it 'includes the final grader' do
            expect(whitelist).to include @teacher
          end

          it 'includes the student' do
            expect(whitelist).to include @student
          end

          it 'does not include eligible provisional graders' do
            expect(whitelist).not_to include @eligible_provisional_grader
          end

          it 'does not include duplicates' do
            expect(whitelist.uniq).to eq whitelist
          end

          it 'does not include nil values' do
            expect(whitelist).not_to include nil
          end
        end

        context 'when grader comments are not visible to other graders' do
          it 'includes the current user' do
            expect(whitelist).to include @provisional_grader
          end

          it 'does not include other provisional graders' do
            expect(whitelist).not_to include @other_provisional_grader
          end

          it 'does not include the final grader' do
            expect(whitelist).not_to include @teacher
          end

          it 'includes the student' do
            expect(whitelist).to include @student
          end

          it 'does not include eligible provisional graders' do
            expect(whitelist).not_to include @eligible_provisional_grader
          end

          it 'does not include duplicates' do
            expect(whitelist.uniq).to eq whitelist
          end

          it 'does not include nil values' do
            expect(whitelist).not_to include nil
          end
        end
      end

      context 'when the user is an eligible provisional grader' do
        let(:whitelist) { @submission.moderation_whitelist_for_user(@eligible_provisional_grader) }

        context 'when grader comments are visible to other graders' do
          before(:once) do
            @assignment.update!(grader_comments_visible_to_graders: true)
          end

          it 'includes the current user' do
            expect(whitelist).to include @eligible_provisional_grader
          end

          it 'includes all provisional graders' do
            expect(whitelist).to include(*@assignment.moderation_grader_users)
          end

          it 'includes the final grader' do
            expect(whitelist).to include @teacher
          end

          it 'includes the student' do
            expect(whitelist).to include @student
          end

          it 'does not include other eligible provisional graders' do
            other_eligible_provisional_grader = User.create!
            @course.enroll_teacher(other_eligible_provisional_grader, enrollment_state: :active)
            expect(whitelist).not_to include other_eligible_provisional_grader
          end

          it 'does not include duplicates' do
            expect(whitelist.uniq).to eq whitelist
          end

          it 'does not include nil values' do
            expect(whitelist).not_to include nil
          end
        end

        context 'when grader comments are not visible to other graders' do
          it 'includes the current user' do
            expect(whitelist).to include @eligible_provisional_grader
          end

          it 'does not include provisional graders' do
            expect(whitelist).not_to include(*@assignment.moderation_grader_users)
          end

          it 'does not include the final grader' do
            expect(whitelist).not_to include @teacher
          end

          it 'includes the student' do
            expect(whitelist).to include @student
          end

          it 'does not include other eligible provisional graders' do
            other_eligible_provisional_grader = User.create!
            @course.enroll_teacher(other_eligible_provisional_grader, enrollment_state: :active)
            expect(whitelist).not_to include other_eligible_provisional_grader
          end

          it 'does not include duplicates' do
            expect(whitelist.uniq).to eq whitelist
          end

          it 'does not include nil values' do
            expect(whitelist).not_to include nil
          end
        end
      end

      context 'when the user is an admin' do
        let(:whitelist) { @submission.moderation_whitelist_for_user(@admin) }

        it 'includes the current user' do
          expect(whitelist).to include @admin
        end

        it 'includes all provisional graders' do
          expect(whitelist).to include(*@assignment.moderation_grader_users)
        end

        it 'includes the final grader' do
          expect(whitelist).to include @teacher
        end

        it 'includes the student' do
          expect(whitelist).to include @student
        end

        it 'does not include eligible provisional graders' do
          expect(whitelist).not_to include @eligible_provisional_grader
        end

        it 'does not include duplicates' do
          expect(whitelist.uniq).to eq whitelist
        end

        it 'does not include nil values' do
          expect(whitelist).not_to include nil
        end
      end

      context 'when the user is a student' do
        let(:whitelist) { @submission.moderation_whitelist_for_user(@student) }

        it 'includes the current user' do
          expect(whitelist).to include @student
        end

        it 'does not include the admin' do
          expect(whitelist).not_to include @admin
        end

        it 'does not include provisional graders' do
          expect(whitelist).not_to include(*@assignment.moderation_grader_users)
        end

        it 'does not include eligible provisional graders' do
          expect(whitelist).not_to include @eligible_provisional_grader
        end

        it 'does not include duplicates' do
          expect(whitelist.uniq).to eq whitelist
        end

        it 'does not include nil values' do
          expect(whitelist).not_to include nil
        end
      end
    end

    context 'when grades are published' do
      before(:once) do
        provisional_grade = @submission.find_or_create_provisional_grade!(@provisional_grader)
        selection = @assignment.moderated_grading_selections.find_by(student: @student)
        selection.update!(provisional_grade: provisional_grade)
        provisional_grade.publish!
        @assignment.update!(grades_published_at: 1.hour.ago)
        @submission.reload
      end

      context 'when the user is the final grader' do
        let(:whitelist) { @submission.moderation_whitelist_for_user(@teacher) }

        it 'includes the current user' do
          expect(whitelist).to include @teacher
        end

        it 'includes the provisional grader whose grade was selected' do
          expect(whitelist).to include @provisional_grader
        end

        it 'does not include the provisional grader whose grade was not selected' do
          expect(whitelist).not_to include @other_provisional_grader
        end

        it 'includes the student' do
          expect(whitelist).to include @student
        end

        it 'does not include eligible provisional graders' do
          expect(whitelist).not_to include @eligible_provisional_grader
        end

        it 'does not include duplicates' do
          expect(whitelist.uniq).to eq whitelist
        end

        it 'does not include nil values' do
          expect(whitelist).not_to include nil
        end

        it 'does not raise an error when the submission has no grader' do
          @submission.update!(grader: nil, score: nil)
          expect { whitelist }.not_to raise_error
        end
      end

      context 'when the user is a provisional grader' do
        let(:whitelist) { @submission.moderation_whitelist_for_user(@provisional_grader) }

        it 'includes the current user' do
          expect(whitelist).to include @provisional_grader
        end

        it 'does not include other provisional graders whose grades were not selected' do
          expect(whitelist).not_to include @other_provisional_grader
        end

        it 'does not include the final grader if their grade was not selected' do
          expect(whitelist).not_to include @teacher
        end

        it 'includes the student' do
          expect(whitelist).to include @student
        end

        it 'does not include eligible provisional graders' do
          expect(whitelist).not_to include @eligible_provisional_grader
        end

        it 'does not include duplicates' do
          expect(whitelist.uniq).to eq whitelist
        end

        it 'does not include nil values' do
          expect(whitelist).not_to include nil
        end

        it 'does not raise an error when the submission has no grader' do
          @submission.update!(grader: nil, score: nil)
          expect { whitelist }.not_to raise_error
        end
      end

      context 'when the user is an eligible provisional grader' do
        let(:whitelist) { @submission.moderation_whitelist_for_user(@eligible_provisional_grader) }

        it 'includes the current user' do
          expect(whitelist).to include @eligible_provisional_grader
        end

        it 'includes the provisional grader whose grade was selected' do
          expect(whitelist).to include @provisional_grader
        end

        it 'does not include the provisional grader whose grade was not selected' do
          expect(whitelist).not_to include @other_provisional_grader
        end

        it 'does not include the final grader if their grade was not selected' do
          expect(whitelist).not_to include @teacher
        end

        it 'includes the student' do
          expect(whitelist).to include @student
        end

        it 'does not include other eligible provisional graders' do
          other_eligible_provisional_grader = User.create!
          @course.enroll_teacher(other_eligible_provisional_grader, enrollment_state: :active)
          expect(whitelist).not_to include other_eligible_provisional_grader
        end

        it 'does not include duplicates' do
          expect(whitelist.uniq).to eq whitelist
        end

        it 'does not include nil values' do
          expect(whitelist).not_to include nil
        end

        it 'does not raise an error when the submission has no grader' do
          @submission.update!(grader: nil, score: nil)
          expect { whitelist }.not_to raise_error
        end
      end

      context 'when the user is an admin' do
        let(:whitelist) { @submission.moderation_whitelist_for_user(@admin) }

        it 'includes the current user' do
          expect(whitelist).to include @admin
        end

        it 'includes the provisional grader whose grade was selected' do
          expect(whitelist).to include @provisional_grader
        end

        it 'does not include the provisional grader whose grade was not selected' do
          expect(whitelist).not_to include @other_provisional_grader
        end

        it 'does not include the final grader if their grade was not selected' do
          expect(whitelist).not_to include @teacher
        end

        it 'includes the student' do
          expect(whitelist).to include @student
        end

        it 'does not include eligible provisional graders' do
          expect(whitelist).not_to include @eligible_provisional_grader
        end

        it 'does not include duplicates' do
          expect(whitelist.uniq).to eq whitelist
        end

        it 'does not include nil values' do
          expect(whitelist).not_to include nil
        end

        it 'does not raise an error when the submission has no grader' do
          @submission.update!(grader: nil, score: nil)
          expect { whitelist }.not_to raise_error
        end
      end

      context 'when the user is a student' do
        let(:whitelist) { @submission.moderation_whitelist_for_user(@student) }

        it 'includes the current user' do
          expect(whitelist).to include @student
        end

        it 'includes the provisional grader whose grade was selected' do
          expect(whitelist).to include @provisional_grader
        end

        it 'does not include the provisional grader whose grade was not selected' do
          expect(whitelist).not_to include @other_provisional_grader
        end

        it 'does not include the final grader if their grade was not selected' do
          expect(whitelist).not_to include @teacher
        end

        it 'does not include eligible provisional graders' do
          expect(whitelist).not_to include @eligible_provisional_grader
        end

        it 'does not include duplicates' do
          expect(whitelist.uniq).to eq whitelist
        end

        it 'does not include nil values' do
          expect(whitelist).not_to include nil
        end

        it 'does not raise an error when the submission has no grader' do
          @submission.update!(grader: nil, score: nil)
          expect { whitelist }.not_to raise_error
        end
      end
    end
  end

  describe 'anonymous_identities' do
    let(:submission) { @assignment.submissions.first }

    it 'includes the student in the list' do
      expect(submission.anonymous_identities).to have_key @student.id
    end

    it 'includes the anonymous name' do
      expect(submission.anonymous_identities.dig(@student.id, :name)).to eq 'Student'
    end

    it 'includes the anonymous id' do
      expect(submission.anonymous_identities.dig(@student.id, :id)).to eq submission.anonymous_id
    end
  end

  describe '#visible_rubric_assessments_for' do
    subject { @submission.visible_rubric_assessments_for(@viewing_user) }

    before :once do
      submission_model assignment: @assignment, user: @student
      @viewing_user = @teacher
      @assessed_user = @student
      rubric_association_model association_object: @assignment, purpose: 'grading'
      [@teacher, @student].each do |user|
        @rubric_association.rubric_assessments.create!({
          artifact: @submission,
          assessment_type: 'grading',
          assessor: user,
          rubric: @rubric,
          user: @assessed_user
        })
      end
      @teacher_assessment = @submission.rubric_assessments.where(assessor_id: @teacher).first
      @student_assessment = @submission.rubric_assessments.where(assessor_id: @student).first
    end

    context "when post policies are enabled" do
      before(:each) do
<<<<<<< HEAD
        @course.enable_feature!(:new_gradebook)
=======
        @assignment.course.enable_feature!(:new_gradebook)
>>>>>>> 798aea94
        PostPolicy.enable_feature!
      end

      it "returns empty if submission is unposted and user cannot :read_grade" do
        @assignment.ensure_post_policy(post_manually: true)
        @viewing_user = @student
        expect(subject).to be_empty
      end

      it "returns the rubric assessments if user can :read_grade" do
        expect(subject).to contain_exactly(@teacher_assessment, @student_assessment)
      end

      it "returns the rubric assessments if the submission is posted" do
        @submission.update!(posted_at: Time.zone.now)
        expect(subject).to contain_exactly(@teacher_assessment, @student_assessment)
      end
    end

    context "when post policies are not enabled" do
      it "returns empty if assignment is muted and user cannot :read_grade" do
        @viewing_user = @student
        @assignment.mute!
        expect(subject).to be_empty
      end

      it "returns the rubric assessments if user can :read_grade" do
        @assignment.mute!
        expect(subject).to contain_exactly(@teacher_assessment, @student_assessment)
      end

      it "returns the rubric assessments if the submission is unmuted" do
        @viewing_user = @student
        expect(subject).to contain_exactly(@teacher_assessment, @student_assessment)
      end
    end

    it 'does not return rubric assessments if assignment has no rubric' do
      @assignment.rubric_association.destroy!

      expect(subject).not_to include(@teacher_assessment)
    end

    it 'only returns rubric assessments from associated rubrics' do
      other = @rubric_association.dup
      other.save!
      other_assessment = other.rubric_assessments.create!({
        artifact: @submission,
        assessment_type: 'grading',
        assessor: @teacher,
        rubric: @rubric,
        user: @assessed_user
      })

      expect(subject).to eq([other_assessment])
    end
  end

  describe '#add_comment' do
    before(:once) do
      submission_spec_model
    end

    it 'creates a draft comment when passed true in the draft_comment option' do
      comment = @submission.add_comment(author: @teacher, comment: '42', draft_comment: true)

      expect(comment).to be_draft
    end

    it 'creates a final comment when not passed in a draft_comment option' do
      comment = @submission.add_comment(author: @teacher, comment: '42')

      expect(comment).not_to be_draft
    end

    it 'creates a final comment when passed false in the draft_comment option' do
      comment = @submission.add_comment(author: @teacher, comment: '42', draft_comment: false)

      expect(comment).not_to be_draft
    end

    it 'creates a comment without an author when skip_author option is true' do
      comment = @submission.add_comment(comment: '42', skip_author: true)

      expect(comment.author).to be_nil
    end

    it 'allows you to specify submission attempt for the comment' do
      @submission.update!(attempt: 4)
      comment = @submission.add_comment(author: @teacher, comment: '42', attempt: 3)
      expect(comment.attempt).to eq 3
    end

    it "sets comment hidden to false if comment causes posting" do
      PostPolicy.enable_feature!
      @course.enable_feature!(:new_gradebook)
      @assignment.ensure_post_policy(post_manually: false)
      @assignment.grade_student(@student, grader: @teacher, score: 5)
      @submission.update!(posted_at: nil)
      comment = @submission.add_comment(author: @teacher, comment: 'a comment!', hidden: true)
      expect(comment).not_to be_hidden
    end

    it "does not set comment hidden to false if comment does not cause posting" do
      PostPolicy.enable_feature!
      @course.enable_feature!(:new_gradebook)
      @assignment.ensure_post_policy(post_manually: true)
      @assignment.grade_student(@student, grader: @teacher, score: 5)
      @submission.update!(posted_at: nil)
      comment = @submission.add_comment(author: @teacher, comment: 'a comment!', hidden: true)
      expect(comment).to be_hidden
    end

    describe 'audit event logging' do
      let(:course) { Course.create! }
      let(:assignment) { course.assignments.create!(title: 'ok', anonymous_grading: true) }
      let(:student) { course.enroll_student(User.create!, enrollment_state: 'active').user }
      let(:teacher) { course.enroll_teacher(User.create!, enrollment_state: 'active').user }
      let(:submission) { assignment.submissions.find_by!(user: student) }
      let(:comment_params) { {comment: 'my great submission', author: student} }
      let(:last_event) { AnonymousOrModerationEvent.where(assignment: assignment, submission: submission).last }

      context 'for an auditable assignment' do
        it 'creates an event when a non-draft comment is published' do
          expect { submission.add_comment(comment_params) }.to change {
            AnonymousOrModerationEvent.where(assignment: assignment, submission: submission).count
          }.by(1)
        end

        it 'sets "submission_comment_created" as the event type' do
          submission.add_comment(comment_params)
          expect(last_event.event_type).to eq 'submission_comment_created'
        end

        it 'sets the user ID to the author of the comment' do
          submission.add_comment(comment_params)
          expect(last_event.user_id).to eq student.id
        end

        it 'does not create events for draft comments' do
          draft_params = comment_params.merge(draft_comment: true)
          expect { submission.add_comment(draft_params) }.not_to change {
            AnonymousOrModerationEvent.where(assignment: assignment, submission: submission).count
          }
        end

        describe 'auditable attributes' do
          it 'captures the value of the "comment" attribute' do
            submission.add_comment(comment_params)
            expect(last_event.payload['comment']).to eq 'my great submission'
          end

          it 'captures the value of the "author_id" attribute' do
            submission.add_comment(comment_params)
            expect(last_event.payload['author_id']).to eq student.id
          end

          it 'captures the value of the "media_comment_id" attribute' do
            submission.add_comment(comment_params.merge(media_comment_id: 12))
            expect(last_event.payload['media_comment_id']).to eq '12'
          end

          it 'captures the value of the "media_comment_type" attribute' do
            submission.add_comment(comment_params.merge(media_comment_type: 'audio'))
            expect(last_event.payload['media_comment_type']).to eq 'audio'
          end

          it 'captures the value of the "group_comment_id" attribute' do
            submission.add_comment(comment_params.merge(group_comment_id: 12))
            expect(last_event.payload['group_comment_id']).to eq '12'
          end

          it 'captures the value of the "assessment_request" attribute' do
            assessment_request = submission.assessment_requests.create!(
              user: student,
              assessor: student,
              assessor_asset: submission
            )
            submission.add_comment(comment_params.merge(assessment_request: assessment_request))
            expect(last_event.payload['assessment_request_id']).to eq assessment_request.id
          end

          it 'captures the value of the "attachments" attribute' do
            attachment = Attachment.create!(
              filename: 'my_great_file.txt',
              uploaded_data: StringIO.new('hello!'),
              context: course
            )
            submission.add_comment(comment_params.merge(attachments: [attachment]))
            expect(last_event.payload['attachment_ids']).to eq attachment.id.to_s
          end

          it 'captures the value of the "anonymous" attribute' do
            assignment.update!(anonymous_peer_reviews: true)
            submission.add_comment(comment_params)
            expect(last_event.payload['anonymous']).to eq true
          end

          it 'captures the value of the "provisional_grade_id" attribute' do
            assignment.update!(moderated_grading: true, final_grader: teacher, grader_count: 1)
            provisional_grade = submission.find_or_create_provisional_grade!(teacher)

            provisional_comment_params = comment_params.merge(provisional: true, author: teacher)
            submission.add_comment(provisional_comment_params)
            expect(last_event.payload['provisional_grade_id']).to eq provisional_grade.id
          end
        end

        describe "external tool autograding" do
          let(:external_tool) do
            Account.default.context_external_tools.create!(
              name: "Undertow",
              url: "http://www.example.com",
              consumer_key: "12345",
              shared_secret: "secret"
            )
          end

          it "creates an event when graded by an external tool" do
            expect { assignment.grade_student(student, grader_id: -external_tool.id, score: 80) }.to change {
              AnonymousOrModerationEvent.where(assignment: assignment, submission: submission).count
            }.by(1)
          end
        end

        describe "quiz autograding" do
          let(:quiz) do
            quiz = course.quizzes.create!
            quiz.workflow_state = "available"
            quiz.quiz_questions.create!({ question_data: test_quiz_data.first })
            quiz.save!
            quiz.assignment.updating_user = teacher
            quiz.assignment.update_attribute(:anonymous_grading, true)
            quiz
          end
          let(:quiz_assignment) { quiz.assignment }
          let(:quiz_submission) do
            qsub = Quizzes::SubmissionManager.new(quiz).find_or_create_submission(student)
            qsub.quiz_data = test_quiz_data
            qsub.started_at = 1.minute.ago
            qsub.attempt = 1
            qsub.submission_data = [{:points=>0, :text=>"7051", :question_id=>128, :correct=>false, :answer_id=>7051}]
            qsub.score = 0
            qsub.save!
            qsub.finished_at = Time.now.utc
            qsub.workflow_state = 'complete'
            qsub.submission = quiz.assignment.find_or_create_submission(student)
            qsub
          end

          it "creates an event when graded by a quiz" do
            real_submission = quiz_submission.submission
            real_submission.audit_grade_changes = true
            expect { quiz_submission.with_versioning(true) { quiz_submission.save! } }.to change {
              AnonymousOrModerationEvent.where(assignment: quiz_assignment, submission: real_submission).count
            }.by(1)
          end
        end
      end

      it 'does not create audit events when the assignment is not auditable' do
        assignment1 = course.assignments.create!(title: 'ok', anonymous_grading: false)
        submission1 = assignment1.submission_for_student(student)
        expect { submission1.add_comment(comment_params) }.not_to change {
          AnonymousOrModerationEvent.where(assignment: assignment, submission: submission).count
        }
      end
    end

    describe "submission posting" do
      let(:course) { Course.create! }
      let(:assignment) { course.assignments.create!(title: "ok") }
      let(:student) { course.enroll_student(User.create!, enrollment_state: "active").user }
      let(:teacher) { course.enroll_teacher(User.create!, enrollment_state: "active").user }
      let(:submission) { assignment.submissions.find_by!(user: student) }
      let(:comment_params) { {comment: "oh no", author: teacher} }

      before(:each) do
        PostPolicy.enable_feature!
      end

      context "when the submission is unposted" do
        it "posts the submission if the comment is from an instructor in the course" do
          submission.add_comment(comment_params)
          expect(submission).to be_posted
        end

        it "does not post the submission if the comment is not from an instructor" do
          submission.add_comment(comment_params.merge({author: student}))
          expect(submission).not_to be_posted
        end

        it "does not post the submission if the comment is a draft" do
          submission.add_comment(comment_params.merge({draft_comment: true}))
          expect(submission).not_to be_posted
        end

        it "does not post the submission if the comment has no author" do
          comment_params.delete(:author)
          submission.add_comment(comment_params)
          expect(submission).not_to be_posted
        end

        it "does not post the submission if the comment is provisional" do
          moderated_assignment = course.assignments.create!(
            title: "aa",
            moderated_grading: true,
            final_grader: teacher,
            grader_count: 2
          )

          moderated_submission = moderated_assignment.submission_for_student(student)
          moderated_submission.add_comment(comment_params.merge({provisional: true}))
          expect(moderated_submission).not_to be_posted
        end

        it "does not post the submission if post policies are enabled and the assignment is manually-posted" do
          course.enable_feature!(:new_gradebook)
          PostPolicy.enable_feature!

          assignment.ensure_post_policy(post_manually: true)
          submission.add_comment(comment_params)
          expect(submission).not_to be_posted
        end

        it "does not post the submission if post policies are not enabled and the assignment is muted" do
          assignment.mute!
          expect(submission).not_to be_posted
        end
      end

      it "does not update the posted_at date if a submission is already posted" do
        submission.update!(posted_at: 1.day.ago)

        expect {
          submission.add_comment(comment_params)
        }.not_to change {
          assignment.submission_for_student(student).posted_at
        }
      end
    end
  end

  describe "#last_teacher_comment" do
    before(:once) do
      submission_spec_model
    end

    it "returns the last published comment made by the teacher" do
      @submission.add_comment(author: @teacher, comment: 'a comment')
      expect(@submission.last_teacher_comment).to be_present
    end

    it "does not include draft comments" do
      @submission.add_comment(author: @teacher, comment: 'a comment', draft_comment: true)
      expect(@submission.last_teacher_comment).to be_nil
    end
  end

  describe '#ensure_grader_can_grade' do
    before(:each) do
      @submission = Submission.new()
    end

    context 'when #grader_can_grade? returns true' do
      before(:each) do
        expect(@submission).to receive(:grader_can_grade?).and_return(true)
      end

      it 'returns true' do
        expect(@submission.ensure_grader_can_grade).to be_truthy
      end

      it 'does not add any errors to @submission' do
        @submission.ensure_grader_can_grade

        expect(@submission.errors.full_messages).to be_empty
      end
    end

    context 'when #grader_can_grade? returns false' do
      before(:each) do
        expect(@submission).to receive(:grader_can_grade?).and_return(false)
      end

      it 'returns false' do
        expect(@submission.ensure_grader_can_grade).to be_falsey
      end

      it 'adds an error to the :grade field' do
        @submission.ensure_grader_can_grade

        expect(@submission.errors[:grade]).not_to be_empty
      end
    end
  end

  describe '#grader_can_grade?' do
    before(:each) do
      @submission = Submission.new()
    end

    it "returns true if grade hasn't been changed" do
      expect(@submission).to receive(:grade_changed?).and_return(false)

      expect(@submission.grader_can_grade?).to be_truthy
    end

    it "returns true if the submission is autograded and the submission can be autograded" do
      expect(@submission).to receive(:grade_changed?).and_return(true)

      expect(@submission).to receive(:autograded?).and_return(true)
      expect(@submission).to receive(:grants_right?).with(nil, :autograde).and_return(true)

      expect(@submission.grader_can_grade?).to be_truthy
    end

    it "returns true if the submission isn't autograded but can still be graded" do
      expect(@submission).to receive(:grade_changed?).and_return(true)
      expect(@submission).to receive(:autograded?).and_return(false)

      @submission.grader = @grader = User.new

      expect(@submission).to receive(:grants_right?).with(@grader, :grade).and_return(true)

      expect(@submission.grader_can_grade?).to be_truthy
    end

    it "returns false if the grade changed but the submission can't be graded at all" do
      @submission.grader = @grader = User.new

      expect(@submission).to receive(:grade_changed?).and_return(true)
      expect(@submission).to receive(:autograded?).and_return(false)
      expect(@submission).to receive(:grants_right?).with(@grader, :grade).and_return(false)

      expect(@submission.grader_can_grade?).to be_falsey
    end
  end

  describe "#submission_history" do
    let!(:student) {student_in_course(active_all: true).user}
    let(:attachment) {attachment_model(filename: "submission-a.doc", :context => student)}
    let(:submission) { @assignment.submit_homework(student, submission_type: 'online_upload',attachments: [attachment]) }

    it "includes originality data" do
      OriginalityReport.create!(submission: submission, attachment: attachment, originality_score: 1.0, workflow_state:'pending')
      submission.originality_reports.load_target
      expect(submission.submission_history.first.turnitin_data[attachment.asset_string][:similarity_score]).to eq 1.0
    end

    it "doesn't include the originality_data if originality_report isn't pre loaded" do
      OriginalityReport.create!(submission: submission, attachment: attachment, originality_score: 1.0, workflow_state:'pending')
      expect(submission.submission_history.first.turnitin_data[attachment.asset_string]).to be_nil
    end

    it "returns self as complete history when no history record is present" do
      student.submissions.destroy_all

      create_sql = "INSERT INTO #{Submission.quoted_table_name}
                     (assignment_id, user_id, workflow_state, created_at, updated_at, context_code)
                     values
                     (#{@assignment.id}, #{student.id}, 'unsubmitted', now(), now(), '#{@assignment.context_code}')"

      sub = Submission.find(Submission.connection.create(create_sql))
      expect(sub.submission_history).to eq([sub])
    end
  end

  describe "#visible_submission_comments_for" do
    before(:once) do
      @teacher = course_with_user("TeacherEnrollment", course: @course, name: "Teacher", active_all: true).user
      @first_ta = course_with_user("TaEnrollment", course: @course, name: "First Ta", active_all: true).user
      @second_ta = course_with_user("TaEnrollment", course: @course, name: "Second Ta", active_all: true).user
      @third_ta = course_with_user("TaEnrollment", course: @course, name: "Third Ta", active_all: true).user
      @student = course_with_user("StudentEnrollment", course: @course, name: "Student", active_all: true).user
      @admin = account_admin_user(account: @course.account)
      @assignment = @course.assignments.create!(name: "plain assignment")
      @submission = @assignment.submissions.find_by(user: @student)
      @student_comment = @submission.add_comment(author: @student, comment: "Student comment")
      @teacher_comment = @submission.add_comment(author: @teacher, comment: "Teacher comment")
      @first_ta_comment = @submission.add_comment(author: @first_ta, comment: "First Ta comment")
    end

    context "when post policies enabled" do
      before(:once) do
        PostPolicy.enable_feature!
      end

      it "shows teacher all comments" do
        comments = @submission.visible_submission_comments_for(@teacher)
        expect(comments).to match_array([@student_comment, @teacher_comment, @first_ta_comment])
      end

      it "shows ta all comments" do
        comments = @submission.visible_submission_comments_for(@first_ta)
        expect(comments).to match_array([@student_comment, @teacher_comment, @first_ta_comment])
      end

      it "shows student all comments, when submission is posted" do
        @submission.update!(posted_at: Time.zone.now)
        comments = @submission.visible_submission_comments_for(@student)
        expect(comments).to match_array([@student_comment, @teacher_comment, @first_ta_comment])
      end

      it "shows student only their own comment, when submission is unposted" do
        comments = @submission.visible_submission_comments_for(@student)
        expect(comments).to match_array([@student_comment])
      end
    end

    context "for an unmuted assignment" do
      it "shows teacher all comments" do
        comments = @submission.visible_submission_comments_for(@teacher)
        expect(comments).to match_array([@student_comment, @teacher_comment, @first_ta_comment])
      end

      it "shows ta all comments" do
        comments = @submission.visible_submission_comments_for(@first_ta)
        expect(comments).to match_array([@student_comment, @teacher_comment, @first_ta_comment])
      end

      it "shows student all comments" do
        comments = @submission.visible_submission_comments_for(@student)
        expect(comments).to match_array([@student_comment, @teacher_comment, @first_ta_comment])
      end

      it "shows student only their own comment, when assignment is muted" do
        @assignment.update!(muted: true)
        comments = @submission.visible_submission_comments_for(@student)
        expect(comments).to match_array([@student_comment])
      end
    end

    context "for an assignment with peer reviews" do
      let_once(:assignment) do
        @course.assignments.create!(name: "peer review assignment", peer_reviews: true, muted: true)
      end

      before(:once) do
        @submission = assignment.submissions.find_by(user: @student)
        @student2 = course_with_user("StudentEnrollment", course: @course, name: "Student2", active_all: true).user
        student2_sub = assignment.submissions.find_by(user: @student2)
        student2_request = AssessmentRequest.create!(assessor: @student2, assessor_asset: student2_sub, asset: @submission, user: @student)
        @teacher_comment = @submission.add_comment(author: @teacher, comment: "A teacher comment")
        @peer_review_comment = @submission.add_comment(author: @student2, comment: "A peer reviewer's comment", assessment_request: student2_request)
        @student_comment = @submission.add_comment(author: @student, comment: "A comment by the submitter")
      end

      context "when the assignment is muted" do
        before(:once) do
          other_assessor = @course.enroll_student(User.create!(name: "Student3")).user
          other_request = AssessmentRequest.create!(
            assessor: other_assessor,
            assessor_asset: @assignment.submission_for_student(other_assessor),
            asset: @submission,
            user: @student
          )
          @alternate_assessment_comment = @submission.add_comment(author: other_assessor, comment: "Other assessment", assessment_request: other_request)
        end

        it "shows the submitting student their own comments and any peer review comments" do
          comments = @submission.visible_submission_comments_for(@student)
          expect(comments).to match_array([@peer_review_comment, @student_comment, @alternate_assessment_comment])
        end

        it "shows a peer-reviewing student only their own comments" do
          comments = @submission.visible_submission_comments_for(@student2)
          expect(comments).to match_array([@peer_review_comment])
        end
      end

      context "when the assignment is unmuted" do
        before(:once) do
          assignment.unmute!
        end

        it "shows the submitting student comments from all users" do
          comments = @submission.visible_submission_comments_for(@student)
          expect(comments).to match_array([@peer_review_comment, @student_comment, @teacher_comment])
        end

        it "shows a peer-reviewing student only their own comments" do
          comments = @submission.visible_submission_comments_for(@student2)
          expect(comments).to match_array([@peer_review_comment])
        end
      end
    end

    context "when assignment is graded as a group" do
      let_once(:all_groups) { @course.group_categories.create!(name: "all groups") }

      before(:once) do
        student2 = course_with_user("StudentEnrollment", course: @course, name: "Student2", active_all: true).user
        group1 = all_groups.groups.create!(context: @course)
        group1.add_user(@student)
        group1.add_user(student2)
        assignment = @course.assignments.create!(
          grade_group_students_individually: false,
          group_category: all_groups,
          name: "group assignment"
        )
        @submission = assignment.submissions.find_by(user: @student)
        @student_comment = @submission.add_comment(author: @student, comment: "Student comment", group_comment_id: group1.id)
        @student2_comment = @submission.add_comment(author: student2, comment: "Student2 comment", group_comment_id: group1.id)
      end

      it "returns comments scoped to that group" do
        comments = @submission.visible_submission_comments_for(@teacher)
        expect(comments).to match_array([@student_comment, @student2_comment])
      end

      context "when peer reviews are enabled" do
        before(:once) do
          @student = @course.enroll_student(User.create!, enrollment_state: "active").user
          @student2 = @course.enroll_student(User.create!, enrollment_state: "active").user
          all_groups.groups.create!(context: @course).add_user(@student)
          all_groups.groups.create!(context: @course).add_user(@student2)
          assignment = @course.assignments.create!(
            grade_group_students_individually: false,
            group_category: all_groups,
            name: "group assignment",
            peer_reviews: true
          )
          @submission = assignment.submissions.find_by(user: @student)
          student2_sub = assignment.submissions.find_by(user: @student2)
          AssessmentRequest.create!(
            assessor: @student2,
            assessor_asset: student2_sub,
            asset: @submission,
            user: @student
          )
          @peer_review_comment = @submission.add_comment(author: @student2, comment: "Student2", group_comment_id: "ab")
          @student_comment = @submission.add_comment(author: @student, comment: "Student", group_comment_id: "ac")
          @teacher_comment = @submission.add_comment(author: @teacher, comment: "Teacher", group_comment_id: "ad")
        end

        it "shows a peer reviewer only their own comments" do
          comments = @submission.visible_submission_comments_for(@student2)
          expect(comments).to match_array([@peer_review_comment])
        end

        it "shows all comments to the submitting student" do
          comments = @submission.visible_submission_comments_for(@student)
          expect(comments).to match_array([@peer_review_comment, @student_comment, @teacher_comment])
        end

        it "shows all comments to a teacher" do
          comments = @submission.visible_submission_comments_for(@teacher)
          expect(comments).to match_array([@peer_review_comment, @student_comment, @teacher_comment])
        end
      end

    end

    context "for a moderated assignment" do
      before(:once) do
        @assignment = @course.assignments.create!(
          name: "moderated assignment",
          moderated_grading: true,
          grader_count: 10,
          final_grader: @teacher
        )
        @assignment.grade_student(@student, grade: 1, grader: @first_ta, provisional: true)
        @assignment.grade_student(@student, grade: 1, grader: @second_ta, provisional: true)
        @assignment.grade_student(@student, grade: 1, grader: @teacher, provisional: true)
        @submission = @assignment.submissions.find_by(user: @student)
        @student_comment = @submission.add_comment(author: @student, comment: "Student comment")
        @first_ta_comment = @submission.add_comment(author: @first_ta, comment: "First Ta comment", provisional: true)
        @second_ta_comment = @submission.add_comment(author: @second_ta, comment: "Second Ta comment", provisional: true)
        @third_ta_comment = @submission.add_comment(author: @third_ta, comment: "Third Ta comment", provisional: true)
        @final_grader_comment = @submission.add_comment(author: @teacher, comment: "Final Grader comment", provisional: true)
      end

      context "when graders can view other graders' comments" do
        context "when grades are unpublished" do
          it "shows final grader all submission comments" do
            comments = @submission.visible_submission_comments_for(@teacher)
            expect(comments).to match_array([
              @student_comment,
              @first_ta_comment,
              @second_ta_comment,
              @third_ta_comment,
              @final_grader_comment
            ])
          end

          it "shows provisional grader all submission comments" do
            comments = @submission.visible_submission_comments_for(@first_ta)
            expect(comments).to match_array([
              @student_comment,
              @first_ta_comment,
              @second_ta_comment,
              @third_ta_comment,
              @final_grader_comment
            ])
          end

          it "shows student only their own comments" do
            comments = @submission.visible_submission_comments_for(@student)
            expect(comments).to match_array([@student_comment])
          end

          it "shows admins all submission comments" do
            comments = @submission.visible_submission_comments_for(@admin)
            expect(comments).to match_array([
              @student_comment,
              @first_ta_comment,
              @second_ta_comment,
              @third_ta_comment,
              @final_grader_comment
            ])
          end
        end

        context "when grades are published" do
          before(:once) do
            ModeratedGrading::ProvisionalGrade.find_by(submission: @submission, scorer: @first_ta).publish!
            @assignment.update!(grades_published_at: Time.zone.now)
            @submission.reload
          end

          it "shows final grader all submission comments" do
            comments = @submission.visible_submission_comments_for(@teacher)
            expect(comments.pluck(:comment)).to match_array([
              "Student comment",
              "First Ta comment",
              "Second Ta comment",
              "Third Ta comment",
              "Final Grader comment"
            ])
          end

          it "shows provisional grader all submission comments" do
            comments = @submission.visible_submission_comments_for(@first_ta)
            expect(comments.pluck(:comment)).to match_array([
              "Student comment",
              "First Ta comment",
              "Second Ta comment",
              "Third Ta comment",
              "Final Grader comment"
            ])
          end

          it "shows student only their own comments" do
            comments = @submission.visible_submission_comments_for(@student)
            expect(comments).to match_array([@student_comment])
          end

          it "when unmuted, shows student their own, chosen grader's, and final grader's comments" do
            @assignment.update!(muted: false)
            comments = @submission.visible_submission_comments_for(@student)
            expect(comments.pluck(:comment)).to match_array([
              "Student comment",
              "First Ta comment",
              "Final Grader comment"
            ])
          end

          it "shows admins all submission comments" do
            comments = @submission.visible_submission_comments_for(@admin)
            expect(comments.pluck(:comment)).to match_array([
              "Student comment",
              "First Ta comment",
              "Second Ta comment",
              "Third Ta comment",
              "Final Grader comment"
            ])
          end
        end
      end

      context "when graders cannot view other graders' comments" do
        before(:once) do
          @assignment.update!(grader_comments_visible_to_graders: false)
        end

        context "when grades are unpublished" do
          it "shows final grader all submission comments" do
            comments = @submission.visible_submission_comments_for(@teacher)
            expect(comments).to match_array([
              @student_comment,
              @first_ta_comment,
              @second_ta_comment,
              @third_ta_comment,
              @final_grader_comment
            ])
          end

          it "shows provisional grader their own and student's" do
            comments = @submission.visible_submission_comments_for(@second_ta)
            expect(comments.pluck(:comment)).to match_array(["Student comment", "Second Ta comment"])
          end

          it "shows student only their own comments" do
            comments = @submission.visible_submission_comments_for(@student)
            expect(comments).to match_array([@student_comment])
          end

          it "shows admins all submission comments" do
            comments = @submission.visible_submission_comments_for(@admin)
            expect(comments).to match_array([
              @student_comment,
              @first_ta_comment,
              @second_ta_comment,
              @third_ta_comment,
              @final_grader_comment
            ])
          end
        end

        context "when grades are published" do
          before(:once) do
            ModeratedGrading::ProvisionalGrade.find_by(submission: @submission, scorer: @first_ta).publish!
            @assignment.update!(grades_published_at: Time.zone.now)
            @submission.reload
          end

          it "shows final grader all submission comments" do
            comments = @submission.visible_submission_comments_for(@teacher)
            expect(comments.pluck(:comment)).to match_array([
              "Student comment",
              "First Ta comment",
              "Second Ta comment",
              "Third Ta comment",
              "Final Grader comment"
            ])
          end

          it "shows provisional grader their own, student's, chosen grader's, and final grader's comments" do
            comments = @submission.visible_submission_comments_for(@second_ta)
            expect(comments.pluck(:comment)).to match_array([
              "Student comment",
              "First Ta comment",
              "Second Ta comment",
              "Final Grader comment"
            ])
          end

          it "shows student only their own comments" do
            comments = @submission.visible_submission_comments_for(@student)
            expect(comments).to match_array([@student_comment])
          end

          it "when unmuted, shows student own, chosen grader's, and final grader's comments" do
            @assignment.update!(muted: false)
            comments = @submission.visible_submission_comments_for(@student)
            expect(comments.pluck(:comment)).to match_array([
              "Student comment",
              "First Ta comment",
              "Final Grader comment"
            ])
          end

          it "shows admins all submission comments" do
            comments = @submission.visible_submission_comments_for(@admin)
            expect(comments.pluck(:comment)).to match_array([
              "Student comment",
              "First Ta comment",
              "Second Ta comment",
              "Third Ta comment",
              "Final Grader comment"
            ])
          end
        end
      end
    end
  end

  describe ".needs_grading" do
    before :once do
      @submission = @assignment.submit_homework(@student, submission_type: "online_text_entry", body: "a body")
    end

    it "includes submission that has not been graded" do
      expect(Submission.needs_grading.count).to eq(1)
    end

    it "includes submission by enrolled student" do
      @student.enrollments.take!.complete
      expect(Submission.needs_grading.count).to eq(0)
      @course.enroll_student(@student).accept
      expect(Submission.needs_grading.count).to eq(1)
    end

    it "includes submission by user with multiple enrollments in the course only once" do
      another_section = @course.course_sections.create(name: 'two')
      @course.enroll_student(@student, section: another_section, allow_multiple_enrollments: true).accept
      expect(Submission.needs_grading.count).to eq(1)
    end

    it "does not include submission that has been graded" do
      @assignment.grade_student(@student, grade: '100', grader: @teacher)
      expect(Submission.needs_grading.count).to eq(0)
    end

    it "does include submissions that have been graded but the score was reset to nil" do
      @assignment.grade_student(@student, grade: '100', grader: @teacher)
      @assignment.grade_student(@student, grade: nil, grader: @teacher)
      expect(Submission.needs_grading.count).to eq(1)
    end

    it "does not include submission by non-student user" do
      @student.enrollments.take!.complete
      @course.enroll_user(@student, 'TaEnrollment').accept
      expect(Submission.needs_grading.count).to eq(0)
    end

    it "does not include excused submissions" do
      @assignment.grade_student(@student, excused: true, grader: @teacher)
      expect(Submission.needs_grading.count).to eq(0)
    end

    it 'does not include submissions for inactive/concluded students who have other active enrollments somewhere' do
      @course.enroll_student(@student).update_attribute(:workflow_state, 'inactive')
      course_with_student(user: @student, active_all: true)
      expect(Submission.needs_grading).not_to include @assignment.submissions.first
    end

    context "sharding" do
      require_relative '../sharding_spec_helper'
      specs_require_sharding

      it "serializes relative to current scope's shard" do
        @shard1.activate do
          expect(Submission.shard(Shard.default).needs_grading.count).to eq(1)
        end
      end

      it "works with cross shard attachments" do
        @shard1.activate do
          @student = user_factory(active_user: true)
          @attachment = Attachment.create! uploaded_data: StringIO.new('blah'), context: @student, filename: 'blah.txt'
        end
        course_factory(active_all: true)
        @course.enroll_user(@student, "StudentEnrollment").accept!
        @assignment = @course.assignments.create!

        sub = @assignment.submit_homework(@user, attachments: [@attachment])
        expect(sub.attachments).to eq [@attachment]
      end
    end
  end

  describe "#can_view_details?" do
    before :each do
      @assignment.update!(anonymous_grading: true)
      @submission = @assignment.submit_homework(@student, submission_type: 'online_text_entry', body: 'a body')
    end

    context "for peer reviewers" do
      let(:reviewer) { @context.enroll_user(User.create!, "StudentEnrollment", enrollment_state: "active").user }
      let(:reviewer_sub) { @assignment.submissions.find_by!(user: reviewer) }

      before(:each) do
        @assignment.update!(peer_reviews: true)
      end

      it "returns true for peer reviewer of student under view" do
        AssessmentRequest.create!(assessor: reviewer, assessor_asset: reviewer_sub, asset: @submission, user: @student)
        expect(@submission.can_view_details?(reviewer)). to be true
      end

      it "returns false for peer reviewer of student not under view" do
        new_student = @context.enroll_user(User.create!, "StudentEnrollment", enrollment_state: "active").user
        new_student_sub = @assignment.submissions.find_by!(user: new_student)
        expect(new_student_sub.can_view_details?(reviewer)).to be false
      end
    end

    context 'when the assignment is muted' do
      it "returns false if user isn't present" do
        expect(@submission).not_to be_can_view_details(nil)
      end

      it "returns true for submitting student if assignment anonymous grading" do
        expect(@submission.can_view_details?(@student)).to be true
      end

      it "returns false for non-submitting student if assignment anonymous grading" do
        new_student = User.create!
        @context.enroll_student(new_student, enrollment_state: 'active')
        expect(@submission.can_view_details?(@new_student)).to be false
      end

      it "returns false for teacher if assignment anonymous grading" do
        expect(@submission.can_view_details?(@teacher)).to be false
      end

      it "returns false for admin if assignment anonymous grading" do
        expect(@submission.can_view_details?(account_admin_user)).to be false
      end

      it "returns true for site admin if assignment anonymous grading" do
        expect(@submission.can_view_details?(site_admin_user)).to be true
      end
    end

    context 'when the assignment is unmuted' do
      before(:each) do
        @assignment.unmute!
      end

      it "returns false if user isn't present" do
        expect(@submission).not_to be_can_view_details(nil)
      end

      it "returns true for submitting student if assignment anonymous grading" do
        expect(@submission.can_view_details?(@student)).to be true
      end

      it "returns false for non-submitting student if assignment anonymous grading" do
        new_student = User.create!
        @context.enroll_student(new_student, enrollment_state: 'active')
        expect(@submission.can_view_details?(@new_student)).to be false
      end

      it "returns true for teacher if assignment anonymous grading" do
        expect(@submission.can_view_details?(@teacher)).to be true
      end

      it "returns true for admin if assignment anonymous grading" do
        expect(@submission.can_view_details?(account_admin_user)).to be true
      end

      it "returns true for site admin if assignment anonymous grading" do
        expect(@submission.can_view_details?(site_admin_user)).to be true
      end
    end
  end

  describe "#needs_grading?" do
    before :once do
      @submission = @assignment.submit_homework(@student, submission_type: 'online_text_entry', body: 'a body')
    end

    it "returns true for submission that has not been graded" do
      expect(@submission.needs_grading?).to be true
    end

    it "returns false for submission that has been graded" do
      @assignment.grade_student(@student, grade: '100', grader: @teacher)
      @submission.reload
      expect(@submission.needs_grading?).to be false
    end

    it "returns true for submission that has been graded but the score was reset to nil" do
      @assignment.grade_student(@student, grade: '100', grader: @teacher)
      @assignment.grade_student(@student, grade: nil, grader: @teacher)
      @submission.reload
      expect(@submission.needs_grading?).to be true
    end

    it "returns true for submission that is pending review" do
      @submission.workflow_state = 'pending_review'
      expect(@submission.needs_grading?).to be true
    end

    it "returns false for submission with nil submission_type" do
      @submission.submission_type = nil
      expect(@submission.needs_grading?).to be false
    end
  end

  describe "#plagiarism_service_to_use" do
    it "returns nil when no service is configured" do
      submission = @assignment.submit_homework(@student, submission_type: 'online_text_entry',
                                               body: 'whee')

      expect(submission.plagiarism_service_to_use).to be_nil
    end

    it "returns :turnitin when only turnitin is configured" do
      setup_account_for_turnitin(@context.account)
      submission = @assignment.submit_homework(@student, submission_type: 'online_text_entry',
                                               body: 'whee')

      expect(submission.plagiarism_service_to_use).to eq(:turnitin)
    end

    it "returns :vericite when only vericite is configured" do
      plugin = Canvas::Plugin.find(:vericite)
      PluginSetting.create!(name: plugin.id, settings: plugin.default_settings, disabled: false)

      submission = @assignment.submit_homework(@student, submission_type: 'online_text_entry',
                                               body: 'whee')

      expect(submission.plagiarism_service_to_use).to eq(:vericite)
    end

    it "returns :vericite when both vericite and turnitin are enabled" do
      setup_account_for_turnitin(@context.account)
      plugin = Canvas::Plugin.find(:vericite)
      PluginSetting.create!(name: plugin.id, settings: plugin.default_settings, disabled: false)

      submission = @assignment.submit_homework(@student, submission_type: 'online_text_entry',
                                               body: 'whee')

      expect(submission.plagiarism_service_to_use).to eq(:vericite)
    end
  end

  describe "#resubmit_to_vericite" do
    it "calls resubmit_to_plagiarism_later" do
      plugin = Canvas::Plugin.find(:vericite)
      PluginSetting.create!(name: plugin.id, settings: plugin.default_settings, disabled: false)

      submission = @assignment.submit_homework(@student, submission_type: 'online_text_entry',
                                               body: 'whee')

      expect(submission).to receive(:submit_to_plagiarism_later).once
      submission.resubmit_to_vericite
    end
  end

  describe 'scope: late' do
    before :once do
      @now = Time.zone.now

      ### Quizzes
      @quiz = generate_quiz(@course)
      @quiz_assignment = @quiz.assignment

      # rubocop:disable Rails/SkipsModelValidations
      @unsubmitted_quiz_submission = @assignment.submissions.create(user: User.create, submission_type: 'online_quiz')
      Submission.where(id: @unsubmitted_quiz_submission.id).update_all(submitted_at: nil, cached_due_date: nil)

      @ongoing_unsubmitted_quiz = generate_quiz_submission(@quiz, student: User.create)
      @ongoing_unsubmitted_quiz_submission = @ongoing_unsubmitted_quiz.submission
      @ongoing_unsubmitted_quiz_submission.save!
      Submission.where(id: @ongoing_unsubmitted_quiz_submission.id).update_all(submitted_at: nil)

      @timely_quiz1 = generate_quiz_submission(@quiz, student: User.create, finished_at: @now)
      @timely_quiz1_submission = @timely_quiz1.submission
      Submission.where(id: @timely_quiz1_submission.id).update_all(submitted_at: @now, cached_due_date: nil)

      @timely_quiz2 = generate_quiz_submission(@quiz, student: User.create, finished_at: @now)
      @timely_quiz2_submission = @timely_quiz2.submission
      Submission.where(id: @timely_quiz2_submission.id).update_all(submitted_at: @now, cached_due_date: @now + 1.hour)

      @timely_quiz3 = generate_quiz_submission(@quiz, student: User.create, finished_at: @now)
      @timely_quiz3_submission = @timely_quiz3.submission
      Submission.where(id: @timely_quiz3_submission.id).
        update_all(submitted_at: @now, cached_due_date: @now - 45.seconds)

      @late_quiz1 = generate_quiz_submission(@quiz, student: User.create, finished_at: @now)
      @late_quiz1_submission = @late_quiz1.submission
      Submission.where(id: @late_quiz1_submission).update_all(submitted_at: @now, cached_due_date: @now - 61.seconds)

      @late_quiz2 = generate_quiz_submission(@quiz, student: User.create, finished_at: @now)
      @late_quiz2_submission = @late_quiz2.submission
      Submission.where(id: @late_quiz2_submission).update_all(submitted_at: @now, cached_due_date: @now - 1.hour)

      @timely_quiz_marked_late = generate_quiz_submission(@quiz, student: User.create, finished_at: @now)
      @timely_quiz_marked_late_submission = @timely_quiz_marked_late.submission
      Submission.where(id: @timely_quiz_marked_late_submission).update_all(submitted_at: @now, cached_due_date: nil)
      Submission.where(id: @timely_quiz_marked_late_submission).update_all(late_policy_status: 'late')

      @ongoing_late_quiz1 = generate_quiz_submission(@quiz, student: User.create)
      @ongoing_late_quiz1_submission = @ongoing_late_quiz1.submission
      @ongoing_late_quiz1_submission.save!
      Submission.where(id: @ongoing_late_quiz1_submission).
        update_all(submitted_at: @now, cached_due_date: @now - 61.seconds)

      @ongoing_late_quiz2 = generate_quiz_submission(@quiz, student: User.create)
      @ongoing_late_quiz2_submission = @ongoing_late_quiz2.submission
      @ongoing_late_quiz2_submission.save!
      Submission.where(id: @ongoing_late_quiz2_submission).
        update_all(submitted_at: @now, cached_due_date: @now - 1.hour)

      @ongoing_timely_quiz_marked_late = generate_quiz_submission(@quiz, student: User.create)
      @ongoing_timely_quiz_marked_late_submission = @ongoing_timely_quiz_marked_late.submission
      @ongoing_timely_quiz_marked_late_submission.save!
      Submission.where(id: @ongoing_timely_quiz_marked_late_submission).
        update_all(submitted_at: @now, cached_due_date: nil, late_policy_status: 'late')

      ### Homeworks
      @unsubmitted_hw = @assignment.submissions.create(user: User.create, submission_type: 'online_text_entry')
      Submission.where(id: @unsubmitted_hw.id).update_all(submitted_at: nil, cached_due_date: nil)

      @timely_hw1 = @assignment.submissions.create(user: User.create, submission_type: 'online_text_entry')
      Submission.where(id: @timely_hw1.id).update_all(submitted_at: @now, cached_due_date: nil)

      @timely_hw2 = @assignment.submissions.create(user: User.create, submission_type: 'online_text_entry')
      Submission.where(id: @timely_hw2.id).update_all(submitted_at: @now, cached_due_date: @now + 1.hour)

      @late_hw1 = @assignment.submissions.create(user: User.create, submission_type: 'online_text_entry')
      Submission.where(id: @late_hw1.id).update_all(submitted_at: @now, cached_due_date: @now - 45.seconds)

      @late_hw2 = @assignment.submissions.create(user: User.create, submission_type: 'online_text_entry')
      Submission.where(id: @late_hw2.id).update_all(submitted_at: @now, cached_due_date: @now - 61.seconds)

      @late_hw3 = @assignment.submissions.create(user: User.create, submission_type: 'online_text_entry')
      Submission.where(id: @late_hw3.id).update_all(submitted_at: @now, cached_due_date: @now - 1.hour)

      @late_hw_excused = @assignment.submissions.create(user: User.create, submission_type: 'online_text_entry')
      Submission.where(id: @late_hw_excused.id).update_all(submitted_at: @now, cached_due_date: @now - 1.hour, excused: true)

      @timely_hw_marked_late = @assignment.submissions.create(user: User.create, submission_type: 'online_text_entry')
      Submission.where(id: @timely_hw_marked_late.id).update_all(submitted_at: @now, cached_due_date: nil)
      Submission.where(id: @timely_hw_marked_late.id).update_all(late_policy_status: 'late')
      # rubocop:enable Rails/SkipsModelValidations

      @late_submission_ids = Submission.late.map(&:id)
    end

    ### Quizzes
    it 'excludes unsubmitted quizzes' do
      expect(@late_submission_ids).not_to include(@unsubmitted_quiz_submission.id)
    end

    it 'excludes ongoing quizzes that have never been submitted before' do
      expect(@late_submission_ids).not_to include(@ongoing_unsubmitted_quiz_submission.id)
    end

    it 'excludes quizzes submitted with no due date' do
      expect(@late_submission_ids).not_to include(@timely_quiz1_submission.id)
    end

    it 'excludes quizzes submitted before the due date' do
      expect(@late_submission_ids).not_to include(@timely_quiz2_submission.id)
    end

    it 'excludes quizzes submitted less than 60 seconds after the due date' do
      expect(@late_submission_ids).not_to include(@timely_quiz3_submission.id)
    end

    it 'includes quizzes submitted more than 60 seconds after the due date' do
      expect(@late_submission_ids).to include(@late_quiz1_submission.id)
    end

    it 'excludes quizzes that were last submitted more than 60 seconds after the due date but are being retaken' do
      expect(@late_submission_ids).not_to include(@ongoing_late_quiz1_submission.id)
    end

    it 'includes quizzes submitted after the due date' do
      expect(@late_submission_ids).to include(@late_quiz2_submission.id)
    end

    it 'excludes quizzes that were last submitted after the due date but are being retaken' do
      expect(@late_submission_ids).not_to include(@ongoing_late_quiz2_submission.id)
    end

    it 'includes quizzes that have been manually marked as late' do
      expect(@late_submission_ids).to include(@timely_quiz_marked_late_submission.id)
    end

    it 'includes quizzes that have been manually marked as late but are being retaken' do
      expect(@late_submission_ids).to include(@ongoing_timely_quiz_marked_late_submission.id)
    end

    ### Homeworks
    it 'excludes unsubmitted homeworks' do
      expect(@late_submission_ids).not_to include(@unsubmitted_hw.id)
    end

    it 'excludes homeworks submitted with no due date' do
      expect(@late_submission_ids).not_to include(@timely_hw1.id)
    end

    it 'excludes homeworks submitted before the due date' do
      expect(@late_submission_ids).not_to include(@timely_hw2.id)
    end

    it 'includes homeworks submitted less than 60 seconds after the due date' do
      expect(@late_submission_ids).to include(@late_hw1.id)
    end

    it 'includes homeworks submitted more than 60 seconds after the due date' do
      expect(@late_submission_ids).to include(@late_hw2.id)
    end

    it 'includes homeworks submitted after the due date' do
      expect(@late_submission_ids).to include(@late_hw3.id)
    end

    it 'excludes excused homework submitted after the due date' do
      expect(@late_submission_ids).not_to include(@late_hw_excused.id)
    end

    it 'includes homeworks that have been manually marked as late' do
      expect(@late_submission_ids).to include(@timely_hw_marked_late.id)
    end
  end

  describe 'scope: not_late' do
    before :once do
      @now = Time.zone.now

      ### Quizzes
      @quiz = generate_quiz(@course)
      @quiz_assignment = @quiz.assignment

      # rubocop:disable Rails/SkipsModelValidations
      @unsubmitted_quiz_submission = @assignment.submissions.create(user: User.create, submission_type: 'online_quiz')
      Submission.where(id: @unsubmitted_quiz_submission.id).update_all(submitted_at: nil, cached_due_date: nil)

      @ongoing_unsubmitted_quiz = generate_quiz_submission(@quiz, student: User.create)
      @ongoing_unsubmitted_quiz_submission = @ongoing_unsubmitted_quiz.submission
      @ongoing_unsubmitted_quiz_submission.save!
      Submission.where(id: @ongoing_unsubmitted_quiz_submission.id).update_all(submitted_at: nil)

      @timely_quiz1 = generate_quiz_submission(@quiz, student: User.create, finished_at: @now)
      @timely_quiz1_submission = @timely_quiz1.submission
      Submission.where(id: @timely_quiz1_submission.id).update_all(submitted_at: @now, cached_due_date: nil)

      @timely_quiz2 = generate_quiz_submission(@quiz, student: User.create, finished_at: @now)
      @timely_quiz2_submission = @timely_quiz2.submission
      Submission.where(id: @timely_quiz2_submission.id).update_all(submitted_at: @now, cached_due_date: @now + 1.hour)

      @timely_quiz3 = generate_quiz_submission(@quiz, student: User.create, finished_at: @now)
      @timely_quiz3_submission = @timely_quiz3.submission
      Submission.where(id: @timely_quiz3_submission.id).
        update_all(submitted_at: @now, cached_due_date: @now - 45.seconds)

      @late_quiz1 = generate_quiz_submission(@quiz, student: User.create, finished_at: @now)
      @late_quiz1_submission = @late_quiz1.submission
      Submission.where(id: @late_quiz1_submission).update_all(submitted_at: @now, cached_due_date: @now - 61.seconds)

      @late_quiz2 = generate_quiz_submission(@quiz, student: User.create, finished_at: @now)
      @late_quiz2_submission = @late_quiz2.submission
      Submission.where(id: @late_quiz2_submission).update_all(submitted_at: @now, cached_due_date: @now - 1.hour)

      @timely_quiz_marked_late = generate_quiz_submission(@quiz, student: User.create, finished_at: @now)
      @timely_quiz_marked_late_submission = @timely_quiz_marked_late.submission
      Submission.where(id: @timely_quiz_marked_late_submission).update_all(submitted_at: @now, cached_due_date: nil)
      Submission.where(id: @timely_quiz_marked_late_submission).update_all(late_policy_status: 'late')

      @ongoing_late_quiz1 = generate_quiz_submission(@quiz, student: User.create)
      @ongoing_late_quiz1_submission = @ongoing_late_quiz1.submission
      @ongoing_late_quiz1_submission.save!
      Submission.where(id: @ongoing_late_quiz1_submission).
        update_all(submitted_at: @now, cached_due_date: @now - 61.seconds)

      @ongoing_late_quiz2 = generate_quiz_submission(@quiz, student: User.create)
      @ongoing_late_quiz2_submission = @ongoing_late_quiz2.submission
      @ongoing_late_quiz2_submission.save!
      Submission.where(id: @ongoing_late_quiz2_submission).
        update_all(submitted_at: @now, cached_due_date: @now - 1.hour)

      @ongoing_timely_quiz_marked_late = generate_quiz_submission(@quiz, student: User.create)
      @ongoing_timely_quiz_marked_late_submission = @ongoing_timely_quiz_marked_late.submission
      @ongoing_timely_quiz_marked_late_submission.save!
      Submission.where(id: @ongoing_timely_quiz_marked_late_submission).
        update_all(submitted_at: @now, cached_due_date: nil, late_policy_status: 'late')

      ### Homeworks
      @unsubmitted_hw = @assignment.submissions.create(user: User.create, submission_type: 'online_text_entry')
      Submission.where(id: @unsubmitted_hw.id).update_all(submitted_at: nil, cached_due_date: nil)

      @timely_hw1 = @assignment.submissions.create(user: User.create, submission_type: 'online_text_entry')
      Submission.where(id: @timely_hw1.id).update_all(submitted_at: @now, cached_due_date: nil)

      @timely_hw2 = @assignment.submissions.create(user: User.create, submission_type: 'online_text_entry')
      Submission.where(id: @timely_hw2.id).update_all(submitted_at: @now, cached_due_date: @now + 1.hour)

      @late_hw1 = @assignment.submissions.create(user: User.create, submission_type: 'online_text_entry')
      Submission.where(id: @late_hw1.id).update_all(submitted_at: @now, cached_due_date: @now - 45.seconds)

      @late_hw2 = @assignment.submissions.create(user: User.create, submission_type: 'online_text_entry')
      Submission.where(id: @late_hw2.id).update_all(submitted_at: @now, cached_due_date: @now - 61.seconds)

      @late_hw3 = @assignment.submissions.create(user: User.create, submission_type: 'online_text_entry')
      Submission.where(id: @late_hw3.id).update_all(submitted_at: @now, cached_due_date: @now - 1.hour)

      @late_hw_excused = @assignment.submissions.create(user: User.create, submission_type: 'online_text_entry')
      Submission.where(id: @late_hw_excused.id).update_all(submitted_at: @now, cached_due_date: @now - 1.hour, excused: true)

      @timely_hw_marked_late = @assignment.submissions.create(user: User.create, submission_type: 'online_text_entry')
      Submission.where(id: @timely_hw_marked_late.id).update_all(submitted_at: @now, cached_due_date: nil)
      Submission.where(id: @timely_hw_marked_late.id).update_all(late_policy_status: 'late')
      # rubocop:enable Rails/SkipsModelValidations

      @not_late_submission_ids = Submission.not_late.map(&:id)
    end

    ### Quizzes
    it 'includes unsubmitted quizzes' do
      expect(@not_late_submission_ids).to include(@unsubmitted_quiz_submission.id)
    end

    it 'includes ongoing quizzes that have never been submitted before' do
      expect(@not_late_submission_ids).to include(@ongoing_unsubmitted_quiz_submission.id)
    end

    it 'includes quizzes submitted with no due date' do
      expect(@not_late_submission_ids).to include(@timely_quiz1_submission.id)
    end

    it 'includes quizzes submitted before the due date' do
      expect(@not_late_submission_ids).to include(@timely_quiz2_submission.id)
    end

    it 'includes quizzes submitted less than 60 seconds after the due date' do
      expect(@not_late_submission_ids).to include(@timely_quiz3_submission.id)
    end

    it 'excludes quizzes submitted more than 60 seconds after the due date' do
      expect(@not_late_submission_ids).not_to include(@late_quiz1_submission.id)
    end

    it 'includes quizzes that were last submitted more than 60 seconds after the due date but are being retaken' do
      expect(@not_late_submission_ids).to include(@ongoing_late_quiz1_submission.id)
    end

    it 'excludes quizzes submitted after the due date' do
      expect(@not_late_submission_ids).not_to include(@late_quiz2_submission.id)
    end

    it 'includes quizzes that were last submitted after the due date but are being retaken' do
      expect(@not_late_submission_ids).to include(@ongoing_late_quiz2_submission.id)
    end

    it 'excludes quizzes that have been manually marked as late' do
      expect(@not_late_submission_ids).not_to include(@timely_quiz_marked_late_submission.id)
    end

    it 'excludes quizzes that have been manually marked as late but are being retaken' do
      expect(@not_late_submission_ids).not_to include(@ongoing_timely_quiz_marked_late_submission.id)
    end

    ### Homeworks
    it 'includes unsubmitted homeworks' do
      expect(@not_late_submission_ids).to include(@unsubmitted_hw.id)
    end

    it 'includes homeworks submitted with no due date' do
      expect(@not_late_submission_ids).to include(@timely_hw1.id)
    end

    it 'includes homeworks submitted before the due date' do
      expect(@not_late_submission_ids).to include(@timely_hw2.id)
    end

    it 'excludes homeworks submitted less than 60 seconds after the due date' do
      expect(@not_late_submission_ids).not_to include(@late_hw1.id)
    end

    it 'excludes homeworks submitted more than 60 seconds after the due date' do
      expect(@not_late_submission_ids).not_to include(@late_hw2.id)
    end

    it 'excludes homeworks submitted after the due date' do
      expect(@not_late_submission_ids).not_to include(@late_hw3.id)
    end

    it 'includes excused homework submitted after the due date' do
      expect(@not_late_submission_ids).to include(@late_hw_excused.id)
    end

    it 'excludes homeworks that have been manually marked as late' do
      expect(@not_late_submission_ids).not_to include(@timely_hw_marked_late.id)
    end
  end

  describe "scope: with_assignment" do
    it "excludes submissions to deleted assignments" do
      expect { @assignment.destroy }.to change { @student.submissions.with_assignment.count }.by(-1)
    end
  end

  describe "scope: for_assignment" do
    it "includes all submissions for a given assignment" do
      first_assignment = @assignment
      @course.assignments.create!

      submissions = Submission.for_assignment(@assignment)
      expect(submissions).to match_array(first_assignment.submissions)
    end
  end

  describe '#filter_attributes_for_user' do
    let(:user) { instance_double('User', id: 1) }
    let(:session) { {} }
    let(:submission) { @assignment.submissions.build(user_id: 2) }

    context 'assignment is muted' do
      before do
        @assignment.update!(muted: true)
      end

      it 'filters score' do
        expect(submission.assignment).to receive(:user_can_read_grades?).and_return(false)
        hash = { 'score' => 10 }
        expect(submission.filter_attributes_for_user(hash, user, session)).not_to have_key('score')
      end

      it 'filters grade' do
        expect(submission.assignment).to receive(:user_can_read_grades?).and_return(false)
        hash = { 'grade' => 10 }
        expect(submission.filter_attributes_for_user(hash, user, session)).not_to have_key('grade')
      end

      it 'filters published_score' do
        expect(submission.assignment).to receive(:user_can_read_grades?).and_return(false)
        hash = { 'published_score' => 10 }
        expect(submission.filter_attributes_for_user(hash, user, session)).not_to have_key('published_score')
      end

      it 'filters published_grade' do
        expect(submission.assignment).to receive(:user_can_read_grades?).and_return(false)
        hash = { 'published_grade' => 10 }
        expect(submission.filter_attributes_for_user(hash, user, session)).not_to have_key('published_grade')
      end

      it 'filters entered_score' do
        expect(submission.assignment).to receive(:user_can_read_grades?).and_return(false)
        hash = { 'entered_score' => 10 }
        expect(submission.filter_attributes_for_user(hash, user, session)).not_to have_key('entered_score')
      end

      it 'filters entered_grade' do
        expect(submission.assignment).to receive(:user_can_read_grades?).and_return(false)
        hash = { 'entered_grade' => 10 }
        expect(submission.filter_attributes_for_user(hash, user, session)).not_to have_key('entered_grade')
      end
    end
  end

  describe '#provisional_grade' do
    before(:once) do
      @assignment.update!(moderated_grading: true, grader_count: 2, final_grader: @teacher)
      @assignment.grade_student(@student, score: 10, grader: @teacher, provisional: true)
      @assignment.grade_student(@student, score: 50, grader: @teacher, provisional: true, final: true)
    end
    let(:submission) { @assignment.submissions.first }

    it 'returns the provisional grade matching the passed-in scorer if provided' do
      expect(submission.provisional_grade(@teacher).score).to eq 10
    end

    it 'returns the final provisional grade if final is true' do
      expect(submission.provisional_grade(@teacher, final: true).score).to eq 50
    end

    context 'when no matching grade is found' do
      let(:non_scorer) { User.new }

      it 'returns a null provisional grade by default' do
        provisional_grade = submission.provisional_grade(non_scorer)
        expect(provisional_grade).to be_a(ModeratedGrading::NullProvisionalGrade)
      end

      it 'returns nil if default_to_null_grade is false' do
        provisional_grade = submission.provisional_grade(non_scorer, default_to_null_grade: false)
        expect(provisional_grade).to be nil
      end
    end
  end

  describe '#update_line_item_result' do
    it 'does nothing if lti_result does not exist' do
      submission = submission_model assignment: @assignment
      expect(submission).to receive(:update_line_item_result)
      submission.save!
    end

    context 'with lti_result' do
      let(:lti_result) { lti_result_model(assignment: @assignment) }
      let(:submission) { lti_result.submission }

      it 'does nothing if score has not changed' do
        lti_result
        expect(lti_result).not_to receive(:update)
        submission.save!
      end

      it 'updates the lti_result score_given if the score has changed' do
        expect(lti_result.result_score).to eq submission.score
        submission.update!(score: 1)
        expect(lti_result.reload.result_score).to eq submission.score
      end
    end
  end

  describe '#delete_ignores' do
    context 'for submission ignores' do
      before :once do
        @submission = @assignment.submissions.find_by!(user_id: @student)
        @ignore = Ignore.create!(asset: @assignment, user: @student, purpose: 'submitting')
      end

      it 'should delete submission ignores when asset is submitted' do
        @assignment.submit_homework(@student, {submission_type: 'online_text_entry', body: 'Hi'})
        expect {@ignore.reload}.to raise_error ActiveRecord::RecordNotFound
      end

      it 'should not delete submission ignores when asset is not submitted' do
        @submission.student_entered_score = 5
        @submission.save!
        expect(@ignore.reload).to eq @ignore
      end

      it 'should delete submission ignores when asset is excused' do
        @submission.excused = true
        @submission.save!
        expect {@ignore.reload}.to raise_error ActiveRecord::RecordNotFound
      end
    end

    context 'for grading ignores' do
      before :once do
        @student1 = @student
        @student2 = student_in_course(course: @course, active_all: true).user
        @sub1 = @assignment.submit_homework(@student1, {submission_type: 'online_text_entry', body: 'Hi'})
        @sub2 = @assignment.submit_homework(@student2, {submission_type: 'online_text_entry', body: 'Hi'})
        @ignore = Ignore.create!(asset: @assignment, user: @teacher, purpose: 'grading')
      end

      it 'should delete grading ignores if every submission is graded or excused' do
        @sub1.score = 5
        @sub1.save!
        @sub2.excused = true
        @sub2.save!
        expect {@ignore.reload}.to raise_error ActiveRecord::RecordNotFound
      end

      it 'should not delete grading ignores if some submissions are ungraded' do
        @sub1.score = 5
        @sub1.save!
        expect(@ignore.reload).to eq @ignore
      end
    end
  end

  def submission_spec_model(opts={})
    submit_homework = opts.delete(:submit_homework)
    opts = submit_homework ? @valid_attributes.merge(opts) : @valid_attributes.except(:workflow_state, :url).merge(opts)
    assignment = opts.delete(:assignment) || Assignment.find(opts.delete(:assignment_id))
    user = opts.delete(:user) || User.find(opts.delete(:user_id))

    @submission = if submit_homework
                    assignment.submit_homework(user)
                  else
                    assignment.submissions.find_by!(user: user)
                  end
    unless assignment.grades_published? || @submission.grade_posting_in_progress || assignment.permits_moderation?(user)
      opts.delete(:grade)
    end
    @submission.update!(opts)
    @submission
  end

  def setup_account_for_turnitin(account)
    account.update_attributes(turnitin_account_id: 'test_account',
                              turnitin_shared_secret: 'skeret',
                              settings: account.settings.merge(enable_turnitin: true))
  end

  context 'generated observer alerts' do
    before :once do
      course_with_teacher
      @threshold = observer_alert_threshold_model(alert_type: 'assignment_grade_high', threshold: '80', course: @course)
      @assignment = assignment_model(context: @course, points_possible: 10)
    end

    it "doesn't create an alert if the observer has been deleted" do
      # This sets up the environment for an error we've seen in the wild
      observer_user_ids = @course.observer_enrollments.pluck(:user_id).uniq
      User.where(id: observer_user_ids).destroy_all

      expect {
        @assignment.grade_student(@threshold.student, score: 10, grader: @teacher)
      }.not_to change {
        ObserverAlert.where(context: @assignment, alert_type: :assignment_grade_high).count
      }
    end

    it "logs if it can't create an observer alert" do
      allow(ObserverAlert).to receive(:create!).and_raise(ActiveRecord::RecordInvalid.new)
      submission_id = @assignment.submissions.find_by(user: @threshold.student).id

      expect(Rails.logger).to receive(:error).
        with("Couldn't create ObserverAlert for submission #{submission_id} observer #{@threshold.observer_id}")

      @assignment.grade_student(@threshold.student, score: 10, grader: @teacher)
    end
  end

  describe "#grade_posting_in_progress" do
    subject { submission.grade_posting_in_progress }

    it { is_expected.to be nil }

    it "reports its value" do
      submission.grade_posting_in_progress = true
      expect(submission.grade_posting_in_progress).to be true
    end
  end

  describe "#grade_posting_in_progress=" do
    it "can set a value" do
      expect { submission.grade_posting_in_progress = true }.to change {
        submission.grade_posting_in_progress
      }.from(nil).to(true)
    end
  end

  describe 'extra_attempts validations' do
    it { is_expected.to validate_numericality_of(:extra_attempts).is_greater_than_or_equal_to(0).allow_nil }

    describe '#extra_attempts_can_only_be_set_on_online_uploads' do
      it 'does not allowe extra_attempts to be set for non online upload submission types' do
        submission = @assignment.submissions.first

        %w[online_upload online_url online_text_entry].each do |submission_type|
          submission.assignment.submission_types = submission_type
          submission.assignment.save!
          submission.extra_attempts = 10
          expect(submission).to be_valid
        end

        %w[discussion_entry online_quiz].each do |submission_type|
          submission.assignment.submission_types = submission_type
          submission.assignment.save!
          submission.extra_attempts = 10
          expect(submission).to_not be_valid
        end
      end
    end
  end

  describe '#ensure_attempts_are_in_range' do
    let(:submission) { @assignment.submissions.first }

    context 'the assignment is of a type that is restricted by attempts' do
      before do
        @assignment.allowed_attempts = 10
        @assignment.submission_types = 'online_upload'
        @assignment.save!
      end

      context 'attempts_left <= 0' do
        before do
          submission.attempt = 10
          submission.save!
        end

        context 'the submitted_at changed' do
          it 'is invalid' do
            submission.submitted_at = Time.zone.now
            expect(submission).to_not be_valid
          end
        end

        context 'the submitted_at did not change' do
          it 'is valid' do
            expect(submission).to be_valid
          end
        end
      end
    end

    context 'the assignment is of a type that is not restricted by attempts' do
      before do
        @assignment.allowed_attempts = 10
        @assignment.submission_types = 'online_discussion'
        @assignment.save!
        submission.attempt = 10
        submission.save!
      end

      it 'is valid' do
        expect(submission).to be_valid
      end
    end
  end

  describe '#attempts_left' do
    let(:submission) { @assignment.submissions.first }

    context 'allowed_attempts is set to a number > 0 on the assignment' do
      before do
        @assignment.allowed_attempts = 10
        @assignment.submission_types = 'online_upload'
        @assignment.save!
      end

      context 'the submission has extra_attempts set to a value > 0' do
        it 'returns assignment.allowed_attempts + submission.extra_attempts - submission.attempt' do
          submission.extra_attempts = 12
          submission.attempt = 6
          submission.save!
          expect(submission.attempts_left).to eq(10 + 12 - 6)
        end

        it 'correctly recalculates when allowed_attempts and extra_attempts change' do
          submission.extra_attempts = 12
          submission.attempt = 22
          submission.save!
          expect(submission.attempts_left).to eq(0)
          @assignment.allowed_attempts = 11
          @assignment.save!
          expect(submission.attempts_left).to eq(1)
          submission.extra_attempts = 13
          submission.save!
          expect(submission.attempts_left).to eq(2)
        end

        it 'will never return negative values' do
          submission.attempt = 1000
          submission.save!
          expect(submission.attempts_left).to eq(0)
        end
      end

      context 'the submission has extra_attempts set to nil' do
        it 'returns allowed_attempts from the assignment' do
          submission.extra_attempts = nil
          submission.attempt = 6
          submission.save!
          expect(submission.attempts_left).to eq(10 - 6)
        end
      end
    end

    context 'allowed_attempts is set to nil or -1 on the assignment' do
      it 'returns nil' do
        @assignment.allowed_attempts = nil
        @assignment.save!
        expect(submission.attempts_left).to be_nil
        @assignment.allowed_attempts = -1
        @assignment.save!
        expect(submission.attempts_left).to be_nil
      end
    end
  end

  describe '#attempt' do
    it 'is nil when homework has not been submitted' do
      submission = Submission.find_by(user: @student)
      expect(submission.attempt).to eq nil
    end

    it 'is 1 when homework is submitted' do
      submission = @assignment.submit_homework(
        @student,
        submission_type: 'online_text_entry',
        body: 'body'
      )
      expect(submission.attempt).to eq 1
    end

    it 'is incremented when homework is resubmitted' do
      submission = @assignment.submit_homework(
        @student,
        submission_type: 'online_text_entry',
        body: 'body',
        submitted_at: 1.hour.ago
      )

      # Due to unit tests being ran in a transaction and not actually committed
      # to the database, we can't call submit_homework multiple times. We are
      # instead just updating the submitted_at time, which triggers the before_save
      # callback.
      submission.update!(submitted_at: 2.hour.ago)
      submission.update!(submitted_at: 1.hour.ago)
      expect(submission.attempt).to eq 3
    end
  end

  describe '#submission_drafts' do
    before(:once) do
      @submission = Submission.find_by(user: @student)
    end

    it 'is empty by default' do
      expect(@submission.submission_drafts).to eq []
    end

    describe 'with drafts for multiple attempts' do
      before(:once) do
        @submission = @assignment.submit_homework(@student, submission_type: 'online_text_entry', body: 'foo')
        @draft1 = SubmissionDraft.new(submission: @submission, submission_attempt: 0)
        @draft2 = SubmissionDraft.new(submission: @submission, submission_attempt: 1)
        @submission.submission_drafts << @draft1
        @submission.submission_drafts << @draft2
      end

      it 'can have drafts for different submission attempts' do
        expect(@submission.submission_drafts.sort).to eq [@draft1, @draft2]
      end

      it 'deletes all drafts for all submission attempts when homework is submitted' do
        @assignment.submit_homework(@student, submission_type: 'online_text_entry', body: 'foo')
        @submission.reload
        expect(@submission.submission_drafts).to eq []
        expect(SubmissionDraft.count).to be 0
      end
    end

    describe 'with attachments' do
      before(:once) do
        @attachment1 = attachment_model
        @attachment2 = attachment_model
        @submission_draft = SubmissionDraft.create!(
          submission: @submission,
          submission_attempt: 0
        )
        @submission_draft.attachments = [@attachment1, @attachment2]
      end

      it 'can access the attachments' do
        expect(@submission.submission_drafts.first.attachments.sort).to eq [@attachment1, @attachment2]
      end

      it 'will cascade deletes to SubmissionDraftAttachments when homework is submitted' do
        @assignment.submit_homework(@student, submission_type: 'online_text_entry', body: 'foo')
        @submission.reload
        expect(@submission.submission_drafts).to eq []
        expect(SubmissionDraft.count).to be 0
        expect(SubmissionDraftAttachment.count).to be 0
      end
    end
  end

  describe "#hide_grade_from_student?" do
<<<<<<< HEAD
    context "when Post Policies are enabled" do
      let_once(:course) { Course.create! }
      let_once(:student) { User.create! }
      let_once(:teacher) { User.create! }
      let(:assignment) { course.assignments.create! }
      let(:submission) { assignment.submissions.find_by(user: student) }

      before(:once) do
        course.enable_feature!(:new_gradebook)
        PostPolicy.enable_feature!
        course.enroll_student(student)
        course.enroll_teacher(teacher)
      end

      it "returns true when submission is unposted and assignment posts manually" do
        assignment.ensure_post_policy(post_manually: true)
        expect(submission).to be_hide_grade_from_student
      end

      it "returns false when submission is posted and assignment posts manually" do
        assignment.ensure_post_policy(post_manually: true)
        submission.update!(posted_at: Time.zone.now)
        expect(submission).not_to be_hide_grade_from_student
      end

      it "returns false when submission is unposted and assignment posts automatically" do
        assignment.ensure_post_policy(post_manually: false)
        expect(submission).not_to be_hide_grade_from_student
      end

      it "returns false when submission is posted and assignment posts automatically" do
        assignment.ensure_post_policy(post_manually: false)
        submission.update!(posted_at: Time.zone.now)
        expect(submission).not_to be_hide_grade_from_student
      end
    end

    context "when Post Policies are not enabled" do
      let_once(:course) { Course.create! }
      let_once(:student) { User.create! }
      let_once(:teacher) { User.create! }
      let(:assignment) { course.assignments.create! }
      let(:submission) { assignment.submissions.find_by(user: student) }

      before(:once) do
        course.enroll_student(student)
        course.enroll_teacher(teacher)
      end

      it "returns true when assignment is muted" do
        assignment.mute!
        expect(submission).to be_hide_grade_from_student
      end

      it "returns false when assignment is not muted" do
        expect(submission).not_to be_hide_grade_from_student
=======
    subject(:submission) { assignment.submissions.find_by!(user: student) }

    let(:course) { @course }
    let(:assignment) { @assignment }
    let(:teacher) { @teacher }
    let(:student) { @student }

    before do
      course.enroll_student(student)
      course.enroll_teacher(teacher)
    end

    it { is_expected.not_to be_hide_grade_from_student }

    context 'when assignment is muted' do
      before { assignment.mute! }
      it { is_expected.to be_hide_grade_from_student }
    end

    context "when Post Policies are enabled" do
      before do
        course.enable_feature!(:new_gradebook)
        PostPolicy.enable_feature!
      end

      context 'when assignment posts manually' do
        before { assignment.ensure_post_policy(post_manually: true) }

        it { is_expected.to be_hide_grade_from_student }
        it { is_expected.not_to be_hide_grade_from_student(for_plagiarism: true) }

        context 'when a submissions is posted' do
          before { submission.update!(posted_at: Time.zone.now) }
          it { is_expected.not_to be_hide_grade_from_student }
        end
      end

      context 'when assignment posts automatically' do
        before { assignment.ensure_post_policy(post_manually: false) }
        it { is_expected.not_to be_hide_grade_from_student }

        context 'when submission is posted' do
          before { submission.update!(posted_at: Time.zone.now) }
          it { is_expected.not_to be_hide_grade_from_student }
        end
>>>>>>> 798aea94
      end
    end
  end

  describe "posting and unposting" do
    subject(:submission) { @assignment.submissions.first }

    before do
      @assignment.course.enable_feature!(:new_gradebook)
      PostPolicy.enable_feature!
    end

    describe "#posted?" do
      it { is_expected.not_to be_posted }

      it "returns true if the submission's posted_at date is not nil" do
        submission.update!(posted_at: Time.zone.now)
        expect(submission).to be_posted
      end
    end

    describe "#handle_posted_at_changed" do
      context "when posting an individual submission" do
        context "when post policies are enabled" do
          it "unmutes the assignment if all submissions are now posted" do
            submission.update!(posted_at: Time.zone.now)
            expect(@assignment.reload).not_to be_muted
          end

          it "does not unmute the assignment if some submissions remain unposted" do
            @course.enroll_student(User.create!, enrollment_state: "active")
            submission.update!(posted_at: Time.zone.now)
            expect(@assignment.reload).to be_muted
          end
        end
      end

      context "when unposting an individual submission" do
        before(:each) { submission.update!(posted_at: 1.day.ago) }

        context "when post policies are enabled" do
          it "mutes an unmuted assignment when a submission is hidden" do
            @assignment.post_submissions

            submission.update!(posted_at: nil)
            expect(@assignment.reload).to be_muted
          end
        end
      end
    end
  end

  context "caching" do
    specs_require_cache(:redis_store)

    def check_cache_clear
      key = @student.cache_key(:submissions)
      yield
      expect(@student.cache_key(:submissions)).to_not eq key
    end

    it "should clear key when submission is deleted" do
      check_cache_clear do
        sub = @student.submissions.first
        @student.enrollments.first.destroy
        expect(sub.reload).to be_deleted
      end
    end

    it "should clear key when a submission comment is made" do
      check_cache_clear do
        @student.submissions.first.add_comment(:author => @teacher, :comment => "some comment")
      end
    end

    it "should clear key when assignment is unmuted" do
      @assignment.mute!
      check_cache_clear do
        @assignment.unmute!
      end
    end
  end
end<|MERGE_RESOLUTION|>--- conflicted
+++ resolved
@@ -4688,11 +4688,7 @@
 
     context "when post policies are enabled" do
       before(:each) do
-<<<<<<< HEAD
-        @course.enable_feature!(:new_gradebook)
-=======
         @assignment.course.enable_feature!(:new_gradebook)
->>>>>>> 798aea94
         PostPolicy.enable_feature!
       end
 
@@ -6609,64 +6605,6 @@
   end
 
   describe "#hide_grade_from_student?" do
-<<<<<<< HEAD
-    context "when Post Policies are enabled" do
-      let_once(:course) { Course.create! }
-      let_once(:student) { User.create! }
-      let_once(:teacher) { User.create! }
-      let(:assignment) { course.assignments.create! }
-      let(:submission) { assignment.submissions.find_by(user: student) }
-
-      before(:once) do
-        course.enable_feature!(:new_gradebook)
-        PostPolicy.enable_feature!
-        course.enroll_student(student)
-        course.enroll_teacher(teacher)
-      end
-
-      it "returns true when submission is unposted and assignment posts manually" do
-        assignment.ensure_post_policy(post_manually: true)
-        expect(submission).to be_hide_grade_from_student
-      end
-
-      it "returns false when submission is posted and assignment posts manually" do
-        assignment.ensure_post_policy(post_manually: true)
-        submission.update!(posted_at: Time.zone.now)
-        expect(submission).not_to be_hide_grade_from_student
-      end
-
-      it "returns false when submission is unposted and assignment posts automatically" do
-        assignment.ensure_post_policy(post_manually: false)
-        expect(submission).not_to be_hide_grade_from_student
-      end
-
-      it "returns false when submission is posted and assignment posts automatically" do
-        assignment.ensure_post_policy(post_manually: false)
-        submission.update!(posted_at: Time.zone.now)
-        expect(submission).not_to be_hide_grade_from_student
-      end
-    end
-
-    context "when Post Policies are not enabled" do
-      let_once(:course) { Course.create! }
-      let_once(:student) { User.create! }
-      let_once(:teacher) { User.create! }
-      let(:assignment) { course.assignments.create! }
-      let(:submission) { assignment.submissions.find_by(user: student) }
-
-      before(:once) do
-        course.enroll_student(student)
-        course.enroll_teacher(teacher)
-      end
-
-      it "returns true when assignment is muted" do
-        assignment.mute!
-        expect(submission).to be_hide_grade_from_student
-      end
-
-      it "returns false when assignment is not muted" do
-        expect(submission).not_to be_hide_grade_from_student
-=======
     subject(:submission) { assignment.submissions.find_by!(user: student) }
 
     let(:course) { @course }
@@ -6712,7 +6650,6 @@
           before { submission.update!(posted_at: Time.zone.now) }
           it { is_expected.not_to be_hide_grade_from_student }
         end
->>>>>>> 798aea94
       end
     end
   end
