--- conflicted
+++ resolved
@@ -43,7 +43,7 @@
 
   it { is_expected.to validate_numericality_of(:points_deducted).is_greater_than_or_equal_to(0).allow_nil }
   it { is_expected.to validate_numericality_of(:seconds_late_override).is_greater_than_or_equal_to(0).allow_nil }
-  it { is_expected.to validate_inclusion_of(:late_policy_status).in_array(["none", "missing", "late"]).allow_nil }
+  it { is_expected.to validate_inclusion_of(:late_policy_status).in_array(%w[none missing late]).allow_nil }
   it { is_expected.to validate_inclusion_of(:cached_tardiness).in_array(["missing", "late"]).allow_nil }
 
   it { is_expected.to delegate_method(:auditable?).to(:assignment).with_prefix(true) }
@@ -1725,7 +1725,7 @@
 
       it "does not create a message for a soft-concluded student" do
         @course.start_at = 2.weeks.ago
-        @course.conclude_at = 1.weeks.ago
+        @course.conclude_at = 1.week.ago
         @course.restrict_enrollments_to_course_dates = true
         @course.save!
 
@@ -2350,7 +2350,7 @@
         end
 
         OriginalityReport::ORDERED_VALID_WORKFLOW_STATES.each do |state|
-          context " and both reports have a workflow_state of #{state}" do
+          context "and both reports have a workflow_state of #{state}" do
             let(:preferred_state) { state }
             let(:other_state) { state }
 
@@ -2917,7 +2917,7 @@
         expect(@turnitin_api).to receive(:createOrUpdateAssignment).with(@assignment, @assignment.turnitin_settings).and_return({ :assignment_id => "1234" })
         expect(@turnitin_api).to receive(:enrollStudent).with(@context, @user).and_return(double(:success? => false))
         @submission.submit_to_turnitin
-        expect(Delayed::Job.list_jobs(:future, 100).find_all { |j| j.tag == 'Submission#submit_to_turnitin' }.size).to eq 2
+        expect(Delayed::Job.list_jobs(:future, 100).count { |j| j.tag == 'Submission#submit_to_turnitin' }).to eq 2
       end
 
       it "sets status as failed if something fails on a retry" do
@@ -4126,7 +4126,7 @@
       it "loads attachments for many submissions at once" do
         attachments = []
 
-        submissions = 3.times.map do |i|
+        submissions = Array.new(3) do |i|
           student_in_course(active_all: true)
           attachments << [
             attachment_model(filename: "submission#{i}-a.doc", :context => @student),
@@ -4172,13 +4172,13 @@
       it "handles submission histories with different attachments" do
         student_in_course(active_all: true)
         attachments = [attachment_model(filename: "submission-a.doc", :context => @student)]
-        Timecop.freeze(10.second.ago) do
+        Timecop.freeze(10.seconds.ago) do
           @assignment.submit_homework(@student, submission_type: 'online_upload',
                                                 attachments: [attachments[0]])
         end
 
         attachments << attachment_model(filename: "submission-b.doc", :context => @student)
-        Timecop.freeze(5.second.ago) do
+        Timecop.freeze(5.seconds.ago) do
           @assignment.submit_homework @student, attachments: [attachments[1]]
         end
 
@@ -4200,7 +4200,7 @@
       it "loads attachments for many submissions at once and returns a hash" do
         expected_attachments_for_submissions = {}
 
-        submissions = 3.times.map do |i|
+        submissions = Array.new(3) do |i|
           student_in_course(active_all: true)
           attachment = [attachment_model(filename: "submission#{i}.doc", :context => @student)]
           sub = @assignment.submit_homework @student, attachments: attachment
@@ -4406,7 +4406,7 @@
       end
 
       context "preferred_plugins" do
-        it "does not send o365  as preferred plugins by default" do
+        it "does not send o365 as preferred plugins by default" do
           @assignment.submit_homework(@student1,
                                       submission_type: "online_upload",
                                       attachments: [@attachment])
@@ -4507,11 +4507,7 @@
     before(:once) do
       course_with_teacher active_all: true
       @u1, @u2 = n_students_in_course(2)
-<<<<<<< HEAD
-      @a1, @a2 = 2.times.map {
-=======
       @a1, @a2 = Array.new(2) do
->>>>>>> 2bda9f78
         @course.assignments.create! points_possible: 10
       end
       @progress = Progress.create!(context: @course, tag: "submissions_update")
@@ -5839,7 +5835,7 @@
 
   describe '#ensure_grader_can_grade' do
     before do
-      @submission = Submission.new()
+      @submission = Submission.new
     end
 
     context 'when #grader_can_grade? returns true' do
@@ -5877,7 +5873,7 @@
 
   describe '#grader_can_grade?' do
     before do
-      @submission = Submission.new()
+      @submission = Submission.new
     end
 
     it "returns true if grade hasn't been changed" do
@@ -7482,7 +7478,7 @@
       # to the database, we can't call submit_homework multiple times. We are
       # instead just updating the submitted_at time, which triggers the before_save
       # callback.
-      submission.update!(submitted_at: 2.hour.ago)
+      submission.update!(submitted_at: 2.hours.ago)
       submission.update!(submitted_at: 1.hour.ago)
       expect(submission.attempt).to eq 3
     end
@@ -7743,6 +7739,15 @@
         <p>A couple paragraphs, and maybe super<sup>script</sup>.&nbsp;</p>')
       expect(submission.word_count).to eq 18
     end
+
+    it "sums word counts of attachments if there are any" do
+      student_in_course(active_all: true)
+      submission_text = "Text based submission with some words"
+      attachment1 = attachment_model(uploaded_data: stub_file_data('submission.txt', submission_text, 'text/plain'), context: @student)
+      attachment2 = attachment_model(uploaded_data: stub_file_data('submission.txt', submission_text, 'text/plain'), context: @student)
+      sub = @assignment.submit_homework(@student, attachments: [attachment1, attachment2])
+      expect(sub.word_count).to eq 12
+    end
   end
 
   context "Assignment Cache" do
@@ -7820,4 +7825,69 @@
       end
     end
   end
+
+  describe "#observer?" do
+    before do
+      @student = user_factory
+      course_with_observer(
+        course: @course,
+        associated_user_id: @student.id,
+        active_all: true,
+        active_cc: true
+      )
+      @submission = @assignment.submission_for_student(@student)
+    end
+
+    it "is true for observer" do
+      expect(@submission.observer?(@observer)).to eq true
+    end
+
+    it "is false for student" do
+      expect(@submission.observer?(@student)).to eq false
+    end
+
+    it "is false for teacher" do
+      expect(@submission.observer?(@teacher)).to eq false
+    end
+
+    it "is false for others" do
+      expect(@submission.observer?(user_factory)).to eq false
+    end
+  end
+
+  describe "#peer_reviewer?" do
+    before do
+      student_in_course(active_all: true)
+      @peer_reviewer = user_factory
+      @course.enroll_student(@peer_reviewer).accept!
+      @assignment = @course.assignments.build(
+        title: 'Peer Reviews',
+        submission_types: 'online_text_entry',
+        peer_reviews: true
+      )
+      @assignment.save!
+      @submission = @assignment.submission_for_student(@student)
+      @submission.assessment_requests.create!(
+        user: @student,
+        assessor: @peer_reviewer,
+        assessor_asset: @submission
+      )
+    end
+
+    it "is true for reviewer" do
+      expect(@submission.peer_reviewer?(@peer_reviewer)).to eq true
+    end
+
+    it "is false for student" do
+      expect(@submission.peer_reviewer?(@student)).to eq false
+    end
+
+    it "is false for teacher" do
+      expect(@submission.peer_reviewer?(@teacher)).to eq false
+    end
+
+    it "is false for others" do
+      expect(@submission.peer_reviewer?(user_factory)).to eq false
+    end
+  end
 end