--- conflicted
+++ resolved
@@ -3924,8 +3924,6 @@
             other_eligible_provisional_grader = User.create!
             @course.enroll_teacher(other_eligible_provisional_grader, enrollment_state: :active)
             expect(user_ids_in_whitelist).not_to include other_eligible_provisional_grader.global_id
-<<<<<<< HEAD
-=======
           end
 
           it 'does not include duplicates' do
@@ -3934,284 +3932,7 @@
 
           it 'does not include nil values' do
             expect(user_ids_in_whitelist).not_to include nil
->>>>>>> 93ac9b52
           end
-
-          it 'does not include duplicates' do
-            expect(user_ids_in_whitelist.uniq).to eq user_ids_in_whitelist
-          end
-
-          it 'does not include nil values' do
-            expect(user_ids_in_whitelist).not_to include nil
-          end
-        end
-      end
-
-      context 'when the user is an admin' do
-        let(:whitelist) { @submission.moderated_grading_whitelist(@admin) }
-
-        it 'includes the current user' do
-          expect(user_ids_in_whitelist).to include @admin.global_id
-        end
-
-        it 'includes all provisional graders' do
-          provisional_grader_ids = @assignment.moderation_grader_users.map(&:global_id)
-          expect(user_ids_in_whitelist).to include(*provisional_grader_ids)
-        end
-
-        it 'includes the final grader' do
-          expect(user_ids_in_whitelist).to include @teacher.global_id
-        end
-
-        it 'includes the student' do
-          expect(user_ids_in_whitelist).to include @student.global_id
-        end
-
-        it 'does not include eligible provisional graders' do
-          expect(user_ids_in_whitelist).not_to include @eligible_provisional_grader.global_id
-        end
-
-        it 'does not include duplicates' do
-          expect(user_ids_in_whitelist.uniq).to eq user_ids_in_whitelist
-        end
-
-        it 'does not include nil values' do
-          expect(user_ids_in_whitelist).not_to include nil
-        end
-      end
-
-      context 'when the user is a student' do
-        let(:whitelist) { @submission.moderated_grading_whitelist(@student) }
-
-        it 'includes the current user' do
-          expect(user_ids_in_whitelist).to include @student.global_id
-        end
-
-        it 'does not include the admin' do
-          expect(user_ids_in_whitelist).not_to include @admin.global_id
-        end
-
-        it 'does not include provisional graders' do
-          provisional_grader_ids = @assignment.moderation_grader_users.map(&:global_id)
-          expect(user_ids_in_whitelist).not_to include(*provisional_grader_ids)
-        end
-
-        it 'does not include eligible provisional graders' do
-          expect(user_ids_in_whitelist).not_to include @eligible_provisional_grader.global_id
-        end
-
-        it 'does not include duplicates' do
-          expect(user_ids_in_whitelist.uniq).to eq user_ids_in_whitelist
-        end
-
-        it 'does not include nil values' do
-          expect(user_ids_in_whitelist).not_to include nil
-        end
-      end
-    end
-
-    context 'when grades are published' do
-      before(:once) do
-        provisional_grade = @submission.find_or_create_provisional_grade!(@provisional_grader)
-        selection = @assignment.moderated_grading_selections.find_by(student: @student)
-        selection.update!(provisional_grade: provisional_grade)
-        provisional_grade.publish!
-        @assignment.update!(grades_published_at: 1.hour.ago)
-        @submission.reload
-      end
-
-      context 'when the user is the final grader' do
-        let(:whitelist) { @submission.moderated_grading_whitelist(@teacher) }
-
-        it 'includes the current user' do
-          expect(user_ids_in_whitelist).to include @teacher.global_id
-        end
-
-        it 'includes the provisional grader whose grade was selected' do
-          expect(user_ids_in_whitelist).to include @provisional_grader.global_id
-        end
-
-        it 'does not include the provisional grader whose grade was not selected' do
-          expect(user_ids_in_whitelist).not_to include @other_provisional_grader.global_id
-        end
-
-        it 'includes the student' do
-          expect(user_ids_in_whitelist).to include @student.global_id
-        end
-
-        it 'does not include eligible provisional graders' do
-          expect(user_ids_in_whitelist).not_to include @eligible_provisional_grader.global_id
-        end
-
-        it 'does not include duplicates' do
-          expect(user_ids_in_whitelist.uniq).to eq user_ids_in_whitelist
-        end
-
-        it 'does not include nil values' do
-          expect(user_ids_in_whitelist).not_to include nil
-        end
-
-        it 'does not raise an error when the submission has no grader' do
-          @submission.update!(grader: nil, score: nil)
-          expect { user_ids_in_whitelist }.not_to raise_error
-        end
-      end
-
-      context 'when the user is a provisional grader' do
-        let(:whitelist) { @submission.moderated_grading_whitelist(@provisional_grader) }
-
-        it 'includes the current user' do
-          expect(user_ids_in_whitelist).to include @provisional_grader.global_id
-        end
-
-        it 'does not include other provisional graders whose grades were not selected' do
-          expect(user_ids_in_whitelist).not_to include @other_provisional_grader.global_id
-        end
-
-        it 'does not include the final grader if their grade was not selected' do
-          expect(user_ids_in_whitelist).not_to include @teacher.global_id
-        end
-
-        it 'includes the student' do
-          expect(user_ids_in_whitelist).to include @student.global_id
-        end
-
-        it 'does not include eligible provisional graders' do
-          expect(user_ids_in_whitelist).not_to include @eligible_provisional_grader.global_id
-        end
-
-        it 'does not include duplicates' do
-          expect(user_ids_in_whitelist.uniq).to eq user_ids_in_whitelist
-        end
-
-        it 'does not include nil values' do
-          expect(user_ids_in_whitelist).not_to include nil
-        end
-
-        it 'does not raise an error when the submission has no grader' do
-          @submission.update!(grader: nil, score: nil)
-          expect { user_ids_in_whitelist }.not_to raise_error
-        end
-      end
-
-      context 'when the user is an eligible provisional grader' do
-        let(:whitelist) { @submission.moderated_grading_whitelist(@eligible_provisional_grader) }
-
-        it 'includes the current user' do
-          expect(user_ids_in_whitelist).to include @eligible_provisional_grader.global_id
-        end
-
-        it 'includes the provisional grader whose grade was selected' do
-          expect(user_ids_in_whitelist).to include @provisional_grader.global_id
-        end
-
-        it 'does not include the provisional grader whose grade was not selected' do
-          expect(user_ids_in_whitelist).not_to include @other_provisional_grader.global_id
-        end
-
-        it 'does not include the final grader if their grade was not selected' do
-          expect(user_ids_in_whitelist).not_to include @teacher.global_id
-        end
-
-        it 'includes the student' do
-          expect(user_ids_in_whitelist).to include @student.global_id
-        end
-
-        it 'does not include other eligible provisional graders' do
-          other_eligible_provisional_grader = User.create!
-          @course.enroll_teacher(other_eligible_provisional_grader, enrollment_state: :active)
-          expect(user_ids_in_whitelist).not_to include other_eligible_provisional_grader.global_id
-        end
-
-        it 'does not include duplicates' do
-          expect(user_ids_in_whitelist.uniq).to eq user_ids_in_whitelist
-        end
-
-        it 'does not include nil values' do
-          expect(user_ids_in_whitelist).not_to include nil
-        end
-
-        it 'does not raise an error when the submission has no grader' do
-          @submission.update!(grader: nil, score: nil)
-          expect { user_ids_in_whitelist }.not_to raise_error
-        end
-      end
-
-      context 'when the user is an admin' do
-        let(:whitelist) { @submission.moderated_grading_whitelist(@admin) }
-
-        it 'includes the current user' do
-          expect(user_ids_in_whitelist).to include @admin.global_id
-        end
-
-        it 'includes the provisional grader whose grade was selected' do
-          expect(user_ids_in_whitelist).to include @provisional_grader.global_id
-        end
-
-        it 'does not include the provisional grader whose grade was not selected' do
-          expect(user_ids_in_whitelist).not_to include @other_provisional_grader.global_id
-        end
-
-        it 'does not include the final grader if their grade was not selected' do
-          expect(user_ids_in_whitelist).not_to include @teacher.global_id
-        end
-
-        it 'includes the student' do
-          expect(user_ids_in_whitelist).to include @student.global_id
-        end
-
-        it 'does not include eligible provisional graders' do
-          expect(user_ids_in_whitelist).not_to include @eligible_provisional_grader.global_id
-        end
-
-        it 'does not include duplicates' do
-          expect(user_ids_in_whitelist.uniq).to eq user_ids_in_whitelist
-        end
-
-        it 'does not include nil values' do
-          expect(user_ids_in_whitelist).not_to include nil
-        end
-
-        it 'does not raise an error when the submission has no grader' do
-          @submission.update!(grader: nil, score: nil)
-          expect { user_ids_in_whitelist }.not_to raise_error
-        end
-      end
-
-      context 'when the user is a student' do
-        let(:whitelist) { @submission.moderated_grading_whitelist(@student) }
-
-        it 'includes the current user' do
-          expect(user_ids_in_whitelist).to include @student.global_id
-        end
-
-        it 'includes the provisional grader whose grade was selected' do
-          expect(user_ids_in_whitelist).to include @provisional_grader.global_id
-        end
-
-        it 'does not include the provisional grader whose grade was not selected' do
-          expect(user_ids_in_whitelist).not_to include @other_provisional_grader.global_id
-        end
-
-        it 'does not include the final grader if their grade was not selected' do
-          expect(user_ids_in_whitelist).not_to include @teacher.global_id
-        end
-
-        it 'does not include eligible provisional graders' do
-          expect(user_ids_in_whitelist).not_to include @eligible_provisional_grader.global_id
-        end
-
-        it 'does not include duplicates' do
-          expect(user_ids_in_whitelist.uniq).to eq user_ids_in_whitelist
-        end
-
-        it 'does not include nil values' do
-          expect(user_ids_in_whitelist).not_to include nil
-        end
-
-        it 'does not raise an error when the submission has no grader' do
-          @submission.update!(grader: nil, score: nil)
-          expect { user_ids_in_whitelist }.not_to raise_error
         end
       end
 
