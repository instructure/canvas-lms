# frozen_string_literal: true

#
# Copyright (C) 2011 - present Instructure, Inc.
#
# This file is part of Canvas.
#
# Canvas is free software: you can redistribute it and/or modify it under
# the terms of the GNU Affero General Public License as published by the Free
# Software Foundation, version 3 of the License.
#
# Canvas is distributed in the hope that it will be useful, but WITHOUT ANY
# WARRANTY; without even the implied warranty of MERCHANTABILITY or FITNESS FOR
# A PARTICULAR PURPOSE. See the GNU Affero General Public License for more
# details.
#
# You should have received a copy of the GNU Affero General Public License along
# with this program. If not, see <http://www.gnu.org/licenses/>.
#

require_relative "../lib/validates_as_url"

describe Submission do
  subject(:submission) { Submission.new }

  before(:once) do
    course_with_teacher(active_all: true)
    course_with_student(active_all: true, course: @course)
    @context = @course
    @assignment = @context.assignments.create!(
      title: "some assignment",
      workflow_state: "published"
    )
    @valid_attributes = {
      assignment: @assignment,
      user: @user,
      grade: "1.5",
      grader: @teacher,
      url: "www.instructure.com",
      workflow_state: "submitted"
    }
  end

  describe "inferred values" do
    subject do
      submission.infer_values
      submission.state
    end

    let(:student) { @student }
    let(:assignment) { @assignment }

    describe "workflow_state" do
      context "when current state is unsubmitted and submitted_at is present" do
        before do
          submission.workflow_state = "unsubmitted"
          submission.submission_type = "online_text_entry"
          submission.submitted_at = Time.zone.now
        end

        it { is_expected.to be :submitted }
      end

      context "when current state is submitted and has_submission is false" do
        before do
          submission.workflow_state = "submitted"
        end

        it { is_expected.to be :unsubmitted }
      end

      context "when grade and score are present and grade matches current submission" do
        before do
          submission.submission_type = "online_text_entry"
          submission.submitted_at = Time.zone.now
          submission.grade = "5"
          submission.score = 5

          allow(submission).to receive(:grade_matches_current_submission).and_return(true)
        end

        it { is_expected.to be :graded }
      end

      context "when submission_type is online_quiz and latest submission is pending review" do
        before do
          submission.workflow_state = "pending_review"
          submission.submission_type = "online_quiz"

          allow(submission).to receive(:quiz_submission).and_return(double("QuizSubmission", "pending_review?" => true))
        end

        it { is_expected.to be :pending_review }
      end

      context "when workflow state is pending_review" do
        before do
          submission.workflow_state = "pending_review"
        end

        context "and the submission was graded by quizzes" do
          before do
            submission.grader_id = -1
            submission.cached_quiz_lti = true
          end

          it { is_expected.to be :pending_review }

          context "and the submission was manually given a late policy status of missing" do
            before do
              submission.grader_id = @teacher.id
              submission.cached_quiz_lti = true
              submission.late_policy_status = "missing"
            end

            it { is_expected.to be :pending_review }
          end

          context "and the submission was manually given a late policy status of late" do
            before do
              submission.grader_id = @teacher.id
              submission.cached_quiz_lti = true
              submission.late_policy_status = "late"
            end

            it { is_expected.to be :pending_review }
          end
        end
      end

      context "the submission's Lti::Result was marked as PendingManual by an external tool" do
        let(:tool) { external_tool_1_3_model }
        let(:result) { lti_result_model(result_overrides) }
        let(:submission) { result.submission }
        let(:result_overrides) do
          {
            assignment:,
            grading_progress: "PendingManual",
            result_score: assignment.points_possible,
            result_maximum: assignment.points_possible,
            tool:
          }
        end

        it "marks the submission as needing review" do
          submission.infer_values
          expect(submission).to be_pending_review
        end
      end
    end
  end

  describe ".json_serialization_full_parameters" do
    it "can be provided additional methods to include in the params" do
      params = Submission.json_serialization_full_parameters(methods: [:missing])
      expect(params[:methods]).to include :missing
    end

    it "can provide an additional method with singular form (no array)" do
      params = Submission.json_serialization_full_parameters(methods: :missing)
      expect(params[:methods]).to include :missing
    end
  end

  describe "#tool_default_query_params" do
    context "new quiz submissions" do
      before do
        @course.context_external_tools.create!(
          name: "Quizzes.Next",
          consumer_key: "test_key",
          shared_secret: "test_secret",
          tool_id: "Quizzes 2",
          url: "http://example.com/launch"
        )

        @assignment.quiz_lti!
        @assignment.save!
      end

      let(:submission) { @assignment.submissions.find_by!(user: @student) }

      it "returns grade_by_question_enabled: true when grade by question is enabled" do
        @teacher.update!(preferences: { enable_speedgrader_grade_by_question: true })
        query_params = submission.tool_default_query_params(@teacher)
        expect(query_params[:grade_by_question_enabled]).to be true
      end

      it "returns grade_by_question_enabled: false when grade by question is disabled" do
        query_params = submission.tool_default_query_params(@teacher)
        expect(query_params[:grade_by_question_enabled]).to be false
      end
    end

    it "returns an empty array for a non-new-quiz submission" do
      expect(submission.tool_default_query_params(@teacher)).to be_empty
    end
  end

  describe "#anonymous_id" do
    subject { submission.anonymous_id }

    let(:student) { @student }
    let(:assignment) { @assignment }

    it { is_expected.to be_blank }

    it "sets an anonymous_id on validation" do
      submission.validate
      expect(submission.anonymous_id).to be_present
    end

    it "does not change if already persisted" do
      submission = assignment.submissions.find_by!(user: student)
      expect { submission.save! }.not_to change { submission.anonymous_id }
    end
  end

  describe "#type_for_attempt" do
    before(:once) do
      @assignment.update!(submission_types: "online_text_entry,online_url")
      now = Time.zone.now
      Timecop.freeze(10.minutes.from_now(now)) do
        @assignment.submit_homework(@student, body: "hi", submission_type: "online_text_entry")
      end

      Timecop.freeze(20.minutes.from_now(now)) do
        @assignment.submit_homework(@student, url: "https://www.google.com", submission_type: "online_url")
      end
    end

    let(:submission) { @assignment.submissions.find_by(user: @student) }

    it "returns the correct submission type given the attempt number" do
      aggregate_failures do
        expect(submission.type_for_attempt(1)).to eq "online_text_entry"
        expect(submission.type_for_attempt(2)).to eq "online_url"
      end
    end

    it "returns nil if given a non-existent attempt number" do
      expect(submission.type_for_attempt(3)).to be_nil
    end
  end

  describe "#body_for_attempt" do
    before(:once) do
      @assignment.update!(submission_types: "online_text_entry,online_url")
      now = Time.zone.now
      Timecop.freeze(10.minutes.from_now(now)) do
        @assignment.submit_homework(@student, body: "body1", submission_type: "online_text_entry")
      end

      Timecop.freeze(20.minutes.from_now(now)) do
        @assignment.submit_homework(@student, body: "body2", submission_type: "online_text_entry")
      end
    end

    let(:submission) { @assignment.submissions.find_by(user: @student) }

    it "returns the correct body given the attempt number" do
      aggregate_failures do
        expect(submission.body_for_attempt(1)).to eq "body1"
        expect(submission.body_for_attempt(2)).to eq "body2"
      end
    end

    it "returns nil if given a non-existent attempt number" do
      expect(submission.body_for_attempt(3)).to be_nil
    end
  end

  describe ".anonymous_ids_for" do
    subject { Submission.anonymous_ids_for(@first_assignment) }

    before do
      student_with_anonymous_ids = @student
      student_without_anonymous_ids = student_in_course(course: @course, active_all: true).user
      @first_assignment = @course.assignments.create!
      @course.assignments.create! # second_assignment
      @first_assignment_submission = @first_assignment.submissions.find_by!(user: student_with_anonymous_ids)
      Submission.where(user: student_without_anonymous_ids).update_all(anonymous_id: nil)
    end

    it "only contains submissions with anonymous_ids" do
      expect(subject).to contain_exactly(@first_assignment_submission.anonymous_id)
    end
  end

  describe "with grading periods" do
    let(:in_closed_grading_period) { 9.days.ago }
    let(:in_open_grading_period) { 1.day.from_now }
    let(:outside_of_any_grading_period) { 10.days.from_now }

    before(:once) do
      @root_account = @context.root_account
      group = @root_account.grading_period_groups.create!
      @closed_period = group.grading_periods.create!(
        title: "Closed!",
        start_date: 2.weeks.ago,
        end_date: 1.week.ago,
        close_date: 3.days.ago
      )
      @open_period = group.grading_periods.create!(
        title: "Open!",
        start_date: 3.days.ago,
        end_date: 3.days.from_now,
        close_date: 5.days.from_now
      )
      group.enrollment_terms << @context.enrollment_term
    end

    describe "permissions" do
      before(:once) do
        @admin = user_factory(active_all: true)
        @root_account.account_users.create!(user: @admin)
        @teacher = user_factory(active_all: true)
        @context.enroll_teacher(@teacher)
      end

      describe "grade" do
        context "the submission is deleted" do
          before(:once) do
            @assignment.due_at = in_open_grading_period
            @assignment.save!
            submission_spec_model
            @submission.update(workflow_state: "deleted")
          end

          it "does not have grade permissions if the user is a root account admin" do
            expect(@submission.grants_right?(@admin, :grade)).to be(false)
          end

          it "does not have grade permissions if the user is non-root account admin with manage_grades permissions" do
            expect(@submission.grants_right?(@teacher, :grade)).to be(false)
          end

          it "doesn't have grade permissions if the user is non-root account admin without manage_grades permissions" do
            @student = user_factory(active_all: true)
            @context.enroll_student(@student)
            expect(@submission.grants_right?(@student, :grade)).to be(false)
          end
        end

        context "the submission is due in an open grading period" do
          before(:once) do
            @assignment.due_at = in_open_grading_period
            @assignment.save!
            submission_spec_model
          end

          it "has grade permissions if the user is a root account admin" do
            expect(@submission.grants_right?(@admin, :grade)).to be(true)
          end

          it "has grade permissions if the user is non-root account admin with manage_grades permissions" do
            expect(@submission.grants_right?(@teacher, :grade)).to be(true)
          end

          it "doesn't have grade permissions if the user is non-root account admin without manage_grades permissions" do
            @student = user_factory(active_all: true)
            @context.enroll_student(@student)
            expect(@submission.grants_right?(@student, :grade)).to be(false)
          end
        end

        context "the submission is due outside of any grading period" do
          before(:once) do
            @assignment.due_at = outside_of_any_grading_period
            @assignment.save!
            submission_spec_model
          end

          it "has grade permissions if the user is a root account admin" do
            expect(@submission.grants_right?(@admin, :grade)).to be(true)
          end

          it "has grade permissions if the user is non-root account admin with manage_grades permissions" do
            expect(@submission.grants_right?(@teacher, :grade)).to be(true)
          end

          it "doesn't have grade permissions if the user is non-root account admin without manage_grades permissions" do
            @student = user_factory(active_all: true)
            @context.enroll_student(@student)
            expect(@submission.grants_right?(@student, :grade)).to be(false)
          end
        end

        context "when part of a moderated assignment" do
          before(:once) do
            @assignment.update!(
              moderated_grading: true,
              grader_count: 2
            )
            submission_spec_model(assignment: @assignment)
          end

          it "may not be graded if grades are not published" do
            expect(@submission.grants_right?(@teacher, :grade)).to be false
          end

          it "sets an error message indicating moderation is in progress if grades are not published" do
            @submission.grants_right?(@teacher, :grade)
            expect(@submission.grading_error_message).to eq "This assignment is currently being moderated"
          end

          it "may be graded if grades are not published but grade_posting_in_progress is true" do
            @submission.grade_posting_in_progress = true
            expect(@submission.grants_right?(@teacher, :grade)).to be true
          end

          it "may be graded when grades for the assignment are published" do
            @submission.assignment.update!(grades_published_at: Time.zone.now)
            expect(@submission.grants_right?(@teacher, :grade)).to be true
          end
        end
      end

      describe "make_group_comment" do
        let_once(:course) { Course.create! }
        let_once(:student) { course.enroll_user(User.create!, "StudentEnrollment", enrollment_state: "active").user }
        let_once(:student2) { course.enroll_user(User.create!, "StudentEnrollment", enrollment_state: "active").user }
        let_once(:teacher) { course.enroll_user(User.create!, "TeacherEnrollment", enrollment_state: "active").user }

        before(:once) do
          all_groups = @course.group_categories.create!(name: "all groups")
          all_groups.groups.create!(context: @course, name: "group 1").add_user(student)
          all_groups.groups.create!(context: @course, name: "group 2").add_user(student2)

          @group_assignment = course.assignments.create!(
            grade_group_students_individually: false,
            group_category: all_groups,
            name: "group assignment"
          )
          @submission = @group_assignment.submissions.find_by(user: student)
        end

        it "allows a student to make a group comment for their own submission" do
          expect(@submission.grants_right?(student, :make_group_comment)).to be true
        end

        it "allows a teacher to make a group comment" do
          expect(@submission.grants_right?(teacher, :make_group_comment)).to be true
        end

        it "allows a peer reviewer to make a group comment for their assigned submission" do
          @group_assignment.update!(peer_reviews: true)
          peer_submission = @group_assignment.submissions.find_by(user: student2)
          AssessmentRequest.create!(assessor: student2, assessor_asset: peer_submission, asset: @submission, user: student)
          expect(@submission.grants_right?(student2, :make_group_comment)).to be true
        end

        it "does not allow a student not peer reviewing to make a group comment" do
          @group_assignment.update!(peer_reviews: true)
          expect(@submission.grants_right?(student2, :make_group_comment)).to be false
        end
      end
    end
  end

  describe "update_quiz_submission" do
    before do
      submission.workflow_state = "pending_review"
      submission.submission_type = "online_quiz"
    end

    it "does not set_final_score if kept_score equals score without deductions" do
      quiz_submission_mock = double("QuizSubmission", "kept_score" => 123)
      allow(submission).to receive(:quiz_submission).and_return(quiz_submission_mock)
      submission.update(score: 100, points_deducted: 23, quiz_submission_id: 1)
      expect(quiz_submission_mock).not_to receive(:set_final_score)
      submission.update_quiz_submission
    end

    it "does set_final_score if kept_score differs from score without deductions" do
      quiz_submission_mock = double("QuizSubmission", "kept_score" => 100)
      allow(submission).to receive(:quiz_submission).and_return(quiz_submission_mock)
      submission.update(score: 100, points_deducted: 23, quiz_submission_id: 1)
      expect(quiz_submission_mock).to receive(:set_final_score)
      submission.update_quiz_submission
    end
  end

  describe "entered_score" do
    let(:submission) { @assignment.submissions.find_by!(user_id: @student) }

    it "returns nil if score is not present" do
      expect(submission.entered_score).to be_nil
    end

    it "returns score if no points deducted" do
      submission.update(score: 123)
      expect(submission.entered_score).to eql(submission.score)
    end

    it "returns score without deduction" do
      submission.update(score: 100, points_deducted: 23)
      expect(submission.entered_score).to eq 123
    end

    it "returns the score without deduction when late policy is disabled" do
      late_policy_factory(course: @course, deduct: 2.35, every: :day)
      @assignment.update!(due_at: 1.hour.ago, points_possible: 10, submission_types: "online_text_entry")
      @assignment.submit_homework(@student, body: "late submission")
      @assignment.grade_student(@student, grade: 10, grader: @teacher)
      @course.late_policy.update!(late_submission_deduction_enabled: false)
      expect(submission.entered_score).to eq 10.0
    end
  end

  describe "entered_grade" do
    let(:submission) { @assignment.submissions.find_by!(user_id: @student) }

    it "returns grade without deduction" do
      @assignment.update(grading_type: "percent", points_possible: 100)
      submission.update(score: 25.5, points_deducted: 60)
      expect(submission.entered_grade).to eql("85.5%")
    end

    it "returns grade if grading_type is pass_fail" do
      @assignment.update(grading_type: "pass_fail")
      submission.update(grade: "complete")
      expect(submission.entered_grade).to eql("complete")
    end

    it "returns the grade for a letter grade assignment with no points possible" do
      @assignment.update(grading_type: "letter_grade", points_possible: 0)
      submission.update(grade: "B")
      expect(submission.entered_grade).to eql("B")
    end

    it "returns the grade for a GPA scale assignment with no points possible" do
      @assignment.update(grading_type: "gpa_scale", points_possible: nil)
      submission.update(grade: "B")
      expect(submission.entered_grade).to eql("B")
    end
  end

  describe "cached_due_date" do
    before(:once) do
      @now = Time.zone.local(2013, 10, 18)
    end

    let(:submission) { @assignment.submissions.find_by!(user_id: @student) }

    it "gets initialized during submission creation" do
      # create an invited user, so that the submission is not automatically
      # created by the SubmissionLifecycleManager
      student_in_course(active_all: true)
      @assignment.update_attribute(:due_at, 1.day.ago)

      override = @assignment.assignment_overrides.build
      override.title = "Some Title"
      override.set = @course.default_section
      override.override_due_at(1.day.from_now)
      override.save!

      submission = @assignment.submissions.find_by!(user: @user)
      expect(submission.cached_due_date).to eq override.reload.due_at.change(usec: 0)
    end

    it "does not truncate seconds off of cached due dates" do
      time = Time.zone.parse("2018-12-24 23:59:59")
      @assignment.update_attribute(:due_at, time)
      submission = @assignment.submissions.find_by!(user: @user)
      expect(submission.cached_due_date.to_i).to eq time.to_i
    end

    context "due date changes after student submits" do
      before(:once) do
        Timecop.freeze(@now) do
          @assignment.update!(due_at: 20.minutes.ago, submission_types: "online_text_entry")
          @assignment.submit_homework(@student, body: "a body")
        end
      end

      it "changes if the assignment due date changes" do
        expect { @assignment.update!(due_at: 15.minutes.ago(@now)) }.to change {
          submission.reload.cached_due_date
        }.from(20.minutes.ago(@now)).to(15.minutes.ago(@now))
      end

      context "student overrides" do
        before(:once) do
          @override = @assignment.assignment_overrides.create!(due_at: 15.minutes.ago(@now), due_at_overridden: true)
        end

        it "changes if an override is added for the student" do
          expect { @override.assignment_override_students.create!(user: @student) }.to change {
            submission.reload.cached_due_date
          }.from(20.minutes.ago(@now)).to(15.minutes.ago(@now))
        end

        it "changes if an individual override is added for the student, even when the due date is earlier " \
           "than an existing override that applies to the student for the assignment" do
          section = @course.course_sections.create!(name: "My Awesome Section")
          student_in_section(section, user: @student)
          @assignment.assignment_overrides.create!(
            due_at: 10.minutes.ago(@now),
            due_at_overridden: true,
            set: section
          )

          override = @assignment.assignment_overrides.create!(
            due_at: 15.minutes.ago(@now),
            due_at_overridden: true
          )

          expect { override.assignment_override_students.create!(user: @student) }.to change {
            submission.reload.cached_due_date
          }.from(10.minutes.ago(@now)).to(15.minutes.ago(@now))
        end

        it "does not change if a non-individual-override is added for the student and the due date " \
           "is earlier than an existing override that applies to the student for the assignment" do
          category = @course.group_categories.create!(name: "New Group Category")
          group = @course.groups.create!(group_category: category)
          group.add_user(@student, "active")
          assignment = @course.assignments.create!(group_category: category)

          section = @course.course_sections.create!(name: "My Awesome Section")
          student_in_section(section, user: @student)
          assignment.assignment_overrides.create!(
            due_at: 10.minutes.ago(@now),
            due_at_overridden: true,
            set: section
          )

          expect do
            assignment.assignment_overrides.create!(
              due_at: 15.minutes.ago(@now),
              due_at_overridden: true,
              set: group
            )
          end.not_to change { submission.reload.cached_due_date }
        end

        it "changes if an override is removed for the student" do
          @override.assignment_override_students.create!(user: @student)
          expect { @override.assignment_override_students.find_by(user_id: @student).destroy }.to change {
            submission.reload.cached_due_date
          }.from(15.minutes.ago(@now)).to(20.minutes.ago(@now))
        end

        it "changes if the due date for the override is changed" do
          @override.assignment_override_students.create!(user: @student, workflow_state: "active")
          expect { @override.update!(due_at: 14.minutes.ago(@now)) }.to change {
            submission.reload.cached_due_date
          }.from(15.minutes.ago(@now)).to(14.minutes.ago(@now))
        end
      end

      context "section overrides" do
        before(:once) do
          @section = @course.course_sections.create!(name: "My Awesome Section")
        end

        it "changes if an override is added for the section the student is in" do
          student_in_section(@section, user: @student)
          expect do
            @assignment.assignment_overrides.create!(
              due_at: 15.minutes.ago(@now),
              due_at_overridden: true,
              set: @section
            )
          end.to change {
            submission.reload.cached_due_date
          }.from(20.minutes.ago(@now)).to(15.minutes.ago(@now))
        end

        it "changes if a student is added to the section after the override is added for the section" do
          @assignment.assignment_overrides.create!(
            due_at: 15.minutes.ago(@now),
            due_at_overridden: true,
            set: @section
          )

          expect { student_in_section(@section, user: @student) }.to change {
            submission.reload.cached_due_date
          }.from(20.minutes.ago(@now)).to(15.minutes.ago(@now))
        end

        it "changes if a student is removed from a section with a due date for the assignment" do
          @assignment.assignment_overrides.create!(
            due_at: 15.minutes.ago(@now),
            due_at_overridden: true,
            set: @section
          )

          @course.enroll_student(@student, section: @section, allow_multiple_enrollments: true).accept!
          expect { @student.enrollments.find_by(course_section_id: @section).destroy }.to change {
            submission.reload.cached_due_date
          }.from(15.minutes.ago(@now)).to(20.minutes.ago(@now))
        end

        it "changes if the due date for the override is changed" do
          student_in_section(@section, user: @student)
          override = @assignment.assignment_overrides.create!(
            due_at: 15.minutes.ago(@now),
            due_at_overridden: true,
            set: @section
          )
          expect { override.update!(due_at: 14.minutes.ago(@now)) }.to change {
            submission.reload.cached_due_date
          }.from(15.minutes.ago(@now)).to(14.minutes.ago(@now))
        end
      end

      context "group overrides" do
        before(:once) do
          category = @course.group_categories.create!(name: "New Group Category")
          @group = @course.groups.create!(group_category: category)
          @assignment = @course.assignments.create!(group_category: category, due_at: 20.minutes.ago(@now))
          @assignment.submit_homework(@student, body: "a body")
        end

        it "changes if an override is added for the group the student is in" do
          @group.add_user(@student, "active")

          expect do
            @assignment.assignment_overrides.create!(
              due_at: 15.minutes.ago(@now),
              due_at_overridden: true,
              set: @group
            )
          end.to change {
            submission.reload.cached_due_date
          }.from(20.minutes.ago(@now)).to(15.minutes.ago(@now))
        end

        it "changes if a student is added to the group after the override is added for the group" do
          @assignment.assignment_overrides.create!(
            due_at: 15.minutes.ago(@now),
            due_at_overridden: true,
            set: @group
          )

          expect { @group.add_user(@student, "active") }.to change {
            submission.reload.cached_due_date
          }.from(20.minutes.ago(@now)).to(15.minutes.ago(@now))
        end

        it "changes if a student is removed from a group with a due date for the assignment" do
          @group.add_user(@student, "active")
          @assignment.assignment_overrides.create!(
            due_at: 15.minutes.ago(@now),
            due_at_overridden: true,
            set: @group
          )

          expect { @group.group_memberships.find_by(user_id: @student).destroy }.to change {
            submission.reload.cached_due_date
          }.from(15.minutes.ago(@now)).to(20.minutes.ago(@now))
        end

        it "changes if the due date for the override is changed" do
          @group.add_user(@student, "active")
          override = @assignment.assignment_overrides.create!(
            due_at: 15.minutes.ago(@now),
            due_at_overridden: true,
            set: @group
          )

          expect { override.update!(due_at: 14.minutes.ago(@now)) }.to change {
            submission.reload.cached_due_date
          }.from(15.minutes.ago(@now)).to(14.minutes.ago(@now))
        end
      end

      it "uses the individual override date, otherwise most lenient, if there are multiple overrides" do
        category = @course.group_categories.create!(name: "New Group Category")
        group = @course.groups.create!(group_category: category)
        assignment = @course.assignments.create!(group_category: category, due_at: 20.minutes.ago(@now))
        assignment.submit_homework(@student, body: "a body")

        section = @course.course_sections.create!(name: "My Awesome Section")
        @course.enroll_student(@student, section:, allow_multiple_enrollments: true).accept!
        assignment.assignment_overrides.create!(
          due_at: 6.minutes.ago(@now),
          due_at_overridden: true,
          set: section
        )

        group.add_user(@student, "active")
        assignment.assignment_overrides.create!(
          due_at: 21.minutes.ago(@now),
          due_at_overridden: true,
          set: group
        )

        student_override = assignment.assignment_overrides.create!(
          due_at: 14.minutes.ago(@now),
          due_at_overridden: true
        )
        override_student = student_override.assignment_override_students.create!(user: @student)

        submission = assignment.submissions.find_by!(user: @student)
        expect { override_student.destroy }.to change {
          submission.reload.cached_due_date
        }.from(14.minutes.ago(@now)).to(6.minutes.ago(@now))

        expect { @student.enrollments.find_by(course_section: section).destroy }.to change {
          submission.reload.cached_due_date
        }.from(6.minutes.ago(@now)).to(21.minutes.ago(@now))
      end

      it "uses override due dates instead of assignment due dates, even if the assignment due date is more lenient" do
        student_override = @assignment.assignment_overrides.create!(
          due_at: 21.minutes.ago(@now),
          due_at_overridden: true
        )

        student_override.assignment_override_students.create!(user: @student)
        expect(submission.cached_due_date).to eq(21.minutes.ago(@now))
      end

      it "falls back to use the assignment due date if all overrides are destroyed" do
        student_override = @assignment.assignment_overrides.create!(
          due_at: 21.minutes.ago(@now),
          due_at_overridden: true
        )

        override_student = student_override.assignment_override_students.create!(user: @student)
        expect { override_student.destroy }.to change {
          submission.reload.cached_due_date
        }.from(21.minutes.ago(@now)).to(20.minutes.ago(@now))
      end
    end
  end

  describe "#excused" do
    let(:submission) do
      submission = @assignment.submissions.find_by!(user: @student)
      submission.update!(excused: true)
      submission
    end

    let(:custom_grade_status) do
      admin = account_admin_user(account: @assignment.root_account)
      @assignment.root_account.custom_grade_statuses.create!(
        color: "#ABC",
        name: "yolo",
        created_by: admin
      )
    end

    it "sets excused to false if the late_policy_status is being changed to a not-nil value" do
      submission.update!(late_policy_status: "missing")
      expect(submission).not_to be_excused
    end

    it "does not set excused to false if the late_policy_status is being changed to a nil value" do
      # need to skip callbacks so excused does not get set to false
      submission.update_column(:late_policy_status, "missing")
      submission.update!(late_policy_status: nil)
      expect(submission).to be_excused
    end

    it "sets excused to false when a custom status is set" do
      expect { submission.update!(custom_grade_status:) }.to change {
        submission.excused?
      }.from(true).to(false)
    end

    it "does not set excused to false when a custom status is removed" do
      # need to skip callbacks so excused does not get set to false
      submission.update_column(:custom_grade_status_id, custom_grade_status.id)
      expect { submission.update!(custom_grade_status: nil) }.not_to change {
        submission.excused?
      }.from(true)
    end
  end

  describe "#status_tag" do
    before do
      @assignment.update!(submission_types: "online_text_entry")
      @submission = @assignment.submissions.find_by!(user: @student)
    end

    it "returns :custom when the submission has a custom grade status" do
      custom_grade_status = @submission.root_account.custom_grade_statuses.create!(
        name: "Potato",
        color: "#FFE8E5",
        created_by: @course.teachers.take
      )

      @submission.update!(custom_grade_status:)
      expect(@submission.status_tag).to eq :custom
    end

    it "returns :excused when the submission is excused" do
      @submission.update!(excused: true)
      expect(@submission.status_tag).to eq :excused
    end

    it "returns :late when the submission is marked late" do
      @submission.update!(late_policy_status: :late)
      expect(@submission.status_tag).to eq :late
    end

    it "returns :late when the submission is naturally late" do
      @assignment.update!(due_at: 1.day.ago)
      @assignment.submit_homework(@submission.user, body: "foo")
      @submission.reload
      expect(@submission.status_tag).to eq :late
    end

    it "returns :extended when the submission is extended" do
      @submission.update!(late_policy_status: :extended)
      expect(@submission.status_tag).to eq :extended
    end

    it "returns :missing when the submission is marked missing" do
      @submission.update!(late_policy_status: :missing)
      expect(@submission.status_tag).to eq :missing
    end

    it "returns :missing when the submission is naturally missing" do
      @assignment.update!(due_at: 1.day.ago)
      @submission.update!(score: nil, grader: nil)
      @submission.reload
      expect(@submission.status_tag).to eq :missing
    end

    it "returns :none when the submission is marked none" do
      @assignment.update!(due_at: 1.day.ago)
      @assignment.submit_homework(@submission.user, body: "foo")
      # the submission is naturally late, but marked as "none"
      @submission.update!(late_policy_status: :none)
      expect(@submission.status_tag).to eq :none
    end

    it "returns :none when the submission has no special status" do
      expect(@submission.status_tag).to eq :none
    end
  end

  describe "status" do
    before do
      @assignment.update!(submission_types: "online_text_entry")
      @submission = @assignment.submissions.find_by!(user: @student)
    end

    it "returns the custom status name when the submission has a custom grade status" do
      custom_grade_status = @submission.root_account.custom_grade_statuses.create!(
        name: "Potato",
        color: "#FFE8E5",
        created_by: @course.teachers.take
      )

      @submission.update!(custom_grade_status:)
      expect(@submission.status).to eq "Potato"
    end

    it "returns 'Excused' when the submission is excused" do
      @submission.update!(excused: true)
      expect(@submission.status).to eq "Excused"
    end

    it "returns 'Late' when the submission is late" do
      @submission.update!(late_policy_status: :late)
      expect(@submission.status).to eq "Late"
    end

    it "returns 'Extended' when the submission is extended" do
      @submission.update!(late_policy_status: :extended)
      expect(@submission.status).to eq "Extended"
    end

    it "returns 'Missing' when the submission is missing" do
      @submission.update!(late_policy_status: :missing)
      expect(@submission.status).to eq "Missing"
    end

    it "returns 'None' when the submission has no special status" do
      expect(@submission.status).to eq "None"
    end
  end

  describe "#late_policy_status" do
    let(:submission) do
      submission = @assignment.submissions.find_by!(user: @student)
      submission.update!(late_policy_status: "late", seconds_late_override: 60)
      submission
    end

    it "sets late_policy_status to nil if the submission is updated to be excused" do
      submission.update!(excused: true)
      expect(submission.late_policy_status).to be_nil
    end

    it "sets seconds_late_override to nil if the submission is updated to be excused" do
      submission.update!(excused: true)
      expect(submission.seconds_late_override).to be_nil
    end

    it "does not set late_policy_status to nil if the submission is updated to not be excused" do
      # need to skip callbacks so late_policy_status does not get set to nil
      submission.update_column(:excused, true)
      submission.update!(excused: false)
      expect(submission.late_policy_status).to eql "late"
    end

    it "does not set seconds_late_override to nil if the submission is updated to not be excused" do
      # need to skip callbacks so seconds_late_override does not get set to nil
      submission.update_column(:excused, true)
      submission.update!(excused: false)
      expect(submission.seconds_late_override).to be 60
    end

    context "custom statuses" do
      let(:custom_grade_status) do
        admin = account_admin_user(account: @assignment.root_account)
        @assignment.root_account.custom_grade_statuses.create!(
          color: "#ABC",
          name: "yolo",
          created_by: admin
        )
      end

      it "sets late_policy_status to nil if the custom_grade_status_id is being changed to a not-nil value" do
        submission.update!(custom_grade_status:)
        expect(submission.late_policy_status).to be_nil
      end

      it "sets seconds_late_override to nil if the submission is updated to have a custom status" do
        submission.update!(custom_grade_status:)
        expect(submission.seconds_late_override).to be_nil
      end

      it "does not set late_policy_status to nil if the custom_grade_status_id is being changed to a nil value" do
        # need to skip callbacks so excused does not get set to false
        submission.update_column(:custom_grade_status_id, custom_grade_status.id)
        submission.update!(custom_grade_status_id: nil)
        expect(submission.late_policy_status).to eql "late"
      end

      it "does not set seconds_late_override to nil if the submission is updated to not have a custom status" do
        # need to skip callbacks so seconds_late_override does not get set to nil
        submission.update_column(:custom_grade_status_id, custom_grade_status.id)
        submission.update!(custom_grade_status_id: nil)
        expect(submission.seconds_late_override).to be 60
      end
    end
  end

  describe "seconds_late_override" do
    let(:submission) { @assignment.submissions.find_by!(user: @student) }

    it "sets seconds_late_override to nil if the late_policy_status is set to anything other than 'late'" do
      submission.update!(late_policy_status: "late", seconds_late_override: 60)
      expect do
        submission.update!(late_policy_status: "missing")
      end.to change { submission.seconds_late_override }.from(60).to(nil)
    end

    it "does not set seconds_late_override if late_policy status is not 'late'" do
      submission.update!(seconds_late_override: 60)
      expect(submission.seconds_late_override).to be_nil
    end
  end

  describe "seconds_late" do
    before(:once) do
      @date = Time.zone.local(2017, 1, 15, 12)
      Timecop.travel(@date) do
        Auditors::ActiveRecord::Partitioner.process
      end
      @assignment.update!(due_at: 1.hour.ago(@date), submission_types: "online_text_entry")
    end

    let(:submission) { @assignment.submissions.find_by!(user_id: @student) }

    it "returns time between submitted_at and cached_due_date" do
      Timecop.freeze(@date) do
        @assignment.submit_homework(@student, body: "a body")
        expect(submission.seconds_late).to eql 60.minutes.to_i
      end
    end

    it "is adjusted if the student resubmits" do
      Timecop.freeze(@date) { @assignment.submit_homework(@student, body: "a body") }
      Timecop.freeze(30.minutes.from_now(@date)) do
        @assignment.submit_homework(@student, body: "a body")
        expect(submission.seconds_late).to eql 90.minutes.to_i
      end
    end

    it "returns seconds_late_override if the submission has a late_policy_status of 'late' " \
       "and a seconds_late_override" do
      Timecop.freeze(@date) do
        @assignment.submit_homework(@student, body: "a body")
        submission.update!(late_policy_status: "late", seconds_late_override: 90.minutes)
        expect(submission.seconds_late).to eql 90.minutes.to_i
      end
    end

    it "is not adjusted if the student resubmits and the submission has a late_policy_status of 'late' " \
       "and a seconds_late_override" do
      Timecop.freeze(@date) { @assignment.submit_homework(@student, body: "a body") }
      submission.update!(late_policy_status: "late", seconds_late_override: 90.minutes)
      Timecop.freeze(40.minutes.from_now(@date)) do
        @assignment.submit_homework(@student, body: "a body")
        expect(submission.seconds_late).to eql 90.minutes.to_i
      end
    end

    it "returns 0 if the submission has a late_policy_status of 'late' but no seconds_late_override is present" do
      Timecop.freeze(@date) do
        @assignment.submit_homework(@student, body: "a body")
        submission.update!(late_policy_status: "late")
        expect(submission.seconds_late).to be 0
      end
    end

    it "is zero if it is not late" do
      Timecop.freeze(2.hours.ago(@date)) do
        @assignment.submit_homework(@student, body: "a body")
        expect(submission.seconds_late).to be 0
      end
    end

    it "is zero if it was turned in late but the teacher sets the late_policy_status to 'late' " \
       "and sets seconds_late_override to zero" do
      Timecop.freeze(@date) do
        @assignment.submit_homework(@student, body: "a body")
        submission.update!(late_policy_status: "late", seconds_late_override: 0)
        expect(submission.seconds_late).to be 0
      end
    end

    it "is zero if cached_due_date is nil" do
      Timecop.freeze(@date) do
        @assignment.update!(due_at: nil)
        @assignment.submit_homework(@student, body: "a body")
        expect(submission.seconds_late).to be 0
      end
    end

    it "subtracts 60 seconds from the time of submission when submission_type is 'online_quiz'" do
      Timecop.freeze(@date) do
        @assignment.update!(submission_types: "online_quiz")
        @assignment.submit_homework(@student, submission_type: "online_quiz", body: "a body")
        expect(submission.seconds_late).to eql 59.minutes.to_i
      end
    end

    context "when the submission is for a new quiz" do
      before do
        @course.context_external_tools.create!(
          name: "Quizzes.Next",
          consumer_key: "test_key",
          shared_secret: "test_secret",
          tool_id: "Quizzes 2",
          url: "http://example.com/launch"
        )

        @assignment.quiz_lti!
        @assignment.save!
      end

      it "subtracts 60 seconds from the submitted_at" do
        Timecop.freeze(@date) do
          submission = @assignment.submissions.find_by!(user: @student)
          submission.update!(submitted_at: Time.now.utc)
          expect(submission.seconds_late).to eql 59.minutes.to_i
        end
      end
    end

    it "includes seconds" do
      Timecop.freeze(30.seconds.from_now(@date)) do
        @assignment.submit_homework(@student, body: "a body")
        expect(submission.seconds_late).to eql((60.minutes + 30.seconds).to_i)
      end
    end

    it "uses the current time if submitted_at is nil" do
      Timecop.freeze(1.day.from_now(@date)) do
        @assignment.grade_student(@student, score: 10, grader: @teacher)
        expect(submission.seconds_late).to eql 25.hours.to_i
      end
    end
  end

  describe "#apply_late_policy" do
    before(:once) do
      @date = Time.zone.local(2017, 1, 15, 12)
      Timecop.travel(@date) do
        Auditors::ActiveRecord::Partitioner.process
      end
      @assignment.update!(due_at: 3.hours.ago(@date), points_possible: 1000, submission_types: "online_text_entry")
      @late_policy = late_policy_model(deduct: 10.0, every: :hour, missing: 80.0)
    end

    let(:submission) { @assignment.submissions.find_by(user_id: @student) }

    context "as a before_save" do
      before(:once) do
        @late_policy.update!(course_id: @course)
      end

      it "deducts a percentage per interval late if grade_matches_current_submission is true" do
        Timecop.freeze(@date) do
          @assignment.submit_homework(@student, body: "a body")
          submission.score = 700
          submission.grade_matches_current_submission = true
          submission.save!
          expect(submission.points_deducted).to eq 300.0
        end
      end

      it "deducts a percentage per interval late if grade_matches_current_submission is nil" do
        Timecop.freeze(@date) do
          @assignment.submit_homework(@student, body: "a body")
          submission.score = 700
          submission.grade_matches_current_submission = nil
          submission.save!
          expect(submission.points_deducted).to eq 300.0
        end
      end

      it "deducts nothing if grade_matches_current_submission is false" do
        Timecop.freeze(@date) do
          @assignment.submit_homework(@student, body: "a body")
          submission.score = 700
          submission.grade_matches_current_submission = false
          submission.save!
          expect(submission.points_deducted).to be_nil
        end
      end

      it "sets points_deducted to nil if a submission's status is changed to missing" do
        submission.update!(score: 5, points_deducted: 2)
        expect { submission.update!(late_policy_status: "missing") }.to change {
          submission.points_deducted
        }.from(2).to(nil)
      end

      it "sets score to raw_score if a submission has points_deducted and the status is changed to missing" do
        submission.update!(score: 5, points_deducted: 2)
        expect { submission.update!(late_policy_status: "missing") }.to change {
          submission.score
        }.from(5).to(7)
      end

      it "keeps the given score if a submission is set to missing and given a score" do
        submission.update!(score: 5, points_deducted: 2)
        expect { submission.update!(score: 3, late_policy_status: "missing") }.to change {
          submission.score
        }.from(5).to(3)
      end

      it "deducts nothing if the submission is for a checkpointed discussion" do
        @course.root_account.enable_feature!(:discussion_checkpoints)
        cd = DiscussionTopic.create_graded_topic!(course: @course, title: "checkpointed topic")

        Checkpoints::DiscussionCheckpointCreatorService.call(
          discussion_topic: cd,
          checkpoint_label: CheckpointLabels::REPLY_TO_TOPIC,
          dates: [{ type: "everyone", due_at: 3.hours.ago(@date) }],
          points_possible: 5
        )
        Checkpoints::DiscussionCheckpointCreatorService.call(
          discussion_topic: cd,
          checkpoint_label: CheckpointLabels::REPLY_TO_ENTRY,
          dates: [{ type: "everyone", due_at: 3.hours.ago(@date) }],
          points_possible: 5,
          replies_required: 1
        )
        cd_submission = cd.assignment.submissions.find_by!(user: @student)

        Timecop.freeze(@date) do
          cd.discussion_entries.create!(user: @student, message: "reply to topic")
          cd.discussion_entries.create!(user: @student, message: "reply to entry", parent_id: cd.discussion_entries.first.id)
          cd_submission.score = 10
          cd_submission.save!
          expect(cd_submission.points_deducted).to be_nil
        end
      end
    end

    it "deducts nothing if grading period is closed" do
      grading_period = double("grading_period", closed?: true)
      expect(submission).to receive(:grading_period).and_return(grading_period)
      @assignment.submit_homework(@student, body: "a body")
      submission.score = 700
      submission.apply_late_policy(@late_policy, @assignment)
      expect(submission.score).to eq 700
      expect(submission.points_deducted).to be_nil
    end

    it "deducts a percentage per interval late" do
      Timecop.freeze(@date) do
        @assignment.submit_homework(@student, body: "a body")
        submission.score = 700
        submission.apply_late_policy(@late_policy, @assignment)
        expect(submission.score).to eq 400
        expect(submission.points_deducted).to eq 300
      end
    end

    it "deducts nothing if there is no late policy" do
      Timecop.freeze(@date) do
        @assignment.submit_homework(@student, body: "a body")
        submission.score = 700
        submission.apply_late_policy(nil, @assignment)
        expect(submission.score).to eq 700
        expect(submission.points_deducted).to eq 0
      end
    end

    it "deducts nothing if the submission is not late" do
      Timecop.freeze(@date) do
        @assignment.submit_homework(@student, body: "gary, what have you done?")
        submission.score = 700
        submission.late_policy_status = "missing"
        submission.apply_late_policy(@late_policy, @assignment)

        expect(submission.score).to eq 700
        expect(submission.points_deducted).to be_nil
      end
    end

    it "does not round decimal places in the score" do
      Timecop.freeze(2.days.ago(@date)) do
        @assignment.submit_homework(@student, body: "a body")
        original_score = 1.3800000000000001
        submission.score = original_score
        submission.apply_late_policy(@late_policy, @assignment)
        expect(submission.score).to eq original_score
      end
    end

    it "deducts only once even if called twice" do
      Timecop.freeze(@date) do
        @assignment.submit_homework(@student, body: "a body")
        submission.score = 800
        submission.apply_late_policy(@late_policy, @assignment)
        expect(submission.score).to eq 500
        expect(submission.points_deducted).to eq 300
        submission.apply_late_policy(@late_policy, @assignment)
        expect(submission.score).to eq 500
        expect(submission.points_deducted).to eq 300
      end
    end

    it "sets the points_deducted to 0.0 if the score is set to nil and the submission is late" do
      Timecop.freeze(@date) do
        @assignment.submit_homework(@student, body: "a body")
        submission.update!(score: 400, points_deducted: 300)
        submission.score = nil
        submission.apply_late_policy(@late_policy, @assignment)
        expect(submission.points_deducted).to eq 0.0
      end
    end

    it "sets the points_deducted to nil if the score is set to nil and the submission is not late" do
      Timecop.freeze(@date) do
        @assignment.submit_homework(@student, body: "a body")
        submission.update!(score: 400, points_deducted: 300)
        submission.score = nil
        submission.late_policy_status = "none"
        submission.apply_late_policy(@late_policy, @assignment)
        expect(submission.points_deducted).to be_nil
      end
    end

    it "applies missing policy if submission is missing" do
      Timecop.freeze(1.day.from_now(@date)) do
        submission.score = nil
        submission.apply_late_policy(@late_policy, @assignment)
        expect(submission.score).to eq 200
      end
    end

    context "past due date" do
      it "removes missing status when missing submission is graded" do
        Timecop.freeze(1.day.from_now(@date)) do
          expect(submission.missing?).to be true
          @assignment.grade_student(@student, score: 500, grader: @teacher)
          submission.reload
          expect(submission.missing?).to be false
        end
      end

      it "does not remove missing status when missing status was given manually" do
        Timecop.freeze(1.day.from_now(@date)) do
          expect(submission.missing?).to be true
          submission.update!(late_policy_status: "missing")
          expect(submission.missing?).to be true
          @assignment.grade_student(@student, score: 500, grader: @teacher)
          submission.reload
          expect(submission.missing?).to be true
        end
      end
    end

    it "does not remove missing status when missing status was given manually" do
      @assignment.update!(due_at: 3.hours.from_now(@date), points_possible: 1000, submission_types: "online_text_entry")
      submission.reload
      Timecop.freeze(@date) do
        expect(submission.missing?).to be false
        submission.update!(late_policy_status: "missing")
        expect(submission.missing?).to be true
        @assignment.grade_student(@student, score: 500, grader: @teacher)
        submission.reload
        expect(submission.missing?).to be true
      end
    end

    it "sets grade_matches_current_submission to true when missing policy is applied" do
      Timecop.freeze(1.day.from_now(@date)) do
        submission.score = nil
        submission.grade_matches_current_submission = false
        submission.apply_late_policy(@late_policy, @assignment)
        expect(submission.grade_matches_current_submission).to be true
      end
    end

    it "sets the workflow state to 'graded' when submission is missing" do
      Timecop.freeze(1.day.from_now(@date)) do
        submission.score = nil
        submission.apply_late_policy(@late_policy, @assignment)
        expect(submission.workflow_state).to eq "graded"
      end
    end

    describe "posting of missing submissions" do
      before(:once) do
        late_policy_factory(course: @course, missing: 50)
      end

      context "when the submission was not previously posted" do
        context "for an automatically-posted assignment" do
          it "posts a previously-unscored submission if deducting points for missing submissions" do
            submission.update!(late_policy_status: :missing)
            expect(submission.posted_at).not_to be_nil
          end

          it "does not post the submission if missing submission deduction is not enabled" do
            @course.late_policy.update!(missing_submission_deduction_enabled: false)
            expect do
              submission.update!(late_policy_status: :missing)
            end.not_to change { submission.reload.posted_at }
          end

          it "does not update the posted-at date of an already-posted submission" do
            @assignment.post_submissions

            expect do
              submission.update!(late_policy_status: :missing)
            end.not_to change { submission.reload.posted_at }
          end
        end

        it "does not post submissions if the assignment is manually posted" do
          @assignment.post_policy.update!(post_manually: true)

          expect do
            submission.update!(late_policy_status: :missing)
          end.not_to change { submission.reload.posted_at }
        end
      end
    end

    it "does not change the score of a missing submission if it already has one" do
      Timecop.freeze(1.day.from_now(@date)) do
        @assignment.grade_student(@student, grade: 1000, grader: @teacher)
        submission.apply_late_policy(@late_policy, @assignment)
        expect(submission.score).to be 1000.0
      end
    end

    context "with regraded" do
      it "does not apply the deduction multiple times if submission saved multiple times" do
        @late_policy.update!(course_id: @course)
        Timecop.freeze(@date) do
          @assignment.submit_homework(@student, body: "a body")
          # The submission is saved once in grade_student.  Using sub
          # here to avoid masking/using the submission in the let
          # above. I want to make sure I'm using the exact same object
          # as returned by grade_student.
          sub = @assignment.grade_student(@student, grade: 1000, grader: @teacher).first
          sub.save!
          expect(sub.score).to be 700.0
        end
      end
    end

    context "assignment on paper" do
      before(:once) do
        @date = Time.zone.local(2017, 1, 15, 12)
        Timecop.travel(@date) do
          Auditors::ActiveRecord::Partitioner.process
        end
        @assignment.update!(due_at: 3.hours.ago(@date), points_possible: 1000, submission_types: "on_paper")
        @late_policy = late_policy_factory(course: @course, deduct: 10.0, every: :hour, missing: 80.0)
      end

      it "does not deduct from late assignment" do
        Timecop.freeze(@date) do
          @assignment.submit_homework(@student, body: "a body")
          @assignment.grade_student(@student, grade: 700, grader: @teacher)
          expect(submission.score).to eq 700
          expect(submission.points_deducted).to be_nil
        end
      end

      it "does not grade missing assignment" do
        Timecop.freeze(@date) do
          submission.apply_late_policy
          expect(submission.score).to be_nil
          expect(submission.points_deducted).to be_nil
        end
      end

      it "deducts a percentage per interval late if manually marked late" do
        @assignment.submit_homework(@student, body: "a body")
        submission.late_policy_status = "late"
        submission.seconds_late_override = 4.hours
        submission.score = 700
        submission.apply_late_policy(@late_policy, @assignment)
        expect(submission.score).to be 300.0
        expect(submission.points_deducted).to eq 400
      end

      context "when change late_policy_status from late to none" do
        before do
          @assignment.course.update!(late_policy: @late_policy)
          @assignment.submit_homework(@student, body: "a body")

          submission.update!(
            score: 700,
            late_policy_status: "late",
            seconds_late_override: 4.hours
          )
        end

        it "removes late penalty from score" do
          expect { submission.update!(late_policy_status: "none") }
            .to change { submission.score }.from(300).to(700)
        end

        it "sets points_deducted to nil" do
          expect { submission.update!(late_policy_status: "none") }
            .to change { submission.points_deducted }.from(400).to(nil)
        end
      end

      context "when change late_policy_status from late to extended" do
        before do
          @assignment.course.update!(late_policy: @late_policy)
          @assignment.submit_homework(@student, body: "a body")

          submission.update!(
            score: 700,
            late_policy_status: "late",
            seconds_late_override: 4.hours
          )
        end

        it "removes late penalty from score" do
          expect { submission.update!(late_policy_status: "extended") }
            .to change { submission.score }.from(300).to(700)
        end

        it "sets points_deducted to nil" do
          expect { submission.update!(late_policy_status: "extended") }
            .to change { submission.points_deducted }.from(400).to(nil)
        end
      end

      context "when changing late_policy_status from none to nil" do
        before do
          @assignment.update!(due_at: 1.hour.from_now)
          @assignment.course.update!(late_policy: @late_policy)
          @assignment.submit_homework(@student, body: "a body")
          submission.update!(score: 700, late_policy_status: "late", seconds_late_override: 4.hours)
        end

        it "applies the late policy to the score" do
          expect { submission.update!(late_policy_status: "none") }
            .to change { submission.score }.from(300).to(700)
        end

        it "applies the late policy to points_deducted" do
          expect { submission.update!(late_policy_status: "none") }
            .to change { submission.points_deducted }.from(400).to(nil)
        end
      end

      it "applies missing policy if submission is manually marked missing" do
        Timecop.freeze(1.day.from_now(@date)) do
          submission.score = nil
          submission.late_policy_status = "missing"
          submission.apply_late_policy(@late_policy, @assignment)
          expect(submission.score).to eq 200
        end
      end
    end

    context "assignment expecting no submission" do
      before(:once) do
        @date = Time.zone.local(2017, 1, 15, 12)
        Timecop.travel(@date) do
          Auditors::ActiveRecord::Partitioner.process
        end
        @assignment.update!(due_at: 3.hours.ago(@date), points_possible: 1000, submission_types: "none")
        @late_policy = late_policy_factory(course: @course, deduct: 10.0, every: :hour, missing: 80.0)
      end

      it "does not deduct from late assignment" do
        Timecop.freeze(@date) do
          @assignment.submit_homework(@student, body: "a body")
          @assignment.grade_student(@student, grade: 700, grader: @teacher)
          expect(submission.score).to eq 700
          expect(submission.points_deducted).to be_nil
        end
      end

      it "does not grade missing assignment" do
        Timecop.freeze(@date) do
          submission.apply_late_policy
          expect(submission.score).to be_nil
          expect(submission.points_deducted).to be_nil
        end
      end

      it "deducts a percentage per interval late if manually marked late" do
        @assignment.submit_homework(@student, body: "a body")
        submission.late_policy_status = "late"
        submission.seconds_late_override = 4.hours
        submission.score = 700
        submission.apply_late_policy(@late_policy, @assignment)
        expect(submission.score).to eq 300
        expect(submission.points_deducted).to eq 400
      end

      it "applies missing policy if submission is manually marked missing" do
        Timecop.freeze(1.day.from_now(@date)) do
          submission.score = nil
          submission.late_policy_status = "missing"
          submission.apply_late_policy(@late_policy, @assignment)
          expect(submission.score).to eq 200
        end
      end
    end

    context "when applied late policy deducts 100%" do
      before(:once) do
        @date = Time.zone.local(2017, 1, 15, 12)
        Timecop.travel(@date) do
          Auditors::ActiveRecord::Partitioner.process
        end
        @assignment.update!(due_at: @date - 12.days, points_possible: 1, submission_types: "online_text_entry")
        @late_policy = late_policy_factory(course: @course, deduct: 10.0, every: :day)
      end

      it "sets the score to 0 when grade has three decimal points and ending in 5" do
        Timecop.freeze(@date) do
          @assignment.submit_homework(@student, body: "a body")
          @assignment.grade_student(@student, grade: 0.555, grader: @teacher)
          expect(submission.score).to eq 0.0
        end
      end
    end

    context "when submitting to an LTI assignment" do
      before(:once) do
        @date = Time.zone.local(2017, 1, 15, 12)
        Timecop.travel(@date) do
          Auditors::ActiveRecord::Partitioner.process
        end
        @assignment.update!(due_at: @date - 3.hours, points_possible: 1_000, submission_types: "external_tool")
        @late_policy = late_policy_factory(course: @course, deduct: 10.0, every: :hour, missing: 80.0)
      end

      it "deducts a percentage per interval late if submitted late" do
        Timecop.freeze(@date) do
          @assignment.submit_homework(@student, body: "a body")
          @assignment.grade_student(@student, grade: 700, grader: @teacher)
          expect(submission.points_deducted).to eq 300
        end
      end

      it "applies the deduction to the awarded score if submitted late" do
        Timecop.freeze(@date) do
          @assignment.submit_homework(@student, body: "a body")
          @assignment.grade_student(@student, grade: 700, grader: @teacher)
          expect(submission.score).to eq 400
        end
      end

      it "does not grade missing submissions" do
        Timecop.freeze(@date) do
          submission.apply_late_policy
          expect(submission.score).to be_nil
        end
      end

      it "deducts a percentage per interval late if the submission is manually marked late" do
        @assignment.submit_homework(@student, body: "a body")
        submission.late_policy_status = "late"
        submission.seconds_late_override = 4.hours
        submission.score = 700
        submission.apply_late_policy(@late_policy, @assignment)
        expect(submission.points_deducted).to eq 400
      end

      it "applies the deduction to the awarded score if the submission is manually marked late" do
        @assignment.submit_homework(@student, body: "a body")
        submission.late_policy_status = "late"
        submission.seconds_late_override = 4.hours
        submission.score = 700
        submission.apply_late_policy(@late_policy, @assignment)
        expect(submission.score).to eq 300
      end

      it "applies the missing policy if the submission is manually marked missing" do
        Timecop.freeze(@date + 1.day) do
          submission.score = nil
          submission.late_policy_status = "missing"
          submission.apply_late_policy(@late_policy, @assignment)
          expect(submission.score).to eq 200
        end
      end
    end

    context "when submitting to a New Quiz LTI assignment" do
      before(:once) do
        @date = Time.zone.local(2017, 1, 15, 12)
        Timecop.travel(@date) do
          Auditors::ActiveRecord::Partitioner.process
        end
        @course.context_external_tools.create!(
          name: "Quizzes.Next",
          consumer_key: "test_key",
          shared_secret: "test_secret",
          tool_id: "Quizzes 2",
          url: "http://example.com/launch"
        )

        @assignment.quiz_lti!
        @assignment.save!
        @late_policy = late_policy_factory(course: @course, deduct: 10.0, every: :hour, missing: 80.0)
      end

      it "does grade missing new quiz submissions" do
        Timecop.freeze(@date) do
          submission.apply_late_policy
          expect(submission.score).to eq 200
        end
      end
    end
  end

  describe "#apply_late_policy_before_save" do
    before(:once) do
      @date = Time.zone.local(2017, 3, 25, 11)
      Timecop.travel(@date) do
        Auditors::ActiveRecord::Partitioner.process
      end
      @assignment.update!(due_at: 4.days.ago(@date), points_possible: 1000, submission_types: "online_text_entry")
      @late_policy = late_policy_factory(course: @course, deduct: 5.0, every: :day, missing: 80.0)
    end

    let(:submission) { @assignment.submissions.find_by(user_id: @student) }

    it "applies the missing policy to the score when changing from excused to missing" do
      @assignment.grade_student(@student, grader: @teacher, excused: true)
      expect { submission.update!(late_policy_status: "missing") }.to change {
        submission.score
      }.from(nil).to(200)
    end

    it "applies the missing policy to the grade when changing from excused to missing" do
      @assignment.grade_student(@student, grader: @teacher, excused: true)
      expect { submission.update!(late_policy_status: "missing") }.to change {
        submission.grade
      }.from(nil).to("200")
    end

    it "applies the late policy when score changes" do
      Timecop.freeze(2.days.ago(@date)) do
        @assignment.submit_homework(@student, body: "a body")
        @assignment.grade_student(@student, grade: 600, grader: @teacher)
        expect(submission.score).to eq 500
        expect(submission.points_deducted).to eq 100
      end
    end

    it "applies the late policy when entered grade is equal to previous penalized grade" do
      Timecop.freeze(2.days.ago(@date)) do
        @assignment.submit_homework(@student, body: "a body")
        @assignment.grade_student(@student, grade: 600, grader: @teacher)

        @assignment.grade_student(@student, grade: 500, grader: @teacher)
        expect(submission.score).to eq 400
      end
    end

    context "custom grade statuses" do
      let(:custom_grade_status) do
        admin = account_admin_user(account: @assignment.root_account)
        @assignment.root_account.custom_grade_statuses.create!(
          name: "Custom Status",
          color: "#ABC",
          created_by: admin
        )
      end

      it "does not apply the late policy when score changes if a custom status is applied" do
        Timecop.freeze(2.days.ago(@date)) do
          @assignment.submit_homework(@student, body: "a body")
          submission.update!(custom_grade_status:)
          expect { @assignment.grade_student(@student, grade: 600, grader: @teacher) }.not_to change {
            submission.reload.points_deducted
          }.from(nil)
        end
      end

      it "applies the late policy for a late submission when a custom status is removed" do
        Timecop.freeze(2.days.ago(@date)) do
          submission.update!(custom_grade_status:)
          @assignment.submit_homework(@student, body: "a body")
          @assignment.grade_student(@student, grade: 600, grader: @teacher)
          expect { submission.update!(custom_grade_status: nil) }.to change {
            submission.reload.points_deducted
          }.from(nil).to(100)
        end
      end

      it "does not apply the missing policy when a custom status is applied" do
        submission.update_columns(score: nil, grade: nil, posted_at: nil, workflow_state: "unsubmitted")
        expect { submission.update!(custom_grade_status:) }.not_to change {
          submission.reload.score
        }.from(nil)
      end
    end

    it "does not apply the late policy when what-if score changes" do
      Timecop.freeze(2.days.ago(@date)) do
        @assignment.submit_homework(@student, body: "a body")
        @assignment.grade_student(@student, grade: 600, grader: @teacher)
      end
      Timecop.freeze(@date) do
        @assignment.submit_homework(@student, body: "a body")
        submission.update!(student_entered_score: 900)
        expect(submission.score).to eq 500
        expect(submission.points_deducted).to eq 100
      end
    end

    it "does not apply the late policy more than once when working with decimals with a scale of more than 2" do
      Timecop.freeze(3.days.ago(@date)) do
        @course.late_policy.update!(late_submission_deduction: 2.35)
        @assignment.submit_homework(@student, body: "a body")
        @assignment.update!(points_possible: 10)
        @assignment.grade_student(@student, grade: 10, grader: @teacher)
        SubmissionLifecycleManager.recompute(@assignment, update_grades: true)
        expect(submission.score).to be 9.76
      end
    end

    it "does not change a previous grade when student submits ungraded work" do
      asg = @course.assignments.create!(points_possible: 1000, submission_types: "online_text_entry")
      Timecop.freeze(2.days.ago(@date)) do
        asg.update!(due_at: 4.days.ago(@date))
        ph = asg.submissions.last
        expect(ph.missing?).to be true
        expect(ph.score).to eq 200
        expect(ph.points_deducted).to be_nil
      end
      Timecop.freeze(@date) do
        hw = asg.submit_homework(@student, body: "a body", submission_type: "online_text_entry")
        hw.save!
        expect(hw.late?).to be true
        expect(hw.score).to eq 200
        expect(hw.points_deducted).to be_nil
      end
    end

    it "re-applies the late policy when seconds_late_override changes" do
      Timecop.freeze(@date) do
        @assignment.submit_homework(@student, body: "a body")
        @assignment.grade_student(@student, grade: 800, grader: @teacher)
      end
      submission.update!(seconds_late_override: 3.days, late_policy_status: "late")
      expect(submission.score).to eq 650
      expect(submission.points_deducted).to eq 150
    end
  end

  include_context "url validation tests"
  it "checks url validity" do
    test_url_validation(submission_spec_model)
  end

  it "adds http:// to the body for long urls, too" do
    s = submission_spec_model(submit_homework: true)
    expect(s.url).to eq "http://www.instructure.com"

    long_url = (("a" * 300) + ".com")
    s.url = long_url
    s.save!
    expect(s.url).to eq "http://#{long_url}"
    # make sure it adds the "http://" to the body for long urls, too
    expect(s.body).to eq "http://#{long_url}"
  end

  it "offers the context, if one is available" do
    @course = Course.new
    @assignment = Assignment.new(context: @course)
    expect(@assignment).to receive(:context).and_return(@course)

    @submission = Submission.new
    expect { @submission.context }.not_to raise_error
    expect(@submission.context).to be_nil
    @submission.assignment = @assignment
    expect(@submission.context).to eql(@course)
  end

  it "has an interesting state machine" do
    submission_spec_model(submit_homework: true)
    expect(@submission.state).to be(:submitted)
    @submission.grade_it
    expect(@submission.state).to be(:graded)
  end

  it "is versioned" do
    submission_spec_model
    expect(@submission).to respond_to(:versions)
  end

  it "does not save new versions by default" do
    submission_spec_model
    expect do
      @submission.save!
    end.not_to change(@submission.versions, :count)
  end

  it "does not create a new version if only the posted_at field is updated" do
    submission_spec_model
    expect do
      @submission.update!(posted_at: Time.zone.now)
    end.not_to change {
      @submission.reload.versions.count
    }
  end

  it "does not update the most recent version if only the posted_at field is updated" do
    submission_spec_model
    expect do
      @submission.update!(posted_at: Time.zone.now)
    end.not_to change {
      @submission.reload.versions.first.model.posted_at
    }
  end

  describe "version indexing" do
    it "creates a SubmissionVersion when a new submission is created" do
      expect do
        submission_spec_model
      end.to change(SubmissionVersion, :count)
    end

    it "creates a SubmissionVersion when a new version is saved" do
      submission_spec_model
      expect do
        @submission.with_versioning(explicit: true) { @submission.save }
      end.to change(SubmissionVersion, :count)
    end

    it "does not fail preload if versionable is nil" do
      submission_spec_model
      version = Version.find_by(versionable: @submission)
      version.update_attribute(:versionable_id, Submission.last.id + 1)
      expect do
        ActiveRecord::Associations.preload([version].map(&:model), :originality_reports)
      end.not_to raise_error
    end

    it "retries if there is a conflict with an existing version number" do
      submission_spec_model
      version = Version.find_by(versionable: @submission)

      allow(@submission.versions).to receive(:create).and_call_original
      called_times = 0
      expect(@submission.versions).to receive(:create) { |attributes|
        called_times += 1
        # This is a hacky way of mimicking a bug where two responses, received very quickly,
        # would create a RecordNotUnique error when the tried to increment the version
        # number at the same time.
        v = Version.create(
          **attributes,
          versionable_id: version.versionable_id,
          versionable_type: version.versionable_type
        )
        v.update_attribute(:number, version.number) if called_times == 1
        v
      }.twice

      submission_versions = @submission.versions.count
      @submission.with_versioning(explicit: true) do
        @submission.broadcast_group_submission
      end

      expect(@submission.versions.count).to eq(submission_versions + 1)
    end
  end

  it "ensures the media object exists" do
    assignment_model
    se = @course.enroll_student(user_factory)
    expect(MediaObject).to receive(:ensure_media_object).with("fake", { context: se.user, user: se.user })
    @submission = @assignment.submit_homework(se.user, media_comment_id: "fake", media_comment_type: "audio")
  end

  describe "#grade_change_audit" do
    before(:once) { Auditors::ActiveRecord::Partitioner.process }

    let_once(:submission) { @assignment.submissions.find_by(user: @student) }

    it "logs submissions with grade changes" do
      expect(Auditors::GradeChange).to receive(:record).once
      submission.update!(grader: @teacher, score: 5)
    end

    it "grade change event author can be set" do
      assistant = User.create!
      @course.enroll_ta(assistant, enrollment_state: "active")

      expect(Auditors::GradeChange).to receive(:record).once do |args|
        expect(args[:submission].grader_id).to eq assistant.id
      end

      submission.grade_change_event_author_id = assistant.id
      submission.update!(score: 5)
    end

    it "uses the existing grader_id as the author if grade_change_event_author_id is not set" do
      @assignment.grade_student(@student, grade: 10, grader: @teacher)

      expect(Auditors::GradeChange).to receive(:record).once do |args|
        expect(args[:submission].grader_id).to eq @teacher.id
      end

      submission.reload.update!(score: 5)
    end

    it "logs excused submissions" do
      expect(Auditors::GradeChange).to receive(:record).once
      submission.update!(excused: true, grader: @user)
    end

    it "logs just one submission affected by assignment update" do
      expect(Auditors::GradeChange).to receive(:record).twice
      # only graded submissions are updated by assignment
      submission.update!(score: 111, workflow_state: "graded")
      @assignment.update!(points_possible: 999)
    end

    it "does not log ungraded submission change when assignment muted" do
      expect(Auditors::GradeChange).not_to receive(:record)
      @assignment.mute!
      @assignment.unmute!
    end

    it "inserts a grade change audit record by default" do
      expect(Auditors::GradeChange).to receive(:record).once
      submission.grade_change_audit(force_audit: true)
    end

    it "does not insert a grade change audit record if grade not changed" do
      expect(Auditors::GradeChange::Stream).not_to receive(:insert)
      submission.grade_change_audit(force_audit: true)
    end

    it "inserts a grade change audit record if grade changed" do
      expect(Auditors::GradeChange::Stream).to receive(:insert)
      submission.score = 11
      submission.save!
    end

    it "emits a grade change live event when force_audit" do
      expect(Canvas::LiveEvents).to receive(:grade_changed).once
      submission.grade_change_audit(force_audit: true)
    end

    it "moves mastery path along on force audit if appropriate" do
      expect(ConditionalRelease::Rule).to receive(:is_trigger_assignment?).with(submission.assignment).once
      submission.update! score: 1, workflow_state: :graded, posted_at: Time.zone.now
      submission.grade_change_audit(force_audit: true)
    end

    context "with flag mastery_path_submission_trigger_reloaded_evaluation" do
      before(:once) do
        Account.site_admin.enable_feature!(:mastery_path_submission_trigger_reloaded_evaluation)
      end

      it "uses persisted values for mastery path evaluation even when attributes change within transaction" do
        allow(submission.assignment).to receive(:queue_conditional_release_grade_change_handler?).and_return(true)
        expect(submission).to receive(:queue_conditional_release_grade_change_handler).once

        ActiveRecord::Base.transaction do
          submission.update!(score: 11, workflow_state: :graded, posted_at: Time.zone.now)
          submission.posted_at = nil
        end
      end

      it "uses persisted values for mastery path evaluation even when attributes are updated with a different instance of the record" do
        allow(submission.assignment).to receive(:queue_conditional_release_grade_change_handler?).and_return(true)
        expect(submission).to receive(:queue_conditional_release_grade_change_handler).once

        ActiveRecord::Base.transaction do
          submission.update!(score: 11, workflow_state: :graded, posted_at: nil)
          submission2 = Submission.find(submission.id)
          submission2.update(posted_at: Time.zone.now)
        end
      end
    end
  end

  describe "#queue_conditional_release_grade_change_handler" do
    let_once(:submission) { @assignment.submissions.find_by(user: @student) }

    context "with conditional_release_tuning plugin priority set to 'high'" do
      it "queues override handler job with high priority" do
        allow(submission.assignment).to receive(:queue_conditional_release_grade_change_handler?).and_return(true)
        PluginSetting.create(name: "conditional_release_tuning", settings: { priority: "high" })
        submission.update!(score: 11, workflow_state: :graded, posted_at: Time.zone.now)

        job = Delayed::Job.find_by(tag: "ConditionalRelease::OverrideHandler.handle_grade_change")
        expect(job.priority).to eq(Delayed::HIGH_PRIORITY)
      end
    end

    context "with conditional_release_tuning plugin priority set to 'normal'" do
      it "queues override handler job with normal priority" do
        allow(submission.assignment).to receive(:queue_conditional_release_grade_change_handler?).and_return(true)
        PluginSetting.create(name: "conditional_release_tuning", settings: { priority: "normal" })
        submission.update!(score: 11, workflow_state: :graded, posted_at: Time.zone.now)

        job = Delayed::Job.find_by(tag: "ConditionalRelease::OverrideHandler.handle_grade_change")
        expect(job.priority).to eq(Delayed::NORMAL_PRIORITY)
      end
    end

    context "with conditional_release_tuning plugin priority unset" do
      it "queues override handler job with low priority" do
        allow(submission.assignment).to receive(:queue_conditional_release_grade_change_handler?).and_return(true)
        submission.update!(score: 11, workflow_state: :graded, posted_at: Time.zone.now)

        job = Delayed::Job.find_by(tag: "ConditionalRelease::OverrideHandler.handle_grade_change")
        expect(job.priority).to eq(Delayed::LOW_PRIORITY)
      end
    end
  end

  describe "#graded_anonymously" do
    it "saves when grade changed and set explicitly" do
      submission_spec_model
      expect(@submission.graded_anonymously).to be_falsey
      @submission.score = 42
      @submission.graded_anonymously = true
      @submission.save!
      expect(@submission.graded_anonymously).to be_truthy
      @submission.reload
      expect(@submission.graded_anonymously).to be_truthy
    end

    it "retains its value when grade does not change" do
      submission_spec_model(graded_anonymously: true, score: 3, grade: "3")
      @submission = Submission.find(@submission.id) # need new model object
      expect(@submission.graded_anonymously).to be_truthy
      @submission.body = "test body"
      @submission.save!
      @submission.reload
      expect(@submission.graded_anonymously).to be_truthy
    end

    it "resets when grade changed and not set explicitly" do
      submission_spec_model(graded_anonymously: true, score: 3, grade: "3")
      @submission = Submission.find(@submission.id) # need new model object
      expect(@submission.graded_anonymously).to be_truthy
      @submission.score = 42
      @submission.save!
      @submission.reload
      expect(@submission.graded_anonymously).to be_falsey
    end
  end

  context "Discussion Topic" do
    it "submitted_at does not change when a second discussion entry is created" do
      course_with_student(active_all: true)
      @topic = @course.discussion_topics.create(title: "some topic")
      @assignment = @course.assignments.create(title: "some discussion assignment")
      @assignment.submission_types = "discussion_topic"
      @assignment.save!
      @entry1 = @topic.discussion_entries.create(message: "first entry", user: @user)
      @topic.assignment_id = @assignment.id
      @topic.save!

      Timecop.freeze(30.minutes.from_now) do
        expect do
          @topic.discussion_entries.create(message: "second entry", user: @user)
        end.not_to(change { @assignment.submissions.find_by(user: @user).submitted_at })
      end
    end

    it "does not create multiple versions on submission for discussion topics" do
      course_with_student(active_all: true)
      @topic = @course.discussion_topics.create(title: "some topic")
      @assignment = @course.assignments.create(title: "some discussion assignment")
      @assignment.submission_types = "discussion_topic"
      @assignment.save!
      @topic.assignment_id = @assignment.id
      @topic.save!

      Timecop.freeze(1.second.ago) do
        @assignment.submit_homework(@student, submission_type: "discussion_topic")
      end
      @assignment.submit_homework(@student, submission_type: "discussion_topic")
      expect(@student.submissions.first.submission_history.count).to eq 1
    end
  end

  context "broadcast policy" do
    context "Submission Notifications" do
      before :once do
        Notification.create(name: "Assignment Submitted", category: "TestImmediately")
        Notification.create(name: "Assignment Resubmitted")
        Notification.create(name: "Assignment Submitted Late")
        Notification.create(name: "Group Assignment Submitted Late")

        course_with_teacher(course: @course, active_all: true)
      end

      it "sends the correct message when an assignment is turned in on-time" do
        @assignment.workflow_state = "published"
        @assignment.update(due_at: 15.minutes.from_now)

        submission_spec_model(user: @student, submit_homework: true)
        expect(@submission.messages_sent.keys).to eq ["Assignment Submitted"]
      end

      it "does not send a message to a TA without grading rights" do
        limited_role = custom_ta_role("limitedta", account: @course.account)
        [:view_all_grades, :manage_grades].each do |permission|
          @course.account.role_overrides.create!(permission:, enabled: false, role: limited_role)
        end

        limited_ta = user_factory(active_all: true, active_cc: true)
        @course.enroll_user(limited_ta, "TaEnrollment", role: limited_role, enrollment_state: "active")
        normal_ta = user_factory(active_all: true, active_cc: true)
        @course.enroll_user(normal_ta, "TaEnrollment", enrollment_state: "active")

        Notification.where(name: "Assignment Submitted").first

        @assignment.workflow_state = "published"
        @assignment.update(due_at: 15.minutes.from_now)

        submission_spec_model(user: @student, submit_homework: true)

        expect(@submission.messages_sent["Assignment Submitted"].map(&:user)).not_to include(limited_ta)
        expect(@submission.messages_sent["Assignment Submitted"].map(&:user)).to include(normal_ta)
      end

      it "sends the correct message when an assignment is turned in late" do
        @assignment.workflow_state = "published"
        @assignment.update(due_at: Time.zone.now - 1000)

        submission_spec_model(user: @student, submit_homework: true)
        expect(@submission.messages_sent.keys).to eq ["Assignment Submitted Late"]
      end

      it "sends the correct message when an assignment is resubmitted on-time" do
        @assignment.submission_types = ["online_text_entry"]
        @assignment.due_at = Time.zone.now + 1000
        @assignment.save!

        @assignment.submit_homework(@student, body: "lol")
        resubmission = @assignment.submit_homework(@student, body: "frd")
        expect(resubmission.messages_sent.keys).to eq ["Assignment Resubmitted"]
      end

      it "sends the correct message when an assignment is resubmitted late" do
        @assignment.submission_types = ["online_text_entry"]
        @assignment.due_at = Time.zone.now - 1000
        @assignment.save!

        @assignment.submit_homework(@student, body: "lol")
        resubmission = @assignment.submit_homework(@student, body: "frd")
        expect(resubmission.messages_sent.keys).to eq ["Assignment Submitted Late"]
      end

      it "sends the correct message when a group assignment is submitted late" do
        @a = assignment_model(course: @context, group_category: "Study Groups", due_at: Time.zone.now - 1000, submission_types: ["online_text_entry"])
        @group1 = @a.context.groups.create!(name: "Study Group 1", group_category: @a.group_category)
        @group1.add_user(@student)
        submission = @a.submit_homework @student, submission_type: "online_text_entry", body: "blah"

        expect(submission.messages_sent.keys).to eq ["Group Assignment Submitted Late"]
      end

      context "Submission Posted" do
        let(:submission) { @assignment.submissions.find_by!(user: @student) }
        let(:submission_posted_messages) do
          Message.where(
            communication_channel: @student.email_channel,
            notification: @submission_posted_notification
          )
        end

        before(:once) do
          @submission_posted_notification = Notification.find_or_create_by(
            category: "Grading",
            name: "Submission Posted"
          )
          @student.update!(email: "fakeemail@example.com")
          @student.email_channel.update!(workflow_state: :active)
        end

        it "does not send a notification when a submission is not being posted" do
          expect { submission.update!(body: "hello") }.not_to change { submission_posted_messages.count }
        end

        context "when grade_posting_in_progress is true" do
          before do
            submission.grade_posting_in_progress = true
          end

          it "sends a notification when a submission is posted and assignment posts manually" do
            @assignment.ensure_post_policy(post_manually: true)

            expect do
              submission.update!(posted_at: Time.zone.now)
            end.to change {
              submission_posted_messages.count
            }.by(1)
          end

          it "sends a notification when a submission is posted and assignment posts automatically" do
            expect do
              submission.update!(posted_at: Time.zone.now)
            end.to change {
              submission_posted_messages.count
            }.by(1)
          end
        end

        context "when grade_posting_in_progress is false" do
          before do
            submission.grade_posting_in_progress = false
          end

          it "does not send a notification when a submission is posted and assignment posts manually" do
            @assignment.ensure_post_policy(post_manually: true)

            expect do
              submission.update!(posted_at: Time.zone.now)
            end.not_to change {
              submission_posted_messages.count
            }
          end

          it "does not send a notification when a submission is posted and assignment posts automatically" do
            expect do
              submission.update!(posted_at: Time.zone.now)
            end.not_to change {
              submission_posted_messages.count
            }
          end
        end
      end
    end

    context "Submission Graded" do
      before :once do
        Auditors::ActiveRecord::Partitioner.process
        @assignment.ensure_post_policy(post_manually: false)
        Notification.create(name: "Submission Graded", category: "TestImmediately")
        submission_spec_model(submit_homework: true)
      end

      it "updates 'graded_at' on the submission when the late_policy_status is changed" do
        now = Time.zone.now
        Timecop.freeze(1.hour.ago(now)) do
          @submission.update!(late_policy_status: "late")
        end
        Timecop.freeze(now) do
          @submission.update!(late_policy_status: "missing")
        end
        expect(@submission.graded_at).to eq now
      end

      it "creates a message when the assignment has been graded and published" do
        communication_channel(@user, { username: "somewhere@test.com" })
        @submission.reload
        expect(@submission.assignment).to eql(@assignment)
        expect(@submission.assignment.state).to be(:published)
        @submission = @assignment.grade_student(@student, grader: @teacher, score: 5).first
        expect(@submission.messages_sent).to include("Submission Graded")
      end

      it "does not create a message for a soft-concluded student" do
        @course.start_at = 2.weeks.ago
        @course.conclude_at = 1.week.ago
        @course.restrict_enrollments_to_course_dates = true
        @course.save!

        communication_channel(@user, { username: "somewhere@test.com" })
        @submission.reload
        expect(@submission.assignment).to eql(@assignment)
        expect(@submission.assignment.state).to be(:published)
        @submission = @assignment.grade_student(@student, grader: @teacher, score: 5).first
        expect(@submission.messages_sent).to_not include("Submission Graded")
      end

      it "notifies observers" do
        course_with_observer(course: @course, associated_user_id: @user.id, active_all: true, active_cc: true)
        @assignment.grade_student(@student, grader: @teacher, score: 5)
        expect(@observer.email_channel.messages.length).to eq 1
      end

      it "does not create a message when a muted assignment has been graded and published" do
        communication_channel(@user, { username: "somewhere@test.com" })
        @assignment.ensure_post_policy(post_manually: true)
        @submission.reload
        expect(@submission.assignment).to eql(@assignment)
        expect(@submission.assignment.state).to be(:published)
        @submission = @assignment.grade_student(@student, grader: @teacher, score: 5).first
        expect(@submission.messages_sent).not_to include "Submission Graded"
      end

      it "does not create a message when this is a quiz submission" do
        communication_channel(@user, { username: "somewhere@test.com" })
        @quiz = Quizzes::Quiz.create!(context: @course)
        @submission.quiz_submission = @quiz.generate_submission(@user)
        @submission.save!
        @submission.reload
        expect(@submission.assignment).to eql(@assignment)
        expect(@submission.assignment.state).to be(:published)
        @submission = @assignment.grade_student(@student, grader: @teacher, score: 5).first
        expect(@submission.messages_sent).not_to include("Submission Graded")
      end

      it "creates a hidden stream_item_instance when muted, graded, and published" do
        communication_channel(@user, { username: "somewhere@test.com" })
        @assignment.ensure_post_policy(post_manually: true)
        expect do
          @assignment.grade_student(@user, grade: 10, grader: @teacher).first
        end.to change StreamItemInstance, :count
        expect(@user.stream_item_instances.last).to be_hidden
      end

      it "hides any existing stream_item_instances when grades are hidden" do
        communication_channel(@user, { username: "somewhere@test.com" })
        expect do
          @assignment.grade_student(@student, grader: @teacher, score: 5).first
        end.to change StreamItemInstance, :count
        expect(@user.stream_item_instances.last).not_to be_hidden
        @assignment.hide_submissions
        expect(@user.stream_item_instances.last).to be_hidden
      end

      it "shows hidden stream_item_instances when grades are posted" do
        communication_channel(@user, { username: "somewhere@test.com" })
        @assignment.ensure_post_policy(post_manually: true)
        expect do
          @assignment.update_submission(@student, author: @teacher, comment: "some comment")
        end.to change StreamItemInstance, :count
        expect(@submission.submission_comments.last).to be_hidden
        expect(@user.stream_item_instances.last).to be_hidden
        @assignment.post_submissions
        expect(@submission.submission_comments.last).to_not be_hidden
        expect(@submission.reload.submission_comments_count).to eq 1
        expect(@user.stream_item_instances.last).to_not be_hidden
      end

      it "does not create hidden stream_item_instances for instructors when muted, graded, and published" do
        communication_channel(@teacher, { username: "somewhere@test.com" })
        @assignment.mute!
        expect do
          @submission.add_comment(author: @student, comment: "some comment")
        end.to change StreamItemInstance, :count
        expect(@teacher.stream_item_instances.last).to_not be_hidden
      end

      it "does not hide any existing stream_item_instances for instructors when muted" do
        communication_channel(@teacher, { username: "somewhere@test.com" })
        expect do
          @submission.add_comment(author: @student, comment: "some comment")
        end.to change StreamItemInstance, :count
        expect(@teacher.stream_item_instances.last).to_not be_hidden
        @assignment.mute!
        @teacher.reload
        expect(@teacher.stream_item_instances.last).to_not be_hidden
      end

      it "does not create a message for admins and teachers with quiz submissions" do
        course_with_teacher(active_all: true)
        assignment = @course.assignments.create!(
          title: "assignment",
          points_possible: 10
        )
        quiz = @course.quizzes.build(
          assignment_id: assignment.id,
          title: "test quiz",
          points_possible: 10
        )
        quiz.workflow_state = "available"
        quiz.save!

        user = account_admin_user
        communication_channel(user, { username: "admin@example.com" })
        submission = quiz.generate_submission(user, false)
        Quizzes::SubmissionGrader.new(submission).grade_submission

        communication_channel(@teacher, { username: "chang@example.com" })
        submission2 = quiz.generate_submission(@teacher, false)
        Quizzes::SubmissionGrader.new(submission2).grade_submission

        expect(submission.submission.messages_sent).not_to include("Submission Graded")
        expect(submission2.submission.messages_sent).not_to include("Submission Graded")
      end
    end

    it "creates a stream_item_instance when graded and published" do
      Notification.create name: "Submission Graded"
      submission_spec_model
      communication_channel(@user, { username: "somewhere@test.com" })
      expect do
        @assignment.grade_student(@user, grade: 10, grader: @teacher)
      end.to change StreamItemInstance, :count
    end

    it "creates a stream_item_instance when graded, and then made it visible when unmuted" do
      Notification.create name: "Submission Graded"
      submission_spec_model
      communication_channel(@user, { username: "somewhere@test.com" })
      @assignment.mute!
      expect do
        @assignment.grade_student(@user, grade: 10, grader: @teacher)
      end.to change StreamItemInstance, :count

      @assignment.unmute!
      stream_item_ids       = StreamItem.where(asset_type: "Submission", asset_id: @assignment.submissions.all).pluck(:id)
      stream_item_instances = StreamItemInstance.where(stream_item_id: stream_item_ids)
      stream_item_instances.each { |sii| expect(sii).not_to be_hidden }
    end

    context "stream item comments" do
      before :once do
        course_with_student(active_all: true)
        @a1 = assignment_model(course: @course, group_category: "Study Groups", due_at: Time.zone.now - 1000, submission_types: ["online_text_entry"], suppress_assignment: true)
      end

      it "does not show stream item comments when suppress_assignment is true" do
        @a1.suppress_assignment = true
        @a1.save!
        @submission = @a1.submit_homework(@student, body: "some message")
        @submission.add_comment(author: @teacher, comment: "a")
        stream_item_ids       = StreamItem.where(asset_type: "Submission", asset_id: @a1.submissions.all).pluck(:id)
        stream_item_instances = StreamItemInstance.where(stream_item_id: stream_item_ids)
        expect(stream_item_instances).to all be_hidden
      end

      it "shows stream item comments when suppress_assignment is false" do
        @a1.suppress_assignment = false
        @a1.save!
        @submission = @a1.submit_homework(@student, body: "some message")
        @submission.add_comment(author: @teacher, comment: "a")
        stream_item_ids       = StreamItem.where(asset_type: "Submission", asset_id: @a1.submissions.all).pluck(:id)
        stream_item_instances = StreamItemInstance.where(stream_item_id: stream_item_ids)
        stream_item_instances.each { |sii| expect(sii).not_to be_hidden }
      end
    end

    context "Submission Grade Changed" do
      before :once do
        Auditors::ActiveRecord::Partitioner.process
        @assignment.ensure_post_policy(post_manually: false)
      end

      it "creates a message when the score is changed and the grades were already published" do
        Notification.create(name: "Submission Grade Changed")
        allow(@assignment).to receive_messages(score_to_grade: "10.0", due_at: Time.zone.now - 100)
        submission_spec_model

        communication_channel(@user, { username: "somewhere@test.com" })
        s = @assignment.grade_student(@user, grade: 10, grader: @teacher)[0] # @submission
        s.graded_at = Time.zone.parse("Jan 1 2000")
        s.save
        @submission = @assignment.grade_student(@user, grade: 9, grader: @teacher)[0]
        expect(@submission).to eql(s)
        expect(@submission.messages_sent).to include("Submission Grade Changed")
      end

      it "does not create a grade changed message when theres a quiz attached" do
        Notification.create(name: "Submission Grade Changed")
        allow(@assignment).to receive_messages(score_to_grade: "10.0", due_at: Time.zone.now - 100)
        submission_spec_model

        @quiz = Quizzes::Quiz.create!(context: @course)
        @submission.quiz_submission = @quiz.generate_submission(@user)
        @submission.save!
        communication_channel(@user, { username: "somewhere@test.com" })
        s = @assignment.grade_student(@user, grade: 10, grader: @teacher)[0] # @submission
        s.graded_at = Time.zone.parse("Jan 1 2000")
        s.save
        @submission = @assignment.grade_student(@user, grade: 9, grader: @teacher)[0]
        expect(@submission).to eql(s)
        expect(@submission.messages_sent).not_to include("Submission Grade Changed")
      end

      it "does not create a message when grades were already published for an assignment with hidden grades" do
        @assignment.ensure_post_policy(post_manually: true)
        Notification.create(name: "Submission Grade Changed")
        allow(@assignment).to receive_messages(score_to_grade: "10.0", due_at: Time.zone.now - 100)
        submission_spec_model

        communication_channel(@user, { username: "somewhere@test.com" })
        s = @assignment.grade_student(@user, grade: 10, grader: @teacher)[0] # @submission
        s.graded_at = Time.zone.parse("Jan 1 2000")
        s.save
        @submission = @assignment.grade_student(@user, grade: 9, grader: @teacher)[0]
        expect(@submission).to eql(s)
        expect(@submission.messages_sent).not_to include("Submission Grade Changed")
      end

      it "does not create a message when the submission was recently graded" do
        Notification.create(name: "Submission Grade Changed")
        allow(@assignment).to receive_messages(score_to_grade: "10.0", due_at: Time.zone.now - 100)
        submission_spec_model

        communication_channel(@user, { username: "somewhere@test.com" })
        s = @assignment.grade_student(@user, grade: 10, grader: @teacher)[0] # @submission
        @submission = @assignment.grade_student(@user, grade: 9, grader: @teacher)[0]
        expect(@submission).to eql(s)
        expect(@submission.messages_sent).not_to include("Submission Grade Changed")
      end
    end
  end

  describe "permission policy" do
    describe "can :grade" do
      before do
        @submission = Submission.new
        @grader = User.new
      end

      it "delegates to can_grade?" do
        [true, false].each do |value|
          allow(@submission).to receive(:can_grade?).with(@grader).and_return(value)

          expect(@submission.grants_right?(@grader, :grade)).to eq(value)
        end
      end
    end

    describe "can :read_grade" do
      before(:once) do
        @course = Course.create!
        @student = @course.enroll_user(User.create!, "StudentEnrollment", enrollment_state: "active").user
        @assignment = @course.assignments.create!
        @submission = @assignment.submissions.find_by(user: @student)
      end

      it "returns true when their submission is posted and assignment manually posts" do
        @assignment.ensure_post_policy(post_manually: true)
        @submission.update!(posted_at: Time.zone.now)
        expect(@submission.grants_right?(@student, :read_grade)).to be true
      end

      it "returns false when their submission is not posted and assignment manually posts" do
        @assignment.ensure_post_policy(post_manually: true)
        expect(@submission.grants_right?(@student, :read_grade)).to be false
      end

      it "returns true when their submission is posted and assignment automatically posts" do
        @assignment.ensure_post_policy(post_manually: false)
        @submission.update!(posted_at: Time.zone.now)
        expect(@submission.grants_right?(@student, :read_grade)).to be true
      end

      it "returns true when their submission is not posted and assignment automatically posts" do
        @assignment.ensure_post_policy(post_manually: false)
        expect(@submission.grants_right?(@student, :read_grade)).to be true
      end
    end

    describe "can :comment" do
      before(:once) do
        @course = Course.create!
        @student = @course.enroll_user(User.create!, "StudentEnrollment", enrollment_state: "active").user
        @assignment = @course.assignments.create!
        @submission = @assignment.submissions.find_by(user: @student)
      end

      it "allows students to comment on own submission" do
        expect(@submission.grants_right?(@student, :comment)).to be true
      end

      it "does not allow students in limited access accounts to comment on submissions" do
        @course.root_account.enable_feature!(:allow_limited_access_for_students)
        @course.account.settings[:enable_limited_access_for_students] = true
        @course.account.save!
        expect(@submission.grants_right?(@student, :comment)).to be false
      end
    end
  end

  describe "computation of scores" do
    before(:once) do
      @assignment.ensure_post_policy(post_manually: false)
      @assignment.update!(points_possible: 10)
      submission_spec_model
    end

    let(:scores) do
      enrollment = Enrollment.where(user_id: @submission.user_id, course_id: @submission.context).first
      enrollment.scores.order(:grading_period_id)
    end

    let(:grading_period_scores) do
      scores.where.not(grading_period_id: nil)
    end

    let(:course_scores) do
      scores.where(course_score: true)
    end

    let(:course_and_grading_period_scores) do
      scores.where(course_score: true).or(scores.where.not(grading_period_id: nil).where(assignment_group_id: nil))
    end

    it "recomputes course scores when the submission score changes" do
      expect { @assignment.grade_student(@student, grader: @teacher, score: 5) }.to change {
        course_scores.pluck(:current_score)
      }.from([nil]).to([50.0])
    end

    context "with grading periods" do
      before(:once) do
        @now = Time.zone.now
        course = @submission.context
        assignment_outside_of_period = course.assignments.create!(
          due_at: 10.days.from_now(@now),
          points_possible: 10
        )
        assignment_outside_of_period.grade_student(@user, grade: 8, grader: @teacher)
        @assignment.update!(due_at: @now)
        @root_account = course.root_account
        group = @root_account.grading_period_groups.create!
        group.enrollment_terms << course.enrollment_term
        @grading_period = group.grading_periods.create!(
          title: "Current Grading Period",
          start_date: 5.days.ago(@now),
          end_date: 5.days.from_now(@now)
        )
      end

      it "updates the course score and grading period score if a submission " \
         "in a grading period is graded" do
        expect { @assignment.grade_student(@student, grader: @teacher, score: 5) }.to change {
          course_and_grading_period_scores.pluck(:current_score)
        }.from([nil, 80.0]).to([50.0, 65.0])
      end

      it "only updates the course score (not the grading period score) if a submission " \
         "not in a grading period is graded" do
        day_after_grading_period_ends = 1.day.from_now(@grading_period.end_date)
        @assignment.update!(due_at: day_after_grading_period_ends)
        expect { @assignment.grade_student(@student, grader: @teacher, score: 5) }.to change {
          course_and_grading_period_scores.pluck(:current_score)
        }.from([nil, 80.0]).to([nil, 65.0])
      end
    end
  end

  describe "#can_grade?" do
    before do
      @account = Account.new
      @course = Course.new(account: @account)
      @assignment = Assignment.new(course: @course)
      @submission = Submission.new(assignment: @assignment)

      @grader = User.new
      @grader.id = 10
      @student = User.new
      @student.id = 42

      allow(@course).to receive(:account_membership_allows).with(@grader).and_return(true)
      allow(@course).to receive(:grants_right?).with(@grader, nil, :manage_grades).and_return(true)

      @assignment.course = @course
      allow(@assignment).to receive(:published?).and_return(true)
      grading_period = double("grading_period", closed?: false)
      allow(@submission).to receive(:grading_period).and_return(grading_period)

      @submission.grader = @grader
      @submission.user = @student
    end

    it 'returns true for published assignments if the grader is a teacher who is allowed to
        manage grades' do
      expect(@submission.grants_right?(@grader, :grade)).to be_truthy
    end

    context "when assignment is unpublished" do
      before do
        allow(@assignment).to receive(:published?).and_return(false)

        @status = @submission.grants_right?(@grader, :grade)
      end

      it "returns false" do
        expect(@status).to be_falsey
      end

      it "sets an appropriate error message" do
        expect(@submission.grading_error_message).to include("unpublished")
      end
    end

    context "when the grader does not have the right to manage grades for the course" do
      before do
        allow(@course).to receive(:grants_right?).with(@grader, nil, :manage_grades).and_return(false)

        @status = @submission.grants_right?(@grader, :grade)
      end

      it "returns false" do
        expect(@status).to be_falsey
      end

      it "sets an appropriate error message" do
        expect(@submission.grading_error_message).to include("manage grades")
      end
    end

    context "when the grader is a teacher and the assignment is in a closed grading period" do
      before do
        allow(@course).to receive(:account_membership_allows).with(@grader).and_return(false)
        grading_period = double("grading_period", closed?: true)
        allow(@submission).to receive(:grading_period).and_return(grading_period)

        @status = @submission.grants_right?(@grader, :grade)
      end

      it "returns false" do
        expect(@status).to be_falsey
      end

      it "sets an appropriate error message" do
        expect(@submission.grading_error_message).to include("closed grading period")
      end
    end

    context "when grader_id is a teacher's id and the assignment is in a closed grading period" do
      before do
        allow(@course).to receive(:account_membership_allows).with(@grader).and_return(false)
        grading_period = double("grading_period", closed?: true)
        allow(@submission).to receive(:grading_period).and_return(grading_period)
        @submission.grader = nil
        @submission.grader_id = 10

        @status = @submission.grants_right?(@grader, :grade)
      end

      it "returns false" do
        expect(@status).to be_falsey
      end

      it "sets an appropriate error message" do
        expect(@submission.grading_error_message).to include("closed grading period")
      end
    end

    it 'returns true if the grader is an admin even if the assignment is in
        a closed grading period' do
      allow(@course).to receive(:account_membership_allows).with(@grader).and_return(true)
      grading_period = double("grading_period", closed?: false)
      allow(@submission).to receive(:grading_period).and_return(grading_period)

      expect(@submission.grants_right?(@grader, :grade)).to be_truthy
    end
  end

  describe "#can_autograde?" do
    before do
      @account = Account.new
      @course = Course.new(account: @account)
      @assignment = Assignment.new(course: @course)
      @submission = Submission.new(assignment: @assignment)

      @submission.grader_id = -1
      @submission.user_id = 10

      allow(@assignment).to receive(:published?).and_return(true)
      grading_period = double("grading_period", closed?: false)
      allow(@submission).to receive(:grading_period).and_return(grading_period)
    end

    it 'returns true for published assignments with an autograder and when the assignment is not
        in a closed grading period' do
      expect(@submission.can_autograde?).to be_truthy
    end

    context "when assignment is unpublished" do
      before do
        allow(@assignment).to receive(:published?).and_return(false)

        @status = @submission.can_autograde?
      end

      it "returns false" do
        expect(@status).to be_falsey
      end

      it "sets an appropriate error message" do
        expect(@submission.grading_error_message).to include("unpublished")
      end
    end

    context "when the grader is not an autograder" do
      before do
        @submission.grader_id = 1

        @status = @submission.can_autograde?
      end

      it "returns false" do
        expect(@status).to be_falsey
      end

      it "sets an appropriate error message" do
        expect(@submission.grading_error_message).to include("autograded")
      end
    end

    context "when the assignment is in a closed grading period for the student" do
      before do
        grading_period = double("grading_period", closed?: true)
        allow(@submission).to receive(:grading_period).and_return(grading_period)

        @status = @submission.can_autograde?
      end

      it "returns false" do
        expect(@status).to be_falsey
      end

      it "sets an appropriate error message" do
        expect(@submission.grading_error_message).to include("closed grading period")
      end
    end
  end

  describe "#can_read_submission_user_name?" do
    before(:once) do
      @course = Course.create!
      @student = @course.enroll_user(User.create!, "StudentEnrollment", enrollment_state: "active").user
      @teacher = @course.enroll_teacher(User.create!, enrollment_state: "active").user
      @assignment = @course.assignments.create!
      @submission = @assignment.submissions.find_by(user: @student)
    end

    context "with anonymous grading" do
      before(:once) do
        @assignment.update!(anonymous_grading: true)
      end

      it "returns true when the user is the submission's owner" do
        expect(@submission.can_read_submission_user_name?(@student, nil)).to be true
      end

      it "returns false when the user is not the submission's owner" do
        expect(@submission.can_read_submission_user_name?(@teacher, nil)).to be false
      end
    end

    context "anonymous peer reviews" do
      before(:once) do
        @assignment.update!(anonymous_peer_reviews: true)
        @reviewer = @course.enroll_user(User.create!, "StudentEnrollment", enrollment_state: "active").user
      end

      it "returns true when the user is the submission's owner" do
        expect(@submission.can_read_submission_user_name?(@student, nil)).to be true
      end

      it "returns false for peer reviewers" do
        expect(@submission.can_read_submission_user_name?(@reviewer, nil)).to be false
      end

      it "returns true for users with view_all_grades permission" do
        admin = account_admin_user(account: @course.root_account)
        expect(@submission.can_read_submission_user_name?(admin, nil)).to be true
      end
    end

    context "with both anonymous grading and anonymous peer reviews enabled" do
      before(:once) do
        @assignment.update!(anonymous_grading: true, anonymous_peer_reviews: true)
        @reviewer = @course.enroll_user(User.create!, "StudentEnrollment", enrollment_state: "active").user
      end

      it "returns true when the user is the submission's owner" do
        expect(@submission.can_read_submission_user_name?(@student, nil)).to be true
      end

      it "returns false for teachers" do
        expect(@submission.can_read_submission_user_name?(@teacher, nil)).to be false
      end

      it "returns false for peer reviewers" do
        expect(@submission.can_read_submission_user_name?(@reviewer, nil)).to be false
      end
    end

    context "with session context" do
      before(:once) do
        @assignment.update!(anonymous_peer_reviews: true)
        @ta = @course.enroll_ta(User.create!, enrollment_state: "active").user
        @admin = account_admin_user(account: @course.root_account)
      end

      it "uses session context for permissions" do
        mock_session = { become_user_id: @admin.id }
        # Even as a TA, when in "become_user" mode as admin, you get admin permissions
        expect(@submission.can_read_submission_user_name?(@ta, mock_session)).to be true
      end
    end

    context "with different permission levels" do
      before(:once) do
        @assignment.update!(anonymous_peer_reviews: true)
        @ta_with_permissions = @course.enroll_ta(User.create!, enrollment_state: "active").user
        role = custom_account_role("Limited TA", account: @course.account)
        @ta_without_permissions = @course.enroll_user(
          User.create!,
          "TaEnrollment",
          enrollment_state: "active",
          role:
        ).user
        # Remove view_all_grades permission from the limited TA role
        @course.account.role_overrides.create!(
          permission: "view_all_grades",
          enabled: false,
          role:
        )
      end

      it "allows TAs with view_all_grades permission to see names" do
        expect(@submission.can_read_submission_user_name?(@ta_with_permissions, nil)).to be true
      end

      it "prevents TAs without view_all_grades permission from seeing names" do
        expect(@submission.can_read_submission_user_name?(@ta_without_permissions, nil)).to be false
      end
    end

    context "non-anonymous assignments" do
      it "returns true for any user" do
        student2 = @course.enroll_user(User.create!, "StudentEnrollment", enrollment_state: "active").user
        expect(@submission.can_read_submission_user_name?(student2, nil)).to be true
      end
    end
  end

  describe "#user_can_read_grade?" do
    before(:once) do
      @course = Course.create!
      @student = @course.enroll_user(User.create!, "StudentEnrollment", enrollment_state: "active").user
      @assignment = @course.assignments.create!
      @submission = @assignment.submissions.find_by(user: @student)
    end

    it "returns true when their submission is posted and assignment manually posts" do
      @assignment.ensure_post_policy(post_manually: true)
      @submission.update!(posted_at: Time.zone.now)
      expect(@submission.user_can_read_grade?(@student)).to be true
    end

    it "returns false when their submission is not posted and assignment manually posts" do
      @assignment.ensure_post_policy(post_manually: true)
      expect(@submission.user_can_read_grade?(@student)).to be false
    end

    it "returns true when their submission is posted and assignment automatically posts" do
      @assignment.ensure_post_policy(post_manually: false)
      @submission.update!(posted_at: Time.zone.now)
      expect(@submission.user_can_read_grade?(@student)).to be true
    end

    it "returns true when their submission is not posted and assignment automatically posts" do
      @assignment.ensure_post_policy(post_manually: false)
      expect(@submission.user_can_read_grade?(@student)).to be true
    end
  end

  context "OriginalityReport" do
    let(:attachment) { attachment_model(context: group) }
    let(:course) { course_model }
    let(:submission) { submission_model }
    let(:group) { Group.create!(name: "test group", context: course) }

    let(:originality_report) do
      submission.update(attachment_ids: attachment.id.to_s)
      OriginalityReport.create!(attachment:, originality_score: "1", submission:)
    end

    describe "#originality_data" do
      it "generates the originality data" do
        originality_report.originality_report_url = "http://example.com"
        originality_report.save!
        expect(submission.originality_data).to eq(
          {
            attachment.asset_string => {
              similarity_score: originality_report.originality_score,
              state: originality_report.state,
              attachment_id: originality_report.attachment_id,
              report_url: originality_report.originality_report_url,
              status: originality_report.workflow_state,
              error_message: nil,
              created_at: originality_report.created_at,
              updated_at: originality_report.updated_at
            }
          }
        )
      end

      context "multiple originality reports for the same attachment" do
        let(:preferred_report) do
          OriginalityReport.create!(attachment:,
                                    submission:,
                                    workflow_state: preferred_state,
                                    originality_score: (preferred_state == "scored") ? 1 : nil)
        end
        let(:other_report) do
          OriginalityReport.create!(attachment:,
                                    submission:,
                                    workflow_state: other_state,
                                    originality_score: (other_state == "scored") ? 2 : nil)
        end

        before do
          submission.update(attachment_ids: attachment.id.to_s)
        end

        OriginalityReport::ORDERED_VALID_WORKFLOW_STATES.each do |state|
          context "and both reports have a workflow_state of #{state}" do
            let(:preferred_state) { state }
            let(:other_state) { state }

            it "chooses the more up-to-date report" do
              preferred_report.update!(updated_at: 1.minute.from_now)
              other_report.update!(updated_at: Time.zone.now)
              report_data = submission.originality_data[attachment.asset_string]
              expect(report_data[:similarity_score]).to eq preferred_report.originality_score
            end
          end
        end

        shared_examples_for "submission with duplicate reports with different states" do
          it "uses the preferred report" do
            preferred_report
            other_report
            report_data = submission.originality_data[attachment.asset_string]
            expect(report_data[:similarity_score]).to eq preferred_report.originality_score
            expect(report_data[:status]).to eq preferred_report.workflow_state
          end

          it "uses the preferred report even if the other report was updated later" do
            preferred_report.update(updated_at: Time.zone.now)
            other_report.update(updated_at: 1.minute.from_now)

            report_data = submission.originality_data[attachment.asset_string]
            expect(report_data[:similarity_score]).to eq preferred_report.originality_score
            expect(report_data[:status]).to eq preferred_report.workflow_state
          end
        end

        context "and the reports have differing workflow_states" do
          context "of scored and error" do
            let(:preferred_state) { "scored" }
            let(:other_state) { "error" }

            it_behaves_like "submission with duplicate reports with different states"
          end

          context "of scored and pending" do
            let(:preferred_state) { "scored" }
            let(:other_state) { "pending" }

            it_behaves_like "submission with duplicate reports with different states"
          end

          context "of error and pending" do
            let(:preferred_state) { "error" }
            let(:other_state) { "pending" }

            it_behaves_like "submission with duplicate reports with different states"
          end
        end
      end

      it "includes tii data" do
        tii_data = {
          similarity_score: 10,
          state: "acceptable",
          report_url: "http://example.com",
          status: "scored"
        }
        submission.turnitin_data[attachment.asset_string] = tii_data
        expect(submission.originality_data).to eq({
                                                    attachment.asset_string => tii_data
                                                  })
      end

      it "overwrites the tii data with the originality data" do
        originality_report.originality_report_url = "http://example.com"
        originality_report.save!
        tii_data = {
          similarity_score: 10,
          state: "acceptable",
          report_url: "http://example.com/tii",
          status: "pending"
        }
        submission.turnitin_data[attachment.asset_string] = tii_data
        expect(submission.originality_data).to eq(
          {
            attachment.asset_string => {
              similarity_score: originality_report.originality_score,
              attachment_id: attachment.id,
              state: originality_report.state,
              report_url: originality_report.originality_report_url,
              status: originality_report.workflow_state,
              error_message: nil,
              created_at: originality_report.created_at,
              updated_at: originality_report.updated_at
            }
          }
        )
      end

      it "does not cause error if originality score is nil" do
        originality_report.update(originality_score: nil)
        expect { submission.originality_data }.not_to raise_error
      end

      it "rounds the score to 2 decimal places" do
        originality_report.originality_score = 2.94997
        originality_report.save!
        expect(submission.originality_data[attachment.asset_string][:similarity_score]).to eq(2.95)
      end

      it "filters out :provider key and value" do
        originality_report.originality_report_url = "http://example.com"
        originality_report.save!
        tii_data = {
          provider: "vericite",
          similarity_score: 10,
          state: "acceptable",
          report_url: "http://example.com/tii",
          status: "pending"
        }
        submission.turnitin_data[attachment.asset_string] = tii_data
        expect(submission.originality_data).not_to include :vericite
      end

      it "finds originality data text entry submissions" do
        submission.update!(attachment_ids: attachment.id.to_s)
        originality_report.update!(attachment: nil)
        expect(submission.originality_data).to eq({
                                                    OriginalityReport.submission_asset_key(submission) => {
                                                      similarity_score: originality_report.originality_score,
                                                      attachment_id: nil,
                                                      state: originality_report.state,
                                                      report_url: originality_report.originality_report_url,
                                                      status: originality_report.workflow_state,
                                                      error_message: nil,
                                                      created_at: originality_report.created_at,
                                                      updated_at: originality_report.updated_at,
                                                    }
                                                  })
      end

      context "when originality report has an error message" do
        subject { submission.originality_data[attachment.asset_string] }

        let(:error_message) { "We can't process that file :(" }

        before { originality_report.update!(error_message:) }

        it "includes the error message" do
          expect(subject[:error_message]).to eq error_message
        end
      end
    end

    describe "#attachment_ids_for_version" do
      let(:attachments) do
        [
          attachment_model(filename: "submission-a.doc", context: @student),
          attachment_model(filename: "submission-b.doc", context: @student),
          attachment_model(filename: "submission-c.doc", context: @student)
        ]
      end
      let(:single_attachment) { attachment_model(filename: "single.doc", context: @student) }

      before { student_in_course(active_all: true) }

      it "includes attachment ids from 'attachment_id'" do
        submission = @assignment.submit_homework(@student, submission_type: "online_upload", attachments:)
        submission.update!(attachment_id: single_attachment)
        expect(submission.attachment_ids_for_version).to match_array attachments.map(&:id) + [single_attachment.id]
      end
    end

    describe "#has_originality_report?" do
      let(:test_course) do
        test_course = course_model
        test_course.enroll_teacher(test_teacher, enrollment_state: "active")
        test_course.enroll_student(test_student, enrollment_state: "active")
        test_course
      end
      let(:test_teacher) { User.create }
      let(:test_student) { User.create }
      let(:assignment) { Assignment.create!(title: "test assignment", context: test_course) }
      let(:attachment) { attachment_model(filename: "submission.doc", context: test_student) }
      let(:report_url) { "http://www.test-score.com" }

      it "returns true for standard reports" do
        submission = assignment.submit_homework(test_student, attachments: [attachment])
        OriginalityReport.create!(
          attachment:,
          submission:,
          originality_score: 0.5,
          originality_report_url: report_url
        )
        expect(submission.has_originality_report?).to be true
      end

      it "returns true for text entry reports" do
        submission = assignment.submit_homework(test_student, body: "hi")
        OriginalityReport.create!(
          submission:,
          originality_score: 0.5,
          originality_report_url: report_url
        )
        expect(submission.has_originality_report?).to be true
      end

      it "returns true for group reports" do
        user_two = test_student.dup
        user_two.update!(lti_context_id: SecureRandom.uuid, lti_id: SecureRandom.uuid, uuid: CanvasSlug.generate_securish_uuid)
        assignment.course.enroll_student(user_two)

        group = group_model(context: assignment.course)
        group.update!(users: [user_two, test_student])

        submission = assignment.submit_homework(test_student, submission_type: "online_upload", attachments: [attachment])
        submission_two = assignment.submit_homework(user_two, submission_type: "online_upload", attachments: [attachment])

        submission.update!(group:)
        submission_two.update!(group:)

        assignment.submissions.each do |s|
          s.update!(group:, turnitin_data: { blah: 1 })
        end

        report = OriginalityReport.create!(originality_score: "1", submission:, attachment:)
        report.copy_to_group_submissions!

        expect(assignment.submissions.map(&:has_originality_report?)).to match_array [true, true]
      end

      it "returns false when no reports are present" do
        submission = assignment.submit_homework(test_student, attachments: [attachment])
        expect(submission.has_originality_report?).to be false
      end
    end

    describe "#originality_report_url" do
      let_once(:test_course) do
        test_course = course_model
        test_course.enroll_teacher(test_teacher, enrollment_state: "active")
        test_course.enroll_student(test_student, enrollment_state: "active")
        test_course
      end

      let_once(:test_teacher) { User.create }
      let_once(:test_student) { User.create }
      let_once(:assignment) { Assignment.create!(title: "test assignment", context: test_course) }
      let_once(:attachment) { attachment_model(filename: "submission.doc", context: test_student) }
      let_once(:submission) { assignment.submit_homework(test_student, attachments: [attachment]) }
      let_once(:report_url) { "http://www.test-score.com" }
      let(:originality_report) do
        OriginalityReport.create!(attachment:,
                                  submission:,
                                  originality_score: 0.5,
                                  originality_report_url: report_url)
      end

      it "returns nil if no originality report exists for the submission" do
        originality_report.destroy
        expect(submission.originality_report_url(attachment.asset_string, test_teacher)).to be_nil
      end

      it "returns nil if no report url is present in the report" do
        originality_report.update_attribute(:originality_report_url, nil)
        expect(submission.originality_report_url(attachment.asset_string, test_teacher)).to be_nil
      end

      it "returns the originality_report_url if present" do
        originality_report
        expect(submission.originality_report_url(attachment.asset_string, test_teacher)).to eq(report_url)
      end

      it "returns the report url for text entry submission reports" do
        originality_report.update!(attachment: nil)
        expect(submission.originality_report_url(submission.asset_string, test_teacher)).to eq report_url
      end

      context "when a report exists but for a different attempt" do
        it "finds the report url even when queried with a different attempt number" do
          first_submission = assignment.submit_homework(test_student, attachments: [attachment])
          OriginalityReport.create!(attachment:, submission: first_submission, originality_report_url: report_url)
          second_submission = assignment.submit_homework(test_student, body: "a newer submission")
          # We are querying the *second* submission (latest version)
          # but asking for the report for `attachment` while specifying attempt 2.
          # The report truly belongs to attempt 1, but the method should find it as a fallback.
          expect(second_submission.originality_report_url(attachment.asset_string, test_teacher, second_submission.attempt)).to eq(report_url)
        end

        it "finds the report when given no attempt number" do
          # Create initial submission with report
          originality_report

          # Create a new attempt
          Timecop.freeze(1.day.from_now) do
            assignment.submit_homework(test_student, attachments: [attachment])
          end

          # Should still find the original report
          expect(submission.reload.originality_report_url(attachment.asset_string, test_teacher))
            .to eq(report_url)
        end
      end

      context "with different workflow states" do
        let(:pending_report) do
          OriginalityReport.create!(attachment:,
                                    submission:,
                                    workflow_state: "pending",
                                    originality_report_url: "http://pending-report.com")
        end

        let(:error_report) do
          OriginalityReport.create!(attachment:,
                                    submission:,
                                    workflow_state: "error",
                                    originality_report_url: "http://error-report.com")
        end

        it "returns URL for pending reports" do
          pending_report
          expect(submission.originality_report_url(attachment.asset_string, test_teacher)).to eq("http://pending-report.com")
        end

        it "returns URL for error reports" do
          error_report
          expect(submission.originality_report_url(attachment.asset_string, test_teacher)).to eq("http://error-report.com")
        end

        it "prefers scored reports over pending reports" do
          originality_report # scored report
          pending_report
          expect(submission.originality_report_url(attachment.asset_string, test_teacher)).to eq(report_url)
        end

        it "prefers error reports over pending reports when no scored report exists" do
          error_report
          pending_report
          expect(submission.originality_report_url(attachment.asset_string, test_teacher)).to eq("http://error-report.com")
        end
      end

      it "requires the :grade permission" do
        unauthorized_user = User.new
        expect(submission.originality_report_url(attachment.asset_string, unauthorized_user)).to be_nil
      end

      it "returns nil when given an invalid asset string" do
        originality_report
        expect(submission.originality_report_url("invalid_asset_string", test_teacher)).to be_nil
      end

      it "returns nil when given an empty asset string" do
        originality_report
        expect(submission.originality_report_url("", test_teacher)).to be_nil
      end

      context "when there are multiple originality reports" do
        context "for text entry submissions" do
          let(:other_submission) { assignment.submit_homework(test_student, body: "hello world") }
          let(:other_report_url) { "https://another-report.com" }
          let(:other_report) do
            OriginalityReport.create!(attachment: nil,
                                      submission: other_submission,
                                      originality_score: 0.4,
                                      originality_report_url: other_report_url)
          end

          it "can use attempt number to find the report url" do
            originality_report.update!(attachment: nil)
            other_report

            expect(other_submission.attempt).to be > submission.attempt
            expect(submission.originality_report_url(submission.asset_string,
                                                     test_teacher,
                                                     submission.attempt.to_s)).to eq report_url
            expect(submission.originality_report_url(submission.asset_string,
                                                     test_teacher,
                                                     other_submission.attempt.to_s)).to eq(other_report_url)
          end
        end

        context "for multiple attachments" do
          let(:other_attachment) { attachment_model(filename: "submission-b.doc", context: test_student) }
          let(:other_report_url) { "http://another-report.com" }
          let(:other_report) do
            OriginalityReport.create!(attachment: other_attachment,
                                      submission:,
                                      originality_score: 0.4,
                                      originality_report_url: other_report_url)
          end

          it "considers all attachments in submission history valid" do
            Timecop.freeze(2.days.ago) do
              assignment.submit_homework(test_student,
                                         submission_type: "online_upload",
                                         attachments: [attachment])
            end

            Timecop.freeze(1.day.ago) do
              assignment.submit_homework(test_student,
                                         submission_type: "online_upload",
                                         attachments: [other_attachment])
            end

            originality_report
            other_report
            expect(submission.originality_report_url(attachment.asset_string, test_teacher))
              .to eq(report_url)
            expect(submission.originality_report_url(other_attachment.asset_string, test_teacher))
              .to eq(other_report_url)
          end

          it "gives the correct url for each attachment" do
            assignment.submit_homework(test_student,
                                       submission_type: "online_upload",
                                       attachments: [attachment, other_attachment])
            originality_report
            other_report
            expect(submission.originality_report_url(attachment.asset_string, test_teacher))
              .to eq(report_url)
            expect(submission.originality_report_url(other_attachment.asset_string, test_teacher))
              .to eq(other_report_url)
          end

          # This combines having multiple attachments with some duplicate OriginalityReports.
          context "with some duplicate reports for an attachment" do
            let(:duplicate_url) { "http://duplicate.com" }
            let(:duplicate_report) do
              OriginalityReport.create!(attachment:,
                                        submission:,
                                        workflow_state: "pending",
                                        originality_report_url: duplicate_url)
            end

            before do
              assignment.submit_homework(test_student,
                                         submission_type: "online_upload",
                                         attachments: [attachment, other_attachment])
            end

            it "uses the scored report's URL" do
              originality_report
              other_report
              duplicate_report
              expect(submission.originality_report_url(attachment.asset_string, test_teacher))
                .to eq(report_url)
            end

            it "uses the scored report's URL even if the other report is newer" do
              originality_report.update(updated_at: 1.day.ago)
              other_report
              duplicate_report.update(updated_at: 1.day.from_now)

              expect(submission.originality_report_url(attachment.asset_string, test_teacher))
                .to eq(report_url)
            end

            it "can still get other attachment's URLs" do
              originality_report
              other_report
              duplicate_report

              expect(submission.originality_report_url(other_attachment.asset_string, test_teacher))
                .to eq(other_report_url)
            end
          end
        end

        # If we have multiple reports for the same attachment-submission combo, then
        # those reports are considered duplicates. However, they might have different states
        # so we have to be sure we're using the correct report.
        context "and the reports are for the same attachment" do
          let(:preferred_url) { "http://preferred-score.com" }
          let(:other_url) { "http://other-score.com" }
          let(:preferred_report) do
            OriginalityReport.create!(attachment:,
                                      submission:,
                                      originality_score: (preferred_state == "scored") ? 1 : nil,
                                      workflow_state: preferred_state,
                                      originality_report_url: preferred_url)
          end
          let(:other_report) do
            OriginalityReport.create!(attachment:,
                                      submission:,
                                      originality_score: (other_state == "scored") ? 2 : nil,
                                      workflow_state: other_state,
                                      originality_report_url: other_url)
          end

          before do
            submission.update(attachment_ids: attachment.id.to_s)
          end

          OriginalityReport::ORDERED_VALID_WORKFLOW_STATES.each do |state|
            context "and have the same workflow_state of #{state}" do
              let(:preferred_state) { state }
              let(:other_state) { state }

              it "chooses the more up-to-date report's URL" do
                preferred_report.update(updated_at: 1.minute.from_now)
                other_report.update(updated_at: Time.zone.now)
                expect(submission.originality_report_url(attachment.asset_string,
                                                         test_teacher)).to eq preferred_url
              end
            end
          end

          shared_examples_for "submission with duplicate reports with different states" do
            it "chooses the preferred report's URL" do
              preferred_report
              other_report
              expect(submission.originality_report_url(attachment.asset_string,
                                                       test_teacher)).to eq preferred_url
            end

            it "chooses the preferred report's URL even when the other report is newer" do
              preferred_report.update(updated_at: Time.zone.now)
              other_report.update(updated_at: 1.minute.from_now)
              expect(submission.originality_report_url(attachment.asset_string,
                                                       test_teacher)).to eq preferred_url
            end
          end

          context "and the reports have differing workflow_states" do
            context "of scored and error" do
              let(:preferred_state) { "scored" }
              let(:other_state) { "error" }

              it_behaves_like "submission with duplicate reports with different states"
            end

            context "of scored and pending" do
              let(:preferred_state) { "scored" }
              let(:other_state) { "pending" }

              it_behaves_like "submission with duplicate reports with different states"
            end

            context "of error and pending" do
              let(:preferred_state) { "error" }
              let(:other_state) { "pending" }

              it_behaves_like "submission with duplicate reports with different states"
            end
          end
        end
      end
    end
  end

  context "turnitin" do
    context "Turnitin LTI" do
      let(:lti_tii_data) do
        {
          "attachment_42" => {
            status: "error",
            outcome_response: {
              "outcomes_tool_placement_url" => "https://api.turnitin.com/api/lti/1p0/invalid?lang=en_us",
              "paperid" => "607954245",
              "lis_result_sourcedid" => "10-5-42-8-invalid"
            },
            public_error_message: "Turnitin has not returned a score after 11 attempts to retrieve one."
          }
        }
      end

      let(:submission) { Submission.new }

      describe "#turnitinable_by_lti?" do
        it "returns true if there is an associated lti tool and data stored" do
          submission.turnitin_data = lti_tii_data
          expect(submission.turnitinable_by_lti?).to be true
        end
      end

      describe "#resubmit_lti_tii" do
        let(:tool) do
          @course.context_external_tools.create(
            name: "a",
            consumer_key: "12345",
            shared_secret: "secret",
            url: "http://example.com/launch"
          )
        end

        it "resubmits errored tii attachments" do
          a = @course.assignments.create!(title: "test",
                                          submission_types: "external_tool",
                                          external_tool_tag_attributes: { url: tool.url })
          submission.assignment = a
          submission.turnitin_data = lti_tii_data
          submission.user = @user
          outcome_response_processor_mock = double("outcome_response_processor")
          expect(outcome_response_processor_mock).to receive(:resubmit).with(submission, "attachment_42")
          allow(Turnitin::OutcomeResponseProcessor).to receive(:new).and_return(outcome_response_processor_mock)
          submission.retrieve_lti_tii_score
        end

        it "resubmits errored tii attachments even if turnitin_data has non-hash values" do
          a = @course.assignments.create!(title: "test",
                                          submission_types: "external_tool",
                                          external_tool_tag_attributes: { url: tool.url })
          submission.assignment = a
          submission.turnitin_data = lti_tii_data.merge(last_processed_attempt: 1)
          submission.user = @user
          outcome_response_processor_mock = double("outcome_response_processor")
          expect(outcome_response_processor_mock).to receive(:resubmit).with(submission, "attachment_42")
          allow(Turnitin::OutcomeResponseProcessor).to receive(:new).and_return(outcome_response_processor_mock)
          submission.retrieve_lti_tii_score
        end
      end
    end

    context "submission" do
      def init_turnitin_api
        @turnitin_api = Turnitin::Client.new("test_account", "sekret")
        expect(@submission.context).to receive(:turnitin_settings).at_least(1).and_return([:placeholder])
        expect(Turnitin::Client).to receive(:new).at_least(1).with(:placeholder).and_return(@turnitin_api)
      end

      before(:once) do
        setup_account_for_turnitin(@assignment.context.account)
        @assignment.submission_types = "online_upload,online_text_entry"
        @assignment.turnitin_enabled = true
        @assignment.save!
        @submission = @assignment.submit_homework(@user, { body: "hello there", submission_type: "online_text_entry" })
      end

      it "submits to turnitin after a delay" do
        job = Delayed::Job.list_jobs(:future, 100).find { |j| j.tag == "Submission#submit_to_turnitin" }
        expect(job).not_to be_nil
        expect(job.run_at).to be > Time.now.utc
      end

      it "initially sets turnitin submission to pending" do
        init_turnitin_api
        expect(@turnitin_api).to receive(:createOrUpdateAssignment).with(@assignment, @assignment.turnitin_settings).and_return({ assignment_id: "1234" })
        expect(@turnitin_api).to receive(:enrollStudent).with(@context, @user).and_return(double(success?: true))
        expect(@turnitin_api).to receive(:submitPaper).and_return({
                                                                    @submission.asset_string => {
                                                                      object_id: "12345"
                                                                    }
                                                                  })
        @submission.submit_to_turnitin
        expect(@submission.reload.turnitin_data[@submission.asset_string][:status]).to eq "pending"
      end

      it "schedules a retry if something fails initially" do
        init_turnitin_api
        expect(@turnitin_api).to receive(:createOrUpdateAssignment).with(@assignment, @assignment.turnitin_settings).and_return({ assignment_id: "1234" })
        expect(@turnitin_api).to receive(:enrollStudent).with(@context, @user).and_return(double(success?: false))
        @submission.submit_to_turnitin
        expect(Delayed::Job.list_jobs(:future, 100).count { |j| j.tag == "Submission#submit_to_turnitin" }).to eq 2
      end

      it "sets status as failed if something fails on a retry" do
        init_turnitin_api
        expect(@assignment).to receive(:create_in_turnitin).and_return(false)
        expect(@turnitin_api).to receive(:enrollStudent).with(@context, @user).and_return(double(success?: false, error?: true, error_hash: {}))
        expect(@turnitin_api).not_to receive(:submitPaper)
        @submission.submit_to_turnitin(Submission::TURNITIN_RETRY)
        expect(@submission.reload.turnitin_data[:status]).to eq "error"
      end

      it "sets status back to pending on retry" do
        init_turnitin_api
        # first a submission, to get us into failed state
        expect(@assignment).to receive(:create_in_turnitin).and_return(false)
        expect(@turnitin_api).to receive(:enrollStudent).with(@context, @user).and_return(double(success?: false, error?: true, error_hash: {}))
        expect(@turnitin_api).not_to receive(:submitPaper)
        @submission.submit_to_turnitin(Submission::TURNITIN_RETRY)
        expect(@submission.reload.turnitin_data[:status]).to eq "error"

        # resubmit
        @submission.resubmit_to_turnitin
        expect(@submission.reload.turnitin_data[:status]).to be_nil
        expect(@submission.turnitin_data[@submission.asset_string][:status]).to eq "pending"
      end

      it "sets status to scored on success" do
        init_turnitin_api
        @submission.turnitin_data ||= {}
        @submission.turnitin_data[@submission.asset_string] = { object_id: "1234", status: "pending" }
        expect(@turnitin_api).to receive(:generateReport).with(@submission, @submission.asset_string).and_return({
                                                                                                                   similarity_score: 56,
                                                                                                                   web_overlap: 22,
                                                                                                                   publication_overlap: 0,
                                                                                                                   student_overlap: 33
                                                                                                                 })

        @submission.check_turnitin_status
        expect(@submission.reload.turnitin_data[@submission.asset_string][:status]).to eq "scored"
      end

      it "sets status as failed if something fails after several attempts" do
        init_turnitin_api
        @submission.turnitin_data ||= {}
        @submission.turnitin_data[@submission.asset_string] = { object_id: "1234", status: "pending" }
        expect(@turnitin_api).to receive(:generateReport).with(@submission, @submission.asset_string).and_return({})

        expects_job_with_tag("Submission#check_turnitin_status") do
          @submission.check_turnitin_status(Submission::TURNITIN_STATUS_RETRY - 1)
          expect(@submission.reload.turnitin_data[@submission.asset_string][:status]).to eq "pending"
        end

        @submission.check_turnitin_status(Submission::TURNITIN_STATUS_RETRY)
        @submission.reload
        updated_data = @submission.turnitin_data[@submission.asset_string]
        expect(updated_data[:status]).to eq "error"
      end

      it "checks status for all assets" do
        init_turnitin_api
        @submission.turnitin_data ||= {}
        @submission.turnitin_data[@submission.asset_string] = { object_id: "1234", status: "pending" }
        @submission.turnitin_data["other_asset"] = { object_id: "xxyy", status: "pending" }
        expect(@turnitin_api).to receive(:generateReport).with(@submission, @submission.asset_string).and_return({
                                                                                                                   similarity_score: 56, web_overlap: 22, publication_overlap: 0, student_overlap: 33
                                                                                                                 })
        expect(@turnitin_api).to receive(:generateReport).with(@submission, "other_asset").and_return({ similarity_score: 20 })

        @submission.check_turnitin_status
        @submission.reload
        expect(@submission.turnitin_data[@submission.asset_string][:status]).to eq "scored"
        expect(@submission.turnitin_data["other_asset"][:status]).to eq "scored"
      end

      it "does not blow up if submission_type has changed when job runs" do
        @submission.submission_type = "online_url"
        expect(@submission.context).not_to receive(:turnitin_settings)
        expect { @submission.submit_to_turnitin }.not_to raise_error
      end
    end

    describe "group" do
      before(:once) do
        @teacher = User.create(name: "some teacher")
        @student = User.create(name: "a student")
        @student1 = User.create(name: "student 1")
        @context.enroll_teacher(@teacher)
        @context.enroll_student(@student)
        @context.enroll_student(@student1)
        setup_account_for_turnitin(@context.account)

        @a = assignment_model(course: @context, group_category: "Study Groups")
        @a.submission_types = "online_upload,online_text_entry"
        @a.turnitin_enabled = true
        @a.save!

        @group1 = @a.context.groups.create!(name: "Study Group 1", group_category: @a.group_category)
        @group1.add_user(@student)
        @group1.add_user(@student1)
      end

      it "submits to turnitin for the original submitter" do
        submission = @a.submit_homework @student, submission_type: "online_text_entry", body: "blah"
        Submission.where(assignment_id: @a).each do |s|
          if s.id == submission.id
            expect(s.turnitin_data[:last_processed_attempt]).to be > 0
          else
            expect(s.turnitin_data).to eq({})
          end
        end
      end
    end

    context "report" do
      before :once do
        @assignment.submission_types = "online_upload,online_text_entry"
        @assignment.turnitin_enabled = true
        @assignment.turnitin_settings = @assignment.turnitin_settings # rubocop:disable Lint/SelfAssignment
        @assignment.save!
        @submission = @assignment.submit_homework(@user, { body: "hello there", submission_type: "online_text_entry" })
        @submission.turnitin_data = {
          "submission_#{@submission.id}" => {
            web_overlap: 92,
            error: true,
            publication_overlap: 0,
            state: "failure",
            object_id: "123456789",
            student_overlap: 90,
            similarity_score: 92
          }
        }
        @submission.save!
      end

      before do
        api = Turnitin::Client.new("test_account", "sekret")
        expect(Turnitin::Client).to receive(:new).at_least(1).and_return(api)
        expect(api).to receive(:sendRequest).with(:generate_report, 1, include(oid: "123456789")).at_least(1).and_return("http://foo.bar")
      end

      it "lets teachers view the turnitin report" do
        @teacher = User.create
        @context.enroll_teacher(@teacher)
        expect(@submission).to be_grants_right(@teacher, nil, :view_turnitin_report)
        expect(@submission.turnitin_report_url("submission_#{@submission.id}", @teacher)).not_to be_nil
      end

      it "lets students view the turnitin report after grading" do
        @assignment.turnitin_settings[:originality_report_visibility] = "after_grading"
        @assignment.save!
        @submission.reload

        expect(@submission).not_to be_grants_right(@user, nil, :view_turnitin_report)
        expect(@submission.turnitin_report_url("submission_#{@submission.id}", @user)).to be_nil

        @submission.score = 1
        @submission.grade_it!
        AdheresToPolicy::Cache.clear

        expect(@submission).to be_grants_right(@user, nil, :view_turnitin_report)
        expect(@submission.turnitin_report_url("submission_#{@submission.id}", @user)).not_to be_nil
      end

      it "lets students view the turnitin report immediately if the visibility setting allows it" do
        @assignment.turnitin_settings[:originality_report_visibility] = "after_grading"
        @assignment.save
        @submission.reload

        expect(@submission).not_to be_grants_right(@user, nil, :view_turnitin_report)
        expect(@submission.turnitin_report_url("submission_#{@submission.id}", @user)).to be_nil

        @assignment.turnitin_settings[:originality_report_visibility] = "immediate"
        @assignment.save
        @submission.reload
        AdheresToPolicy::Cache.clear

        expect(@submission).to be_grants_right(@user, nil, :view_turnitin_report)
        expect(@submission.turnitin_report_url("submission_#{@submission.id}", @user)).not_to be_nil
      end

      it "lets students view the turnitin report after the due date if the visibility setting allows it" do
        @assignment.turnitin_settings[:originality_report_visibility] = "after_due_date"
        @assignment.due_at = 1.day.from_now
        @assignment.save
        @submission.reload

        expect(@submission).not_to be_grants_right(@user, nil, :view_turnitin_report)
        expect(@submission.turnitin_report_url("submission_#{@submission.id}", @user)).to be_nil

        @assignment.due_at = 1.day.ago
        @assignment.save
        @submission.reload
        AdheresToPolicy::Cache.clear

        expect(@submission).to be_grants_right(@user, nil, :view_turnitin_report)
        expect(@submission.turnitin_report_url("submission_#{@submission.id}", @user)).not_to be_nil
      end
    end
  end

  describe "'view_turnitin_report' right" do
    subject { @submission }

    let(:teacher) { @teacher }
    let(:student) { @student }

    before :once do
      @assignment.update!(submission_types: "online_upload,online_text_entry")
      @submission = @assignment.submit_homework(student, { body: "hello there", submission_type: "online_text_entry" })
      @submission.update!(turnitin_data: {
                            "submission_#{@submission.id}" => {
                              web_overlap: 92,
                              error: true,
                              publication_overlap: 0,
                              state: "failure",
                              object_id: "123456789",
                              student_overlap: 90,
                              similarity_score: 92
                            }
                          })
    end

    it "is available when the plagiarism report is from turnitin" do
      expect(@submission).to be_grants_right(teacher, nil, :view_turnitin_report)
    end

    it "is available when the plagiarism report is blank (defaults to turnitin)" do
      @submission.turnitin_data.delete(:provider)
      expect(@submission).to be_grants_right(teacher, nil, :view_turnitin_report)
    end

    it "is not available when the plagiarism report is from vericite" do
      @submission.turnitin_data[:provider] = "vericite"
      expect(@submission).not_to be_grants_right(teacher, nil, :view_turnitin_report)
    end

    it "is available when the plagiarism data shows vericite and there is an LTI 2 assignment configuration for something else" do
      @submission.turnitin_data[:provider] = "vericite"
      AssignmentConfigurationToolLookup.create!(
        assignment: @assignment,
        tool_product_code: "turnitin-lti",
        tool_type: "Lti::MessageHandler",
        context_type: "Account",
        tool_resource_type_code: "code",
        tool_vendor_code: "turnitin.com"
      )
      expect(@submission).to be_grants_right(teacher, nil, :view_turnitin_report)
    end

    it "is not available when the plagiarism data shows vericite and there is an LTI 2 assignment configuration for vericite" do
      @submission.turnitin_data[:provider] = "vericite"
      AssignmentConfigurationToolLookup.create!(
        assignment: @assignment,
        tool_product_code: "vericite",
        tool_type: "Lti::MessageHandler",
        context_type: "Account",
        tool_resource_type_code: "code",
        tool_vendor_code: "vericite"
      )
      expect(@submission).not_to be_grants_right(teacher, nil, :view_turnitin_report)
    end

    it { expect(@submission).to be_grants_right(student, nil, :view_turnitin_report) }

    context "when originality report visibility is after_grading" do
      before do
        @assignment.update!(
          turnitin_settings: @assignment.turnitin_settings.merge(originality_report_visibility: "after_grading")
        )
      end

      it { is_expected.not_to be_grants_right(student, nil, :view_turnitin_report) }

      context "when the submission is graded" do
        subject(:submission) { @assignment.grade_student(student, grade: 10, grader: teacher).first }

        it { is_expected.to be_grants_right(student, nil, :view_turnitin_report) }
      end
    end

    context "when originality report visibility is after_due_date" do
      before do
        @assignment.update!(
          turnitin_settings: @assignment.turnitin_settings.merge(originality_report_visibility: "after_due_date")
        )
      end

      it { is_expected.not_to be_grants_right(student, nil, :view_turnitin_report) }

      context "when assignment.due_date is in the past" do
        before { @assignment.update!(due_at: 1.day.ago) }

        it { is_expected.to be_grants_right(student, nil, :view_turnitin_report) }
      end
    end

    context "when originality report visibility is never" do
      before do
        @assignment.update!(
          turnitin_settings: @assignment.turnitin_settings.merge(originality_report_visibility: "never")
        )
      end

      it { is_expected.not_to be_grants_right(student, nil, :view_turnitin_report) }

      context "when the teacher's enrollment is concluded" do
        before do
          @course.enrollments.where(user: teacher).each(&:conclude)
        end

        it "still allows the teacher (with view_all_grades) to see reports" do
          expect(@submission).to be_grants_right(teacher, nil, :view_turnitin_report)
        end
      end
    end
  end

  describe "'view_vericite_report' right" do
    let(:teacher) do
      user = User.create
      @context.enroll_teacher(user)
      user
    end

    before :once do
      Auditors::ActiveRecord::Partitioner.process
      @assignment.update!(submission_types: "online_upload,online_text_entry")

      @submission = @assignment.submit_homework(@user, { body: "hello there", submission_type: "online_text_entry" })
      @submission.turnitin_data = {
        "submission_#{@submission.id}" => {
          web_overlap: 92,
          error: true,
          publication_overlap: 0,
          state: "failure",
          object_id: "123456789",
          student_overlap: 90,
          similarity_score: 92
        },
        :provider => "vericite"
      }
      @submission.save!
    end

    it "is available when the plagiarism report is from vericite" do
      expect(@submission).to be_grants_right(teacher, nil, :view_vericite_report)
    end

    it "is not available when the plagiarism report is from turnitin" do
      @submission.turnitin_data[:provider] = "turnitin"
      expect(@submission).not_to be_grants_right(teacher, nil, :view_vericite_report)
    end

    it "is not available when the plagiarism report is blank (defaults to turnitin)" do
      @submission.turnitin_data.delete(:provider)
      expect(@submission).not_to be_grants_right(teacher, nil, :view_vericite_report)
    end
  end

  describe "#not_submitted?" do
    let(:submission) { @assignment.submissions.find_by(user: @student) }

    it "returns true if the workflow state is unsubmitted (same as unsubmitted?)" do
      expect(submission).to be_unsubmitted
      expect(submission).to be_not_submitted
    end

    it "returns true if the student has been graded but has not submitted (different from unsubmitted?)" do
      @assignment.grade_student(@student, grade: 3, grader: @teacher)
      expect(submission).not_to be_unsubmitted
      expect(submission).to be_not_submitted
    end

    it "returns false if the student has submitted (same as unsubmitted?)" do
      @assignment.submit_homework(@student, body: "hi")
      expect(submission).not_to be_unsubmitted
      expect(submission).not_to be_not_submitted
    end
  end

  describe "#external_tool_url" do
    let(:submission) { Submission.new }
    let(:lti_submission) { @assignment.submit_homework(@user, submission_type: "basic_lti_launch", url: "http://www.example.com") }

    context "submission_type of 'basic_lti_launch'" do
      it "returns a url containing the submitted url" do
        expect(lti_submission.external_tool_url).to eq(lti_submission.url)
      end

      it "accepts query params to be included in the URL" do
        url = lti_submission.external_tool_url(query_params: { foo: false })
        query_params = Rack::Utils.parse_query(URI(url).query)
        expect(query_params["foo"]).to eq("false")
      end
    end

    context 'submission_type of anything other than "basic_lti_launch"' do
      it "returns nothing" do
        expect(submission.external_tool_url).to be_nil
      end
    end
  end

  it "returns the correct quiz_submission_version" do
    # set up the data to have a submission with a quiz submission with multiple versions
    course_factory
    quiz = @course.quizzes.create!
    quiz_submission = quiz.generate_submission @user, false
    quiz_submission.save

    @assignment.submissions.find_by!(user: @user).update!(quiz_submission_id: quiz_submission.id)

    submission = @assignment.submit_homework @user, submission_type: "online_quiz"
    submission.quiz_submission_id = quiz_submission.id

    # set the microseconds of the submission.submitted_at to be less than the
    # quiz_submission.finished_at.

    # first set them to be exactly the same (with microseconds)
    time_to_i = submission.submitted_at.to_i
    usec = submission.submitted_at.usec
    timestamp = "#{time_to_i}.#{usec}".to_f

    quiz_submission.finished_at = Time.zone.at(timestamp)
    quiz_submission.save

    # get the data in a strange state where the quiz_submission.finished_at is
    # microseconds older than the submission (caused the bug in #6048)
    quiz_submission.finished_at = Time.zone.at(timestamp + 0.00001)
    quiz_submission.save

    # verify the data is weird, to_i says they are equal, but the usecs are off
    expect(quiz_submission.finished_at.to_i).to eq submission.submitted_at.to_i
    expect(quiz_submission.finished_at.usec).to be > submission.submitted_at.usec

    # create the versions that Submission#quiz_submission_version uses
    quiz_submission.with_versioning do
      quiz_submission.save
      quiz_submission.save
    end

    # the real test, quiz_submission_version shouldn't care about usecs
    expect(submission.reload.quiz_submission_version).to eq 2
  end

  it "returns only comments readable by the user" do
    course_with_teacher(active_all: true)
    @course.default_post_policy.update!(post_manually: false)
    @student1 = student_in_course(active_user: true).user
    @student2 = student_in_course(active_user: true).user

    @assignment = @course.assignments.new(title: "some assignment")
    @assignment.submission_types = "online_text_entry"
    @assignment.workflow_state = "published"
    @assignment.save

    @submission = @assignment.submit_homework(@student1, body: "some message")
    @submission.add_comment(author: @teacher, comment: "a")
    @submission.add_comment(author: @teacher, comment: "b", hidden: true)
    @submission.add_comment(author: @student1, comment: "c")
    @submission.add_comment(author: @student2, comment: "d")
    @submission.add_comment(author: @teacher, comment: "e", draft: true)
    @submission.reload

    @submission.limit_comments(@teacher)
    expect(@submission.submission_comments.count).to be 5
    expect(@submission.visible_submission_comments.count).to be 4

    @submission.limit_comments(@student1)
    expect(@submission.submission_comments.count).to be 4
    expect(@submission.visible_submission_comments.count).to be 4

    @submission.limit_comments(@student2)
    expect(@submission.submission_comments.count).to be 1
    expect(@submission.visible_submission_comments.count).to be 1
  end

  describe "read/unread state" do
    it "is read if a submission exists with no grade" do
      @submission = @assignment.submit_homework(@user)
      expect(@submission.read?(@user)).to be_truthy
    end

    it "is unread after assignment is graded" do
      @submission = @assignment.grade_student(@user, grade: 3, grader: @teacher).first
      expect(@submission.unread?(@user)).to be_truthy
    end

    it "is unread after submission is graded" do
      @assignment.submit_homework(@user)
      @submission = @assignment.grade_student(@user, grade: 3, grader: @teacher).first
      expect(@submission.unread?(@user)).to be_truthy
    end

    it "is unread after submission is commented on by teacher" do
      @student = @user
      course_with_teacher(course: @context, active_all: true)
      @submission = @assignment.update_submission(@student, { commenter: @teacher, comment: "good!" }).first
      expect(@submission.unread?(@user)).to be_truthy
    end

    it "is read after submission is commented on by teacher and then teacher deletes comment" do
      student = @user
      submission = @assignment.submission_for_student(@student)

      submission.add_comment(author: @teacher, comment: "some comment")

      expect(submission.unread?(student)).to be_truthy

      content_participation_count = ContentParticipationCount.where(user_id: student.id).first
      expect(content_participation_count.unread_count).to eq 1

      comment = submission.submission_comments.first

      expect do
        comment.updating_user = @current_user
        comment.destroy!
      end.to change { SubmissionComment.count }.from(1).to(0)

      expect(submission.read?(student)).to be_truthy

      content_participation_count = ContentParticipationCount.where(user_id: student.id).first
      expect(content_participation_count.unread_count).to eq 0
    end

    it "is read after submission is commented on twice by teacher and then teacher deletes the first comment" do
      student = @user
      submission = @assignment.submission_for_student(student)

      submission.add_comment(author: @teacher, comment: "some comment")
      expect(submission.unread?(student)).to be_truthy

      content_participation_count = ContentParticipationCount.where(user_id: student.id).first
      expect(content_participation_count.unread_count).to eq 1

      submission.add_comment(author: @teacher, comment: "some comment")
      expect(submission.unread?(student)).to be_truthy

      content_participation_count = ContentParticipationCount.where(user_id: student.id).first
      expect(content_participation_count.unread_count).to eq 1

      comment = submission.submission_comments.first

      expect do
        comment.updating_user = @current_user
        comment.destroy!
      end.to change { SubmissionComment.count }.from(2).to(1)

      expect(submission.unread?(student)).to be_truthy

      content_participation_count = ContentParticipationCount.where(user_id: student.id).first
      expect(content_participation_count.unread_count).to eq 1
    end

    it "is read after submission is commented on by teacher, student views comment, teacher comments again, and then teacher deletes the not viewed comment" do
      student = @user
      submission = @assignment.submission_for_student(student)

      submission.add_comment(author: @teacher, comment: "some comment")
      expect(submission.unread?(student)).to be_truthy

      content_participation_count = ContentParticipationCount.where(user_id: student.id).first
      expect(content_participation_count.unread_count).to eq 1

      submission.mark_submission_comments_read(student)
      submission.mark_item_read("comment")
      expect(submission.read?(student)).to be_truthy

      content_participation_count = ContentParticipationCount.where(user_id: student.id).first
      expect(content_participation_count.unread_count).to eq 0

      submission.add_comment(author: @teacher, comment: "some comment")
      expect(submission.unread?(student)).to be_truthy

      comment = submission.submission_comments[1]

      expect do
        comment.updating_user = @current_user
        comment.destroy!
      end.to change { SubmissionComment.count }.from(2).to(1)

      expect(submission.read?(student)).to be_truthy

      content_participation_count = ContentParticipationCount.where(user_id: student.id).first
      expect(content_participation_count.unread_count).to eq 0
    end

    it "is unread after submission is commented on by teacher, student views comment, teacher comments again, and then teacher deletes the viewed comment" do
      student = @user
      submission = @assignment.submission_for_student(student)

      submission.add_comment(author: @teacher, comment: "some comment")
      expect(submission.unread?(student)).to be_truthy

      content_participation_count = ContentParticipationCount.where(user_id: student.id).first
      expect(content_participation_count.unread_count).to eq 1

      submission.mark_submission_comments_read(student)
      submission.mark_item_read("comment")
      expect(submission.read?(student)).to be_truthy

      content_participation_count = ContentParticipationCount.where(user_id: @student.id).first
      expect(content_participation_count.unread_count).to eq 0

      submission.add_comment(author: @teacher, comment: "some comment")
      expect(submission.unread?(student)).to be_truthy

      comment = submission.submission_comments.first

      expect do
        comment.updating_user = @current_user
        comment.destroy!
      end.to change { SubmissionComment.count }.from(2).to(1)

      expect(submission.unread?(student)).to be_truthy

      content_participation_count = ContentParticipationCount.where(user_id: student.id).first
      expect(content_participation_count.unread_count).to eq 1
    end

    it "is read if other submission fields change" do
      @submission = @assignment.submit_homework(@user)
      @submission.workflow_state = "graded"
      @submission.graded_at = Time.zone.now
      @submission.save!
      expect(@submission.read?(@user)).to be_truthy
    end

    it "mark read/unread" do
      @submission = @assignment.submit_homework(@user)
      @submission.workflow_state = "graded"
      @submission.graded_at = Time.zone.now
      @submission.save!
      expect(@submission.read?(@user)).to be_truthy
      @submission.mark_unread(@user)
      expect(@submission.read?(@user)).to be_falsey
      @submission.mark_read(@user)
      expect(@submission.read?(@user)).to be_truthy
    end

    it "is unread after submission is graded by teacher" do
      @student = @user
      @assignment.submit_homework(@student)
      @submission = @assignment.grade_student(@student, grade: 3, grader: @teacher).first
      expect(@submission.read?(@student)).to be_falsey
    end

    it "is unread after submission is graded and commented on by teacher" do
      @student = @user
      @assignment.submit_homework(@student)
      @submission = @assignment.grade_student(@student, grade: 3, grader: @teacher).first
      @submission = @assignment.update_submission(@student, { commenter: @teacher, comment: "good!" }).first

      expect(@submission.read?(@student)).to be_falsey
    end

    it "is unread after grade is read and teacher posts a comment" do
      @student = @user
      @assignment.submit_homework(@student)
      @submission = @assignment.grade_student(@student, grade: 3, grader: @teacher).first
      @submission.mark_item_read("grade")
      @submission = @assignment.update_submission(@student, { commenter: @teacher, comment: "good!" }).first

      expect(@submission.reload.read?(@student)).to be_falsey
    end

    it "is read after grade is read and student posts a comment" do
      @student = @user
      @assignment.submit_homework(@student)
      @submission = @assignment.grade_student(@student, grade: 3, grader: @teacher).first
      @submission.mark_item_read("grade")
      @submission = @assignment.update_submission(@student, { commenter: @student, comment: "good!" }).first

      expect(@submission.reload.read?(@student)).to be_truthy
    end

    it "is unread after student and teacher post a comment" do
      @student = @user
      @assignment.submit_homework(@student)
      @submission = @assignment.grade_student(@student, grade: 3, grader: @teacher).first
      @assignment.update_submission(@student, { commenter: @student, comment: "good!" })
      @assignment.update_submission(@student, { commenter: @teacher, comment: "good!" })

      expect(@submission.read?(@student)).to be_falsey
    end

    it "is unread if there is any unread rubric" do
      @student = @user
      @assignment.submit_homework(@student)
      @submission = @assignment.grade_student(@student, grade: 3, grader: @teacher).first
      ContentParticipation.participate(content: @submission, user: @student, content_item: "rubric")

      expect(@submission.read?(@student)).to be_falsey
    end

    it "is read if grade and rubric are read" do
      @student = @user
      @assignment.submit_homework(@student)
      @submission = @assignment.grade_student(@student, grade: 3, grader: @teacher).first
      ContentParticipation.participate(content: @submission, user: @student, content_item: "rubric")

      @submission.mark_item_read("grade")
      @submission.mark_item_read("rubric")

      expect(@submission.read?(@student)).to be_truthy
    end

    it "changes the state from read to unread" do
      @student = @user
      @assignment.submit_homework(@student)
      @submission = @assignment.grade_student(@student, grade: 3, grader: @teacher).first
      @assignment.update_submission(@student, { commenter: @teacher, comment: "good!" })

      @submission.mark_item_unread("comment")

      expect(@submission.unread?(@student)).to be_truthy
    end

    it "marks submission comments as read" do
      @student = @user
      @assignment.submit_homework(@student)
      @submission = @assignment.grade_student(@student, grade: 3, grader: @teacher).first
      @assignment.update_submission(@student, { commenter: @teacher, comment: "good!" })
      @submission.mark_submission_comments_read(@student)

      visible_comment = @submission.visible_submission_comments[0]
      viewed_comment = visible_comment.viewed_submission_comments[0]
      expect(viewed_comment.user).to eql @student
      expect(viewed_comment.submission_comment).to eql visible_comment
    end
  end

  describe "mute" do
    let(:submission) { Submission.new }

    before do
      submission.published_score = 100
      submission.published_grade = "A"
      submission.graded_at = Time.zone.now
      submission.grade = "B"
      submission.score = 90
      submission.mute
    end

    specify { expect(submission.published_score).to be_nil }
    specify { expect(submission.published_grade).to be_nil }
    specify { expect(submission.graded_at).to be_nil }
    specify { expect(submission.grade).to be_nil }
    specify { expect(submission.score).to be_nil }
  end

  describe "muted_assignment?" do
    it "returns true if assignment is muted" do
      assignment = double(muted?: true)
      @submission = Submission.new
      expect(@submission).to receive(:assignment).and_return(assignment)
      expect(@submission.muted_assignment?).to be true
    end

    it "returns false if assignment is not muted" do
      assignment = double(muted?: false)
      @submission = Submission.new
      expect(@submission).to receive(:assignment).and_return(assignment)
      expect(@submission.muted_assignment?).to be false
    end
  end

  describe "without_graded_submission?" do
    let(:submission) { Submission.new }

    it "returns false if submission does not has_submission?" do
      allow(submission).to receive_messages(has_submission?: false, graded?: true)
      expect(submission.without_graded_submission?).to be false
    end

    it "returns false if submission does is not graded" do
      allow(submission).to receive_messages(has_submission?: true, graded?: false)
      expect(submission.without_graded_submission?).to be false
    end

    it "returns true if submission is not graded and has no submission" do
      allow(submission).to receive_messages(has_submission?: false, graded?: false)
      expect(submission.without_graded_submission?).to be true
    end
  end

  describe "graded?" do
    it "is false before graded" do
      submission, _ = @assignment.find_or_create_submission(@user)
      expect(submission).to_not be_graded
    end

    it "is true for graded assignments" do
      submission = @assignment.grade_student(@user, grade: 1, grader: @teacher)[0]
      expect(submission).to be_graded
    end

    it "is also true for excused assignments" do
      submission, _ = @assignment.find_or_create_submission(@user)
      submission.excused = true
      expect(submission).to be_graded
    end
  end

  describe "autograded" do
    let(:submission) { Submission.new }

    it "returns false when its not autograded" do
      submission = Submission.new
      expect(submission).to_not be_autograded

      submission.grader_id = Shard.global_id_for(@user.id)
      expect(submission).to_not be_autograded
    end

    it "returns true when its autograded" do
      submission = Submission.new
      submission.grader_id = -1
      expect(submission).to be_autograded
    end
  end

  describe "past_due" do
    before :once do
      Auditors::ActiveRecord::Partitioner.process
      submission_spec_model
      @submission1 = @submission

      add_section("overridden section")
      u2 = student_in_section(@course_section, active_all: true)
      submission_spec_model(user: u2)
      @submission2 = @submission

      @assignment.update_attribute(:due_at, 1.day.ago)
      @submission1.reload
      @submission2.reload
    end

    it "updates when an assignment's due date is changed" do
      expect(@submission1).to be_past_due
      @assignment.reload.update_attribute(:due_at, 1.day.from_now)
      expect(@submission1.reload).not_to be_past_due
    end

    it "updates when an applicable override is changed" do
      expect(@submission1).to be_past_due
      expect(@submission2).to be_past_due

      assignment_override_model assignment: @assignment,
                                due_at: 1.day.from_now,
                                set: @course_section
      expect(@submission1.reload).to be_past_due
      expect(@submission2.reload).not_to be_past_due
    end

    it "gives a quiz submission 30 extra seconds before making it past due" do
      quiz_with_graded_submission([{ question_data: { :name => "question 1", :points_possible => 1, "question_type" => "essay_question" } }]) do
        {
          "text_after_answers" => "",
          "question_#{@questions[0].id}" => "<p>Lorem ipsum answer.</p>",
          "context_id" => @course.id.to_s,
          "context_type" => "Course",
          "user_id" => @user.id.to_s,
          "quiz_id" => @quiz.id.to_s,
          "course_id" => @course.id.to_s,
          "question_text" => "Lorem ipsum question",
        }
      end
      @assignment.due_at = "20130101T23:59Z"
      @assignment.save!

      submission = @quiz_submission.submission.reload
      submission.submitted_at = @assignment.due_at + 3.days
      expect(submission).to be_past_due

      submission.submitted_at = @assignment.due_at + 30.seconds
      expect(submission).not_to be_past_due
    end
  end

  describe "late" do
    before :once do
      submission_spec_model(submit_homework: true)
    end

    it "is false if not past due" do
      @submission.submitted_at = 2.days.ago
      @submission.cached_due_date = 1.day.ago
      expect(@submission).not_to be_late
    end

    it "is false if not submitted, even if past due" do
      @submission.submission_type = nil
      @submission.cached_due_date = 1.day.ago # forces submitted_at to be nil
      expect(@submission).not_to be_late
    end

    it "is true if submitted and past due" do
      @submission.submitted_at = 1.day.ago
      @submission.cached_due_date = 2.days.ago
      expect(@submission).to be_late
    end
  end

  describe "scope: not_submitted_or_graded" do
    before do
      @assignment = @course.assignments.create!(submission_types: "online_text_entry")
      @submission = @assignment.submissions.find_by(user: @student)
    end

    it "includes submissions where the student has not submitted and has not been graded" do
      expect(Submission.not_submitted_or_graded).to include @submission
    end

    it "excludes submissions where the student has submitted" do
      @assignment.submit_homework(@student, body: "hi")
      expect(Submission.not_submitted_or_graded).not_to include @submission
    end

    it "excludes submissions where the student has been graded" do
      @assignment.grade_student(@student, grader: @teacher, grade: 10)
      expect(Submission.not_submitted_or_graded).not_to include @submission
    end

    it "excludes excused submissions" do
      @assignment.grade_student(@student, grader: @teacher, excused: true)
      expect(Submission.not_submitted_or_graded).not_to include @submission
    end
  end

  describe "scope: postable" do
    subject(:submissions) { assignment.submissions.postable }

    let(:assignment) { @course.assignments.create! }
    let(:submission) { assignment.submissions.find_by(user: @student) }

    before do
      assignment.ensure_post_policy(post_manually: true)
    end

    it "does not include submissions that neither have grades nor hidden comments" do
      submission.add_comment(author: @teacher, comment: "good job!", hidden: false)
      expect(subject).not_to include(submission)
    end

    it "includes submissions with hidden comments" do
      submission.add_comment(author: @teacher, comment: "good job!", hidden: true)
      expect(subject).to include(submission)
    end

    it "includes submissions with a grade" do
      assignment.grade_student(@student, grader: @teacher, grade: 10)
      expect(subject).to include(submission)
    end

    it "includes submissions that are excused" do
      assignment.grade_student(@student, grader: @teacher, excused: true)
      expect(subject).to include(submission)
    end
  end

  describe "scope: with_hidden_comments" do
    subject(:submissions) { assignment.submissions.with_hidden_comments }

    let(:assignment) { @course.assignments.create! }
    let(:submission) { assignment.submissions.find_by(user: @student) }

    before do
      assignment.grade_student(@student, grader: @teacher, score: 5)
    end

    it "does not include submissions without a hidden comment" do
      submission.add_comment(author: @teacher, comment: "good job!", hidden: false)
      expect(subject).not_to include(submission)
    end

    it "includes submissions with hidden comments" do
      submission.add_comment(author: @teacher, comment: "good job!", hidden: true)
      expect(subject).to include(submission)
    end
  end

  describe "scope: anonymized" do
    subject(:submissions) { assignment.all_submissions.anonymized }

    let(:assignment) { @course.assignments.create! }
    let(:first_student) { @student }
    let(:second_student) { student_in_course(course: @course, active_all: true).user }
    let(:submission_with_anonymous_id) { submission_model(assignment:, user: first_student) }
    let(:submission_without_anonymous_id) do
      submission_model(assignment:, user: second_student).tap do |submission|
        submission.update_attribute(:anonymous_id, nil)
      end
    end

    it "only contains submissions that have anonymous_ids" do
      expect(subject).to contain_exactly(submission_with_anonymous_id)
    end
  end

  describe "scope: due_in_past" do
    subject(:submissions) { student.submissions.due_in_past }

    let(:future_assignment) { @course.assignments.create!(due_at: 2.days.from_now) }
    let(:past_assignment) { @course.assignments.create!(due_at: 2.days.ago) }
    let(:whenever_assignment) { @course.assignments.create!(due_at: nil) }
    let(:student) { @student }
    let(:future_submission) { future_assignment.submission_for_student(student) }
    let(:past_submission) { past_assignment.submission_for_student(student) }
    let(:whenever_submission) { whenever_assignment.submission_for_student(student) }

    it "includes submissions with a due date in the past" do
      expect(subject).to include(past_submission)
    end

    it "excludes submissions with a due date in the future" do
      expect(subject).not_to include(future_submission)
    end

    it "excludes submissions without a due date" do
      expect(subject).not_to include(whenever_submission)
    end
  end

  describe "scope: excused" do
    before :once do
      submission_spec_model
    end

    it "includes submission when excused is true" do
      @submission.update(excused: true)
      expect(Submission.excused).to include @submission
    end

    it "does not include submission when excused is false" do
      @submission.update(excused: false)
      expect(Submission.excused).not_to include @submission
    end

    it "does not include the submission when excused is nil" do
      @submission.update(excused: nil)
      expect(Submission.excused).not_to include @submission
    end
  end

  describe "scope: unposted" do
    before :once do
      submission_spec_model
    end

    it "includes submission when posted_at is nil" do
      @submission.update(posted_at: nil, grade: 10, score: 10)
      expect(Submission.unposted).to include @submission
    end

    it "does not include submission when posted_at is not nil" do
      @submission.update(posted_at: Time.zone.now, grade: 10, score: 10)
      expect(Submission.unposted).not_to include @submission
    end
  end

  describe "scope: missing" do
    context "not submitted" do
      before :once do
        @now = Time.zone.now
        submission_spec_model(cached_due_date: 1.day.ago(@now), submission_type: nil)
        @submission.assignment.update!(submission_types: "online_upload")
      end

      it "excludes an otherwise missing submission that has been marked with a custom status" do
        @submission.update!(grader_id: nil)
        admin = account_admin_user(account: @course.root_account)
        custom_grade_status = @course.root_account.custom_grade_statuses.create!(
          name: "Custom Status",
          color: "#ABC",
          created_by: admin
        )

        expect { @submission.update!(custom_grade_status:) }.to change {
          Submission.missing.include?(@submission)
        }.from(true).to(false)
      end

      it "includes submission when due date has passed with no submission, late_policy_status is nil, excused is nil and grader is nil" do
        @submission.update(grader_id: nil)
        expect(Submission.missing).to include @submission
      end

      it 'includes submission when late_policy_status is "missing"' do
        @submission.update(late_policy_status: "missing")

        expect(Submission.missing).to include @submission
      end

      it "includes submission when late_policy_status is not nil, not missing" do
        @submission.update(late_policy_status: "none")

        expect(Submission.missing).to include @submission
      end

      it "excludes submission when past due and excused" do
        @submission.update(excused: true)

        expect(Submission.missing).to be_empty
      end

      it "excludes submission when past due and extended" do
        @submission.update(late_policy_status: "extended")

        expect(Submission.missing).to be_empty
      end

      it "excludes submission when past due and assignment does not expect a submission" do
        @submission.assignment.update(submission_types: "none")

        expect(Submission.missing).to be_empty
      end

      it "excludes submission when it is excused and late_policy_status is missing" do
        @submission.update(excused: true, late_policy_status: "missing")

        expect(Submission.missing).to be_empty
      end

      it "includes submission when late_policy_status is missing and assignment does not expect a submission" do
        @submission.update(late_policy_status: "missing")
        @submission.assignment.update(submission_types: "none")

        expect(Submission.missing).to include @submission
      end

      it "excludes submission when due date has not passed" do
        @submission.update(cached_due_date: 1.day.from_now(@now))

        expect(Submission.missing).to be_empty
      end

      it "includes missing quiz_lti assignments" do
        @course.context_external_tools.create!(
          name: "Quizzes.Next",
          consumer_key: "test_key",
          shared_secret: "test_secret",
          tool_id: "Quizzes 2",
          url: "http://example.com/launch"
        )
        @assignment.quiz_lti!
        @assignment.due_at = 1.day.ago(@now)
        @assignment.save!

        @submission.update(grader_id: nil)
        expect(Submission.missing).to include @submission
      end
    end

    context "submitted" do
      before :once do
        @now = Time.zone.now
        submission_spec_model(cached_due_date: 1.day.ago(@now), submission_type: nil, submit_homework: true)
        @submission.assignment.update!(submission_types: "online_upload")
      end

      it "excludes submission when late_policy_status is nil" do
        expect(Submission.missing).to be_empty
      end

      it 'includes submission when late_policy_status is "missing"' do
        @submission.update(late_policy_status: "missing")

        expect(Submission.missing).not_to be_empty
      end

      it "excludes submission when late_policy_status is not nil, not missing" do
        @submission.update(late_policy_status: "foo")

        expect(Submission.missing).to be_empty
      end

      it "excludes submission when late_policy_status is extended" do
        @submission.update(late_policy_status: "extended")

        expect(Submission.missing).to be_empty
      end

      it "excludes submission when submitted before the due date" do
        @submission.update(submitted_at: 2.days.ago(@now))

        expect(Submission.missing).to be_empty
      end

      it "excludes submission when submitted after the due date" do
        @submission.update(submitted_at: @now)

        expect(Submission.missing).to be_empty
      end
    end
  end

  describe "scope: in_current_grading_period_for_courses" do
    before :once do
      @term = Account.default.enrollment_terms.create!(start_at: 10.years.ago)
      @course.enrollment_term_id = @term.id
      @course.save!

      period_group = Account.default.grading_period_groups.create!
      period_group.enrollment_terms << @course.enrollment_term
      now = Time.zone.now
      period_group.grading_periods.create!(
        title: "Closed Period",
        start_date: 5.months.ago(now),
        end_date: 2.months.ago(now),
        close_date: 2.months.ago(now)
      )
      period_group.grading_periods.create!(
        title: "Current Period",
        start_date: 2.months.ago(now),
        end_date: 2.months.from_now(now),
        close_date: 2.months.from_now(now)
      )

      @course.assignments.create!(
        name: "Assignment in closed period",
        workflow_state: "published",
        submission_types: "online_text_entry",
        due_at: 4.months.ago(now)
      )
      @course.assignments.create!(
        name: "Assignment in current period",
        workflow_state: "published",
        submission_types: "online_text_entry",
        due_at: 1.month.ago
      )
    end

    it "only returns submissions in the current grading period" do
      submissions = Submission.in_current_grading_period_for_courses([@course.id])
      expect(submissions.map { |s| s.assignment.name }.sort).to eq(["Assignment in current period", "some assignment"].sort)
    end

    it "includes assignments without a due date" do
      @course.assignments.create!(
        name: "Assignment without due date",
        workflow_state: "published",
        submission_types: "online_text_entry"
      )
      submissions = Submission.in_current_grading_period_for_courses([@course.id])
      expect(submissions.count).to be(3)
      expect(submissions.map { |s| s.assignment.name }).to include("Assignment without due date")
    end

    it "includes assignments from all specified courses" do
      course1 = @course
      course_factory(enrollment_term_id: @term.id, active_all: true)
      @course.enroll_student(@student, enrollment_state: :active)
      @course.assignments.create!(
        name: "Another in current period",
        workflow_state: "published",
        submission_types: "online_text_entry",
        due_at: 1.month.ago
      )
      submissions = Submission.in_current_grading_period_for_courses([course1.id, @course.id])
      expect(submissions.count).to be(3)
      expect(submissions.map { |s| s.assignment.name }).to include("Another in current period")
    end

    it "ignores courses not included in array" do
      course_factory(enrollment_term_id: @term.id, active_all: true)
      @course.enroll_student(@student, enrollment_state: :active)
      @course.assignments.create!(
        name: "Another in current period",
        workflow_state: "published",
        submission_types: "online_text_entry",
        due_at: 1.month.ago
      )
      submissions = Submission.in_current_grading_period_for_courses([@course.id])
      expect(submissions.count).to be(1)
      expect(submissions.first.assignment.name).to eq("Another in current period")
    end

    it "includes all submissions from courses without grading periods" do
      course1 = @course
      course_factory(active_all: true)
      @course.enroll_student(@student, enrollment_state: :active)
      @course.assignments.create!(
        name: "No GP 1",
        workflow_state: "published",
        submission_types: "online_text_entry",
        due_at: 1.month.ago
      )
      @course.assignments.create!(
        name: "No GP 2",
        workflow_state: "published",
        submission_types: "online_text_entry"
      )
      submissions = Submission.in_current_grading_period_for_courses([course1.id, @course.id])
      expect(submissions.map { |s| s.assignment.name }.sort).to eq(["Assignment in current period", "No GP 1", "No GP 2", "some assignment"].sort)
    end
  end

  describe "#late?" do
    before(:once) do
      @course = Course.create!
      student = User.create!
      @course.enroll_student(student, enrollment_state: "active")
      now = Time.zone.now
      assignment = @course.assignments.create!(submission_types: "online_text_entry", due_at: 10.days.ago(now))
      @submission = assignment.submit_homework(student, body: "Submitting late :(")
    end

    it "returns true if the submission is past due" do
      expect(@submission).to be_late
    end

    it "returns false if the submission is excused" do
      @submission.excused = true
      expect(@submission).not_to be_late
    end

    it "returns false if the submission is past due but has its late_policy_status set to something other than 'late'" do
      @submission.late_policy_status = "missing"
      expect(@submission).not_to be_late
    end

    it "returns false when an otherwise late submission has a custom status" do
      admin = account_admin_user(account: @course.root_account)
      custom_grade_status = @course.root_account.custom_grade_statuses.create!(
        name: "Custom Status",
        color: "#ABC",
        created_by: admin
      )
      expect { @submission.update!(custom_grade_status:) }.to change {
        @submission.late?
      }.from(true).to(false)
    end
  end

  describe "#extended?" do
    before(:once) do
      @course = Course.create!
      student = User.create!
      @course.enroll_student(student, enrollment_state: "active")
      assignment = @course.assignments.create!(submission_types: "online_text_entry")
      @submission = assignment.submissions.find_by(user: student)
    end

    it "returns false when a custom status has been applied" do
      @submission.update(late_policy_status: "extended")
      admin = account_admin_user(account: @course.root_account)
      custom_grade_status = @course.root_account.custom_grade_statuses.create!(
        name: "Custom Status",
        color: "#ABC",
        created_by: admin
      )
      expect { @submission.update!(custom_grade_status:) }.to change {
        @submission.extended?
      }.from(true).to(false)
    end
  end

  describe "#missing" do
    before :once do
      @now = Time.zone.now
      submission_spec_model(cached_due_date: 1.day.ago(@now), submission_type: nil, submit_homework: true)
      @submission.assignment.update!(submission_types: "on_paper")
      @another_assignment = assignment_model(course: @course, due_at: 1.day.ago)
      @another_submission = @another_assignment.submissions.last
    end

    submissions_that_cant_be_missing = %w[none on_paper external_tool]
    %w[none
       on_paper
       online_quiz
       discussion_topic
       external_tool
       online_upload
       online_text_entry
       online_url
       media_recording].each do |sub_type|
      should_not_be_missing = submissions_that_cant_be_missing.include?(sub_type)
      expected_status = should_not_be_missing ? "false" : "true"
      it "returns #{expected_status} when late_policy_status is nil and submission_type is #{sub_type}" do
        @another_assignment.update(submission_types: sub_type)

        if should_not_be_missing
          expect(@another_submission.reload).not_to be_missing
        else
          expect(@another_submission.reload).to be_missing
        end
      end
    end

    it "returns false when an otherwise missing submission has a custom status" do
      @another_assignment.update!(submission_types: "online_upload")
      admin = account_admin_user(account: @course.root_account)
      custom_grade_status = @course.root_account.custom_grade_statuses.create!(
        name: "Custom Status",
        color: "#ABC",
        created_by: admin
      )
      expect { @another_submission.update!(custom_grade_status:) }.to change {
        @another_submission.missing?
      }.from(true).to(false)
    end

    it "returns false when late_policy_status is nil standalone" do
      expect(@submission).not_to be_missing
    end

    it 'returns true when late_policy_status is "missing"' do
      @submission.update(late_policy_status: "missing")

      expect(@submission).to be_missing
    end

    it 'returns false when the submission is excused and late_policy_status is "missing"' do
      @submission.excused = true
      @submission.late_policy_status = "missing"
      expect(@submission).not_to be_missing
    end

    it "returns false when late_policy_status is not nil, not missing" do
      @submission.update(late_policy_status: "late")

      expect(@submission).not_to be_missing
    end

    it "returns false when not past due" do
      @submission.update(submitted_at: 2.days.ago(@now))

      expect(@submission).not_to be_missing
    end

    it "returns false when past due and submitted" do
      @submission.update(submitted_at: @now)

      expect(@submission).not_to be_missing
    end

    it "returns false when past due, not submitted, assignment does not expect a submission, is excused" do
      @submission.assignment.update(submission_types: "none")
      @submission.update(excused: true)
      @submission.update_columns(submission_type: nil)

      expect(@submission).not_to be_missing
    end

    it "returns false when past due, not submitted, assignment does not expect a submission, not excused, and no score" do
      @submission.assignment.update(submission_types: "none")
      @submission.update_columns(submission_type: nil)

      expect(@submission).not_to be_missing
    end

    it 'returns false when past due, not submitted, assignment does not expect a submission, not excused, has a score, workflow state is not "graded"' do
      @submission.update(score: 1)
      @submission.update_columns(submission_type: nil)

      expect(@submission).not_to be_missing
    end

    it 'returns false when past due, not submitted, assignment does not expect a submission, not excused, has a score, workflow state is "graded", and score is 0' do
      @submission.update(score: 0, workflow_state: "graded")
      @submission.update_columns(submission_type: nil)

      expect(@submission).not_to be_missing
    end

    it 'returns false when past due, not submitted, assignment does not expect a submission, not excused, has a score, workflow state is "graded", and score is greater than 0' do
      @submission.update(score: 1, workflow_state: "graded")
      @submission.update_columns(submission_type: nil)

      expect(@submission).not_to be_missing
    end

    it "returns true for missing quiz_lti submissions" do
      @course.context_external_tools.create!(
        name: "Quizzes.Next",
        consumer_key: "test_key",
        shared_secret: "test_secret",
        tool_id: "Quizzes 2",
        url: "http://example.com/launch"
      )

      @another_assignment.quiz_lti!
      @another_assignment.save!

      @another_submission.reload
      expect(@another_submission).to be_missing
    end

    it "returns true for missing quiz_lti submissions when cached_quiz_lti is false but assignment.quiz_lti is true" do
      @course.context_external_tools.create!(
        name: "Quizzes.Next",
        consumer_key: "test_key",
        shared_secret: "test_secret",
        tool_id: "Quizzes 2",
        url: "http://example.com/launch"
      )

      @another_assignment.quiz_lti!
      @another_assignment.save!

      @another_submission.reload
      @another_submission.update!(cached_quiz_lti: false)
      expect(@another_submission).to be_missing
    end

    context "checkpointed discussions" do
      before :once do
        @course.root_account.enable_feature!(:discussion_checkpoints)
        @checkpointed_assignment = assignment_model(
          course: @course,
          submission_types: "discussion_topic",
          due_at: 1.day.ago,
          has_sub_assignments: true
        )
        @discussion = discussion_topic_model(assignment: @checkpointed_assignment)

        # Create sub-assignments (checkpoints)
        @reply_to_topic_checkpoint = @checkpointed_assignment.sub_assignments.create!(
          context: @course,
          sub_assignment_tag: CheckpointLabels::REPLY_TO_TOPIC,
          due_at: 1.day.ago,
          title: "Reply to Topic",
          submission_types: "discussion_topic"
        )
        @reply_to_entry_checkpoint = @checkpointed_assignment.sub_assignments.create!(
          context: @course,
          sub_assignment_tag: CheckpointLabels::REPLY_TO_ENTRY,
          due_at: 1.day.ago,
          title: "Reply to Entry",
          submission_types: "discussion_topic"
        )

        @parent_submission = @checkpointed_assignment.submissions.find_by(user: @student)
        @topic_submission = @reply_to_topic_checkpoint.submissions.find_by(user: @student)
        @entry_submission = @reply_to_entry_checkpoint.submissions.find_by(user: @student)
      end

      context "parent assignment submissions" do
        it "returns true when any child submission is missing" do
          # Set one child as missing
          @topic_submission.update!(late_policy_status: "missing")
          @entry_submission.update!(submitted_at: 2.days.ago, workflow_state: "submitted", submission_type: "discussion_topic")

          # Call the aggregator service to set the parent submission's late_policy_status
          Checkpoints::SubmissionAggregatorService.call(assignment: @checkpointed_assignment, student: @student)

          expect(@parent_submission.reload).to be_missing
        end

        it "returns true when both child submissions are missing" do
          @topic_submission.update!(late_policy_status: "missing")
          @entry_submission.update!(late_policy_status: "missing")

          # Call the aggregator service to set the parent submission's late_policy_status
          Checkpoints::SubmissionAggregatorService.call(assignment: @checkpointed_assignment, student: @student)

          expect(@parent_submission.reload).to be_missing
        end

        it "returns true when user has submitted to neither checkpoint" do
          # Both submissions are unsubmitted and past due (default state)
          expect(@topic_submission.workflow_state).to eq("unsubmitted")
          expect(@entry_submission.workflow_state).to eq("unsubmitted")
          expect(@topic_submission.submitted_at).to be_nil
          expect(@entry_submission.submitted_at).to be_nil
          expect(@topic_submission.past_due?).to be true
          expect(@entry_submission.past_due?).to be true

          # Call the aggregator service to set the parent submission's late_policy_status
          Checkpoints::SubmissionAggregatorService.call(assignment: @checkpointed_assignment, student: @student)

          expect(@parent_submission.reload).to be_missing
        end

        it "returns false when no child submissions are missing" do
          @topic_submission.update!(submitted_at: 1.hour.ago, workflow_state: "submitted", submission_type: "discussion_topic")
          @entry_submission.update!(submitted_at: 1.hour.ago, workflow_state: "submitted", submission_type: "discussion_topic")

          # Call the aggregator service to set the parent submission's late_policy_status
          Checkpoints::SubmissionAggregatorService.call(assignment: @checkpointed_assignment, student: @student)

          expect(@parent_submission.reload).not_to be_missing
        end

        it "returns false when parent submission is excused" do
          @topic_submission.update!(late_policy_status: "missing")
          @entry_submission.update!(excused: true)

          # Call the aggregator service to set the parent submission's late_policy_status
          Checkpoints::SubmissionAggregatorService.call(assignment: @checkpointed_assignment, student: @student)

          expect(@parent_submission.reload).not_to be_missing
        end

        it "returns false when parent has custom grade status even with missing children" do
          admin = account_admin_user(account: @course.root_account)
          custom_grade_status = @course.root_account.custom_grade_statuses.create!(
            name: "Custom Status",
            color: "#ABC",
            created_by: admin
          )
          @topic_submission.update!(late_policy_status: "missing")
          @parent_submission.update!(custom_grade_status:)

          # Call the aggregator service to set the parent submission's late_policy_status
          Checkpoints::SubmissionAggregatorService.call(assignment: @checkpointed_assignment, student: @student)

          expect(@parent_submission.reload).not_to be_missing
        end
      end

      context "sub-assignment submissions" do
        it "returns true when sub-assignment submission is missing and past due" do
          @topic_submission.update!(late_policy_status: "missing")
          expect(@topic_submission.reload).to be_missing
        end

        it "returns false when sub-assignment submission is submitted" do
          @topic_submission.update!(submitted_at: 1.hour.ago, workflow_state: "submitted", submission_type: "discussion_topic")
          expect(@topic_submission.reload).not_to be_missing
        end

        it "returns false when sub-assignment submission is excused" do
          @topic_submission.update!(excused: true)
          expect(@topic_submission.reload).not_to be_missing
        end

        it "returns true when sub-assignment is past due and not submitted" do
          # Ensure submission expects submission and is past due
          expect(@reply_to_topic_checkpoint.expects_submission?).to be true
          expect(@topic_submission.past_due?).to be true
          expect(@topic_submission.submitted_at).to be_nil
          expect(@topic_submission.reload).to be_missing
        end
      end
    end
  end

  describe "update_attachment_associations" do
    before do
      course_with_student active_all: true
      @assignment = @course.assignments.create!
    end

    it "doesn't include random attachment ids" do
      f = Attachment.create! uploaded_data: StringIO.new("blah"),
                             context: @course,
                             filename: "blah.txt"
      sub = @assignment.submit_homework(@user, attachments: [f])
      expect(sub.attachments).to eq []
    end

    it "includes attachments in a user group that are not in a section group" do
      @group = @course.groups.create!
      @group.add_user(@user)
      f = Attachment.create! uploaded_data: StringIO.new("blah"),
                             context: @group,
                             filename: "blah.txt",
                             user: @user
      sub = @assignment.submit_homework(@user, attachments: [f])
      expect(sub.attachments).to eq [f]
    end

    it "creates associations for text entry submissions" do
      @course.enroll_student(@user, enrollment_state: :active)
      f = attachment_model(filename: "blah.txt", user: @user, context: @user)
      f.root_account.enable_feature!(:file_association_access)

      body = "<a href=/users/#{@user.id}/files/#{f.id}>blah.txt</a>"

      sub = @assignment.submit_homework(@user, submission_type: "online_text_entry", body:, saving_user: @user)
      expect(f.attachment_associations.pluck(:context_type)).to eq ["Submission"]
      expect(f.attachment_associations.pluck(:context_id)).to eq [sub.id]
    end

    it "creates associations for online_upload entry submissions with attachments" do
      @course.enroll_student(@user, enrollment_state: :active)
      f = attachment_model(filename: "blah.txt", user: @user, context: @user)
      sub = @assignment.submit_homework(@user, submission_type: "online_upload", attachments: [f])
      expect(f.attachment_associations.pluck(:context_type)).to eq ["Submission"]
      expect(f.attachment_associations.pluck(:context_id)).to eq [sub.id]
    end
  end

  describe "versioned_attachments" do
    it "includes user attachments" do
      student_in_course(active_all: true)
      att = attachment_model(filename: "submission.doc", context: @student)
      sub = @assignment.submit_homework(@student, attachments: [att])
      expect(sub.versioned_attachments).to eq [att]
    end

    it "does not include attachments with a context of Submission" do
      student_in_course(active_all: true)
      att = attachment_model(filename: "submission.doc", context: @student)
      sub = @assignment.submit_homework(@student, attachments: [att])
      sub.attachments.update_all(context_type: "Submission", context_id: sub.id)
      expect(sub.reload.versioned_attachments).to be_empty
    end

    it "includes attachments owned by other users in a group for a group submission" do
      student1, student2 = n_students_in_course(2, { course: @course })
      assignment = @course.assignments.create!(name: "A1", submission_types: "online_upload")

      group_category = @course.group_categories.create!(name: "Project Groups")
      group = group_category.groups.create!(name: "A Team", context: @course)
      group.add_user(student1)
      group.add_user(student2)
      assignment.update(group_category:)

      user_attachment = attachment_model(context: student1)
      assignment.submit_homework(student1, submission_type: "online_upload", attachments: [user_attachment])

      [student1, student2].each do |student|
        submission = assignment.submission_for_student(student)
        submission.versioned_attachments
        expect(submission.versioned_attachments).to include user_attachment
      end
    end

    it "includes attachments uploaded from group by user without matching section id" do
      @group = @course.groups.create!
      @group.add_user(@user)
      f = Attachment.create! uploaded_data: StringIO.new("blah"),
                             context: @group,
                             filename: "blah.txt",
                             user: @user
      sub = @assignment.submit_homework(@user, attachments: [f])
      expect(sub.versioned_attachments).to eq [f]
    end
  end

  describe "includes_attachment?" do
    it "includes current attachments" do
      spoiler = attachment_model(context: @student)
      attachment_model context: @student
      sub = @assignment.submit_homework @student, attachments: [@attachment]
      expect(sub.attachments).to eq([@attachment])
      expect(sub.includes_attachment?(spoiler)).to be false
      expect(sub.includes_attachment?(@attachment)).to be true
    end

    it "includes attachments to previous versions" do
      old_attachment_1 = attachment_model(context: @student)
      old_attachment_2 = attachment_model(context: @student)
      @assignment.submit_homework @student, attachments: [old_attachment_1, old_attachment_2]
      attachment_model context: @student
      sub = @assignment.submit_homework @student, attachments: [@attachment]
      expect(sub.attachments.to_a).to eq([@attachment])
      expect(sub.includes_attachment?(old_attachment_1)).to be true
      expect(sub.includes_attachment?(old_attachment_2)).to be true
    end
  end

  shared_examples_for "a method which finds versioned originality reports" do |get_reports_fn|
    def make_attachment(mod)
      attachment_model(filename: "attachment_#{mod}.doc", context: @student)
    end

    it "works correctly on originality reports without submission times with multiple text entry or same attachment ids" do
      reports = []
      submissions = (1..3).map do |i|
        sub = @assignment.submit_homework(@student, body: "body #{i}")
        report = OriginalityReport.create!(attachment: nil, originality_score: i, submission: sub)
        report.update_columns(submission_time: nil)
        reports << report
        sub
      end
      attachment = attachment_model(filename: "submission.doc", context: @student)
      submissions += (1..3).map do |i|
        sub = @assignment.submit_homework(@student, attachments: [attachment])
        report = OriginalityReport.create!(attachment:, originality_score: i, submission: sub)
        report.update_columns(submission_time: nil)
        reports << report
        sub
      end

      versioned_reports = get_reports_fn.call(submissions)

      # Submissions/originality reports without attachments.
      # Match based on `o.created_at > submitted_at`
      (0..2).each do |i|
        expect(versioned_reports[i]).to match_array reports[i..2]
      end

      # Submissions/originality report with attachment. Match all originality reports with matching attachment
      (3..5).each do |i|
        expect(versioned_reports[i]).to match_array reports[3..]
      end
    end

    it "works correctly on originality reports with different submission times and same attachment ids (ie. student resubmits a previous attachment from files)" do
      attachment1 = make_attachment(1)
      sub1 = @assignment.submit_homework(@student, attachments: [attachment1])
      report1 = OriginalityReport.create!(attachment: attachment1, originality_score: 1, submission: sub1)

      attachment2 = make_attachment(2)
      sub2 = @assignment.submit_homework(@student, attachments: [attachment2])
      report2 = OriginalityReport.create!(attachment: attachment2, originality_score: 2, submission: sub2)

      # the last submission has a resubmission of the first attachment created
      sub3 = @assignment.submit_homework(@student, attachments: [attachment1])
      # TII got back to us with a report but no change in score
      report1.touch

      versioned_reports = get_reports_fn.call([sub1, sub2, sub3])
      expect(versioned_reports[0]).to eq [report1]
      expect(versioned_reports[1]).to eq [report2]
      expect(versioned_reports[2]).to eq [report1]
    end
  end

  describe "#versioned_originality_reports" do
    it_behaves_like "a method which finds versioned originality reports", lambda { |submissions|
      submissions.map(&:versioned_originality_reports)
    }

    it "loads originality reports for the submission" do
      student_in_course(active_all: true)
      attachment = attachment_model(filename: "submission.doc", context: @student)
      submission = @assignment.submit_homework(@student, attachments: [attachment])
      report = OriginalityReport.create!(attachment:, originality_score: "1", submission:)

      expect(submission.versioned_originality_reports).to eq [report]
    end

    it "memoizes the loaded originality reports" do
      student_in_course(active_all: true)
      attachment = attachment_model(filename: "submission.doc", context: @student)
      submission = @assignment.submit_homework(@student, attachments: [attachment])
      OriginalityReport.create!(attachment:, originality_score: "1", submission:)

      submission.versioned_originality_reports
      expect(OriginalityReport).not_to receive(:where)
      submission.versioned_originality_reports
    end

    it "returns an empty array when there are no reports" do
      student_in_course(active_all: true)
      attachment = attachment_model(filename: "submission.doc", context: @student)
      submission = @assignment.submit_homework(@student, attachments: [attachment])

      expect(submission.versioned_originality_reports).to eq []
    end

    it "returns an empty array when there are no attachments" do
      student_in_course(active_all: true)
      submission = @assignment.submit_homework(@student, body: "Oh my!")

      expect(submission.versioned_originality_reports).to eq []
    end
  end

  describe "#bulk_load_versioned_originality_reports" do
    before :once do
      student_in_course(active_all: true)
    end

    it_behaves_like "a method which finds versioned originality reports", lambda { |submissions|
      Submission.bulk_load_versioned_originality_reports(submissions)
      submissions.map(&:versioned_originality_reports)
    }

    it "bulk loads originality reports for many submissions at once" do
      originality_reports = []
      submissions = Array.new(3) do |i|
        student_in_course(active_all: true)
        attachments = [
          attachment_model(filename: "submission#{i}-a.doc", context: @student),
          attachment_model(filename: "submission#{i}-b.doc", context: @student)
        ]

        sub = @assignment.submit_homework(@student, attachments:)
        originality_reports << attachments.map do |a|
          OriginalityReport.create!(attachment: a, originality_score: "1", submission: sub)
        end
        sub
      end

      Submission.bulk_load_versioned_originality_reports(submissions)
      submissions.each_with_index do |s, i|
        expect(s.versioned_originality_reports).to eq originality_reports[i]
      end
    end

    it "avoids N+1s in the bulk load" do
      attachment = attachment_model(filename: "submission.doc", context: @student)
      submission = @assignment.submit_homework(@student, attachments: [attachment])
      OriginalityReport.create!(attachment:, originality_score: "1", submission:)

      Submission.bulk_load_versioned_originality_reports([submission])
      expect(OriginalityReport).not_to receive(:where)
      submission.versioned_originality_reports
    end

    it "ignores invalid attachment ids" do
      s = @assignment.submit_homework(@student, submission_type: "online_url", url: "http://example.com")
      s.update_attribute(:attachment_ids, "99999999")
      Submission.bulk_load_versioned_originality_reports([s])
      expect(s.versioned_originality_reports).to eq []
    end

    it "loads only the originality reports that pertain to that version" do
      originality_reports = []
      attachment = attachment_model(filename: "submission-a.doc", context: @student)
      Timecop.freeze(10.seconds.ago) do
        sub = @assignment.submit_homework(@student, submission_type: "online_upload", attachments: [attachment])
        originality_reports <<
          OriginalityReport.create!(attachment:, originality_score: "1", submission: sub)
      end

      attachment = attachment_model(filename: "submission-b.doc", context: @student)
      Timecop.freeze(5.seconds.ago) do
        sub = @assignment.submit_homework(@student, attachments: [attachment])
        originality_reports <<
          OriginalityReport.create!(attachment:, originality_score: "1", submission: sub)
      end

      attachment = attachment_model(filename: "submission-c.doc", context: @student)
      Timecop.freeze(1.second.ago) do
        sub = @assignment.submit_homework(@student, attachments: [attachment])
        originality_reports <<
          OriginalityReport.create!(attachment:, originality_score: "1", submission: sub)
      end

      submission = @assignment.submission_for_student(@student)
      Submission.bulk_load_versioned_originality_reports(submission.submission_history)

      submission.submission_history.each_with_index do |s, index|
        expect(s.versioned_originality_reports.first).to eq originality_reports[index]
      end
    end

    it "works with unsubmitted submissions" do
      submissions = @assignment.submissions.where(user: @student)
      Submission.bulk_load_versioned_originality_reports(submissions)
      submissions.each do |s|
        expect(s.versioned_originality_reports).to eq []
      end
    end
  end

  context "bulk loading attachments" do
    def ensure_attachments_arent_queried
      expect(Attachment).not_to receive(:where)
    end

    def submission_for_some_user
      student_in_course active_all: true
      @assignment.submit_homework(@student,
                                  submission_type: "online_url",
                                  url: "http://example.com")
    end

    describe "#bulk_load_versioned_attachments" do
      it "loads attachments for many submissions at once" do
        attachments = []

        submissions = Array.new(3) do |i|
          student_in_course(active_all: true)
          attachments << [
            attachment_model(filename: "submission#{i}-a.doc", context: @student),
            attachment_model(filename: "submission#{i}-b.doc", context: @student)
          ]

          @assignment.submit_homework @student, attachments: attachments[i]
        end

        Submission.bulk_load_versioned_attachments(submissions)
        ensure_attachments_arent_queried
        submissions.each_with_index do |s, i|
          expect(s.versioned_attachments).to eq attachments[i]
        end
      end

      it "filters out deleted attachments" do
        student = student_in_course(active_all: true).user
        attachment = attachment_model(filename: "submission.doc", context: student)
        submission = @assignment.submit_homework(student, attachments: [attachment])
        attachment.destroy_permanently!
        submission_with_attachments = Submission.bulk_load_versioned_attachments([submission]).first
        expect(submission_with_attachments.versioned_attachments).to be_empty
      end

      it "includes url submission attachments" do
        s = submission_for_some_user
        s.attachment = attachment_model(filename: "screenshot.jpg",
                                        context: @student)

        Submission.bulk_load_versioned_attachments([s])
        ensure_attachments_arent_queried
        expect(s.versioned_attachments).to eq [s.attachment]
      end

      it "handles bad data" do
        s = submission_for_some_user
        s.update_attribute(:attachment_ids, "99999999")
        Submission.bulk_load_versioned_attachments([s])
        expect(s.versioned_attachments).to eq []
      end

      it "handles submission histories with different attachments" do
        student_in_course(active_all: true)
        attachments = [attachment_model(filename: "submission-a.doc", context: @student)]
        Timecop.freeze(10.seconds.ago) do
          @assignment.submit_homework(@student,
                                      submission_type: "online_upload",
                                      attachments: [attachments[0]])
        end

        attachments << attachment_model(filename: "submission-b.doc", context: @student)
        Timecop.freeze(5.seconds.ago) do
          @assignment.submit_homework @student, attachments: [attachments[1]]
        end

        attachments << attachment_model(filename: "submission-c.doc", context: @student)
        Timecop.freeze(1.second.ago) do
          @assignment.submit_homework @student, attachments: [attachments[2]]
        end

        submission = @assignment.submission_for_student(@student)
        Submission.bulk_load_versioned_attachments(submission.submission_history)

        submission.submission_history.each_with_index do |s, index|
          expect(s.attachment_ids.to_i).to eq attachments[index].id
        end
      end
    end

    describe "#bulk_load_attachments_for_submissions" do
      it "loads attachments for many submissions at once and returns a hash" do
        expected_attachments_for_submissions = {}

        submissions = Array.new(3) do |i|
          student_in_course(active_all: true)
          attachment = [attachment_model(filename: "submission#{i}.doc", context: @student)]
          sub = @assignment.submit_homework @student, attachments: attachment
          expected_attachments_for_submissions[sub] = attachment
          sub
        end

        result = Submission.bulk_load_attachments_for_submissions(submissions)
        ensure_attachments_arent_queried
        expect(result).to eq(expected_attachments_for_submissions)
      end

      it "handles bad data" do
        s = submission_for_some_user
        s.update_attribute(:attachment_ids, "99999999")
        expected_attachments_for_submissions = { s => [] }
        result = Submission.bulk_load_attachments_for_submissions(s)
        expect(result).to eq(expected_attachments_for_submissions)
      end

      it "filters out attachment associations that don't point to an attachment" do
        student = student_in_course(active_all: true).user
        attachment = attachment_model(filename: "submission.doc", context: student)
        submission = @assignment.submit_homework(student, attachments: [attachment])
        submission.attachment_associations.find_by(attachment_id: attachment.id).update!(attachment_id: nil)
        attachments = Submission.bulk_load_attachments_for_submissions([submission]).first.second
        expect(attachments).to be_empty
      end

      it "filters out attachment associations that point to deleted attachments" do
        student = student_in_course(active_all: true).user
        attachment = attachment_model(filename: "submission.doc", context: student)
        submission = @assignment.submit_homework(student, attachments: [attachment])
        attachment.destroy_permanently!
        attachments = Submission.bulk_load_attachments_for_submissions([submission]).first.second
        expect(attachments).to be_empty
      end

      it "includes valid attachments and filters out deleted attachments" do
        student = student_in_course(active_all: true).user
        attachment = attachment_model(filename: "submission.doc", context: student)
        submission = @assignment.submit_homework(student, attachments: [attachment])
        attachment.destroy_permanently!

        another_student = student_in_course(active_all: true).user
        another_attachment = attachment_model(filename: "submission.doc", context: another_student)
        another_submission = @assignment.submit_homework(another_student, attachments: [another_attachment])

        bulk_loaded_submissions = Submission.bulk_load_attachments_for_submissions([submission, another_submission])
        submission_attachments = bulk_loaded_submissions.find { |s| s.first.id == submission.id }.second
        expect(submission_attachments).to be_empty

        another_submission_attachments = bulk_loaded_submissions.find { |s| s.first.id == another_submission.id }.second
        expect(another_submission_attachments).not_to be_empty
      end
    end
  end

  describe "#assign_assessor" do
    def peer_review_assignment
      assignment = @course.assignments.build(title: "Peer review",
                                             due_at: 1.day.ago,
                                             points_possible: 5,
                                             submission_types: "online_text_entry")
      assignment.peer_reviews_assigned = true
      assignment.peer_reviews = true
      assignment.automatic_peer_reviews = true
      assignment.save!

      assignment
    end

    before do
      student_in_course(active_all: true)
      @student2 = user_factory
      @student2_enrollment = @course.enroll_student(@student2)
      @student2_enrollment.accept!
      @assignment = peer_review_assignment
      @student1_homework = @assignment.submit_homework(@student,  body: "Lorem ipsum dolor")
      @student2_homework = @assignment.submit_homework(@student2, body: "Sit amet consectetuer")
    end

    it "sends a reminder notification" do
      expect_any_instance_of(AssessmentRequest).to receive(:send_reminder!).once
      submission1, submission2 = @assignment.submissions
      submission1.assign_assessor(submission2)
    end

    it "does not allow read access when assignment's peer reviews are off" do
      @student1_homework.assign_assessor(@student2_homework)
      expect(@student1_homework.grants_right?(@student2, :read)).to be true
      @assignment.peer_reviews = false
      @assignment.save!
      @student1_homework.reload
      AdheresToPolicy::Cache.clear
      expect(@student1_homework.grants_right?(@student2, :read)).to be false
    end

    it "does not allow read access when other student's enrollment is not active" do
      @student2_homework.assign_assessor(@student1_homework)
      @student2_enrollment.conclude
      expect(@student2_homework.grants_right?(@student, :read)).to be false
    end
  end

  describe "#get_web_snapshot" do
    it "does not blow up if web snapshotting fails" do
      sub = submission_spec_model
      expect(CutyCapt).to receive(:enabled?).and_return(true)
      expect(CutyCapt).to receive(:snapshot_attachment_for_url).with(sub.url, context: sub).and_return(nil)
      sub.get_web_snapshot
    end
  end

  describe "capturing screenshots for online_url submissions" do
    let_once(:course) { Course.create! }
    let_once(:student) { course.enroll_student(User.create!, active_all: true).user }
    let(:assignment) { course.assignments.create!(submission_types: ["online_url"]) }
    let(:sub) { assignments.find_by(user: student) }
    let(:submitted_url) { "https://example.com" }
    let(:get_web_snapshot_jobs) { Delayed::Job.where(tag: "Submission#get_web_snapshot").order(:id) }

    before do
      allow(CutyCapt).to receive(:enabled?).and_return(true)
    end

    it "calls #get_web_snapshot when it's the first submission attempt" do
      expect do
        assignment.submit_homework(student, submission_type: "online_url", url: submitted_url)
      end.to change {
        get_web_snapshot_jobs.count
      }.by(1)
    end

    it "calls #get_web_snapshot when it's not the first submission attempt" do
      assignment.submit_homework(student, submission_type: "online_url", url: submitted_url)
      expect do
        assignment.submit_homework(student, submission_type: "online_url", url: "https://example.com/different")
      end.to change {
        get_web_snapshot_jobs.count
      }.by(1)
    end

    it "calls #get_web_snapshot when it's not the first submission attempt and the url hasn't changed" do
      assignment.submit_homework(student, submission_type: "online_url", url: submitted_url)
      expect do
        assignment.submit_homework(student, submission_type: "online_url", url: submitted_url)
      end.to change {
        get_web_snapshot_jobs.count
      }.by(1)
    end

    it "does not call #get_web_snapshot when a url is not included" do
      expect do
        assignment.submit_homework(student, submission_type: "online_url", url: nil)
      end.not_to change {
        get_web_snapshot_jobs.count
      }
    end
  end

  describe "#submit_attachments_to_canvadocs" do
    context "canvadocs_submissions records" do
      before(:once) do
        @student1, @student2 = n_students_in_course(2)
        @attachment = crocodocable_attachment_model(context: @student1)
        @assignment = @course.assignments.create! name: "A1",
                                                  submission_types: "online_upload"
      end

      before do
        allow(Canvadocs).to receive_messages(enabled?: true, annotations_supported?: true, config: nil)
      end

      it "ties submissions to canvadocs" do
        s = @assignment.submit_homework(@student1,
                                        submission_type: "online_upload",
                                        attachments: [@attachment])
        expect(@attachment.canvadoc.submissions).to eq [s]
      end

      context "preferred_plugins" do
        it "does not send o365 as preferred plugins by default" do
          @assignment.submit_homework(@student1,
                                      submission_type: "online_upload",
                                      attachments: [@attachment])

          job = Delayed::Job.where(strand: "canvadocs").last
          expect(job.payload_object.kwargs[:preferred_plugins]).to eq [
            Canvadocs::RENDER_PDFJS,
            Canvadocs::RENDER_BOX,
            Canvadocs::RENDER_CROCODOC
          ]
        end

        it "sends o365 as a preferred plugin when the 'Prefer Office 365 file viewer' account setting is enabled" do
          @assignment.context.root_account.settings[:canvadocs_prefer_office_online] = true
          @assignment.context.root_account.save!
          @assignment.submit_homework(@student1,
                                      submission_type: "online_upload",
                                      attachments: [@attachment])

          job = Delayed::Job.where(strand: "canvadocs").last
          expect(job.payload_object.kwargs[:preferred_plugins]).to eq [
            Canvadocs::RENDER_O365,
            Canvadocs::RENDER_PDFJS,
            Canvadocs::RENDER_BOX,
            Canvadocs::RENDER_CROCODOC
          ]
        end
      end

      it "create records for each group submission" do
        gc = @course.group_categories.create! name: "Project Groups"
        group = gc.groups.create! name: "A Team", context: @course
        group.add_user(@student1)
        group.add_user(@student2)

        @assignment.update_attribute :group_category, gc
        @assignment.submit_homework(@student1,
                                    submission_type: "online_upload",
                                    attachments: [@attachment])

        [@student1, @student2].each do |student|
          submission = @assignment.submission_for_student(student)
          expect(@attachment.canvadoc.submissions).to include submission
        end
      end
    end

    it "doesn't create jobs for non-previewable documents" do
      job_scope = Delayed::Job.where(strand: "canvadocs")
      orig_job_count = job_scope.count

      attachment = attachment_model(context: @user)
      @assignment.submit_homework(@user,
                                  submission_type: "online_upload",
                                  attachments: [attachment])
      expect(job_scope.count).to eq orig_job_count
    end
  end

  describe "#annotation_context" do
    before(:once) do
      @attachment = attachment_model(context: @user)
      @assignment.update!(annotatable_attachment_id: @attachment.id)
      @submission = @assignment.submissions.find_by(user: @user)
    end

    it "creates a canvadocs_annotation_context if draft is true" do
      new_student = @course.enroll_student(User.create!).user
      new_submission = @assignment.submissions.find_by(user: new_student)

      expect do
        new_submission.annotation_context(draft: true)
      end.to change {
        new_submission.canvadocs_annotation_contexts.where(attachment: @attachment, submission_attempt: nil).count
      }.by(1)
    end

    it "returns the already existing canvadocs_annotation_context when passed draft multiple times" do
      existing_context = @submission.annotation_context(draft: true)
      expect(@submission.annotation_context(draft: true)).to eq existing_context
    end

    it "returns nil if a canvadocs_annotation_context does not exist" do
      expect(@submission.annotation_context(attempt: 1)).to be_nil
    end

    it "returns the annotation_context if one exists for the attempt" do
      @submission.update!(attempt: 1)
      context = @submission.canvadocs_annotation_contexts.create!(
        attachment: @attachment,
        submission_attempt: @submission.attempt
      )
      expect(@submission.annotation_context(attempt: @submission.attempt)).to eq context
    end
  end

  describe ".process_bulk_update" do
    before(:once) do
      course_with_teacher active_all: true
      @u1, @u2 = n_students_in_course(2)
      @a1, @a2 = Array.new(2) do
        @course.assignments.create! points_possible: 10
      end
      @progress = Progress.create!(context: @course, tag: "submissions_update")
    end

    it "updates submissions on an assignment" do
      Submission.process_bulk_update(@progress, @course, nil, @teacher, {
                                       @a1.id.to_s => {
                                         @u1.id => { posted_grade: 5 },
                                         @u2.id => { posted_grade: 10 }
                                       }
                                     })

      expect(@a1.submission_for_student(@u1).grade).to eql "5"
      expect(@a1.submission_for_student(@u2).grade).to eql "10"
    end

    it "only recalculates scores for users with changed submissions" do
      data1 = { @a1.id.to_s => { @u1.id => { posted_grade: 5 }, @u2.id => { posted_grade: 10 } } }
      data2 = { @a1.id.to_s => { @u1.id => { posted_grade: 5 }, @u2.id => { posted_grade: 11 } } } # leave u1 the same
      Submission.process_bulk_update(@progress, @course, nil, @teacher, data1)

      expect_any_instantiation_of(@course).to receive(:recompute_student_scores).with([@u2.id])
      Submission.process_bulk_update(@progress, @course, nil, @teacher, data2)
    end

    it "updates submissions on multiple assignments" do
      Submission.process_bulk_update(@progress, @course, nil, @teacher, {
                                       @a1.id => {
                                         @u1.id => { posted_grade: 5 },
                                         @u2.id => { posted_grade: 10 }
                                       },
                                       @a2.id.to_s => {
                                         @u1.id => { posted_grade: 10 },
                                         @u2.id => { posted_grade: 5 }
                                       }
                                     })

      expect(@a1.submission_for_student(@u1).grade).to eql "5"
      expect(@a1.submission_for_student(@u2).grade).to eql "10"
      expect(@a2.submission_for_student(@u1).grade).to eql "10"
      expect(@a2.submission_for_student(@u2).grade).to eql "5"
    end

    it "maintains grade when only updating comments" do
      @a1.grade_student(@u1, grade: 3, grader: @teacher)
      Submission.process_bulk_update(@progress,
                                     @course,
                                     nil,
                                     @teacher,
                                     {
                                       @a1.id => {
                                         @u1.id => { text_comment: "comment" }
                                       }
                                     })

      expect(@a1.submission_for_student(@u1).grade).to eql "3"
    end

    it "nils grade when receiving empty posted_grade" do
      @a1.grade_student(@u1, grade: 3, grader: @teacher)
      Submission.process_bulk_update(@progress,
                                     @course,
                                     nil,
                                     @teacher,
                                     {
                                       @a1.id => {
                                         @u1.id => { posted_grade: nil }
                                       }
                                     })

      expect(@a1.submission_for_student(@u1).grade).to be_nil
    end

    it "does not explode if the assignment is deleted" do
      @a1.destroy
      expect do
        Submission.process_bulk_update(@progress, @course, nil, @teacher, {
                                         @a1.id.to_s => {
                                           @u1.id => { posted_grade: 5 },
                                           @u2.id => { posted_grade: 10 }
                                         }
                                       })
      end.to_not raise_error
      expect(@progress.reload.failed?).to be_truthy

      expect(@a1.submission_for_student(@u1).grade).to be_nil
      expect(@a1.submission_for_student(@u2).grade).to be_nil
    end

    it "does not update grader_id if submission is blank or missing with -" do
      Submission.process_bulk_update(@progress,
                                     @course,
                                     nil,
                                     @teacher,
                                     {
                                       @a1.id => {
                                         @u1.id => { posted_grade: nil }
                                       },
                                       @a1.id => {
                                         @u2.id => { posted_grade: "-" }
                                       }
                                     })

      submission1 = @a1.submission_for_student(@u1)
      submission2 = @a1.submission_for_student(@u2)

      expect(submission1.grade).to be_nil
      expect(submission2.grade).to be_nil
      expect(submission1.grader_id).to be_nil
      expect(submission2.grader_id).to be_nil
    end

    describe "submitting comments via bulk update" do
      let(:auto_assignment) { @a1 }
      let(:manual_assignment) do
        @a2.post_policy.update!(post_manually: true)
        @a2
      end

      it "sets the comment to visible if the assignment is automatically posted" do
        Submission.process_bulk_update(@progress, @course, nil, @teacher, {
                                         auto_assignment.id.to_s => {
                                           @u1.id => { text_comment: "hello there" }
                                         }
                                       })

        comment = auto_assignment.submission_for_student(@u1).submission_comments.last
        expect(comment).not_to be_hidden
      end

      it "sets the comment to visible if the relevant submission has already been posted" do
        auto_assignment.grade_student(@u1, grade: 0, grader: @teacher)
        Submission.process_bulk_update(@progress, @course, nil, @teacher, {
                                         auto_assignment.id.to_s => {
                                           @u1.id => { text_comment: "hello there" }
                                         }
                                       })

        comment = auto_assignment.submission_for_student(@u1).submission_comments.last
        expect(comment).not_to be_hidden
      end

      it "sets the comment to visible if a grade is also included in the update" do
        Submission.process_bulk_update(@progress, @course, nil, @teacher, {
                                         auto_assignment.id.to_s => {
                                           @u1.id => { posted_grade: 0, text_comment: "hello there" }
                                         }
                                       })

        comment = auto_assignment.submission_for_student(@u1).submission_comments.last
        expect(comment).not_to be_hidden
      end

      context "for a manually-posted assignment" do
        let(:submission) { manual_assignment.submission_for_student(@u1) }

        it "shows the comment if the associated submission is already posted" do
          manual_assignment.post_submissions(submission_ids: [submission.id])

          Submission.process_bulk_update(@progress, @course, nil, @teacher, {
                                           manual_assignment.id.to_s => {
                                             @u1.id => { text_comment: "hello there" }
                                           }
                                         })
          expect(submission.submission_comments.last).not_to be_hidden
        end

        it "leaves the comment hidden if the associated submission is not posted" do
          Submission.process_bulk_update(@progress, @course, nil, @teacher, {
                                           manual_assignment.id.to_s => {
                                             @u1.id => { text_comment: "clandestine comment" }
                                           }
                                         })
          expect(submission.submission_comments.last).to be_hidden
        end
      end
    end

    context "with the cache" do
      specs_require_cache(:redis_cache_store)

      it "updates submissions with an assignment override shortly after updating the override" do
        assignment = @course.assignments.create!(points_possible: 10, only_visible_to_overrides: true)
        # Force the course wide cache to be set. In the normal course of process_bulk_update, the front end would get
        # called to queue the delayed job update. In that flow, the cache gets set for the course, and assignment
        # without specific users. This next line is to mimic that behavior for testing.
        AssignmentVisibility::AssignmentVisibilityService.assignments_visible_to_students(course_ids: @course, assignment_ids: assignment)
        assignment.assignment_overrides.create!(set_type: "CourseSection", set: @course.course_sections.first)

        Submission.process_bulk_update(@progress, @course, nil, @teacher, {
                                         assignment.id.to_s => {
                                           @u1.id => { posted_grade: 5 },
                                           @u2.id => { posted_grade: 10 }
                                         }
                                       })

        expect(assignment.submission_for_student(@u1).grade).to eql "5"
        expect(assignment.submission_for_student(@u2).grade).to eql "10"
      end
    end
  end

  describe "find_or_create_provisional_grade!" do
    before(:once) do
      @assignment.grader_count = 1
      @assignment.moderated_grading = true
      @assignment.final_grader = @teacher
      @assignment.save!
      submission_spec_model

      @teacher2 = User.create(name: "some teacher 2")
      @context.enroll_teacher(@teacher2)
    end

    context "when force_save is true" do
      it do
        expect { @submission.find_or_create_provisional_grade!(@teacher, force_save: true) }
          .to change { AnonymousOrModerationEvent.provisional_grade_created.count }.by(1)
      end

      it do
        expect { @submission.find_or_create_provisional_grade!(@teacher, force_save: true) }
          .to_not change { AnonymousOrModerationEvent.provisional_grade_updated.count }
      end

      context "given an existing provisional grade" do
        before(:once) { @submission.find_or_create_provisional_grade!(@teacher, force_save: true) }

        it do
          expect { @submission.find_or_create_provisional_grade!(@teacher, force_save: true) }
            .to change { AnonymousOrModerationEvent.provisional_grade_updated.count }.by(1)
        end

        it do
          expect { @submission.find_or_create_provisional_grade!(@teacher, force_save: true) }
            .not_to change { AnonymousOrModerationEvent.provisional_grade_created.count }
        end
      end
    end

    it "properly creates a provisional grade with all default values but scorer" do
      @submission.find_or_create_provisional_grade!(@teacher)

      expect(@submission.provisional_grades.length).to be 1

      pg = @submission.provisional_grades.first

      expect(pg.scorer_id).to eql @teacher.id
      expect(pg.final).to be false
      expect(pg.graded_anonymously).to be_nil
      expect(pg.grade).to be_nil
      expect(pg.score).to be_nil
      expect(pg.source_provisional_grade).to be_nil
    end

    it "properly amends information to an existing provisional grade" do
      @submission.find_or_create_provisional_grade!(@teacher)
      @submission.find_or_create_provisional_grade!(
        @teacher,
        score: 15.0,
        grade: "20",
        graded_anonymously: true
      )

      expect(@submission.provisional_grades.length).to be 1

      pg = @submission.provisional_grades.first

      expect(pg.scorer_id).to eql @teacher.id
      expect(pg.final).to be false
      expect(pg.graded_anonymously).to be true
      expect(pg.grade).to eql "20"
      expect(pg.score).to be 15.0
      expect(pg.source_provisional_grade).to be_nil
    end

    it "computes provisional grade grade if not given" do
      @submission.find_or_create_provisional_grade!(@teacher)
      @submission.find_or_create_provisional_grade!(
        @teacher,
        score: 15.0
      )

      expect(@submission.provisional_grades.length).to be 1

      pg = @submission.provisional_grades.first

      expect(pg.grade).to eql "15"
    end

    it "does not update grade or score if not given" do
      @submission.find_or_create_provisional_grade!(@teacher, grade: "20", score: 12.0)

      expect(@submission.provisional_grades.first.grade).to eql "20"
      expect(@submission.provisional_grades.first.score).to be 12.0

      @submission.find_or_create_provisional_grade!(@teacher)

      expect(@submission.provisional_grades.first.grade).to eql "20"
      expect(@submission.provisional_grades.first.score).to be 12.0
    end

    it "does not update graded_anonymously if not given" do
      @submission.find_or_create_provisional_grade!(@teacher, graded_anonymously: true)

      expect(@submission.provisional_grades.first.graded_anonymously).to be true

      @submission.find_or_create_provisional_grade!(@teacher)

      expect(@submission.provisional_grades.first.graded_anonymously).to be true
    end

    it "raises an exception if final is true and user is not allowed to select final grade" do
      expect { @submission.find_or_create_provisional_grade!(@student, final: true) }
        .to raise_error(Assignment::GradeError, "User not authorized to give final provisional grades")
    end

    it "raises an exception if grade is not final and student does not need a provisional grade" do
      @assignment.grade_student(@student, grade: 2, grader: @teacher2, provisional: true)
      third_teacher = User.create!
      @course.enroll_teacher(third_teacher, enrollment_state: :active)

      expect { @submission.find_or_create_provisional_grade!(third_teacher, final: false) }
        .to raise_error(Assignment::GradeError, "Student already has the maximum number of provisional grades")
    end

    it "raises an exception if the grade is final and no non-final provisional grades exist" do
      expect { @submission.find_or_create_provisional_grade!(@teacher, final: true) }
        .to raise_error(Assignment::GradeError,
                        "Cannot give a final mark for a student with no other provisional grades")
    end

    it "raises an exception if the grade has been selected and is associated with a provisional grader" do
      pg = @submission.find_or_create_provisional_grade!(@teacher2, grade: "2", score: 2)
      selection = @assignment.moderated_grading_selections.where(student: @submission.user).first
      selection.provisional_grade = pg
      selection.save!

      expect do
        @submission.find_or_create_provisional_grade!(@teacher2, grade: "3", score: 3)
      end.to raise_error(Assignment::GradeError) do |error|
        expect(error.error_code).to eq Assignment::GradeError::PROVISIONAL_GRADE_MODIFY_SELECTED
      end
    end

    it "does not raise an exception if the grade has been selected and is associated with the final grader" do
      pg = @submission.find_or_create_provisional_grade!(@teacher, grade: "2", score: 2)
      selection = @assignment.moderated_grading_selections.where(student: @submission.user).first
      selection.provisional_grade = pg
      selection.save!

      expect do
        @submission.find_or_create_provisional_grade!(@teacher, grade: "3", score: 3)
      end.not_to raise_error
    end

    it "sets the source provisional grade if one is provided" do
      new_source = ModeratedGrading::ProvisionalGrade.new
      provisional_grade = @submission.find_or_create_provisional_grade!(@teacher, source_provisional_grade: new_source)
      expect(provisional_grade.source_provisional_grade).to be new_source
    end

    it "does not wipe out the existing source provisional grade, if a source_provisional_grade is not provided" do
      @submission.find_or_create_provisional_grade!(@teacher)
      expect { @submission.find_or_create_provisional_grade!(@teacher, force_save: true) }
        .not_to change { @submission.provisional_grades.last.source_provisional_grade }
    end
  end

  describe "moderated_grading_allow_list" do
    before(:once) do
      @student = @user
      @assignment.update!(
        final_grader: @teacher,
        grader_comments_visible_to_graders: false,
        grader_count: 3,
        moderated_grading: true,
        submission_types: :online_text_entry
      )
      @assignment.submit_homework(@student, body: "my submission", submission_type: :online_text_entry)
      @submission = @assignment.submissions.find_by(user: @student)
    end

    let(:user_ids_in_allow_list) { allow_list.map { |user| user.fetch(:global_id)&.to_i } }

    it "returns nil when the assignment is not moderated" do
      # Skipping validations here because they'd prevent turning off Moderated Grading
      # for an assignment with graded submissions.
      @assignment.update_column(:moderated_grading, false)
      expect(@submission.moderated_grading_allow_list).to be_nil
    end

    it "returns nil when the user is not present" do
      expect(@submission.moderated_grading_allow_list(nil)).to be_nil
    end

    it "can be passed a collection of attachments for checking if crocodoc is available" do
      attachment = double
      expect(attachment).to receive(:crocodoc_available?).and_return(true)
      @submission.moderated_grading_allow_list(loaded_attachments: [attachment])
    end

    it "returns a collection of moderated grading ids" do
      moderated_grading_ids = @student.moderated_grading_ids(false)
      expect(@submission.moderated_grading_allow_list.first).to eq moderated_grading_ids
    end

    it "calls moderation_allow_list_for_user to generate the allow_list" do
      expect(@submission).to receive(:moderation_allow_list_for_user).with(@student).once.and_call_original
      @submission.moderated_grading_allow_list
    end
  end

  describe "moderation_allow_list_for_user" do
    before(:once) do
      @student = @user
      @provisional_grader = User.create!
      @other_provisional_grader = User.create!
      @course.enroll_teacher(@provisional_grader, enrollment_state: :active)
      @course.enroll_teacher(@other_provisional_grader, enrollment_state: :active)
      @eligible_provisional_grader = User.create!
      @course.enroll_teacher(@eligible_provisional_grader, enrollment_state: :active)
      @admin = account_admin_user(account: @course.root_account)
      @assignment.update!(
        final_grader: @teacher,
        grader_comments_visible_to_graders: false,
        grader_count: 3,
        moderated_grading: true,
        submission_types: :online_text_entry
      )
      @assignment.submit_homework(@student, body: "my submission", submission_type: :online_text_entry)
      @submission = @assignment.submissions.find_by(user: @student)
      @assignment.grade_student(@student, grader: @teacher, provisional: true, score: 5)
      @assignment.grade_student(@student, grader: @provisional_grader, provisional: true, score: 1)
      @assignment.grade_student(@student, grader: @other_provisional_grader, provisional: true, score: 3)
    end

    let(:user_ids_in_allow_list) { allow_list.map { |user| user.fetch(:global_id)&.to_i } }

    it "returns an empty array when the assignment is not moderated" do
      # Skipping validations here because they'd prevent turning off Moderated Grading
      # for an assignment with graded submissions.
      @assignment.update_column(:moderated_grading, false)
      expect(@submission.moderation_allow_list_for_user(@teacher)).to be_empty
    end

    it "returns an empty array when the user is not present" do
      expect(@submission.moderation_allow_list_for_user(nil)).to be_empty
    end

    it "returns an empty array when the user is not permitted to view annotations for the submission" do
      other_student = User.create!
      @course.enroll_student(other_student, enrollment_state: :active)
      expect(@submission.moderation_allow_list_for_user(other_student)).to be_empty
    end

    it "always includes the submission owner when the assignment is of type Student Annotation" do
      ta = @course.enroll_ta(User.create!).user
      @assignment.update!(grader_count: 2, submission_types: "student_annotation")
      expect(@submission.moderation_allow_list_for_user(ta)).to eq [@student]
    end

    context "when the submission is not posted" do
      context "when the user is the final grader" do
        let(:allow_list) { @submission.moderation_allow_list_for_user(@teacher) }

        it "includes the current user" do
          expect(allow_list).to include @teacher
        end

        it "includes all provisional graders" do
          expect(allow_list).to include(*@assignment.moderation_grader_users)
        end

        it "includes the student" do
          expect(allow_list).to include @student
        end

        it "does not include eligible provisional graders" do
          expect(allow_list).not_to include @eligible_provisional_grader
        end

        it "does not include duplicates" do
          expect(allow_list.uniq).to eq allow_list
        end

        it "does not include nil values" do
          expect(allow_list).not_to include nil
        end
      end

      context "when the user is a provisional grader" do
        let(:allow_list) { @submission.moderation_allow_list_for_user(@provisional_grader) }

        context "when grader comments are visible to other graders" do
          before(:once) do
            @assignment.update!(grader_comments_visible_to_graders: true)
          end

          it "includes all provisional graders" do
            expect(allow_list).to include(*@assignment.moderation_grader_users)
          end

          it "includes the final grader" do
            expect(allow_list).to include @teacher
          end

          it "includes the student" do
            expect(allow_list).to include @student
          end

          it "does not include eligible provisional graders" do
            expect(allow_list).not_to include @eligible_provisional_grader
          end

          it "does not include duplicates" do
            expect(allow_list.uniq).to eq allow_list
          end

          it "does not include nil values" do
            expect(allow_list).not_to include nil
          end
        end

        context "when grader comments are not visible to other graders" do
          it "includes the current user" do
            expect(allow_list).to include @provisional_grader
          end

          it "does not include other provisional graders" do
            expect(allow_list).not_to include @other_provisional_grader
          end

          it "does not include the final grader" do
            expect(allow_list).not_to include @teacher
          end

          it "includes the student" do
            expect(allow_list).to include @student
          end

          it "does not include eligible provisional graders" do
            expect(allow_list).not_to include @eligible_provisional_grader
          end

          it "does not include duplicates" do
            expect(allow_list.uniq).to eq allow_list
          end

          it "does not include nil values" do
            expect(allow_list).not_to include nil
          end
        end
      end

      context "when the user is an eligible provisional grader" do
        let(:allow_list) { @submission.moderation_allow_list_for_user(@eligible_provisional_grader) }

        context "when grader comments are visible to other graders" do
          before(:once) do
            @assignment.update!(grader_comments_visible_to_graders: true)
          end

          it "includes the current user" do
            expect(allow_list).to include @eligible_provisional_grader
          end

          it "includes all provisional graders" do
            expect(allow_list).to include(*@assignment.moderation_grader_users)
          end

          it "includes the final grader" do
            expect(allow_list).to include @teacher
          end

          it "includes the student" do
            expect(allow_list).to include @student
          end

          it "does not include other eligible provisional graders" do
            other_eligible_provisional_grader = User.create!
            @course.enroll_teacher(other_eligible_provisional_grader, enrollment_state: :active)
            expect(allow_list).not_to include other_eligible_provisional_grader
          end

          it "does not include duplicates" do
            expect(allow_list.uniq).to eq allow_list
          end

          it "does not include nil values" do
            expect(allow_list).not_to include nil
          end
        end

        context "when grader comments are not visible to other graders" do
          it "includes the current user" do
            expect(allow_list).to include @eligible_provisional_grader
          end

          it "does not include provisional graders" do
            expect(allow_list).not_to include(*@assignment.moderation_grader_users)
          end

          it "does not include the final grader" do
            expect(allow_list).not_to include @teacher
          end

          it "includes the student" do
            expect(allow_list).to include @student
          end

          it "does not include other eligible provisional graders" do
            other_eligible_provisional_grader = User.create!
            @course.enroll_teacher(other_eligible_provisional_grader, enrollment_state: :active)
            expect(allow_list).not_to include other_eligible_provisional_grader
          end

          it "does not include duplicates" do
            expect(allow_list.uniq).to eq allow_list
          end

          it "does not include nil values" do
            expect(allow_list).not_to include nil
          end
        end
      end

      context "when the user is an admin" do
        let(:allow_list) { @submission.moderation_allow_list_for_user(@admin) }

        it "includes the current user" do
          expect(allow_list).to include @admin
        end

        it "includes all provisional graders" do
          expect(allow_list).to include(*@assignment.moderation_grader_users)
        end

        it "includes the final grader" do
          expect(allow_list).to include @teacher
        end

        it "includes the student" do
          expect(allow_list).to include @student
        end

        it "does not include eligible provisional graders" do
          expect(allow_list).not_to include @eligible_provisional_grader
        end

        it "does not include duplicates" do
          expect(allow_list.uniq).to eq allow_list
        end

        it "does not include nil values" do
          expect(allow_list).not_to include nil
        end
      end

      context "when the user is a student" do
        let(:allow_list) { @submission.moderation_allow_list_for_user(@student) }

        it "includes the current user" do
          expect(allow_list).to include @student
        end

        it "does not include the admin" do
          expect(allow_list).not_to include @admin
        end

        it "does not include provisional graders" do
          expect(allow_list).not_to include(*@assignment.moderation_grader_users)
        end

        it "does not include eligible provisional graders" do
          expect(allow_list).not_to include @eligible_provisional_grader
        end

        it "does not include duplicates" do
          expect(allow_list.uniq).to eq allow_list
        end

        it "does not include nil values" do
          expect(allow_list).not_to include nil
        end
      end
    end

    context "when the submission is posted" do
      before(:once) do
        provisional_grade = @submission.find_or_create_provisional_grade!(@provisional_grader)
        selection = @assignment.moderated_grading_selections.find_by(student: @student)
        selection.update!(provisional_grade:)
        provisional_grade.publish!
        @assignment.update!(grades_published_at: 1.hour.ago)
        @assignment.post_submissions
        @submission.reload
      end

      context "when the user is the final grader" do
        let(:allow_list) { @submission.moderation_allow_list_for_user(@teacher) }

        it "includes the current user" do
          expect(allow_list).to include @teacher
        end

        it "includes the provisional grader whose grade was selected" do
          expect(allow_list).to include @provisional_grader
        end

        it "does not include the provisional grader whose grade was not selected" do
          expect(allow_list).not_to include @other_provisional_grader
        end

        it "includes the student" do
          expect(allow_list).to include @student
        end

        it "does not include eligible provisional graders" do
          expect(allow_list).not_to include @eligible_provisional_grader
        end

        it "does not include duplicates" do
          expect(allow_list.uniq).to eq allow_list
        end

        it "does not include nil values" do
          expect(allow_list).not_to include nil
        end

        it "does not raise an error when the submission has no grader" do
          @submission.update!(grader: nil, score: nil)
          expect { allow_list }.not_to raise_error
        end
      end

      context "when the user is a provisional grader" do
        let(:allow_list) { @submission.moderation_allow_list_for_user(@provisional_grader) }

        it "includes the current user" do
          expect(allow_list).to include @provisional_grader
        end

        it "does not include other provisional graders whose grades were not selected" do
          expect(allow_list).not_to include @other_provisional_grader
        end

        it "does not include the final grader if their grade was not selected" do
          expect(allow_list).not_to include @teacher
        end

        it "includes the student" do
          expect(allow_list).to include @student
        end

        it "does not include eligible provisional graders" do
          expect(allow_list).not_to include @eligible_provisional_grader
        end

        it "does not include duplicates" do
          expect(allow_list.uniq).to eq allow_list
        end

        it "does not include nil values" do
          expect(allow_list).not_to include nil
        end

        it "does not raise an error when the submission has no grader" do
          @submission.update!(grader: nil, score: nil)
          expect { allow_list }.not_to raise_error
        end
      end

      context "when the user is an eligible provisional grader" do
        let(:allow_list) { @submission.moderation_allow_list_for_user(@eligible_provisional_grader) }

        it "includes the current user" do
          expect(allow_list).to include @eligible_provisional_grader
        end

        it "includes the provisional grader whose grade was selected" do
          expect(allow_list).to include @provisional_grader
        end

        it "does not include the provisional grader whose grade was not selected" do
          expect(allow_list).not_to include @other_provisional_grader
        end

        it "does not include the final grader if their grade was not selected" do
          expect(allow_list).not_to include @teacher
        end

        it "includes the student" do
          expect(allow_list).to include @student
        end

        it "does not include other eligible provisional graders" do
          other_eligible_provisional_grader = User.create!
          @course.enroll_teacher(other_eligible_provisional_grader, enrollment_state: :active)
          expect(allow_list).not_to include other_eligible_provisional_grader
        end

        it "does not include duplicates" do
          expect(allow_list.uniq).to eq allow_list
        end

        it "does not include nil values" do
          expect(allow_list).not_to include nil
        end

        it "does not raise an error when the submission has no grader" do
          @submission.update!(grader: nil, score: nil)
          expect { allow_list }.not_to raise_error
        end
      end

      context "when the user is an admin" do
        let(:allow_list) { @submission.moderation_allow_list_for_user(@admin) }

        it "includes the current user" do
          expect(allow_list).to include @admin
        end

        it "includes the provisional grader whose grade was selected" do
          expect(allow_list).to include @provisional_grader
        end

        it "does not include the provisional grader whose grade was not selected" do
          expect(allow_list).not_to include @other_provisional_grader
        end

        it "does not include the final grader if their grade was not selected" do
          expect(allow_list).not_to include @teacher
        end

        it "includes the student" do
          expect(allow_list).to include @student
        end

        it "does not include eligible provisional graders" do
          expect(allow_list).not_to include @eligible_provisional_grader
        end

        it "does not include duplicates" do
          expect(allow_list.uniq).to eq allow_list
        end

        it "does not include nil values" do
          expect(allow_list).not_to include nil
        end

        it "does not raise an error when the submission has no grader" do
          @submission.update!(grader: nil, score: nil)
          expect { allow_list }.not_to raise_error
        end
      end

      context "when the user is a student" do
        let(:allow_list) { @submission.moderation_allow_list_for_user(@student) }

        it "includes the current user" do
          expect(allow_list).to include @student
        end

        it "includes the provisional grader whose grade was selected" do
          expect(allow_list).to include @provisional_grader
        end

        it "does not include the provisional grader whose grade was not selected" do
          expect(allow_list).not_to include @other_provisional_grader
        end

        it "does not include the final grader if their grade was not selected" do
          expect(allow_list).not_to include @teacher
        end

        it "does not include eligible provisional graders" do
          expect(allow_list).not_to include @eligible_provisional_grader
        end

        it "does not include duplicates" do
          expect(allow_list.uniq).to eq allow_list
        end

        it "does not include nil values" do
          expect(allow_list).not_to include nil
        end

        it "does not raise an error when the submission has no grader" do
          @submission.update!(grader: nil, score: nil)
          expect { allow_list }.not_to raise_error
        end
      end
    end
  end

  describe "anonymous_identities" do
    let(:submission) { @assignment.submissions.first }

    it "includes the student in the list" do
      expect(submission.anonymous_identities).to have_key @student.id
    end

    it "includes the anonymous name" do
      expect(submission.anonymous_identities.dig(@student.id, :name)).to eq "Student"
    end

    it "includes the anonymous id" do
      expect(submission.anonymous_identities.dig(@student.id, :id)).to eq submission.anonymous_id
    end
  end

  describe "#visible_rubric_assessments_for" do
    subject { @submission.visible_rubric_assessments_for(@viewing_user) }

    before :once do
      submission_model assignment: @assignment, user: @student
      @viewing_user = @teacher
      @assessed_user = @student
      rubric_association_model association_object: @assignment, purpose: "grading"
      [@teacher, @student].each do |user|
        @rubric_association.rubric_assessments.create!({
                                                         artifact: @submission,
                                                         assessment_type: "grading",
                                                         assessor: user,
                                                         rubric: @rubric,
                                                         user: @assessed_user
                                                       })
      end
      @teacher_assessment = @submission.rubric_assessments.where(assessor_id: @teacher).first
      @student_assessment = @submission.rubric_assessments.where(assessor_id: @student).first
    end

    context "when the submission is unposted and the viewing user cannot :read_grade" do
      before(:once) do
        @assignment.post_policy.update!(post_manually: true)
        @viewing_user = @student
      end

      it "excludes assessments by other users" do
        expect(subject).not_to include(@teacher_assessment)
      end

      it "includes assessments authored by the viewing user" do
        course = Course.create!
        assessed_student = course.enroll_student(User.create!, workflow_state: "active").user
        assessing_student = course.enroll_student(User.create!, workflow_state: "active").user

        assignment = course.assignments.create!(peer_reviews: true)
        rubric_association = rubric_association_model(context: course, association_object: assignment, purpose: "grading")

        submission = assignment.submission_for_student(assessed_student)
        submission.assessment_requests.create!(
          user: assessed_student,
          assessor: assessing_student,
          assessor_asset: assignment.submission_for_student(assessing_student)
        )
        peer_review_assessment = rubric_association.rubric_assessments.create!({
                                                                                 artifact: submission,
                                                                                 assessment_type: "grading",
                                                                                 assessor: assessing_student,
                                                                                 rubric: rubric_association.rubric,
                                                                                 user: assessed_student
                                                                               })

        expect(submission.visible_rubric_assessments_for(assessing_student)).to include(peer_review_assessment)
      end
    end

    it "returns the rubric assessments if user can :read_grade" do
      expect(subject).to contain_exactly(@teacher_assessment, @student_assessment)
    end

    it "returns the rubric assessments if the submission is posted" do
      @submission.update!(posted_at: Time.zone.now)
      expect(subject).to contain_exactly(@teacher_assessment, @student_assessment)
    end

    it "does not return rubric assessments if assignment has no rubric" do
      @assignment.rubric_association.destroy!

      expect(subject).not_to include(@teacher_assessment)
    end

    it "only returns rubric assessments from associated rubrics" do
      other = @rubric_association.dup
      other.save!
      other_assessment = other.rubric_assessments.create!({
                                                            artifact: @submission,
                                                            assessment_type: "grading",
                                                            assessor: @teacher,
                                                            rubric: @rubric,
                                                            user: @assessed_user
                                                          })

      expect(subject).to eq([other_assessment])
    end

    context "attempt argument" do
      before(:once) do
        @submission2 = @assignment.submit_homework(@student, body: "bar", submitted_at: 1.hour.since)
      end

      it "returns an empty list if no rubric assessments exist for the desired attempt" do
        expect(
          @submission2.visible_rubric_assessments_for(@viewing_user, attempt: @submission2.attempt)
        ).to be_empty
      end

      it "can find historic rubric assessments of older attempts" do
        expect(
          @submission2.visible_rubric_assessments_for(@viewing_user, attempt: @submission.attempt)
        ).to contain_exactly(@teacher_assessment, @student_assessment)
      end

      it "returns assessments for every attempt if attempt is nil" do
        @teacher_assessment.update!(artifact_attempt: 0)
        @student_assessment.update!(artifact_attempt: 1)
        expect(
          @submission2.visible_rubric_assessments_for(@viewing_user, attempt: nil)
        ).to contain_exactly(@teacher_assessment, @student_assessment)
      end

      it "specifically returns assessments with a nil artifact_attempt if an attempt of 0 is specified" do
        assignment = @course.assignments.create!(submission_types: "online_text_entry")
        rubric_association = rubric_association_model(association_object: assignment, purpose: "grading")
        submission = assignment.submission_for_student(@student)

        assessment_before_submitting = rubric_association.rubric_assessments.create!({
                                                                                       artifact: submission,
                                                                                       assessment_type: "grading",
                                                                                       assessor: @student,
                                                                                       rubric: rubric_association.rubric,
                                                                                       user: @student
                                                                                     })

        submission = assignment.submit_homework(@student, body: "hi")

        rubric_association.rubric_assessments.create!({
                                                        artifact: submission,
                                                        assessment_type: "grading",
                                                        assessor: @teacher,
                                                        rubric: rubric_association.rubric,
                                                        user: @student
                                                      })

        expect(submission.visible_rubric_assessments_for(@student, attempt: 0))
          .to contain_exactly(assessment_before_submitting)
      end
    end

    context "with provisional grades" do
      before(:once) do
        @final_grader = @teacher
        @moderated_assignment = @course.assignments.create!(
          due_at: 2.years.from_now,
          final_grader: @final_grader,
          grader_count: 2,
          moderated_grading: true,
          points_possible: 10,
          submission_types: :online_text_entry,
          title: "Moderated Assignment"
        )
        @moderated_rubric_association = rubric_association_model(
          context: @course,
          rubric: @rubric,
          association_object: @moderated_assignment,
          purpose: "grading"
        )
        @moderated_submission = @moderated_assignment.submit_homework(@student, body: "foo", submitted_at: 2.hours.ago)

        moderator_provisional_grade = @moderated_submission.find_or_create_provisional_grade!(@final_grader)
        @moderator_assessment = @moderated_rubric_association.assess({
                                                                       user: @student,
                                                                       assessor: @final_grader,
                                                                       artifact: moderator_provisional_grade,
                                                                       assessment: { assessment_type: "grading", criterion_crit1: { points: 5 } }
                                                                     })

        @provisional_grader = user_factory(active_all: true)
        @course.enroll_ta(@provisional_grader, enrollment_state: "active")
        provisional_grade = @moderated_submission.find_or_create_provisional_grade!(@provisional_grader)
        @provisional_assessment = @moderated_rubric_association.assess({
                                                                         user: @student,
                                                                         assessor: @provisional_grader,
                                                                         artifact: provisional_grade,
                                                                         assessment: { assessment_type: "grading", criterion_crit1: { points: 5 } }
                                                                       })
        @other_grader = user_factory(active_all: true)
        @course.enroll_ta(@other_grader, enrollment_state: "active")
        other_provisional_grade = @moderated_submission.find_or_create_provisional_grade!(@other_grader)
        @other_assessment = @moderated_rubric_association.assess({
                                                                   user: @student,
                                                                   assessor: @other_grader,
                                                                   artifact: other_provisional_grade,
                                                                   assessment: { assessment_type: "grading", criterion_crit1: { points: 5 } }
                                                                 })
        @all_provisional_assessments = [@moderator_assessment, @provisional_assessment, @other_assessment]
      end

      it "excludes provisional assessments by default" do
        assessments = @moderated_submission.visible_rubric_assessments_for(@provisional_grader)
        expect(assessments).to be_empty
      end

      it "includes provisional assessments when include_provisional is true" do
        assessments = @moderated_submission.visible_rubric_assessments_for(@provisional_grader, include_provisional: true, provisional_assessments: @all_provisional_assessments)
        expect(assessments).to contain_exactly(@provisional_assessment)
      end

      it "allows moderators to see all provisional assessments" do
        assessments = @moderated_submission.visible_rubric_assessments_for(@final_grader, include_provisional: true, provisional_assessments: @all_provisional_assessments)
        expect(assessments).to contain_exactly(@moderator_assessment, @provisional_assessment, @other_assessment)
      end

      it "allows provisional graders to see only their own provisional assessments" do
        assessments = @moderated_submission.visible_rubric_assessments_for(@other_grader, include_provisional: true, provisional_assessments: @all_provisional_assessments)
        expect(assessments).to contain_exactly(@other_assessment)
      end
    end

    context "anonymous peer reviews" do
      before(:once) do
        course = Course.create!
        @reviewed_student = course.enroll_student(User.create!, workflow_state: "active").user
        @reviewing_student = course.enroll_student(User.create!, workflow_state: "active").user
        @grading_teacher = course.enroll_teacher(User.create!, workflow_state: "active").user

        assignment = course.assignments.create!(peer_reviews: true, anonymous_peer_reviews: true)
        rubric_association = rubric_association_model(context: course, association_object: assignment, purpose: "grading")

        @submission = assignment.submission_for_student(@reviewed_student)
        @submission.assessment_requests.create!(
          user: @reviewed_student,
          assessor: @reviewing_student,
          assessor_asset: assignment.submission_for_student(@reviewing_student)
        )
        rubric_association.rubric_assessments.create!({
                                                        artifact: @submission,
                                                        assessment_type: "peer_review",
                                                        assessor: @reviewing_student,
                                                        rubric: rubric_association.rubric,
                                                        user: @reviewed_student
                                                      })

        rubric_association.rubric_assessments.create!({
                                                        artifact: @submission,
                                                        assessment_type: "grading",
                                                        assessor: @grading_teacher,
                                                        rubric: rubric_association.rubric,
                                                        user: @reviewed_student
                                                      })
      end

      it "viewed by reviewed_student include rubric assessments from teachers with identity attached" do
        expect(@submission.visible_rubric_assessments_for(@reviewed_student)[0].assessor).to eql(@grading_teacher)
      end

      it "viewed by reviewed_student does not include peer reviewer's identity when viewed by the reviewee" do
        expect(@submission.visible_rubric_assessments_for(@reviewed_student)[1].assessor).to be_nil
      end

      it "includes peer reviewer's identity when viewed by the reviewer" do
        expect(@submission.visible_rubric_assessments_for(@reviewing_student)[0].assessor).to eql(@reviewing_student)
      end
    end

    context "self assessments" do
      before(:once) do
        course = Course.create!
        @student = course.enroll_student(User.create!, workflow_state: "active").user

        assignment = course.assignments.create!(peer_reviews: true, anonymous_peer_reviews: true)
        rubric_association = rubric_association_model(context: course, association_object: assignment, purpose: "grading")

        @submission = assignment.submission_for_student(@student)
        rubric_association.rubric_assessments.create!({
                                                        artifact: @submission,
                                                        assessment_type: "self_assessment",
                                                        assessor: @student,
                                                        rubric: rubric_association.rubric,
                                                        user: @student
                                                      })
      end

      it "includes self assessments" do
        assessments = @submission.visible_rubric_assessments_for(@student)
        expect(assessments.count).to eq 1
        expect(assessments.first.assessment_type).to eq "self_assessment"
      end

      it "includes self assessments no matter the attempt" do
        @submission.update!(attempt: 2)
        assessments = @submission.visible_rubric_assessments_for(@student, attempt: 2)
        expect(assessments.count).to eq 1
        expect(assessments.first.assessment_type).to eq "self_assessment"
      end
    end
  end

  describe "#rubric_assessment" do
    let(:submission) { @assignment.submission_for_student(@student) }

    it "excludes non-grading assessments" do
      grading_rubric_association = rubric_association_model(association_object: @assignment, purpose: "grading")
      grading_assessment = grading_rubric_association.rubric_assessments.create!(
        artifact: submission,
        assessment_type: "grading",
        assessor: @teacher,
        rubric: grading_rubric_association.rubric,
        user: @student
      )

      non_grading_rubric_association = rubric_association_model(association_object: @assignment, purpose: "pleasurable event")
      non_grading_rubric_association.rubric_assessments.create!(
        artifact: submission,
        assessment_type: "pleasurable event",
        assessor: @teacher,
        rubric: non_grading_rubric_association.rubric,
        user: @student
      )

      expect(submission.rubric_assessment).to eq grading_assessment
    end

    it "prioritizes assessments with a non-nil rubric_association when multiple grading assessments exist" do
      old_rubric_association = rubric_association_model(association_object: @assignment, purpose: "grading")
      old_assessment = old_rubric_association.rubric_assessments.create!(
        artifact: submission,
        assessment_type: "grading",
        assessor: @teacher,
        rubric: old_rubric_association.rubric,
        user: @student
      )
      old_rubric_association.destroy

      new_rubric_association = rubric_association_model(association_object: @assignment, purpose: "grading")
      new_assessment = new_rubric_association.rubric_assessments.create!(
        artifact: submission,
        assessment_type: "grading",
        assessor: @teacher,
        rubric: new_rubric_association.rubric,
        user: @student
      )

      aggregate_failures do
        expect(submission.rubric_assessments).to contain_exactly(old_assessment, new_assessment)
        expect(submission.rubric_assessment).to eq new_assessment
      end
    end
  end

  describe "#add_comment" do
    before(:once) do
      submission_spec_model
    end

    it "creates a draft comment when passed true in the draft_comment option" do
      comment = @submission.add_comment(author: @teacher, comment: "42", draft_comment: true)

      expect(comment).to be_draft
    end

    it "creates a final comment when not passed in a draft_comment option" do
      comment = @submission.add_comment(author: @teacher, comment: "42")

      expect(comment).not_to be_draft
    end

    it "creates a final comment when passed false in the draft_comment option" do
      comment = @submission.add_comment(author: @teacher, comment: "42", draft_comment: false)

      expect(comment).not_to be_draft
    end

    it "creates a comment without an author when skip_author option is true" do
      comment = @submission.add_comment(comment: "42", skip_author: true)

      expect(comment.author).to be_nil
    end

    it "allows you to specify submission attempt for the comment" do
      @submission.update!(attempt: 4)
      comment = @submission.add_comment(author: @teacher, comment: "42", attempt: 3)
      expect(comment.attempt).to eq 3
    end

    it "sets the attempt to latest submission attempt when an attempt option is not specified" do
      @submission.update!(attempt: 5, workflow_state: "graded")
      comment = @submission.add_comment(author: @teacher, comment: "42")
      expect(comment.attempt).to eq 5
    end

    it "sets comment hidden to false if comment causes posting" do
      @assignment.ensure_post_policy(post_manually: false)
      @assignment.grade_student(@student, grader: @teacher, score: 5)
      @submission.update!(posted_at: nil)
      comment = @submission.add_comment(author: @teacher, comment: "a comment!", hidden: true)
      expect(comment).not_to be_hidden
    end

    it "does not set comment hidden to false if comment does not cause posting" do
      @assignment.ensure_post_policy(post_manually: true)
      @assignment.grade_student(@student, grader: @teacher, score: 5)
      @submission.update!(posted_at: nil)
      comment = @submission.add_comment(author: @teacher, comment: "a comment!", hidden: true)
      expect(comment).to be_hidden
    end

    describe "audit event logging" do
      let(:course) { Course.create! }
      let(:assignment) { course.assignments.create!(title: "ok", anonymous_grading: true) }
      let(:student) { course.enroll_student(User.create!, enrollment_state: "active").user }
      let(:teacher) { course.enroll_teacher(User.create!, enrollment_state: "active").user }
      let(:submission) { assignment.submissions.find_by!(user: student) }
      let(:comment_params) { { comment: "my great submission", author: student } }
      let(:last_event) { AnonymousOrModerationEvent.where(assignment:, submission:).last }

      context "for an auditable assignment" do
        it "creates an event when a non-draft comment is published" do
          expect { submission.add_comment(comment_params) }.to change {
            AnonymousOrModerationEvent.where(assignment:, submission:).count
          }.by(1)
        end

        it 'sets "submission_comment_created" as the event type' do
          submission.add_comment(comment_params)
          expect(last_event.event_type).to eq "submission_comment_created"
        end

        it "sets the user ID to the author of the comment" do
          submission.add_comment(comment_params)
          expect(last_event.user_id).to eq student.id
        end

        it "does not create events for draft comments" do
          draft_params = comment_params.merge(draft_comment: true)
          expect { submission.add_comment(draft_params) }.not_to change {
            AnonymousOrModerationEvent.where(assignment:, submission:).count
          }
        end

        describe "auditable attributes" do
          it 'captures the value of the "comment" attribute' do
            submission.add_comment(comment_params)
            expect(last_event.payload["comment"]).to eq "my great submission"
          end

          it 'captures the value of the "author_id" attribute' do
            submission.add_comment(comment_params)
            expect(last_event.payload["author_id"]).to eq student.id
          end

          it 'captures the value of the "media_comment_id" attribute' do
            submission.add_comment(comment_params.merge(media_comment_id: 12))
            expect(last_event.payload["media_comment_id"]).to eq "12"
          end

          it 'captures the value of the "media_comment_type" attribute' do
            submission.add_comment(comment_params.merge(media_comment_type: "audio"))
            expect(last_event.payload["media_comment_type"]).to eq "audio"
          end

          it 'captures the value of the "group_comment_id" attribute' do
            submission.add_comment(comment_params.merge(group_comment_id: 12))
            expect(last_event.payload["group_comment_id"]).to eq "12"
          end

          it 'captures the value of the "assessment_request" attribute' do
            assessment_request = submission.assessment_requests.create!(
              user: student,
              assessor: student,
              assessor_asset: submission
            )
            submission.add_comment(comment_params.merge(assessment_request:))
            expect(last_event.payload["assessment_request_id"]).to eq assessment_request.id
          end

          it 'captures the value of the "attachments" attribute' do
            attachment = Attachment.create!(
              filename: "my_great_file.txt",
              uploaded_data: StringIO.new("hello!"),
              context: course
            )
            submission.add_comment(comment_params.merge(attachments: [attachment]))
            expect(last_event.payload["attachment_ids"]).to eq attachment.id.to_s
          end

          it 'captures the value of the "anonymous" attribute' do
            assignment.update!(anonymous_peer_reviews: true)
            submission.add_comment(comment_params)
            expect(last_event.payload["anonymous"]).to be true
          end

          it 'captures the value of the "provisional_grade_id" attribute' do
            assignment.update!(moderated_grading: true, final_grader: teacher, grader_count: 1)
            provisional_grade = submission.find_or_create_provisional_grade!(teacher)

            provisional_comment_params = comment_params.merge(provisional: true, author: teacher)
            submission.add_comment(provisional_comment_params)
            expect(last_event.payload["provisional_grade_id"]).to eq provisional_grade.id
          end
        end

        describe "external tool autograding" do
          let(:external_tool) do
            Account.default.context_external_tools.create!(
              name: "Undertow",
              url: "http://www.example.com",
              consumer_key: "12345",
              shared_secret: "secret"
            )
          end

          it "creates an event when graded by an external tool" do
            expect { assignment.grade_student(student, grader_id: -external_tool.id, score: 80) }.to change {
              AnonymousOrModerationEvent.where(assignment:, submission:).count
            }.by(1)
          end
        end

        describe "quiz autograding" do
          let(:quiz) do
            quiz = course.quizzes.create!
            quiz.workflow_state = "available"
            quiz.quiz_questions.create!({ question_data: test_quiz_data.first })
            quiz.save!
            quiz.assignment.updating_user = teacher
            quiz.assignment.update_attribute(:anonymous_grading, true)
            quiz
          end
          let(:quiz_assignment) { quiz.assignment }
          let(:quiz_submission) do
            qsub = Quizzes::SubmissionManager.new(quiz).find_or_create_submission(student)
            qsub.quiz_data = test_quiz_data
            qsub.started_at = 1.minute.ago
            qsub.attempt = 1
            qsub.submission_data = [{ points: 0, text: "7051", question_id: 128, correct: false, answer_id: 7051 }]
            qsub.score = 0
            qsub.save!
            qsub.finished_at = Time.now.utc
            qsub.workflow_state = "complete"
            qsub.submission = quiz.assignment.find_or_create_submission(student)
            qsub
          end

          it "creates an event when graded by a quiz" do
            real_submission = quiz_submission.submission
            real_submission.audit_grade_changes = true
            expect { quiz_submission.with_versioning(true) { quiz_submission.save! } }.to change {
              AnonymousOrModerationEvent.where(assignment: quiz_assignment, submission: real_submission).count
            }.by(1)
          end
        end
      end

      it "does not create audit events when the assignment is not auditable" do
        assignment1 = course.assignments.create!(title: "ok", anonymous_grading: false)
        submission1 = assignment1.submission_for_student(student)
        expect { submission1.add_comment(comment_params) }.not_to change {
          AnonymousOrModerationEvent.where(assignment:, submission:).count
        }
      end
    end

    describe "submission posting" do
      let(:course) { Course.create! }
      let(:assignment) { course.assignments.create!(title: "ok") }
      let(:student) { course.enroll_student(User.create!, enrollment_state: "active").user }
      let(:teacher) { course.enroll_teacher(User.create!, enrollment_state: "active").user }
      let(:submission) { assignment.submissions.find_by!(user: student) }
      let(:comment_params) { { comment: "oh no", author: teacher } }

      context "when the submission is unposted" do
        it "posts the submission if the comment is from an instructor in the course" do
          submission.add_comment(comment_params)
          expect(submission).to be_posted
        end

        it "posts the submission if the comment is from an admin" do
          admin = User.create!
          course.root_account.account_users.create!(user: admin)
          submission.add_comment(comment_params.merge({ author: admin }))
          expect(submission).to be_posted
        end

        it "does not post the submission if the comment is not from an instructor or admin" do
          submission.add_comment(comment_params.merge({ author: student }))
          expect(submission).not_to be_posted
        end

        it "does not post the submission if the comment is a draft" do
          submission.add_comment(comment_params.merge({ draft_comment: true }))
          expect(submission).not_to be_posted
        end

        it "does not post the submission if the comment has no author" do
          comment_params.delete(:author)
          submission.add_comment(comment_params)
          expect(submission).not_to be_posted
        end

        it "does not post the submission if the comment is provisional" do
          moderated_assignment = course.assignments.create!(
            title: "aa",
            moderated_grading: true,
            final_grader: teacher,
            grader_count: 2
          )

          moderated_submission = moderated_assignment.submission_for_student(student)
          moderated_submission.add_comment(comment_params.merge({ provisional: true }))
          expect(moderated_submission).not_to be_posted
        end

        it "does not post the submission if the assignment is manually-posted" do
          assignment.ensure_post_policy(post_manually: true)
          submission.add_comment(comment_params)
          expect(submission).not_to be_posted
        end

        it "does not post the submission if post policies are not enabled and the assignment is muted" do
          assignment.mute!
          expect(submission).not_to be_posted
        end
      end

      it "does not update the posted_at date if a submission is already posted" do
        submission.update!(posted_at: 1.day.ago)

        expect do
          submission.add_comment(comment_params)
        end.not_to change {
          assignment.submission_for_student(student).posted_at
        }
      end
    end
  end

  describe "#last_teacher_comment" do
    before(:once) do
      submission_spec_model
    end

    it "returns the last published comment made by the teacher" do
      @submission.add_comment(author: @teacher, comment: "a comment")
      expect(@submission.last_teacher_comment).to be_present
    end

    it "does not include draft comments" do
      @submission.add_comment(author: @teacher, comment: "a comment", draft_comment: true)
      expect(@submission.last_teacher_comment).to be_nil
    end
  end

  describe "#ensure_grader_can_grade" do
    before do
      @submission = Submission.new
    end

    context "when #grader_can_grade? returns true" do
      before do
        expect(@submission).to receive(:grader_can_grade?).and_return(true)
      end

      it "returns true" do
        expect(@submission.ensure_grader_can_grade).to be_truthy
      end

      it "does not add any errors to @submission" do
        @submission.ensure_grader_can_grade

        expect(@submission.errors.full_messages).to be_empty
      end
    end

    context "when #grader_can_grade? returns false" do
      before do
        expect(@submission).to receive(:grader_can_grade?).and_return(false)
      end

      it "returns false" do
        expect(@submission.ensure_grader_can_grade).to be_falsey
      end

      it "adds an error to the :grade field" do
        @submission.ensure_grader_can_grade

        expect(@submission.errors[:grade]).not_to be_empty
      end

      describe "skip_grader_check" do
        it "does not add an error to the :grade field if skip_grader_check is true" do
          @submission.skip_grader_check = true
          @submission.ensure_grader_can_grade
          expect(@submission.errors[:grade]).to be_empty
        end

        it "adds an error to the :grade field if skip_grader_check is false" do
          @submission.skip_grader_check = false
          @submission.ensure_grader_can_grade
          expect(@submission.errors[:grade]).not_to be_empty
        end

        it "adds an error to the :grade field if skip_grader_check is not set" do
          @submission.ensure_grader_can_grade
          expect(@submission.errors[:grade]).not_to be_empty
        end
      end
    end
  end

  describe "#grader_can_grade?" do
    before do
      @submission = Submission.new
    end

    it "returns true if grade hasn't been changed" do
      expect(@submission).to receive(:grade_changed?).and_return(false)

      expect(@submission.grader_can_grade?).to be_truthy
    end

    it "returns true if the submission is autograded and the submission can be autograded" do
      expect(@submission).to receive(:grade_changed?).and_return(true)

      expect(@submission).to receive(:autograded?).and_return(true)
      expect(@submission).to receive(:can_autograde?).and_return(true)

      expect(@submission.grader_can_grade?).to be_truthy
    end

    it "returns true if the submission isn't autograded but can still be graded" do
      expect(@submission).to receive(:grade_changed?).and_return(true)
      expect(@submission).to receive(:autograded?).and_return(false)

      @submission.grader = @grader = User.new

      expect(@submission).to receive(:grants_right?).with(@grader, :grade).and_return(true)

      expect(@submission.grader_can_grade?).to be_truthy
    end

    it "returns false if the grade changed but the submission can't be graded at all" do
      @submission.grader = @grader = User.new

      expect(@submission).to receive(:grade_changed?).and_return(true)
      expect(@submission).to receive(:autograded?).and_return(false)
      expect(@submission).to receive(:grants_right?).with(@grader, :grade).and_return(false)

      expect(@submission.grader_can_grade?).to be_falsey
    end
  end

  describe "#submission_history" do
    let!(:student) { student_in_course(active_all: true).user }
    let(:attachment) { attachment_model(filename: "submission-a.doc", context: student) }
    let(:submission) { @assignment.submit_homework(student, submission_type: "online_upload", attachments: [attachment]) }

    it "includes originality data" do
      OriginalityReport.create!(submission:, attachment:, originality_score: 1.0, workflow_state: "pending")
      submission.originality_reports.load_target
      expect(submission.submission_history.first.turnitin_data[attachment.asset_string][:similarity_score]).to eq 1.0
    end

    it "doesn't include the originality_data if originality_report isn't pre loaded" do
      OriginalityReport.create!(submission:, attachment:, originality_score: 1.0, workflow_state: "pending")
      expect(submission.submission_history.first.turnitin_data[attachment.asset_string]).to be_nil
    end

    it "returns self as complete history when no history record is present" do
      student.submissions.destroy_all

      create_sql = "INSERT INTO #{Submission.quoted_table_name}
                     (assignment_id, user_id, workflow_state, created_at, updated_at, course_id)
                     values
                     (#{@assignment.id}, #{student.id}, 'unsubmitted', now(), now(), #{@assignment.context_id})"

      sub = Submission.find(Submission.connection.create(create_sql))
      expect(sub.submission_history).to eq([sub])
    end

    it "optionally returns the version along with the model" do
      aggregate_failures do
        history = submission.submission_history(include_version: true)
        expect(history.size).to be 1
        entry = history.first
        expect(entry[:version].id).to eql submission.versions.first.id
        expect(entry[:model].id).to eql submission.id
      end
    end

    it "considers the include_version arg in memoization" do
      aggregate_failures do
        submission.submission_history(include_version: true)
        history = submission.submission_history(include_version: false)
        expect(history.first).to be_a Submission
      end
    end
  end

  context "draft comments" do
    before do
      @teacher = course_with_user("TeacherEnrollment", course: @course, name: "Teacher", active_all: true).user
      ta = course_with_user("TaEnrollment", course: @course, name: "First Ta", active_all: true).user
      @student = course_with_user("StudentEnrollment", course: @course, name: "Student", active_all: true).user
      @assignment = @course.assignments.create!(name: "plain assignment")
      @assignment.ensure_post_policy(post_manually: true)
      @submission = @assignment.submissions.find_by(user: @student)
      @student_comment = @submission.add_comment(author: @student, comment: "Student comment")
      @teacher_comment = @submission.add_comment(author: @teacher, comment: "Teacher comment", draft_comment: true)
      @ta_comment = @submission.add_comment(author: ta, comment: "Ta comment")
    end

    describe "#comments_excluding_drafts_for" do
      it "doesn't blow up when the submission has no course" do
        @submission.course = nil
        expect { @submission.comments_excluding_drafts_for(@teacher) }.not_to raise_error
      end

      it "returns non-draft comments, filtering out draft comments" do
        comments = @submission.comments_excluding_drafts_for(@teacher)
        expect(comments).to include @student_comment, @ta_comment
        expect(comments).not_to include @teacher_comment
      end

      it "does not return hidden comments if the user is a student and the comment has not been posted" do
        hidden_comment = @submission.add_comment(author: @teacher, comment: "Hidden comment", hidden: true)
        @assignment.ensure_post_policy(post_manually: false)
        comments = @submission.comments_excluding_drafts_for(@student)
        expect(comments).not_to include hidden_comment
      end

      context "when comments are preloaded" do
        it "returns non-draft comments, filtering out draft comments" do
          preloaded_submission = Submission.where(id: @submission.id).preload(:submission_comments).first
          comments = preloaded_submission.comments_excluding_drafts_for(@teacher)
          expect(comments).to include @student_comment, @ta_comment
          expect(comments).not_to include @teacher_comment
        end
      end
    end

    describe "#comments_including_drafts_for" do
      it "returns draft comments, filtering out draft comments" do
        comments = @submission.comments_including_drafts_for(@teacher)
        expect(comments).to include @student_comment, @ta_comment
        expect(comments).to include @teacher_comment
      end

      context "when comments are preloaded" do
        it "returns non-draft comments, filtering out draft comments" do
          preloaded_submission = Submission.where(id: @submission.id).preload(:submission_comments).first
          comments = preloaded_submission.comments_including_drafts_for(@teacher)
          expect(comments).to include @student_comment, @ta_comment
          expect(comments).to include @teacher_comment
        end
      end
    end
  end

  describe "#feedback_for_current_attempt?" do
    before(:once) do
      @teacher = course_with_user("TeacherEnrollment", course: @course, name: "Teacher", active_all: true).user
      @student = course_with_user("StudentEnrollment", course: @course, name: "Student", active_all: true).user
      @peer = course_with_user("StudentEnrollment", course: @course, name: "Peer", active_all: true).user
      @assignment = @course.assignments.create!(name: "HasFeedback Assignment")
      @submission = @assignment.submissions.find_by(user: @student)
    end

    it "is true when a teacher leaves a comment" do
      @submission.attempt = 1
      @submission.add_comment(author: @teacher, comment: "Teacher comment", attempt: 1)
      expect(@submission).to be_feedback_for_current_attempt
    end

    it "is true when a peer leaves a comment" do
      @submission.attempt = 1
      @submission.add_comment(author: @peer, comment: "Peer comment", attempt: 1)
      expect(@submission).to be_feedback_for_current_attempt
    end

    it "is true when a teacher leaves a comment on the latest attempt" do
      @submission.attempt = 3
      @submission.add_comment(author: @teacher, comment: "Teacher comment", attempt: 3)
      expect(@submission).to be_feedback_for_current_attempt
    end

    it "is true when a teacher has left a comment prior to the first attempt (nil)" do
      @submission.add_comment(author: @teacher, comment: "Teacher comment", attempt: nil)
      expect(@submission).to be_feedback_for_current_attempt
    end

    it "is true when a teacher has left a comment prior to the first attempt (zero)" do
      @submission.add_comment(author: @teacher, comment: "Teacher comment", attempt: 0)
      expect(@submission).to be_feedback_for_current_attempt
    end

    it "is true when a teacher leaves a comment prior to the first attempt and it has been submitted" do
      @submission.attempt = 1
      @submission.add_comment(author: @teacher, comment: "Teacher comment", attempt: nil)
      expect(@submission).to be_feedback_for_current_attempt
    end

    it "is false when no comments exist" do
      expect(@submission).not_to be_feedback_for_current_attempt
    end

    it "is false when a teacher leaves comment on prior attempt" do
      @submission.attempt = 2
      @submission.add_comment(author: @teacher, comment: "Teacher comment", attempt: 1)
      expect(@submission).not_to be_feedback_for_current_attempt
    end

    it "is false when a teacher leaves a comment prior to first attempt and a second is started" do
      @submission.attempt = 2
      @submission.add_comment(author: @teacher, comment: "Teacher comment", attempt: nil)
      expect(@submission).not_to be_feedback_for_current_attempt
    end

    it "is false when a peer leaves comment on prior attempt" do
      @submission.attempt = 2
      @submission.add_comment(author: @peer, comment: "Peer comment", attempt: 1)
      expect(@submission).not_to be_feedback_for_current_attempt
    end

    it "is false when only submitter has commented on the current attempt" do
      @submission.attempt = 1
      @submission.add_comment(author: @student, comment: "Student comment", attempt: 1)
      expect(@submission).not_to be_feedback_for_current_attempt
    end
  end

  describe "#visible_submission_comments_for" do
    before(:once) do
      @teacher = course_with_user("TeacherEnrollment", course: @course, name: "Teacher", active_all: true).user
      @first_ta = course_with_user("TaEnrollment", course: @course, name: "First Ta", active_all: true).user
      @second_ta = course_with_user("TaEnrollment", course: @course, name: "Second Ta", active_all: true).user
      @third_ta = course_with_user("TaEnrollment", course: @course, name: "Third Ta", active_all: true).user
      @student = course_with_user("StudentEnrollment", course: @course, name: "Student", active_all: true).user
      @admin = account_admin_user(account: @course.account)

      @assignment = @course.assignments.create!(name: "plain assignment")
      @assignment.ensure_post_policy(post_manually: true)

      @submission = @assignment.submissions.find_by(user: @student)
      @student_comment = @submission.add_comment(author: @student, comment: "Student comment")
      @teacher_comment = @submission.add_comment(author: @teacher, comment: "Teacher comment")
      @first_ta_comment = @submission.add_comment(author: @first_ta, comment: "First Ta comment")
    end

    it "shows teacher all comments" do
      comments = @submission.reload.visible_submission_comments_for(@teacher)
      expect(comments).to match_array([@student_comment, @teacher_comment, @first_ta_comment])
    end

    it "shows ta all comments" do
      comments = @submission.reload.visible_submission_comments_for(@first_ta)
      expect(comments).to match_array([@student_comment, @teacher_comment, @first_ta_comment])
    end

    it "shows student all comments, when submission is posted" do
      @submission.update!(posted_at: Time.zone.now)
      comments = @submission.reload.visible_submission_comments_for(@student)
      expect(comments).to match_array([@student_comment, @teacher_comment, @first_ta_comment])
    end

    it "shows student only their own comment, when submission is unposted" do
      comments = @submission.reload.visible_submission_comments_for(@student)
      expect(comments).to match_array([@student_comment])
    end

    context "for an assignment with peer reviews" do
      let_once(:assignment) do
        @course.assignments.create!(name: "peer review assignment", peer_reviews: true, muted: true)
      end

      before(:once) do
        assignment.ensure_post_policy(post_manually: true)
        @submission = assignment.submissions.find_by(user: @student)
        @student2 = course_with_user("StudentEnrollment", course: @course, name: "Student2", active_all: true).user
        student2_sub = assignment.submissions.find_by(user: @student2)
        student2_request = AssessmentRequest.create!(assessor: @student2, assessor_asset: student2_sub, asset: @submission, user: @student)
        @teacher_comment = @submission.add_comment(author: @teacher, comment: "A teacher comment")
        @peer_review_comment = @submission.add_comment(author: @student2, comment: "A peer reviewer's comment", assessment_request: student2_request)
        @student_comment = @submission.add_comment(author: @student, comment: "A comment by the submitter")
      end

      context "when grades are hidden" do
        before(:once) do
          other_assessor = @course.enroll_student(User.create!(name: "Student3")).user
          other_request = AssessmentRequest.create!(
            assessor: other_assessor,
            assessor_asset: @assignment.submission_for_student(other_assessor),
            asset: @submission,
            user: @student
          )
          @alternate_assessment_comment = @submission.add_comment(author: other_assessor, comment: "Other assessment", assessment_request: other_request)
        end

        it "shows the submitting student their own comments and any peer review comments" do
          comments = @submission.reload.visible_submission_comments_for(@student)
          expect(comments).to match_array([@peer_review_comment, @student_comment, @alternate_assessment_comment])
        end

        it "shows a peer-reviewing student only their own comments" do
          comments = @submission.reload.visible_submission_comments_for(@student2)
          expect(comments).to match_array([@peer_review_comment])
        end
      end

      context "when grades have been posted" do
        before(:once) do
          assignment.post_submissions
        end

        it "shows the submitting student comments from all users" do
          comments = @submission.reload.visible_submission_comments_for(@student)
          expect(comments).to match_array([@peer_review_comment, @student_comment, @teacher_comment])
        end

        it "shows a peer-reviewing student only their own comments" do
          comments = @submission.reload.visible_submission_comments_for(@student2)
          expect(comments).to match_array([@peer_review_comment])
        end
      end
    end

    context "when assignment is graded as a group" do
      let_once(:all_groups) { @course.group_categories.create!(name: "all groups") }

      before(:once) do
        student2 = course_with_user("StudentEnrollment", course: @course, name: "Student2", active_all: true).user
        group1 = all_groups.groups.create!(context: @course)
        group1.add_user(@student)
        group1.add_user(student2)
        assignment = @course.assignments.create!(
          grade_group_students_individually: false,
          group_category: all_groups,
          name: "group assignment"
        )
        @submission = assignment.submissions.find_by(user: @student)
        @student_comment = @submission.add_comment(author: @student, comment: "Student comment", group_comment_id: group1.id)
        @student2_comment = @submission.add_comment(author: student2, comment: "Student2 comment", group_comment_id: group1.id)
      end

      it "returns comments scoped to that group" do
        comments = @submission.reload.visible_submission_comments_for(@teacher)
        expect(comments).to match_array([@student_comment, @student2_comment])
      end

      context "when peer reviews are enabled" do
        before(:once) do
          @student = @course.enroll_student(User.create!, enrollment_state: "active").user
          @student2 = @course.enroll_student(User.create!, enrollment_state: "active").user
          all_groups.groups.create!(context: @course).add_user(@student)
          all_groups.groups.create!(context: @course).add_user(@student2)
          assignment = @course.assignments.create!(
            grade_group_students_individually: false,
            group_category: all_groups,
            name: "group assignment",
            peer_reviews: true
          )
          @submission = assignment.submissions.find_by(user: @student)
          student2_sub = assignment.submissions.find_by(user: @student2)
          AssessmentRequest.create!(
            assessor: @student2,
            assessor_asset: student2_sub,
            asset: @submission,
            user: @student
          )
          @peer_review_comment = @submission.add_comment(author: @student2, comment: "Student2", group_comment_id: "ab")
          @student_comment = @submission.add_comment(author: @student, comment: "Student", group_comment_id: "ac")
          @teacher_comment = @submission.add_comment(author: @teacher, comment: "Teacher", group_comment_id: "ad")
        end

        it "shows a peer reviewer only their own comments" do
          comments = @submission.reload.visible_submission_comments_for(@student2)
          expect(comments).to match_array([@peer_review_comment])
        end

        it "shows all comments to the submitting student" do
          comments = @submission.reload.visible_submission_comments_for(@student)
          expect(comments).to match_array([@peer_review_comment, @student_comment, @teacher_comment])
        end

        it "shows all comments to a teacher" do
          comments = @submission.reload.visible_submission_comments_for(@teacher)
          expect(comments).to match_array([@peer_review_comment, @student_comment, @teacher_comment])
        end
      end
    end

    context "when the assignment is a group peer-reviewed assignment" do
      let_once(:student1) { @course.enroll_student(User.create!, active_all: true).user }
      let_once(:student2) { @course.enroll_student(User.create!, active_all: true).user }
      let_once(:student3) { @course.enroll_student(User.create!, active_all: true).user }
      let_once(:student4) { @course.enroll_student(User.create!, active_all: true).user }

      let_once(:group_category) do
        group_category = @course.group_categories.create!(name: "a group")
        group_category.create_groups(3)

        group_category.groups.first.add_user(student1)
        group_category.groups.second.add_user(student2)
        group_category.groups.second.add_user(student3)
        group_category.groups.third.add_user(student4)
        group_category
      end

      let_once(:assignment) do
        @course.assignments.create!(group_category:, peer_reviews: true)
      end

      before(:once) do
        assignment.submit_homework(student1, body: "I am student 1")
        assignment.submit_homework(student2, body: "I am student 2")
        assignment.submit_homework(student3, body: "I am student 3")
        assignment.submit_homework(student4, body: "I am student 4")

        assignment.assign_peer_review(student1, student2)
        assignment.assign_peer_review(student1, student4)
      end

      context "when the assignment is manually posted" do
        before(:once) do
          assignment.post_policy.update!(post_manually: true)

          # Call update_submission to post the comment (rather than add_comment)
          # so that it gets propagated to other group members
          student2_submission_params = {
            assessment_request: AssessmentRequest.find_by(assessor: student1, user: student2),
            author: student1,
            comment: "good job",
            group_comment: true
          }
          assignment.update_submission(student2, student2_submission_params)

          student4_submission_params = {
            assessment_request: AssessmentRequest.find_by(assessor: student1, user: student4),
            author: student1,
            comment: "bad job",
            group_comment: true
          }
          assignment.update_submission(student4, student4_submission_params)
        end

        it "allows the specific recipient of the comment to view it" do
          comment = SubmissionComment.find_by(submission: assignment.submission_for_student(student2), author: student1)

          expect(comment).to be_grants_right(student2, :read)
        end

        it "allows other students in the recipient's group to view their respective comment" do
          comment = SubmissionComment.find_by(submission: assignment.submission_for_student(student3), author: student1)

          expect(comment).to be_grants_right(student3, :read)
        end

        it "does not allow assessed students in a different group to view the comment" do
          comment = SubmissionComment.find_by(submission: assignment.submission_for_student(student2), author: student1)

          expect(comment).not_to be_grants_right(student4, :read)
        end
      end
    end

    context "for a moderated assignment" do
      before(:once) do
        @assignment = @course.assignments.create!(
          name: "moderated assignment",
          moderated_grading: true,
          grader_count: 10,
          final_grader: @teacher
        )
        @assignment.grade_student(@student, grade: 1, grader: @first_ta, provisional: true)
        @assignment.grade_student(@student, grade: 1, grader: @second_ta, provisional: true)
        @assignment.grade_student(@student, grade: 1, grader: @teacher, provisional: true)
        @submission = @assignment.submissions.find_by(user: @student)
        @student_comment = @submission.add_comment(author: @student, comment: "Student comment")
        @first_ta_comment = @submission.add_comment(author: @first_ta, comment: "First Ta comment", provisional: true)
        @second_ta_comment = @submission.add_comment(author: @second_ta, comment: "Second Ta comment", provisional: true)
        @third_ta_comment = @submission.add_comment(author: @third_ta, comment: "Third Ta comment", provisional: true)
        @final_grader_comment = @submission.add_comment(author: @teacher, comment: "Final Grader comment", provisional: true)
      end

      context "when graders can view other graders' comments" do
        context "when grades are unpublished" do
          it "shows final grader all submission comments" do
            comments = @submission.reload.visible_submission_comments_for(@teacher)
            expect(comments).to match_array([
                                              @student_comment,
                                              @first_ta_comment,
                                              @second_ta_comment,
                                              @third_ta_comment,
                                              @final_grader_comment
                                            ])
          end

          it "shows provisional grader all submission comments" do
            comments = @submission.reload.visible_submission_comments_for(@first_ta)
            expect(comments).to match_array([
                                              @student_comment,
                                              @first_ta_comment,
                                              @second_ta_comment,
                                              @third_ta_comment,
                                              @final_grader_comment
                                            ])
          end

          it "shows student only their own comments" do
            comments = @submission.reload.visible_submission_comments_for(@student)
            expect(comments).to match_array([@student_comment])
          end

          it "shows admins all submission comments" do
            comments = @submission.reload.visible_submission_comments_for(@admin)
            expect(comments).to match_array([
                                              @student_comment,
                                              @first_ta_comment,
                                              @second_ta_comment,
                                              @third_ta_comment,
                                              @final_grader_comment
                                            ])
          end
        end

        context "when grades are published" do
          before(:once) do
            ModeratedGrading::ProvisionalGrade.find_by(submission: @submission, scorer: @first_ta).publish!
            @assignment.update!(grades_published_at: Time.zone.now)
            @submission.reload
          end

          it "shows final grader all submission comments" do
            comments = @submission.reload.visible_submission_comments_for(@teacher)
            expect(comments.pluck(:comment)).to match_array([
                                                              "Student comment",
                                                              "First Ta comment",
                                                              "Second Ta comment",
                                                              "Third Ta comment",
                                                              "Final Grader comment"
                                                            ])
          end

          it "shows provisional grader all submission comments" do
            comments = @submission.reload.visible_submission_comments_for(@first_ta)
            expect(comments.pluck(:comment)).to match_array([
                                                              "Student comment",
                                                              "First Ta comment",
                                                              "Second Ta comment",
                                                              "Third Ta comment",
                                                              "Final Grader comment"
                                                            ])
          end

          it "shows student only their own comments" do
            comments = @submission.reload.visible_submission_comments_for(@student)
            expect(comments).to match_array([@student_comment])
          end

          it "when grades are posted, shows student their own, chosen grader's, and final grader's comments" do
            @assignment.post_submissions
            comments = @submission.reload.visible_submission_comments_for(@student)
            expect(comments.pluck(:comment)).to match_array([
                                                              "Student comment",
                                                              "First Ta comment",
                                                              "Final Grader comment"
                                                            ])
          end

          it "shows admins all submission comments" do
            comments = @submission.reload.visible_submission_comments_for(@admin)
            expect(comments.pluck(:comment)).to match_array([
                                                              "Student comment",
                                                              "First Ta comment",
                                                              "Second Ta comment",
                                                              "Third Ta comment",
                                                              "Final Grader comment"
                                                            ])
          end
        end
      end

      context "when graders cannot view other graders' comments" do
        before(:once) do
          @assignment.update!(grader_comments_visible_to_graders: false)
        end

        context "when grades are unpublished" do
          it "shows final grader all submission comments" do
            comments = @submission.reload.visible_submission_comments_for(@teacher)
            expect(comments).to match_array([
                                              @student_comment,
                                              @first_ta_comment,
                                              @second_ta_comment,
                                              @third_ta_comment,
                                              @final_grader_comment
                                            ])
          end

          it "shows provisional grader their own and student's" do
            comments = @submission.reload.visible_submission_comments_for(@second_ta)
            expect(comments.pluck(:comment)).to match_array(["Student comment", "Second Ta comment"])
          end

          it "shows student only their own comments" do
            comments = @submission.reload.visible_submission_comments_for(@student)
            expect(comments).to match_array([@student_comment])
          end

          it "shows admins all submission comments" do
            comments = @submission.reload.visible_submission_comments_for(@admin)
            expect(comments).to match_array([
                                              @student_comment,
                                              @first_ta_comment,
                                              @second_ta_comment,
                                              @third_ta_comment,
                                              @final_grader_comment
                                            ])
          end
        end

        context "when grades are published" do
          before(:once) do
            ModeratedGrading::ProvisionalGrade.find_by(submission: @submission, scorer: @first_ta).publish!
            @assignment.update!(grades_published_at: Time.zone.now)
            @submission.reload
          end

          it "shows final grader all submission comments" do
            comments = @submission.reload.visible_submission_comments_for(@teacher)
            expect(comments.pluck(:comment)).to match_array([
                                                              "Student comment",
                                                              "First Ta comment",
                                                              "Second Ta comment",
                                                              "Third Ta comment",
                                                              "Final Grader comment"
                                                            ])
          end

          it "shows provisional grader their own, student's, chosen grader's, and final grader's comments" do
            comments = @submission.reload.visible_submission_comments_for(@second_ta)
            expect(comments.pluck(:comment)).to match_array([
                                                              "Student comment",
                                                              "First Ta comment",
                                                              "Second Ta comment",
                                                              "Final Grader comment"
                                                            ])
          end

          it "shows student only their own comments" do
            comments = @submission.reload.visible_submission_comments_for(@student)
            expect(comments).to match_array([@student_comment])
          end

          it "when grades are posted, shows student own, chosen grader's, and final grader's comments" do
            @assignment.post_submissions
            comments = @submission.reload.visible_submission_comments_for(@student)
            expect(comments.pluck(:comment)).to match_array([
                                                              "Student comment",
                                                              "First Ta comment",
                                                              "Final Grader comment"
                                                            ])
          end

          it "shows admins all submission comments" do
            comments = @submission.reload.visible_submission_comments_for(@admin)
            expect(comments.pluck(:comment)).to match_array([
                                                              "Student comment",
                                                              "First Ta comment",
                                                              "Second Ta comment",
                                                              "Third Ta comment",
                                                              "Final Grader comment"
                                                            ])
          end
        end
      end
    end
  end

  describe ".needs_grading" do
    before :once do
      @submission = @assignment.submit_homework(@student, submission_type: "online_text_entry", body: "a body")
    end

    it "includes submission that has not been graded" do
      expect(Submission.needs_grading.count).to eq(1)
    end

    it "includes submission by enrolled student" do
      @student.enrollments.take!.complete
      expect(Submission.needs_grading.count).to eq(0)
      @course.enroll_student(@student).accept
      expect(Submission.needs_grading.count).to eq(1)
    end

    it "includes submission by user with multiple enrollments in the course only once" do
      another_section = @course.course_sections.create(name: "two")
      @course.enroll_student(@student, section: another_section, allow_multiple_enrollments: true).accept
      expect(Submission.needs_grading.count).to eq(1)
    end

    it "does not include submission that has been graded" do
      @assignment.grade_student(@student, grade: "100", grader: @teacher)
      expect(Submission.needs_grading.count).to eq(0)
    end

    it "does include submissions that have been graded but the score was reset to nil" do
      @assignment.grade_student(@student, grade: "100", grader: @teacher)
      @assignment.grade_student(@student, grade: nil, grader: @teacher)
      expect(Submission.needs_grading.count).to eq(1)
    end

    it "does not include submission by non-student user" do
      @student.enrollments.take!.complete
      @course.enroll_user(@student, "TaEnrollment").accept
      expect(Submission.needs_grading.count).to eq(0)
    end

    it "does not include excused submissions" do
      @assignment.grade_student(@student, excused: true, grader: @teacher)
      expect(Submission.needs_grading.count).to eq(0)
    end

    it "does not include submissions for inactive/concluded students who have other active enrollments somewhere" do
      @course.enroll_student(@student).update_attribute(:workflow_state, "inactive")
      course_with_student(user: @student, active_all: true)
      expect(Submission.needs_grading).not_to include @assignment.submissions.first
    end

    context "sharding" do
      specs_require_sharding

      it "serializes relative to current scope's shard" do
        @shard1.activate do
          expect(Submission.shard(Shard.default).needs_grading.count).to eq(1)
        end
      end

      it "works with cross shard attachments" do
        @shard1.activate do
          @student = user_factory(active_user: true)
          @attachment = Attachment.create! uploaded_data: StringIO.new("blah"), context: @student, filename: "blah.txt"
        end
        course_factory(active_all: true)
        @course.enroll_user(@student, "StudentEnrollment").accept!
        @assignment = @course.assignments.create!

        sub = @assignment.submit_homework(@user, attachments: [@attachment])
        expect(sub.attachments).to eq [@attachment]
      end

      it "bulk_load_versioned_attachments works with attachments in a different shard" do
        course_factory(active_all: true)
        student = user_factory(active_user: true)
        attachment = attachment_model(filename: "submission.doc", context: student)

        @course.enroll_user(student, "StudentEnrollment").accept!
        assignment = @course.assignments.create!
        submission = assignment.submit_homework(student, attachments: [attachment])
        submission.update_attribute(:attachment_ids, attachment.id.to_s)

        @shard1.activate do
          submission_with_attachments = Submission.bulk_load_versioned_attachments([submission]).first
          expect(submission_with_attachments.versioned_attachments).to eq [attachment]
        end
      end
    end
  end

  describe "#can_view_details?" do
    before do
      @assignment.update!(anonymous_grading: true)
      @submission = @assignment.submit_homework(@student, submission_type: "online_text_entry", body: "a body")
    end

    context "for observers" do
      let(:observer) do
        course_with_observer(
          course: @assignment.course,
          associated_user_id: @submission.user_id,
          active_all: true
        ).user
      end

      it "allows observers of the submission's owner to view details" do
        expect(@submission).to be_can_view_details(observer)
      end

      it "does not allow observers to view details if they're not observing the submission's owner" do
        new_student = User.create!
        @context.enroll_student(new_student, enrollment_state: "active")
        new_student_submission = @assignment.submissions.find_by(user: new_student)
        expect(new_student_submission).not_to be_can_view_details(observer)
      end
    end

    context "for peer reviewers" do
      let(:reviewer) { @context.enroll_user(User.create!, "StudentEnrollment", enrollment_state: "active").user }
      let(:reviewer_sub) { @assignment.submissions.find_by!(user: reviewer) }

      before do
        @assignment.update!(submission_types: "online_text_entry", peer_reviews: true)
      end

      it "returns false for peer reviewer of student under view that has not submitted" do
        AssessmentRequest.create!(assessor: reviewer, assessor_asset: reviewer_sub, asset: @submission, user: @student)
        expect(@submission.can_view_details?(reviewer)).to be false
      end

      it "returns true for peer reviewer of student under view that has submitted" do
        AssessmentRequest.create!(assessor: reviewer, assessor_asset: reviewer_sub, asset: @submission, user: @student)
        @assignment.submit_homework(reviewer, body: "hi")
        expect(@submission.can_view_details?(reviewer)).to be true
      end

      it "returns false for peer reviewer of student not under view" do
        new_student = @context.enroll_user(User.create!, "StudentEnrollment", enrollment_state: "active").user
        new_student_sub = @assignment.submissions.find_by!(user: new_student)
        expect(new_student_sub.can_view_details?(reviewer)).to be false
      end
    end

    context "when the assignment is muted" do
      it "returns false if user isn't present" do
        expect(@submission).not_to be_can_view_details(nil)
      end

      it "returns true for submitting student if assignment anonymous grading" do
        expect(@submission.can_view_details?(@student)).to be true
      end

      it "returns false for non-submitting student if assignment anonymous grading" do
        new_student = User.create!
        @context.enroll_student(new_student, enrollment_state: "active")
        expect(@submission.can_view_details?(@new_student)).to be false
      end

      it "returns false for teacher if assignment anonymous grading" do
        expect(@submission.can_view_details?(@teacher)).to be false
      end

      it "returns false for admin if assignment anonymous grading" do
        expect(@submission.can_view_details?(account_admin_user)).to be false
      end

      it "returns true for site admin if assignment anonymous grading" do
        expect(@submission.can_view_details?(site_admin_user)).to be true
      end
    end

    context "when the assignment is unmuted" do
      before do
        @assignment.unmute!
      end

      it "returns false if user isn't present" do
        expect(@submission).not_to be_can_view_details(nil)
      end

      it "returns true for submitting student if assignment anonymous grading" do
        expect(@submission.can_view_details?(@student)).to be true
      end

      it "returns false for non-submitting student if assignment anonymous grading" do
        new_student = User.create!
        @context.enroll_student(new_student, enrollment_state: "active")
        expect(@submission.can_view_details?(@new_student)).to be false
      end

      it "returns true for teacher if assignment anonymous grading" do
        expect(@submission.can_view_details?(@teacher)).to be true
      end

      it "returns true for admin if assignment anonymous grading" do
        expect(@submission.can_view_details?(account_admin_user)).to be true
      end

      it "returns true for site admin if assignment anonymous grading" do
        expect(@submission.can_view_details?(site_admin_user)).to be true
      end
    end
  end

  describe "#needs_grading?" do
    before :once do
      @submission = @assignment.submit_homework(@student, submission_type: "online_text_entry", body: "a body")
    end

    it "returns true for submission that has not been graded" do
      expect(@submission.needs_grading?).to be true
    end

    it "returns false for submission that has been graded" do
      @assignment.grade_student(@student, grade: "100", grader: @teacher)
      @submission.reload
      expect(@submission.needs_grading?).to be false
    end

    it "returns true for submission that has been graded but the score was reset to nil" do
      @assignment.grade_student(@student, grade: "100", grader: @teacher)
      @assignment.grade_student(@student, grade: nil, grader: @teacher)
      @submission.reload
      expect(@submission.needs_grading?).to be true
    end

    it "returns true for submission that is pending review" do
      @submission.workflow_state = "pending_review"
      expect(@submission.needs_grading?).to be true
    end

    it "returns false for submission with nil submission_type" do
      @submission.submission_type = nil
      expect(@submission.needs_grading?).to be false
    end
  end

  describe "#checkpoints_needs_grading?" do
    before(:once) do
      @course = course_model
      @course.root_account.enable_feature!(:discussion_checkpoints)
      @student = student_in_course(course: @course, active_all: true).user
      @topic = DiscussionTopic.create_graded_topic!(course: @course, title: "graded topic")
      checkpoint = @topic.create_checkpoints(reply_to_topic_points: 4, reply_to_entry_points: 8)
      @parent_assignment = checkpoint.parent_assignment
      @checkpoints = checkpoint.parent_assignment.sub_assignments
      @checkpoints.first.submit_homework(@student, submission_type: "discussion_topic")
      @checkpoints.first.update(workflow_state: "deleted")
      @checkpoints.last.update(workflow_state: "deleted")
      @checkpoints.reload
      @topic.create_checkpoints(reply_to_topic_points: 3, reply_to_entry_points: 7)
    end

    it "returns true if one sub_assigment(REPLY_TO_ENTRY) needs grading" do
      @topic.reply_to_topic_checkpoint.submit_homework(@student, submission_type: "discussion_topic")
      @topic.assignment.grade_student(@student, grader: @teacher, score: 7, sub_assignment_tag: CheckpointLabels::REPLY_TO_ENTRY)

      expect(Submission.where(user_id: @student.id, assignment_id: @topic.assignment_id).first.checkpoints_needs_grading?).to be true
    end

    it "returns true if one sub_assigment(REPLY_TO_TOPIC) needs grading" do
      @topic.assignment.grade_student(@student, grader: @teacher, score: 3, sub_assignment_tag: CheckpointLabels::REPLY_TO_TOPIC)
      @topic.reply_to_entry_checkpoint.submit_homework(@student, submission_type: "discussion_topic")

      expect(Submission.where(user_id: @student.id, assignment_id: @topic.assignment_id).first.checkpoints_needs_grading?).to be true
    end

    it "returns false if one sub_assigments has been graded(other is unsubmitted)" do
      @topic.assignment.grade_student(@student, grader: @teacher, score: 3, sub_assignment_tag: CheckpointLabels::REPLY_TO_TOPIC)
      expect(Submission.where(user_id: @student.id, assignment_id: @topic.assignment_id).first.checkpoints_needs_grading?).to be false
    end

    it "returns false if both sub_assigments have been graded" do
      @topic.assignment.grade_student(@student, grader: @teacher, score: 3, sub_assignment_tag: CheckpointLabels::REPLY_TO_TOPIC)
      @topic.assignment.grade_student(@student, grader: @teacher, score: 7, sub_assignment_tag: CheckpointLabels::REPLY_TO_ENTRY)
      expect(Submission.where(user_id: @student.id, assignment_id: @topic.assignment_id).first.checkpoints_needs_grading?).to be false
    end
  end

  describe "#plagiarism_service_to_use" do
    it "returns nil when no service is configured" do
      submission = @assignment.submit_homework(@student,
                                               submission_type: "online_text_entry",
                                               body: "whee")

      expect(submission.plagiarism_service_to_use).to be_nil
    end

    it "returns :turnitin when only turnitin is configured" do
      setup_account_for_turnitin(@context.account)
      submission = @assignment.submit_homework(@student,
                                               submission_type: "online_text_entry",
                                               body: "whee")

      expect(submission.plagiarism_service_to_use).to eq(:turnitin)
    end

    it "returns :vericite when only vericite is configured" do
      plugin = Canvas::Plugin.find(:vericite)
      PluginSetting.create!(name: plugin.id, settings: plugin.default_settings, disabled: false)

      submission = @assignment.submit_homework(@student,
                                               submission_type: "online_text_entry",
                                               body: "whee")

      expect(submission.plagiarism_service_to_use).to eq(:vericite)
    end

    it "returns :vericite when both vericite and turnitin are enabled" do
      setup_account_for_turnitin(@context.account)
      plugin = Canvas::Plugin.find(:vericite)
      PluginSetting.create!(name: plugin.id, settings: plugin.default_settings, disabled: false)

      submission = @assignment.submit_homework(@student,
                                               submission_type: "online_text_entry",
                                               body: "whee")

      expect(submission.plagiarism_service_to_use).to eq(:vericite)
    end
  end

  describe "#resubmit_to_vericite" do
    it "calls resubmit_to_plagiarism_later" do
      plugin = Canvas::Plugin.find(:vericite)
      PluginSetting.create!(name: plugin.id, settings: plugin.default_settings, disabled: false)

      submission = @assignment.submit_homework(@student,
                                               submission_type: "online_text_entry",
                                               body: "whee")

      expect(submission).to receive(:submit_to_plagiarism_later).once
      submission.resubmit_to_vericite
    end
  end

  describe "scope: late" do
    before :once do
      @now = Time.zone.now

      ### Quizzes
      @quiz = generate_quiz(@course)
      @quiz_assignment = @quiz.assignment

      @unsubmitted_quiz_submission = @assignment.submissions.create(user: User.create, submission_type: "online_quiz")
      Submission.where(id: @unsubmitted_quiz_submission.id).update_all(submitted_at: nil, cached_due_date: nil)

      @ongoing_unsubmitted_quiz = generate_quiz_submission(@quiz, student: User.create)
      @ongoing_unsubmitted_quiz_submission = @ongoing_unsubmitted_quiz.submission
      @ongoing_unsubmitted_quiz_submission.save!
      Submission.where(id: @ongoing_unsubmitted_quiz_submission.id).update_all(submitted_at: nil)

      @timely_quiz1 = generate_quiz_submission(@quiz, student: User.create, finished_at: @now)
      @timely_quiz1_submission = @timely_quiz1.submission
      Submission.where(id: @timely_quiz1_submission.id).update_all(submitted_at: @now, cached_due_date: nil)

      @timely_quiz2 = generate_quiz_submission(@quiz, student: User.create, finished_at: @now)
      @timely_quiz2_submission = @timely_quiz2.submission
      Submission.where(id: @timely_quiz2_submission.id).update_all(submitted_at: @now, cached_due_date: @now + 1.hour)

      @timely_quiz3 = generate_quiz_submission(@quiz, student: User.create, finished_at: @now)
      @timely_quiz3_submission = @timely_quiz3.submission
      Submission.where(id: @timely_quiz3_submission.id)
                .update_all(submitted_at: @now, cached_due_date: @now - 45.seconds)

      @late_quiz1 = generate_quiz_submission(@quiz, student: User.create, finished_at: @now)
      @late_quiz1_submission = @late_quiz1.submission
      Submission.where(id: @late_quiz1_submission).update_all(submitted_at: @now, cached_due_date: @now - 61.seconds)

      @late_quiz2 = generate_quiz_submission(@quiz, student: User.create, finished_at: @now)
      @late_quiz2_submission = @late_quiz2.submission
      Submission.where(id: @late_quiz2_submission).update_all(submitted_at: @now, cached_due_date: @now - 1.hour)

      @late_quiz_extended = generate_quiz_submission(@quiz, student: User.create, finished_at: @now)
      @late_quiz_extended_submission = @late_quiz_extended.submission
      Submission.where(id: @late_quiz_extended_submission).update_all(submitted_at: @now, cached_due_date: @now - 1.hour, late_policy_status: "extended")

      @timely_quiz_marked_late = generate_quiz_submission(@quiz, student: User.create, finished_at: @now)
      @timely_quiz_marked_late_submission = @timely_quiz_marked_late.submission
      Submission.where(id: @timely_quiz_marked_late_submission).update_all(submitted_at: @now, cached_due_date: nil)
      Submission.where(id: @timely_quiz_marked_late_submission).update_all(late_policy_status: "late")

      @ongoing_late_quiz1 = generate_quiz_submission(@quiz, student: User.create)
      @ongoing_late_quiz1_submission = @ongoing_late_quiz1.submission
      @ongoing_late_quiz1_submission.save!
      Submission.where(id: @ongoing_late_quiz1_submission)
                .update_all(submitted_at: @now, cached_due_date: @now - 61.seconds)

      @ongoing_late_quiz2 = generate_quiz_submission(@quiz, student: User.create)
      @ongoing_late_quiz2_submission = @ongoing_late_quiz2.submission
      @ongoing_late_quiz2_submission.save!
      Submission.where(id: @ongoing_late_quiz2_submission)
                .update_all(submitted_at: @now, cached_due_date: @now - 1.hour)

      @ongoing_timely_quiz_marked_late = generate_quiz_submission(@quiz, student: User.create)
      @ongoing_timely_quiz_marked_late_submission = @ongoing_timely_quiz_marked_late.submission
      @ongoing_timely_quiz_marked_late_submission.save!
      Submission.where(id: @ongoing_timely_quiz_marked_late_submission)
                .update_all(submitted_at: @now, cached_due_date: nil, late_policy_status: "late")

      ### Homeworks
      @unsubmitted_hw = @assignment.submissions.create(user: User.create, submission_type: "online_text_entry")
      Submission.where(id: @unsubmitted_hw.id).update_all(submitted_at: nil, cached_due_date: nil)

      @timely_hw1 = @assignment.submissions.create(user: User.create, submission_type: "online_text_entry")
      Submission.where(id: @timely_hw1.id).update_all(submitted_at: @now, cached_due_date: nil)

      @timely_hw2 = @assignment.submissions.create(user: User.create, submission_type: "online_text_entry")
      Submission.where(id: @timely_hw2.id).update_all(submitted_at: @now, cached_due_date: @now + 1.hour)

      @late_hw1 = @assignment.submissions.create(user: User.create, submission_type: "online_text_entry")
      Submission.where(id: @late_hw1.id).update_all(submitted_at: @now, cached_due_date: @now - 45.seconds)

      @late_hw2 = @assignment.submissions.create(user: User.create, submission_type: "online_text_entry")
      Submission.where(id: @late_hw2.id).update_all(submitted_at: @now, cached_due_date: @now - 61.seconds)

      @late_hw3 = @assignment.submissions.create(user: User.create, submission_type: "online_text_entry")
      Submission.where(id: @late_hw3.id).update_all(submitted_at: @now, cached_due_date: @now - 1.hour)

      @late_hw_excused = @assignment.submissions.create(user: User.create, submission_type: "online_text_entry")
      Submission.where(id: @late_hw_excused.id).update_all(submitted_at: @now, cached_due_date: @now - 1.hour, excused: true)

      @timely_hw_marked_late = @assignment.submissions.create(user: User.create, submission_type: "online_text_entry")
      Submission.where(id: @timely_hw_marked_late.id).update_all(submitted_at: @now, cached_due_date: nil)
      Submission.where(id: @timely_hw_marked_late.id).update_all(late_policy_status: "late")
      @late_submission_ids = Submission.late.map(&:id)
    end

    ### Quizzes
    it "excludes unsubmitted quizzes" do
      expect(@late_submission_ids).not_to include(@unsubmitted_quiz_submission.id)
    end

    it "excludes ongoing quizzes that have never been submitted before" do
      expect(@late_submission_ids).not_to include(@ongoing_unsubmitted_quiz_submission.id)
    end

    it "excludes quizzes submitted with no due date" do
      expect(@late_submission_ids).not_to include(@timely_quiz1_submission.id)
    end

    it "excludes quizzes submitted before the due date" do
      expect(@late_submission_ids).not_to include(@timely_quiz2_submission.id)
    end

    it "excludes quizzes submitted less than 60 seconds after the due date" do
      expect(@late_submission_ids).not_to include(@timely_quiz3_submission.id)
    end

    it "includes quizzes submitted more than 60 seconds after the due date" do
      expect(@late_submission_ids).to include(@late_quiz1_submission.id)
    end

    it "excludes quizzes that were last submitted more than 60 seconds after the due date but are being retaken" do
      expect(@late_submission_ids).not_to include(@ongoing_late_quiz1_submission.id)
    end

    it "includes quizzes submitted after the due date" do
      expect(@late_submission_ids).to include(@late_quiz2_submission.id)
    end

    it "excludes quizzes that were last submitted after the due date but are being retaken" do
      expect(@late_submission_ids).not_to include(@ongoing_late_quiz2_submission.id)
    end

    it "includes quizzes that have been manually marked as late" do
      expect(@late_submission_ids).to include(@timely_quiz_marked_late_submission.id)
    end

    it "includes quizzes that have been manually marked as late but are being retaken" do
      expect(@late_submission_ids).to include(@ongoing_timely_quiz_marked_late_submission.id)
    end

    it "excludes quizzes that are late but have been marked as extended" do
      expect(@late_submission_ids).not_to include(@late_quiz_extended_submission.id)
    end

    ### Homeworks
    it "excludes an otherwise late submission that has been marked with a custom status" do
      admin = account_admin_user(account: @course.root_account)
      custom_grade_status = @course.root_account.custom_grade_statuses.create!(
        name: "Custom Status",
        color: "#ABC",
        created_by: admin
      )
      expect { @late_hw1.update!(custom_grade_status:) }.to change {
        Submission.late.include?(@late_hw1)
      }.from(true).to(false)
    end

    it "excludes unsubmitted homeworks" do
      expect(@late_submission_ids).not_to include(@unsubmitted_hw.id)
    end

    it "excludes homeworks submitted with no due date" do
      expect(@late_submission_ids).not_to include(@timely_hw1.id)
    end

    it "excludes homeworks submitted before the due date" do
      expect(@late_submission_ids).not_to include(@timely_hw2.id)
    end

    it "includes homeworks submitted less than 60 seconds after the due date" do
      expect(@late_submission_ids).to include(@late_hw1.id)
    end

    it "includes homeworks submitted more than 60 seconds after the due date" do
      expect(@late_submission_ids).to include(@late_hw2.id)
    end

    it "includes homeworks submitted after the due date" do
      expect(@late_submission_ids).to include(@late_hw3.id)
    end

    it "excludes excused homework submitted after the due date" do
      expect(@late_submission_ids).not_to include(@late_hw_excused.id)
    end

    it "includes homeworks that have been manually marked as late" do
      expect(@late_submission_ids).to include(@timely_hw_marked_late.id)
    end
  end

  describe "scope: not_late" do
    before :once do
      @now = Time.zone.now

      ### Quizzes
      @quiz = generate_quiz(@course)
      @quiz_assignment = @quiz.assignment

      @unsubmitted_quiz_submission = @assignment.submissions.create(user: User.create, submission_type: "online_quiz")
      Submission.where(id: @unsubmitted_quiz_submission.id).update_all(submitted_at: nil, cached_due_date: nil)

      @ongoing_unsubmitted_quiz = generate_quiz_submission(@quiz, student: User.create)
      @ongoing_unsubmitted_quiz_submission = @ongoing_unsubmitted_quiz.submission
      @ongoing_unsubmitted_quiz_submission.save!
      Submission.where(id: @ongoing_unsubmitted_quiz_submission.id).update_all(submitted_at: nil)

      @timely_quiz1 = generate_quiz_submission(@quiz, student: User.create, finished_at: @now)
      @timely_quiz1_submission = @timely_quiz1.submission
      Submission.where(id: @timely_quiz1_submission.id).update_all(submitted_at: @now, cached_due_date: nil)

      @timely_quiz2 = generate_quiz_submission(@quiz, student: User.create, finished_at: @now)
      @timely_quiz2_submission = @timely_quiz2.submission
      Submission.where(id: @timely_quiz2_submission.id).update_all(submitted_at: @now, cached_due_date: @now + 1.hour)

      @timely_quiz3 = generate_quiz_submission(@quiz, student: User.create, finished_at: @now)
      @timely_quiz3_submission = @timely_quiz3.submission
      Submission.where(id: @timely_quiz3_submission.id)
                .update_all(submitted_at: @now, cached_due_date: @now - 45.seconds)

      @late_quiz1 = generate_quiz_submission(@quiz, student: User.create, finished_at: @now)
      @late_quiz1_submission = @late_quiz1.submission
      Submission.where(id: @late_quiz1_submission).update_all(submitted_at: @now, cached_due_date: @now - 61.seconds)

      @late_quiz2 = generate_quiz_submission(@quiz, student: User.create, finished_at: @now)
      @late_quiz2_submission = @late_quiz2.submission
      Submission.where(id: @late_quiz2_submission).update_all(submitted_at: @now, cached_due_date: @now - 1.hour)

      @late_quiz_extended = generate_quiz_submission(@quiz, student: User.create, finished_at: @now)
      @late_quiz_extended_submission = @late_quiz_extended.submission
      Submission.where(id: @late_quiz_extended_submission).update_all(submitted_at: @now, cached_due_date: @now - 1.hour, late_policy_status: "extended")

      @timely_quiz_marked_late = generate_quiz_submission(@quiz, student: User.create, finished_at: @now)
      @timely_quiz_marked_late_submission = @timely_quiz_marked_late.submission
      Submission.where(id: @timely_quiz_marked_late_submission).update_all(submitted_at: @now, cached_due_date: nil)
      Submission.where(id: @timely_quiz_marked_late_submission).update_all(late_policy_status: "late")

      @ongoing_late_quiz1 = generate_quiz_submission(@quiz, student: User.create)
      @ongoing_late_quiz1_submission = @ongoing_late_quiz1.submission
      @ongoing_late_quiz1_submission.save!
      Submission.where(id: @ongoing_late_quiz1_submission)
                .update_all(submitted_at: @now, cached_due_date: @now - 61.seconds)

      @ongoing_late_quiz2 = generate_quiz_submission(@quiz, student: User.create)
      @ongoing_late_quiz2_submission = @ongoing_late_quiz2.submission
      @ongoing_late_quiz2_submission.save!
      Submission.where(id: @ongoing_late_quiz2_submission)
                .update_all(submitted_at: @now, cached_due_date: @now - 1.hour)

      @ongoing_timely_quiz_marked_late = generate_quiz_submission(@quiz, student: User.create)
      @ongoing_timely_quiz_marked_late_submission = @ongoing_timely_quiz_marked_late.submission
      @ongoing_timely_quiz_marked_late_submission.save!
      Submission.where(id: @ongoing_timely_quiz_marked_late_submission)
                .update_all(submitted_at: @now, cached_due_date: nil, late_policy_status: "late")

      ### Homeworks
      @unsubmitted_hw = @assignment.submissions.create(user: User.create, submission_type: "online_text_entry")
      Submission.where(id: @unsubmitted_hw.id).update_all(submitted_at: nil, cached_due_date: nil)

      @timely_hw1 = @assignment.submissions.create(user: User.create, submission_type: "online_text_entry")
      Submission.where(id: @timely_hw1.id).update_all(submitted_at: @now, cached_due_date: nil)

      @timely_hw2 = @assignment.submissions.create(user: User.create, submission_type: "online_text_entry")
      Submission.where(id: @timely_hw2.id).update_all(submitted_at: @now, cached_due_date: @now + 1.hour)

      @late_hw1 = @assignment.submissions.create(user: User.create, submission_type: "online_text_entry")
      Submission.where(id: @late_hw1.id).update_all(submitted_at: @now, cached_due_date: @now - 45.seconds)

      @late_hw2 = @assignment.submissions.create(user: User.create, submission_type: "online_text_entry")
      Submission.where(id: @late_hw2.id).update_all(submitted_at: @now, cached_due_date: @now - 61.seconds)

      @late_hw3 = @assignment.submissions.create(user: User.create, submission_type: "online_text_entry")
      Submission.where(id: @late_hw3.id).update_all(submitted_at: @now, cached_due_date: @now - 1.hour)

      @late_hw_excused = @assignment.submissions.create(user: User.create, submission_type: "online_text_entry")
      Submission.where(id: @late_hw_excused.id).update_all(submitted_at: @now, cached_due_date: @now - 1.hour, excused: true)

      @timely_hw_marked_late = @assignment.submissions.create(user: User.create, submission_type: "online_text_entry")
      Submission.where(id: @timely_hw_marked_late.id).update_all(submitted_at: @now, cached_due_date: nil)
      Submission.where(id: @timely_hw_marked_late.id).update_all(late_policy_status: "late")
      @not_late_submission_ids = Submission.not_late.map(&:id)
    end

    ### Quizzes
    it "includes unsubmitted quizzes" do
      expect(@not_late_submission_ids).to include(@unsubmitted_quiz_submission.id)
    end

    it "includes ongoing quizzes that have never been submitted before" do
      expect(@not_late_submission_ids).to include(@ongoing_unsubmitted_quiz_submission.id)
    end

    it "includes quizzes submitted with no due date" do
      expect(@not_late_submission_ids).to include(@timely_quiz1_submission.id)
    end

    it "includes quizzes submitted before the due date" do
      expect(@not_late_submission_ids).to include(@timely_quiz2_submission.id)
    end

    it "includes quizzes submitted less than 60 seconds after the due date" do
      expect(@not_late_submission_ids).to include(@timely_quiz3_submission.id)
    end

    it "excludes quizzes submitted more than 60 seconds after the due date" do
      expect(@not_late_submission_ids).not_to include(@late_quiz1_submission.id)
    end

    it "includes quizzes that were last submitted more than 60 seconds after the due date but are being retaken" do
      expect(@not_late_submission_ids).to include(@ongoing_late_quiz1_submission.id)
    end

    it "excludes quizzes submitted after the due date" do
      expect(@not_late_submission_ids).not_to include(@late_quiz2_submission.id)
    end

    it "includes quizzes that were last submitted after the due date but are being retaken" do
      expect(@not_late_submission_ids).to include(@ongoing_late_quiz2_submission.id)
    end

    it "excludes quizzes that have been manually marked as late" do
      expect(@not_late_submission_ids).not_to include(@timely_quiz_marked_late_submission.id)
    end

    it "excludes quizzes that have been manually marked as late but are being retaken" do
      expect(@not_late_submission_ids).not_to include(@ongoing_timely_quiz_marked_late_submission.id)
    end

    it "includes quizzes that are late but have been marked as extended" do
      expect(@not_late_submission_ids).to include(@late_quiz_extended_submission.id)
    end

    ### Homeworks
    it "includes an otherwise late submission that has been marked with a custom status" do
      admin = account_admin_user(account: @course.root_account)
      custom_grade_status = @course.root_account.custom_grade_statuses.create!(
        name: "Custom Status",
        color: "#ABC",
        created_by: admin
      )
      expect { @late_hw1.update!(custom_grade_status:) }.to change {
        Submission.not_late.include?(@late_hw1)
      }.from(false).to(true)
    end

    it "includes unsubmitted homeworks" do
      expect(@not_late_submission_ids).to include(@unsubmitted_hw.id)
    end

    it "includes homeworks submitted with no due date" do
      expect(@not_late_submission_ids).to include(@timely_hw1.id)
    end

    it "includes homeworks submitted before the due date" do
      expect(@not_late_submission_ids).to include(@timely_hw2.id)
    end

    it "excludes homeworks submitted less than 60 seconds after the due date" do
      expect(@not_late_submission_ids).not_to include(@late_hw1.id)
    end

    it "excludes homeworks submitted more than 60 seconds after the due date" do
      expect(@not_late_submission_ids).not_to include(@late_hw2.id)
    end

    it "excludes homeworks submitted after the due date" do
      expect(@not_late_submission_ids).not_to include(@late_hw3.id)
    end

    it "includes excused homework submitted after the due date" do
      expect(@not_late_submission_ids).to include(@late_hw_excused.id)
    end

    it "excludes homeworks that have been manually marked as late" do
      expect(@not_late_submission_ids).not_to include(@timely_hw_marked_late.id)
    end
  end

  describe "scope: with_assignment" do
    it "excludes submissions to deleted assignments" do
      expect { @assignment.destroy }.to change { @student.submissions.with_assignment.count }.by(-1)
    end
  end

  describe "scope: for_assignment" do
    it "includes all submissions for a given assignment" do
      first_assignment = @assignment
      @course.assignments.create!

      submissions = Submission.for_assignment(@assignment)
      expect(submissions).to match_array(first_assignment.submissions)
    end
  end

  describe "#filter_attributes_for_user" do
    let(:user) { instance_double(User, id: 1) }
    let(:session) { {} }
    let(:submission) { @assignment.submissions.build(user_id: 2) }

    context "assignment is set to manually post grades" do
      before do
        @assignment.ensure_post_policy(post_manually: true)
        @assignment.grade_student(@student, grader: @teacher, score: 5)
      end

      it "filters score" do
        expect(submission.assignment).to receive(:user_can_read_grades?).and_return(false)
        hash = { "score" => 10 }
        expect(submission.filter_attributes_for_user(hash, user, session)).not_to have_key("score")
      end

      it "filters grade" do
        expect(submission.assignment).to receive(:user_can_read_grades?).and_return(false)
        hash = { "grade" => 10 }
        expect(submission.filter_attributes_for_user(hash, user, session)).not_to have_key("grade")
      end

      it "filters published_score" do
        expect(submission.assignment).to receive(:user_can_read_grades?).and_return(false)
        hash = { "published_score" => 10 }
        expect(submission.filter_attributes_for_user(hash, user, session)).not_to have_key("published_score")
      end

      it "filters published_grade" do
        expect(submission.assignment).to receive(:user_can_read_grades?).and_return(false)
        hash = { "published_grade" => 10 }
        expect(submission.filter_attributes_for_user(hash, user, session)).not_to have_key("published_grade")
      end

      it "filters entered_score" do
        expect(submission.assignment).to receive(:user_can_read_grades?).and_return(false)
        hash = { "entered_score" => 10 }
        expect(submission.filter_attributes_for_user(hash, user, session)).not_to have_key("entered_score")
      end

      it "filters entered_grade" do
        expect(submission.assignment).to receive(:user_can_read_grades?).and_return(false)
        hash = { "entered_grade" => 10 }
        expect(submission.filter_attributes_for_user(hash, user, session)).not_to have_key("entered_grade")
      end
    end
  end

  describe "#provisional_grade" do
    before(:once) do
      @assignment.update!(moderated_grading: true, grader_count: 2, final_grader: @teacher)
      @assignment.grade_student(@student, score: 10, grader: @teacher, provisional: true)
      @assignment.grade_student(@student, score: 50, grader: @teacher, provisional: true, final: true)
    end

    let(:submission) { @assignment.submissions.first }

    it "returns the provisional grade matching the passed-in scorer if provided" do
      expect(submission.provisional_grade(@teacher).score).to eq 10
    end

    it "returns the final provisional grade if final is true" do
      expect(submission.provisional_grade(@teacher, final: true).score).to eq 50
    end

    context "when no matching grade is found" do
      let(:non_scorer) { User.new }

      it "returns a null provisional grade by default" do
        provisional_grade = submission.provisional_grade(non_scorer)
        expect(provisional_grade).to be_a(ModeratedGrading::NullProvisionalGrade)
      end

      it "returns nil if default_to_null_grade is false" do
        provisional_grade = submission.provisional_grade(non_scorer, default_to_null_grade: false)
        expect(provisional_grade).to be_nil
      end
    end
  end

  describe "#update_line_item_result" do
    let(:submission) { submission_model(assignment: @assignment) }

    context "when lti_result does not exist" do
      it "does nothing when there is no line item" do
        expect do
          submission.update!(score: 1.3)
        end.to_not change { submission.lti_result }.from(nil)
      end

      context "when there is a line item" do
        before { line_item_model(assignment: @assignment) }

        it "does nothing if score has not changed" do
          expect do
            submission.update!(body: "hello abc")
          end.to_not change { submission.lti_result }.from(nil)
        end

        it "creates an the lti_result with the correct score_given if the score has changed" do
          expect do
            submission.update!(score: 1.3)
          end.to change { submission.lti_result&.reload&.result_score }.from(nil).to(1.3)
        end

        it "does nothing if the lti_result was updated by a tool" do
          expect do
            submission.update!(score: 1.3, grader_id: -123)
          end.to_not change { submission.lti_result }.from(nil)
        end
      end
    end

    context "with lti_result" do
      let(:lti_result) { lti_result_model(assignment: @assignment) }
      let(:submission) { lti_result.submission }

      it "does nothing if score has not changed" do
        expect do
          submission.save!
        end.to_not change { lti_result.result_score }
      end

      it "updates the lti_result score_given if the score has changed" do
        expect do
          submission.update!(score: 1.3)
        end.to change { lti_result.reload.result_score }.from(nil).to(1.3)
      end

      it "does nothing if the lti_result was updated by a tool" do
        expect do
          submission.update!(score: 1.3, grader_id: -123)
        end.to_not change { lti_result.reload.result_score }
      end
    end
  end

  describe "#delete_ignores" do
    context "for submission ignores" do
      before :once do
        @submission = @assignment.submissions.find_by!(user_id: @student)
        @ignore = Ignore.create!(asset: @assignment, user: @student, purpose: "submitting")
      end

      it "deletes submission ignores when asset is submitted" do
        @assignment.submit_homework(@student, { submission_type: "online_text_entry", body: "Hi" })
        expect { @ignore.reload }.to raise_error ActiveRecord::RecordNotFound
      end

      it "does not delete submission ignores when asset is not submitted" do
        @submission.student_entered_score = 5
        @submission.save!
        expect(@ignore.reload).to eq @ignore
      end

      it "deletes submission ignores when asset is excused" do
        @submission.excused = true
        @submission.save!
        expect { @ignore.reload }.to raise_error ActiveRecord::RecordNotFound
      end
    end

    context "for grading ignores" do
      before :once do
        @student1 = @student
        @student2 = student_in_course(course: @course, active_all: true).user
        @sub1 = @assignment.submit_homework(@student1, { submission_type: "online_text_entry", body: "Hi" })
        @sub2 = @assignment.submit_homework(@student2, { submission_type: "online_text_entry", body: "Hi" })
        @ignore = Ignore.create!(asset: @assignment, user: @teacher, purpose: "grading")
      end

      it "deletes grading ignores if every submission is graded or excused" do
        @sub1.score = 5
        @sub1.save!
        @sub2.excused = true
        @sub2.save!
        expect { @ignore.reload }.to raise_error ActiveRecord::RecordNotFound
      end

      it "does not delete grading ignores if some submissions are ungraded" do
        @sub1.score = 5
        @sub1.save!
        expect(@ignore.reload).to eq @ignore
      end
    end
  end

  def submission_spec_model(opts = {})
    submit_homework = opts.delete(:submit_homework)
    opts = submit_homework ? @valid_attributes.merge(opts) : @valid_attributes.except(:workflow_state, :url).merge(opts)
    assignment = opts.delete(:assignment) || Assignment.find(opts.delete(:assignment_id))
    user = opts.delete(:user) || User.find(opts.delete(:user_id))

    @submission = if submit_homework
                    assignment.submit_homework(user)
                  else
                    assignment.submissions.find_by!(user:)
                  end
    unless assignment.grades_published? || @submission.grade_posting_in_progress || assignment.permits_moderation?(user)
      opts.delete(:grade)
    end
    @submission.update!(opts)
    @submission
  end

  def setup_account_for_turnitin(account)
    account.update(turnitin_account_id: "test_account",
                   turnitin_shared_secret: "skeret",
                   settings: account.settings.merge(enable_turnitin: true))
  end

  context "generated observer alerts" do
    before :once do
      course_with_teacher
      @threshold = observer_alert_threshold_model(alert_type: "assignment_grade_high", threshold: "80", course: @course)
      @assignment = assignment_model(context: @course, points_possible: 10)
    end

    it "doesn't create an alert if the observer has been deleted" do
      # This sets up the environment for an error we've seen in the wild
      observer_user_ids = @course.observer_enrollments.pluck(:user_id).uniq
      User.where(id: observer_user_ids).destroy_all

      expect do
        @assignment.grade_student(@threshold.student, score: 10, grader: @teacher)
      end.not_to change {
        ObserverAlert.where(context: @assignment, alert_type: :assignment_grade_high).count
      }
    end

    it "logs if it can't create an observer alert" do
      allow(ObserverAlert).to receive(:create!).and_raise(ActiveRecord::RecordInvalid.new)
      submission_id = @assignment.submissions.find_by(user: @threshold.student).id

      expect(Rails.logger).to receive(:error)
        .with("Couldn't create ObserverAlert for submission #{submission_id} observer #{@threshold.observer_id}")

      @assignment.grade_student(@threshold.student, score: 10, grader: @teacher)
    end
  end

  describe "#grade_posting_in_progress" do
    subject { submission.grade_posting_in_progress }

    it { is_expected.to be_nil }

    it "reports its value" do
      submission.grade_posting_in_progress = true
      expect(submission.grade_posting_in_progress).to be true
    end
  end

  describe "#grade_posting_in_progress=" do
    it "can set a value" do
      expect { submission.grade_posting_in_progress = true }.to change {
        submission.grade_posting_in_progress
      }.from(nil).to(true)
    end
  end

  describe "sticker validations" do
    it "allows a nil sticker" do
      submission = @assignment.submissions.first
      submission.sticker = nil
      expect(submission).to be_valid
    end

    it "does not allow a sticker that is not in the approved list" do
      submission = @assignment.submissions.first
      submission.sticker = "my_custom_sticker"
      expect(submission).not_to be_valid
    end

    it "allows a sticker that is in the approved list" do
      submission = @assignment.submissions.first
      submission.sticker = "basketball"
      expect(submission).to be_valid
    end
  end

  describe "extra_attempts validations" do
    describe "#extra_attempts_can_only_be_set_on_online_uploads" do
      it "does not allow extra_attempts to be set for non online upload submission types" do
        submission = @assignment.submissions.first

        %w[online_upload online_url online_text_entry].each do |submission_type|
          submission.assignment.submission_types = submission_type
          submission.assignment.save!
          submission.extra_attempts = 10
          expect(submission).to be_valid
        end

        %w[discussion_entry online_quiz].each do |submission_type|
          submission.assignment.submission_types = submission_type
          submission.assignment.save!
          submission.extra_attempts = 10
          expect(submission).to_not be_valid
        end
      end
    end
  end

  describe "#ensure_attempts_are_in_range" do
    let(:submission) { @assignment.submissions.first }

    context "the assignment is of a type that is restricted by attempts" do
      before do
        @assignment.allowed_attempts = 10
        @assignment.submission_types = "online_upload"
        @assignment.save!
      end

      context "attempts_left <= 0" do
        before do
          submission.attempt = 10
          submission.save!
        end

        context "the submitted_at changed" do
          it "is invalid" do
            submission.submitted_at = Time.zone.now
            expect(submission).to_not be_valid
          end
        end

        context "the submitted_at did not change" do
          it "is valid" do
            expect(submission).to be_valid
          end
        end
      end
    end

    context "the assignment is of a type that is not restricted by attempts" do
      before do
        @assignment.allowed_attempts = 10
        @assignment.submission_types = "online_discussion"
        @assignment.save!
        submission.attempt = 10
        submission.save!
      end

      it "is valid" do
        expect(submission).to be_valid
      end
    end
  end

  describe "#attempts_left" do
    let(:submission) { @assignment.submissions.first }

    context "allowed_attempts is set to a number > 0 on the assignment" do
      before do
        @assignment.allowed_attempts = 10
        @assignment.submission_types = "online_upload"
        @assignment.save!
      end

      context "the submission has extra_attempts set to a value > 0" do
        it "returns assignment.allowed_attempts + submission.extra_attempts - submission.attempt" do
          submission.extra_attempts = 12
          submission.attempt = 6
          submission.save!
          expect(submission.attempts_left).to eq(10 + 12 - 6)
        end

        it "correctly recalculates when allowed_attempts and extra_attempts change" do
          submission.extra_attempts = 12
          submission.attempt = 22
          submission.save!
          expect(submission.attempts_left).to eq(0)
          @assignment.allowed_attempts = 11
          @assignment.save!
          expect(submission.attempts_left).to eq(1)
          submission.extra_attempts = 13
          submission.save!
          expect(submission.attempts_left).to eq(2)
        end

        it "will never return negative values" do
          submission.attempt = 1000
          submission.save!
          expect(submission.attempts_left).to eq(0)
        end
      end

      context "the submission has extra_attempts set to nil" do
        it "returns allowed_attempts from the assignment" do
          submission.extra_attempts = nil
          submission.attempt = 6
          submission.save!
          expect(submission.attempts_left).to eq(10 - 6)
        end
      end
    end

    context "allowed_attempts is set to nil or -1 on the assignment" do
      it "returns nil" do
        @assignment.allowed_attempts = nil
        @assignment.save!
        expect(submission.attempts_left).to be_nil
        @assignment.allowed_attempts = -1
        @assignment.save!
        expect(submission.attempts_left).to be_nil
      end
    end
  end

  describe "#attempt" do
    it "is nil when homework has not been submitted" do
      submission = Submission.find_by(user: @student)
      expect(submission.attempt).to be_nil
    end

    it "is 1 when homework is submitted" do
      submission = @assignment.submit_homework(
        @student,
        submission_type: "online_text_entry",
        body: "body"
      )
      expect(submission.attempt).to eq 1
    end

    it "is incremented when homework is resubmitted" do
      submission = @assignment.submit_homework(
        @student,
        submission_type: "online_text_entry",
        body: "body",
        submitted_at: 1.hour.ago
      )

      # Due to unit tests being ran in a transaction and not actually committed
      # to the database, we can't call submit_homework multiple times. We are
      # instead just updating the submitted_at time, which triggers the before_save
      # callback.
      submission.update!(submitted_at: 2.hours.ago)
      submission.update!(submitted_at: 1.hour.ago)
      expect(submission.attempt).to eq 3
    end
  end

  describe "sticker removal" do
    before(:once) do
      @submission = Submission.find_by(user: @student)
    end

    it "removes the sticker when a new attempt is submitted" do
      @submission.update!(sticker: "basketball")
      @assignment.submit_homework(@student, submission_type: "online_text_entry", body: "foo")
      expect(@submission.reload.sticker).to be_nil
    end

    it "does not remove the sticker when the submission is updated but there's not a new attempt" do
      @submission.update!(sticker: "basketball")
      @assignment.grade_student(@student, score: 5, grader: @teacher)
      expect(@submission.reload.sticker).to eq "basketball"
    end

    it "preserves previously awarded stickers in submission history" do
      submission = @assignment.submit_homework(@student, submission_type: "online_text_entry", body: "foo")
      submission.update!(sticker: "basketball")
      Timecop.freeze(10.minutes.from_now) do
        submission = @assignment.submit_homework(@student, submission_type: "online_text_entry", body: "bar")
        submission.update!(sticker: "paintbrush")
      end

      sticker = submission.submission_history.find { |sub| sub.attempt == 1 }.sticker
      expect(sticker).to eq "basketball"
    end
  end

  describe "#submission_drafts" do
    before(:once) do
      @submission = Submission.find_by(user: @student)
    end

    it "is empty by default" do
      expect(@submission.submission_drafts).to eq []
    end

    describe "with drafts for multiple attempts" do
      before(:once) do
        @submission = @assignment.submit_homework(@student, submission_type: "online_text_entry", body: "foo")
        @draft1 = SubmissionDraft.new(submission: @submission, submission_attempt: 0)
        @draft2 = SubmissionDraft.new(submission: @submission, submission_attempt: 1)
        @submission.submission_drafts << @draft1
        @submission.submission_drafts << @draft2
      end

      it "can have drafts for different submission attempts" do
        expect(@submission.submission_drafts.sort).to eq [@draft1, @draft2]
      end

      it "deletes all drafts for all submission attempts when homework is submitted" do
        @assignment.submit_homework(@student, submission_type: "online_text_entry", body: "foo")
        @submission.reload
        expect(@submission.submission_drafts).to eq []
        expect(SubmissionDraft.count).to be 0
      end
    end

    describe "with attachments" do
      before(:once) do
        @attachment1 = attachment_model
        @attachment2 = attachment_model
        @submission_draft = SubmissionDraft.create!(
          submission: @submission,
          submission_attempt: 0
        )
        @submission_draft.attachments = [@attachment1, @attachment2]
      end

      it "can access the attachments" do
        expect(@submission.submission_drafts.first.attachments.sort).to eq [@attachment1, @attachment2]
      end

      it "will cascade deletes to SubmissionDraftAttachments when homework is submitted" do
        @assignment.submit_homework(@student, submission_type: "online_text_entry", body: "foo")
        @submission.reload
        expect(@submission.submission_drafts).to eq []
        expect(SubmissionDraft.count).to be 0
        expect(SubmissionDraftAttachment.count).to be 0
      end
    end
  end

  describe "#hide_grade_from_student?" do
    subject(:submission) { assignment.submissions.find_by!(user: student) }

    let(:course) { @course }
    let(:assignment) { @assignment }
    let(:teacher) { @teacher }
    let(:student) { @student }

    before do
      course.enroll_student(student)
      course.enroll_teacher(teacher)
    end

    it { is_expected.not_to be_hide_grade_from_student }

    context "when assignment posts manually" do
      before { assignment.ensure_post_policy(post_manually: true) }

      it { is_expected.to be_hide_grade_from_student }
      it { is_expected.not_to be_hide_grade_from_student(for_plagiarism: true) }

      context "when a submission is posted" do
        before { submission.update!(posted_at: Time.zone.now) }

        it { is_expected.not_to be_hide_grade_from_student }
      end
    end

    context "when assignment posts automatically" do
      before { assignment.ensure_post_policy(post_manually: false) }

      it { is_expected.not_to be_hide_grade_from_student }

      context "when a submission is posted" do
        before { submission.update!(posted_at: Time.zone.now) }

        it { is_expected.not_to be_hide_grade_from_student }
      end

      context "when a submission is graded but not posted" do
        before do
          assignment.grade_student(student, score: 5, grader: teacher)
          assignment.hide_submissions
        end

        it { is_expected.to be_hide_grade_from_student }
      end

      context "when homework has been submitted, but the submission is not graded or posted" do
        before do
          assignment.update!(submission_types: "online_text_entry")
          assignment.submit_homework(student, submission_type: "online_text_entry", body: "hi")
        end

        it { is_expected.not_to be_hide_grade_from_student }
      end

      context "when a student re-submits to a previously graded and subsequently hidden submission" do
        before do
          assignment.update!(submission_types: "online_text_entry")
          assignment.submit_homework(student, submission_type: "online_text_entry", body: "hi")
          assignment.grade_student(student, score: 0, grader: teacher)
          assignment.hide_submissions
          assignment.submit_homework(student, submission_type: "online_text_entry", body: "I will never give up")
        end

        it { is_expected.to be_hide_grade_from_student }
      end
    end
  end

  describe "posting and unposting" do
    subject(:submission) { @assignment.submissions.first }

    describe "#posted?" do
      it { is_expected.not_to be_posted }

      it "returns true if the submission's posted_at date is not nil" do
        submission.update!(posted_at: Time.zone.now)
        expect(submission).to be_posted
      end
    end

    describe "#handle_posted_at_changed" do
      describe "when an student that is also admin posts an submission" do
        it "unmutes the assignment if all submissions are now posted" do
          admin = account_admin_user(account: @account, name: "default admin")
          @course.enroll_student(admin)
          assignment = @course.assignments.create!(
            title: "some assignment",
            workflow_state: "published"
          )
          submission_model(user: admin, assignment:, body: "first student submission text")
          expect { assignment.reload }.not_to raise_error
        end
      end

      context "when posting an individual submission" do
        context "when post policies are enabled" do
          it "unmutes the assignment if all submissions are now posted" do
            submission.update!(posted_at: Time.zone.now)
            expect(@assignment.reload).not_to be_muted
          end

          it "does not unmute the assignment if some submissions remain unposted" do
            @course.enroll_student(User.create!, enrollment_state: "active")
            submission.update!(posted_at: Time.zone.now)
            expect(@assignment.reload).to be_muted
          end
        end
      end

      context "when unposting an individual submission" do
        before { submission.update!(posted_at: 1.day.ago) }

        context "when post policies are enabled" do
          it "mutes an unmuted assignment when a submission is hidden" do
            @assignment.post_submissions

            submission.update!(posted_at: nil)
            expect(@assignment.reload).to be_muted
          end
        end
      end
    end
  end

  context "caching" do
    specs_require_cache(:redis_cache_store)

    def check_cache_clear
      key = @student.cache_key(:submissions)
      yield
      expect(@student.cache_key(:submissions)).to_not eq key
    end

    it "clears key when submission is deleted" do
      check_cache_clear do
        sub = @student.submissions.first
        @student.enrollments.first.destroy
        expect(sub.reload).to be_deleted
      end
    end

    it "clears key when a submission comment is made" do
      check_cache_clear do
        @student.submissions.first.add_comment(author: @teacher, comment: "some comment")
      end
    end

    it "clears key when assignment is unmuted" do
      @assignment.mute!
      check_cache_clear do
        @assignment.unmute!
      end
    end
  end

  describe "postable scope" do
    specs_require_sharding

    it "works cross-shard" do
      @shard1.activate do
        expect(@assignment.submissions.postable.to_sql).to_not include(@shard1.name)
      end
    end
  end

  describe "root account ID" do
    let_once(:root_account) { Account.create! }
    let_once(:subaccount) { Account.create!(root_account:) }
    let_once(:course) { Course.create!(account: subaccount) }
    let_once(:student) { course.enroll_student(User.create!, workflow_state: "active").user }

    it "is set to the root account ID of the owning course" do
      assignment = course.assignments.create!
      expect(assignment.submission_for_student(student).root_account_id).to eq root_account.id
    end
  end

  describe "redo request" do
    subject(:submission) { @assignment.submissions.new user: User.create, workflow_state: "submitted", redo_request: true, attempt: 1 }

    it "redo request is reset on an updated submission" do
      submission.update!(attempt: 2)
      expect(submission.redo_request).to be false
    end
  end

  describe "word_count" do
    before do
      @submission = @assignment.submissions.find_by(user: @student)
    end

    it "sums word counts of attachments if there are any" do
      student_in_course(active_all: true)
      submission_text = "Text based submission with some words"
      attachment1 = attachment_model(uploaded_data: stub_file_data("submission.txt", submission_text, "text/plain"), context: @student)
      attachment2 = attachment_model(uploaded_data: stub_file_data("submission.txt", submission_text, "text/plain"), context: @student)
      sub = @assignment.submit_homework(@student, attachments: [attachment1, attachment2])
      run_jobs
      expect(sub.reload.word_count).to eq 12
    end

    it "uses the attachment content — and not the body — to calculate word count when it's a file upload submission" do
      student_in_course(active_all: true)
      submission_text = "@channel MY LEGSSSS!!!!! THEY'RE STUCK UNDER MY DESK!!!!!!!"
      attachment = attachment_model(uploaded_data: stub_file_data("submission.txt", submission_text, "text/plain"), context: @student)
      sub = @assignment.submit_homework(@student, attachments: [attachment])
      sub.update!(body: "")
      run_jobs
      expect(sub.reload.word_count).to eq 8
    end

    context "when calculating word count on-the-fly" do
      before { Account.site_admin.disable_feature!(:use_body_word_count) }

      it "returns the word count" do
        @submission.update(body: "test submission")
        expect(@submission.word_count).to eq 2
      end

      it "returns the word count if body is split up by <br> tags" do
        @submission.update(body: "test<br>submission")
        expect(@submission.word_count).to eq 2
      end

      it "returns nil if there is no body" do
        expect(@submission.body).to be_nil
        expect(@submission.word_count).to be_nil
      end

      it "returns nil if it's a quiz submission" do
        @submission.update(submission_type: "online_quiz", body: "test submission")
        expect(@submission.submission_type).to eq "online_quiz"
        expect(@submission.body).not_to be_nil
        expect(@submission.word_count).to be_nil
      end

      it "returns 0 if the body is empty" do
        @submission.update(body: "")
        expect(@submission.word_count).to eq 0
      end

      it "ignores HTML tags" do
        @submission.update(body: "<span>test <div></div>submission</span> <p></p>")
        expect(@submission.word_count).to eq 2
        @submission.instance_variable_set :@word_count, nil
        @submission.update(body: '<p>This is my submission, which has&nbsp;<strong>some bold&nbsp;<em>italic text</em> in</strong> it.</p>
          <p>A couple paragraphs, and maybe super<sup>script</sup>.&nbsp;</p>')
        expect(@submission.reload.word_count).to eq 18
      end
    end

    context "when the use_body_word_count feature is enabled" do
      let(:word_count) do
        run_jobs
        @submission.reload.word_count
      end

      it "falls back to calculating on-the-fly if body_word_count is nil" do
        @submission.update_columns(body: "two words")
        run_jobs
        @submission.reload
        expect(@submission.body_word_count).to be_nil
        expect(@submission.word_count).to eq 2
      end

      it "sets the word_count to 0 if an exception is thrown when trying to calculate the count" do
        # stubbing this way (instead of expect(submission)...) because the method is called on an object in a delayed job.
        expect_any_instance_of(Submission).to receive(:calc_body_word_count).and_raise("Kaboom")
        @submission.update(body: "submission body that can't be parsed for some reason (usually because it's too big)")
        expect(word_count).to eq 0
      end

      it "returns the word count" do
        @submission.update(body: "test submission")
        expect(word_count).to eq 2
      end

      it "returns the word count if body is split up by <br> tags" do
        @submission.update(body: "test<br>submission")
        expect(word_count).to eq 2
      end

      it "returns nil if there is no body" do
        expect(@submission.body).to be_nil
        expect(word_count).to be_nil
      end

      it "returns nil if it's a quiz submission" do
        @submission.update(submission_type: "online_quiz", body: "test submission")
        expect(@submission.submission_type).to eq "online_quiz"
        expect(@submission.body).not_to be_nil
        expect(word_count).to be_nil
      end

      it "returns 0 if the body is empty" do
        @submission.update(body: "")
        expect(word_count).to eq 0
      end

      it "ignores HTML tags" do
        @submission.update(body: "<span>test <div></div>submission</span> <p></p>")
        expect(word_count).to eq 2
        @submission.instance_variable_set :@word_count, nil
        @submission.update(body: '<p>This is my submission, which has&nbsp;<strong>some bold&nbsp;<em>italic text</em> in</strong> it.</p>
          <p>A couple paragraphs, and maybe super<sup>script</sup>.&nbsp;</p>')
        run_jobs
        expect(@submission.reload.word_count).to eq 18
      end
    end
  end

  context "Assignment Cache" do
    specs_require_cache(:redis_cache_store)

    describe "creating a new submission" do
      subject(:submission) { @assignment.submissions.new user: User.create, workflow_state: "submitted" }

      it "invalidates submitted count cache if submitted" do
        Rails.cache.write(["submitted_count", @assignment].cache_key, "test")
        expect(Rails.cache.exist?(["submitted_count", @assignment].cache_key)).to be(true)
        subject.run_callbacks :create
        expect(Rails.cache.exist?(["submitted_count", @assignment].cache_key)).to be(false)
      end

      it "does not invalidate submitted count cache if unsubmitted" do
        Rails.cache.write(["submitted_count", @assignment].cache_key, "test")
        expect(Rails.cache.exist?(["submitted_count", @assignment].cache_key)).to be(true)
        subject.workflow_state = "unsubmitted"
        subject.run_callbacks :create
        expect(Rails.cache.exist?(["submitted_count", @assignment].cache_key)).to be(true)
      end

      it "invalidates graded count cache if graded" do
        Rails.cache.write(["graded_count", @assignment].cache_key, "test")
        expect(Rails.cache.exist?(["graded_count", @assignment].cache_key)).to be(true)
        subject.score = 10
        subject.workflow_state = "graded"
        subject.run_callbacks :create
        expect(Rails.cache.exist?(["graded_count", @assignment].cache_key)).to be(false)
      end

      it "does not invalidate graded count cache if unsubmitted" do
        Rails.cache.write(["graded_count", @assignment].cache_key, "test")
        expect(Rails.cache.exist?(["graded_count", @assignment].cache_key)).to be(true)
        subject.run_callbacks :create
        expect(Rails.cache.exist?(["graded_count", @assignment].cache_key)).to be(true)
      end
    end

    describe "updating a submission" do
      subject(:submission) { @assignment.submissions.first }

      it "invalidates submitted count cache if submitted" do
        Rails.cache.write(["submitted_count", @assignment].cache_key, "test")
        expect(Rails.cache.exist?(["submitted_count", @assignment].cache_key)).to be(true)
        subject.workflow_state = "submitted"
        subject.run_callbacks :update
        expect(Rails.cache.exist?(["submitted_count", @assignment].cache_key)).to be(false)
      end

      it "does not invalidate submitted count cache if unsubmitted" do
        Rails.cache.write(["submitted_count", @assignment].cache_key, "test")
        expect(Rails.cache.exist?(["submitted_count", @assignment].cache_key)).to be(true)
        subject.workflow_state = "unsubmitted"
        subject.run_callbacks :update
        expect(Rails.cache.exist?(["submitted_count", @assignment].cache_key)).to be(true)
      end

      it "invalidates graded count cache if graded" do
        Rails.cache.write(["graded_count", @assignment].cache_key, "test")
        expect(Rails.cache.exist?(["graded_count", @assignment].cache_key)).to be(true)
        subject.score = 10
        subject.workflow_state = "graded"
        subject.run_callbacks :update
        expect(Rails.cache.exist?(["graded_count", @assignment].cache_key)).to be(false)
      end

      it "does not invalidate graded count cache if unsubmitted" do
        Rails.cache.write(["graded_count", @assignment].cache_key, "test")
        expect(Rails.cache.exist?(["graded_count", @assignment].cache_key)).to be(true)
        subject.workflow_state = "submitted"
        subject.run_callbacks :create
        expect(Rails.cache.exist?(["graded_count", @assignment].cache_key)).to be(true)
      end
    end
  end

  describe "#observer?" do
    before do
      @student = user_factory
      course_with_observer(
        course: @course,
        associated_user_id: @student.id,
        active_all: true,
        active_cc: true
      )
      @submission = @assignment.submission_for_student(@student)
    end

    it "is true for observer" do
      expect(@submission.observer?(@observer)).to be true
    end

    it "is false for student" do
      expect(@submission.observer?(@student)).to be false
    end

    it "is false for teacher" do
      expect(@submission.observer?(@teacher)).to be false
    end

    it "is false for others" do
      expect(@submission.observer?(user_factory)).to be false
    end
  end

  describe "#peer_reviewer?" do
    before do
      student_in_course(active_all: true)
      @peer_reviewer = user_factory
      @course.enroll_student(@peer_reviewer).accept!
      @assignment = @course.assignments.build(
        title: "Peer Reviews",
        submission_types: "online_text_entry",
        peer_reviews: true
      )
      @assignment.save!
      @submission = @assignment.submission_for_student(@student)
      @submission.assessment_requests.create!(
        user: @student,
        assessor: @peer_reviewer,
        assessor_asset: @submission
      )
    end

    it "is true for reviewer" do
      expect(@submission.peer_reviewer?(@peer_reviewer)).to be true
    end

    it "is false for student" do
      expect(@submission.peer_reviewer?(@student)).to be false
    end

    it "is false for teacher" do
      expect(@submission.peer_reviewer?(@teacher)).to be false
    end

    it "is false for others" do
      expect(@submission.peer_reviewer?(user_factory)).to be false
    end
  end

  describe "send_timing_data_if_needed" do
    it "calls Statsd when a classic quiz is manually graded" do
      expect(InstStatsd::Statsd).to receive(:gauge).once.with("submission.manually_graded.grading_time", 600.0, 1.0, tags: { quiz_type: "classic_quiz" })

      now = Time.zone.now
      Timecop.freeze(now) do
        quiz_with_graded_submission([{ question_data: { :name => "question 1", :points_possible => 10, "question_type" => "essay_question" } }])
      end

      Timecop.freeze(10.minutes.from_now(now)) do
        @quiz_submission.set_final_score(7)
        @quiz_submission.save!
      end
    end

    it "calls Statsd when a new quiz is manually graded" do
      expect(InstStatsd::Statsd).to receive(:gauge).once.with("submission.manually_graded.grading_time", 300.0, 1.0, tags: { quiz_type: "new_quiz" })

      now = Time.zone.now
      Timecop.freeze(now) do
        quiz_with_graded_submission([{ question_data: { :name => "question 1", :points_possible => 10, "question_type" => "essay_question" } }])
      end

      allow(@quiz_submission.submission).to receive_messages(submission_type: "basic_lti_launch", url: "https://quiz-lti-iad-prod.instructure.com/lti/launch")
      Timecop.freeze(5.minutes.from_now(now)) do
        @quiz_submission.set_final_score(7)
        @quiz_submission.save!
      end
    end

    it "does not call Statsd when a quiz is automatically graded" do
      expect(InstStatsd::Statsd).not_to receive(:gauge)

      quiz_with_graded_submission([{ question_data: { :name => "question 1", :points_possible => 10, "question_type" => "multiple_choice_question" } }])
    end

    it "does not call Statsd when a submission is updated" do
      expect(InstStatsd::Statsd).not_to receive(:gauge)

      now = Time.zone.now
      Timecop.freeze(now) do
        quiz_with_graded_submission([{ question_data: { :name => "question 1", :points_possible => 10, "question_type" => "essay_question" } }])
      end

      Timecop.freeze(10.minutes.from_now(now)) do
        submission = @quiz.submissions.first
        submission.excused = false
        submission.save!
      end
    end

    it "does not call Statsd when the time between submission and grading is less than 30 seconds" do
      expect(InstStatsd::Statsd).not_to receive(:gauge)

      now = Time.zone.now
      Timecop.freeze(now) do
        quiz_with_graded_submission([{ question_data: { :name => "question 1", :points_possible => 10, "question_type" => "essay_question" } }])
      end

      Timecop.freeze(29.seconds.from_now(now)) do
        @quiz_submission.set_final_score(7)
        @quiz_submission.save!
      end
    end
  end

  describe "checkpoint submissions" do
    before(:once) do
      course = course_model
      student = student_in_course(course:, active_all: true).user
      course.root_account.enable_feature!(:discussion_checkpoints)
      topic = DiscussionTopic.create_graded_topic!(course:, title: "graded topic")
      topic.create_checkpoints(reply_to_topic_points: 3, reply_to_entry_points: 7)
      @checkpoint_submission = topic.reply_to_topic_checkpoint.submissions.find_by(user: student)
      @parent_submission = topic.assignment.submissions.find_by(user: student)
    end

    it "updates the parent submission when tracked attrs change on a checkpoint submission" do
      expect { @checkpoint_submission.update!(score: 3) }.to change { @parent_submission.reload.score }.from(nil).to(3)
    end

    it "does not update the parent submission when attrs that changed are not tracked" do
      expect { @checkpoint_submission.update!(lti_user_id: "some-id") }.not_to change { @parent_submission.reload.updated_at }
    end

    it "does not update the parent submission when the checkpoints flag is disabled" do
      @checkpoint_submission.root_account.disable_feature!(:discussion_checkpoints)
      expect { @checkpoint_submission.update!(score: 3) }.not_to change { @parent_submission.reload.score }
    end
  end

  describe "lti_attempt_id is set automatically" do
    before do
      course_with_teacher
      @assignment = @course.assignments.create!(title: "some assignment")
      @submission = @assignment.submissions.create!(user: @teacher)
    end

    it "for new submissions" do
      expect(@submission.lti_attempt_id.length).to be > 30
    end

    it "for existing submissions on save" do
      @submission.update_column(:lti_id, nil)
      @submission.save!
      expect(@submission.lti_attempt_id.length).to be > 30
    end

    it "does not change already existing lti_id, but lit_attempt_id is different" do
      old_lti_attempt_id = @submission.lti_attempt_id
      @submission.update(attempt: 2)
      expect(@submission.reload.lti_attempt_id.split(":").first).to eq old_lti_attempt_id.split(":").first
      expect(@submission.lti_attempt_id).not_to eq old_lti_attempt_id
    end

    it "cannot change already existing lti_id" do
      @submission.lti_id = "new_id"
      expect(@submission.save).to be_falsey
      expect(@submission.errors[:lti_id]).to include("Cannot change lti_id!")
    end
  end

  describe "#visible_provisional_comments" do
    context "with moderated grading" do
      before(:once) do
        @course = Course.create!
        @teacher = course_with_teacher(course: @course, active_all: true).user
        @first_ta = course_with_ta(course: @course, active_all: true).user
        @second_ta = course_with_ta(course: @course, active_all: true).user
        @student = course_with_student(course: @course, active_all: true).user

        @assignment = @course.assignments.create!(
          moderated_grading: true,
          grader_count: 2,
          final_grader: @teacher
        )
        @submission = @assignment.submit_homework(@student, body: "hello")

        first_ta_pg = @submission.find_or_create_provisional_grade!(@first_ta)
        second_ta_pg = @submission.find_or_create_provisional_grade!(@second_ta)
        final_grader_pg = @submission.find_or_create_provisional_grade!(@teacher)

        @first_ta_comment = @submission.add_comment(author: @first_ta, comment: "First TA comment", provisional: true)
        @first_ta_comment.update!(provisional_grade_id: first_ta_pg.id)

        @second_ta_comment = @submission.add_comment(author: @second_ta, comment: "Second TA comment", provisional: true)
        @second_ta_comment.update!(provisional_grade_id: second_ta_pg.id)

        @final_grader_comment = @submission.add_comment(author: @teacher, comment: "Final Grader comment", provisional: true)
        @final_grader_comment.update!(provisional_grade_id: final_grader_pg.id)
      end

      context "when grades are not published" do
        context "when grader comments are visible to graders" do
          before(:once) do
            @assignment.update!(grader_comments_visible_to_graders: true)
          end

          it "returns all provisional comments for the moderator" do
            comments = @submission.visible_provisional_comments(@teacher)
            expect(comments).to match_array([@first_ta_comment, @second_ta_comment, @final_grader_comment])
          end

          it "returns all provisional comments for a grader" do
            comments = @submission.visible_provisional_comments(@first_ta)
            expect(comments).to match_array([@first_ta_comment, @second_ta_comment, @final_grader_comment])
          end

          it "returns no comments for a student" do
            comments = @submission.visible_provisional_comments(@student)
            expect(comments).to be_empty
          end
        end

        context "when grader comments are not visible to graders" do
          before(:once) do
            @assignment.update!(grader_comments_visible_to_graders: false)
          end

          it "returns all provisional comments for the moderator" do
            comments = @submission.visible_provisional_comments(@teacher)
            expect(comments).to match_array([@first_ta_comment, @second_ta_comment, @final_grader_comment])
          end

          it "returns only their own comments for a grader" do
            comments = @submission.visible_provisional_comments(@first_ta)
            expect(comments).to match_array([@first_ta_comment])
          end

          it "returns no comments for a student" do
            comments = @submission.visible_provisional_comments(@student)
            expect(comments).to be_empty
          end
        end
      end

      context "when grades are published" do
        before(:once) do
          # Select the first TA's provisional grade and publish grades
          first_ta_pg = @submission.find_or_create_provisional_grade!(@first_ta)
          first_ta_pg.publish!
          @assignment.update!(grades_published_at: Time.zone.now)

          # When grades are published, the selected grader's comments are duplicated as non-provisional
          @submission.add_comment(author: @first_ta, comment: "First TA comment")
        end

        it "filters out the selected grader's provisional comments" do
          comments = @submission.visible_provisional_comments(@teacher)
          expect(comments).to match_array([@second_ta_comment, @final_grader_comment])
          expect(comments).not_to include(@first_ta_comment)
        end

        it "still shows other graders' provisional comments" do
          comments = @submission.visible_provisional_comments(@teacher)
          expect(comments).to include(@second_ta_comment)
        end
      end
    end
  end

  describe "#auto_grade_result_present" do
    before(:once) do
      @course = Course.create!
      @student = course_with_student(course: @course, active_all: true).user
      @assignment = @course.assignments.create!(title: "Test Assignment")
      @submission = @assignment.submit_homework(@student, body: "test submission")
    end

    it "returns false when no AutoGradeResult exists" do
      expect(@submission.auto_grade_result_present).to be false
    end

    it "returns true when AutoGradeResult exists for current attempt" do
      AutoGradeResult.create!(
        submission: @submission,
        attempt: @submission.attempt || 1,
        grade_data: { "score" => 85 },
        grading_attempts: 1,
        root_account_id: @course.root_account_id
      )
      expect(@submission.auto_grade_result_present).to be true
    end

    it "returns false when AutoGradeResult exists for different attempt" do
      AutoGradeResult.create!(
        submission: @submission,
        attempt: (@submission.attempt || 1) + 1,
        grade_data: { "score" => 85 },
        grading_attempts: 1,
        root_account_id: @course.root_account_id
      )
      expect(@submission.auto_grade_result_present).to be false
    end

    it "handles nil attempt correctly" do
      @submission.update!(attempt: nil)
      AutoGradeResult.create!(
        submission: @submission,
        attempt: 1,
        grade_data: { "score" => 85 },
        grading_attempts: 1,
        root_account_id: @course.root_account_id
      )
      expect(@submission.auto_grade_result_present).to be true
    end
  end

  describe "#need_to_extract_text? (private method)" do
    before(:once) do
      @course = Course.create!
      @student = course_with_student(course: @course, active_all: true).user
      @assignment = @course.assignments.create!(title: "Test Assignment")
      @submission = @assignment.submit_homework(@student, body: "test submission")
      @submission.reload # Clear any saved changes from the creation
    end

    it "returns false when attempt has not changed" do
      expect(@submission.send(:need_to_extract_text?)).to be false
    end

    context "when attempt has changed" do
      before do
        @submission.update!(attempt: 2)
      end

      context "for upload submissions" do
        before do
          allow(@submission).to receive(:extract_text_from_upload?).and_return(true)
        end

        it "returns true when attachment_ids changed and attachments are present" do
          allow(@submission).to receive_messages(saved_change_to_attachment_ids?: true, attachment_ids: [1, 2])

          expect(@submission.send(:need_to_extract_text?)).to be true
        end

        it "returns false when attachment_ids changed but no attachments" do
          allow(@submission).to receive_messages(saved_change_to_attachment_ids?: true, attachment_ids: [])

          expect(@submission.send(:need_to_extract_text?)).to be false
        end

        it "returns false when attachment_ids did not change" do
          allow(@submission).to receive(:saved_change_to_attachment_ids?).and_return(false)

          expect(@submission.send(:need_to_extract_text?)).to be false
        end
      end

      context "for non-upload submissions" do
        before do
          allow(@submission).to receive(:extract_text_from_upload?).and_return(false)
        end

        it "returns true when body changed and body is present" do
          allow(@submission).to receive_messages(saved_change_to_body?: true, body: "some text")

          expect(@submission.send(:need_to_extract_text?)).to be true
        end

        it "returns false when body changed but body is blank" do
          allow(@submission).to receive_messages(saved_change_to_body?: true, body: "")

          expect(@submission.send(:need_to_extract_text?)).to be false
        end

        it "returns false when body did not change" do
          allow(@submission).to receive(:saved_change_to_body?).and_return(false)

          expect(@submission.send(:need_to_extract_text?)).to be false
        end
      end
    end
  end

  describe "#extract_text (private method)" do
    before(:once) do
      @course = Course.create!
      @student = course_with_student(course: @course, active_all: true).user
      @assignment = @course.assignments.create!(title: "Test Assignment")
    end

    context "when extracting from uploads" do
      before do
        @attachment1 = Attachment.create!(
          context: @assignment,
          uploaded_data: StringIO.new("file content"),
          filename: "test1.pdf",
          display_name: "test1.pdf"
        )
        @attachment2 = Attachment.create!(
          context: @assignment,
          uploaded_data: StringIO.new("file content"),
          filename: "test2.pdf",
          display_name: "test2.pdf"
        )
        @submission = @assignment.submit_homework(@student, submission_type: "online_upload", attachments: [@attachment1, @attachment2])
        allow(@submission).to receive_messages(extract_text_from_upload?: true, root_account: @course.root_account)
      end

      it "processes all attachments and creates SubmissionText records when text is present" do
        service_result1 = FileTextExtractionService::Result.new("extracted text 1", true)
        service_result2 = FileTextExtractionService::Result.new("extracted text 2", false)

        allow(FileTextExtractionService).to receive(:new).with(attachment: @attachment1).and_return(double(call: service_result1))
        allow(FileTextExtractionService).to receive(:new).with(attachment: @attachment2).and_return(double(call: service_result2))

        expect(SubmissionText).to receive(:upsert_all) do |rows, options|
          expect(rows.length).to eq(2)
          expect(rows[0][:text]).to eq("extracted text 1")
          expect(rows[0][:contains_images]).to be true
          expect(rows[0][:attachment_id]).to eq(@attachment1.id)
          expect(rows[1][:text]).to eq("extracted text 2")
          expect(rows[1][:contains_images]).to be false
          expect(rows[1][:attachment_id]).to eq(@attachment2.id)
          expect(options[:unique_by]).to eq(:index_on_sub_attempt_attach)
        end

        @submission.send(:extract_text)
      end

      it "skips attachments when FileTextExtractionService returns nil" do
        service_result1 = nil
        service_result2 = FileTextExtractionService::Result.new("extracted text 2", false)

        allow(FileTextExtractionService).to receive(:new).with(attachment: @attachment1).and_return(double(call: service_result1))
        allow(FileTextExtractionService).to receive(:new).with(attachment: @attachment2).and_return(double(call: service_result2))

        expect(SubmissionText).to receive(:upsert_all) do |rows, _options|
          valid_rows = rows.compact
          expect(valid_rows.length).to eq(1)
          expect(valid_rows[0][:text]).to eq("extracted text 2")
          expect(valid_rows[0][:attachment_id]).to eq(@attachment2.id)
        end

        @submission.send(:extract_text)
      end

      it "skips attachments when FileTextExtractionService returns empty text" do
        service_result1 = FileTextExtractionService::Result.new("", false)
        service_result2 = FileTextExtractionService::Result.new("extracted text 2", false)

        allow(FileTextExtractionService).to receive(:new).with(attachment: @attachment1).and_return(double(call: service_result1))
        allow(FileTextExtractionService).to receive(:new).with(attachment: @attachment2).and_return(double(call: service_result2))

        expect(SubmissionText).to receive(:upsert_all) do |rows, _options|
          valid_rows = rows.compact
          expect(valid_rows.length).to eq(1)
          expect(valid_rows[0][:text]).to eq("extracted text 2")
        end

        @submission.send(:extract_text)
      end

      it "skips attachments when FileTextExtractionService returns blank text" do
        service_result1 = FileTextExtractionService::Result.new("   ", false)
        service_result2 = FileTextExtractionService::Result.new("extracted text 2", false)

        allow(FileTextExtractionService).to receive(:new).with(attachment: @attachment1).and_return(double(call: service_result1))
        allow(FileTextExtractionService).to receive(:new).with(attachment: @attachment2).and_return(double(call: service_result2))

        expect(SubmissionText).to receive(:upsert_all) do |rows, _options|
          valid_rows = rows.compact
          expect(valid_rows.length).to eq(1)
          expect(valid_rows[0][:text]).to eq("extracted text 2")
        end

        @submission.send(:extract_text)
      end

      it "does not call upsert_all when no valid text is extracted" do
        service_result1 = nil
        service_result2 = FileTextExtractionService::Result.new("", false)

        allow(FileTextExtractionService).to receive(:new).with(attachment: @attachment1).and_return(double(call: service_result1))
        allow(FileTextExtractionService).to receive(:new).with(attachment: @attachment2).and_return(double(call: service_result2))

        expect(SubmissionText).not_to receive(:upsert_all)

        @submission.send(:extract_text)
      end
    end

    context "when extracting from submission body" do
      before do
        @submission = @assignment.submit_homework(@student, body: "<p>Submission text with <img src='file.jpg'> image</p>")
        allow(@submission).to receive_messages(extract_text_from_upload?: false, root_account: @course.root_account)
      end

      it "creates SubmissionText record from body when body is present" do
        allow(@submission).to receive(:contains_rce_file_link?).with(@submission.body).and_return(true)

        expect(SubmissionText).to receive(:upsert_all) do |rows, options|
          expect(rows.length).to eq(1)
          expect(rows[0][:text]).to eq(@submission.body)
          expect(rows[0][:contains_images]).to be true
          expect(rows[0][:attachment_id]).to be_nil
          expect(options[:unique_by]).to eq(:index_on_sub_attempt)
        end

        @submission.send(:extract_text)
      end

      it "sets contains_images to false when body has no file links" do
        allow(@submission).to receive(:contains_rce_file_link?).with(@submission.body).and_return(false)

        expect(SubmissionText).to receive(:upsert_all) do |rows, _options|
          expect(rows[0][:contains_images]).to be false
        end

        @submission.send(:extract_text)
      end

      it "does not create SubmissionText record when body is blank" do
        @submission.update!(body: "")

        expect(SubmissionText).not_to receive(:upsert_all)

        @submission.send(:extract_text)
      end

      it "does not create SubmissionText record when body is nil" do
        @submission.update!(body: nil)

        expect(SubmissionText).not_to receive(:upsert_all)

        @submission.send(:extract_text)
      end
    end

    context "when neither upload nor body conditions are met" do
      before do
        @submission = @assignment.submit_homework(@student, body: "")
        allow(@submission).to receive(:extract_text_from_upload?).and_return(false)
      end

      it "does not create any SubmissionText records" do
        expect(SubmissionText).not_to receive(:upsert_all)

        @submission.send(:extract_text)
      end
    end
  end
<<<<<<< HEAD
=======

  describe "#skip_broadcasts" do
    let(:submission) { @assignment.submissions.find_by(user: @student) }

    context "when super method would return true" do
      before do
        @assignment.update!(
          submission_types: "online_upload",
          title: "Regular Assignment"
        )

        submission.skip_broadcasts = true
      end

      it "returns true regardless of rollcall assignment status" do
        expect(submission.skip_broadcasts).to be true
      end
    end

    context "when super method would return false" do
      context "and assignment is rollcall" do
        before do
          @assignment.update!(
            submission_types: "external_tool",
            title: "Roll Call Attendance"
          )

          submission.skip_broadcasts = false
        end

        it "returns true because of rollcall assignment" do
          expect(submission.skip_broadcasts).to be true
        end
      end

      context "and assignment is not rollcall" do
        before do
          @assignment.update!(
            submission_types: "online_upload",
            title: "Regular Assignment"
          )

          submission.skip_broadcasts = false
        end

        it "returns false when both conditions are false" do
          expect(submission.skip_broadcasts).to be false
        end
      end
    end
  end
>>>>>>> 70ef2fec
end<|MERGE_RESOLUTION|>--- conflicted
+++ resolved
@@ -10613,8 +10613,6 @@
       end
     end
   end
-<<<<<<< HEAD
-=======
 
   describe "#skip_broadcasts" do
     let(:submission) { @assignment.submissions.find_by(user: @student) }
@@ -10666,5 +10664,4 @@
       end
     end
   end
->>>>>>> 70ef2fec
 end