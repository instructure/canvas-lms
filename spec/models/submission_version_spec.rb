#
# Copyright (C) 2013 Instructure, Inc.
#
# This file is part of Canvas.
#
# Canvas is free software: you can redistribute it and/or modify it under
# the terms of the GNU Affero General Public License as published by the Free
# Software Foundation, version 3 of the License.
#
# Canvas is distributed in the hope that it will be useful, but WITHOUT ANY
# WARRANTY; without even the implied warranty of MERCHANTABILITY or FITNESS FOR
# A PARTICULAR PURPOSE. See the GNU Affero General Public License for more
# details.
#
# You should have received a copy of the GNU Affero General Public License along
# with this program. If not, see <http://www.gnu.org/licenses/>.
#

require File.expand_path(File.dirname(__FILE__) + '/../spec_helper.rb')

describe SubmissionVersion do
  def unversioned_submission
    # bypass the built-in submission versioning
    course_with_student
    submission = @user.submissions.build(:assignment => @course.assignments.create!)
    submission.without_versioning{ submission.save! }
    submission
  end

  before do
    @submission = unversioned_submission
    @version = Version.create(:versionable => @submission, :yaml => @submission.attributes.to_yaml)
  end

  describe "index_version" do
    it "should create a new record" do
      lambda{
        SubmissionVersion.index_version(@version)
      }.should change(SubmissionVersion, :count)
    end

    it "should set the index record's version_id" do
      index = SubmissionVersion.index_version(@version)
      index.version_id.should == @version.id
    end

    it "should set the index record's context" do
      index = SubmissionVersion.index_version(@version)
      index.context_type.should == 'Course'
      index.context_id.should == @course.id
    end

    it "should set the index record's user_id" do
      index = SubmissionVersion.index_version(@version)
      index.user_id.should == @submission.user_id
    end

    it "should set the index record's assignment_id" do
      index = SubmissionVersion.index_version(@version)
      index.assignment_id.should == @submission.assignment_id
    end
  end

  describe "index_versions" do
    it "should create a new record for each version" do
      n = 5

      submissions = n.times.map{ unversioned_submission }
      contexts = submissions.map{ |submission| submission.assignment.context }
      versions = submissions.map{ |submission| Version.create(:versionable => submission, :yaml => submission.attributes.to_yaml) }

      lambda{
        SubmissionVersion.index_versions(versions)
      }.should change(SubmissionVersion, :count).by(n)
    end
  end

  it "should skip submissions with no assignment" do
    attrs = YAML.load(@version.yaml)
    attrs.delete('assignment_id')
    @version.update_attribute(:yaml, attrs.to_yaml)
    lambda{
      SubmissionVersion.index_version(@version)
<<<<<<< HEAD
      SubmissionVersion.reindex_version(@version)
=======
>>>>>>> 16e4f00b
      SubmissionVersion.index_versions([@version])
    }.should_not change(SubmissionVersion, :count)
  end
end<|MERGE_RESOLUTION|>--- conflicted
+++ resolved
@@ -81,10 +81,6 @@
     @version.update_attribute(:yaml, attrs.to_yaml)
     lambda{
       SubmissionVersion.index_version(@version)
-<<<<<<< HEAD
-      SubmissionVersion.reindex_version(@version)
-=======
->>>>>>> 16e4f00b
       SubmissionVersion.index_versions([@version])
     }.should_not change(SubmissionVersion, :count)
   end
