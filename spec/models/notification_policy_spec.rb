--- conflicted
+++ resolved
@@ -233,10 +233,7 @@
       communication_channel_model(:user_id => @user.id)
       @announcement = notification_model(:name => 'Setting 1', :category => 'Announcement')
     end
-<<<<<<< HEAD
-=======
-
->>>>>>> 4cc50315
+
     it "should create default NotificationPolicy entries if missing" do
       # Ensure no existing policies
       NotificationPolicy.delete_all
@@ -245,10 +242,7 @@
       policies.length.should == 1
       policies.first.frequency.should == @announcement.default_frequency
     end
-<<<<<<< HEAD
-=======
-
->>>>>>> 4cc50315
+
     it "should not overwrite an existing setting with a default" do
       # Create an existing policy entry
       NotificationPolicy.delete_all
@@ -261,10 +255,7 @@
       policies.length.should == 1
       policies.first.frequency.should == Notification::FREQ_NEVER
     end
-<<<<<<< HEAD
-=======
-
->>>>>>> 4cc50315
+
     it "should not set defaults on secondary communication channel" do
       NotificationPolicy.delete_all
       # Setup the second channel (higher position)
@@ -279,8 +270,6 @@
       primary_channel.notification_policies.count.should == 1
       secondary_channel.notification_policies.count.should == 0
     end
-<<<<<<< HEAD
-=======
 
     it "should not pull defaults from non-default channels" do
       NotificationPolicy.delete_all
@@ -314,7 +303,6 @@
         }
       end
     end
->>>>>>> 4cc50315
   end
 end
 
