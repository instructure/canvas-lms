# frozen_string_literal: true

#
# Copyright (C) 2011 - present Instructure, Inc.
#
# This file is part of Canvas.
#
# Canvas is free software: you can redistribute it and/or modify it under
# the terms of the GNU Affero General Public License as published by the Free
# Software Foundation, version 3 of the License.
#
# Canvas is distributed in the hope that it will be useful, but WITHOUT ANY
# WARRANTY; without even the implied warranty of MERCHANTABILITY or FITNESS FOR
# A PARTICULAR PURPOSE. See the GNU Affero General Public License for more
# details.
#
# You should have received a copy of the GNU Affero General Public License along
# with this program. If not, see <http://www.gnu.org/licenses/>.
#

<<<<<<< HEAD
require File.expand_path(File.dirname(__FILE__) + '/../spec_helper.rb')
require File.expand_path(File.dirname(__FILE__) + '/../sharding_spec_helper')

=======
>>>>>>> 2827ad44
describe NotificationPolicy do
  it "creates a new instance given valid attributes" do
    notification_policy_model
  end

  context "channels" do
    before(:once) do
      @course = factory_with_protected_attributes(Course, :name => "test course", :workflow_state => "available")
      @student = factory_with_protected_attributes(User, :name => "student", :workflow_state => "registered")
      e = @course.enroll_student(@student)
      e.accept!
      Notification.all.each { |n| n.destroy }
      Notification.reset_cache!
      @notif = Notification.create!(:name => "Assignment Created", :subject => "Test", :category => 'TestNever')
    end

    it "causes message dispatch to specified channel on triggered policies" do
      communication_channel(@student, { username: 'default@example.com', active_cc: true })
      communication_channel(@student, { username: 'secondary@example.com', active_cc: true })
      @policy = NotificationPolicy.create(:notification => @notif, :communication_channel => @cc, :frequency => "immediately")
      @assignment = @course.assignments.create!(:title => "test assignment")
      expect(@assignment.messages_sent).to be_include("Assignment Created")
      m = @assignment.messages_sent["Assignment Created"].find { |message| message.to == "default@example.com" }
      expect(m).to be_nil
      m = @assignment.messages_sent["Assignment Created"].find { |message| message.to == "secondary@example.com" }
      expect(m).not_to be_nil
    end

    it "prevents message dispatches if set to 'never' on triggered policies" do
      communication_channel(@student, { username: 'secondary@example.com', active_cc: true })
      @policy = NotificationPolicy.create(:notification => @notif, :communication_channel => @cc, :frequency => "never")
      @assignment = @course.assignments.create!(:title => "test assignment")
      m = @assignment.messages_sent["Assignment Created"].find { |message| message.to == "default@example.com" }
      expect(m).to be_nil
      m = @assignment.messages_sent["Assignment Created"].find { |message| message.to == "secondary@example.com" }
      expect(m).to be_nil
    end

    it "prevents message dispatches if no policy setting exists" do
      communication_channel(@student, { username: 'secondary@example.com', active_cc: true })
      NotificationPolicy.where(:notification_id => @notif, :communication_channel_id => @cc).delete_all
      @assignment = @course.assignments.create!(:title => "test assignment")
      m = @assignment.messages_sent["Assignment Created"].find { |message| message.to == "default@example.com" }
      expect(m).to be_nil
      m = @assignment.messages_sent["Assignment Created"].find { |message| message.to == "secondary@example.com" }
      expect(m).to be_nil
    end
  end

  it "passes 'data' to the message" do
    Notification.create! :name => "Hello",
                         :subject => "Hello",
                         :category => "TestImmediately"
    allow_any_instance_of(Message).to receive(:get_template).and_return("here's a free id <%= data.course_id %>")
    class DataTest < ActiveRecord::Base
      self.table_name = :courses

      has_a_broadcast_policy
      set_broadcast_policy do
        dispatch :hello
        to {
          u = User.create
          u.communication_channels.build(
            :path => 'blarg@example.com',
            :path_type => 'email'
          ) { |cc| cc.workflow_state = 'active' }
          u.save!
          u.register
          u
        }
        whenever { true }
        data { { course_id: 'this is a real course_id', root_account_id: Account.default.id } }
      end
      def root_account
        Account.default
      end
    end
    dt = DataTest.new(account_id: Account.default.id,
                      root_account_id: Account.default.id,
                      enrollment_term_id: Account.default.default_enrollment_term.id,
                      workflow_state: 'created')
    dt.save!
    msg = dt.messages_sent["Hello"].find { |m| m.to == "blarg@example.com" }
    expect(msg).not_to be_nil
    expect(msg.body).to include "this is a real course_id"
  end

  context "named scopes" do
    it "has a named scope for users" do
      user_with_pseudonym(:active_all => 1)
      notification_policy_model(:communication_channel => @cc)
      expect(NotificationPolicy.for(@user)).to eq [@notification_policy]
    end

    it "has a named scope for notifications" do
      notification_model
      notification_policy_model(:notification => @notification)
      expect(NotificationPolicy.for(@notification)).to eq [@notification_policy]
    end

    it "does not slow down from other kinds of input on the *for* named scope" do
      notification_policy_model
      expect(NotificationPolicy.for(:anything_else)).to eq NotificationPolicy.all
    end

    context "by" do
      before :once do
        user_with_pseudonym(:active_all => 1)
        @n1 = notification_policy_model(:frequency => 'immediately', :communication_channel => @cc, notification: notification_model(name: 'N1'))
        @n2 = notification_policy_model(:frequency => 'daily', :communication_channel => @cc, notification: notification_model(name: 'N2'))
        @n3 = notification_policy_model(:frequency => 'weekly', :communication_channel => @cc, notification: notification_model(name: 'N3'))
        @n4 = notification_policy_model(:frequency => 'never', :communication_channel => @cc, notification: notification_model(name: 'N4'))
      end

      it "has a scope to differentiate by frequency" do
        expect(NotificationPolicy.by_frequency(:immediately)).to eq [@n1]
        expect(NotificationPolicy.by_frequency(:daily)).to eq [@n2]
        expect(NotificationPolicy.by_frequency(:weekly)).to eq [@n3]
        expect(NotificationPolicy.by_frequency(:never)).to eq [@n4]
      end

      it "is able to differentiate by several frequencies at once" do
        expect(NotificationPolicy.by_frequency([:immediately, :daily])).to be_include(@n1)
        expect(NotificationPolicy.by_frequency([:immediately, :daily])).to be_include(@n2)
      end

      it "is able to combine an array of frequencies with a for scope" do
        expect(NotificationPolicy.for(@user).by_frequency([:daily, :weekly])).to be_include(@n2)
        expect(NotificationPolicy.for(@user).by_frequency([:daily, :weekly])).to be_include(@n3)
        expect(NotificationPolicy.for(@user).by_frequency([:daily, :weekly])).not_to be_include(@n1)
      end
    end

    it "finds all daily and weekly policies for the user, communication_channel, and notification" do
      user_model
      communication_channel_model
      notification_model

      NotificationPolicy.delete_all

      trifecta_opts = {
        :communication_channel => @communication_channel,
        :notification => @notification
      }

      n1 = notification_policy_model

      policies = NotificationPolicy.for(@notification).for(@user).for(@communication_channel).by_frequency([:daily, :weekly])
      expect(policies).to eq []

      n1.update_attribute(:frequency, 'never')
      policies = NotificationPolicy.for(@notification).for(@user).for(@communication_channel).by_frequency([:daily, :weekly])
      expect(policies).to eq []

      n1.update_attribute(:frequency, 'daily')
      policies = NotificationPolicy.for(@notification).for(@user).for(@communication_channel).by_frequency([:daily, :weekly])
      expect(policies).to eq [n1]

      n1.update_attribute(:frequency, 'weekly')
      policies = NotificationPolicy.for(@notification).for(@user).for(@communication_channel).by_frequency([:daily, :weekly])
      expect(policies).to eq [n1]
    end
  end

  describe "setup_for" do
    it "does not fail when params does not include a user, and the account doesn't allow scores in e-mails" do
      user_model
      communication_channel_model
      notify1 = notification_model(:name => 'Setting 1', :category => 'MultiCategory')
      params = { :channel_id => @communication_channel.id }
      params[:root_account] = Account.default
      params[:root_account].settings[:allow_sending_scores_in_emails] = false
      NotificationPolicy.setup_for(@user, params)
    end

    it "updates send_observed_names_in_notifications when included" do
      user_model
      communication_channel_model
      params = { :channel_id => @communication_channel.id }
      params[:root_account] = Account.default
      params[:user] = { :send_observed_names_in_notifications => 'true' }
      NotificationPolicy.setup_for(@user, params)
      expect(@user.send_observed_names_in_notifications?).to eq true
      params[:user] = { :send_observed_names_in_notifications => 'false' }
      NotificationPolicy.setup_for(@user, params)
      expect(@user.send_observed_names_in_notifications?).to eq false

      # Verify KNO-298
      params[:root_account].settings[:allow_sending_scores_in_emails] = false
      params[:user] = { :send_observed_names_in_notifications => 'true' }
      NotificationPolicy.setup_for(@user, params)
      expect(@user.send_observed_names_in_notifications?).to eq true
    end

    it "sets all notification entries within the same category" do
      user_model
      communication_channel_model
      notify1 = notification_model(:name => 'Setting 1', :category => 'MultiCategory')
      notify2 = notification_model(:name => 'Setting 2', :category => 'MultiCategory')

      NotificationPolicy.delete_all

      trifecta_opts = {
        :communication_channel => @communication_channel,
        :frequency => Notification::FREQ_NEVER
      }
      n1 = notification_policy_model(trifecta_opts.merge(:notification => notify1))
      n2 = notification_policy_model(trifecta_opts.merge(:notification => notify2))
      params = { :category => 'multi_category', :channel_id => @communication_channel.id, :frequency => Notification::FREQ_IMMEDIATELY }
      NotificationPolicy.setup_for(@user, params)
      n1.reload; n2.reload
      expect(n1.frequency).to eq Notification::FREQ_IMMEDIATELY
      expect(n2.frequency).to eq Notification::FREQ_IMMEDIATELY
    end

    it "does not modify another user's preferences" do
      notification_model
      hax0r = user_with_communication_channel
      user_with_communication_channel
      expect {
        NotificationPolicy.setup_for(hax0r, :channel_id => @cc.id, :frequency => Notification::FREQ_IMMEDIATELY, :category => 'test_immediately')
      }.to raise_error(ActiveRecord::RecordNotFound)
      expect(@user.notification_policies.any?).to eq false
    end

    context "sharding" do
      specs_require_sharding

      it "creates records on the correct shard" do
        user_with_pseudonym(active_all: true)
        NotificationPolicy.delete_all
        notification_model
        @shard1.activate do
          expect(@user.notification_policies.scope.exists?).to be_falsey
          NotificationPolicy.setup_for(@user, channel_id: @cc.id, frequency: Notification::FREQ_IMMEDIATELY, category: 'test_immediately')
          expect(@user.notification_policies.scope.exists?).to be_truthy
        end
      end
    end
  end

  describe "setup_with_default_policies" do
    before :once do
      @user = User.create!
      @communication_channel = communication_channel(@user, { username: 'email@example.com' })
      @announcement = notification_model(:name => 'Setting 1', :category => 'Announcement')
    end

    before :each do
      allow(Notification).to receive(:all).and_return([@notification])
    end

    it "creates default NotificationPolicy entries if missing" do
      # Ensure no existing policies
      NotificationPolicy.delete_all

      policies = NotificationPolicy.setup_with_default_policies(@user, [@announcement])
      expect(policies.length).to eq 1
      expect(policies.first.frequency).to eq @announcement.default_frequency
    end

    it "does not overwrite an existing setting with a default" do
      # Create an existing policy entry
      NotificationPolicy.delete_all
      n1 = notification_policy_model({ :communication_channel => @communication_channel,
                                       :notification => @announcement,
                                       :frequency => Notification::FREQ_NEVER })

      expect(@announcement.default_frequency).not_to eq Notification::FREQ_NEVER # verify that it differs from the default
      policies = NotificationPolicy.setup_with_default_policies(@user, [@announcement])
      expect(policies.length).to eq 1
      expect(policies.first.frequency).to eq Notification::FREQ_NEVER
    end

    it "does not set defaults on secondary communication channel" do
      NotificationPolicy.delete_all
      # Setup the second channel (higher position)
      primary_channel   = @user.communication_channel
      secondary_channel = communication_channel_model(:path => 'secondary@example.com')
      # start out with 0 on primary and secondary
      expect(primary_channel.notification_policies.count).to eq 0
      expect(secondary_channel.notification_policies.count).to eq 0
      # Load data
      NotificationPolicy.setup_with_default_policies(@user, [@announcement])
      # Primary should have 1 created and secondary should be left alone.
      expect(primary_channel.notification_policies.count).to eq 1
      expect(secondary_channel.notification_policies.count).to eq 0
    end

    it "does not pull defaults from non-default channels" do
      NotificationPolicy.delete_all
      # Setup the second channel (higher position)
      primary_channel   = @user.communication_channel
      secondary_channel = communication_channel_model(:path => 'secondary@example.com')
      secondary_channel.notification_policies.create!(:notification => @notification, :frequency => Notification::FREQ_NEVER)
      NotificationPolicy.setup_with_default_policies(@user, [@announcement])
      # Primary should have 1 created and secondary should be left alone.
      expect(primary_channel.reload.notification_policies.count).to eq 1
      expect(secondary_channel.reload.notification_policies.count).to eq 1
    end

    it "does not error if no channel exists" do
      NotificationPolicy.delete_all
      CommunicationChannel.delete_all
      expect { NotificationPolicy.setup_with_default_policies(@user, [@announcement]) }.not_to raise_error
    end

    context "across shards" do
      specs_require_sharding

      it "finds user categories accross shards" do
        @shard1.activate {
          @shard_user = user_model
          @channel = communication_channel_model(:user => @shard_user)
          NotificationPolicy.delete_all
          @policy = @channel.notification_policies.create!(:notification => @notification, :frequency => Notification::FREQ_NEVER)
          NotificationPolicy.setup_with_default_policies(@shard_user, [@announcement])
          expect(@policy.reload.frequency).to eq Notification::FREQ_NEVER
        }
      end
    end
  end

  context 'find_all_for' do
    it 'only returns course type notification policies if provided a course context type' do
      student = factory_with_protected_attributes(User, :name => "student", :workflow_state => "registered")
      channel = communication_channel(student, { username: 'default@example.com', active_cc: true })

      course_type_notification = Notification.create!(:name => "Course Type", :subject => "Test", :category => 'Due Date')
      notification = Notification.create!(:name => "Panda Express", :subject => "Test", :category => 'Whatever')

      NotificationPolicy.create(:notification => course_type_notification, :communication_channel => channel, :frequency => "immediately")
      NotificationPolicy.create(:notification => notification, :communication_channel => channel, :frequency => "daily")
      NotificationPolicy.create(:communication_channel => channel, :frequency => "daily")

      policies = NotificationPolicy.find_all_for(channel, context_type: 'Course')
      expect(policies.count).to eq 1
      expect(policies.first.notification.name).to eq course_type_notification.name
    end
  end
end<|MERGE_RESOLUTION|>--- conflicted
+++ resolved
@@ -18,12 +18,6 @@
 # with this program. If not, see <http://www.gnu.org/licenses/>.
 #
 
-<<<<<<< HEAD
-require File.expand_path(File.dirname(__FILE__) + '/../spec_helper.rb')
-require File.expand_path(File.dirname(__FILE__) + '/../sharding_spec_helper')
-
-=======
->>>>>>> 2827ad44
 describe NotificationPolicy do
   it "creates a new instance given valid attributes" do
     notification_policy_model
@@ -164,11 +158,6 @@
 
       NotificationPolicy.delete_all
 
-      trifecta_opts = {
-        :communication_channel => @communication_channel,
-        :notification => @notification
-      }
-
       n1 = notification_policy_model
 
       policies = NotificationPolicy.for(@notification).for(@user).for(@communication_channel).by_frequency([:daily, :weekly])
@@ -192,7 +181,7 @@
     it "does not fail when params does not include a user, and the account doesn't allow scores in e-mails" do
       user_model
       communication_channel_model
-      notify1 = notification_model(:name => 'Setting 1', :category => 'MultiCategory')
+      notification_model(:name => 'Setting 1', :category => 'MultiCategory')
       params = { :channel_id => @communication_channel.id }
       params[:root_account] = Account.default
       params[:root_account].settings[:allow_sending_scores_in_emails] = false
@@ -280,7 +269,7 @@
       # Ensure no existing policies
       NotificationPolicy.delete_all
 
-      policies = NotificationPolicy.setup_with_default_policies(@user, [@announcement])
+      policies = NotificationPolicy.setup_with_default_policies(@user)
       expect(policies.length).to eq 1
       expect(policies.first.frequency).to eq @announcement.default_frequency
     end
@@ -288,12 +277,12 @@
     it "does not overwrite an existing setting with a default" do
       # Create an existing policy entry
       NotificationPolicy.delete_all
-      n1 = notification_policy_model({ :communication_channel => @communication_channel,
-                                       :notification => @announcement,
-                                       :frequency => Notification::FREQ_NEVER })
+      notification_policy_model({ :communication_channel => @communication_channel,
+                                  :notification => @announcement,
+                                  :frequency => Notification::FREQ_NEVER })
 
       expect(@announcement.default_frequency).not_to eq Notification::FREQ_NEVER # verify that it differs from the default
-      policies = NotificationPolicy.setup_with_default_policies(@user, [@announcement])
+      policies = NotificationPolicy.setup_with_default_policies(@user)
       expect(policies.length).to eq 1
       expect(policies.first.frequency).to eq Notification::FREQ_NEVER
     end
@@ -307,7 +296,7 @@
       expect(primary_channel.notification_policies.count).to eq 0
       expect(secondary_channel.notification_policies.count).to eq 0
       # Load data
-      NotificationPolicy.setup_with_default_policies(@user, [@announcement])
+      NotificationPolicy.setup_with_default_policies(@user)
       # Primary should have 1 created and secondary should be left alone.
       expect(primary_channel.notification_policies.count).to eq 1
       expect(secondary_channel.notification_policies.count).to eq 0
@@ -319,7 +308,7 @@
       primary_channel   = @user.communication_channel
       secondary_channel = communication_channel_model(:path => 'secondary@example.com')
       secondary_channel.notification_policies.create!(:notification => @notification, :frequency => Notification::FREQ_NEVER)
-      NotificationPolicy.setup_with_default_policies(@user, [@announcement])
+      NotificationPolicy.setup_with_default_policies(@user)
       # Primary should have 1 created and secondary should be left alone.
       expect(primary_channel.reload.notification_policies.count).to eq 1
       expect(secondary_channel.reload.notification_policies.count).to eq 1
@@ -328,7 +317,7 @@
     it "does not error if no channel exists" do
       NotificationPolicy.delete_all
       CommunicationChannel.delete_all
-      expect { NotificationPolicy.setup_with_default_policies(@user, [@announcement]) }.not_to raise_error
+      expect { NotificationPolicy.setup_with_default_policies(@user) }.not_to raise_error
     end
 
     context "across shards" do
@@ -340,7 +329,7 @@
           @channel = communication_channel_model(:user => @shard_user)
           NotificationPolicy.delete_all
           @policy = @channel.notification_policies.create!(:notification => @notification, :frequency => Notification::FREQ_NEVER)
-          NotificationPolicy.setup_with_default_policies(@shard_user, [@announcement])
+          NotificationPolicy.setup_with_default_policies(@shard_user)
           expect(@policy.reload.frequency).to eq Notification::FREQ_NEVER
         }
       end
