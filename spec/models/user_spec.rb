--- conflicted
+++ resolved
@@ -2140,7 +2140,6 @@
       user = User.create!
       Account.default.add_user(user)
       subaccount.add_user(user)
-<<<<<<< HEAD
       user
     end
 
@@ -2150,17 +2149,6 @@
       user
     end
 
-=======
-      user
-    end
-
-    let(:user) do
-      user = User.create!
-      subaccount.add_user(user)
-      user
-    end
-
->>>>>>> 2f358554
 
     it 'allows site admins to manage their own logins' do
       site_admin.grants_right?(site_admin, :manage_logins).should be_true
