--- conflicted
+++ resolved
@@ -923,13 +923,9 @@
         sub_account = root_account.sub_accounts.create!(name: "sub-account")
         course_with_student(active_all: true, account: sub_account)
         course_with_teacher(course: @course, active_all: true)
-<<<<<<< HEAD
-        @course.account.enable_feature!(:discussion_checkpoints)
-=======
         # checkpoints are unlocked and disabled in the root account and enabled in the sub-account
         root_account.allow_feature!(:discussion_checkpoints)
         sub_account.enable_feature!(:discussion_checkpoints)
->>>>>>> 442bbfc6
         @reply_to_topic, @reply_to_entry = graded_discussion_topic_with_checkpoints(context: @course)
       end
 
@@ -2627,10 +2623,6 @@
         expect(events.first).to eq assignment2
       end
 
-<<<<<<< HEAD
-      it "includes sub assignments when include_sub_assignments is true" do
-        @course.account.enable_feature!(:discussion_checkpoints)
-=======
       it "includes sub assignments if checkpoints are enabled in the accounts they are in" do
         # root account has checkpoints OFF and unlocked, while sub-account has checkpoints ON
         @course.root_account.set_feature_flag!(:discussion_checkpoints, Feature::STATE_DEFAULT_OFF)
@@ -2642,7 +2634,6 @@
         expect(@course.account.discussion_checkpoints_enabled?).to be_truthy
         expect(@course.root_account.discussion_checkpoints_enabled?).to be_falsey
 
->>>>>>> 442bbfc6
         reply_to_topic, reply_to_entry = graded_discussion_topic_with_checkpoints(context: @course)
         context_codes = [@user.asset_string] + @user.cached_context_codes
         events = @user.upcoming_events(context_codes:)
