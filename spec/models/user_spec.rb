--- conflicted
+++ resolved
@@ -663,15 +663,12 @@
       Account.default.update_attribute(:settings, {:teachers_can_create_courses => true})
       @admin.can_masquerade?(@site_admin, Account.default).should be_true
     end
-<<<<<<< HEAD
-=======
 
     it "should allow teacher to become student view student" do
       course_with_teacher(:active_all => true)
       @fake_student = @course.student_view_student
       @fake_student.can_masquerade?(@teacher, Account.default).should be_true
     end
->>>>>>> 77002e81
   end
 
   context "permissions" do
