#
# Copyright (C) 2011 - 2014 Instructure, Inc.
#
# This file is part of Canvas.
#
# Canvas is free software: you can redistribute it and/or modify it under
# the terms of the GNU Affero General Public License as published by the Free
# Software Foundation, version 3 of the License.
#
# Canvas is distributed in the hope that it will be useful, but WITHOUT ANY
# WARRANTY; without even the implied warranty of MERCHANTABILITY or FITNESS FOR
# A PARTICULAR PURPOSE. See the GNU Affero General Public License for more
# details.
#
# You should have received a copy of the GNU Affero General Public License along
# with this program. If not, see <http://www.gnu.org/licenses/>.
#

require File.expand_path(File.dirname(__FILE__) + '/../sharding_spec_helper.rb')

describe User do

  context "validation" do
    it "should create a new instance given valid attributes" do
      user_model
    end
  end

  it "should get the first email from communication_channel" do
    @user = User.create
    @cc1 = mock('CommunicationChannel')
    @cc1.stubs(:path).returns('cc1')
    @cc2 = mock('CommunicationChannel')
    @cc2.stubs(:path).returns('cc2')
    @user.stubs(:communication_channels).returns([@cc1, @cc2])
    @user.stubs(:communication_channel).returns(@cc1)
    @user.communication_channel.should eql(@cc1)
  end

  it "should be able to assert a name" do
    @user = User.create
    @user.assert_name(nil)
    @user.name.should eql('User')
    @user.assert_name('david')
    @user.name.should eql('david')
    @user.assert_name('bill')
    @user.name.should eql('bill')
    @user.assert_name(nil)
    @user.name.should eql('bill')
    @user = User.find(@user)
    @user.name.should eql('bill')
  end

  it "should update account associations when a course account changes" do
    account1 = account_model
    account2 = account_model
    course_with_student
    @user.associated_accounts.length.should eql(1)
    @user.associated_accounts.first.should eql(Account.default)

    @course.account = account1
    @course.save!
    @course.reload
    @user.reload

    @user.associated_accounts.length.should eql(1)
    @user.associated_accounts.first.should eql(account1)

    @course.account = account2
    @course.save!
    @user.reload

    @user.associated_accounts.length.should eql(1)
    @user.associated_accounts.first.should eql(account2)
  end

  it "should update account associations when a course account moves in the hierachy" do
    account1 = account_model

    @enrollment = course_with_student(:account => account1)
    @course.account = account1
    @course.save!
    @course.reload
    @user.reload

    @user.associated_accounts.length.should eql(1)
    @user.associated_accounts.first.should eql(account1)

    account2 = account_model
    account1.parent_account = account2
    account1.save!
    @course.reload
    @user.reload

    @user.associated_accounts.length.should eql(2)
    @user.associated_accounts[0].should eql(account1)
    @user.associated_accounts[1].should eql(account2)
  end

  it "should update account associations when a user is associated to an account just by pseudonym" do
    account1 = account_model
    account2 = account_model
    user = user_with_pseudonym

    pseudonym = user.pseudonyms.first
    pseudonym.account = account1
    pseudonym.save

    user.reload
    user.associated_accounts.length.should eql(1)
    user.associated_accounts.first.should eql(account1)

    # Make sure that multiple sequential updates also work
    pseudonym.account = account2
    pseudonym.save
    pseudonym.account = account1
    pseudonym.save
    user.reload
    user.associated_accounts.length.should eql(1)
    user.associated_accounts.first.should eql(account1)

    account1.parent_account = account2
    account1.save!

    user.reload
    user.associated_accounts.length.should eql(2)
    user.associated_accounts[0].should eql(account1)
    user.associated_accounts[1].should eql(account2)
  end

  it "should update account associations when a user is associated to an account just by account_users" do
    account = account_model
    @user = User.create
    account.account_users.create!(user: @user)

    @user.reload
    @user.associated_accounts.length.should eql(1)
    @user.associated_accounts.first.should eql(account)
  end

  it "should populate dashboard_messages" do
    Notification.create(:name => "Assignment Created")
    course_with_teacher(:active_all => true)
    @user.stream_item_instances.should be_empty
    @a = @course.assignments.new(:title => "some assignment")
    @a.workflow_state = "available"
    @a.save
    @user.stream_item_instances(true).should_not be_empty
  end

  it "should ignore orphaned stream item instances" do
    course_with_student(:active_all => true)
    google_docs_collaboration_model(:user_id => @user.id)
    @user.recent_stream_items.size.should == 1
    StreamItem.delete_all
    @user.recent_stream_items.size.should == 0
  end

  it "should ignore stream item instances from concluded courses" do
    course_with_teacher(:active_all => true)
    google_docs_collaboration_model(:user_id => @user.id)
    @user.recent_stream_items.size.should == 1
    @course.soft_conclude!
    @course.save
    @user.recent_stream_items.size.should == 0
  end

  describe "#recent_stream_items" do
    it "should skip submission stream items" do
      course_with_teacher(:active_all => true)
      course_with_student(:active_all => true, :course => @course)
      assignment = @course.assignments.create!(:title => "some assignment", :submission_types => ['online_text_entry'])
      sub = assignment.submit_homework @student, body: "submission"
      sub.add_comment :author => @teacher, :comment => "lol"
      item = StreamItem.last
      item.asset.should == sub
      @student.visible_stream_item_instances.map(&:stream_item).should include item
      @student.recent_stream_items.should_not include item
    end
  end

  describe "#cached_recent_stream_items" do
    before(:once) do
      @contexts = []
      # create stream item 1
      course_with_teacher(:active_all => true)
      @contexts << @course
      discussion_topic_model(:context => @course)
      # create stream item 2
      course_with_teacher(:active_all => true, :user => @teacher)
      @contexts << @course
      discussion_topic_model(:context => @course)

      @dashboard_key = StreamItemCache.recent_stream_items_key(@teacher)
      @context_keys = @contexts.map { |context|
        StreamItemCache.recent_stream_items_key(@teacher, context.class.base_class.name, context.id)
      }
    end

    it "creates cache keys for each context" do
      enable_cache do
        @teacher.cached_recent_stream_items(:contexts => @contexts)
        Rails.cache.read(@dashboard_key).should be_blank
        @context_keys.each do |context_key|
          Rails.cache.read(context_key).should_not be_blank
        end
      end
    end

    it "creates one cache key when there are no contexts" do
      enable_cache do
        @teacher.cached_recent_stream_items # cache the dashboard items
        Rails.cache.read(@dashboard_key).should_not be_blank
        @context_keys.each do |context_key|
          Rails.cache.read(context_key).should be_blank
        end
      end
    end
  end

  it "should be able to remove itself from a root account" do
    account1 = Account.create
    account2 = Account.create
    user = User.create
    user.register!
    p1 = user.pseudonyms.create(:unique_id => "user1")
    p2 = user.pseudonyms.create(:unique_id => "user2")
    p1.account = account1
    p2.account = account2
    p1.save!
    p2.save!
    account1.account_users.create!(user: user)
    account2.account_users.create!(user: user)
    course1 = account1.courses.create
    course2 = account2.courses.create
    course1.offer!
    course2.offer!
    enrollment1 = course1.enroll_student(user)
    enrollment2 = course2.enroll_student(user)
    enrollment1.workflow_state = 'active'
    enrollment2.workflow_state = 'active'
    enrollment1.save!
    enrollment2.save!
    user.associated_account_ids.include?(account1.id).should be_true
    user.associated_account_ids.include?(account2.id).should be_true
    user.remove_from_root_account(account2)
    user.reload
    user.associated_account_ids.include?(account1.id).should be_true
    user.associated_account_ids.include?(account2.id).should be_false
  end

  it "should search by multiple fields" do
    @account = Account.create!
    user1 = User.create! :name => "longname1", :short_name => "shortname1"
    user1.register!
    user2 = User.create! :name => "longname2", :short_name => "shortname2"
    user2.register!

    User.name_like("longname1").map(&:id).should == [user1.id]
    User.name_like("shortname2").map(&:id).should == [user2.id]
    User.name_like("sisid1").map(&:id).should == []
    User.name_like("uniqueid2").map(&:id).should == []

    p1 = user1.pseudonyms.new :unique_id => "uniqueid1", :account => @account
    p1.sis_user_id = "sisid1"
    p1.save!
    p2 = user2.pseudonyms.new :unique_id => "uniqueid2", :account => @account
    p2.sis_user_id = "sisid2"
    p2.save!

    User.name_like("longname1").map(&:id).should == [user1.id]
    User.name_like("shortname2").map(&:id).should == [user2.id]
    User.name_like("sisid1").map(&:id).should == [user1.id]
    User.name_like("uniqueid2").map(&:id).should == [user2.id]

    p3 = user1.pseudonyms.new :unique_id => "uniqueid3", :account => @account
    p3.sis_user_id = "sisid3"
    p3.save!

    User.name_like("longname1").map(&:id).should == [user1.id]
    User.name_like("shortname2").map(&:id).should == [user2.id]
    User.name_like("sisid1").map(&:id).should == [user1.id]
    User.name_like("uniqueid2").map(&:id).should == [user2.id]
    User.name_like("uniqueid3").map(&:id).should == [user1.id]

    p4 = user1.pseudonyms.new :unique_id => "uniqueid4", :account => @account
    p4.sis_user_id = "sisid3 2"
    p4.save!

    User.name_like("longname1").map(&:id).should == [user1.id]
    User.name_like("shortname2").map(&:id).should == [user2.id]
    User.name_like("sisid1").map(&:id).should == [user1.id]
    User.name_like("uniqueid2").map(&:id).should == [user2.id]
    User.name_like("uniqueid3").map(&:id).should == [user1.id]
    User.name_like("sisid3").map(&:id).should == [user1.id]

    user3 = User.create! :name => "longname1", :short_name => "shortname3"
    user3.register!

    User.name_like("longname1").map(&:id).sort.should == [user1.id, user3.id].sort
    User.name_like("shortname2").map(&:id).should == [user2.id]
    User.name_like("sisid1").map(&:id).should == [user1.id]
    User.name_like("uniqueid2").map(&:id).should == [user2.id]
    User.name_like("uniqueid3").map(&:id).should == [user1.id]
    User.name_like("sisid3").map(&:id).should == [user1.id]

    User.name_like("sisid3").map(&:id).should == [user1.id]
    User.name_like("uniqueid4").map(&:id).should == [user1.id]
    p4.destroy
    User.name_like("sisid3").map(&:id).should == [user1.id]
    User.name_like("uniqueid4").map(&:id).should == []

  end

  it "should be able to be removed from a root account with non-Canvas auth" do
    account1 = account_with_cas
    account2 = Account.create!
    user = User.create!
    user.register!
    p1 = user.pseudonyms.new :unique_id => "id1", :account => account1
    p1.sis_user_id = 'sis_id1'
    p1.save!
    user.pseudonyms.create! :unique_id => "id2", :account => account2
    lambda { p1.destroy }.should raise_error /Cannot delete system-generated pseudonyms/
    user.remove_from_root_account account1
    user.associated_root_accounts.should eql [account2]
  end

  describe "update_account_associations" do
    it "should support incrementally adding to account associations" do
      user = User.create!
      user.user_account_associations.should == []
      account1, account2, account3 = Account.create!, Account.create!, Account.create!

      sort_account_associations = lambda { |a, b| a.keys.first <=> b.keys.first }

      User.update_account_associations([user], :incremental => true, :precalculated_associations => {account1.id => 0})
      user.user_account_associations.reload.map { |aa| {aa.account_id => aa.depth} }.should == [{account1.id => 0}]

      User.update_account_associations([user], :incremental => true, :precalculated_associations => {account2.id => 1})
      user.user_account_associations.reload.map { |aa| {aa.account_id => aa.depth} }.sort(&sort_account_associations).should == [{account1.id => 0}, {account2.id => 1}].sort(&sort_account_associations)

      User.update_account_associations([user], :incremental => true, :precalculated_associations => {account3.id => 1, account1.id => 2, account2.id => 0})
      user.user_account_associations.reload.map { |aa| {aa.account_id => aa.depth} }.sort(&sort_account_associations).should == [{account1.id => 0}, {account2.id => 0}, {account3.id => 1}].sort(&sort_account_associations)
    end

    it "should not have account associations for creation_pending or deleted" do
      user = User.create! { |u| u.workflow_state = 'creation_pending' }
      user.should be_creation_pending
      course = Course.create!
      course.offer!
      enrollment = course.enroll_student(user)
      enrollment.should be_invited
      user.user_account_associations.should == []
      Account.default.account_users.create!(user: user)
      user.user_account_associations(true).should == []
      user.pseudonyms.create!(:unique_id => 'test@example.com')
      user.user_account_associations(true).should == []
      user.update_account_associations
      user.user_account_associations(true).should == []
      user.register!
      user.user_account_associations(true).map(&:account).should == [Account.default]
      user.destroy
      user.user_account_associations(true).should == []
    end

    it "should not create/update account associations for student view student" do
      account1 = account_model
      account2 = account_model
      course_with_teacher(:active_all => true)
      @fake_student = @course.student_view_student
      @fake_student.reload.user_account_associations.should be_empty

      @course.account_id = account1.id
      @course.save!
      @fake_student.reload.user_account_associations.should be_empty

      account1.parent_account = account2
      account1.save!
      @fake_student.reload.user_account_associations.should be_empty

      @course.complete!
      @fake_student.reload.user_account_associations.should be_empty

      @fake_student = @course.reload.student_view_student
      @fake_student.reload.user_account_associations.should be_empty

      @section2 = @course.course_sections.create!(:name => "Other Section")
      @fake_student = @course.reload.student_view_student
      @fake_student.reload.user_account_associations.should be_empty
    end

    context "sharding" do
      specs_require_sharding

      it "should create associations for a user in multiple shards" do
        user
        Account.site_admin.account_users.create!(user: @user)
        @user.user_account_associations.map(&:account).should == [Account.site_admin]

        @shard1.activate do
          @account = Account.create!
          au = @account.account_users.create!(user: @user)
          @user.user_account_associations.with_each_shard.map(&:account).sort_by(&:id).should ==
              [Account.site_admin, @account].sort_by(&:id)
          @account.user_account_associations.map(&:user).should == [@user]

          au.destroy

          @user.user_account_associations.with_each_shard.map(&:account).should == [Account.site_admin]
          @account.reload.user_account_associations.map(&:user).should == []

          @account.account_users.create!(user: @user)

          @user.user_account_associations.with_each_shard.map(&:account).sort_by(&:id).should ==
              [Account.site_admin, @account].sort_by(&:id)
          @account.reload.user_account_associations.map(&:user).should == [@user]

          UserAccountAssociation.delete_all
        end
        UserAccountAssociation.delete_all

        @shard2.activate do
          @user.update_account_associations

          @user.user_account_associations.with_each_shard.map(&:account).sort_by(&:id).should ==
              [Account.site_admin, @account].sort_by(&:id)
          @account.reload.user_account_associations.map(&:user).should == [@user]
        end
        UserAccountAssociation.delete_all

        @shard1.activate do
          # check sharding for when we pass user IDs into update_account_associations, rather than user objects themselves
          User.update_account_associations([@user.id], :all_shards => true)
          @account.reload.all_users.should == [@user]
        end
        @shard2.activate { @account.reload.all_users.should == [@user] }
      end
    end
  end

  def create_course_with_student_and_assignment
    @course = course_model
    @course.offer!
    @student = user_model
    @course.enroll_student @student
    @assignment = @course.assignments.create :title => "Test Assignment", :points_possible => 10
  end

  it "should not include recent feedback for muted assignments" do
    create_course_with_student_and_assignment
    @assignment.mute!
    @assignment.grade_student @student, :grade => 9
    @user.recent_feedback.should be_empty
  end

  it "should include recent feedback for unmuted assignments" do
    create_course_with_student_and_assignment
    @assignment.grade_student @user, :grade => 9
    @user.recent_feedback(:contexts => [@course]).should_not be_empty
  end

  it "should not include recent feedback for unpublished assignments" do
    create_course_with_student_and_assignment
    @assignment.grade_student @user, :grade => 9
    @assignment.unpublish
    @user.recent_feedback(:contexts => [@course]).should be_empty
  end

  it "should not include recent feedback for other students in admin feedback" do
    create_course_with_student_and_assignment
    other_teacher = @teacher
    teacher = teacher_in_course(:active_all => true).user
    student = student_in_course(:active_all => true).user
    sub = @assignment.grade_student(student, :grade => 9).first
    sub.submission_comments.create!(:comment => 'c1', :author => other_teacher, :recipient_id => student.id)
    sub.save!
    teacher.recent_feedback(:contexts => [@course]).should be_empty
  end

  describe '#courses_with_primary_enrollment' do

    it "should return appropriate courses with primary enrollment" do
      user
      @course1 = course(:course_name => "course", :active_course => true)
      @course1.enroll_user(@user, 'StudentEnrollment', :enrollment_state => 'active')

      @course2 = course(:course_name => "other course", :active_course => true)
      @course2.enroll_user(@user, 'TeacherEnrollment', :enrollment_state => 'active')

      @course3 = course(:course_name => "yet another course", :active_course => true)
      @course3.enroll_user(@user, 'StudentEnrollment', :enrollment_state => 'active')
      @course3.enroll_user(@user, 'TeacherEnrollment', :enrollment_state => 'active')

      @course4 = course(:course_name => "not yet active")
      @course4.enroll_user(@user, 'StudentEnrollment')

      @course5 = course(:course_name => "invited")
      @course5.enroll_user(@user, 'TeacherEnrollment')

      @course6 = course(:course_name => "active but date restricted", :active_course => true)
      e = @course6.enroll_user(@user, 'StudentEnrollment')
      e.accept!
      e.start_at = 1.day.from_now
      e.end_at = 2.days.from_now
      e.save!

      @course7 = course(:course_name => "soft concluded", :active_course => true)
      e = @course7.enroll_user(@user, 'StudentEnrollment')
      e.accept!
      e.start_at = 2.days.ago
      e.end_at = 1.day.ago
      e.save!


      # only four, in the right order (type, then name), and with the top type per course
      @user.courses_with_primary_enrollment.map{|c| [c.id, c.primary_enrollment]}.should eql [
        [@course5.id, 'TeacherEnrollment'],
        [@course2.id, 'TeacherEnrollment'],
        [@course3.id, 'TeacherEnrollment'],
        [@course1.id, 'StudentEnrollment']
      ]
    end

    describe 'with cross sharding' do
      specs_require_sharding

      it 'pulls the enrollments that are completed with global ids' do
        alice = bob = bobs_enrollment = alices_enrollment = nil

        duped_enrollment_id = 0

        @shard1.activate do
          alice = User.create!(:name => 'alice')
          bob = User.create!(:name => 'bob')
          account = Account.create!
          courseX = account.courses.build
          courseX.workflow_state = 'available'
          courseX.save!
          bobs_enrollment = StudentEnrollment.create!(:course => courseX, :user => bob, :workflow_state => 'completed')
          duped_enrollment_id = bobs_enrollment.id
        end

        @shard2.activate do
          account = Account.create!
          courseY = account.courses.build
          courseY.workflow_state = 'available'
          courseY.save!
          alices_enrollment = StudentEnrollment.new(:course => courseY, :user => alice, :workflow_state => 'active')
          alices_enrollment.id = duped_enrollment_id
          alices_enrollment.save!
        end

        alice.courses_with_primary_enrollment.size.should == 1
      end

      it 'still filters out completed enrollments for the correct user' do
        alice = nil
        @shard1.activate do
          alice = User.create!(:name => 'alice')
          account = Account.create!
          courseX = account.courses.build
          courseX.workflow_state = 'available'
          courseX.save!
          StudentEnrollment.create!(:course => courseX, :user => alice, :workflow_state => 'completed')
        end
        alice.courses_with_primary_enrollment.size.should == 0
      end

    end
  end

  it "should delete the user transactionally in case the pseudonym removal fails" do
    user_with_managed_pseudonym
    @pseudonym.should be_managed_password
    @user.workflow_state.should == "pre_registered"
    lambda { @user.destroy }.should raise_error("Cannot delete system-generated pseudonyms")
    @user.workflow_state.should == "deleted"
    @user.reload
    @user.workflow_state.should == "pre_registered"
    @account.account_authorization_config.destroy
    @pseudonym.should_not be_managed_password
    @user.destroy
    @user.workflow_state.should == "deleted"
    @user.reload
    @user.workflow_state.should == "deleted"
    user_with_managed_pseudonym
    @pseudonym.should be_managed_password
    @user.workflow_state.should == "pre_registered"
    @user.destroy(true)
    @user.workflow_state.should == "deleted"
    @user.reload
    @user.workflow_state.should == "deleted"
  end

  it "should record deleted_at" do
    user = User.create
    user.destroy
    user.deleted_at.should_not be_nil
  end

  describe "can_masquerade?" do
    it "should allow self" do
      @user = user_with_pseudonym(:username => 'nobody1@example.com')
      @user.can_masquerade?(@user, Account.default).should be_true
    end

    it "should not allow other users" do
      @user1 = user_with_pseudonym(:username => 'nobody1@example.com')
      @user2 = user_with_pseudonym(:username => 'nobody2@example.com')

      @user1.can_masquerade?(@user2, Account.default).should be_false
      @user2.can_masquerade?(@user1, Account.default).should be_false
    end

    it "should allow site and account admins" do
      user = user_with_pseudonym(:username => 'nobody1@example.com')
      @admin = user_with_pseudonym(:username => 'nobody2@example.com')
      @site_admin = user_with_pseudonym(:username => 'nobody3@example.com', :account => Account.site_admin)
      Account.site_admin.account_users.create!(user: @site_admin)
      Account.default.account_users.create!(user: @admin)
      user.can_masquerade?(@site_admin, Account.default).should be_true
      @admin.can_masquerade?(@site_admin, Account.default).should be_true
      user.can_masquerade?(@admin, Account.default).should be_true
      @admin.can_masquerade?(@admin, Account.default).should be_true
      @admin.can_masquerade?(user, Account.default).should be_false
      @site_admin.can_masquerade?(@site_admin, Account.default).should be_true
      @site_admin.can_masquerade?(user, Account.default).should be_false
      @site_admin.can_masquerade?(@admin, Account.default).should be_false
    end

    it "should not allow restricted admins to become full admins" do
      user = user_with_pseudonym(:username => 'nobody1@example.com')
      @restricted_admin = user_with_pseudonym(:username => 'nobody3@example.com')
      account_admin_user_with_role_changes(:user => @restricted_admin, :membership_type => 'Restricted', :role_changes => { :become_user => true })
      @admin = user_with_pseudonym(:username => 'nobody2@example.com')
      Account.default.account_users.create!(user: @admin)
      user.can_masquerade?(@restricted_admin, Account.default).should be_true
      @admin.can_masquerade?(@restricted_admin, Account.default).should be_false
      @restricted_admin.can_masquerade?(@admin, Account.default).should be_true
    end

    it "should allow to admin even if user is in multiple accounts" do
      user = user_with_pseudonym(:username => 'nobody1@example.com')
      @account2 = Account.create!
      user.pseudonyms.create!(:unique_id => 'nobodyelse@example.com', :account => @account2)
      @admin = user_with_pseudonym(:username => 'nobody2@example.com')
      @site_admin = user_with_pseudonym(:username => 'nobody3@example.com')
      Account.default.account_users.create!(user: @admin)
      Account.site_admin.account_users.create!(user: @site_admin)
      user.can_masquerade?(@admin, Account.default).should be_true
      user.can_masquerade?(@admin, @account2).should be_false
      user.can_masquerade?(@site_admin, Account.default).should be_true
      user.can_masquerade?(@site_admin, @account2).should be_true
      @account2.account_users.create!(user: @admin)
    end

    it "should allow site admin when they don't otherwise qualify for :create_courses" do
      user = user_with_pseudonym(:username => 'nobody1@example.com')
      @admin = user_with_pseudonym(:username => 'nobody2@example.com')
      @site_admin = user_with_pseudonym(:username => 'nobody3@example.com', :account => Account.site_admin)
      Account.default.account_users.create!(user: @admin)
      Account.site_admin.account_users.create!(user: @site_admin)
      course
      @course.enroll_teacher(@admin)
      Account.default.update_attribute(:settings, {:teachers_can_create_courses => true})
      @admin.can_masquerade?(@site_admin, Account.default).should be_true
    end

    it "should allow teacher to become student view student" do
      course_with_teacher(:active_all => true)
      @fake_student = @course.student_view_student
      @fake_student.can_masquerade?(@teacher, Account.default).should be_true
    end
  end

  describe '#has_subset_of_account_permissions?' do
    let(:user) { User.new }
    let(:other_user) { User.new }

    it 'returns true for self' do
      user.has_subset_of_account_permissions?(user, nil).should be_true
    end

    it 'is false if the account is not a root account' do
      user.has_subset_of_account_permissions?(other_user, stub(:root_account? => false)).should be_false
    end

    it 'is true if there are no account users for this root account' do
      account = stub(:root_account? => true, :all_account_users_for => [])
      user.has_subset_of_account_permissions?(other_user, account).should be_true
    end

    it 'is true when all account_users for current user are subsets of target user' do
      account = stub(:root_account? => true, :all_account_users_for => [stub(:is_subset_of? => true)])
      user.has_subset_of_account_permissions?(other_user, account).should be_true
    end

    it 'is false when any account_user for current user is not a subset of target user' do
      account = stub(:root_account? => true, :all_account_users_for => [stub(:is_subset_of? => false)])
      user.has_subset_of_account_permissions?(other_user, account).should be_false
    end
  end

  context "permissions" do
    it "should not allow account admin to modify admin privileges of other account admins" do
      RoleOverride.readonly_for(Account.default, :manage_role_overrides, AccountUser::BASE_ROLE_NAME, 'AccountAdmin').should be_true
      RoleOverride.readonly_for(Account.default, :manage_account_memberships, AccountUser::BASE_ROLE_NAME, 'AccountAdmin').should be_true
      RoleOverride.readonly_for(Account.default, :manage_account_settings, AccountUser::BASE_ROLE_NAME, 'AccountAdmin').should be_true
    end
  end

  context "check_courses_right?" do
    before :once do
      course_with_teacher(:active_all => true)
      @student = user_model
    end

    before :each do
      @course.stubs(:grants_right?).returns(true)
    end

    it "should require parameters" do
      @student.check_courses_right?(nil, :some_right).should be_false
      @student.check_courses_right?(@teacher, nil).should be_false
    end

    it "should check current courses" do
      @student.expects(:courses).once.returns([@course])
      @student.expects(:concluded_courses).never
      @student.check_courses_right?(@teacher, :some_right).should be_true
    end

    it "should check concluded courses" do
      @student.expects(:courses).once.returns([])
      @student.expects(:concluded_courses).once.returns([@course])
      @student.check_courses_right?(@teacher, :some_right).should be_true
    end
  end

  context "search_messageable_users" do
    before(:once) do
      @admin = user_model
      @student = user_model
      tie_user_to_account(@admin, :membership_type => 'AccountAdmin')
      tie_user_to_account(@student, :membership_type => 'Student')
      set_up_course_with_users
    end

    def set_up_course_with_users
      @course = course_model(:name => 'the course')
      @this_section_teacher = @teacher
      @course.offer!

      @this_section_user = user_model
      @this_section_user_enrollment = @course.enroll_user(@this_section_user, 'StudentEnrollment', :enrollment_state => 'active')

      @other_section_user = user_model
      @other_section = @course.course_sections.create
      @course.enroll_user(@other_section_user, 'StudentEnrollment', :enrollment_state => 'active', :section => @other_section)
      @other_section_teacher = user_model
      @course.enroll_user(@other_section_teacher, 'TeacherEnrollment', :enrollment_state => 'active', :section => @other_section)

      @group = @course.groups.create(:name => 'the group')
      @group.users = [@this_section_user]

      @unrelated_user = user_model

      @deleted_user = user_model(:name => 'deleted')
      @course.enroll_user(@deleted_user, 'StudentEnrollment', :enrollment_state => 'active')
      @deleted_user.destroy
    end

    # convenience to search and then get the first page. none of these specs
    # should be putting more than a handful of users into the search results...
    # right?
    def search_messageable_users(viewing_user, *args)
      viewing_user.search_messageable_users(*args).paginate(:page => 1, :per_page => 20)
    end

    it "should include yourself even when not enrolled in courses" do
      @student = user_model
      search_messageable_users(@student).map(&:id).should include(@student.id)
    end

    it "should only return users from the specified context and type" do
      @course.enroll_user(@student, 'StudentEnrollment', :enrollment_state => 'active')

      search_messageable_users(@student, :context => "course_#{@course.id}").map(&:id).sort.
        should eql [@student, @this_section_user, @this_section_teacher, @other_section_user, @other_section_teacher].map(&:id).sort
      @student.count_messageable_users_in_course(@course).should eql 5

      search_messageable_users(@student, :context => "course_#{@course.id}_students").map(&:id).sort.
        should eql [@student, @this_section_user, @other_section_user].map(&:id).sort

      search_messageable_users(@student, :context => "group_#{@group.id}").map(&:id).sort.
        should eql [@this_section_user].map(&:id).sort
      @student.count_messageable_users_in_group(@group).should eql 1

      search_messageable_users(@student, :context => "section_#{@other_section.id}").map(&:id).sort.
        should eql [@other_section_user, @other_section_teacher].map(&:id).sort

      search_messageable_users(@student, :context => "section_#{@other_section.id}_teachers").map(&:id).sort.
        should eql [@other_section_teacher].map(&:id).sort
    end

    it "should not include users from other sections if visibility is limited to sections" do
      enrollment = @course.enroll_user(@student, 'StudentEnrollment', :enrollment_state => 'active', :limit_privileges_to_course_section => true)
      # we currently force limit_privileges_to_course_section to be false for students; override it in the db
      Enrollment.where(:id => enrollment).update_all(:limit_privileges_to_course_section => true)
      messageable_users = search_messageable_users(@student).map(&:id)
      messageable_users.should include @this_section_user.id
      messageable_users.should_not include @other_section_user.id

      messageable_users = search_messageable_users(@student, :context => "course_#{@course.id}").map(&:id)
      messageable_users.should include @this_section_user.id
      messageable_users.should_not include @other_section_user.id

      messageable_users = search_messageable_users(@student, :context => "section_#{@other_section.id}").map(&:id)
      messageable_users.should be_empty
    end

    it "should let students message the entire class by default" do
      @course.enroll_user(@student, 'StudentEnrollment', :enrollment_state => 'active')

      search_messageable_users(@student, :context => "course_#{@course.id}").map(&:id).sort.
        should eql [@student, @this_section_user, @this_section_teacher, @other_section_user, @other_section_teacher].map(&:id).sort
    end

    it "should not let users message the entire class if they cannot send_messages" do
      RoleOverride.create!(:context => @course.account, :permission => 'send_messages',
                           :enrollment_type => "StudentEnrollment", :enabled => false)
      @course.enroll_user(@student, 'StudentEnrollment', :enrollment_state => 'active')

      # can only message self or the admins
      search_messageable_users(@student, :context => "course_#{@course.id}").map(&:id).sort.
        should eql [@student, @this_section_teacher, @other_section_teacher].map(&:id).sort
    end

    it "should not include deleted users" do
      search_messageable_users(@student).map(&:id).should_not include(@deleted_user.id)
      search_messageable_users(@student, :search => @deleted_user.name).map(&:id).should be_empty
      search_messageable_users(@student, :strict_checks => false).map(&:id).should_not include(@deleted_user.id)
      search_messageable_users(@student, :strict_checks => false, :search => @deleted_user.name).map(&:id).should be_empty
    end

    it "should include deleted iff strict_checks=false" do
      @student.load_messageable_user(@deleted_user.id, :strict_checks => false).should_not be_nil
      @student.load_messageable_user(@deleted_user.id).should be_nil
    end

    it "should only include users from the specified section" do
      @course.enroll_user(@student, 'StudentEnrollment', :enrollment_state => 'active')
      messageable_users = search_messageable_users(@student, :context => "section_#{@course.default_section.id}").map(&:id)
      messageable_users.should include @this_section_user.id
      messageable_users.should_not include @other_section_user.id

      messageable_users = search_messageable_users(@student, :context => "section_#{@other_section.id}").map(&:id)
      messageable_users.should_not include @this_section_user.id
      messageable_users.should include @other_section_user.id
    end

    it "should include users from all sections if visibility is not limited to sections" do
      @course.enroll_user(@student, 'StudentEnrollment', :enrollment_state => 'active')
      messageable_users = search_messageable_users(@student).map(&:id)
      messageable_users.should include @this_section_user.id
      messageable_users.should include @other_section_user.id
    end

    it "should return users for a specified group if the receiver can access the group" do
      @course.enroll_user(@student, 'StudentEnrollment', :enrollment_state => 'active')

      search_messageable_users(@this_section_user, :context => "group_#{@group.id}").map(&:id).should eql [@this_section_user.id]
      # student can see it too, even though he's not in the group (since he can view the roster)
      search_messageable_users(@student, :context => "group_#{@group.id}").map(&:id).should eql [@this_section_user.id]
    end

    it "should respect section visibility when returning users for a specified group" do
      enrollment = @course.enroll_user(@student, 'StudentEnrollment', :enrollment_state => 'active', :limit_privileges_to_course_section => true)
      # we currently force limit_privileges_to_course_section to be false for students; override it in the db
      Enrollment.where(:id => enrollment).update_all(:limit_privileges_to_course_section => true)

      @group.users << @other_section_user

      search_messageable_users(@this_section_user, :context => "group_#{@group.id}").map(&:id).sort.should eql [@this_section_user.id, @other_section_user.id]
      @this_section_user.count_messageable_users_in_group(@group).should eql 2
      # student can only see people in his section
      search_messageable_users(@student, :context => "group_#{@group.id}").map(&:id).should eql [@this_section_user.id]
      @student.count_messageable_users_in_group(@group).should eql 1
    end

    it "should only show admins and the observed if the receiver is an observer" do
      @course.enroll_user(@admin, 'TeacherEnrollment', :enrollment_state => 'active')
      @course.enroll_user(@student, 'StudentEnrollment', :enrollment_state => 'active')

      observer = user_model

      enrollment = @course.enroll_user(observer, 'ObserverEnrollment', :enrollment_state => 'active')
      enrollment.associated_user_id = @student.id
      enrollment.save

      messageable_users = search_messageable_users(observer).map(&:id)
      messageable_users.should include @admin.id
      messageable_users.should include @student.id
      messageable_users.should_not include @this_section_user.id
      messageable_users.should_not include @other_section_user.id
    end

    it "should not show non-linked observers to students" do
      @course.enroll_user(@admin, 'TeacherEnrollment', :enrollment_state => 'active')
      student1, student2 = user_model, user_model
      @course.enroll_user(student1, 'StudentEnrollment', :enrollment_state => 'active')
      @course.enroll_user(student2, 'StudentEnrollment', :enrollment_state => 'active')

      observer = user_model
      enrollment = @course.enroll_user(observer, 'ObserverEnrollment', :enrollment_state => 'active')
      enrollment.associated_user_id = student1.id
      enrollment.save

      search_messageable_users(student1).map(&:id).should include observer.id
      student1.count_messageable_users_in_course(@course).should eql 8
      search_messageable_users(student2).map(&:id).should_not include observer.id
      student2.count_messageable_users_in_course(@course).should eql 7
    end

    it "should include all shared contexts and enrollment information" do
      @first_course = @course
      @first_course.enroll_user(@this_section_user, 'TaEnrollment', :enrollment_state => 'active')
      @first_course.enroll_user(@admin, 'TeacherEnrollment', :enrollment_state => 'active')

      @other_course = course_model
      @other_course.offer!
      @other_course.enroll_user(@admin, 'TeacherEnrollment', :enrollment_state => 'active')
      # other_section_user is a teacher in one course, student in another
      @other_course.enroll_user(@other_section_user, 'TeacherEnrollment', :enrollment_state => 'active')

      messageable_users = search_messageable_users(@admin)
      this_section_user = messageable_users.detect{|u| u.id == @this_section_user.id}
      this_section_user.common_courses.keys.should include @first_course.id
      this_section_user.common_courses[@first_course.id].sort.should eql ['StudentEnrollment', 'TaEnrollment']

      two_context_guy = messageable_users.detect{|u| u.id == @other_section_user.id}
      two_context_guy.common_courses.keys.should include @first_course.id
      two_context_guy.common_courses[@first_course.id].sort.should eql ['StudentEnrollment']
      two_context_guy.common_courses.keys.should include @other_course.id
      two_context_guy.common_courses[@other_course.id].sort.should eql ['TeacherEnrollment']
    end

    it "should include users with no shared contexts iff admin" do
      search_messageable_users(@admin).map(&:id).should include(@student.id)
      search_messageable_users(@student).map(&:id).should_not include(@admin.id)
    end

    it "should not do admin catch-all if specific contexts requested" do
      course1 = course_model
      course2 = course_model
      course2.offer!

      enrollment = course2.enroll_teacher(@admin)
      enrollment.workflow_state = 'active'
      enrollment.save
      @admin.reload

      enrollment = course2.enroll_student(@student)
      enrollment.workflow_state = 'active'
      enrollment.save

      search_messageable_users(@admin, :context => "course_#{course1.id}", :ids => [@student.id]).should be_empty
      search_messageable_users(@admin, :context => "course_#{course2.id}", :ids => [@student.id]).should_not be_empty
      search_messageable_users(@student, :context => "course_#{course2.id}", :ids => [@admin.id]).should_not be_empty
    end

    it "should not rank results by default" do
      @course.enroll_user(@student, 'StudentEnrollment', :enrollment_state => 'active')

      # ordered by name (all the same), then id
      search_messageable_users(@student).map(&:id).
        should eql [@student.id, @this_section_teacher.id, @this_section_user.id, @other_section_user.id, @other_section_teacher.id]
    end

    context "concluded enrollments" do
      it "should return concluded enrollments" do # i.e. you can do a bare search for people who used to be in your class
        @course.enroll_user(@student, 'StudentEnrollment', :enrollment_state => 'active')
        @this_section_user_enrollment.conclude

        search_messageable_users(@this_section_user).map(&:id).should include @this_section_user.id
        search_messageable_users(@student).map(&:id).should include @this_section_user.id
      end

      it "should not return concluded student enrollments in the course" do # when browsing a course you should not see concluded enrollments
        @course.enroll_user(@student, 'StudentEnrollment', :enrollment_state => 'active')
        @course.complete!

        search_messageable_users(@this_section_user, :context => "course_#{@course.id}").map(&:id).should_not include @this_section_user.id
        # if the course was a concluded, a student should be able to browse it and message an admin (if if the admin's enrollment concluded too)
        search_messageable_users(@this_section_user, :context => "course_#{@course.id}").map(&:id).should include @this_section_teacher.id
        @this_section_user.count_messageable_users_in_course(@course).should eql 2 # just the admins
        search_messageable_users(@student, :context => "course_#{@course.id}").map(&:id).should_not include @this_section_user.id
        search_messageable_users(@student, :context => "course_#{@course.id}").map(&:id).should include @this_section_teacher.id
        @student.count_messageable_users_in_course(@course).should eql 2
      end

      it "should return concluded enrollments in the group if they are still members" do
        @course.enroll_user(@student, 'StudentEnrollment', :enrollment_state => 'active')
        @this_section_user_enrollment.conclude

        search_messageable_users(@this_section_user, :context => "group_#{@group.id}").map(&:id).should eql [@this_section_user.id]
        @this_section_user.count_messageable_users_in_group(@group).should eql 1
        search_messageable_users(@student, :context => "group_#{@group.id}").map(&:id).should eql [@this_section_user.id]
        @student.count_messageable_users_in_group(@group).should eql 1
      end

      it "should return concluded enrollments in the group and section if they are still members" do
        enrollment = @course.enroll_user(@student, 'StudentEnrollment', :enrollment_state => 'active', :limit_privileges_to_course_section => true)
        # we currently force limit_privileges_to_course_section to be false for students; override it in the db
        Enrollment.where(:id => enrollment).update_all(:limit_privileges_to_course_section => true)

        @group.users << @other_section_user
        @this_section_user_enrollment.conclude

        search_messageable_users(@this_section_user, :context => "group_#{@group.id}").map(&:id).sort.should eql [@this_section_user.id, @other_section_user.id]
        @this_section_user.count_messageable_users_in_group(@group).should eql 2
        # student can only see people in his section
        search_messageable_users(@student, :context => "group_#{@group.id}").map(&:id).should eql [@this_section_user.id]
        @student.count_messageable_users_in_group(@group).should eql 1
      end
    end

    context "admin_context" do
      it "should find users in the course" do
        search_messageable_users(@admin, :context => @course.asset_string, :admin_context => @course).map(&:id).sort.should ==
          [@this_section_teacher.id, @this_section_user.id, @other_section_user.id, @other_section_teacher.id]
      end

      it "should find users in the section" do
        search_messageable_users(@admin, :context => "section_#{@course.default_section.id}", :admin_context => @course.default_section).map(&:id).sort.should ==
          [@this_section_teacher.id, @this_section_user.id]
      end

      it "should find users in the group" do
        search_messageable_users(@admin, :context => @group.asset_string, :admin_context => @group).map(&:id).sort.should ==
          [@this_section_user.id]
      end
    end

    context "strict_checks" do
      it "should optionally show invited enrollments" do
        course(:active_all => true)
        student_in_course(:user_state => 'creation_pending')
        search_messageable_users(@teacher, :strict_checks => false).map(&:id).should include @student.id
      end

      it "should optionally show pending enrollments in unpublished courses" do
        course()
        teacher_in_course(:active_user => true)
        student_in_course()
        search_messageable_users(@teacher, :strict_checks => false, :context => @course.asset_string, :admin_context => @course).map(&:id).should include @student.id
      end
    end
  end

  context "tabs_available" do
    before(:once) { Account.default }
    it "should not include unconfigured external tools" do
      tool = Account.default.context_external_tools.new(:consumer_key => 'bob', :shared_secret => 'bob', :name => 'bob', :domain => "example.com")
      tool.course_navigation = {:url => "http://www.example.com", :text => "Example URL"}
      tool.save!
      tool.has_placement?(:user_navigation).should == false
      user_model
      tabs = @user.profile.tabs_available(@user, :root_account => Account.default)
      tabs.map{|t| t[:id] }.should_not be_include(tool.asset_string)
    end

    it "should include configured external tools" do
      tool = Account.default.context_external_tools.new(:consumer_key => 'bob', :shared_secret => 'bob', :name => 'bob', :domain => "example.com")
      tool.user_navigation = {:url => "http://www.example.com", :text => "Example URL"}
      tool.save!
      tool.has_placement?(:user_navigation).should == true
      user_model
      tabs = @user.profile.tabs_available(@user, :root_account => Account.default)
      tabs.map{|t| t[:id] }.should be_include(tool.asset_string)
      tab = tabs.detect{|t| t[:id] == tool.asset_string }
      tab[:href].should == :user_external_tool_path
      tab[:args].should == [@user.id, tool.id]
      tab[:label].should == "Example URL"
    end
  end

  context "avatars" do
    before :once do
      user_model
    end

    it "should find only users with avatars set" do
      @user.avatar_state = 'submitted'
      @user.save!
      User.with_avatar_state('submitted').count.should == 0
      User.with_avatar_state('any').count.should == 0
      @user.avatar_image_url = 'http://www.example.com'
      @user.save!
      User.with_avatar_state('submitted').count.should == 1
      User.with_avatar_state('any').count.should == 1
    end

    it "should clear avatar state when assigning by service that no longer exists" do
      @user.avatar_image_url = 'http://www.example.com'
      @user.avatar_image = { 'type' => 'twitter' }
      @user.avatar_image_url.should be_nil
    end

    it "should allow external url's to be assigned" do
      @user.avatar_image = { 'type' => 'external', 'url' => 'http://www.example.com/image.jpg' }
      @user.save!
      @user.reload.avatar_image_url.should == 'http://www.example.com/image.jpg'
    end

    it "should return a useful avatar_fallback_url" do
      User.avatar_fallback_url.should ==
        "https://#{HostUrl.default_host}/images/messages/avatar-50.png"
      User.avatar_fallback_url("/somepath").should ==
        "https://#{HostUrl.default_host}/somepath"
      HostUrl.expects(:default_host).returns('somedomain:3000')
      User.avatar_fallback_url("/path").should ==
        "https://somedomain:3000/path"
      User.avatar_fallback_url("//somedomain/path").should ==
        "https://somedomain/path"
      User.avatar_fallback_url("http://somedomain/path").should ==
        "http://somedomain/path"
      User.avatar_fallback_url("http://somedomain:3000/path").should ==
        "http://somedomain:3000/path"
      User.avatar_fallback_url(nil, OpenObject.new(:host => "foo", :protocol => "http://")).should ==
        "http://foo/images/messages/avatar-50.png"
      User.avatar_fallback_url("/somepath", OpenObject.new(:host => "bar", :protocol => "https://")).should ==
        "https://bar/somepath"
      User.avatar_fallback_url("//somedomain/path", OpenObject.new(:host => "bar", :protocol => "https://")).should ==
        "https://somedomain/path"
      User.avatar_fallback_url("http://somedomain/path", OpenObject.new(:host => "bar", :protocol => "https://")).should ==
        "http://somedomain/path"
      User.avatar_fallback_url('%{fallback}').should ==
        '%{fallback}'
    end

    describe "#clear_avatar_image_url_with_uuid" do
      before :once do
        @user.avatar_image_url = '1234567890ABCDEF'
        @user.save!
      end
      it "should raise ArgumentError when uuid nil or blank" do
        lambda { @user.clear_avatar_image_url_with_uuid(nil) }.should  raise_error(ArgumentError, "'uuid' is required and cannot be blank")
        lambda { @user.clear_avatar_image_url_with_uuid('') }.should raise_error(ArgumentError, "'uuid' is required and cannot be blank")
        lambda { @user.clear_avatar_image_url_with_uuid('  ') }.should raise_error(ArgumentError, "'uuid' is required and cannot be blank")
      end
      it "should clear avatar_image_url when uuid matches" do
        @user.clear_avatar_image_url_with_uuid('1234567890ABCDEF')
        @user.avatar_image_url.should be_nil
        @user.changed?.should == false   # should be saved
      end
      it "should not clear avatar_image_url when no match" do
        @user.clear_avatar_image_url_with_uuid('NonMatchingText')
        @user.avatar_image_url.should == '1234567890ABCDEF'
      end
      it "should not error when avatar_image_url is nil" do
        @user.avatar_image_url = nil
        @user.save!
        #
        lambda { @user.clear_avatar_image_url_with_uuid('something') }.should_not raise_error
        @user.avatar_image_url.should be_nil
      end
    end
  end

  it "should find sections for course" do
    course_with_student
    @student.sections_for_course(@course).should include @course.default_section
  end

  describe "name_parts" do
    it "should infer name parts" do
      User.name_parts('Cody Cutrer').should == ['Cody', 'Cutrer', nil]
      User.name_parts('  Cody  Cutrer   ').should == ['Cody', 'Cutrer', nil]
      User.name_parts('Cutrer, Cody').should == ['Cody', 'Cutrer', nil]
      User.name_parts('Cutrer, Cody Houston').should == ['Cody Houston', 'Cutrer', nil]
      User.name_parts('St. Clair, John').should == ['John', 'St. Clair', nil]
      # sorry, can't figure this out
      User.name_parts('John St. Clair').should == ['John St.', 'Clair', nil]
      User.name_parts('Jefferson Thomas Cutrer IV').should == ['Jefferson Thomas', 'Cutrer', 'IV']
      User.name_parts('Jefferson Thomas Cutrer, IV').should == ['Jefferson Thomas', 'Cutrer', 'IV']
      User.name_parts('Cutrer, Jefferson, IV').should == ['Jefferson', 'Cutrer', 'IV']
      User.name_parts('Cutrer, Jefferson IV').should == ['Jefferson', 'Cutrer', 'IV']
      User.name_parts(nil).should == [nil, nil, nil]
      User.name_parts('Bob').should == ['Bob', nil, nil]
      User.name_parts('Ho, Chi, Min').should == ['Chi Min', 'Ho', nil]
      # sorry, don't understand cultures that put the surname first
      # they should just manually specify their sort name
      User.name_parts('Ho Chi Min').should == ['Ho Chi', 'Min', nil]
      User.name_parts('').should == [nil, nil, nil]
      User.name_parts('John Doe').should == ['John', 'Doe', nil]
      User.name_parts('Junior').should == ['Junior', nil, nil]
      User.name_parts('John St. Clair', 'St. Clair').should == ['John', 'St. Clair', nil]
      User.name_parts('John St. Clair', 'Cutrer').should == ['John St.', 'Clair', nil]
      User.name_parts('St. Clair', 'St. Clair').should == [nil, 'St. Clair', nil]
      User.name_parts('St. Clair,').should == [nil, 'St. Clair', nil]
    end

    it "should keep the sortable_name up to date if all that changed is the name" do
      u = User.new
      u.name = 'Cody Cutrer'
      u.save!
      u.sortable_name.should == 'Cutrer, Cody'

      u.name = 'Bracken Mosbacker'
      u.save!
      u.sortable_name.should == 'Mosbacker, Bracken'

      u.name = 'John St. Clair'
      u.sortable_name = 'St. Clair, John'
      u.save!
      u.sortable_name.should == 'St. Clair, John'

      u.name = 'Matthew St. Clair'
      u.save!
      u.sortable_name.should == "St. Clair, Matthew"

      u.name = 'St. Clair'
      u.save!
      u.sortable_name.should == "St. Clair,"
    end
  end

  context "group_member_json" do
    before :once do
      @account = Account.default
      @enrollment = course_with_student(:active_all => true)
      @section = @enrollment.course_section
      @student.sortable_name = 'Doe, John'
      @student.short_name = 'Johnny'
      @student.save
    end

    it "should include user_id, name, and display_name" do
      @student.group_member_json(@account).should == {
        :user_id => @student.id,
        :name => 'Doe, John',
        :display_name => 'Johnny'
      }
    end

    it "should include course section (section_id and section_code) if appropriate" do
      @student.group_member_json(@account).should == {
        :user_id => @student.id,
        :name => 'Doe, John',
        :display_name => 'Johnny'
      }

      @student.group_member_json(@course).should == {
        :user_id => @student.id,
        :name => 'Doe, John',
        :display_name => 'Johnny',
        :sections => [ {
          :section_id => @section.id,
          :section_code => @section.section_code
        } ]
      }
    end
  end

  describe "menu_courses" do
    it "should include temporary invitations" do
      user_with_pseudonym(:active_all => 1)
      @user1 = @user
      user
      @user2 = @user
      @user2.update_attribute(:workflow_state, 'creation_pending')
      @user2.communication_channels.create!(:path => @cc.path)
      course(:active_all => 1)
      @course.enroll_user(@user2)

      @user1.menu_courses.should == [@course]
    end
  end

  describe "favorites" do
    before :once do
      @user = User.create!

      @courses = []
      (1..3).each do |x|
        course = course_with_student(:course_name => "Course #{x}", :user => @user, :active_all => true).course
        @courses << course
        @user.favorites.create!(context: course)
      end

      @user.save!
    end

    it "should default favorites to enrolled courses when favorite courses do not exist" do
      @user.favorites.by("Course").destroy_all
      @user.menu_courses.to_set.should == @courses.to_set
    end

    it "should only include favorite courses when set" do
      course = @courses.shift
      @user.favorites.where(context_type: "Course", context_id: course).first.destroy
      @user.menu_courses.to_set.should == @courses.to_set
    end

    context "sharding" do
      specs_require_sharding

      before :each do
        account2 = @shard1.activate { account_model }
        (4..6).each do |x|
          course = course_with_student(:course_name => "Course #{x}", :user => @user, :active_all => true, :account => account2).course
          @courses << course
          @user.favorites.create!(context: course)
        end
      end

      it "should include cross shard favorite courses" do
        @user.favorites.by("Course").where("id % 2 = 0").destroy_all
        @user.menu_courses.size.should eql(@courses.length / 2)
      end
    end
  end

  describe "cached_current_enrollments" do
    it "should include temporary invitations" do
      user_with_pseudonym(:active_all => 1)
      @user1 = @user
      user
      @user2 = @user
      @user2.update_attribute(:workflow_state, 'creation_pending')
      @user2.communication_channels.create!(:path => @cc.path)
      course(:active_all => 1)
      @enrollment = @course.enroll_user(@user2)

      @user1.cached_current_enrollments.should == [@enrollment]
    end

    context "sharding" do
      specs_require_sharding

      it "should include enrollments from all shards" do
        user = User.create!
        course1 = Account.default.courses.create!
        course1.offer!
        e1 = course1.enroll_student(user)
        e2 = @shard1.activate do
          account2 = Account.create!
          course2 = account2.courses.create!
          course2.offer!
          course2.enroll_student(user)
        end
        user.cached_current_enrollments.should == [e1, e2]
      end
    end
  end

  describe "pseudonym_for_account" do
    before :once do
      @account1 = Account.create!
      @account2 = Account.create!
      @account3 = Account.create!
    end

    before :each do
      Pseudonym.any_instance.stubs(:works_for_account?).returns(false)
      Pseudonym.any_instance.stubs(:works_for_account?).with(Account.default, false).returns(true)
    end

    it "should return an active pseudonym" do
      user_with_pseudonym(:active_all => 1)
      @user.find_pseudonym_for_account(Account.default).should == @pseudonym
    end

    it "should return a trusted pseudonym" do
      user_with_pseudonym(:active_all => 1, :account => @account2)
      @user.find_pseudonym_for_account(Account.default).should == @pseudonym
    end

    it "should return nil if none work" do
      user_with_pseudonym(:active_all => 1)
      @user.find_pseudonym_for_account(@account2).should == nil
    end

    describe 'with cross-sharding' do
      specs_require_sharding
      it "should only search trusted shards" do
        @user = user(:active_all => 1, :account => @account1)
        @shard1.activate do
          @account2 = Account.create!
          @pseudonym1 = pseudonym(@user, :account => @account2)
        end

        @shard2.activate do
          @account3 = Account.create!
          @pseudonym2 = pseudonym(@user, :account => @account3)
        end

        @account1.stubs(:trusted_account_ids).returns([@account3.id])

        @shard1.expects(:activate).never
        @shard2.expects(:activate).once

        pseudonym = @user.find_pseudonym_for_account(@account1)
        pseudonym.should == @psuedonym2
      end
    end

    it "should create a copy of an existing pseudonym" do
      # from unrelated account
      user_with_pseudonym(:active_all => 1, :account => @account2, :username => 'unrelated@example.com', :password => 'abcdef')
      new_pseudonym = @user.find_or_initialize_pseudonym_for_account(@account1)
      new_pseudonym.should_not be_nil
      new_pseudonym.should be_new_record
      new_pseudonym.unique_id.should == 'unrelated@example.com'

      # from default account
      @user.pseudonyms.create!(:unique_id => 'default@example.com', :password => 'abcdef', :password_confirmation => 'abcdef')
      @user.pseudonyms.create!(:account => @account3, :unique_id => 'preferred@example.com', :password => 'abcdef', :password_confirmation => 'abcdef')
      new_pseudonym = @user.find_or_initialize_pseudonym_for_account(@account1)
      new_pseudonym.should_not be_nil
      new_pseudonym.should be_new_record
      new_pseudonym.unique_id.should == 'default@example.com'

      # from site admin account
      @user.pseudonyms.create!(:account => Account.site_admin, :unique_id => 'siteadmin@example.com', :password => 'abcdef', :password_confirmation => 'abcdef')
      new_pseudonym = @user.find_or_initialize_pseudonym_for_account(@account1)
      new_pseudonym.should_not be_nil
      new_pseudonym.should be_new_record
      new_pseudonym.unique_id.should == 'siteadmin@example.com'

      # from preferred account
      new_pseudonym = @user.find_or_initialize_pseudonym_for_account(@account1, @account3)
      new_pseudonym.should_not be_nil
      new_pseudonym.should be_new_record
      new_pseudonym.unique_id.should == 'preferred@example.com'

      # from unrelated account, if other options are not viable
      user2 = User.create!
      @account1.pseudonyms.create!(:user => user2, :unique_id => 'preferred@example.com', :password => 'abcdef', :password_confirmation => 'abcdef')
      @user.pseudonyms.detect { |p| p.account == Account.site_admin }.update_attribute(:password_auto_generated, true)
      Account.default.account_authorization_configs.create!(:auth_type => 'cas')
      new_pseudonym = @user.find_or_initialize_pseudonym_for_account(@account1, @account3)
      new_pseudonym.should_not be_nil
      new_pseudonym.should be_new_record
      new_pseudonym.unique_id.should == 'unrelated@example.com'
      new_pseudonym.save!
      new_pseudonym.valid_password?('abcdef').should be_true
    end

    it "should not create a new one when there are no viable candidates" do
      # no pseudonyms
      user
      @user.find_or_initialize_pseudonym_for_account(@account1).should be_nil

      # auto-generated password
      @user.pseudonyms.create!(:account => @account2, :unique_id => 'bracken@instructure.com')
      @user.find_or_initialize_pseudonym_for_account(@account1).should be_nil

      # delegated auth
      @account3.account_authorization_configs.create!(:auth_type => 'cas')
      @account3.should be_delegated_authentication
      @user.pseudonyms.create!(:account => @account3, :unique_id => 'jacob@instructure.com', :password => 'abcdef', :password_confirmation => 'abcdef')
      @user.find_or_initialize_pseudonym_for_account(@account1).should be_nil

      # conflict
      @user2 = User.create! { |u| u.workflow_state = 'registered' }
      @user2.pseudonyms.create!(:account => @account1, :unique_id => 'jt@instructure.com', :password => 'abcdef', :password_confirmation => 'abcdef')
      @user.pseudonyms.create!(:unique_id => 'jt@instructure.com', :password => 'ghijkl', :password_confirmation => 'ghijkl')
      @user.find_or_initialize_pseudonym_for_account(@account1).should be_nil
    end

    context "sharding" do
      specs_require_sharding

      before :once do
        @shard1.activate do
          account = Account.create!
          user_with_pseudonym(:active_all => 1, :account => account, :password => 'qwerty')
        end
      end

      it "should find a pseudonym in another shard" do
        @p2 = Account.site_admin.pseudonyms.create!(:user => @user, :unique_id => 'user')
        @p2.any_instantiation.stubs(:works_for_account?).with(Account.site_admin, false).returns(true)
        @user.find_pseudonym_for_account(Account.site_admin).should == @p2
      end

      it "should copy a pseudonym from another shard" do
        p = @user.find_or_initialize_pseudonym_for_account(Account.site_admin)
        p.should be_new_record
        p.save!
        p.valid_password?('qwerty').should be_true
      end
    end
  end

  describe "can_be_enrolled_in_course?" do
    before :once do
      course active_all: true
    end

    it "should allow a user with a pseudonym in the course's root account" do
      user_with_pseudonym account: @course.root_account, active_all: true
      @user.can_be_enrolled_in_course?(@course).should be_true
    end

    it "should allow a temporary user with an existing enrollment but no pseudonym" do
      @user = User.create! { |u| u.workflow_state = 'creation_pending' }
      @course.enroll_student(@user)
      @user.can_be_enrolled_in_course?(@course).should be_true
    end

    it "should not allow a registered user with an existing enrollment but no pseudonym" do
      user active_all: true
      @course.enroll_student(@user)
      @user.can_be_enrolled_in_course?(@course).should be_false
    end

    it "should not allow a user with neither an enrollment nor a pseudonym" do
      user active_all: true
      @user.can_be_enrolled_in_course?(@course).should be_false
    end
  end

  describe "email_channel" do
    it "should not return retired channels" do
      u = User.create!
      retired = u.communication_channels.create!(:path => 'retired@example.com', :path_type => 'email') { |cc| cc.workflow_state = 'retired'}
      u.email_channel.should be_nil
      active = u.communication_channels.create!(:path => 'active@example.com', :path_type => 'email') { |cc| cc.workflow_state = 'active'}
      u.email_channel.should == active
    end
  end

  describe "sis_pseudonym_for" do
    let_once(:course1) { course :active_all => true, :account => Account.default }
    let_once(:course2) { course :active_all => true, :account => account2 }
    let_once(:account1) { account_model }
    let_once(:account2) { account_model }
    let_once(:u) { User.create! }

    it "should return active pseudonyms only" do
      u.pseudonyms.create!(:account => Account.default, :unique_id => "user2@example.com", :password => "asdfasdf", :password_confirmation => "asdfasdf") {|x| x.workflow_state = 'deleted'; x.sis_user_id = "user2" }
      u.sis_pseudonym_for(course1).should be_nil
      @p = u.pseudonyms.create!(:account => Account.default, :unique_id => "user1@example.com", :password => "asdfasdf", :password_confirmation => "asdfasdf") {|x| x.workflow_state = 'active'; x.sis_user_id = "user1" }
      u.sis_pseudonym_for(course1).should == @p
    end

    it "should return pseudonyms in the right account" do
      other_account = account_model
      u.pseudonyms.create!(:account => other_account, :unique_id => "user1@example.com", :password => "asdfasdf", :password_confirmation => "asdfasdf") {|x| x.workflow_state = 'active'; x.sis_user_id = "user1" }
      u.sis_pseudonym_for(course1).should be_nil
      @p = u.pseudonyms.create!(:account => Account.default, :unique_id => "user2@example.com", :password => "asdfasdf", :password_confirmation => "asdfasdf") {|x| x.workflow_state = 'active'; x.sis_user_id = "user2" }
      u.sis_pseudonym_for(course1).should == @p
    end

    it "should return pseudonyms with a sis id only" do
      u.pseudonyms.create!(:account => Account.default, :unique_id => "user1@example.com", :password => "asdfasdf", :password_confirmation => "asdfasdf") {|x| x.workflow_state = 'active' }
      u.sis_pseudonym_for(course1).should be_nil
      @p = u.pseudonyms.create!(:account => Account.default, :unique_id => "user2@example.com", :password => "asdfasdf", :password_confirmation => "asdfasdf") {|x| x.workflow_state = 'active'; x.sis_user_id = "user2" }
      u.sis_pseudonym_for(course1).should == @p
    end

    it "should find the right root account for a course" do
      p = account2.pseudonyms.create!(:user => u, :unique_id => 'user') { |p| p.sis_user_id = 'abc'}
      u.sis_pseudonym_for(course2).should == p
    end

    it "should find the right root account for a group" do
      @group = group :group_context => course2
      p = account2.pseudonyms.create!(:user => u, :unique_id => 'user') { |p| p.sis_user_id = 'abc'}
      u.sis_pseudonym_for(@group).should == p
    end

    it "should find the right root account for a non-root-account" do
      @root_account = account1
      @account = @root_account.sub_accounts.create!
      p = @root_account.pseudonyms.create!(:user => u, :unique_id => 'user') { |p| p.sis_user_id = 'abc'}
      u.sis_pseudonym_for(@account).should == p
    end

    it "should find the right root account for a root account" do
      p = account1.pseudonyms.create!(:user => u, :unique_id => 'user') { |p| p.sis_user_id = 'abc'}
      u.sis_pseudonym_for(account1).should == p
    end

    it "should bail if it can't find a root account" do
      context = Course.new # some context that doesn't have an account
      (lambda {u.sis_pseudonym_for(context)}).should raise_error("could not resolve root account")
    end

    it "should include a pseudonym from a trusted account" do
      p = account2.pseudonyms.create!(user: u, unique_id: 'user') { |p| p.sis_user_id = 'abc' }
      account1.stubs(:trust_exists?).returns(true)
      account1.stubs(:trusted_account_ids).returns([account2.id])
      u.sis_pseudonym_for(account1).should be_nil
      u.sis_pseudonym_for(account1, true).should == p
    end

    context "sharding" do
      specs_require_sharding

      it "should find a pseudonym on a different shard" do
        @shard1.activate do
          @user = User.create!
        end
        @pseudonym = Account.default.pseudonyms.create!(:user => @user, :unique_id => 'user') { |p| p.sis_user_id = 'abc' }
        @shard2.activate do
          @user.sis_pseudonym_for(Account.default).should == @pseudonym
        end
        @shard1.activate do
          @user.sis_pseudonym_for(Account.default).should == @pseudonym
        end
      end
    end
  end

  describe "email=" do
    it "should work" do
      @user = User.create!
      @user.email = 'john@example.com'
      @user.communication_channels.map(&:path).should == ['john@example.com']
      @user.email.should == 'john@example.com'
    end
  end

  describe "event methods" do
    describe "calendar_events_for_calendar" do
      before(:once) { course_with_student(:active_all => true) }
      it "should include own scheduled appointments" do
        ag = AppointmentGroup.create!(:title => 'test appointment', :contexts => [@course], :new_appointments => [[Time.now, Time.now + 1.hour], [Time.now + 1.hour, Time.now + 2.hour]])
        ag.appointments.first.reserve_for(@user, @user)
        events = @user.calendar_events_for_calendar
        events.size.should eql 1
        events.first.title.should eql 'test appointment'
      end

      it "should include manageable appointments" do
        @user = @course.instructors.first
        ag = AppointmentGroup.create!(:title => 'test appointment', :contexts => [@course], :new_appointments => [[Time.now, Time.now + 1.hour]])
        events = @user.calendar_events_for_calendar
        events.size.should eql 1
        events.first.title.should eql 'test appointment'
      end

      it "should not include unpublished assignments when draft_state is enabled" do
        @course.enable_feature!(:draft_state)
        as = @course.assignments.create!({:title => "Published", :due_at => 2.days.from_now})
        as.publish
        as2 = @course.assignments.create!({:title => "Unpublished", :due_at => 2.days.from_now})
        as2.unpublish
        events = @user.calendar_events_for_calendar(:contexts => [@course])
        events.size.should eql 1
        events.first.title.should eql 'Published'
      end
    end

    describe "upcoming_events" do
      before(:once) { course_with_teacher(:active_all => true) }
      it "handles assignments where the applied due_at is nil" do
        assignment = @course.assignments.create!(:title => "Should not throw",
                                                 :due_at => 1.days.from_now)
        assignment2 = @course.assignments.create!(:title => "Should not throw2",
                                                  :due_at => 1.days.from_now)
        section = @course.course_sections.create!(:name => "VDD Section")
        override = assignment.assignment_overrides.build
        override.set = section
        override.due_at = nil
        override.due_at_overridden = true
        override.save!

        events = []
        # handles comparison of nil due dates if that is what applies to the
        # user instead of failing.
        expect do
          events = @user.upcoming_events(:end_at => 1.week.from_now)
        end.to_not raise_error

        events.first.should == assignment2
        events.second.should == assignment
      end

      it "doesn't show unpublished assignments if draft_state is enabled" do
        @course.enable_feature!(:draft_state)
        assignment = @course.assignments.create!(:title => "not published", :due_at => 1.days.from_now)
        assignment.unpublish
        assignment2 = @course.assignments.create!(:title => "published", :due_at => 1.days.from_now)
        assignment2.publish
        events = []
        events = @user.upcoming_events(:end_at => 1.week.from_now)
        events.first.should == assignment2
      end

    end
  end

  describe "select_upcoming_assignments" do
    it "filters based on assignment date for asignments the user cannot delete" do
      time = Time.now + 1.day
      assignments = [stub, stub, stub]
      user = User.new
      assignments.each do |assignment|
        assignment.stubs(:due_at => time)
        assignment.expects(:grants_right?).with(user, :delete).returns false
      end
      user.select_upcoming_assignments(assignments,{:end_at => time}).should == assignments
    end

    it "returns assignments that have an override between now and end_at opt" do
      assignments = [stub, stub, stub, stub]
      Timecop.freeze(Time.utc(2013,3,13,0,0)) do
        user = User.new
        due_date1 = {:due_at => Time.now + 1.day}
        due_date2 = {:due_at => Time.now + 1.week}
        due_date3 = {:due_at => 2.weeks.from_now }
        due_date4 = {:due_at => nil }
        assignments.each do |assignment|
          assignment.expects(:grants_right?).with(user, :delete).returns true
        end
        assignments.first.expects(:dates_hash_visible_to).with(user).
          returns [due_date1]
        assignments.second.expects(:dates_hash_visible_to).with(user).
          returns [due_date2]
        assignments.third.expects(:dates_hash_visible_to).with(user).
          returns [due_date3]
        assignments[3].expects(:dates_hash_visible_to).with(user).
          returns [due_date4]
        upcoming_assignments = user.select_upcoming_assignments(assignments,{
          :end_at => 1.week.from_now
        })
        upcoming_assignments.should include assignments.first
        upcoming_assignments.should include assignments.second
        upcoming_assignments.should_not include assignments.third
        upcoming_assignments.should_not include assignments[3]
      end
    end
  end

  describe "assignments_visibile_in_course" do
    before do
      @course = course(:active_course => true)
      @course_section = @course.course_sections.create
      @student1 = User.create
      @student2 = User.create
      @student3 = User.create
      @assignment = Assignment.create!(title: "title", context: @course, only_visible_to_overrides: true)
      @course.enroll_student(@student2, :enrollment_state => 'active')
      @section = @course.course_sections.create!(name: "test section")
      student_in_section(@section, user: @student1)
      create_section_override_for_assignment(@assignment, {course_section: @section})
      @course.reload
    end

    context "draft state off" do
      before {@course.disable_feature!(:draft_state)}
      it "should return all active assignments" do
        @student1.assignments_visibile_in_course(@course).include?(@assignment).should be_true
        @student2.assignments_visibile_in_course(@course).include?(@assignment).should be_true
      end
    end

    context "draft state on" do
      before {@course.enable_feature!(:draft_state)}
      context "differentiated_assignment on" do
        before {@course.enable_feature!(:differentiated_assignments)}
        it "should return assignments only when a student has overrides" do
          @student1.assignments_visibile_in_course(@course).include?(@assignment).should be_true
          @student2.assignments_visibile_in_course(@course).include?(@assignment).should be_false
        end

        it "should not return students outside the class" do
          @student3.assignments_visibile_in_course(@course).include?(@assignment).should be_false
        end
      end

      context "differentiated_assignment off" do
        before {@course.disable_feature!(:differentiated_assignments)}
        it "should return all published assignments" do
          @student1.assignments_visibile_in_course(@course).include?(@assignment).should be_true
          @student2.assignments_visibile_in_course(@course).include?(@assignment).should be_true
        end
      end
    end
  end

  describe "assignments_needing_submitting" do
    # NOTE: More thorough testing of the Assignment#not_locked named scope is in assignment_spec.rb
    context "locked assignments" do
      before :once do
        course_with_student(:active_all => true)
        assignment_quiz([], :course => @course, :user => @user)
      end

      before :each do
        user_session(@user)
        # Setup default values for tests (leave unsaved for easy changes)
        @quiz.unlock_at = nil
        @quiz.lock_at = nil
        @quiz.due_at = 2.days.from_now
      end

      it "includes assignments with no due date but have overrides that are due" do
        @quiz.due_at = nil
        @quiz.save!
        section = @course.course_sections.create! :name => "Test"
        @student = student_in_section section
        override = @quiz.assignment.assignment_overrides.build
        override.title = "Shows up in todos"
        override.set_type = 'CourseSection'
        override.set = section
        override.due_at = 1.weeks.from_now - 1.day
        override.due_at_overridden = true
        override.save!
        @student.assignments_needing_submitting(:contexts => [@course]).
          should include @quiz.assignment
      end
      it "should include assignments with no locks" do
        @quiz.save!
        list = @student.assignments_needing_submitting(:contexts => [@course])
        list.size.should eql 1
        list.first.title.should eql 'Test Assignment'
      end
      it "should include assignments with unlock_at in the past" do
        @quiz.unlock_at = 1.hour.ago
        @quiz.save!
        list = @student.assignments_needing_submitting(:contexts => [@course])
        list.size.should eql 1
        list.first.title.should eql 'Test Assignment'
      end
      it "should include assignments with lock_at in the future" do
        @quiz.lock_at = 1.hour.from_now
        @quiz.save!
        list = @student.assignments_needing_submitting(:contexts => [@course])
        list.size.should eql 1
        list.first.title.should eql 'Test Assignment'
      end
      it "should not include assignments where unlock_at is in future" do
        @quiz.unlock_at = 1.hour.from_now
        @quiz.save!
        @student.assignments_needing_submitting(:contexts => [@course]).count.should == 0
      end
      it "should not include assignments where lock_at is in past" do
        @quiz.lock_at = 1.hour.ago
        @quiz.save!
        @student.assignments_needing_submitting(:contexts => [@course]).count.should == 0
      end
    end

    it "should not include unpublished assignments when draft_state is enabled" do
      course_with_student_logged_in(:active_all => true)
      @course.enable_feature!(:draft_state)
      assignment_quiz([], :course => @course, :user => @user)
      @assignment.unpublish
      @quiz.unlock_at = 1.hour.ago
      @quiz.lock_at = nil
      @quiz.due_at = 2.days.from_now
      @quiz.save!
      assignment_quiz([], :course => @course, :user => @user)
      @quiz.unlock_at = 1.hour.ago
      @quiz.lock_at = nil
      @quiz.due_at = 2.days.from_now
      @quiz.save!

      @student.assignments_needing_submitting(:contexts => [@course]).count.should == 1
    end

    it "should always have the only_visible_to_overrides attribute" do
      course_with_student_logged_in(:active_all => true)
      assignment_quiz([], :course => @course, :user => @user)
      @quiz.unlock_at = nil
      @quiz.lock_at = nil
      @quiz.due_at = 2.days.from_now
      @quiz.save!
      assignments = @student.assignments_needing_submitting(:contexts => [@course])
      assignments[0].has_attribute?(:only_visible_to_overrides).should be_true
    end
<<<<<<< HEAD
=======
  end

  describe "submissions_needing_peer_review" do
    before(:each) do
      course_with_student_logged_in(:active_all => true)
      @assessor = @student
      assignment_model(course: @course, peer_reviews: true)
      @submission = submission_model(assignment: @assignment)
      @assessor_submission = submission_model(assignment: @assignment, user: @assessor)
      @assessment_request = AssessmentRequest.create!(assessor: @assessor, asset: @submission, user: @student, assessor_asset: @assessor_submission)
      @assessment_request.workflow_state = 'assigned'
      @assessment_request.save
    end

    it "should included assessment requests where the user is the assessor" do
      @assessor.submissions_needing_peer_review.length.should == 1
    end

    it "should note include assessment requests that have been ignored" do
      Ignore.create!(asset: @assessment_request, user: @assessor, purpose: 'reviewing')
      @assessor.submissions_needing_peer_review.length.should == 0
    end
>>>>>>> b6068abf
  end

  describe "avatar_key" do
    it "should return a valid avatar key for a valid user id" do
      User.avatar_key(1).should == "1-#{Canvas::Security.hmac_sha1('1')[0,10]}"
      User.avatar_key("1").should == "1-#{Canvas::Security.hmac_sha1('1')[0,10]}"
      User.avatar_key("2").should == "2-#{Canvas::Security.hmac_sha1('2')[0,10]}"
      User.avatar_key("161612461246").should == "161612461246-#{Canvas::Security.hmac_sha1('161612461246')[0,10]}"
    end
    it" should return '0' for an invalid user id" do
      User.avatar_key(nil).should == "0"
      User.avatar_key("").should == "0"
      User.avatar_key(0).should == "0"
    end
  end
  describe "user_id_from_avatar_key" do
    it "should return a valid user id for a valid avatar key" do
      User.user_id_from_avatar_key("1-#{Canvas::Security.hmac_sha1('1')[0,10]}").should == '1'
      User.user_id_from_avatar_key("2-#{Canvas::Security.hmac_sha1('2')[0,10]}").should == '2'
      User.user_id_from_avatar_key("1536394658-#{Canvas::Security.hmac_sha1('1536394658')[0,10]}").should == '1536394658'
    end
    it "should return nil for an invalid avatar key" do
      User.user_id_from_avatar_key("1-#{Canvas::Security.hmac_sha1('1')}").should == nil
      User.user_id_from_avatar_key("1").should == nil
      User.user_id_from_avatar_key("2-123456").should == nil
      User.user_id_from_avatar_key("a").should == nil
      User.user_id_from_avatar_key(nil).should == nil
      User.user_id_from_avatar_key("").should == nil
      User.user_id_from_avatar_key("-").should == nil
      User.user_id_from_avatar_key("-159135").should == nil
    end
  end

  describe "order_by_sortable_name" do
    let_once :ids do
      ids = []
      ids << User.create!(:name => "John Johnson")
      ids << User.create!(:name => "John John")
    end

    it "should sort lexicographically" do
      User.order_by_sortable_name.where(id: ids).all.map(&:sortable_name).should == ["John, John", "Johnson, John"]
    end

    it "should sort support direction toggle" do
      User.order_by_sortable_name(:direction => :descending).where(id: ids).all.map(&:sortable_name).should == ["Johnson, John", "John, John"]
    end

    it "should sort support direction toggle with a prior select" do
      User.select([:id, :sortable_name]).order_by_sortable_name(:direction => :descending).where(id: ids).all.map(&:sortable_name).should == ["Johnson, John", "John, John"]
    end

    it "should sort by the current locale with pg_collkey if possible" do
      pending "requires postgres" unless User.connection.adapter_name == 'PostgreSQL'
      pending "requires pg_collkey on the server" if User.connection.select_value("SELECT COUNT(*) FROM pg_proc WHERE proname='collkey'").to_i == 0
      begin
        Bundler.require 'icu'
      rescue LoadError
        pending "requires icu locally"
      end
      I18n.locale = :es
      User.sortable_name_order_by_clause.should match /es/
      User.sortable_name_order_by_clause.should_not match /root/
      # english has no specific sorting rules, so use root
      I18n.locale = :en
      User.sortable_name_order_by_clause.should_not match /es/
      User.sortable_name_order_by_clause.should match /root/
    end
  end

  describe "quota" do
    before(:once) { user }
    it "should default to User.default_storage_quota" do
      @user.quota.should eql User.default_storage_quota
    end

    it "should sum up associated root account quotas" do
      @user.associated_root_accounts << Account.create! << (a = Account.create!)
      a.update_attribute :default_user_storage_quota_mb, a.default_user_storage_quota_mb + 10
      @user.quota.should eql(2 * User.default_storage_quota + 10.megabytes)
    end
  end

  it "should build a profile if one doesn't already exist" do
    user = User.create! :name => "John Johnson"
    profile = user.profile
    profile.id.should be_nil
    profile.bio = "bio!"
    profile.save!
    user.profile.should == profile
  end

  describe "common_account_chain" do
    before :once do
      user_with_pseudonym
    end
    let_once(:root_acct1) { Account.create! }
    let_once(:root_acct2) { Account.create! }

    it "work for just root accounts" do
      @user.user_account_associations.create!(:account_id => root_acct2.id)
      @user.reload
      @user.common_account_chain(root_acct1).should == []
      @user.common_account_chain(root_acct2).should eql [root_acct2]
    end

    it "should work for one level of sub accounts" do
      root_acct = root_acct1
      sub_acct1 = Account.create!(:parent_account => root_acct)
      sub_acct2 = Account.create!(:parent_account => root_acct)

      @user.user_account_associations.create!(:account_id => root_acct.id)
      @user.reload.common_account_chain(root_acct).should eql [root_acct]

      @user.user_account_associations.create!(:account_id => sub_acct1.id)
      @user.reload.common_account_chain(root_acct).should eql [root_acct, sub_acct1]

      @user.user_account_associations.create!(:account_id => sub_acct2.id)
      @user.reload.common_account_chain(root_acct).should eql [root_acct]
    end

    it "should work for two levels of sub accounts" do
      root_acct = root_acct1
      sub_acct1 = Account.create!(:parent_account => root_acct)
      sub_sub_acct1 = Account.create!(:parent_account => sub_acct1)
      sub_sub_acct2 = Account.create!(:parent_account => sub_acct1)
      sub_acct2 = Account.create!(:parent_account => root_acct)

      @user.user_account_associations.create!(:account_id => root_acct.id)
      @user.reload.common_account_chain(root_acct).should eql [root_acct]

      @user.user_account_associations.create!(:account_id => sub_acct1.id)
      @user.reload.common_account_chain(root_acct).should eql [root_acct, sub_acct1]

      @user.user_account_associations.create!(:account_id => sub_sub_acct1.id)
      @user.reload.common_account_chain(root_acct).should eql [root_acct, sub_acct1, sub_sub_acct1]

      @user.user_account_associations.create!(:account_id => sub_sub_acct2.id)
      @user.reload.common_account_chain(root_acct).should eql [root_acct, sub_acct1]

      @user.user_account_associations.create!(:account_id => sub_acct2.id)
      @user.reload.common_account_chain(root_acct).should eql [root_acct]
    end
  end

  describe "mfa_settings" do
    let_once(:user) { User.create! }

    it "should be :disabled for unassociated users" do
      user = User.new
      user.mfa_settings.should == :disabled
    end

    it "should inherit from the account" do
      user.pseudonyms.create!(:account => Account.default, :unique_id => 'user')
      Account.default.settings[:mfa_settings] = :required
      Account.default.save!

      user.mfa_settings.should == :required

      Account.default.settings[:mfa_settings] = :optional
      Account.default.save!
      user = User.find(user())
      user.mfa_settings.should == :optional
    end

    it "should be the most-restrictive if associated with multiple accounts" do
      disabled_account = Account.create!(:settings => { :mfa_settings => :disabled })
      optional_account = Account.create!(:settings => { :mfa_settings => :optional })
      required_account = Account.create!(:settings => { :mfa_settings => :required })

      p1 = user.pseudonyms.create!(:account => disabled_account, :unique_id => 'user')
      user = User.find(user())
      user.mfa_settings.should == :disabled

      p2 = user.pseudonyms.create!(:account => optional_account, :unique_id => 'user')
      user = User.find(user)
      user.mfa_settings.should == :optional

      p3 = user.pseudonyms.create!(:account => required_account, :unique_id => 'user')
      user = User.find(user)
      user.mfa_settings.should == :required

      p1.destroy
      user = User.find(user)
      user.mfa_settings.should == :required

      p2.destroy
      user = User.find(user)
      user.mfa_settings.should == :required
    end

    it "should be required if admin and required_for_admins" do
      account = Account.create!(:settings => { :mfa_settings => :required_for_admins })
      user.pseudonyms.create!(:account => account, :unique_id => 'user')

      user.mfa_settings.should == :optional
      account.account_users.create!(user: user)
      user.reload
      user.mfa_settings.should == :required
    end

    it "required_for_admins shouldn't get confused by admins in other accounts" do
      account = Account.create!(:settings => { :mfa_settings => :required_for_admins })
      user.pseudonyms.create!(:account => account, :unique_id => 'user')
      user.pseudonyms.create!(:account => Account.default, :unique_id => 'user')

      Account.default.account_users.create!(user: user)

      user.mfa_settings.should == :optional
    end
  end

  context "crocodoc attributes" do
    before :once do
      Setting.set 'crocodoc_counter', 998
      @user = User.create! :short_name => "Bob"
    end

    it "should generate a unique crocodoc_id" do
      @user.crocodoc_id.should be_nil
      @user.crocodoc_id!.should eql 999
      @user.crocodoc_user.should eql '999,Bob'
    end

    it "should scrub commas from the user name" do
      @user.short_name = "Smith, Bob"
      @user.save!
      @user.crocodoc_user.should eql '999,Smith Bob'
    end

    it "should not change a user's crocodoc_id" do
      @user.update_attribute :crocodoc_id, 2
      @user.crocodoc_id!.should eql 2
      Setting.get('crocodoc_counter', 0).to_i.should eql 998
    end
  end

  context "assignments_needing_grading" do
    before :once do
      # create courses and sections
      @course1 = course_with_teacher(:active_all => true).course
      @course2 = course_with_teacher(:active_all => true, :user => @teacher).course
      @section1b = @course1.course_sections.create!(:name => 'section B')
      @section2b = @course2.course_sections.create!(:name => 'section B')

      # put a student in each section
      @studentA = user_with_pseudonym(:active_all => true, :name => 'StudentA', :username => 'studentA@instructure.com')
      @studentB = user_with_pseudonym(:active_all => true, :name => 'StudentB', :username => 'studentB@instructure.com')
      @course1.enroll_student(@studentA).update_attribute(:workflow_state, 'active')
      @section1b.enroll_user(@studentB, 'StudentEnrollment', 'active')
      @course2.enroll_student(@studentA).update_attribute(:workflow_state, 'active')
      @section2b.enroll_user(@studentB, 'StudentEnrollment', 'active')

      # set up a TA, section-limited in one course and not the other
      @ta = user_with_pseudonym(:active_all => true, :name => 'TA', :username => 'ta@instructure.com')
      @course1.enroll_user(@ta, 'TaEnrollment', :enrollment_state => 'active', :limit_privileges_to_course_section => true)
      @course2.enroll_user(@ta, 'TaEnrollment', :enrollment_state => 'active', :limit_privileges_to_course_section => false)

      # make some assignments and submissions
      [@course1, @course2].each do |course|
        assignment = course.assignments.create!(:title => "some assignment", :submission_types => ['online_text_entry'])
        [@studentA, @studentB].each do |student|
          assignment.submit_homework student, body: "submission for #{student.name}"
        end
      end
    end

    it "should count assignments with ungraded submissions across multiple courses" do
      @teacher.assignments_needing_grading.size.should eql(2)
      @teacher.assignments_needing_grading.should be_include(@course1.assignments.first)
      @teacher.assignments_needing_grading.should be_include(@course2.assignments.first)

      # grade one submission for one assignment; these numbers don't change
      @course1.assignments.first.grade_student(@studentA, :grade => "1")
      @teacher.assignments_needing_grading.size.should eql(2)
      @teacher.assignments_needing_grading.should be_include(@course1.assignments.first)
      @teacher.assignments_needing_grading.should be_include(@course2.assignments.first)

      # grade the other submission; now course1's assignment no longer needs grading
      @course1.assignments.first.grade_student(@studentB, :grade => "1")
      @teacher = User.find(@teacher.id)
      @teacher.assignments_needing_grading.size.should eql(1)
      @teacher.assignments_needing_grading.should be_include(@course2.assignments.first)
    end

    it "should only count submissions in accessible course sections" do
      @ta.assignments_needing_grading.size.should eql(2)
      @ta.assignments_needing_grading.should be_include(@course1.assignments.first)
      @ta.assignments_needing_grading.should be_include(@course2.assignments.first)

      # grade student A's submissions in both courses; now course1's assignment
      # should not show up because the TA doesn't have access to studentB's submission
      @course1.assignments.first.grade_student(@studentA, :grade => "1")
      @course2.assignments.first.grade_student(@studentA, :grade => "1")
      @ta = User.find(@ta.id)
      @ta.assignments_needing_grading.size.should eql(1)
      @ta.assignments_needing_grading.should be_include(@course2.assignments.first)

      # but if we enroll the TA in both sections of course1, it should be accessible
      @course1.enroll_user(@ta, 'TaEnrollment', :enrollment_state => 'active', :section => @section1b,
                          :allow_multiple_enrollments => true, :limit_privileges_to_course_section => true)
      @ta = User.find(@ta.id)
      @ta.assignments_needing_grading.size.should eql(2)
      @ta.assignments_needing_grading.should be_include(@course1.assignments.first)
      @ta.assignments_needing_grading.should be_include(@course2.assignments.first)
    end

    it "should limit the number of returned assignments" do
      assignment_ids = create_records(Assignment, 20.times.map{ |x| {title: "excess assignment #{x}", submission_types: 'online_text_entry', workflow_state: "available", context_type: "Course", context_id: @course1.id} })
      create_records(Submission, assignment_ids.map{ |id| {assignment_id: id, user_id: @studentB.id, body: "hello", workflow_state: "submitted", submission_type: 'online_text_entry'} })
      @teacher.assignments_needing_grading.size.should == 15
    end

    it "should always have the only_visible_to_overrides attribute" do
      @teacher.assignments_needing_grading.each {|a| a.has_attribute?(:only_visible_to_overrides).should be_true }
    end

    context "sharding" do
      specs_require_sharding

      before :once do
        @shard1.activate do
          @account = Account.create!
          @course3 = @account.courses.create!
          @course3.offer!
          @course3.enroll_teacher(@teacher).accept!
          @course3.enroll_student(@studentA).accept!
          @course3.enroll_student(@studentB).accept!
          @assignment3 = @course3.assignments.create!(:title => "some assignment", :submission_types => ['online_text_entry'])
          @assignment3.submit_homework @studentA, body: "submission for A"
        end
      end

      it "should find assignments from all shards" do
        [Shard.default, @shard1, @shard2].each do |shard|
          shard.activate do
            @teacher.assignments_needing_grading.sort_by(&:id).should ==
                [@course1.assignments.first, @course2.assignments.first, @assignment3].sort_by(&:id)
          end
        end
      end

      it "should honor ignores for a separate shard" do
        @teacher.ignore_item!(@assignment3, 'grading')
        @teacher.assignments_needing_grading.sort_by(&:id).should ==
            [@course1.assignments.first, @course2.assignments.first].sort_by(&:id)

        @shard1.activate do
          @assignment3.submit_homework @studentB, :submission_type => "online_text_entry", :body => "submission for B"
        end
        @teacher = User.find(@teacher)
        @teacher.assignments_needing_grading.size.should == 3
      end

      it "should apply a global limit" do
        @teacher.assignments_needing_grading(:limit => 1).length.should == 1
      end
    end
  end

  describe ".initial_enrollment_type_from_type" do
    it "should return supported initial_enrollment_type values" do
      User.initial_enrollment_type_from_text('StudentEnrollment').should == 'student'
      User.initial_enrollment_type_from_text('StudentViewEnrollment').should == 'student'
      User.initial_enrollment_type_from_text('TeacherEnrollment').should == 'teacher'
      User.initial_enrollment_type_from_text('TaEnrollment').should == 'ta'
      User.initial_enrollment_type_from_text('ObserverEnrollment').should == 'observer'
      User.initial_enrollment_type_from_text('DesignerEnrollment').should be_nil
      User.initial_enrollment_type_from_text('UnknownThing').should be_nil
      User.initial_enrollment_type_from_text(nil).should be_nil
      # Non-enrollment type strings
      User.initial_enrollment_type_from_text('student').should == 'student'
      User.initial_enrollment_type_from_text('teacher').should == 'teacher'
      User.initial_enrollment_type_from_text('ta').should == 'ta'
      User.initial_enrollment_type_from_text('observer').should == 'observer'
    end
  end

  describe "all_accounts" do
    specs_require_sharding

    it "should include accounts from multiple shards" do
      user
      Account.site_admin.account_users.create!(user: @user)
      @shard1.activate do
        @account2 = Account.create!
        @account2.account_users.create!(user: @user)
      end

      @user.all_accounts.map(&:id).sort.should == [Account.site_admin, @account2].map(&:id).sort
    end

    it "should exclude deleted accounts" do
      user
      Account.site_admin.account_users.create!(user: @user)
      @shard1.activate do
        @account2 = Account.create!
        @account2.account_users.create!(user: @user)
        @account2.destroy
      end

      @user.all_accounts.map(&:id).sort.should == [Account.site_admin].map(&:id).sort
    end
  end

  describe "all_pseudonyms" do
    specs_require_sharding

    it "should include pseudonyms from multiple shards" do
      user_with_pseudonym(:active_all => 1)
      @p1 = @pseudonym
      @shard1.activate do
        account = Account.create!
        @p2 = account.pseudonyms.create!(:user => @user, :unique_id => 'abcd')
      end

      @user.all_pseudonyms.should == [@p1, @p2]
    end
  end

  describe "active_pseudonyms" do
    before :once do
      user_with_pseudonym(:active_all => 1)
    end

    it "should include active pseudonyms" do
      @user.active_pseudonyms.should == [@pseudonym]
    end

    it "should not include deleted pseudonyms" do
      @pseudonym.destroy
      @user.active_pseudonyms.should be_empty
    end
  end

  describe "preferred_gradebook_version" do
    let(:user) { User.new }
    let(:course) { mock('course') }
    subject { user.preferred_gradebook_version }

    context "prefers gb2" do
      before { user.stubs(:preferences => { :gradebook_version => '2' }) }
      it { should == '2' }
    end

    context "prefers srgb" do
      before { user.stubs(:preferences => { :gradebook_version => 'srgb' }) }
      it { should == 'srgb' }
    end

    context "nil preference" do
      before { user.stubs(:preferences => { :gradebook_version => nil }) }
      it { should == '2' }
    end
  end

  describe "manual_mark_as_read" do
    let(:user) { User.new }
    subject { user.manual_mark_as_read? }

    context 'default' do
      it { should be_false }
    end

    context 'after being set to true' do
      before { user.stubs(preferences: { manual_mark_as_read: true }) }
      it     { should be_true }
    end

    context 'after being set to false' do
      before { user.stubs(preferences: { manual_mark_as_read: false }) }
      it     { should be_false }
    end
  end

  describe "things excluded from json serialization" do
    it "excludes collkey" do
      # Ruby 1.9 does not like html that includes the collkey, so
      # don't ship it to the page (even as json).
      user = User.create!
      users = User.order_by_sortable_name
      users.first.as_json['user'].keys.should_not include('collkey')
    end
  end

  describe '#grants_right?' do
    let_once(:subaccount) do
      account = Account.create!
      account.root_account_id = Account.default.id
      account.save!
      account
    end

    let_once(:site_admin) do
      user = User.create!
      Account.site_admin.account_users.create!(user: user)
      Account.default.account_users.create!(user: user)
      user
    end

    let_once(:local_admin) do
      user = User.create!
      Account.default.account_users.create!(user: user)
      subaccount.account_users.create!(user: user)
      user
    end

    let_once(:user) do
      user = User.create!
      subaccount.account_users.create!(user: user)
      user
    end


    it 'allows site admins to manage their own logins' do
      site_admin.grants_right?(site_admin, :manage_logins).should be_true
    end

    it 'allows local admins to manage their own logins' do
      local_admin.grants_right?(local_admin, :manage_logins).should be_true
    end

    it 'allows site admins to manage local admins logins' do
      local_admin.grants_right?(site_admin, :manage_logins).should be_true
    end

    it 'forbids local admins from managing site admins logins' do
      site_admin.grants_right?(local_admin, :manage_logins).should be_false
    end

    it 'only considers root accounts when checking subset permissions' do
      user.grants_right?(local_admin, :manage_logins).should be_true
    end
  end

  describe "#conversation_context_codes" do
    before :once do
      @user = user(:active_all => true)
      course_with_student(:user => @user, :active_all => true)
      group_with_user(:user => @user, :active_all => true)
    end

    it "should include courses" do
      @user.conversation_context_codes.should include(@course.asset_string)
    end

    it "should include concluded courses" do
      @enrollment.workflow_state = 'completed'
      @enrollment.save!
      @user.conversation_context_codes.should include(@course.asset_string)
    end

    it "should optionally not include concluded courses" do
      @enrollment.update_attribute(:workflow_state, 'completed')
      @user.conversation_context_codes(false).should_not include(@course.asset_string)
    end

    it "should include groups" do
      @user.conversation_context_codes.should include(@group.asset_string)
    end

    describe "sharding" do
      specs_require_sharding

      before :once do
        @shard1_account = @shard1.activate{ Account.create! }
      end

      it "should include courses on other shards" do
        course_with_student(:account => @shard1_account, :user => @user, :active_all => true)
        @user.conversation_context_codes.should include(@course.asset_string)
      end

      it "should include concluded courses on other shards" do
        course_with_student(:account => @shard1_account, :user => @user, :active_all => true)
        @enrollment.workflow_state = 'completed'
        @enrollment.save!
        @user.conversation_context_codes.should include(@course.asset_string)
      end

      it "should optionally not include concluded courses on other shards" do
        course_with_student(:account => @shard1_account, :user => @user, :active_all => true)
        @enrollment.update_attribute(:workflow_state, 'completed')
        @user.conversation_context_codes(false).should_not include(@course.asset_string)
      end

      it "should include groups on other shards" do
        # course is just to associate the get shard1 in @user's associated shards
        course_with_student(:account => @shard1_account, :user => @user, :active_all => true)
        @shard1.activate{ group_with_user(:user => @user, :active_all => true) }
        @user.conversation_context_codes.should include(@group.asset_string)
      end

      it "should include the default shard version of the asset string" do
        course_with_student(:account => @shard1_account, :user => @user, :active_all => true)
        default_asset_string = @course.asset_string
        @shard1.activate{ @user.conversation_context_codes.should include(default_asset_string) }
      end
    end
  end

  describe "#stamp_logout_time!" do
    before :once do
      user_model
    end

    it "should update last_logged_out" do
      now = Time.zone.now
      Timecop.freeze(now) { @user.stamp_logout_time! }
      @user.reload.last_logged_out.to_i.should == now.to_i
    end

    context "sharding" do
      specs_require_sharding

      it "should update regardless of current shard" do
        @shard1.activate{ @user.stamp_logout_time! }
        @user.reload.last_logged_out.should_not be_nil
      end
    end
  end

  describe "delete_enrollments" do
    before do
      course
      2.times { @course.course_sections.create! }
      2.times { @course.assignments.create! }
    end

    it "should batch DueDateCacher jobs" do
      DueDateCacher.expects(:recompute).never
      DueDateCacher.expects(:recompute_course).twice # sync_enrollments and destroy_enrollments
      test_student = @course.student_view_student
      test_student.destroy
      test_student.reload.enrollments.each { |e| e.should be_deleted }
    end
  end

  describe "otp remember me cookie" do
    before do
      @user = User.new
      @user.otp_secret_key = ROTP::Base32.random_base32
    end

    it "should add an ip to an existing cookie" do
      cookie1 = @user.otp_secret_key_remember_me_cookie(Time.now.utc, nil, 'ip1')
      cookie2 = @user.otp_secret_key_remember_me_cookie(Time.now.utc, cookie1, 'ip2')
      @user.validate_otp_secret_key_remember_me_cookie(cookie1, 'ip1').should be_true
      @user.validate_otp_secret_key_remember_me_cookie(cookie1, 'ip2').should be_false
      @user.validate_otp_secret_key_remember_me_cookie(cookie2, 'ip1').should be_true
      @user.validate_otp_secret_key_remember_me_cookie(cookie2, 'ip2').should be_true
    end
  end

  it "should reset its conversation counter when told to" do
    user = user_model
    user.stubs(:conversations).returns Struct.new(:unread).new(Array.new(5))
    user.reset_unread_conversations_counter
    user.reload.unread_conversations_count.should == 5
  end
end<|MERGE_RESOLUTION|>--- conflicted
+++ resolved
@@ -1876,8 +1876,6 @@
       assignments = @student.assignments_needing_submitting(:contexts => [@course])
       assignments[0].has_attribute?(:only_visible_to_overrides).should be_true
     end
-<<<<<<< HEAD
-=======
   end
 
   describe "submissions_needing_peer_review" do
@@ -1900,7 +1898,6 @@
       Ignore.create!(asset: @assessment_request, user: @assessor, purpose: 'reviewing')
       @assessor.submissions_needing_peer_review.length.should == 0
     end
->>>>>>> b6068abf
   end
 
   describe "avatar_key" do
