--- conflicted
+++ resolved
@@ -4361,11 +4361,7 @@
       end
 
       it "returns auto-subscribed account calendars" do
-<<<<<<< HEAD
-        expect(@user.enabled_account_calendars.pluck(:id)).to match_array([])
-=======
         expect(@user.enabled_account_calendars.pluck(:id)).to be_empty
->>>>>>> b546d3a2
         @associated_subaccount.account_calendar_subscription_type = "auto"
         @associated_subaccount.save!
         expect(@user.enabled_account_calendars.pluck(:id)).to contain_exactly(@associated_subaccount.id)
