# frozen_string_literal: true

#
# Copyright (C) 2012 - present Instructure, Inc.
#
# This file is part of Canvas.
#
# Canvas is free software: you can redistribute it and/or modify it under
# the terms of the GNU Affero General Public License as published by the Free
# Software Foundation, version 3 of the License.
#
# Canvas is distributed in the hope that it will be useful, but WITHOUT ANY
# WARRANTY; without even the implied warranty of MERCHANTABILITY or FITNESS FOR
# A PARTICULAR PURPOSE. See the GNU Affero General Public License for more
# details.
#
# You should have received a copy of the GNU Affero General Public License along
# with this program. If not, see <http://www.gnu.org/licenses/>.
#

describe ContentParticipationCount do
  before :once do
    course_with_teacher(active_all: true)
    student_in_course(active_all: true)

    @course.default_post_policy.update!(post_manually: false)

    @assignment = @course.assignments.new(title: "some assignment")
    @assignment.workflow_state = "published"
    @assignment.save
  end

  describe "create_or_update" do
    before :once do
      @submission = @assignment.grade_student(@student, grade: 3, grader: @teacher).first
    end

    it "counts current unread objects correctly" do
      ["Submission"].each do |type|
        cpc = ContentParticipationCount.create_or_update(context: @course, user: @teacher, content_type: type)
        expect(cpc).not_to receive(:refresh_unread_count)
        expect(cpc.unread_count).to eq 0

        cpc = ContentParticipationCount.create_or_update(context: @course, user: @student, content_type: type)
        expect(cpc).not_to receive(:refresh_unread_count)
        expect(cpc.unread_count).to eq 1
      end
    end

    it "updates if the object already exists" do
      cpc = ContentParticipationCount.create_or_update(context: @course, user: @student, content_type: "Submission")
      ContentParticipationCount.create_or_update(context: @course, user: @student, content_type: "Submission", offset: -1)
      cpc.reload
      expect(cpc).not_to receive(:refresh_unread_count)
      expect(cpc.unread_count).to eq 0
    end

    it "does not save if not changed" do
      time = Time.now.utc - 1.day
      cpc = ContentParticipationCount.create_or_update(context: @course, user: @student, content_type: "Submission")
      ContentParticipationCount.where(id: cpc).update_all(updated_at: time)
      ContentParticipationCount.create_or_update(context: @course, user: @student, content_type: "Submission")
      expect(cpc.reload.updated_at.to_i).to eq time.to_i
    end

    it "sets root_account_id from course correctly" do
      cpc = ContentParticipationCount.create_or_update(context: @course, user: @student, content_type: "Submission")
      expect(cpc.root_account_id).to eq(@course.root_account_id)
    end
  end

  describe "unread_count_for" do
    before :once do
      @submission = @assignment.grade_student(@student, grade: 3, grader: @teacher).first
    end

    it "finds the unread count for different types" do
      ["Submission"].each do |type|
        expect(ContentParticipationCount.unread_count_for(type, @course, @teacher)).to eq 0
        expect(ContentParticipationCount.unread_count_for(type, @course, @student)).to eq 1
      end
    end

    it "handles invalid contexts" do
      ["Submission"].each do |type|
        expect(ContentParticipationCount.unread_count_for(type, Account.default, @student)).to eq 0
      end
    end

    it "handles invalid types" do
      expect(ContentParticipationCount.unread_count_for("Assignment", @course, @student)).to eq 0
    end

    it "handles missing contexts or users" do
      ["Submission"].each do |type|
        expect(ContentParticipationCount.unread_count_for(type, nil, @student)).to eq 0
        expect(ContentParticipationCount.unread_count_for(type, @course, nil)).to eq 0
      end
    end
  end

  describe "unread_count" do
    it "does not refresh if just created" do
      ["Submission"].each do |type|
        cpc = ContentParticipationCount.create_or_update(context: @course, user: @teacher, content_type: type)
        expect(cpc).not_to receive(:refresh_unread_count)
        expect(cpc.unread_count).to eq 0
      end
    end

    it "refreshes if data could be stale" do
      ["Submission"].each do |type|
        cpc = ContentParticipationCount.create_or_update(context: @course, user: @teacher, content_type: type)
        allowed = false
        expect(cpc).to receive(:refresh_unread_count).and_wrap_original do |original|
          raise "not allowed" unless allowed

          original.call
        end
        expect(cpc.unread_count).to eq 0
        ContentParticipationCount.where(id: cpc).update_all(updated_at: Time.now.utc - 1.day)
        cpc.reload
        allowed = true
        expect(cpc.unread_count).to eq 0
      end
    end
  end

  describe "unread_submission_count_for" do
    it "is read if a submission exists with no grade" do
      @submission = @assignment.submit_homework(@student)
      expect(ContentParticipationCount.unread_submission_count_for(@course, @student)).to eq 0
    end

    it "is unread after assignment is graded" do
      @submission = @assignment.grade_student(@student, grade: 3, grader: @teacher).first
      expect(ContentParticipationCount.unread_submission_count_for(@course, @student)).to eq 1
    end

    it "is not unread if the assignment is unpublished after the submission is graded" do
      @submission = @assignment.grade_student(@student, grade: 3, grader: @teacher).first
      @assignment.update_attribute(:workflow_state, "unpublished")
      expect(ContentParticipationCount.unread_submission_count_for(@course, @student)).to eq 0
    end

    it "is read after viewing the graded assignment" do
      @submission = @assignment.grade_student(@student, grade: 3, grader: @teacher).first
      @submission.change_read_state("read", @student)
      expect(ContentParticipationCount.unread_submission_count_for(@course, @student)).to eq 0
    end

    it "is read if a graded assignment is set to ungraded for some reason" do
      @submission = @assignment.grade_student(@student, grade: 3, grader: @teacher).first
      @assignment.update_attribute(:submission_types, "not_graded")
      expect(ContentParticipationCount.unread_submission_count_for(@course, @student)).to eq 0
    end

    it "is unread after submission is graded" do
      @assignment.submit_homework(@student)
      @submission = @assignment.grade_student(@student, grade: 3, grader: @teacher).first
      expect(ContentParticipationCount.unread_submission_count_for(@course, @student)).to eq 1
    end

    it "is unread after submission is commented on by teacher" do
      @submission = @assignment.update_submission(@student, { commenter: @teacher, comment: "good!" }).first
      expect(ContentParticipationCount.unread_submission_count_for(@course, @student)).to eq 1
    end

    it "ignores draft comments" do
      @submission = @assignment.update_submission(
        @student,
        {
          commenter: @teacher,
          comment: "good!",
          draft_comment: true
        }
      ).first
      expect(ContentParticipationCount.unread_submission_count_for(@course, @student)).to eq 0
    end

    it "ignores hidden comments" do
      @assignment.ensure_post_policy(post_manually: true)
      @submission = @assignment.update_submission(
        @student,
        {
          commenter: @teacher,
          comment: "good!",
          hidden: true
        }
      ).first
      expect(ContentParticipationCount.unread_submission_count_for(@course, @student)).to eq 0
    end

    it "is read after viewing the submission comment" do
      @submission = @assignment.update_submission(@student, { commenter: @teacher, comment: "good!" }).first
      @submission.change_read_state("read", @student)
      expect(ContentParticipationCount.unread_submission_count_for(@course, @student)).to eq 0
    end

    it "is read after submission is commented on by self" do
      @submission = @assignment.submit_homework(@student)
      @comment = SubmissionComment.create!(submission: @submission, comment: "hi", author: @student)
      expect(ContentParticipationCount.unread_submission_count_for(@course, @student)).to eq 0
    end

    it "is read if other submission fields change" do
      @submission = @assignment.submit_homework(@student)
      @submission.workflow_state = "graded"
      @submission.graded_at = Time.now
      @submission.save!
      expect(ContentParticipationCount.unread_submission_count_for(@course, @student)).to eq 0
    end

<<<<<<< HEAD
=======
    it "counts unread for automatically posted submissions that have no posted_at" do
      Account.site_admin.enable_feature!(:visibility_feedback_student_grades_page)
      student2 = User.create!
      @submission = @assignment.update_submission(@student, { commenter: student2, comment: "good!" }).first
      expect(@submission.reload.posted_at).to be nil
      expect(ContentParticipationCount.unread_submission_count_for(@course, @student)).to eq 1
    end

>>>>>>> cb79c465
    context "muted assignments" do
      it "ignores counts from muted assignments" do
        @assignment.grade_student(@student, grade: 3, grader: @teacher)
        @assignment.muted = true
        @assignment.save
        expect(ContentParticipationCount.unread_submission_count_for(@course, @student)).to eq 0
      end

      it "does not ignore muted assignments when visibility_feedback_student_grades_page enabled" do
        Account.site_admin.enable_feature!(:visibility_feedback_student_grades_page)
        @assignment.grade_student(@student, grade: 3, grader: @teacher)
        @assignment.muted = true
        @assignment.save
        expect(ContentParticipationCount.unread_submission_count_for(@course, @student)).to eq 1
      end
    end
  end
end<|MERGE_RESOLUTION|>--- conflicted
+++ resolved
@@ -211,8 +211,6 @@
       expect(ContentParticipationCount.unread_submission_count_for(@course, @student)).to eq 0
     end
 
-<<<<<<< HEAD
-=======
     it "counts unread for automatically posted submissions that have no posted_at" do
       Account.site_admin.enable_feature!(:visibility_feedback_student_grades_page)
       student2 = User.create!
@@ -221,7 +219,6 @@
       expect(ContentParticipationCount.unread_submission_count_for(@course, @student)).to eq 1
     end
 
->>>>>>> cb79c465
     context "muted assignments" do
       it "ignores counts from muted assignments" do
         @assignment.grade_student(@student, grade: 3, grader: @teacher)
