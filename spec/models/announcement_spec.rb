# frozen_string_literal: true

#
# Copyright (C) 2011 - present Instructure, Inc.
#
# This file is part of Canvas.
#
# Canvas is free software: you can redistribute it and/or modify it under
# the terms of the GNU Affero General Public License as published by the Free
# Software Foundation, version 3 of the License.
#
# Canvas is distributed in the hope that it will be useful, but WITHOUT ANY
# WARRANTY; without even the implied warranty of MERCHANTABILITY or FITNESS FOR
# A PARTICULAR PURPOSE. See the GNU Affero General Public License for more
# details.
#
# You should have received a copy of the GNU Affero General Public License along
# with this program. If not, see <http://www.gnu.org/licenses/>.
#

require "nokogiri"

describe Announcement do
  it "creates a new instance given valid attributes" do
    @context = Course.create
    @context.announcements.create!(valid_announcement_attributes)
  end

  describe "locking" do
    it "locks if its course has the lock_all_announcements setting" do
      course_with_student(active_all: true)
      teacher_in_course(active_all: true)

      @course.lock_all_announcements = true
      @course.save!

      # should not trigger an update callback by re-saving inside a before_save
      expect_any_instance_of(Announcement).not_to receive(:clear_streams_if_not_published)
      announcement = @course.announcements.create!(valid_announcement_attributes)

      expect(announcement).to be_locked
      expect(announcement.grants_right?(@student, :reply)).to be_falsey
      expect(announcement.grants_right?(@teacher, :reply)).to be_falsey
    end

    it "does not lock if its course does not have the lock_all_announcements setting" do
      course_with_student(active_all: true)

      announcement = @course.announcements.create!(valid_announcement_attributes)

      expect(announcement).not_to be_locked
      expect(announcement.grants_right?(@student, :reply)).to be_truthy
    end

    it "does not automatically lock if it is a delayed post" do
      course = Course.new
      course.lock_all_announcements = true
      course.save!
      announcement = course.announcements.build(valid_announcement_attributes.merge(delayed_post_at: 1.week.from_now))
      announcement.workflow_state = "post_delayed"
      announcement.save!

      expect(announcement).to be_post_delayed
    end

    it "creates a single job for delayed posting even though we do a double-save" do
      course = Course.new
      course.lock_all_announcements = true
      course.save!
      expect do
        course.announcements.create!(valid_announcement_attributes.merge(delayed_post_at: 1.week.from_now))
      end.to change(Delayed::Job, :count).by(1)
    end

    it "unlocks the attachment when the job runs" do
      course_factory(active_all: true)
      att = attachment_model(context: @course)
      announcement = @course.announcements.create!(valid_announcement_attributes
        .merge(delayed_post_at: 1.week.from_now, workflow_state: "post_delayed", attachment: att))
      att.reload
      expect(att).to be_locked

      Timecop.freeze(2.weeks.from_now) do
        run_jobs
        expect(announcement.reload).to be_active
        expect(att.reload).to_not be_locked
      end
    end
  end

  context "section specific announcements" do
    before(:once) do
      course_with_teacher(active_course: true)
      @section = @course.course_sections.create!(name: "test section")

      @announcement = @course.announcements.create!(user: @teacher, message: "hello my favorite section!")
      @announcement.is_section_specific = true
      @announcement.course_sections = [@section]
      @announcement.save!

      @student1, @student2 = create_users(2, return_type: :record)
      @course.enroll_student(@student1, enrollment_state: "active")
      @course.enroll_student(@student2, enrollment_state: "active")
      student_in_section(@section, user: @student1)
    end

    it "is visible to students in specific section" do
      expect(@announcement.visible_for?(@student1)).to be_truthy
    end

    it "is visible to section-limited students in specific section" do
      @student1.enrollments.where(course_section_id: @section).update_all(limit_privileges_to_course_section: true)
      expect(@announcement.visible_for?(@student1)).to be_truthy
    end

    it "is not visible to students not in specific section" do
      expect(@announcement.visible_for?(@student2)).to be_falsey
    end
  end

  context "permissions" do
    it "does not allow announcements on a course" do
      course_with_student(active_user: 1)
      expect(Announcement.context_allows_user_to_create?(@course, @user, {})).to be_falsey
    end

    it "does not allow announcements creation by students on a group" do
      course_with_student
      group_with_user(is_public: true, active_user: 1, context: @course)
      expect(Announcement.context_allows_user_to_create?(@group, @student, {})).to be_falsey
    end

    it "allows announcements creation by teacher on a group" do
      course_with_teacher(active_all: true)
      group_with_user(is_public: true, active_user: 1, context: @course)
      expect(Announcement.context_allows_user_to_create?(@group, @teacher, {})).to be_truthy
    end

    it "allows announcements to be viewed without :read_forum" do
      course_with_student(active_all: true)
      @course.account.role_overrides.create!(permission: "read_forum", role: student_role, enabled: false)
      a = @course.announcements.create!(valid_announcement_attributes)
      expect(a.grants_right?(@user, :read)).to be(true)
    end

    it "does not allow announcements to be viewed without :read_announcements" do
      course_with_student(active_all: true)
      @course.account.role_overrides.create!(permission: "read_announcements", role: student_role, enabled: false)
      a = @course.announcements.create!(valid_announcement_attributes)
      expect(a.grants_right?(@user, :read)).to be(false)
    end

    it "does not allow announcements to be viewed without :read_announcements (even with moderate_forum)" do
      course_with_teacher(active_all: true)
      @course.account.role_overrides.create!(permission: "read_announcements", role: teacher_role, enabled: false)
      a = @course.announcements.create!(valid_announcement_attributes)
      expect(a.grants_right?(@user, :read)).to be(false)
    end

    it "does allows announcements to be viewed only if visible_for? is true" do
      course_with_student(active_all: true)
      a = @course.announcements.create!(valid_announcement_attributes)
      allow(a).to receive(:visible_for?).and_return true
      expect(a.grants_right?(@user, :read)).to be(true)
    end

    it "does not allow announcements to be viewed if visible_for? is false" do
      course_with_student(active_all: true)
      a = @course.announcements.create!(valid_announcement_attributes)
      allow(a).to receive(:visible_for?).and_return false
      expect(a.grants_right?(@user, :read)).to be(false)
    end
  end

  context "broadcast policy" do
    context "sanitization" do
      before :once do
        announcement_model
      end

      it "sanitizes message" do
        @a.message = "<a href='#' onclick='alert(12);'>only this should stay</a>"
        @a.save!
        expect(@a.message).to eql("<a href=\"#\">only this should stay</a>")
      end

      it "sanitizes objects in a message" do
        @a.message = "<object data=\"http://www.youtuube.com/test\" othertag=\"bob\"></object>"
        @a.save!
        dom = Nokogiri(@a.message)
        expect(dom.css("object").length).to be(1)
        expect(dom.css("object")[0]["data"]).to eql("http://www.youtuube.com/test")
        expect(dom.css("object")[0]["othertag"]).to be_nil
      end
    end

    it "broadcasts to students and observers" do
      course_with_student(active_all: true)
      course_with_observer(course: @course, active_all: true)

      notification_name = "New Announcement"
      Notification.create(name: notification_name, category: "TestImmediately")
      Notification.create(name: "Announcement Created By You", category: "TestImmediately")

      communication_channel(@teacher, { username: "test_channel_email_#{@teacher.id}@test.com", active_cc: true })

      @context = @course
      announcement_model(user: @teacher)

      to_users = @a.messages_sent[notification_name].map(&:user)
      expect(to_users).to include(@student)
      expect(to_users).to include(@observer)
      expect(@a.messages_sent["Announcement Created By You"].map(&:user)).to include(@teacher)
    end

    it "does send a notification to the creator of the announcement after update" do
      course_with_student(active_all: true)
      Notification.create(name: "Announcement Created By You", category: "TestImmediately")

      communication_channel(@teacher, { username: "test_channel_email_#{@teacher.id}@test.com", active_cc: true })

      @context = @course
      announcement_model(user: @teacher, notify_users: true)
      expect(@a.messages_sent["Announcement Created By You"].map(&:user)).to include(@teacher)

      message = "Updated message"
      @a.update(message:)

      sent_messages = @a.messages_sent["Announcement Created By You"].select { |m| m.id.present? }

      expect(sent_messages.size).to eq(2)
      expect(sent_messages.map(&:user)).to include(@teacher)
      expect(sent_messages[1].body).to include(message)
    end

    it "does not broadcast if read_announcements is diabled" do
      Account.default.role_overrides.create!(role: student_role, permission: "read_announcements", enabled: false)
      course_with_student(active_all: true)
      notification_name = "New Announcement"
      n = Notification.create(name: notification_name, category: "TestImmediately")
      NotificationPolicy.create(notification: n, communication_channel: @student.communication_channel, frequency: "immediately")

      @context = @course
      announcement_model(user: @teacher)

      expect(@a.messages_sent[notification_name]).to be_blank
    end

    it "does not broadcast if student's section is soft-concluded" do
      course_with_student(active_all: true)
      section2 = @course.course_sections.create!
      other_student = user_factory(active_all: true)
      @course.enroll_student(other_student, section: section2, enrollment_state: "active")
      section2.update(start_at: 2.months.ago, end_at: 1.month.ago, restrict_enrollments_to_section_dates: true)

      notification_name = "New Announcement"
      n = Notification.create(name: notification_name, category: "TestImmediately")
      NotificationPolicy.create(notification: n, communication_channel: @student.communication_channel, frequency: "immediately")

      @context = @course
      announcement_model(user: @teacher)
      to_users = @a.messages_sent[notification_name].map(&:user)
      expect(to_users).to include(@student)
      expect(to_users).to_not include(other_student)
    end

    it "does not broadcast if it just got edited to active, if notify_users is false" do
      course_with_student(active_all: true)
      notification_name = "New Announcement"
      Notification.create(name: notification_name, category: "TestImmediately")

      announcement_model(user: @teacher, workflow_state: :post_delayed, notify_users: false, context: @course)

      expect do
        @a.publish!
      end.not_to change { @a.messages_sent[notification_name] }
    end

    it "still broadcasts if it just got edited to active, if notify_users is true" do
      course_with_student(active_all: true)
      notification_name = "New Announcement"
      Notification.create(name: notification_name, category: "TestImmediately")

      announcement_model(user: @teacher, workflow_state: :post_delayed, notify_users: true, context: @course)

      expect do
        @a.publish!
      end.to change { @a.messages_sent[notification_name] }
    end

    it "still broadcasts on delayed_post event even if notify_users was false" do
      course_with_student(active_all: true)
      notification_name = "New Announcement"
      Notification.create(name: notification_name, category: "TestImmediately")

      announcement_model(user: @teacher, workflow_state: :post_delayed, notify_users: false, context: @course)

      expect do
        @a.delayed_post
      end.to change { @a.messages_sent[notification_name] }
    end
  end

  describe "show_in_search_for_user?" do
    shared_examples_for "expected_values_for_teacher_student" do |teacher_expected, student_expected|
      it "returns #{teacher_expected} for teacher" do
        expect(announcement.show_in_search_for_user?(@teacher)).to eq(teacher_expected)
      end

      it "returns #{student_expected} for student" do
        expect(announcement.show_in_search_for_user?(@student)).to eq(student_expected)
      end
    end

    let(:announcement) { @course.announcements.create!(message: "announcement") }

    before(:once) do
      course_with_teacher(active_all: true)
      student_in_course(active_all: true)
    end

    it_behaves_like "expected_values_for_teacher_student", true, true

    context "when locked" do
      let(:announcement) { @course.announcements.create!(message: "announcement", locked: true) }

      it_behaves_like "expected_values_for_teacher_student", true, false
<<<<<<< HEAD
=======
    end
  end

  describe "participant creation" do
    before do
      course_with_teacher(active_all: true)
      @student1 = student_in_course(active_all: true).user
      @student2 = student_in_course(active_all: true).user
      @student3 = student_in_course(active_all: true).user
    end

    it "creates participants for all course students when announcement is created" do
      announcement = @course.announcements.create!(valid_announcement_attributes.merge(user: @teacher))

      # Author should have participant record
      author_participant = announcement.discussion_topic_participants.find_by(user: @teacher)
      expect(author_participant).to be_present
      expect(author_participant.workflow_state).to eq("read")
      expect(author_participant.unread_entry_count).to eq(0)

      # All students should have participant records
      [@student1, @student2, @student3].each do |student|
        participant = announcement.discussion_topic_participants.find_by(user: student)
        expect(participant).to be_present
        expect(participant.workflow_state).to eq("unread")
        expect(participant.unread_entry_count).to eq(1)
        expect(participant.subscribed).to be_falsey
        expect(participant.root_account_id).to eq(announcement.root_account_id)
      end
    end

    it "does not create duplicate participants if called multiple times" do
      announcement = @course.announcements.create!(valid_announcement_attributes.merge(user: @teacher))
      initial_count = announcement.discussion_topic_participants.count

      # Call the method again (simulating edge case) - should handle gracefully
      expect { announcement.send(:create_participants_for_course) }.not_to raise_error

      # Should not create duplicates due to unique constraint handling
      expect(announcement.discussion_topic_participants.count).to eq(initial_count)
    end

    it "only creates participants for announcements, not regular discussions" do
      regular_discussion = @course.discussion_topics.create!(
        title: "Regular Discussion",
        message: "This is not an announcement",
        user: @teacher
      )

      # Only author should have participant record
      expect(regular_discussion.discussion_topic_participants.count).to eq(1)
      expect(regular_discussion.discussion_topic_participants.first.user).to eq(@teacher)
    end

    it "handles courses with no students gracefully" do
      empty_course = course_factory
      teacher = teacher_in_course(course: empty_course, active_all: true).user

      announcement = empty_course.announcements.create!(valid_announcement_attributes.merge(user: teacher))

      # Only author should have participant record
      expect(announcement.discussion_topic_participants.count).to eq(1)
      expect(announcement.discussion_topic_participants.first.user).to eq(teacher)
    end

    it "works with large numbers of students" do
      # Create 50 additional students (already have 3 from setup)
      50.times { student_in_course(course: @course, active_all: true) }

      announcement = @course.announcements.create!(valid_announcement_attributes.merge(user: @teacher))

      # Should have participants for all active enrollments (students, teachers, TAs, etc.)
      total_active_enrollments = @course.enrollments.active.count
      expect(announcement.discussion_topic_participants.count).to eq(total_active_enrollments)

      # All non-author participants should be unread
      non_author_participants = announcement.discussion_topic_participants.where.not(user: @teacher)
      expected_non_author_count = total_active_enrollments - 1 # exclude the teacher/author
      expect(non_author_participants.count).to eq(expected_non_author_count)
      expect(non_author_participants.pluck(:workflow_state).uniq).to eq(["unread"])
    end

    it "excludes the author from bulk participant creation" do
      announcement = @course.announcements.create!(valid_announcement_attributes.merge(user: @teacher))

      # Teacher should have exactly one participant record (not duplicated)
      teacher_participants = announcement.discussion_topic_participants.where(user: @teacher)
      expect(teacher_participants.count).to eq(1)
      expect(teacher_participants.first.workflow_state).to eq("read")
    end

    it "sets correct default values for bulk-created participants" do
      announcement = @course.announcements.create!(valid_announcement_attributes.merge(user: @teacher))

      student_participant = announcement.discussion_topic_participants.find_by(user: @student1)
      expect(student_participant.workflow_state).to eq("unread")
      expect(student_participant.unread_entry_count).to eq(1)
      expect(student_participant.subscribed).to be_falsey
      expect(student_participant.root_account_id).to eq(announcement.root_account_id)
    end

    context "with group context" do
      before do
        @group = group_with_user(user: @teacher, active_all: true).group
        @group.add_user(@student1, "active")
      end

      it "does not create bulk participants for group announcements" do
        announcement = @group.announcements.create!(valid_announcement_attributes.merge(user: @teacher))

        # Only author should have participant record for group announcements
        expect(announcement.discussion_topic_participants.count).to eq(1)
        expect(announcement.discussion_topic_participants.first.user).to eq(@teacher)
      end
    end

    describe "#bulk_insert_participants" do
      before do
        @isolated_course = course_factory
        @isolated_teacher = teacher_in_course(course: @isolated_course, active_all: true).user
        @isolated_student1 = student_in_course(course: @isolated_course, active_all: true).user
        @isolated_student2 = student_in_course(course: @isolated_course, active_all: true).user

        @announcement = @isolated_course.announcements.build(valid_announcement_attributes.merge(user: @isolated_teacher, workflow_state: "active"))
        @announcement.save!(validate: false) # Skip callbacks to test method directly
      end

      it "does nothing when given no user IDs" do
        initial_count = @announcement.discussion_topic_participants.count
        expect { @announcement.send(:bulk_insert_participants, []) }.not_to raise_error
        # No new participants should be created, count remains the same
        expect(@announcement.discussion_topic_participants.count).to eq(initial_count)
      end

      it "creates participants with correct attributes when called directly" do
        # Clear any existing participants first to ensure clean state
        @announcement.discussion_topic_participants.destroy_all

        @announcement.send(:bulk_insert_participants, [@isolated_student1.id, @isolated_student2.id])

        participants = @announcement.discussion_topic_participants.where(user: [@isolated_student1, @isolated_student2])
        expect(participants.count).to eq(2)

        participants.each do |participant|
          expect(participant.discussion_topic_id).to eq(@announcement.id)
          expect(participant.workflow_state).to eq("unread")
          expect(participant.unread_entry_count).to eq(1)
          expect(participant.subscribed).to be_falsey
          expect(participant.root_account_id).to eq(@announcement.root_account_id)
        end
      end
>>>>>>> 53aa8385
    end
  end
end<|MERGE_RESOLUTION|>--- conflicted
+++ resolved
@@ -325,8 +325,6 @@
       let(:announcement) { @course.announcements.create!(message: "announcement", locked: true) }
 
       it_behaves_like "expected_values_for_teacher_student", true, false
-<<<<<<< HEAD
-=======
     end
   end
 
@@ -478,7 +476,6 @@
           expect(participant.root_account_id).to eq(@announcement.root_account_id)
         end
       end
->>>>>>> 53aa8385
     end
   end
 end