--- conflicted
+++ resolved
@@ -51,7 +51,7 @@
         }
       end)
 
-      enrollment_ids = create_records(Enrollment, matrix.each_with_index.map { |(e_state, _, type), i|
+      enrollment_ids = create_records(Enrollment, matrix.each_with_index.map do |(e_state, _, type), i|
         {
           user_id: user.id,
           course_id: course_ids[i],
@@ -63,7 +63,7 @@
           created_at: now,
           updated_at: now,
         }
-      })
+      end)
 
       enrollment_ids.each_with_index do |id, i|
         enrollment_map[id] = matrix[i]
@@ -77,7 +77,7 @@
     def enrollments(course_workflow_state = nil)
       scope = user.enrollments.joins(:course)
       if course_workflow_state
-        scope = scope.where("courses.workflow_state = ?", course_workflow_state)
+        scope = scope.where(courses: { workflow_state: course_workflow_state })
       end
       scope
     end
@@ -104,11 +104,11 @@
 
       before do
         create_enrollments(
-          %w{active available StudentEnrollment},
-          %w{active available TeacherEnrollment},
-          %w{active claimed StudentEnrollment},
-          %w{active claimed TeacherEnrollment},
-          %w{invited available StudentEnrollment}
+          %w[active available StudentEnrollment],
+          %w[active available TeacherEnrollment],
+          %w[active claimed StudentEnrollment],
+          %w[active claimed TeacherEnrollment],
+          %w[invited available StudentEnrollment]
         )
       end
 
@@ -118,9 +118,9 @@
         it "returns sensible defaults" do
           result = enrollments.where(conditions)
           expect(matches_for(result)).to eq [
-            %w{active available StudentEnrollment},
-            %w{active available TeacherEnrollment},
-            %w{active claimed TeacherEnrollment}
+            %w[active available StudentEnrollment],
+            %w[active available TeacherEnrollment],
+            %w[active claimed TeacherEnrollment]
           ]
         end
 
@@ -128,8 +128,8 @@
           options[:course_workflow_state] = 'available'
           result = enrollments('available').where(conditions)
           expect(matches_for(result)).to eq [
-            %w{active available StudentEnrollment},
-            %w{active available TeacherEnrollment}
+            %w[active available StudentEnrollment],
+            %w[active available TeacherEnrollment]
           ]
         end
 
@@ -137,7 +137,7 @@
           options[:course_workflow_state] = 'claimed'
           result = enrollments('claimed').where(conditions)
           expect(matches_for(result)).to eq [
-            %w{active claimed TeacherEnrollment}
+            %w[active claimed TeacherEnrollment]
           ]
         end
 
@@ -153,10 +153,10 @@
         it "returns sensible defaults" do
           result = enrollments.where(conditions)
           expect(matches_for(result)).to eq [
-            %w{active available StudentEnrollment},
-            %w{active available TeacherEnrollment},
-            %w{active claimed StudentEnrollment},
-            %w{active claimed TeacherEnrollment}
+            %w[active available StudentEnrollment],
+            %w[active available TeacherEnrollment],
+            %w[active claimed StudentEnrollment],
+            %w[active claimed TeacherEnrollment]
           ]
         end
 
@@ -169,10 +169,10 @@
           options[:course_workflow_state] = 'claimed' # not enforcing state, so we get both claimed and available
           result = enrollments.where(conditions)
           expect(matches_for(result)).to eq [
-            %w{active available StudentEnrollment},
-            %w{active available TeacherEnrollment},
-            %w{active claimed StudentEnrollment},
-            %w{active claimed TeacherEnrollment}
+            %w[active available StudentEnrollment],
+            %w[active available TeacherEnrollment],
+            %w[active claimed StudentEnrollment],
+            %w[active claimed TeacherEnrollment]
           ]
         end
       end
@@ -185,15 +185,15 @@
 
       before do
         create_enrollments(
-          %w{creation_pending available StudentEnrollment},
-          %w{creation_pending available TeacherEnrollment},
-          %w{creation_pending claimed StudentEnrollment},
-          %w{creation_pending claimed TeacherEnrollment},
-          %w{invited available StudentEnrollment},
-          %w{invited available TeacherEnrollment},
-          %w{invited claimed StudentEnrollment},
-          %w{invited claimed TeacherEnrollment},
-          %w{active available StudentEnrollment}
+          %w[creation_pending available StudentEnrollment],
+          %w[creation_pending available TeacherEnrollment],
+          %w[creation_pending claimed StudentEnrollment],
+          %w[creation_pending claimed TeacherEnrollment],
+          %w[invited available StudentEnrollment],
+          %w[invited available TeacherEnrollment],
+          %w[invited claimed StudentEnrollment],
+          %w[invited claimed TeacherEnrollment],
+          %w[active available StudentEnrollment]
         )
       end
 
@@ -203,9 +203,9 @@
         it "returns sensible defaults" do
           result = enrollments.where(conditions)
           expect(matches_for(result)).to eq [
-            %w{invited available StudentEnrollment},
-            %w{invited available TeacherEnrollment},
-            %w{invited claimed TeacherEnrollment}
+            %w[invited available StudentEnrollment],
+            %w[invited available TeacherEnrollment],
+            %w[invited claimed TeacherEnrollment]
           ]
         end
 
@@ -213,8 +213,8 @@
           options[:course_workflow_state] = 'available'
           result = enrollments('available').where(conditions)
           expect(matches_for(result)).to eq [
-            %w{invited available StudentEnrollment},
-            %w{invited available TeacherEnrollment}
+            %w[invited available StudentEnrollment],
+            %w[invited available TeacherEnrollment]
           ]
         end
 
@@ -222,7 +222,7 @@
           options[:course_workflow_state] = 'claimed'
           result = enrollments('claimed').where(conditions)
           expect(matches_for(result)).to eq [
-            %w{invited claimed TeacherEnrollment}
+            %w[invited claimed TeacherEnrollment]
           ]
         end
 
@@ -239,14 +239,14 @@
           options[:course_workflow_state] = 'available'
           result = enrollments.where(conditions)
           expect(matches_for(result)).to eq [
-            %w{creation_pending available StudentEnrollment},
-            %w{creation_pending available TeacherEnrollment},
-            %w{creation_pending claimed StudentEnrollment},
-            %w{creation_pending claimed TeacherEnrollment},
-            %w{invited available StudentEnrollment},
-            %w{invited available TeacherEnrollment},
-            %w{invited claimed StudentEnrollment},
-            %w{invited claimed TeacherEnrollment}
+            %w[creation_pending available StudentEnrollment],
+            %w[creation_pending available TeacherEnrollment],
+            %w[creation_pending claimed StudentEnrollment],
+            %w[creation_pending claimed TeacherEnrollment],
+            %w[invited available StudentEnrollment],
+            %w[invited available TeacherEnrollment],
+            %w[invited claimed StudentEnrollment],
+            %w[invited claimed TeacherEnrollment]
           ]
         end
 
@@ -254,36 +254,18 @@
           options[:course_workflow_state] = 'deleted'
           expect(conditions).to be_nil
         end
-<<<<<<< HEAD
-
-        it "returns all invitation enrollments in non-deleted courses" do
-          options[:course_workflow_state] = 'available'
-          result = enrollments.where(conditions)
-          expect(matches_for(result)).to eq [
-            %w{creation_pending available StudentEnrollment},
-            %w{creation_pending available TeacherEnrollment},
-            %w{creation_pending claimed StudentEnrollment},
-            %w{creation_pending claimed TeacherEnrollment},
-            %w{invited available StudentEnrollment},
-            %w{invited available TeacherEnrollment},
-            %w{invited claimed StudentEnrollment},
-            %w{invited claimed TeacherEnrollment}
-          ]
-        end
-=======
->>>>>>> 0c292493
       end
 
       it_behaves_like "enforce_course_workflow_state"
     end
 
-    [:deleted, :rejected, :completed, :creation_pending, :inactive].each do |state|
+    %i[deleted rejected completed creation_pending inactive].each do |state|
       context "with #{state.inspect}" do
         let(:state) { state }
 
         it "only returns #{state} enrollments" do
           create_enrollments(
-            %w{active available StudentEnrollment},
+            %w[active available StudentEnrollment],
             [state.to_s, "available", "StudentEnrollment"]
           )
 
@@ -303,25 +285,25 @@
 
       it "returns sensible defaults" do
         create_enrollments(
-          %w{active available StudentEnrollment},
-          %w{active available TeacherEnrollment},
-          %w{active claimed StudentEnrollment},
-          %w{active claimed TeacherEnrollment},
-          %w{invited available StudentEnrollment},
-          %w{invited available TeacherEnrollment},
-          %w{invited claimed StudentEnrollment},
-          %w{invited claimed TeacherEnrollment},
-          %w{creation_pending available StudentEnrollment}
+          %w[active available StudentEnrollment],
+          %w[active available TeacherEnrollment],
+          %w[active claimed StudentEnrollment],
+          %w[active claimed TeacherEnrollment],
+          %w[invited available StudentEnrollment],
+          %w[invited available TeacherEnrollment],
+          %w[invited claimed StudentEnrollment],
+          %w[invited claimed TeacherEnrollment],
+          %w[creation_pending available StudentEnrollment]
         )
 
         result = enrollments.where(conditions)
         expect(matches_for(result)).to eq [
-          %w{active available StudentEnrollment},
-          %w{active available TeacherEnrollment},
-          %w{active claimed TeacherEnrollment},
-          %w{invited available StudentEnrollment},
-          %w{invited available TeacherEnrollment},
-          %w{invited claimed TeacherEnrollment}
+          %w[active available StudentEnrollment],
+          %w[active available TeacherEnrollment],
+          %w[active claimed TeacherEnrollment],
+          %w[invited available StudentEnrollment],
+          %w[invited available TeacherEnrollment],
+          %w[invited claimed TeacherEnrollment]
         ]
       end
     end
@@ -331,26 +313,26 @@
 
       it "returns sensible defaults" do
         create_enrollments(
-          %w{active available StudentEnrollment},
-          %w{active available TeacherEnrollment},
-          %w{active claimed StudentEnrollment},
-          %w{active claimed TeacherEnrollment},
-          %w{invited available StudentEnrollment},
-          %w{invited available TeacherEnrollment},
-          %w{invited claimed StudentEnrollment},
-          %w{invited claimed TeacherEnrollment},
-          %w{creation_pending available StudentEnrollment}
+          %w[active available StudentEnrollment],
+          %w[active available TeacherEnrollment],
+          %w[active claimed StudentEnrollment],
+          %w[active claimed TeacherEnrollment],
+          %w[invited available StudentEnrollment],
+          %w[invited available TeacherEnrollment],
+          %w[invited claimed StudentEnrollment],
+          %w[invited claimed TeacherEnrollment],
+          %w[creation_pending available StudentEnrollment]
         )
 
         result = enrollments.where(conditions)
         expect(matches_for(result)).to eq [
-          %w{active available StudentEnrollment},
-          %w{active available TeacherEnrollment},
-          %w{active claimed StudentEnrollment}, # students can see that they have an active enrollment in an unpublished course
-          %w{active claimed TeacherEnrollment},
-          %w{invited available StudentEnrollment},
-          %w{invited available TeacherEnrollment},
-          %w{invited claimed TeacherEnrollment}
+          %w[active available StudentEnrollment],
+          %w[active available TeacherEnrollment],
+          %w[active claimed StudentEnrollment], # students can see that they have an active enrollment in an unpublished course
+          %w[active claimed TeacherEnrollment],
+          %w[invited available StudentEnrollment],
+          %w[invited available TeacherEnrollment],
+          %w[invited claimed TeacherEnrollment]
         ]
       end
     end
@@ -360,20 +342,20 @@
 
       it "returns sensible defaults" do
         create_enrollments(
-          %w{active available StudentEnrollment},
-          %w{active available TeacherEnrollment},
-          %w{active claimed StudentEnrollment},
-          %w{active claimed TeacherEnrollment},
-          %w{invited available StudentEnrollment},
-          %w{completed available StudentEnrollment}
+          %w[active available StudentEnrollment],
+          %w[active available TeacherEnrollment],
+          %w[active claimed StudentEnrollment],
+          %w[active claimed TeacherEnrollment],
+          %w[invited available StudentEnrollment],
+          %w[completed available StudentEnrollment]
         )
 
         result = enrollments.where(conditions)
         expect(matches_for(result)).to eq [
-          %w{active available StudentEnrollment},
-          %w{active available TeacherEnrollment},
-          %w{active claimed TeacherEnrollment},
-          %w{completed available StudentEnrollment}
+          %w[active available StudentEnrollment],
+          %w[active available TeacherEnrollment],
+          %w[active claimed TeacherEnrollment],
+          %w[completed available StudentEnrollment]
         ]
       end
     end
