# frozen_string_literal: true

#
# Copyright (C) 2011 - present Instructure, Inc.
#
# This file is part of Canvas.
#
# Canvas is free software: you can redistribute it and/or modify it under
# the terms of the GNU Affero General Public License as published by the Free
# Software Foundation, version 3 of the License.
#
# Canvas is distributed in the hope that it will be useful, but WITHOUT ANY
# WARRANTY; without even the implied warranty of MERCHANTABILITY or FITNESS FOR
# A PARTICULAR PURPOSE. See the GNU Affero General Public License for more
# details.
#
# You should have received a copy of the GNU Affero General Public License along
# with this program. If not, see <http://www.gnu.org/licenses/>.
#

require_relative "../../import_helper"

describe "Importing modules" do
  SYSTEMS.each do |system|
    next unless import_data_exists? system, "module"

    it "imports from #{system}" do
      data = get_import_data(system, "module")
      context = get_import_context(system)
      migration = context.content_migrations.create!
      data[:modules_to_import] = {}
      expect(Importers::ContextModuleImporter.import_from_migration(data, context, migration)).to be_nil
      expect(context.context_modules.count).to eq 0

      data[:modules_to_import][data[:migration_id]] = true
      Importers::ContextModuleImporter.import_from_migration(data, context, migration)
      Importers::ContextModuleImporter.import_from_migration(data, context, migration)
      expect(context.context_modules.count).to eq 1

      mod = ContextModule.where(migration_id: data[:migration_id]).first
      expect(mod.content_tags.count).to eq(data[:items].count { |m| m[:linked_resource_type] == "URL_TYPE" })
      expect(mod.name).to eq data[:title]
    end
  end

  it "imports bb8 subitems" do
    data = get_import_data("bb8", "sub_items")
    context = get_import_context("bb8")
    migration = context.content_migrations.create!
    Importers::ContextModuleImporter.import_from_migration(data, context, migration)
    expect(context.context_module_tags.find_by(migration_id: "res00796")).not_to be_deleted
  end

  it "links to url objects" do
    data = get_import_data("vista", "module")
    context = get_import_context("vista")
    migration = context.content_migrations.create!
    context.external_url_hash = {}

    topic = Importers::ContextModuleImporter.import_from_migration(data, context, migration)
    expect(topic.content_tags.count).to eq 2
  end

  it "links to objects on the second pass" do
    data = get_import_data("bb8", "module")
    context = get_import_context("bb8")
    migration = context.content_migrations.create!
    context.external_url_hash = {}

    topic = Importers::ContextModuleImporter.import_from_migration(data, context, migration)
    expect(topic.content_tags.count).to eq 0

    ass = get_import_data("bb8", "assignment")
    Importers::AssignmentImporter.import_from_migration(ass, context, migration)
    expect(context.assignments.count).to eq 1

    topic = Importers::ContextModuleImporter.import_from_migration(data, context, migration)
    expect(topic.content_tags.count).to eq 1
  end

  it "links to translated external tool urls" do
    data = { migration_id: "1", title: "derp",
             items: [{
               migration_id: "mig1",
               type: "linked_resource",
               linked_resource_title: "whatevs",
               linked_resource_type: "contextexternaltool",
               linked_resource_id: "2",
               url: "http://exmpale.com/stuff"
             },
                     {
                       migration_id: "mig2",
                       type: "linked_resource",
                       linked_resource_title: "whatevs2",
                       linked_resource_type: "contextexternaltool",
                       linked_resource_id: "3",
                       url: "http://exmpale2.com/stuff?query=yay"
                     }] }

    course_model
    tool1 = @course.context_external_tools.create!(name: "somethin", domain: "exmpale.com",
                                                   shared_secret: "fake", consumer_key: "fake")
    tool2 = @course.context_external_tools.create!(name: "somethin2", domain: "exmpale2.com",
                                                   shared_secret: "fake", consumer_key: "fake")
    migration = ContentMigration.new
    migration.add_external_tool_translation("2", tool1, { "heresacustomfields" => "hooray and stuff" })
    migration.add_external_tool_translation("3", tool1, { "different" => "field" })

    topic = Importers::ContextModuleImporter.import_from_migration(data, @course, migration)
    topic.reload

    expect(topic.content_tags.count).to eq 2
    tag1 = topic.content_tags.where(migration_id: "mig1").first
    expect(tag1.url).to eq "http://exmpale.com/stuff?custom_heresacustomfields=hooray+and+stuff"
    expect(tag1.content).to eq tool1

    tag2 = topic.content_tags.where(migration_id: "mig2").first
    expect(tag2.url).to eq "http://exmpale2.com/stuff?query=yay&custom_different=field"
    expect(tag2.content).to eq tool2
  end

  it "does not create a blank tag if the content is not found" do
    data = { migration_id: "1", title: "derp",
             items: [{
               migration_id: "mig1",
               type: "linked_resource",
               linked_resource_title: "whatevs",
               linked_resource_type: "externalurl",
               url: "http://exmpale.com/stuff"
             },
                     {
                       migration_id: "mig2",
                       type: "linked_resource",
                       linked_resource_title: "whatevs",
                       linked_resource_type: "WikiPage",
                       linked_resource_id: "2"
                     }],
             completion_requirements: [{ type: "must_view", item_migration_id: "mig1" }] }

    course_model
    migration = ContentMigration.new
    mod = Importers::ContextModuleImporter.import_from_migration(data, @course, migration)
    mod.reload

    expect(mod.content_tags.count).to eq 1
  end

  it "selects module items for import" do
    data = get_import_data("", "module-item-select")
    get_import_context
    migration = @course.content_migrations.create!
    migration.migration_settings[:migration_ids_to_import] = { copy: { context_modules: { "i2ef97656ba4eb818e23343af83e5a1c2" => "1" } } }
    Importers::ContextModuleImporter.select_all_linked_module_items(data, migration)
    expect(migration.import_object?("assignments", "i5081fa7128437fc599f6ca652214111e")).to be_truthy
    expect(migration.import_object?("assignments", "i852f8d38d28428ad2b3530e4f9017cff")).to be_falsy
    expect(migration.import_object?("quizzes", "i0f944b0a62b3f92d42260381c2c8906d")).to be_truthy
    expect(migration.import_object?("quizzes", "ib9c6f62b6ca21d60b8d2e360725d75d3")).to be_falsy
    expect(migration.import_object?("attachments", "idd42dfdb8d1cf5e58e6a09668b592f5e")).to be_truthy
    expect(migration.import_object?("attachments", "i421ccf46e5e490246599efc9a7423f64")).to be_falsy
    expect(migration.import_object?("wiki_pages", "i33dc99b0f1e2eaf393029aa0ff9b498d")).to be_truthy
    expect(migration.import_object?("wiki_pages", "i11afbd372438c7e6cd37e341fcf2df58")).to be_falsy
    expect(migration.import_object?("discussion_topics", "i33dc99b0f1e2eaf393029aa0ff9b498d")).to be_truthy
    expect(migration.import_object?("discussion_topics", "i4d8d4467ae30e6fe5a7b1ef42fcbabff")).to be_falsy
    expect(migration.import_object?("context_external_tools", "i33dc99b0f1e2eaf393029aa0ff9b498d")).to be_truthy
  end

  it "resolves module item position conflicts" do
    module_data = {
      migration_id: "M",
      title: "Teh Module",
      items: [{
        item_migration_id: "icats",
        title: "cats",
        position: 1,
        linked_resource_type: "ContextModuleSubHeader"
      },
              {
                item_migration_id: "ifrogs",
                title: "frogs",
                position: 2,
                linked_resource_type: "ContextModuleSubHeader"
              },
              {
                item_migration_id: "idogs",
                title: "dogs",
                position: 3,
                linked_resource_type: "ContextModuleSubHeader"
              },]
    }

    course_model
    mod = @course.context_modules.create! migration_id: "M", name: "Teh Module"
    mod.content_tags.create!(context: @course, tag_type: "context_module", content_type: "ContextModuleSubHeader", position: 1, title: "cats", migration_id: "icats")
    mod.content_tags.create!(context: @course, tag_type: "context_module", content_type: "ContextModuleSubHeader", position: 2, title: "dogs", migration_id: "idogs")
    mod.content_tags.create!(context: @course, tag_type: "context_module", content_type: "ContextModuleSubHeader", position: 3, title: "pigs", migration_id: "ipigs")

    migration = ContentMigration.new
    Importers::ContextModuleImporter.import_from_migration(module_data, @course, migration)

    # new items are appended to the end
    expect(mod.reload.content_tags.pluck(:position)).to eq([1, 2, 3, 4])
    expect(mod.content_tags.pluck(:title)).to eq(%w[cats dogs pigs frogs])
  end
<<<<<<< HEAD
=======

  it "includes link_settings in lti module items" do
    link_settings = { selection_height: 123, selection_width: 456 }
    data = { migration_id: "1", title: "derp",
             items: [{
               migration_id: "mig1",
               type: "linked_resource",
               linked_resource_type: "contextexternaltool",
               linked_resource_id: "1",
               url: "http://exmpale.com/stuff",
               link_settings_json: link_settings.to_json
             }] }

    course_model
    tool1 = @course.context_external_tools.create!(name: "somethin", domain: "exmpale.com",
                                                   shared_secret: "fake", consumer_key: "fake")

    migration = ContentMigration.new
    migration.add_external_tool_translation("1", tool1, {})

    topic = Importers::ContextModuleImporter.import_from_migration(data, @course, migration)
    topic.reload

    tag = topic.content_tags.where(migration_id: "mig1").first
    expect(tag.link_settings).to eq link_settings.stringify_keys
  end

  it "maintains the positions of the manually created module items" do
    module_data = {
      migration_id: "M",
      title: "Module 1",
      items: [{
        item_migration_id: "icats",
        title: "cats",
        position: 1,
        linked_resource_type: "ContextModuleSubHeader"
      }]
    }
    course_model
    mod = @course.context_modules.create! migration_id: "M", name: "Module 1"
    migration = ContentMigration.new
    Importers::ContextModuleImporter.import_from_migration(module_data, @course, migration)
    # manually created item
    mod.content_tags.create!(context: @course, tag_type: "context_module", content_type: "ContextModuleSubHeader", position: 1, title: "dogs", migration_id: nil)

    new_item = {
      item_migration_id: "ifrogs",
      title: "frogs",
      position: 2,
      linked_resource_type: "ContextModuleSubHeader"
    }
    module_data[:items] << new_item
    Importers::ContextModuleImporter.import_from_migration(module_data, @course, migration)

    expect(mod.reload.content_tags.pluck(:position)).to eq([1, 2, 3])
    expect(mod.content_tags.pluck(:title)).to eq(%w[dogs cats frogs])
  end
>>>>>>> d46c49a8
end<|MERGE_RESOLUTION|>--- conflicted
+++ resolved
@@ -201,8 +201,6 @@
     expect(mod.reload.content_tags.pluck(:position)).to eq([1, 2, 3, 4])
     expect(mod.content_tags.pluck(:title)).to eq(%w[cats dogs pigs frogs])
   end
-<<<<<<< HEAD
-=======
 
   it "includes link_settings in lti module items" do
     link_settings = { selection_height: 123, selection_width: 456 }
@@ -260,5 +258,4 @@
     expect(mod.reload.content_tags.pluck(:position)).to eq([1, 2, 3])
     expect(mod.content_tags.pluck(:title)).to eq(%w[dogs cats frogs])
   end
->>>>>>> d46c49a8
 end