# frozen_string_literal: true

#
# Copyright (C) 2011 - present Instructure, Inc.
#
# This file is part of Canvas.
#
# Canvas is free software: you can redistribute it and/or modify it under
# the terms of the GNU Affero General Public License as published by the Free
# Software Foundation, version 3 of the License.
#
# Canvas is distributed in the hope that it will be useful, but WITHOUT ANY
# WARRANTY; without even the implied warranty of MERCHANTABILITY or FITNESS FOR
# A PARTICULAR PURPOSE. See the GNU Affero General Public License for more
# details.
#
# You should have received a copy of the GNU Affero General Public License along
# with this program. If not, see <http://www.gnu.org/licenses/>.
#

require_relative '../../import_helper'

describe "Importing Assignment Groups" do
  SYSTEMS.each do |system|
    if import_data_exists? system, 'assignment_group'
      it "imports from #{system}" do
        data = get_import_data(system, 'assignment_group')
        context = get_import_context(system)
        migration = context.content_migrations.create!

        data[:assignment_groups_to_import] = {}
        expect {
          expect(Importers::AssignmentGroupImporter.import_from_migration(data, context, migration)).to be_nil
        }.to change(AssignmentGroup, :count).by(0)

<<<<<<< HEAD
        data[:assignment_groups_to_import][data[:migration_id]] = true
        expect {
          Importers::AssignmentGroupImporter.import_from_migration(data, context, migration)
          Importers::AssignmentGroupImporter.import_from_migration(data, context, migration)
        }.to change(AssignmentGroup, :count).by(1)
        g = AssignmentGroup.where(migration_id: data[:migration_id]).first

        expect(g.name).to eq data[:title]
      end
=======
      data[:assignment_groups_to_import] = {}
      expect do
        expect(Importers::AssignmentGroupImporter.import_from_migration(data, context, migration)).to be_nil
      end.to change(AssignmentGroup, :count).by(0)

      data[:assignment_groups_to_import][data[:migration_id]] = true
      expect do
        Importers::AssignmentGroupImporter.import_from_migration(data, context, migration)
        Importers::AssignmentGroupImporter.import_from_migration(data, context, migration)
      end.to change(AssignmentGroup, :count).by(1)
      g = AssignmentGroup.where(migration_id: data[:migration_id]).first

      expect(g.name).to eq data[:title]
>>>>>>> 2bda9f78
    end
  end

  it "reuses existing empty assignment groups with the same name" do
    course_model
    migration = @course.content_migrations.create!
    assignment_group = @course.assignment_groups.create! name: 'teh group'
    assignment_group_json = { 'title' => 'teh group', 'migration_id' => '123' }
    Importers::AssignmentGroupImporter.import_from_migration(assignment_group_json, @course, migration)
    expect(assignment_group.reload.migration_id).to eq('123')
    expect(@course.assignment_groups.count).to eq 1
  end

  it "does not match assignment groups with migration ids by name" do
    course_model
    migration = @course.content_migrations.create!
    assignment_group = @course.assignment_groups.create name: 'teh group'
    assignment_group.migration_id = '456'
    assignment_group.save!
    assignment_group_json = { 'title' => 'teh group', 'migration_id' => '123' }
    Importers::AssignmentGroupImporter.import_from_migration(assignment_group_json, @course, migration)
    expect(assignment_group.reload.migration_id).to eq('456')
    expect(@course.assignment_groups.count).to eq 2
  end

  it "gets attached to an assignment" do
    data = get_import_data('bb8', 'assignment_group')
    context = get_import_context('bb8')
    migration = context.content_migrations.create!
    expect do
      Importers::AssignmentGroupImporter.import_from_migration(data, context, migration)
    end.to change(AssignmentGroup, :count).by(1)

    expect do
      ass = Importers::AssignmentImporter.import_from_migration(get_import_data('bb8', 'assignment'), context, migration)
      expect(ass.assignment_group.name).to eq data[:title]
    end.to change(AssignmentGroup, :count).by(0)
  end
end<|MERGE_RESOLUTION|>--- conflicted
+++ resolved
@@ -22,28 +22,13 @@
 
 describe "Importing Assignment Groups" do
   SYSTEMS.each do |system|
-    if import_data_exists? system, 'assignment_group'
-      it "imports from #{system}" do
-        data = get_import_data(system, 'assignment_group')
-        context = get_import_context(system)
-        migration = context.content_migrations.create!
+    next unless import_data_exists? system, 'assignment_group'
 
-        data[:assignment_groups_to_import] = {}
-        expect {
-          expect(Importers::AssignmentGroupImporter.import_from_migration(data, context, migration)).to be_nil
-        }.to change(AssignmentGroup, :count).by(0)
+    it "imports from #{system}" do
+      data = get_import_data(system, 'assignment_group')
+      context = get_import_context(system)
+      migration = context.content_migrations.create!
 
-<<<<<<< HEAD
-        data[:assignment_groups_to_import][data[:migration_id]] = true
-        expect {
-          Importers::AssignmentGroupImporter.import_from_migration(data, context, migration)
-          Importers::AssignmentGroupImporter.import_from_migration(data, context, migration)
-        }.to change(AssignmentGroup, :count).by(1)
-        g = AssignmentGroup.where(migration_id: data[:migration_id]).first
-
-        expect(g.name).to eq data[:title]
-      end
-=======
       data[:assignment_groups_to_import] = {}
       expect do
         expect(Importers::AssignmentGroupImporter.import_from_migration(data, context, migration)).to be_nil
@@ -57,7 +42,6 @@
       g = AssignmentGroup.where(migration_id: data[:migration_id]).first
 
       expect(g.name).to eq data[:title]
->>>>>>> 2bda9f78
     end
   end
 
