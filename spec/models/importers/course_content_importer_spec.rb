# frozen_string_literal: true

#
# Copyright (C) 2011 - present Instructure, Inc.
#
# This file is part of Canvas.
#
# Canvas is free software: you can redistribute it and/or modify it under
# the terms of the GNU Affero General Public License as published by the Free
# Software Foundation, version 3 of the License.
#
# Canvas is distributed in the hope that it will be useful, but WITHOUT ANY
# WARRANTY; without even the implied warranty of MERCHANTABILITY or FITNESS FOR
# A PARTICULAR PURPOSE. See the GNU Affero General Public License for more
# details.
#
# You should have received a copy of the GNU Affero General Public License along
# with this program. If not, see <http://www.gnu.org/licenses/>.
#

require_relative "../../import_helper"

describe Course do
  describe "#import_content" do
    before(:once) do
      @course = course_factory
      @course.root_account.settings[:provision] = { "lti" => "lti url" }
      @course.root_account.save!
      @course
    end

    it "imports a whole json file" do
      local_storage!

      # TODO: pull this out into smaller tests... right now I'm using
      # the whole example JSON from Bracken because the formatting is
      # somewhat in flux
      json = File.read(File.join(IMPORT_JSON_DIR, "import_from_migration.json"))
      data = JSON.parse(json).with_indifferent_access
      data["all_files_export"] = {
        "file_path" => File.join(IMPORT_JSON_DIR, "import_from_migration_small.zip")
      }
      migration = ContentMigration.create!(context: @course, started_at: Time.zone.now)
      allow(migration).to receive(:canvas_import?).and_return(true)

      params = { copy: {
        topics: { "1864019689002" => true, "1865116155002" => true },
        announcements: { "4488523052421" => true },
        files: { "1865116527002" => true, "1865116044002" => true, "1864019880002" => true, "1864019921002" => true },
        rubrics: { "4469882249231" => true },
        events: {},
        modules: { "1864019977002" => true, "1865116190002" => true },
        assignments: {
          "1865116014002" => true,
          "1865116155002" => true,
          "4407365899221" => true,
          "4469882339231" => true
        },
        outline_folders: { "1865116206002" => true, "1865116207002" => true },
        quizzes: { "1865116175002" => true },
        all_course_outline: true,
        all_groups: true,
        shift_dates: "1",
        old_start_date: "Jan 23, 2009",
        old_end_date: "Apr 10, 2009",
        new_start_date: "Jan 3, 2011",
        new_end_date: "Apr 13, 2011"
      } }.with_indifferent_access
      migration.migration_ids_to_import = params

      expect(migration).to receive(:trigger_live_events!).once

      # tool profile tests
      expect(Importers::ToolProfileImporter).to receive(:process_migration)

      Importers::CourseContentImporter.import_content(@course, data, params, migration)
      @course.reload

      # discussion topic tests
      expect(@course.discussion_topics.length).to eq(3)
      migration_ids = %w[1864019689002 1865116155002 4488523052421].sort
      added_migration_ids = @course.discussion_topics.map(&:migration_id).uniq.sort
      expect(added_migration_ids).to eq(migration_ids)
      topic = @course.discussion_topics.where(migration_id: "1864019689002").first
      expect(topic).not_to be_nil
      expect(topic.title).to eq("Post here for group events, etc.")
      expect(topic.discussion_entries).to be_empty
      topic = @course.discussion_topics.where(migration_id: "1865116155002").first
      expect(topic).not_to be_nil
      expect(topic.assignment).not_to be_nil

      # quizzes
      expect(@course.quizzes.length).to eq(1)
      quiz = @course.quizzes.first
      quiz.migration_id = "1865116175002"
      expect(quiz.title).to eq("Orientation Quiz")

      # wiki pages tests
      migration_ids = ["1865116206002", "1865116207002"].sort
      added_migration_ids = @course.wiki_pages.map(&:migration_id).uniq.sort
      expect(added_migration_ids).to eq(migration_ids)
      expect(@course.wiki_pages.length).to eq(migration_ids.length)
      # front page
      page = @course.wiki.front_page
      expect(page).not_to be_nil
      expect(page.migration_id).to eq("1865116206002")
      expect(page.body).not_to be_nil
      expect(page.body.scan("<li>").length).to eq(4)
      expect(page.body).to match(/Orientation/)
      expect(page.body).to match(/Orientation Quiz/)
      file = @course.attachments.where(migration_id: "1865116527002").first
      expect(file).not_to be_nil
      re = Regexp.new("\\/courses\\/#{@course.id}\\/files\\/#{file.id}\\/preview")
      expect(page.body).to match(re)

      # assignment tests
      @course.reload
      expect(@course.assignments.length).to eq 4
      expect(@course.assignments.map(&:migration_id).sort).to(
        eq(%w[1865116155002 1865116014002 4407365899221 4469882339231].sort)
      )
      # assignment with due date
      assignment = @course.assignments.where(migration_id: "1865116014002").first
      expect(assignment).not_to be_nil
      expect(assignment.title).to eq("Concert Review Assignment")
      expect(assignment.description).to match(Regexp.new("USE THE TEXT BOX!  DO NOT ATTACH YOUR ASSIGNMENT!!"))
      # The old due date (Fri Mar 27 23:55:00 -0600 2009) should have been adjusted to new time frame
      expect(assignment.due_at.year).to eq 2011
      # overrides
      expect(assignment.assignment_overrides.count).to eq 1
      expect(assignment.assignment_overrides.first.due_at.year).to eq 2011

      # discussion topic assignment
      assignment = @course.assignments.where(migration_id: "1865116155002").first
      expect(assignment).not_to be_nil
      expect(assignment.title).to eq("Introduce yourself!")
      expect(assignment.points_possible).to eq(10.0)
      expect(assignment.discussion_topic).not_to be_nil
      # assignment with rubric
      assignment = @course.assignments.where(migration_id: "4469882339231").first
      expect(assignment).not_to be_nil
      expect(assignment.title).to eq("Rubric assignment")
      expect(assignment.rubric).not_to be_nil
      expect(assignment.rubric.migration_id).to eq("4469882249231")
      # assignment with file
      assignment = @course.assignments.where(migration_id: "4407365899221").first
      expect(assignment).not_to be_nil
      expect(assignment.title).to eq("new assignment")
      file = @course.attachments.where(migration_id: "1865116527002").first
      expect(file).not_to be_nil
      expect(assignment.description).to match(Regexp.new("/files/#{file.id}/download"))

      # calendar events
      expect(@course.calendar_events).to be_empty

      # rubrics
      expect(@course.rubrics.length).to eq(1)
      rubric = @course.rubrics.first
      expect(rubric.data.length).to eq(3)
      # Spelling
      criterion = rubric.data[0].with_indifferent_access
      expect(criterion["description"]).to eq("Spelling")
      expect(criterion["points"]).to eq(15.0)
      expect(criterion["ratings"].length).to eq(3)
      expect(criterion["ratings"][0]["points"]).to eq(15.0)
      expect(criterion["ratings"][0]["description"]).to eq("Exceptional - fff")
      expect(criterion["ratings"][1]["points"]).to eq(10.0)
      expect(criterion["ratings"][1]["description"]).to eq("Meet Expectations - asdf")
      expect(criterion["ratings"][2]["points"]).to eq(5.0)
      expect(criterion["ratings"][2]["description"]).to eq("Need Improvement - rubric entry text")

      # Grammar
      criterion = rubric.data[1]
      expect(criterion["description"]).to eq("Grammar")
      expect(criterion["points"]).to eq(15.0)
      expect(criterion["ratings"].length).to eq(3)
      expect(criterion["ratings"][0]["points"]).to eq(15.0)
      expect(criterion["ratings"][0]["description"]).to eq("Exceptional")
      expect(criterion["ratings"][1]["points"]).to eq(10.0)
      expect(criterion["ratings"][1]["description"]).to eq("Meet Expectations")
      expect(criterion["ratings"][2]["points"]).to eq(5.0)
      expect(criterion["ratings"][2]["description"]).to eq("Need Improvement - you smell")

      # Style
      criterion = rubric.data[2]
      expect(criterion["description"]).to eq("Style")
      expect(criterion["points"]).to eq(15.0)
      expect(criterion["ratings"].length).to eq(3)
      expect(criterion["ratings"][0]["points"]).to eq(15.0)
      expect(criterion["ratings"][0]["description"]).to eq("Exceptional")
      expect(criterion["ratings"][1]["points"]).to eq(10.0)
      expect(criterion["ratings"][1]["description"]).to eq("Meet Expectations")
      expect(criterion["ratings"][2]["points"]).to eq(5.0)
      expect(criterion["ratings"][2]["description"]).to eq("Need Improvement")

      # groups
      expect(@course.groups.length).to eq(2)

      # files
      expect(@course.attachments.length).to eq(4)
      @course.attachments.each do |f|
        expect(File).to exist(f.full_filename)
      end
      file = @course.attachments.where(migration_id: "1865116044002").first
      expect(file).not_to be_nil
      expect(file.filename).to eq("theatre_example.htm")
      expect(file.folder.full_name).to eq("course files/Writing Assignments/Examples")
      file = @course.attachments.where(migration_id: "1864019880002").first
      expect(file).not_to be_nil
      expect(file.filename).to eq("dropbox.zip")
      expect(file.folder.full_name).to eq("course files/Course Content/Orientation/WebCT specific and old stuff")

      expect(migration.migration_settings[:attachment_path_id_lookup]).to eq(
        {
          "Course Content/Orientation/Ins and Outs/Eres directions.htm" => @course.attachments.find_by(display_name: "Eres directions.htm").migration_id,
          "Course Content/Orientation/WebCT specific and old stuff/dropbox.zip" => file.migration_id,
          "Pictures/banner_kandinsky.jpg" => @course.attachments.find_by(display_name: "banner_kandinsky.jpg").migration_id,
          "Writing Assignments/Examples/theatre_example.htm" => @course.attachments.find_by(display_name: "theatre_example.htm").migration_id,
        }
      )
    end

    def build_migration(import_course, params, copy_options = {})
      migration = ContentMigration.create!(context: import_course)
      migration.migration_settings[:migration_ids_to_import] = params
      migration.migration_settings[:copy_options] = copy_options
      migration.save!
      migration
    end

    def setup_import(import_course, filename, migration)
      json = File.read(File.join(IMPORT_JSON_DIR, filename))
      data = JSON.parse(json).with_indifferent_access
      Importers::CourseContentImporter.import_content(
        import_course,
        data,
        migration.migration_settings[:migration_ids_to_import],
        migration
      )
    end

    it "does not duplicate assessment questions in question banks" do
      params = { copy: { "everything" => true } }
      migration = build_migration(@course, params)
      setup_import(@course, "assessments.json", migration)

      aqb1 = @course.assessment_question_banks.where(migration_id: "i05dab0b3d55dae214bd0c4787bd6d20f").first
      expect(aqb1.assessment_questions.count).to eq 3
      aqb2 = @course.assessment_question_banks.where(migration_id: "iaac763df0de1199ef143b2ab8f237e76").first
      expect(aqb2.assessment_questions.count).to eq 2
      expect(migration.workflow_state).to eq("imported")
    end

    it "does not create assessment question banks if they are not selected" do
      params = { "copy" => { "assessment_question_banks" => { "i05dab0b3d55dae214bd0c4787bd6d20f" => true },
                             "quizzes" => { "i7ed12d5eade40d9ee8ecb5300b8e02b2" => true,
                                            "ife86eb19e30869506ee219b17a6a1d4e" => true } } }

      migration = build_migration(@course, params)
      setup_import(@course, "assessments.json", migration)

      expect(@course.assessment_question_banks.count).to eq 1
      aqb1 = @course.assessment_question_banks.where(migration_id: "i05dab0b3d55dae214bd0c4787bd6d20f").first
      expect(aqb1.assessment_questions.count).to eq 3
      expect(@course.assessment_questions.count).to eq 3

      expect(@course.quizzes.count).to eq 2
      quiz1 = @course.quizzes.where(migration_id: "i7ed12d5eade40d9ee8ecb5300b8e02b2").first
      quiz1.quiz_questions.preload(:assessment_question).each { |qq| expect(qq.assessment_question).not_to be_nil }

      quiz2 = @course.quizzes.where(migration_id: "ife86eb19e30869506ee219b17a6a1d4e").first
      quiz2.quiz_questions.preload(:assessment_question).each { |qq| expect(qq.assessment_question).to be_nil } # since the bank wasn't brought in
      expect(migration.workflow_state).to eq("imported")
    end

    it "locks announcements if 'lock_all_annoucements' setting is true" do
      @course.update_attribute(:lock_all_announcements, true)
      params = { "copy" => { "announcements" => { "4488523052421" => true } } }
      migration = build_migration(@course, params, all_course_settings: true)
      setup_import(@course, "announcements.json", migration)

      ann = @course.announcements.first
      expect(ann).to be_locked
      expect(migration.workflow_state).to eq("imported")
    end

    it "does not lock announcements if 'lock_all_annoucements' setting is false" do
      @course.update_attribute(:lock_all_announcements, false)
      params = { "copy" => { "announcements" => { "4488523052421" => true } } }
      migration = build_migration(@course, params, all_course_settings: true)
      setup_import(@course, "announcements.json", migration)

      ann = @course.announcements.first
      expect(ann).to_not be_locked
      expect(migration.workflow_state).to eq("imported")
    end

    it "runs SubmissionLifecycleManager never if no assignments are imported" do
      params = { copy: { "everything" => true } }
      migration = build_migration(@course, params)
      @course.reload # seems to be holding onto saved_changes for some reason

      expect(SubmissionLifecycleManager).not_to receive(:recompute_course)
      setup_import(@course, "assessments.json", migration)
      expect(migration.workflow_state).to eq("imported")
    end

    it "runs SubmissionLifecycleManager once if assignments with dates are imported" do
      params = { copy: { "everything" => true } }
      migration = build_migration(@course, params)
      @course.reload

      expect(SubmissionLifecycleManager).to receive(:recompute_course).once
      json = File.read(File.join(IMPORT_JSON_DIR, "assignment.json"))
      @data = { "assignments" => JSON.parse(json) }.with_indifferent_access
      Importers::CourseContentImporter.import_content(
        @course, @data, migration.migration_settings[:migration_ids_to_import], migration
      )
      expect(migration.workflow_state).to eq("imported")
    end

    it "automatically restores assignment groups for object assignment types (i.e. topics/quizzes)" do
      params = { copy: { "assignments" => { "gf455e2add230724ba190bb20c1491aa9" => true } } }
      migration = build_migration(@course, params)
      setup_import(@course, "discussion_assignments.json", migration)
      a1 = @course.assignments.find_by(migration_id: "gf455e2add230724ba190bb20c1491aa9")
      a1.assignment_group.destroy!

      # import again but just the discus
      params = { copy: { "discussion_topics" => { "g8bacee869e70bf19cd6784db3efade7e" => true } } }
      migration = build_migration(@course, params)
      setup_import(@course, "discussion_assignments.json", migration)
      dt = @course.discussion_topics.find_by(migration_id: "g8bacee869e70bf19cd6784db3efade7e")
      expect(dt.reply_to_entry_required_count).to eq 2
      expect(dt.assignment.assignment_group).to eq a1.assignment_group
      expect(dt.assignment.assignment_group).to_not be_deleted
      expect(a1.reload).to be_deleted # didn't restore the previously deleted assignment too
    end

    context "when it is a Quizzes.Next import process" do
      let(:migration) do
        params = { copy: { "everything" => true } }
        build_migration(@course, params)
      end

      before do
        allow(migration).to receive(:quizzes_next_import_process?).and_return(true)
      end

      it "does not set workflow_state to imported" do
        setup_import(@course, "assessments.json", migration)
        expect(migration.workflow_state).not_to eq("imported")
      end
    end

    describe "content migration workflow_state" do
      subject { setup_import(@course, "assessments.json", migration) }

      let(:migration) { build_migration(@course, copy: { "everything" => true }) }

      it "set workflow_state to imported" do
        subject
        expect(migration.workflow_state).to eq("imported")
      end

      context "when the migration_type is common_cartridge_importer" do
        before do
          migration.migration_type = "common_cartridge_importer"
        end

        it "set workflow_state to imported" do
          subject
          expect(migration.workflow_state).to eq("imported")
        end

        context "when common_cartridge_qti_new_quizzes_import_enabled? is true" do
          before do
            Account.site_admin.enable_feature!(:common_cartridge_qti_new_quizzes_import)
            migration.context.root_account.enable_feature!(:new_quizzes_migration)
          end

          it "does not set workflow_state to imported" do
            subject
            expect(migration.workflow_state).not_to eq("imported")
          end
        end
      end

      context "when the migration_type is canvas_cartridge_importer" do
        before do
          migration.migration_type = "canvas_cartridge_importer"
        end

        it "set workflow_state to imported" do
          subject
          expect(migration.workflow_state).to eq("imported")
        end

        context "when common_cartridge_qti_new_quizzes_import_enabled? is true" do
          before do
            Account.site_admin.enable_feature!(:common_cartridge_qti_new_quizzes_import)
            migration.context.root_account.enable_feature!(:new_quizzes_migration)
          end

          it "does not set workflow_state to imported" do
            subject
            expect(migration.workflow_state).not_to eq("imported")
          end
        end
      end

      context "when quizzes_next is enabled" do
        before { migration.context.enable_feature!(:quizzes_next) }

        it "set workflow_state to imported" do
          subject
          expect(migration.workflow_state).to eq("imported")
        end

        context "when import_quizzes_next is true in migration settings" do
          before do
            migration.migration_settings[:import_quizzes_next] = true
          end

          it "set workflow_state to imported" do
            subject
            expect(migration.workflow_state).not_to eq("imported")
          end
        end
      end
    end

    describe "default_post_policy" do
      let(:migration) do
        build_migration(@course, {}, all_course_settings: true)
      end

      it "sets the course to manually-posted when default_post_policy['post_manually'] is true" do
        import_data = { course: { default_post_policy: { post_manually: true } } }.with_indifferent_access
        Importers::CourseContentImporter.import_content(@course, import_data, nil, migration)

        expect(@course.default_post_policy).to be_post_manually
      end

      it "sets the course to auto-posted when default_post_policy['post_manually'] is false" do
        @course.default_post_policy.update!(post_manually: true)
        import_data = { course: { default_post_policy: { post_manually: false } } }.with_indifferent_access
        Importers::CourseContentImporter.import_content(@course, import_data, nil, migration)

        expect(@course.default_post_policy).not_to be_post_manually
      end

      it "does not update the course's post policy when default_post_policy['post_manually'] is missing" do
        @course.default_post_policy.update!(post_manually: true)
        import_data = { course: {} }.with_indifferent_access
        Importers::CourseContentImporter.import_content(@course, import_data, nil, migration)

        expect(@course.default_post_policy).to be_post_manually
      end
    end

    describe "allow_final_grade_override" do
      let(:migration) { build_migration(@course, {}, all_course_settings: true) }

      it "is set to true when originally true" do
        import_data = { course: { allow_final_grade_override: "true" } }.with_indifferent_access
        Importers::CourseContentImporter.import_content(@course, import_data, nil, migration)

        # Specifically check the setting instead of the "allow_final_grade_override?"
        # method, since the method also checks for the feature flag (which isn't copied)
        expect(@course.allow_final_grade_override).to eq "true"
      end

      it "is set to false when originally false" do
        import_data = { course: { allow_final_grade_override: "false" } }.with_indifferent_access
        Importers::CourseContentImporter.import_content(@course, import_data, nil, migration)

        expect(@course.allow_final_grade_override).to eq "false"
      end
    end

    describe "enable_course_paces" do
      let(:migration) { build_migration(@course, {}, all_course_settings: true) }

      it "is set to true when originally true" do
        import_data = { course: { enable_course_paces: "true" } }.with_indifferent_access
        Importers::CourseContentImporter.import_content(@course, import_data, nil, migration)
        expect(@course.enable_course_paces).to be true
      end

      it "is set to false when originally true, but with the FF off" do
        import_data = { course: { enable_course_paces: "true" } }.with_indifferent_access
        @course.root_account.disable_feature!(:course_paces)
        Importers::CourseContentImporter.import_content(@course, import_data, nil, migration)
        expect(@course.enable_course_paces).to be false
      end

      it "is set to false when originally false" do
        import_data = { course: { enable_course_paces: "false" } }.with_indifferent_access
        Importers::CourseContentImporter.import_content(@course, import_data, nil, migration)
        expect(@course.enable_course_paces).to be false
      end
    end

    describe "import_blueprint_settings" do
      it "runs blueprint importer if set to do so" do
        migration = ContentMigration.create!(context: @course, user: account_admin_user, source_course: @course, migration_settings: { import_blueprint_settings: true })
        expect(Importers::BlueprintSettingsImporter).to receive(:process_migration).once
        Importers::CourseContentImporter.import_content(@course, {}, nil, migration)
      end

      it "skips the blueprint importer if the user lacks proper permission" do
        usr = account_admin_user_with_role_changes(role_changes: { manage_master_courses: false })
        migration = ContentMigration.create!(context: @course, user: usr, source_course: @course, migration_settings: { import_blueprint_settings: true })
        expect(Importers::BlueprintSettingsImporter).not_to receive(:process_migration)
        Importers::CourseContentImporter.import_content(@course, {}, nil, migration)
      end
    end

    describe "conditional_release" do
      let(:migration) { build_migration(@course, {}, all_course_settings: true) }

      it "is set to true when originally true" do
        import_data = { course: { conditional_release: "true" } }.with_indifferent_access
        Importers::CourseContentImporter.import_content(@course, import_data, nil, migration)
        expect(@course.conditional_release).to be true
      end

      it "is set to false when originally false" do
        import_data = { course: { conditional_release: "false" } }.with_indifferent_access
        Importers::CourseContentImporter.import_content(@course, import_data, nil, migration)

        expect(@course.conditional_release).to be false
      end
    end

<<<<<<< HEAD
=======
    describe "default_due_time" do
      let(:migration) { build_migration(@course, {}, all_course_settings: true) }

      it "is correctly imported" do
        import_data = { course: { default_due_time: "02:10:00" } }.with_indifferent_access
        Importers::CourseContentImporter.import_content(@course, import_data, nil, migration)
        expect(@course.default_due_time).to eq "02:10:00"
      end
    end

>>>>>>> 1b4a2133
    describe "hide_sections_on_course_users_page" do
      let(:migration) { build_migration(@course, {}, all_course_settings: true) }

      before do
        @course.course_sections.create!
        @course.course_sections.create!
      end

      it "is set to true when originally true" do
        import_data = { course: { hide_sections_on_course_users_page: "true" } }.with_indifferent_access
        Importers::CourseContentImporter.import_content(@course, import_data, nil, migration)
        expect(@course.hide_sections_on_course_users_page).to be true
      end

      it "is set to false when originally false" do
        import_data = { course: { hide_sections_on_course_users_page: "false" } }.with_indifferent_access
        Importers::CourseContentImporter.import_content(@course, import_data, nil, migration)
        expect(@course.hide_sections_on_course_users_page).to be false
      end
    end
  end

  describe "shift_date_options" do
    it "defaults options[:time_zone] to the root account's time zone" do
      account = Account.default.sub_accounts.create!
      course_with_teacher(account:)
      @course.root_account.default_time_zone = "America/New_York"
      @course.start_at = 1.month.ago
      @course.conclude_at = 1.month.from_now
      options = Importers::CourseContentImporter.shift_date_options(@course, {})
      expect(options[:time_zone]).to eq ActiveSupport::TimeZone["Eastern Time (US & Canada)"]
    end
  end

  describe "shift_date" do
    it "rounds sanely" do
      course_factory
      @course.root_account.default_time_zone = Time.zone
      options = Importers::CourseContentImporter.shift_date_options(@course, {
                                                                      old_start_date: "2014-3-2",
                                                                      old_end_date: "2014-4-26",
                                                                      new_start_date: "2014-5-11",
                                                                      new_end_date: "2014-7-5"
                                                                    })
      unlock_at = Time.zone.local(2014, 3, 23, 0, 0)
      due_at    = Time.zone.local(2014, 3, 29, 23, 59)
      lock_at   = Time.zone.local(2014, 4, 1, 23, 59)

      new_unlock_at = Importers::CourseContentImporter.shift_date(unlock_at, options)
      new_due_at    = Importers::CourseContentImporter.shift_date(due_at, options)
      new_lock_at   = Importers::CourseContentImporter.shift_date(lock_at, options)

      expect(new_unlock_at).to eq Time.zone.local(2014, 6,  1, 0, 0)
      expect(new_due_at).to    eq Time.zone.local(2014, 6,  7, 23, 59)
      expect(new_lock_at).to   eq Time.zone.local(2014, 6, 10, 23, 59)
    end

    it "returns error when removing dates and new_sis_integrations is enabled" do
      course_factory
      @course.root_account.enable_feature!(:new_sis_integrations)
      @course.root_account.settings[:sis_syncing] = true
      @course.root_account.settings[:sis_require_assignment_due_date] = true
      @course.root_account.save!
      @course.account.enable_feature!(:new_sis_integrations)
      @course.account.settings[:sis_syncing] = true
      @course.account.settings[:sis_require_assignment_due_date] = true
      @course.account.save!

      assignment = @course.assignments.create!(due_at: 1.day.from_now)
      assignment.post_to_sis = true
      assignment.due_at = 1.day.from_now
      assignment.name = "lalala"
      assignment.save!

      migration = ContentMigration.create!(context: @course)
      migration.migration_ids_to_import = { copy: { copy_options: { all_assignments: "1" } } }.with_indifferent_access
      migration.migration_settings[:date_shift_options] = Importers::CourseContentImporter.shift_date_options(@course, { remove_dates: true })
      migration.add_imported_item(assignment)
      migration.source_course = @course
      migration.initiated_source = :manual
      migration.user = @user
      migration.save!

      Importers::CourseContentImporter.adjust_dates(@course, migration)
      expect(migration.warnings.length).to eq 1
      expect(migration.warnings[0]).to eq "Couldn't adjust dates on assignment lalala (ID #{assignment.id})"
    end

    describe "pre_date_shift_for_assignment_importing FF" do
      subject { Importers::CourseContentImporter.adjust_dates(course, migration) }

      let(:course) { course_model }
      let(:migration) do
        course.content_migrations.create!(
          migration_settings: {
            date_shift_options: {
              old_start_date: "2023-01-01",
              old_end_date: "2023-12-31",
              new_start_date: "2024-01-01",
              new_end_date: "2024-12-31"
            }
          }
        )
      end

      context "when the FF is enabled" do
        before do
          Account.site_admin.enable_feature!(:pre_date_shift_for_assignment_importing)
        end

        it "should not adjust Assignment dates" do
          expect(migration).not_to receive(:imported_migration_items_by_class).with(Assignment)
          subject
        end

        it "should not adjust Quiz::Quizzes dates" do
          expect(migration).not_to receive(:imported_migration_items_by_class).with(Quizzes::Quiz)
          subject
        end
      end

      context "when the FF is disabled" do
        before do
          allow(migration).to receive(:imported_migration_items_by_class).with(CalendarEvent).and_call_original
          allow(migration).to receive(:imported_migration_items_by_class).with(AssignmentOverride).and_call_original
          allow(migration).to receive(:imported_migration_items_by_class).with(ContextModule).and_call_original
          allow(migration).to receive(:imported_migration_items_by_class).with(WikiPage).and_call_original
          allow(migration).to receive(:imported_migration_items_by_class).with(Attachment).and_call_original
          allow(migration).to receive(:imported_migration_items_by_class).with(Folder).and_call_original
          allow(migration).to receive(:imported_migration_items_by_class).with(Announcement).and_call_original
          allow(migration).to receive(:imported_migration_items_by_class).with(DiscussionTopic).and_call_original
          allow(migration).to receive(:imported_migration_items_by_class).with(Assignment).and_call_original
          allow(migration).to receive(:imported_migration_items_by_class).with(Quizzes::Quiz).and_call_original
        end

        it "should adjust Assignment dates" do
          expect(migration).to receive(:imported_migration_items_by_class).with(Assignment).and_call_original
          subject
        end

        it "should adjust Quiz::Quizzes dates" do
          expect(migration).to receive(:imported_migration_items_by_class).with(Quizzes::Quiz).and_call_original
          subject
        end
      end
    end
  end

  describe "shift_date_options_from_migration" do
    let(:course) { course_model }
    let(:migration) do
      course.content_migrations.create!(
        migration_settings: {
          date_shift_options: {}
        },
        source_course: Course.create!
      )
    end

    before do
      allow(course).to receive_messages(real_start_date: Date.parse("2023-01-01"), real_end_date: Date.parse("2023-12-31"))
      allow(Importers::CourseContentImporter).to receive(:shift_date_options).and_call_original
    end

    describe "fill_missing_dates_from_source_course FF" do
      context "when the feature flag is disabled" do
        it "doesn't call shift_date_options with source_course if dates were not filled from course" do
          allow(migration.course).to receive_messages(real_start_date: nil, real_end_date: nil)
          Importers::CourseContentImporter.shift_date_options_from_migration(migration)
          expect(Importers::CourseContentImporter).not_to have_received(:shift_date_options)
            .with(migration.source_course, migration.date_shift_options)
        end
      end

      context "when the feature flag is enabled" do
        before do
          Account.site_admin.enable_feature!(:fill_missing_dates_from_source_course)
          allow(migration.source_course).to receive_messages(real_start_date: Date.parse("2024-01-01"), real_end_date: Date.parse("2024-12-31"))
        end

        it "doesn't call shift_date_options with source_course if dates were filled from course" do
          Importers::CourseContentImporter.shift_date_options_from_migration(migration)
          expect(Importers::CourseContentImporter).not_to have_received(:shift_date_options)
            .with(migration.source_course, migration.date_shift_options)
        end

        it "call shift_date_options with source_course if dates were not filled from course" do
          allow(course).to receive_messages(real_start_date: nil, real_end_date: nil)
          Importers::CourseContentImporter.shift_date_options_from_migration(migration)
          expect(Importers::CourseContentImporter).to have_received(:shift_date_options)
            .with(migration.source_course, migration.date_shift_options)
            .exactly(:once)
        end
      end
    end
  end

  describe "import_media_objects" do
    before do
      @kmh = double(KalturaMediaFileHandler)
      allow(KalturaMediaFileHandler).to receive(:new).and_return(@kmh)
      MediaObject.create!(media_id: "maybe")
      attachment_model(uploaded_data: stub_file_data("test.m4v", "asdf", "video/mp4"), media_entry_id: "maybe")
    end

    it "waits for media objects on canvas cartridge import" do
      migration = double(canvas_import?: true)
      expect(@kmh).to receive(:add_media_files).with([@attachment], true)
      Importers::CourseContentImporter.import_media_objects([@attachment], migration)
    end

    it "does not wait for media objects on other import" do
      migration = double(canvas_import?: false)
      expect(@kmh).to receive(:add_media_files).with([@attachment], false)
      Importers::CourseContentImporter.import_media_objects([@attachment], migration)
    end
  end

  describe "import_settings_from_migration" do
    shared_examples "setting set correctly" do |param|
      it "should set #{param} when data exist" do
        data = { course: { param => true } }
        Importers::CourseContentImporter.import_settings_from_migration(@course, data, @cm)
        expect(@course.settings[param]).to be_truthy
      end

      it "should not set #{param} when data not exist" do
        data = { course: {} }
        Importers::CourseContentImporter.import_settings_from_migration(@course, data, @cm)
        expect(@course.settings).not_to have_key(param)
      end
    end

    before :once do
      course_with_teacher
      @course.storage_quota = 1
      @cm = ContentMigration.create!(
        context: @course,
        user: @user,
        source_course: @course,
        copy_options: { everything: "1" }
      )
    end

    context "with unauthorized user" do
      it "does not adjust in course import" do
        Importers::CourseContentImporter.import_settings_from_migration(@course, { course: { storage_quota: 4 } }, @cm)
        expect(@course.storage_quota).to eq 1
      end

      it "does not adjust in course copy" do
        @cm.migration_type = "course_copy_importer"
        Importers::CourseContentImporter.import_settings_from_migration(@course, { course: { storage_quota: 4 } }, @cm)
        expect(@course.storage_quota).to eq 1
      end
    end

    context "with account admin" do
      before :once do
        account_admin_user(user: @user)
      end

      it "adjusts in course import" do
        Importers::CourseContentImporter.import_settings_from_migration(@course, { course: { storage_quota: 4 } }, @cm)
        expect(@course.storage_quota).to eq 4
      end

      it "adjusts in course copy" do
        @cm.migration_type = "course_copy_importer"
        Importers::CourseContentImporter.import_settings_from_migration(@course, { course: { storage_quota: 4 } }, @cm)
        expect(@course.storage_quota).to eq 4
      end
    end

    context "with allow_student_discussion_reporting" do
      include_examples "setting set correctly", :allow_student_discussion_reporting
    end

    context "with allow_student_anonymous_discussion_topics" do
      include_examples "setting set correctly", :allow_student_anonymous_discussion_topics
    end
  end

  describe "audit logging" do
    subject { Importers::CourseContentImporter.import_content(course, data, params, migration) }

    let(:course) { course_factory }
    let(:data) do
      json = File.read(File.join(IMPORT_JSON_DIR, "assessments.json"))
      JSON.parse(json).with_indifferent_access
    end
    let(:params) { { "copy" => { "quizzes" => { "i7ed12d5eade40d9ee8ecb5300b8e02b2" => true } } } }
    let(:migration) do
      migration = ContentMigration.create!(context: course)
      migration.migration_settings[:migration_ids_to_import] = params
      migration.source_course = course
      migration.initiated_source = :manual
      migration.user = @user
      migration.started_at = Time.zone.now
      migration.save!
      migration
    end

    it "logs content migration in audit logs" do
      expect(Auditors::Course).to receive(:record_copied).once.with(migration.source_course, course, migration.user, source: migration.initiated_source)
      expect(Lti::PlatformNotificationService).to receive(:notify_tools_in_course).once.with(course, anything)
      expect(Lti::Pns::LtiContextCopyNoticeBuilder).to receive(:new).once.with(course:, copied_at: migration.started_at.iso8601, source_course: migration.source_course)

      subject
    end

    context "with lti_context_copy_notice flag disabled" do
      before do
        course.root_account.disable_feature!(:lti_context_copy_notice)
      end

      it "does not send LTI Platform Notice" do
        expect(Lti::PlatformNotificationService).not_to receive(:notify_tools_in_course)

        subject
      end
    end
  end

  describe "insert into module" do
    before :once do
      course_factory
      @module = @course.context_modules.create! name: "test"
      @module.add_item(type: "context_module_sub_header", title: "blah")
      @params = { "copy" => { "assignments" => { "1865116198002" => true } } }
      json = File.read(File.join(IMPORT_JSON_DIR, "import_from_migration.json"))
      @data = JSON.parse(json).with_indifferent_access
    end

    it "appends imported items to a module" do
      migration = @course.content_migrations.build
      migration.migration_settings[:migration_ids_to_import] = @params
      migration.migration_settings[:insert_into_module_id] = @module.id
      migration.save!

      Importers::CourseContentImporter.import_content(@course, @data, @params, migration)
      expect(@module.content_tags.order("position").pluck(:content_type)).to eq(%w[ContextModuleSubHeader Assignment])
    end

    it "can insert items from one module to an existing module" do
      migration = @course.content_migrations.build
      @params["copy"]["context_modules"] = { "1864019962002" => true }
      migration.migration_settings[:migration_ids_to_import] = @params
      migration.migration_settings[:insert_into_module_id] = @module.id
      migration.save!

      Importers::CourseContentImporter.import_content(@course, @data, @params, migration)
      expect(migration.migration_issues.count).to eq 0
      expect(@course.context_modules.where.not(migration_id: nil).count).to eq 0 # doesn't import other modules
      expect(@module.content_tags.last.content.migration_id).to eq "1865116198002"
    end

    it "inserts imported items into a module" do
      migration = @course.content_migrations.build
      migration.migration_settings[:migration_ids_to_import] = @params
      migration.migration_settings[:insert_into_module_id] = @module.id
      migration.migration_settings[:insert_into_module_position] = 1
      migration.save!

      Importers::CourseContentImporter.import_content(@course, @data, @params, migration)
      expect(@module.content_tags.order("position").pluck(:content_type)).to eq(%w[Assignment ContextModuleSubHeader])
    end

    it "respects insert_into_module_type" do
      @params["copy"]["discussion_topics"] = { "1864019689002" => true }
      migration = @course.content_migrations.build
      migration.migration_settings[:migration_ids_to_import] = @params
      migration.migration_settings[:insert_into_module_id] = @module.id
      migration.migration_settings[:insert_into_module_type] = "assignment"
      migration.save!
      Importers::CourseContentImporter.import_content(@course, @data, @params, migration)
      expect(@module.content_tags.order("position").pluck(:content_type)).to eq(%w[ContextModuleSubHeader Assignment])
    end
  end

  describe "move to assignment group" do
    before :once do
      course_factory
      @course.require_assignment_group
      @new_group = @course.assignment_groups.create!(name: "new group")
      @params = { copy: {
        assignments: { "1865116014002" => true },
        quizzes: { "1865116160002" => true }
      } }.with_indifferent_access
      json = File.read(File.join(IMPORT_JSON_DIR, "import_from_migration.json"))
      @data = JSON.parse(json).with_indifferent_access
      @migration = @course.content_migrations.build
      @migration.migration_settings[:migration_ids_to_import] = @params
      @migration.migration_settings[:move_to_assignment_group_id] = @new_group.id
      @migration.save!
    end

    it "puts a new assignment into assignment group" do
      @course.assignments.create! title: "other", assignment_group: @new_group
      Importers::CourseContentImporter.import_content(@course, @data, @params, @migration)
      new_assign = @course.assignments.find_by(migration_id: "1865116014002")
      expect(new_assign.assignment_group_id).to eq @new_group.id
    end

    it "moves existing assignment into assignment group" do
      existing_assign = @course.assignments.create! title: "blah", migration_id: "1865116014002"
      expect(existing_assign.assignment_group_id).not_to eq @new_group.id
      Importers::CourseContentImporter.import_content(@course, @data, @params, @migration)
      expect(existing_assign.reload.assignment_group_id).to eq @new_group.id
    end

    it "moves classic quiz assignment into new group" do
      Importers::CourseContentImporter.import_content(@course, @data, @params, @migration)
      quiz = @course.quizzes.find_by(migration_id: "1865116160002")
      expect(quiz.reload.assignment_group_id).to eq @new_group.id
      expect(quiz.assignment.reload.assignment_group_id).to eq @new_group.id
    end
  end

  it "is able to i18n without keys" do
    expect { Importers::CourseContentImporter.translate("stuff") }.not_to raise_error
  end

  it "does not create missing link migration issues if the link got sanitized away" do
    data = { assignments: [
      { migration_id: "broken", description: "heres a normal bad link <a href='/badness'>blah</a>" },
      { migration_id: "kindabroken", description: "here's a link that's going to go away in a bit <link rel=\"stylesheet\" href=\"/badness\"/>" }
    ] }.with_indifferent_access

    course_factory
    migration = @course.content_migrations.create!
    Importers::CourseContentImporter.import_content(@course, data, {}, migration)

    broken_assmt = @course.assignments.where(migration_id: "broken").first
    unbroken_assmt = @course.assignments.where(migration_id: "kindabroken").first
    expect(unbroken_assmt.description).to_not include("stylesheet")

    expect(migration.migration_issues.count).to eq 1 # should ignore the sanitized one
    expect(migration.migration_issues.first.fix_issue_html_url).to eq "/courses/#{@course.id}/assignments/#{broken_assmt.id}"
  end

  describe "metrics logging" do
    subject { Importers::CourseContentImporter.import_content(@course, {}, {}, migration) }

    before do
      allow(InstStatsd::Statsd).to receive(:increment)
      allow(InstStatsd::Statsd).to receive(:timing)
    end

    before :once do
      course_factory
    end

    let(:migration) { @course.content_migrations.create! migration_type: "atypeofmigration" }

    it "logs import successes" do
      subject
      expect(InstStatsd::Statsd).to have_received(:increment).with("content_migrations.import_success").once
    end

    it "logs import duration" do
      subject
      expect(InstStatsd::Statsd).to have_received(:timing).with("content_migrations.import_duration", anything, {
                                                                  tags: { migration_type: "atypeofmigration" }
                                                                }).once
    end

    it "logs import failures" do
      allow(Auditors::Course).to receive(:record_copied).and_raise("Something went wrong at the last minute")
      expect { subject }.to raise_error("Something went wrong at the last minute")
      expect(InstStatsd::Statsd).to have_received(:increment).with("content_migrations.import_failure").once
    end

    it "Does not log duration on failures" do
      allow(Auditors::Course).to receive(:record_copied).and_raise("Something went wrong at the last minute")
      expect { subject }.to raise_error("Something went wrong at the last minute")
      expect(InstStatsd::Statsd).to_not have_received(:timing).with("content_migrations.import_failure")
    end
  end

  describe "#error_on_dates?" do
    let(:item) { double("item") }
    let(:attributes) { [:due_at] }

    context "when there are errors on the given attributes" do
      before do
        allow(item).to receive(:errors).and_return({ due_at: ["validation error"] })
      end

      it "returns true" do
        expect(Importers::CourseContentImporter.error_on_dates?(item, attributes)).to be true
      end
    end

    context "when there are no errors on the given attributes" do
      before do
        allow(item).to receive(:errors).and_return({ due_at: [] })
      end

      it "returns false" do
        expect(Importers::CourseContentImporter.error_on_dates?(item, attributes)).to be false
      end
    end

    context "when attributes is empty" do
      let(:attributes) { [] }

      it "returns false" do
        expect(Importers::CourseContentImporter.error_on_dates?(item, attributes)).to be false
      end
    end

    context "when item errors is empty" do
      before do
        allow(item).to receive(:errors).and_return({})
      end

      it "returns false" do
        expect(Importers::CourseContentImporter.error_on_dates?(item, attributes)).to be false
      end
    end
  end

  describe "any_shift_date_missing?" do
    it "returns false when all dates are present" do
      options = {
        old_start_date: "2023-01-01",
        old_end_date: "2023-12-31",
        new_start_date: "2024-01-01",
        new_end_date: "2024-12-31"
      }
      expect(Importers::CourseContentImporter.any_shift_date_missing?(options)).to be false
    end

    it "returns true when old_start_date is missing" do
      options = {
        old_end_date: "2023-12-31",
        new_start_date: "2024-01-01",
        new_end_date: "2024-12-31"
      }
      expect(Importers::CourseContentImporter.any_shift_date_missing?(options)).to be true
    end

    it "returns true when old_end_date is missing" do
      options = {
        old_start_date: "2023-01-01",
        new_start_date: "2024-01-01",
        new_end_date: "2024-12-31"
      }
      expect(Importers::CourseContentImporter.any_shift_date_missing?(options)).to be true
    end

    it "returns true when new_start_date is missing" do
      options = {
        old_start_date: "2023-01-01",
        old_end_date: "2023-12-31",
        new_end_date: "2024-12-31"
      }
      expect(Importers::CourseContentImporter.any_shift_date_missing?(options)).to be true
    end

    it "returns true when new_end_date is missing" do
      options = {
        old_start_date: "2023-01-01",
        old_end_date: "2023-12-31",
        new_start_date: "2024-01-01"
      }
      expect(Importers::CourseContentImporter.any_shift_date_missing?(options)).to be true
    end
  end
end

def from_file_path(path, course)
  list = path.split("/").reject(&:empty?)
  filename = list.pop
  folder = Folder.assert_path(list.join("/"), course)
  file = folder.file_attachments.build(display_name: filename, filename:, content_type: "text/plain")
  file.uploaded_data = StringIO.new("fake data")
  file.context = course
  file.save!
  file
end<|MERGE_RESOLUTION|>--- conflicted
+++ resolved
@@ -534,8 +534,6 @@
       end
     end
 
-<<<<<<< HEAD
-=======
     describe "default_due_time" do
       let(:migration) { build_migration(@course, {}, all_course_settings: true) }
 
@@ -546,7 +544,6 @@
       end
     end
 
->>>>>>> 1b4a2133
     describe "hide_sections_on_course_users_page" do
       let(:migration) { build_migration(@course, {}, all_course_settings: true) }
 
