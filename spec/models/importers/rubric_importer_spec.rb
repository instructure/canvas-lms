# frozen_string_literal: true

#
# Copyright (C) 2011 - present Instructure, Inc.
#
# This file is part of Canvas.
#
# Canvas is free software: you can redistribute it and/or modify it under
# the terms of the GNU Affero General Public License as published by the Free
# Software Foundation, version 3 of the License.
#
# Canvas is distributed in the hope that it will be useful, but WITHOUT ANY
# WARRANTY; without even the implied warranty of MERCHANTABILITY or FITNESS FOR
# A PARTICULAR PURPOSE. See the GNU Affero General Public License for more
# details.
#
# You should have received a copy of the GNU Affero General Public License along
# with this program. If not, see <http://www.gnu.org/licenses/>.
#

require_relative "../../import_helper"

describe "Importing Rubrics" do
  SYSTEMS.each do |system|
    next unless import_data_exists? system, "rubric"

    it "imports from #{system}" do
      data = get_import_data(system, "rubric")
      context = get_import_context(system)
      assignment = Assignment.create!(course: @course)
      migration = double
      allow(migration).to receive(:add_imported_item)
      allow(migration).to receive_messages(context:, migration_settings: {})

      data[:rubrics_to_import] = {}
      expect(Importers::RubricImporter.import_from_migration(data, migration)).to be_nil
      expect(context.rubrics.count).to eq 0

      data[:rubrics_to_import][data[:migration_id]] = true
      Importers::RubricImporter.import_from_migration(data, migration)
      Importers::RubricImporter.import_from_migration(data, migration)
      expect(context.rubrics.count).to eq 1
      r = Rubric.where(migration_id: data[:migration_id]).first

      assignment.reload
      expect(assignment.rubric_association).to be_nil

      expect(r.title).to eq data[:title]
      expect(r.description).to include(data[:description]) if data[:description]
      expect(r.points_possible).to eq data[:points_possible].to_f
      # make sure we can reconstitute whatever the importer stuffed into the hash
      expect(r.criteria_object).to be_a(Array)

      crit_ids = r.data.map { |rub| rub[:ratings].first[:criterion_id] }

      data[:data].each do |crit|
        id = crit[:migration_id] || crit[:id]
        expect(crit_ids.member?(id)).to be_truthy
      end
    end

<<<<<<< HEAD
=======
    context "when rubric has an assessment" do
      let(:migration_id) { "g74ae39cd0bf07b03d73506c457f437b0" }

      before do
        course_with_teacher(active_all: true)
        course_with_student(active_all: true, course: @course)
        @context = @course
        @assignment = @context.assignments.create!(
          title: "some assignment",
          workflow_state: "published"
        )

        submission_model assignment: @assignment, user: @student
        @viewing_user = @teacher
        @assessed_user = @student
        rubric_association_model association_object: @assignment, purpose: "grading"
        @rubric.update(migration_id:)
        [@teacher, @student].each do |user|
          @rubric_association.rubric_assessments.create!({
                                                           artifact: @submission,
                                                           assessment_type: "grading",
                                                           assessor: user,
                                                           rubric: @rubric,
                                                           user: @assessed_user
                                                         })
        end
      end

      it "doesn't import from #{system}" do
        data = get_import_data(system, "rubric")

        migration = double
        allow(migration).to receive(:add_imported_item)
        allow(migration).to receive_messages(context: @context, migration_settings: {})
        expect(migration).to receive(:add_import_warning).once

        data[:rubrics_to_import] = { "#{migration_id}": true }
        data[:migration_id] = migration_id
        Importers::RubricImporter.import_from_migration(data, migration)
      end
    end

>>>>>>> 406d90fd
    it "imports from #{system} with associated assignment" do
      data = get_import_data(system, "rubric")
      context = get_import_context(system)
      assignment = Assignment.create!(course: @course)
      migration = double
      allow(migration).to receive(:add_imported_item)
      allow(migration).to receive_messages(context:, migration_settings: { associate_with_assignment_id: assignment.id })

      data[:rubrics_to_import] = {}
      data[:rubrics_to_import][data[:migration_id]] = true
      Importers::RubricImporter.import_from_migration(data, migration)
      Importers::RubricImporter.import_from_migration(data, migration)
      expect(context.rubrics.count).to eq 1
      r = Rubric.where(migration_id: data[:migration_id]).first

      assignment.reload
      expect(assignment.rubric_association.purpose).to eq "grading"
      expect(assignment.rubric_association.rubric_id).to eq r.id
    end
  end

  context "with the account_level_mastery_scales FF" do
    before do
      @data = get_import_data("vista", "rubric")
      @context = get_import_context("vista")
      @migration = @context.content_migrations.create!
      outcome_proficiency_model(@context.root_account)
      outcome_with_rubric({ mastery_points: 3, context: @context })
      @data[:data] = [{ learning_outcome_id: @outcome.id, points_possible: 5, ratings: [{ description: "Rating 1" }] }]
      @data[:rubrics_to_import] = {}
      @data[:rubrics_to_import][@data[:migration_id]] = true
    end

    context "enabled" do
      it "uses imported course's mastery scales for rubrics with learning_outcomes" do
        @context.root_account.enable_feature!(:account_level_mastery_scales)
        Importers::RubricImporter.import_from_migration(@data, @migration)
        rubric = Rubric.where(migration_id: @data[:migration_id]).first
        outcome_criterion = rubric.data[0]
        expect(outcome_criterion[:ratings].pluck(:description)).to eq ["best", "worst"]
        expect(outcome_criterion[:mastery_points]).to eq 10
      end
    end

    context "disabled" do
      it "uses imported course's mastery scales for rubrics with learning_outcomes" do
        @context.root_account.disable_feature!(:account_level_mastery_scales)
        Importers::RubricImporter.import_from_migration(@data, @migration)
        rubric = Rubric.where(migration_id: @data[:migration_id]).first
        outcome_criterion = rubric.data[0]
        expect(outcome_criterion[:ratings].pluck(:description)).to eq ["Rating 1"]
      end
    end
  end
end<|MERGE_RESOLUTION|>--- conflicted
+++ resolved
@@ -59,8 +59,6 @@
       end
     end
 
-<<<<<<< HEAD
-=======
     context "when rubric has an assessment" do
       let(:migration_id) { "g74ae39cd0bf07b03d73506c457f437b0" }
 
@@ -103,7 +101,6 @@
       end
     end
 
->>>>>>> 406d90fd
     it "imports from #{system} with associated assignment" do
       data = get_import_data(system, "rubric")
       context = get_import_context(system)
