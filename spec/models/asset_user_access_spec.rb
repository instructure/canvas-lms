# frozen_string_literal: true

#
# Copyright (C) 2011 - present Instructure, Inc.
#
# This file is part of Canvas.
#
# Canvas is free software: you can redistribute it and/or modify it under
# the terms of the GNU Affero General Public License as published by the Free
# Software Foundation, version 3 of the License.
#
# Canvas is distributed in the hope that it will be useful, but WITHOUT ANY
# WARRANTY; without even the implied warranty of MERCHANTABILITY or FITNESS FOR
# A PARTICULAR PURPOSE. See the GNU Affero General Public License for more
# details.
#
# You should have received a copy of the GNU Affero General Public License along
# with this program. If not, see <http://www.gnu.org/licenses/>.
#

describe AssetUserAccess do
  describe "with course context" do
    before :once do
      @course = Account.default.courses.create!(:name => 'My Course')
      @assignment = @course.assignments.create!(:title => 'My Assignment')
      @user = User.create!

      @asset = factory_with_protected_attributes(AssetUserAccess, :user => @user, :context => @course, :asset_code => @assignment.asset_string)
      @asset.display_name = @assignment.asset_string
      @asset.save!
    end

    it "updates existing records that have bad display names" do
      expect(@asset.display_name).to eq "My Assignment"
    end

    it "loads root account id from context" do
      expect(@asset.root_account_id).to eq(@course.root_account_id)
    end

    it "updates existing records that have changed display names" do
      @assignment.title = 'My changed Assignment'
      @assignment.save!
      AssetUserAccess.log @user, @course, { level: 'view', code: @assignment.asset_string }
      expect(@asset.reload.display_name).to eq 'My changed Assignment'
    end

    it "works for assessment questions" do
      question = assessment_question_model(bank: AssessmentQuestionBank.create!(context: @course))
      asset = AssetUserAccess.log @user, question, { level: 'view', code: @assignment.asset_string }
      expect(asset.context).to eq @course
    end

    describe "configured for log compaction" do
      it "writes to the log instead for view counts" do
        allow(AssetUserAccess).to receive(:view_counting_method).and_return("log")
        expect(AssetUserAccessLog.for_today(@asset).count).to eq(0)
        # updating view level which hasn't been set before,
        # so this one should write to the table
        cur_view_count = @asset.view_score
        AssetUserAccess.log @user, @course, { level: 'view', code: @assignment.asset_string }
        expect(@asset.reload.view_score).to_not eq(cur_view_count)
        expect(AssetUserAccessLog.for_today(@asset).count).to eq(0)
        # this time it's just a bump of the views, should get
        # sent to the log
        cur_view_count = @asset.view_score
        AssetUserAccess.log @user, @course, { level: 'view', code: @assignment.asset_string }
        expect(@asset.reload.view_score).to eq(cur_view_count)
        expect(AssetUserAccessLog.for_today(@asset).count).to eq(1)
      end

      describe "#eligible_for_log_path?" do
        it "is eligible only for view bumps" do
          AssetUserAccess.log @user, @course, { level: 'view', code: @assignment.asset_string }
          @asset.reload
          @asset.display_name = "foo_bar"
          expect(@asset.eligible_for_log_path?).to be_falsey
          @asset.restore_attributes
          @asset.view_score = @asset.view_score + 1
          expect(@asset.eligible_for_log_path?).to be_truthy
        end
      end
    end

    describe "for_user" do
      it "works with a User object" do
        expect(AssetUserAccess.for_user(@user)).to eq [@asset]
      end

      it "works with a list of User objects" do
        expect(AssetUserAccess.for_user([@user])).to eq [@asset]
      end

      it "works with a User id" do
        expect(AssetUserAccess.for_user(@user.id)).to eq [@asset]
      end

      it "works with a list of User ids" do
        expect(AssetUserAccess.for_user([@user.id])).to eq [@asset]
      end

      it "withs with an empty list" do
        expect(AssetUserAccess.for_user([])).to eq []
      end

      it "does not find unrelated accesses" do
        expect(AssetUserAccess.for_user(User.create!)).to eq []
        expect(AssetUserAccess.for_user(@user.id + 1)).to eq []
      end
    end

    describe '#icon' do
      it 'works for quizzes' do
        quiz = @course.quizzes.create!(:title => 'My Quiz')

        asset = factory_with_protected_attributes(AssetUserAccess, :user => @user, :context => @course, :asset_code => quiz.asset_string)
        asset.log(@course, { category: 'quizzes' })
        asset.save!

        expect(asset.icon).to eq 'icon-quiz'
      end

      it "falls back with an unexpected asset_category" do
        asset = AssetUserAccess.create asset_category: 'blah'
        expect(asset.icon).to eq 'icon-question'
        expect(asset.readable_category).to eq ''
      end
    end
  end

  describe "with user context" do
    before :once do
      @course = Account.default.courses.create!(:name => 'My Course')
      @assignment = @course.assignments.create!(:title => 'My Assignment')
      @user = User.create!

      @asset = factory_with_protected_attributes(AssetUserAccess, :user => @user, :context => @user, :asset_code => @assignment.asset_string)
      @asset.display_name = @assignment.asset_string
      @asset.save!
    end

    it "sets root account id to 0" do
      expect(@asset.root_account_id).to eq(0)
    end

    it "can load by user context" do
      expect(AssetUserAccess.for_context(@user)).to eq [@asset]
    end
  end

  describe '#log_action' do
<<<<<<< HEAD
    let(:scores) { Hash.new }
=======
    subject { asset }

    let(:scores) { {} }
>>>>>>> 0c292493
    let(:asset) { AssetUserAccess.new(scores) }

    describe 'when action level is nil' do
      describe 'with nil scores' do
        describe 'view level' do
          before { asset.log_action 'view' }

          describe '#view_score' do
            subject { super().view_score }
            it { is_expected.to eq 1 }
          end

          describe '#participate_score' do
            subject { super().participate_score }
            it { is_expected.to be_nil }
          end

          describe '#action_level' do
            subject { super().action_level }
            it { is_expected.to eq 'view' }
          end
        end

        describe 'participate level' do
          before { asset.log_action 'participate' }

          describe '#view_score' do
            subject { super().view_score }
            it { is_expected.to eq 1 }
          end

          describe '#participate_score' do
            subject { super().participate_score }
            it { is_expected.to eq 1 }
          end

          describe '#action_level' do
            subject { super().action_level }
            it { is_expected.to eq 'participate' }
          end
        end

        describe 'submit level' do
          before { asset.log_action 'submit' }

          describe '#view_score' do
            subject { super().view_score }
            it { is_expected.to be_nil }
          end

          describe '#participate_score' do
            subject { super().participate_score }
            it { is_expected.to eq 1 }
          end

          describe '#action_level' do
            subject { super().action_level }
            it { is_expected.to eq 'participate' }
          end
        end
      end

      describe 'with existing scores' do
        before { asset.view_score = asset.participate_score = 3 }

        describe 'view level' do
          before { asset.log_action 'view' }

          describe '#view_score' do
            subject { super().view_score }
            it { is_expected.to eq 4 }
          end

          describe '#participate_score' do
            subject { super().participate_score }
            it { is_expected.to eq 3 }
          end

          describe '#action_level' do
            subject { super().action_level }
            it { is_expected.to eq 'view' }
          end
        end

        describe 'participate level' do
          before { asset.log_action 'participate' }

          describe '#view_score' do
            subject { super().view_score }
            it { is_expected.to eq 4 }
          end

          describe '#participate_score' do
            subject { super().participate_score }
            it { is_expected.to eq 4 }
          end

          describe '#action_level' do
            subject { super().action_level }
            it { is_expected.to eq 'participate' }
          end
        end

        describe 'submit level' do
          before { asset.log_action 'submit' }

          describe '#view_score' do
            subject { super().view_score }
            it { is_expected.to eq 3 }
          end

          describe '#participate_score' do
            subject { super().participate_score }
            it { is_expected.to eq 4 }
          end

          describe '#action_level' do
            subject { super().action_level }
            it { is_expected.to eq 'participate' }
          end
        end
      end
    end

    describe 'when action level is view' do
      before { asset.action_level = 'view' }

      it 'gets overridden by participate' do
        asset.log_action 'participate'
        expect(asset.action_level).to eq 'participate'
      end

      it 'gets overridden by submit' do
        asset.log_action 'submit'
        expect(asset.action_level).to eq 'participate'
      end
    end

    it 'does not overwrite the participate level with view' do
      asset.action_level = 'participate'
      asset.log_action 'view'
      expect(asset.action_level).to eq 'participate'
    end
  end

  describe '#log' do
    subject { access }

    let(:access) { AssetUserAccess.new }
    let(:context) { User.new }

    before { allow(access).to receive :save }

    describe 'attribute values directly from hash' do
      def it_sets_if_nil(attribute, hash_key = nil)
        hash_key ||= attribute
        access.log(context, { hash_key => 'value' })
        expect(access.send(attribute)).to eq 'value'
        access.send("#{attribute}=", 'other')
        access.log(context, { hash_key => 'value' })
        expect(access.send(attribute)).to eq 'other'
      end

      specify { it_sets_if_nil(:asset_category, :category) }
      specify { it_sets_if_nil(:asset_group_code, :group_code) }
      specify { it_sets_if_nil(:membership_type) }
    end

    describe 'interally set or calculated attribute values' do
      before { access.log context, { :level => 'view' } }

      describe '#context' do
        subject { super().context }
        it { is_expected.to eq context }
      end

      describe '#last_access' do
        subject { super().last_access }
        it { is_expected.not_to be_nil }
      end

      describe '#view_score' do
        subject { super().view_score }
        it { is_expected.to eq 1 }
      end

      describe '#participate_score' do
        subject { super().participate_score }
        it { is_expected.to be_nil }
      end

      describe '#action_level' do
        subject { super().action_level }
        it { is_expected.to eq 'view' }
      end
    end

    describe 'setting root account id' do
      before :once do
        @course = Account.default.courses.create!(:name => 'My Course')
        @user = User.create!
      end

      it "loads root account id from context" do
        assignment = @course.assignments.create!(:title => 'My Assignment2')
        AssetUserAccess.log @user, @course, { level: 'view', code: assignment.asset_string }
        expect(AssetUserAccess.last.root_account_id).to eq(@course.root_account_id)
      end

      it "loads root account id from asset_for_root_account_id when context is a User" do
        assignment = @course.assignments.create!(:title => 'My Assignment2')
        AssetUserAccess.log @user, @user, { level: 'view', code: assignment.asset_string, asset_for_root_account_id: assignment }
        expect(AssetUserAccess.last.root_account_id).to eq(@course.root_account_id)
      end

      it "loads root account id from asset_for_root_account_id when context is a User and asset has a resolved_root_account_id but not a root_account_id" do
        # Not sure if this really ever happens but handle it on the safe side
        @course.assignments.create!(:title => 'My Assignment2')
        AssetUserAccess.log @user, @user, { level: 'view', code: @user.asset_string, asset_for_root_account_id: @course.root_account }
        expect(AssetUserAccess.last.root_account_id).to eq(@course.root_account_id)
      end

      it "sets root account id to 0 when context is a User and asset is a User" do
        AssetUserAccess.log @user, @user, { level: 'view', code: @user.asset_string, asset_for_root_account_id: @user }
        expect(AssetUserAccess.last.root_account_id).to eq(0)
      end
    end
  end

  describe '#corrected_view_score' do
    it 'deducts the participation score from the view score for a quiz' do
      subject.view_score = 10
      subject.participate_score = 4
      subject.asset_group_code = 'quizzes'

      expect(subject.corrected_view_score).to eq 6
    end

    it 'returns the normal view score for anything but a quiz' do
      subject.view_score = 10
      subject.participate_score = 4

      expect(subject.corrected_view_score).to eq 10
    end

    it 'does not complain if there is no current score' do
      subject.view_score = nil
      subject.participate_score = 4
      allow(subject).to receive(:asset_group_code).and_return('quizzes')

      expect(subject.corrected_view_score).to eq(-4)
    end
  end

  describe "consuming plugin setting" do
    it "defaults to normal updates" do
      expect(AssetUserAccess.view_counting_method).to eq("update")
    end

    it "reads plugin setting for override" do
      ps = PluginSetting.find_or_initialize_by(name: "asset_user_access_logs")
      ps.inheritance_scope = "shard"
      ps.settings = { max_log_ids: [0, 0, 0, 0, 0, 0, 0], write_path: 'log' }
      ps.save!
      expect(AssetUserAccess.view_counting_method).to eq("log")
    end
  end
end<|MERGE_RESOLUTION|>--- conflicted
+++ resolved
@@ -149,13 +149,9 @@
   end
 
   describe '#log_action' do
-<<<<<<< HEAD
-    let(:scores) { Hash.new }
-=======
     subject { asset }
 
     let(:scores) { {} }
->>>>>>> 0c292493
     let(:asset) { AssetUserAccess.new(scores) }
 
     describe 'when action level is nil' do
@@ -165,16 +161,19 @@
 
           describe '#view_score' do
             subject { super().view_score }
+
             it { is_expected.to eq 1 }
           end
 
           describe '#participate_score' do
             subject { super().participate_score }
+
             it { is_expected.to be_nil }
           end
 
           describe '#action_level' do
             subject { super().action_level }
+
             it { is_expected.to eq 'view' }
           end
         end
@@ -184,16 +183,19 @@
 
           describe '#view_score' do
             subject { super().view_score }
+
             it { is_expected.to eq 1 }
           end
 
           describe '#participate_score' do
             subject { super().participate_score }
+
             it { is_expected.to eq 1 }
           end
 
           describe '#action_level' do
             subject { super().action_level }
+
             it { is_expected.to eq 'participate' }
           end
         end
@@ -203,16 +205,19 @@
 
           describe '#view_score' do
             subject { super().view_score }
+
             it { is_expected.to be_nil }
           end
 
           describe '#participate_score' do
             subject { super().participate_score }
+
             it { is_expected.to eq 1 }
           end
 
           describe '#action_level' do
             subject { super().action_level }
+
             it { is_expected.to eq 'participate' }
           end
         end
@@ -226,16 +231,19 @@
 
           describe '#view_score' do
             subject { super().view_score }
+
             it { is_expected.to eq 4 }
           end
 
           describe '#participate_score' do
             subject { super().participate_score }
+
             it { is_expected.to eq 3 }
           end
 
           describe '#action_level' do
             subject { super().action_level }
+
             it { is_expected.to eq 'view' }
           end
         end
@@ -245,16 +253,19 @@
 
           describe '#view_score' do
             subject { super().view_score }
+
             it { is_expected.to eq 4 }
           end
 
           describe '#participate_score' do
             subject { super().participate_score }
+
             it { is_expected.to eq 4 }
           end
 
           describe '#action_level' do
             subject { super().action_level }
+
             it { is_expected.to eq 'participate' }
           end
         end
@@ -264,16 +275,19 @@
 
           describe '#view_score' do
             subject { super().view_score }
+
             it { is_expected.to eq 3 }
           end
 
           describe '#participate_score' do
             subject { super().participate_score }
+
             it { is_expected.to eq 4 }
           end
 
           describe '#action_level' do
             subject { super().action_level }
+
             it { is_expected.to eq 'participate' }
           end
         end
@@ -329,26 +343,31 @@
 
       describe '#context' do
         subject { super().context }
+
         it { is_expected.to eq context }
       end
 
       describe '#last_access' do
         subject { super().last_access }
+
         it { is_expected.not_to be_nil }
       end
 
       describe '#view_score' do
         subject { super().view_score }
+
         it { is_expected.to eq 1 }
       end
 
       describe '#participate_score' do
         subject { super().participate_score }
+
         it { is_expected.to be_nil }
       end
 
       describe '#action_level' do
         subject { super().action_level }
+
         it { is_expected.to eq 'view' }
       end
     end
