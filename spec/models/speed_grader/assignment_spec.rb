--- conflicted
+++ resolved
@@ -1773,12 +1773,8 @@
       json = SpeedGrader::Assignment.new(assignment, teacher).json
 
       students = json["context"]["students"].pluck("id")
-<<<<<<< HEAD
-      expect(students).to include(active_student.id.to_s, inactive_student.id.to_s,
-=======
       expect(students).to include(active_student.id.to_s,
                                   inactive_student.id.to_s,
->>>>>>> 5e181781
                                   concluded_student.id.to_s)
     end
 
