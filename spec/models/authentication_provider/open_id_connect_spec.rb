--- conflicted
+++ resolved
@@ -227,8 +227,6 @@
 
     it "doesn't add anything with the feature flag off" do
       expect(subject.user_logout_redirect(controller, nil)).to eql "http://somewhere/logout"
-<<<<<<< HEAD
-=======
     end
   end
 
@@ -288,7 +286,6 @@
       subject.jwks_uri = "http://new"
       subject.save!
       expect(subject.jwks[jwk2[:kid]]).to eq jwk2.as_json
->>>>>>> 0656bcb7
     end
   end
 end