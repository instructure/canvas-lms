--- conflicted
+++ resolved
@@ -23,10 +23,7 @@
   let(:feature_name) { "password_complexity" }
 
   before do
-<<<<<<< HEAD
-=======
     allow(Account.site_admin).to receive(:feature_enabled?).with(:instructure_identity_global_flag)
->>>>>>> 4b58b620
     allow(Feature).to receive(:definitions).and_return(
       { feature_name => Feature.new(feature: feature_name, applies_to: "RootAccount") }
     )
