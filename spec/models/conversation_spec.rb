#
# Copyright (C) 2011 Instructure, Inc.
#
# This file is part of Canvas.
#
# Canvas is free software: you can redistribute it and/or modify it under
# the terms of the GNU Affero General Public License as published by the Free
# Software Foundation, version 3 of the License.
#
# Canvas is distributed in the hope that it will be useful, but WITHOUT ANY
# WARRANTY; without even the implied warranty of MERCHANTABILITY or FITNESS FOR
# A PARTICULAR PURPOSE. See the GNU Affero General Public License for more
# details.
#
# You should have received a copy of the GNU Affero General Public License along
# with this program. If not, see <http://www.gnu.org/licenses/>.
#

require File.expand_path(File.dirname(__FILE__) + '/../sharding_spec_helper.rb')

describe Conversation do
  context "initiation" do
    it "should set private_hash for private conversations" do
      users = 2.times.map{ user }
      Conversation.initiate(users, true).private_hash.should_not be_nil
    end

    it "should not set private_hash for group conversations" do
      users = 3.times.map{ user }
      Conversation.initiate(users, false).private_hash.should be_nil
    end

    it "should reuse private conversations" do
      users = 2.times.map{ user }
      c1 = Conversation.initiate(users, true)
      c2 = Conversation.initiate(users, true)
      c1.should == c2
      ActiveRecord::Base
    end

    it "should not reuse group conversations" do
      users = 2.times.map{ user }
      Conversation.initiate(users, false).should_not ==
      Conversation.initiate(users, false)
    end

    it "should populate subject if provided" do
      users = 2.times.map{ user }
      Conversation.initiate(users, nil, :subject => 'lunch').subject.should == 'lunch'
    end

    context "sharding" do
      specs_require_sharding

      it "should create the conversation on the appropriate shard" do
        users = []
        users << user(:name => 'a')
        @shard1.activate { users << user(:name => 'b') }
        @shard2.activate { users << user(:name => 'c') }
        Shard.with_each_shard([Shard.default, @shard1, @shard2]) do
          conversation = Conversation.initiate(users, false)
          conversation.shard.should == Shard.current
          conversation.conversation_participants.all? { |cp| cp.shard == Shard.current }.should be_true
          conversation.conversation_participants.length.should == 3
          conversation.participants.map(&:id).should == users.map(&:id)
          cp = users[0].all_conversations.last
          cp.shard.should == Shard.default
          cp = users[1].all_conversations.last
          cp.shard.should == @shard1
          cp = users[2].all_conversations.last
          cp.shard.should == @shard2
        end
      end

      it "should re-use a private conversation from any shard" do
        users = [user]
        @shard1.activate { users << user }
        conversation = Conversation.initiate(users, true)
        Conversation.initiate(users, true).should == conversation
        @shard1.activate do
          Conversation.initiate(users, true).should == conversation
        end
        @shard2.activate do
          Conversation.initiate(users, true).should == conversation
        end
      end

      it "should re-use a private conversation from an unrelated shard" do
        users = []
        @shard1.activate { users << user }
        @shard2.activate { users << user }
        conversation = Conversation.initiate(users, true)
        Conversation.initiate(users, true).should == conversation
        @shard1.activate do
          Conversation.initiate(users, true).should == conversation
        end
        @shard2.activate do
          Conversation.initiate(users, true).should == conversation
        end
      end
    end
  end

  context "adding participants" do
    it "should not add participants to private conversations" do
      sender = user
      root_convo = Conversation.initiate([sender, user], true)
      lambda{ root_convo.add_participants(sender, [user]) }.should raise_error
    end

    it "should add new participants to group conversations and give them all messages" do
      sender = user
      root_convo = Conversation.initiate([sender, user], false)
      root_convo.add_message(sender, 'test')

      new_guy = user
      lambda{ root_convo.add_participants(sender, [new_guy]) }.should_not raise_error
      root_convo.participants(true).size.should == 3

      convo = new_guy.conversations.first
      convo.unread?.should be_true
      convo.messages.size.should == 2 # the test message plus a "user was added" message
      convo.participants.size.should == 3 # includes the sender (though we don't show him in the ui)
    end

    it "should only add participants to messages the existing user has participants on" do
      sender = user
      recipient = user
      root_convo = Conversation.initiate([sender, recipient], false)
      msgs = []
      msgs << root_convo.add_message(sender, "first message body")  <<
              root_convo.add_message(sender, "second message body") <<
              root_convo.add_message(sender, "third message body")  <<
              root_convo.add_message(sender, "fourth message body")
      sender.conversations.first.remove_messages(msgs[0])
      sender.conversations.first.delete_messages(msgs[1])

      new_guy = user
      root_convo.add_participants(sender, [new_guy])
      # -1 for hard delete msg, +1 for generated message. soft deleted should still be added.
      new_guy.conversations.first.messages.size.should eql(msgs.size - 1 + 1)
    end


    it "should not re-add existing participants to group conversations" do
      sender = user
      recipient = user
      root_convo = Conversation.initiate([sender, recipient], false)
      lambda{ root_convo.add_participants(sender, [recipient]) }.should_not raise_error
      root_convo.participants.size.should == 2
    end

    it "should update the updated_at timestamp and clear the identity header cache of new participants" do
      sender = user
      root_convo = Conversation.initiate([sender, user], false)
      root_convo.add_message(sender, 'test')

      new_guy = user
      old_updated_at = new_guy.updated_at
      root_convo.add_participants(sender, [new_guy])
      new_guy.reload.updated_at.should_not eql old_updated_at
    end

    context "sharding" do
      specs_require_sharding

      it "should add participants to the proper shards" do
        users = []
        users << user(:name => 'a')
        users << user(:name => 'b')
        users << user(:name => 'c')
        conversation = Conversation.initiate(users, false)
        conversation.add_message(users.first, 'test')
        conversation.conversation_participants.size.should == 3
        @shard1.activate do
          users << user(:name => 'd')
          conversation.add_participants(users.first, [users.last])
          conversation.conversation_participants(:reload).size.should == 4
          conversation.conversation_participants.all? { |cp| cp.shard == Shard.default }.should be_true
          users.last.all_conversations.last.shard.should == @shard1
          conversation.participants(true).map(&:id).should == users.map(&:id)
        end
        @shard2.activate do
          users << user(:name => 'e')
          conversation.add_participants(users.first, users[-2..-1])
          conversation.conversation_participants(:reload).size.should == 5
          conversation.conversation_participants.all? { |cp| cp.shard == Shard.default }.should be_true
          users.last.all_conversations.last.shard.should == @shard2
          conversation.participants(true).map(&:id).should == users.map(&:id)
        end
      end
    end
  end

  context "message counts" do
    shared_examples_for "message counts" do
      before do
        (@shard1 || Shard.default).activate do
          @sender = user
          @recipient = user
        end
      end
      it "should increment when adding messages" do
        Conversation.initiate([@sender, @recipient], false).add_message(@sender, 'test')
        @sender.conversations.first.message_count.should eql 1
        @recipient.conversations.first.message_count.should eql 1
      end

      it "should decrement when removing messages" do
        root_convo = Conversation.initiate([@sender, @recipient], false)
        root_convo.add_message(@sender, 'test')
        msg = root_convo.add_message(@sender, 'test2')
        @sender.conversations.first.message_count.should eql 2
        @recipient.conversations.first.message_count.should eql 2

        @sender.conversations.first.remove_messages(msg)
        @sender.conversations.first.reload.message_count.should eql 1
        @recipient.conversations.first.reload.message_count.should eql 2
      end

      it "should decrement when deleting messages" do
        root_convo = Conversation.initiate([@sender, @recipient], false)
        root_convo.add_message(@sender, 'test')
        msg = root_convo.add_message(@sender, 'test2')
        @sender.conversations.first.message_count.should eql 2
        @recipient.conversations.first.message_count.should eql 2

        @sender.conversations.first.delete_messages(msg)
        @sender.conversations.first.reload.message_count.should eql 1
        @recipient.conversations.first.reload.message_count.should eql 2
      end
    end

    include_examples "message counts"

    context "sharding" do
      specs_require_sharding
      include_examples "message counts"
    end
  end

  context "unread counts" do
    shared_examples_for "unread counts" do
      before do
        (@shard1 || Shard.default).activate do
          @sender = user
          @unread_guy = @recipient = user
          @subscribed_guy = user
          @unsubscribed_guy = user
        end
      end

      it "should increment for recipients when sending the first message in a conversation" do
        root_convo = Conversation.initiate([@sender, @recipient], false)
        ConversationParticipant.unread.size.should eql 0 # only once the first message is added
        root_convo.add_message(@sender, 'test')
        @sender.reload.unread_conversations_count.should eql 0
        @sender.conversations.unread.size.should eql 0
        @recipient.reload.unread_conversations_count.should eql 1
        @recipient.conversations.unread.size.should eql 1
      end

      it "should increment for subscribed recipients when adding a message to a read conversation" do
        root_convo = Conversation.initiate([@sender, @unread_guy, @subscribed_guy, @unsubscribed_guy], false)
        root_convo.add_message(@sender, 'test')

        @unread_guy.reload.unread_conversations_count.should eql 1
        @unread_guy.conversations.unread.size.should eql 1
        @subscribed_guy.conversations.first.update_attribute(:workflow_state, "read")
        @subscribed_guy.reload.unread_conversations_count.should eql 0
        @subscribed_guy.conversations.unread.size.should eql 0
        @unsubscribed_guy.conversations.first.update_attributes(:subscribed => false)
        @unsubscribed_guy.reload.unread_conversations_count.should eql 0
        @unsubscribed_guy.conversations.unread.size.should eql 0

        root_convo.add_message(@sender, 'test2')

        @unread_guy.reload.unread_conversations_count.should eql 1
        @unread_guy.conversations.unread.size.should eql 1
        @subscribed_guy.reload.unread_conversations_count.should eql 1
        @subscribed_guy.conversations.unread.size.should eql 1
        @unsubscribed_guy.reload.unread_conversations_count.should eql 0
        @unsubscribed_guy.conversations.unread.size.should eql 0
      end

      it "should decrement when deleting an unread conversation" do
        root_convo = Conversation.initiate([@sender, @unread_guy], false)
        root_convo.add_message(@sender, 'test')

        @unread_guy.reload.unread_conversations_count.should eql 1
        @unread_guy.conversations.unread.size.should eql 1
        @unread_guy.conversations.first.remove_messages(:all)
        @unread_guy.reload.unread_conversations_count.should eql 0
        @unread_guy.conversations.unread.size.should eql 0
      end

      it "should decrement when marking as read" do
        root_convo = Conversation.initiate([@sender, @unread_guy], false)
        root_convo.add_message(@sender, 'test')

        @unread_guy.reload.unread_conversations_count.should eql 1
        @unread_guy.conversations.unread.size.should eql 1
        @unread_guy.conversations.first.update_attribute(:workflow_state, "read")
        @unread_guy.reload.unread_conversations_count.should eql 0
        @unread_guy.conversations.unread.size.should eql 0
      end

      it "should indecrement when marking as unread" do
        root_convo = Conversation.initiate([@sender, @unread_guy], false)
        root_convo.add_message(@sender, 'test')
        @unread_guy.conversations.first.update_attribute(:workflow_state, "read")

        @unread_guy.reload.unread_conversations_count.should eql 0
        @unread_guy.conversations.unread.size.should eql 0
        @unread_guy.conversations.first.update_attribute(:workflow_state, "unread")
        @unread_guy.reload.unread_conversations_count.should eql 1
        @unread_guy.conversations.unread.size.should eql 1
      end
    end

    include_examples "unread counts"
    context "sharding" do
      specs_require_sharding
      include_examples "unread counts"
    end
  end

  context "subscription" do
    it "should mark-as-read when unsubscribing iff it was unread" do
      sender = user
      subscription_guy = user
      archive_guy = user
      root_convo = Conversation.initiate([sender, archive_guy, subscription_guy], false)
      root_convo.add_message(sender, 'test')

      subscription_guy.reload.unread_conversations_count.should eql 1
      subscription_guy.conversations.unread.size.should eql 1

      subscription_guy.conversations.first.update_attributes(:subscribed => false)
      subscription_guy.reload.unread_conversations_count.should eql 0
      subscription_guy.conversations.unread.size.should eql 0

      archive_guy.conversations.first.update_attributes(:workflow_state => "archived", :subscribed => false)
      archive_guy.conversations.archived.size.should eql 1
    end

    it "should mark-as-unread when re-subscribing iff there are newer messages" do
      sender = user
      flip_flopper_guy = user
      subscription_guy = user
      archive_guy = user
      root_convo = Conversation.initiate([sender, flip_flopper_guy, archive_guy, subscription_guy], false)
      root_convo.add_message(sender, 'test')

      flip_flopper_guy.conversations.first.update_attributes(:subscribed => false)
      flip_flopper_guy.reload.unread_conversations_count.should eql 0
      flip_flopper_guy.conversations.unread.size.should eql 0
      # no new messages in the interim, he should stay "marked-as-read"
      flip_flopper_guy.conversations.first.update_attributes(:subscribed => true)
      flip_flopper_guy.reload.unread_conversations_count.should eql 0
      flip_flopper_guy.conversations.unread.size.should eql 0

      subscription_guy.conversations.first.update_attributes(:subscribed => false)
      archive_guy.conversations.first.update_attributes(:workflow_state => "archived", :subscribed => false)

      message = root_convo.add_message(sender, 'you wish you were subscribed!')
      message.update_attribute(:created_at, Time.now.utc + 1.minute)
      last_message_at = message.reload.created_at

      subscription_guy.conversations.first.update_attributes(:subscribed => true)
      archive_guy.conversations.first.update_attributes(:subscribed => true)

      subscription_guy.reload.unread_conversations_count.should eql 1
      subscription_guy.conversations.unread.size.should eql 1
      subscription_guy.conversations.first.last_message_at.to_i.should eql last_message_at.to_i

      archive_guy.reload.unread_conversations_count.should eql 1
      archive_guy.conversations.unread.size.should eql 1
      subscription_guy.conversations.first.last_message_at.to_i.should eql last_message_at.to_i
    end

    it "should not toggle read/unread until the subscription change is saved" do
      sender = user
      subscription_guy = user
      root_convo = Conversation.initiate([sender, user, subscription_guy], false)
      root_convo.add_message(sender, 'test')

      subscription_guy.reload.unread_conversations_count.should eql 1
      subscription_guy.conversations.unread.size.should eql 1

      subscription_guy.conversations.first.subscribed = false
      subscription_guy.reload.unread_conversations_count.should eql 1
      subscription_guy.conversations.unread.size.should eql 1

      subscription_guy.conversations.first.subscribed = true
      subscription_guy.reload.unread_conversations_count.should eql 1
      subscription_guy.conversations.unread.size.should eql 1
    end
  end

  context "adding messages" do
    it "should deliver the message to all participants" do
      sender = user
      recipients = 5.times.map{ user }
      Conversation.initiate([sender] + recipients, false).add_message(sender, 'test')
      convo = sender.conversations.first
      convo.reload.read?.should be_true # only for the sender, and then only on the first message
      convo.messages.size.should == 1
      convo.messages.first.body.should == 'test'
      recipients.each do |recipient|
        convo = recipient.conversations.first
        convo.read?.should be_false
        convo.messages.size.should == 1
        convo.messages.first.body.should == 'test'
      end
    end

    it "should only ever change the workflow_state for the sender if it's archived and it's a direct message (not bulk)" do
      sender = user
      Conversation.initiate([sender, user], true).add_message(sender, 'test')
      convo = sender.conversations.first
      convo.update_attribute(:workflow_state, "unread")
      convo.add_message('another test', :update_for_sender => false) # as if it were a bulk private message
      convo.reload.unread?.should be_true

      convo.update_attribute(:workflow_state, "archived")
      convo.add_message('one more test', :update_for_sender => false)
      convo.reload.archived?.should be_true

      convo.update_attribute(:workflow_state, "unread")
      convo.add_message('and another test') # overrides subscribed-ness and updates timestamps
      convo.reload.unread?.should be_true

      convo.update_attribute(:workflow_state, "archived")
      convo.add_message('last one')
      convo.reload.archived?.should be_false
      convo.reload.read?.should be_true
    end

    it "should not set last_message_at for the sender if the conversation is deleted and update_for_sender=false" do
      sender = user
      rconvo = Conversation.initiate([sender, user], true)
      message = rconvo.add_message(sender, 'test')
      convo = sender.conversations.first
      convo.last_message_at.should_not be_nil

      convo.remove_messages(message)
      convo.last_message_at.should be_nil

      convo.add_message('bulk message', :update_for_sender => false)
      convo.reload
      convo.last_message_at.should be_nil
    end

    it "should set last_authored_at and visible_last_authored_at on deleted conversations even if update_for_sender=false" do
      expected_times = [Time.now.utc - 1.hours, Time.now.utc].map{ |t| Time.parse(t.to_s) }
      ConversationMessage.any_instance.expects(:current_time_from_proper_timezone).twice.returns(*expected_times)

      sender = user
      rconvo = Conversation.initiate([sender, user], true)
      message = rconvo.add_message(sender, 'test')
      convo = sender.conversations.first
      convo.last_authored_at.should eql expected_times.first
      convo.visible_last_authored_at.should eql expected_times.first

      convo.remove_messages(message)
      convo.last_authored_at.should eql expected_times.first
      convo.visible_last_authored_at.should be_nil

      convo.add_message('bulk message', :update_for_sender => false)
      convo.reload
      convo.last_authored_at.should eql expected_times.last
      convo.visible_last_authored_at.should eql expected_times.last
    end

    it "should deliver the message to unsubscribed participants but not alert them" do
      sender = user
      recipients = 5.times.map{ user }
      Conversation.initiate([sender] + recipients, false).add_message(sender, 'test')

      recipient = recipients.last
      rconvo = recipient.conversations.first
      rconvo.unread?.should be_true
      rconvo.update_attributes(:subscribed => false)
      rconvo.unread?.should be_false

      convo = sender.conversations.first
      message = convo.add_message('another test')
      message.update_attribute(:created_at, Time.now.utc + 1.minute)

      rconvo.reload.unread?.should be_false
      rconvo.update_attributes(:subscribed => true)
      rconvo.unread?.should be_true
    end
<<<<<<< HEAD
=======

    it "should only alert message participants" do
      sender = user
      recipients = 5.times.map{ user }
      convo = Conversation.initiate([sender] + recipients, false)
      convo.add_message(sender, 'test')

      recipient = recipients.last
      rconvo = recipient.conversations.first
      rconvo.unread?.should be_true
      rconvo.update_attribute(:workflow_state, "read")

      convo.add_message(sender, 'another test', :only_users => [recipients.first])

      rconvo.reload.unread?.should be_false
    end
>>>>>>> e5143687
  end

  context "context tags" do
    context "current_context_strings" do
      it "should not double-count duplicate enrollments" do
        u1 = student_in_course(:active_all => true).user
        u2 = student_in_course(:active_all => true).user
        course1 = @course

        course_with_student(:active_all => true, :user => u1)
        course2 = @course
        other_section = course2.course_sections.create
        course2.enroll_student(u1, :allow_multiple_enrollments => true, :section => other_section)
        u1.enrollments.size.should eql 3

        conversation = Conversation.initiate([u1, u2], true)

        conversation.current_context_strings(1).should eql [course1.asset_string]
        u1.conversation_context_codes.sort.should eql [course1.asset_string, course2.asset_string].sort # just once
      end
    end

    context "initial tags" do
      it "should save all valid tags on the conversation" do # NOTE: this will change if/when we allow arbitrary tags
        u1 = student_in_course(:active_all => true).user
        u2 = student_in_course(:active_all => true, :course => @course).user
        conversation = Conversation.initiate([u1, u2], true)
        conversation.add_message(u1, 'test', :tags => [@course.asset_string, "asdf", "lol"])
        conversation.tags.should eql [@course.asset_string]
      end

      it "should set initial empty tags on the conversation and conversation_participant" do
        u1 = student_in_course.user
        u2 = student_in_course(:course => @course).user
        conversation = Conversation.initiate([u1, u2], true)
        conversation.read_attribute(:tags).should_not be_nil
        conversation.tags.should eql []
        u1.all_conversations.first.read_attribute(:tags).should_not be_nil
        u1.all_conversations.first.tags.should eql []
        u2.all_conversations.first.read_attribute(:tags).should_not be_nil
        u2.all_conversations.first.tags.should eql []
      end

      it "should ignore explicit context tags not shared by at least two participants" do
        u1 = student_in_course(:active_all => true).user
        u2 = student_in_course(:active_all => true, :course => @course).user
        u3 = user
        @course1 = @course
        @course2 = course(:active_all => true)
        @course2.enroll_student(u1).update_attribute(:workflow_state, 'active')
        conversation = Conversation.initiate([u1, u2, u3], false)
        conversation.add_message(u1, 'test', :tags => [@course1.asset_string, @course2.asset_string])
        conversation.tags.should eql [@course1.asset_string]
      end

      it "should save all visible tags on the conversation_participant" do
        u1 = student_in_course(:active_all => true).user
        u2 = student_in_course(:active_all => true, :course => @course).user
        u3 = user
        conversation = Conversation.initiate([u1, u2, u3], false)
        conversation.add_message(u1, 'test', :tags => [@course.asset_string])
        conversation.tags.should eql [@course.asset_string]
        u1.conversations.first.tags.should eql [@course.asset_string]
        u2.conversations.first.tags.should eql [@course.asset_string]
        u3.conversations.first.tags.should eql []
      end

      it "should default all tags to common ones over the 50% threshold if none are specified" do
        u1 = student_in_course(:active_all => true).user
        u2 = student_in_course(:active_all => true, :course => @course).user
        @course1 = @course
        @course2 = course(:active_all => true)
        @course2.enroll_student(u2).update_attribute(:workflow_state, 'active')
        u3 = student_in_course(:active_all => true, :course => @course2).user
        conversation = Conversation.initiate([u1, u2, u3], false)
        conversation.add_message(u1, 'test')
        conversation.tags.sort.should eql [@course1.asset_string, @course2.asset_string].sort
        u1.conversations.first.tags.should eql [@course1.asset_string]
        u2.conversations.first.tags.sort.should eql [@course1.asset_string, @course2.asset_string].sort
        u3.conversations.first.tags.should eql [@course2.asset_string]
      end

      it "should default the conversation_participant tags to common ones over the 50% threshold if no specified tags match" do
        u1 = student_in_course(:active_all => true).user
        u2 = student_in_course(:active_all => true, :course => @course).user
        @course1 = @course
        @course2 = course(:active_all => true)
        @course2.enroll_student(u2).update_attribute(:workflow_state, 'active')
        u3 = student_in_course(:active_all => true, :course => @course2).user
        conversation = Conversation.initiate([u1, u2, u3], false)
        conversation.add_message(u1, 'test', :tags => [@course1.asset_string])
        conversation.tags.should eql [@course1.asset_string]
        u1.conversations.first.tags.should eql [@course1.asset_string]
        u2.conversations.first.tags.should eql [@course1.asset_string] # just the one, since it was explicit
        u3.conversations.first.tags.should eql [@course2.asset_string] # not in course1, so fall back to common ones (i.e. course2)
      end

      context "sharding" do
        specs_require_sharding

        it "should set all tags on the other shard's participants" do
          course1 = @shard1.activate{ course(:account => Account.create!, :active_all => true) }
          course2 = @shard2.activate{ course(:account => Account.create!, :active_all => true) }
          user1 = student_in_course(:course => course1, :active_all => true).user
          user2 = student_in_course(:course => course2, :active_all => true).user
          student_in_course(:course => course2, :user => user1, :active_all => true)
          student_in_course(:course => course1, :user => user2, :active_all => true)
          conversation = Conversation.initiate([user1, user2], false)
          conversation.add_message(user1, 'test')
          user1.conversations.first.tags.sort.should eql [course1.asset_string, course2.asset_string].sort
          user2.conversations.first.tags.sort.should eql [course1.asset_string, course2.asset_string].sort
        end
      end
    end

    context "deletion" do
      it "should remove tags when all messages are deleted" do
        u1 = student_in_course(:active_all => true).user
        u2 = student_in_course(:active_all => true, :course => @course).user
        conversation = Conversation.initiate([u1, u2], true)
        conversation.add_message(u1, 'test')
        conversation.tags.should eql [@course.asset_string]
        cp1 = u1.conversations.first
        cp1.tags.should eql [@course.asset_string]
        cp2 = u2.conversations.first
        cp2.tags.should eql [@course.asset_string]

        cp2.remove_messages(:all)
        cp2.tags.should eql []
        
        # no change here
        cp1.reload.tags.should eql [@course.asset_string]
        conversation.reload.tags.should eql [@course.asset_string]
      end
    end

    context "subsequent tags" do
      it "should add new tags to the conversation" do
        u1 = student_in_course(:active_all => true).user
        u2 = student_in_course(:active_all => true, :course => @course).user
        @course1 = @course
        @course2 = course(:active_all => true)
        @course2.enroll_student(u2).update_attribute(:workflow_state, 'active')
        u3 = student_in_course(:active_all => true, :course => @course2).user
        conversation = Conversation.initiate([u1, u2, u3], false)
        conversation.add_message(u1, 'test', :tags => [@course1.asset_string])
        conversation.tags.should eql [@course1.asset_string]

        conversation.add_message(u1, 'another', :tags => [@course2.asset_string])
        conversation.tags.sort.should eql [@course1.asset_string, @course2.asset_string].sort
      end

      it "should add new visible tags to the conversation_participant" do
        u1 = student_in_course(:active_all => true).user
        u2 = student_in_course(:active_all => true, :course => @course).user
        @course1 = @course
        @course2 = course(:active_all => true)
        @course2.enroll_student(u2).update_attribute(:workflow_state, 'active')
        u3 = student_in_course(:active_all => true, :course => @course2).user
        conversation = Conversation.initiate([u1, u2, u3], false)
        conversation.add_message(u1, 'test', :tags => [@course1.asset_string])
        u1.conversations.first.tags.should == [@course1.asset_string]
        u2.conversations.first.tags.should == [@course1.asset_string]
        u3.conversations.first.tags.should == [@course2.asset_string]

        conversation.add_message(u1, 'another', :tags => [@course2.asset_string, "course_0"])
        u1.conversations.first.tags.should == [@course1.asset_string]
        u2.conversations.first.tags.sort.should == [@course1.asset_string, @course2.asset_string].sort
        u3.conversations.first.tags.should == [@course2.asset_string]
      end

      it "should ignore conversation_participants without a valid user" do
        u1 = student_in_course(:active_all => true).user
        u2 = student_in_course(:active_all => true, :course => @course).user
        @course1 = @course
        @course2 = course(:active_all => true)
        @course2.enroll_student(u2).update_attribute(:workflow_state, 'active')
        u3 = student_in_course(:active_all => true, :course => @course2).user
        conversation = Conversation.initiate([u1, u2, u3], false)
        conversation.add_message(u1, 'test', :tags => [@course1.asset_string])
        u1.conversations.first.tags.should == [@course1.asset_string]
        u2.conversations.first.tags.should == [@course1.asset_string]
        u3.conversations.first.tags.should == [@course2.asset_string]
        broken_one = u3.conversations.first
        ConversationParticipant.where(id: broken_one).update_all(user_id: -1, tags: '')

        conversation.reload
        conversation.add_message(u1, 'another', :tags => [@course2.asset_string, "course_0"])
        u1.conversations.first.tags.should == [@course1.asset_string]
        u2.conversations.first.tags.sort.should == [@course1.asset_string]
        broken_one.reload.tags.should == []
      end
    end

    context "private conversations" do
      it "should save new visible tags on the conversation_message_participant" do
        u1 = student_in_course(:active_all => true).user
        u2 = student_in_course(:active_all => true, :course => @course).user
        @course1 = @course
        @course2 = course(:active_all => true)
        @course2.enroll_student(u1).update_attribute(:workflow_state, 'active')
        @course2.enroll_student(u2).update_attribute(:workflow_state, 'active')
        conversation = Conversation.initiate([u1, u2], true)
        conversation.add_message(u1, 'test', :tags => [@course1.asset_string])
        cp = u2.conversations.first
        cp.messages.human.first.tags.should eql [@course1.asset_string]

        conversation.add_message(u1, 'another', :tags => [@course2.asset_string, "course_0"])
        cp.messages.human.first.tags.should eql [@course2.asset_string]
      end

      it "should save the previous message tags on the conversation_message_participant if there are no new visible ones" do
        u1 = student_in_course(:active_all => true).user
        u2 = student_in_course(:active_all => true, :course => @course).user
        conversation = Conversation.initiate([u1, u2], true)
        conversation.add_message(u1, 'test', :tags => [@course.asset_string])
        cp = u2.conversations.first
        cp.messages.human.first.tags.should eql [@course.asset_string]

        conversation.add_message(u1, 'another', :tags => ["course_0"])
        cp.messages.human.first.tags.should eql [@course.asset_string]
      end

      it "should recompute the conversation_participant's tags when removing messages" do
        u1 = student_in_course(:active_all => true).user
        u2 = student_in_course(:active_all => true, :course => @course).user
        @course1 = @course
        @course2 = course(:active_all => true)
        @course2.enroll_student(u1).update_attribute(:workflow_state, 'active')
        @course2.enroll_student(u2).update_attribute(:workflow_state, 'active')
        conversation = Conversation.initiate([u1, u2], true)
        conversation.add_message(u1, 'test', :tags => [@course1.asset_string])
        cp = u2.conversations.first
        cp.tags.should eql [@course1.asset_string]
        cp.messages.human.first.tags.should eql [@course1.asset_string]

        conversation.add_message(u1, 'another', :tags => [@course2.asset_string])
        cp.reload.tags.sort.should eql [@course1.asset_string, @course2.asset_string].sort
        cp.messages.human.first.tags.should eql [@course2.asset_string]

        cp.remove_messages(cp.messages.human.first)
        cp.reload.tags.should eql [@course1.asset_string]
      end
    end

    context "group conversations" do
      it "should not save tags on the conversation_message_participant" do
        u1 = student_in_course(:active_all => true).user
        u2 = student_in_course(:active_all => true, :course => @course).user
        u3 = student_in_course(:active_all => true, :course => @course).user
        @course = @course
        conversation = Conversation.initiate([u1, u2, u3], false)
        conversation.add_message(u1, 'test', :tags => [@course.asset_string])
        u1.conversations.first.messages.human.first.tags.should eql []
        u2.conversations.first.messages.human.first.tags.should eql []
        u3.conversations.first.messages.human.first.tags.should eql []
      end

      it "should not recompute the conversation_participant's tags when removing messages" do
        u1 = student_in_course(:active_all => true).user
        u2 = student_in_course(:active_all => true, :course => @course).user
        @course1 = @course
        @course2 = course(:active_all => true)
        @course2.enroll_student(u2).update_attribute(:workflow_state, 'active')
        u3 = student_in_course(:active_all => true, :course => @course2).user
        conversation = Conversation.initiate([u1, u2, u3], false)
        conversation.add_message(u1, 'test', :tags => [@course1.asset_string])
        cp = u2.conversations.first
        cp.tags.should eql [@course1.asset_string]

        conversation.add_message(u1, 'another', :tags => [@course2.asset_string])
        cp.reload.tags.sort.should eql [@course1.asset_string, @course2.asset_string].sort

        cp.remove_messages(cp.messages.human.first)
        cp.reload.tags.sort.should eql [@course1.asset_string, @course2.asset_string].sort
      end

      it "should add tags specified along with new recipients" do
        u1 = student_in_course(:active_all => true).user
        u2 = student_in_course(:active_all => true, :course => @course).user
        @course1 = @course
        @course2 = course(:active_all => true)
        @course2.enroll_student(u2).update_attribute(:workflow_state, 'active')
        u3 = student_in_course(:active_all => true, :course => @course2).user
        u4 = student_in_course(:active_all => true, :course => @course2).user
        conversation = Conversation.initiate([u1, u2, u3], false)
        conversation.add_message(u1, 'test', :tags => [@course1.asset_string])
        conversation.tags.should eql [@course1.asset_string]
        u1.conversations.first.tags.should eql [@course1.asset_string]
        u2.conversations.first.tags.should eql [@course1.asset_string]
        u3.conversations.first.tags.should eql [@course2.asset_string]

        conversation.add_participants(u2, [u4], :tags => [@course2.asset_string])
        conversation.reload.tags.sort.should eql [@course1.asset_string, @course2.asset_string].sort
        u1.conversations.first.tags.should eql [@course1.asset_string]
        u2.conversations.first.tags.sort.should eql [@course1.asset_string, @course2.asset_string].sort
        u3.conversations.first.tags.should eql [@course2.asset_string]
        u4.conversations.first.tags.should eql [@course2.asset_string]
      end
    end

    context "migration" do
      before do
        @u1 = student_in_course(:active_all => true).user
        @u2 = student_in_course(:active_all => true, :course => @course).user
        @course1 = @course
        @course2 = course(:active_all => true)
        @course2.enroll_student(@u2).update_attribute(:workflow_state, 'active')
        @u3 = student_in_course(:active_all => true, :course => @course2).user
        @conversation = Conversation.initiate([@u1, @u2, @u3], false)
        @conversation.add_message(@u1, 'test', :tags => [@course1.asset_string])
        Conversation.update_all "tags = NULL"
        ConversationParticipant.update_all "tags = NULL"
        ConversationMessageParticipant.update_all "tags = NULL"

        @conversation = Conversation.find(@conversation.id)
        @conversation.tags.should eql []
        @u1.conversations.first.tags.should eql []
        @u2.conversations.first.tags.should eql []
        @u3.conversations.first.tags.should eql []
      end

      it "should set the default tags when migrating" do
        @conversation.migrate_context_tags!

        @conversation.tags.sort.should eql [@course1.asset_string, @course2.asset_string].sort
        @u1.conversations.first.tags.should eql [@course1.asset_string]
        @u2.conversations.first.tags.sort.should eql [@course1.asset_string, @course2.asset_string].sort
        @u3.conversations.first.tags.should eql [@course2.asset_string]
      end

      it "should ignore conversation_participants without a user" do
        broken_one = @u3.conversations.first
        ConversationParticipant.where(id: broken_one).update_all(user_id: -1)

        @conversation.migrate_context_tags!

        @conversation.tags.should eql [@course1.asset_string] # no course2 since participant is broken
        @u1.conversations.first.tags.should eql [@course1.asset_string]
        @u2.conversations.first.tags.should eql [@course1.asset_string]
        broken_one.reload.tags.should eql [] # skipped
      end
    end

    context 'tag updates' do
      before(:each) do
        @teacher    = teacher_in_course(:active_all => true).user
        @student    = student_in_course(:active_all => true, :course => @course).user
        @old_course = @course
      end

      it "should remove old tags and add new ones" do
        conversation = Conversation.initiate([@teacher, @student], true)
        conversation.add_message(@teacher, 'first message')

        new_course = course
        new_course.offer!
        new_course.enroll_teacher(@teacher).accept!
        new_course.enroll_student(@student).accept!

        @old_course.complete!

        third_course = course
        third_course.offer!
        third_course.enroll_teacher(@teacher).accept!

        conversation.reload
        conversation.add_message(@student, 'second message')

        conversation.conversation_participants.each do |participant|
          participant.reload
          participant.tags.should == [new_course.asset_string]
        end
      end

      it "should continue to use old tags if there are no current shared contexts" do
        conversation = Conversation.initiate([@teacher, @student], true)
        conversation.add_message(@teacher, 'first message')

        @old_course.complete!

        teacher_course = course
        teacher_course.offer!
        teacher_course.enroll_teacher(@teacher).accept!

        student_course = course
        student_course.offer!
        student_course.enroll_student(@student).accept!

        conversation.add_message(@student, 'second message')

        conversation.conversation_participants.each do |participant|
          participant.reload
          participant.tags.should == [@old_course.asset_string]
        end
      end

      it "should use concluded tags from multiple courses" do
        old_course2 = course

        old_course2.offer!
        old_course2.enroll_teacher(@teacher).accept!
        old_course2.enroll_student(@student).accept!

        conversation = Conversation.initiate([@teacher, @student], true)
        conversation.add_message(@teacher, 'first message')

        [@old_course, old_course2].each { |c| c.complete! }

        teacher_course = course
        teacher_course.offer!
        teacher_course.enroll_teacher(@teacher).accept!

        student_course = course
        student_course.offer!
        student_course.enroll_student(@student).accept!

        conversation.add_message(@teacher, 'second message')

        conversation.conversation_participants.each do |participant|
          participant.reload
          participant.tags.sort.should == [@old_course, old_course2].map(&:asset_string).sort
        end
      end

      it "should include concluded group contexts when no active ones exist" do
        student1 = student_in_course(:active_all => true, :course => @old_course).user
        student2 = student_in_course(:active_all => true, :course => @old_course).user

        group      = Group.create!(:context => @old_course)
        [student1, student2].each { |s| group.users << s }

        conversation = Conversation.initiate([student1, student2], true)
        conversation.add_message(student1, 'first message')

        @old_course.complete!
        group.complete!

        conversation.add_message(student2, 'second message')

        conversation.conversation_participants.each do |participant|
          participant.reload
          participant.tags.should include(group.asset_string)
        end
      end

      it "should replace concluded group contexts with active ones" do
        student1 = student_in_course(:active_all => true, :course => @old_course).user
        student2 = student_in_course(:active_all => true, :course => @old_course).user

        old_group = Group.create!(:context => @old_course)
        [student1, student2].each { |s| old_group.users << s }

        conversation = Conversation.initiate([student1, student2], true)
        conversation.add_message(student1, 'first message')

        @old_course.complete!
        old_group.destroy

        new_course = course
        new_course.offer!
        [student1, student2].each { |s| new_course.enroll_student(s).accept! }
        new_group = Group.create!(:context => new_course)
        new_group.users << student1
        new_group.users << student2

        conversation.reload
        conversation.add_message(student2, 'second message')

        conversation.conversation_participants.each do |participant|
          participant.reload
          participant.tags.sort.should == [new_group, new_course].map(&:asset_string).sort
        end
      end
    end
  end

  context "root_account_ids" do
    it "should always be ordered" do
      conversation = Conversation.create
      conversation.update_attribute :root_account_ids, [3, 2, 1]
      conversation.root_account_ids.should eql [1, 2, 3]
    end

    it "should be saved on the conversation when adding a message" do
      u1 = user
      u2 = user
      conversation = Conversation.initiate([u1, u2], true)
      conversation.add_message(u1, 'ohai', :root_account_id => 1)
      conversation.add_message(u2, 'ohai yourself', :root_account_id => 2)
      conversation.root_account_ids.should eql [1, 2]
    end
  end

  def merge_and_check(sender, source, target, source_user, target_user)
    raise "source_user and target_user must be the same" if source_user && target_user && source_user != target_user
    source.add_participants(sender, [source_user]) if source_user
    target.add_participants(sender, [target_user]) if target_user
    target_user = source_user || target_user
    message_count = source.shard.activate { ConversationMessageParticipant.joins(:conversation_message).where(:user_id => target_user, :conversation_messages => {:conversation_id => source}).count }
    message_count += target.shard.activate { ConversationMessageParticipant.joins(:conversation_message).where(:user_id => target_user, :conversation_messages => {:conversation_id => target}).count }

    source.merge_into(target)

    lambda { source.reload }.should raise_error(ActiveRecord::RecordNotFound)
    ConversationParticipant.find_all_by_conversation_id(source.id).should == []
    ConversationMessage.find_all_by_conversation_id(source.id).should == []

    target.reload
    target.participants(true).map(&:id).should == [sender.id, target_user.id]
    target_user.reload.all_conversations.map(&:conversation).should == [target]
    cp = target_user.all_conversations.first
    cp.messages.length.should == message_count
  end

  describe "merge_into" do
    # non-sharding cases are covered by ConversationParticipant#move_to_user specs

    context "sharding" do
      specs_require_sharding

      before do
        @sender = User.create!(:name => 'a')
        @conversation1 = Conversation.initiate([@sender], false)
        @conversation2 = Conversation.initiate([@sender], false)
        @conversation3 = @shard1.activate { Conversation.initiate([@sender], false) }
        @user1 = User.create!(:name => 'b')
        @user2 = @shard1.activate { User.create!(:name => 'c') }
        @user3 = @shard2.activate { User.create!(:name => 'd') }
        @conversation1.add_message(@sender, 'message1')
        @conversation2.add_message(@sender, 'message2')
        @conversation3.add_message(@sender, 'message3')
      end

      context "matching shards" do
        it "user from another shard participating in both conversations" do
          merge_and_check(@sender, @conversation1, @conversation2, @user2, @user2)
          @conversation2.associated_shards.sort_by(&:id).should == [Shard.default, @shard1].sort_by(&:id)
        end

        it "user from another shard participating in source conversation only" do
          merge_and_check(@sender, @conversation1, @conversation2, @user2, nil)
          @conversation2.associated_shards.sort_by(&:id).should == [Shard.default, @shard1].sort_by(&:id)
        end
      end

      context "differing shards" do
        it "user from source shard participating in both conversations" do
          merge_and_check(@sender, @conversation1, @conversation3, @user1, @user1)
          @conversation3.associated_shards.sort_by(&:id).should == [@shard1, Shard.default].sort_by(&:id)
        end

        it "user from destination shard participating in both conversations" do
          merge_and_check(@sender, @conversation1, @conversation3, @user2, @user2)
          @conversation3.associated_shards.sort_by(&:id).should == [@shard1, Shard.default].sort_by(&:id)
        end

        it "user from third shard participating in both conversations" do
          merge_and_check(@sender, @conversation1, @conversation3, @user3, @user3)
          @conversation3.associated_shards.sort_by(&:id).should == [Shard.default, @shard1, @shard2].sort_by(&:id)
        end

        it "user from source shard participating in source conversation only" do
          merge_and_check(@sender, @conversation1, @conversation3, @user1, nil)
          @conversation3.associated_shards.sort_by(&:id).should == [@shard1, Shard.default].sort_by(&:id)
        end

        it "user from destination shard participating in source conversation only" do
          merge_and_check(@sender, @conversation1, @conversation3, @user2, nil)
          @conversation3.associated_shards.sort_by(&:id).should == [@shard1, Shard.default].sort_by(&:id)
        end

        it "user from third shard participating in source conversation only" do
          merge_and_check(@sender, @conversation1, @conversation3, @user3, nil)
          @conversation3.associated_shards.sort_by(&:id).should == [Shard.default, @shard1, @shard2].sort_by(&:id)
        end
      end
    end
  end
end<|MERGE_RESOLUTION|>--- conflicted
+++ resolved
@@ -492,8 +492,6 @@
       rconvo.update_attributes(:subscribed => true)
       rconvo.unread?.should be_true
     end
-<<<<<<< HEAD
-=======
 
     it "should only alert message participants" do
       sender = user
@@ -510,7 +508,6 @@
 
       rconvo.reload.unread?.should be_false
     end
->>>>>>> e5143687
   end
 
   context "context tags" do
