--- conflicted
+++ resolved
@@ -169,11 +169,7 @@
       unread_guy = user
       root_convo = Conversation.initiate([sender.id, unread_guy.id], false)
       root_convo.add_message(sender, 'test')
-<<<<<<< HEAD
-      unread_guy.conversations.first.mark_as_read
-=======
       unread_guy.conversations.first.update_attribute(:workflow_state, "read")
->>>>>>> bd910c91
 
       unread_guy.reload.unread_conversations_count.should eql 0
       unread_guy.conversations.unread.size.should eql 0
@@ -198,12 +194,7 @@
       subscription_guy.reload.unread_conversations_count.should eql 0
       subscription_guy.conversations.unread.size.should eql 0
 
-<<<<<<< HEAD
-      archive_guy.conversations.first.archive!
-      archive_guy.conversations.first.update_attributes(:subscribed => false)
-=======
       archive_guy.conversations.first.update_attributes(:workflow_state => "archived", :subscribed => false)
->>>>>>> bd910c91
       archive_guy.conversations.archived.size.should eql 1
     end
 
@@ -224,12 +215,7 @@
       flip_flopper_guy.conversations.unread.size.should eql 0
 
       subscription_guy.conversations.first.update_attributes(:subscribed => false)
-<<<<<<< HEAD
-      archive_guy.conversations.first.archive!
-      archive_guy.conversations.first.update_attributes(:subscribed => false)
-=======
       archive_guy.conversations.first.update_attributes(:workflow_state => "archived", :subscribed => false)
->>>>>>> bd910c91
 
       message = root_convo.add_message(sender, 'you wish you were subscribed!')
       message.update_attribute(:created_at, Time.now.utc + 1.minute)
@@ -291,18 +277,6 @@
       convo.add_message('another test')
       convo.reload.unread?.should be_true
 
-<<<<<<< HEAD
-      convo.archive!
-      convo.add_message('one more test')
-      convo.reload.archived?.should be_true
-
-      convo.unarchive!
-      convo.mark_as_unread!
-      convo.add_message('and another test', :update_for_sender => true) # overrides subscribed-ness and updates timestamps
-      convo.reload.unread?.should be_true
-
-      convo.archive!
-=======
       convo.update_attribute(:workflow_state, "archived")
       convo.add_message('one more test')
       convo.reload.archived?.should be_true
@@ -312,7 +286,6 @@
       convo.reload.unread?.should be_true
 
       convo.update_attribute(:workflow_state, "archived")
->>>>>>> bd910c91
       convo.add_message('last one', :update_for_sender => true)
       convo.reload.archived?.should be_true
 
