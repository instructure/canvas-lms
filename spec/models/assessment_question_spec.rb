# frozen_string_literal: true

#
# Copyright (C) 2011 - present Instructure, Inc.
#
# This file is part of Canvas.
#
# Canvas is free software: you can redistribute it and/or modify it under
# the terms of the GNU Affero General Public License as published by the Free
# Software Foundation, version 3 of the License.
#
# Canvas is distributed in the hope that it will be useful, but WITHOUT ANY
# WARRANTY; without even the implied warranty of MERCHANTABILITY or FITNESS FOR
# A PARTICULAR PURPOSE. See the GNU Affero General Public License for more
# details.
#
# You should have received a copy of the GNU Affero General Public License along
# with this program. If not, see <http://www.gnu.org/licenses/>.
#

describe AssessmentQuestion do
  before :once do
    course_factory(active_all: true)
    @bank = @course.assessment_question_banks.create!(title: "Test Bank")
  end

  def attachment_in_course(course)
    Attachment.create!(
      filename: "test.jpg",
      display_name: "test.jpg",
      uploaded_data: StringIO.new("psych!"),
      folder: Folder.unfiled_folder(course),
      context: course
    )
  end

  it "creates a new instance given valid attributes" do
    expect do
      assessment_question_model(bank: AssessmentQuestionBank.create!(context: Course.create!))
    end.not_to raise_error
  end

  it "infer_defaultses from question_data before validation" do
    @question = assessment_question_model(bank: AssessmentQuestionBank.create!(context: Course.create!))
    @question.name = "1" * 300
    @question.save(validate: false)
    expect(@question.name.length).to eq 300

    @question.question_data[:question_name] = "valid name"
    @question.save!
    expect(@question).to be_valid
    expect(@question.name).to eq @question.question_data[:question_name]
  end

  it "translates links to be readable when creating the assessment question" do
    @attachment = attachment_in_course(@course)
    data = { "name" => "Hi", "question_text" => "Translate this: <img src='/courses/#{@course.id}/files/#{@attachment.id}/download'>", "answers" => [{ "id" => 1 }, { "id" => 2 }] }
    @question = @bank.assessment_questions.create!(question_data: data)

    @clone = @question.attachments.where(root_attachment: @attachment).first

    expect(@question.reload.question_data["question_text"]).to eq "Translate this: <img src='/assessment_questions/#{@question.id}/files/#{@clone.id}/download?verifier=#{@clone.uuid}'>"
  end

  it "translates links relative path url" do
    @attachment = attachment_in_course(@course)
    data = { "name" => "Hi", "question_text" => "Translate this: <img src='/courses/#{@course.id}/file_contents/course%20files/unfiled/test.jpg'>", "answers" => [{ "id" => 1 }, { "id" => 2 }] }
    @question = @bank.assessment_questions.create!(question_data: data)

    @clone = @question.attachments.where(root_attachment: @attachment).first

    expect(@question.reload.question_data["question_text"]).to eq "Translate this: <img src='/assessment_questions/#{@question.id}/files/#{@clone.id}/download?verifier=#{@clone.uuid}'>"
  end

  it "handles existing query string parameters" do
    @attachment = attachment_in_course(@course)
    data = { "name" => "Hi",
             "question_text" => "Translate this: <img src='/courses/#{@course.id}/files/#{@attachment.id}/download?wrap=1'> and this: <img src='/courses/#{@course.id}/file_contents/course%20files/unfiled/test.jpg?wrap=1'>",
             "answers" => [{ "id" => 1 }, { "id" => 2 }] }
    @question = @bank.assessment_questions.create!(question_data: data)

    @clone = @question.attachments.where(root_attachment: @attachment).first

    expect(@question.reload.question_data["question_text"]).to eq "Translate this: <img src='/assessment_questions/#{@question.id}/files/#{@clone.id}/download?verifier=#{@clone.uuid}&wrap=1'> and this: <img src='/assessment_questions/#{@question.id}/files/#{@clone.id}/download?verifier=#{@clone.uuid}&wrap=1'>"
  end

  it "translates multiple links in same body" do
    @attachment = attachment_in_course(@course)

    data = { "name" => "Hi", "question_text" => "Translate this: <img src='/courses/#{@course.id}/files/#{@attachment.id}/download'> and this: <img src='/courses/#{@course.id}/file_contents/course%20files/unfiled/test.jpg'>", "answers" => [{ "id" => 1 }, { "id" => 2 }] }
    @question = @bank.assessment_questions.create!(question_data: data)

    @clone = @question.attachments.where(root_attachment: @attachment).first

    expect(@question.reload.question_data["question_text"]).to eq "Translate this: <img src='/assessment_questions/#{@question.id}/files/#{@clone.id}/download?verifier=#{@clone.uuid}'> and this: <img src='/assessment_questions/#{@question.id}/files/#{@clone.id}/download?verifier=#{@clone.uuid}'>"
  end

  it "translates user files" do
    user_file = @teacher.attachments.create!(uploaded_data: fixture_file_upload("docs/doc.doc", "application/msword", true))
    data = { "name" => "Hi", "question_text" => "Translate this: <img src='/users/#{@teacher.id}/files/#{user_file.id}/download'>", "answers" => [{ "id" => 1 }, { "id" => 2 }] }

<<<<<<< HEAD
    @question = @bank.assessment_questions.create!(question_data: data)
=======
    @question = @bank.assessment_questions.create!(question_data: data, current_user: @teacher)
>>>>>>> 70ef2fec
    @clone = @question.attachments.where(root_attachment: user_file).first
    expect(@question.reload.question_data["question_text"]).to eq "Translate this: <img src='/assessment_questions/#{@question.id}/files/#{@clone.id}/download?verifier=#{@clone.uuid}'>"
  end

<<<<<<< HEAD
=======
  it "does not allow another users without proper permission to user file to clone it" do
    other_user = user_model
    user_file = @teacher.attachments.create!(uploaded_data: fixture_file_upload("docs/doc.doc", "application/msword", true))
    data = { "name" => "Hi", "question_text" => "Translate this: <img src='/users/#{@teacher.id}/files/#{user_file.id}/download'>", "answers" => [{ "id" => 1 }, { "id" => 2 }] }

    @question = @bank.assessment_questions.create!(question_data: data, current_user: other_user)
    @clone = @question.attachments.where(root_attachment: user_file).first
    expect(@clone).to be_nil
  end

>>>>>>> 70ef2fec
  context "when disable_file_verifier_access feature flag is enabled" do
    it "translates multiple links in same body and would not add verifiers" do
      @attachment = attachment_in_course(@course)
      @attachment.root_account.enable_feature!(:disable_file_verifier_access)

      data = { "name" => "Hi", "question_text" => "Translate this: <img src='/courses/#{@course.id}/files/#{@attachment.id}/download'> and this: <img src='/courses/#{@course.id}/file_contents/course%20files/unfiled/test.jpg'>", "answers" => [{ "id" => 1 }, { "id" => 2 }] }
      @question = @bank.assessment_questions.create!(question_data: data)

      @clone = @question.attachments.where(root_attachment: @attachment).first

      expect(@question.reload.question_data["question_text"]).to eq "Translate this: <img src='/assessment_questions/#{@question.id}/files/#{@clone.id}/download'> and this: <img src='/assessment_questions/#{@question.id}/files/#{@clone.id}/download'>"
    end

    it "translates user files and would not add verifiers" do
      user_file = @teacher.attachments.create!(uploaded_data: fixture_file_upload("docs/doc.doc", "application/msword", true))
      data = { "name" => "Hi", "question_text" => "Translate this: <img src='/users/#{@teacher.id}/files/#{user_file.id}/download'>", "answers" => [{ "id" => 1 }, { "id" => 2 }] }
      user_file.root_account.enable_feature!(:disable_file_verifier_access)

<<<<<<< HEAD
      @question = @bank.assessment_questions.create!(question_data: data)
=======
      @question = @bank.assessment_questions.create!(question_data: data, current_user: @teacher)
>>>>>>> 70ef2fec
      @clone = @question.attachments.where(root_attachment: user_file).first
      expect(@question.reload.question_data["question_text"]).to eq "Translate this: <img src='/assessment_questions/#{@question.id}/files/#{@clone.id}/download'>"
    end
  end

  it "translates links to be readable w/ verifier" do
    @attachments = {}
    attachment_tag = lambda do |key|
      @attachments[key] ||= []
      a = @course.attachments.build(filename: "foo-#{key}.gif")
      a.content_type = "image/gif"
      a.save!
      @attachments[key] << a
      "<img src=\"/courses/#{@course.id}/files/#{a.id}/download\">"
    end
    data = {
      name: "test question",
      question_type: "multiple_choice_question",
      question_text: "which ones are like this one? #{attachment_tag.call([:question_text])} what about: #{attachment_tag.call([:question_text])}",
      correct_comments: "yay! #{attachment_tag.call([:correct_comments])}",
      incorrect_comments: "boo! #{attachment_tag.call([:incorrect_comments])}",
      neutral_comments: "meh. #{attachment_tag.call([:neutral_comments])}",
      text_after_answers: "oh btw #{attachment_tag.call([:text_after_answers])}",
      answers: [
        { weight: 1,
          text: "A",
          html: "A #{attachment_tag.call([:answers, 0, :html])}",
          comments_html: "yeppers #{attachment_tag.call([:answers, 0, :comments_html])}" },
        { weight: 1,
          text: "B",
          html: "B #{attachment_tag.call([:answers, 1, :html])}",
          comments_html: "yeppers #{attachment_tag.call([:answers, 1, :comments_html])}" }
      ]
    }

    serialized_data_before = Marshal.dump(data)

    @question = @bank.assessment_questions.create!(question_data: data)

    @attachment_clones = @attachments.transform_values { |ary| ary.map { |a| @question.attachments.where(root_attachment_id: a).first } }

    @attachment_clones.each do |key, ary|
      string = @question.question_data.dig(*key)
      matches = string.scan %r{/assessment_questions/\d+/files/\d+/download\?verifier=\w+}
      expect(matches.length).to eq ary.length
      matches.each_with_index do |match, index|
        a = ary[index]
        expect(match).to eq "/assessment_questions/#{@question.id}/files/#{a.id}/download?verifier=#{a.uuid}"
      end
    end

    # the original data hash should not have changed during the link translation
    serialized_data_after = Marshal.dump(data)
    expect(serialized_data_before).to eq serialized_data_after
  end

  it "does not drop non-string/array/hash data types when translate links" do
    bank = @course.assessment_question_banks.create!(title: "Test Bank")

    data = {
      name: "mc question",
      question_type: "multiple_choice_question",
      question_text: "text text text",
      points_possible: "10",
      correct_comments: "",
      incorrect_comments: "",
      answers: {
        "answer_0" => { answer_weight: 100, answer_text: "1", id: "0", answer_comments: "hi there" }
      }
    }

    question = bank.assessment_questions.create!(question_data: data)
    expect(question.question_data[:points_possible]).to eq "10"
    data[:points_possible] = "50"
    question.form_question_data = data
    question.save
    expect(question.question_data.class).to eq ActiveSupport::HashWithIndifferentAccess
    expect(question.question_data[:points_possible]).to eq 50
    expect(question.question_data[:answers][0][:weight]).to eq 100
    expect(question.question_data[:answers][0][:id]).not_to be_nil
    expect(question.question_data[:assessment_question_id]).to eq question.id
  end

  it "always returns a HashWithIndifferentAccess and allow editing" do
    data = {
      name: "mc question",
      question_type: "multiple_choice_question",
      question_text: "text text text",
      points_possible: "10",
      answers: {
        "answer_0" => { answer_weight: 100, answer_text: "1", id: "0", answer_comments: "hi there" }
      }
    }

    question = @bank.assessment_questions.create!(question_data: data)
    expect(question.question_data.class).to eq ActiveSupport::HashWithIndifferentAccess

    question.question_data = data
    expect(question.question_data.class).to eq ActiveSupport::HashWithIndifferentAccess

    data = question.question_data
    data[:name] = "new name"

    expect(question.question_data[:name]).to eq "new name"
    expect(data.object_id).to eq question.question_data.object_id
  end

  describe ".find_or_create_quiz_questions" do
    let(:assessment_question) { assessment_question_model(bank: AssessmentQuestionBank.create!(context: Course.create!)) }
    let(:quiz) { quiz_model }

    it "creates a quiz_question when one does not exist" do
      expect do
        AssessmentQuestion.find_or_create_quiz_questions([assessment_question], quiz.id, nil)
      end.to change { Quizzes::QuizQuestion.count }.by(1)
    end

    it "finds an existing quiz_question" do
      qq = AssessmentQuestion.find_or_create_quiz_questions([assessment_question], quiz.id, nil).first

      expect do
        qq2 = AssessmentQuestion.find_or_create_quiz_questions([assessment_question], quiz.id, nil).first
        expect(qq2.id).to eql(qq.id)
      end.to_not change { AssessmentQuestion.count }
    end

    it "finds and update an out of date quiz_question" do
      aq = assessment_question
      qq = AssessmentQuestion.find_or_create_quiz_questions([aq], quiz.id, nil).first

      aq = AssessmentQuestion.find(aq.id)
      aq.name = "changed"
      aq.with_versioning(&:save!)

      expect(qq.assessment_question_version).to_not eql(aq.version_number)

      qq2 = AssessmentQuestion.find_or_create_quiz_questions([aq], quiz.id, nil).first
      aq = AssessmentQuestion.find(aq.id)
      expect(qq.assessment_question_version).to_not eql(qq2.assessment_question_version)
      expect(qq2.assessment_question_version).to eql(aq.version_number)
    end

    it "grabs the first match by ID order" do
      # consistent ordering is good for preventing deadlocks
      questions = []
      3.times { questions << assessment_question.create_quiz_question(quiz.id) }
      smallest_id_question = questions.min_by(&:id)
      qq = AssessmentQuestion.find_or_create_quiz_questions([assessment_question], quiz.id, nil).first
      expect(qq.id).to eq(smallest_id_question.id)
    end
  end

  context "root_account_id" do
    it "uses root_account value from account" do
      question = assessment_question_model(bank: AssessmentQuestionBank.create!(context: Course.create!))

      expect(question.root_account_id).to eq Account.default.id
    end
  end
end<|MERGE_RESOLUTION|>--- conflicted
+++ resolved
@@ -99,17 +99,11 @@
     user_file = @teacher.attachments.create!(uploaded_data: fixture_file_upload("docs/doc.doc", "application/msword", true))
     data = { "name" => "Hi", "question_text" => "Translate this: <img src='/users/#{@teacher.id}/files/#{user_file.id}/download'>", "answers" => [{ "id" => 1 }, { "id" => 2 }] }
 
-<<<<<<< HEAD
-    @question = @bank.assessment_questions.create!(question_data: data)
-=======
     @question = @bank.assessment_questions.create!(question_data: data, current_user: @teacher)
->>>>>>> 70ef2fec
     @clone = @question.attachments.where(root_attachment: user_file).first
     expect(@question.reload.question_data["question_text"]).to eq "Translate this: <img src='/assessment_questions/#{@question.id}/files/#{@clone.id}/download?verifier=#{@clone.uuid}'>"
   end
 
-<<<<<<< HEAD
-=======
   it "does not allow another users without proper permission to user file to clone it" do
     other_user = user_model
     user_file = @teacher.attachments.create!(uploaded_data: fixture_file_upload("docs/doc.doc", "application/msword", true))
@@ -120,7 +114,6 @@
     expect(@clone).to be_nil
   end
 
->>>>>>> 70ef2fec
   context "when disable_file_verifier_access feature flag is enabled" do
     it "translates multiple links in same body and would not add verifiers" do
       @attachment = attachment_in_course(@course)
@@ -139,11 +132,7 @@
       data = { "name" => "Hi", "question_text" => "Translate this: <img src='/users/#{@teacher.id}/files/#{user_file.id}/download'>", "answers" => [{ "id" => 1 }, { "id" => 2 }] }
       user_file.root_account.enable_feature!(:disable_file_verifier_access)
 
-<<<<<<< HEAD
-      @question = @bank.assessment_questions.create!(question_data: data)
-=======
       @question = @bank.assessment_questions.create!(question_data: data, current_user: @teacher)
->>>>>>> 70ef2fec
       @clone = @question.attachments.where(root_attachment: user_file).first
       expect(@question.reload.question_data["question_text"]).to eq "Translate this: <img src='/assessment_questions/#{@question.id}/files/#{@clone.id}/download'>"
     end
