--- conflicted
+++ resolved
@@ -268,10 +268,6 @@
 
       last_version = @quiz_sub.versions.current.reload.model
       last_version.score.should == 3
-<<<<<<< HEAD
-      last_version.kept_score.should == 3
-=======
->>>>>>> c9dd974e
       last_version.manually_scored.should be_true
     end
   end
