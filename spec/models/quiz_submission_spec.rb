# encoding: UTF-8
#
# Copyright (C) 2011 Instructure, Inc.
#
# This file is part of Canvas.
#
# Canvas is free software: you can redistribute it and/or modify it under
# the terms of the GNU Affero General Public License as published by the Free
# Software Foundation, version 3 of the License.
#
# Canvas is distributed in the hope that it will be useful, but WITHOUT ANY
# WARRANTY; without even the implied warranty of MERCHANTABILITY or FITNESS FOR
# A PARTICULAR PURPOSE. See the GNU Affero General Public License for more
# details.
#
# You should have received a copy of the GNU Affero General Public License along
# with this program. If not, see <http://www.gnu.org/licenses/>.
#

require File.expand_path(File.dirname(__FILE__) + '/../spec_helper.rb')

describe QuizSubmission do
  before(:each) do
    course
    @quiz = @course.quizzes.create!
  end

  it "should copy the quiz's points_possible whenever it's saved" do
    Quiz.where(:id => @quiz).update_all(:points_possible => 1.1)
    q = @quiz.quiz_submissions.create!
    q.reload.quiz_points_possible.should eql 1.1

    Quiz.where(:id => @quiz).update_all(:points_possible => 1.9)
    q.reload.quiz_points_possible.should eql 1.1

    q.save!
    q.reload.quiz_points_possible.should eql 1.9
  end

  it "should not lose time" do
    @quiz.update_attribute(:time_limit, 10)
    q = @quiz.quiz_submissions.create!
    q.update_attribute(:started_at, Time.now)
    original_end_at = q.end_at

    @quiz.update_attribute(:time_limit, 5)
    @quiz.update_quiz_submission_end_at_times

    q.reload
    q.end_at.should eql original_end_at
  end

  describe "#update_scores" do
    before(:each) do
      student_in_course
      assignment_quiz([])
      qd = multiple_choice_question_data
      @quiz.quiz_data = [qd]
      @quiz.points_possible = qd[:points_possible]
      @quiz.save!
    end

    it "should update scores for a completed submission" do
      qs = @quiz.generate_submission(@student)
      qs.submission_data = { "question_1" => "1658" }
      qs.grade_submission

      # sanity check
      qs.reload
      qs.score.should == 50
      qs.kept_score.should == 50

      qs.update_scores({:fudge_points => -5, :question_score_1 => 50})
      qs.score.should == 45
      qs.fudge_points.should == -5
      qs.kept_score.should == 45
      v = qs.versions.current.model
      v.score.should == 45
      v.fudge_points.should == -5
    end

    it "should not allow updating scores on an uncompleted submission" do
      qs = @quiz.generate_submission(@student)
      qs.should be_untaken
      lambda { qs.update_scores }.should raise_error
    end

    it "should update scores for a previous submission" do
      qs = @quiz.generate_submission(@student)
      qs.submission_data = { "question_1" => "2405" }
      qs.grade_submission

      qs = @quiz.generate_submission(@student)
      qs.submission_data = { "question_1" => "8544" }
      qs.grade_submission

      # sanity check
      qs.score.should == 0
      qs.kept_score.should == 0
      qs.versions.count.should == 2

      qs.update_scores({:submission_version_number => 1, :fudge_points => 10, :question_score_1 => 0})
      qs.score.should == 0
      qs.kept_score.should == 10
      qs.versions.get(1).model.score.should == 10
      qs.versions.current.model.score.should == 0
    end

    it "should allow updating scores on a completed version of a submission while the current version is in progress" do
      qs = @quiz.generate_submission(@student)
      qs.submission_data = { "question_1" => "2405" }
      qs.grade_submission

      qs = @quiz.generate_submission(@student)
      qs.backup_submission_data({ "question_1" => "" }) # simulate k/v pairs we store for quizzes in progress
      qs.reload.attempt.should == 2

      lambda { qs.update_scores }.should raise_error
      lambda { qs.update_scores(:submission_version_number => 1, :fudge_points => 1, :question_score_1 => 0) }.should_not raise_error

      qs.should be_untaken
      qs.score.should be_nil
      qs.kept_score.should == 1

      v = qs.versions.current.model
      v.score.should == 1
      v.fudge_points.should == 1
    end

    it "should keep kept_score up-to-date when score changes while quiz is being re-taken" do
      qs = @quiz.generate_submission(@user)
      qs.submission_data = { "question_1" => "2405" }
      qs.grade_submission
      qs.kept_score.should == 0

      qs = @quiz.generate_submission(@user)
      qs.backup_submission_data({ "foo" => "bar2" }) # simulate k/v pairs we store for quizzes in progress
      qs.reload

      qs.update_scores(:submission_version_number => 1, :fudge_points => 3)
      qs.reload

      qs.should be_untaken
      # score is nil because the current attempt is still in progress
      # but kept_score is 3 because that's the higher score of the previous attempt
      qs.score.should be_nil
      qs.kept_score.should == 3
    end
  end

  it "should not allowed grading on an already-graded submission" do
    q = @quiz.quiz_submissions.create!
    q.workflow_state = "complete"
    q.save!

    q.workflow_state.should eql("complete")
    q.state.should eql(:complete)
    q.write_attribute(:submission_data, [])
    res = false
    begin
      res = q.grade_submission
      0.should eql(1)
    rescue => e
      e.to_s.should match(Regexp.new("Can't grade an already-submitted submission"))
    end
    res.should eql(false)
  end

  context "explicitly setting grade" do

    before(:each) do
      course_with_student
      @quiz = @course.quizzes.create!
      @quiz.generate_quiz_data
      @quiz.published_at = Time.now
      @quiz.workflow_state = 'available'
      @quiz.scoring_policy == "keep_highest"
      @quiz.save!
      @assignment = @quiz.assignment
      @quiz_sub = @quiz.generate_submission @user, false
      @quiz_sub.workflow_state = "complete"
      @quiz_sub.save!
      @quiz_sub.score = 5
      @quiz_sub.fudge_points = 0
      @quiz_sub.kept_score = 5
      @quiz_sub.with_versioning(true, &:save!)
      @submission = @quiz_sub.submission
    end

    it "it should adjust the fudge points" do
      @assignment.grade_student(@user, {:grade => 3})

      @quiz_sub.reload
      @quiz_sub.score.should == 3
      @quiz_sub.kept_score.should == 3
      @quiz_sub.fudge_points.should == -2
      @quiz_sub.manually_scored.should_not be_true

      @submission.reload
      @submission.score.should == 3
      @submission.grade.should == "3"
    end

    it "should use the explicit grade even if it isn't the highest score" do
      @quiz_sub.score = 4.0
      @quiz_sub.attempt = 2
      @quiz_sub.with_versioning(true, &:save!)

      @quiz_sub.reload
      @quiz_sub.score.should == 4
      @quiz_sub.kept_score.should == 5
      @quiz_sub.manually_scored.should_not be_true
      @submission.reload
      @submission.score.should == 5
      @submission.grade.should == "5"

      @assignment.grade_student(@user, {:grade => 3})
      @quiz_sub.reload
      @quiz_sub.score.should == 3
      @quiz_sub.kept_score.should == 3
      @quiz_sub.fudge_points.should == -1
      @quiz_sub.manually_scored.should be_true
      @submission.reload
      @submission.score.should == 3
      @submission.grade.should == "3"
    end

    it "should not have manually_scored set when updated normally" do
      @quiz_sub.score = 4.0
      @quiz_sub.attempt = 2
      @quiz_sub.with_versioning(true, &:save!)
      @assignment.grade_student(@user, {:grade => 3})
      @quiz_sub.reload
      @quiz_sub.manually_scored.should be_true

      @quiz_sub.update_scores(:fudge_points => 2)

      @quiz_sub.reload
      @quiz_sub.score.should == 2
      @quiz_sub.kept_score.should == 5
      @quiz_sub.manually_scored.should_not be_true
      @submission.reload
      @submission.score.should == 5
      @submission.grade.should == "5"
    end

    it "should add a version to the submission" do
      @assignment.grade_student(@user, {:grade => 3})
      @submission.reload
      @submission.versions.count.should == 2
      @submission.score.should == 3
      @assignment.grade_student(@user, {:grade => 6})
      @submission.reload
      @submission.versions.count.should == 3
      @submission.score.should == 6
    end

    it "should only update the last completed quiz submission" do
      @quiz_sub.score = 4.0
      @quiz_sub.attempt = 2
      @quiz_sub.with_versioning(true, &:save!)
      @quiz.generate_submission(@user)
      @assignment.grade_student(@user, {:grade => 3})

      @quiz_sub.reload.score.should be_nil
      @quiz_sub.kept_score.should == 3
      @quiz_sub.manually_scored.should be_false

      last_version = @quiz_sub.versions.current.reload.model
      last_version.score.should == 3
      last_version.manually_scored.should be_true
    end
  end

  it "should know if it is overdue" do
    now = Time.now
    q = @quiz.quiz_submissions.new
    q.end_at = now
    q.save!

    q.overdue?.should eql(false)
    q.end_at = now - (3 * 60)
    q.save!
    q.overdue?.should eql(false)

    q.overdue?(true).should eql(true)
    q.end_at = now - (6 * 60)
    q.save!
    q.overdue?.should eql(true)
    q.overdue?(true).should eql(true)
  end

  it "should know if it is extendable" do
    @quiz.update_attribute(:time_limit, 10)
    now = Time.now.utc
    q = @quiz.quiz_submissions.new
    q.end_at = now

    q.extendable?.should be_true
    q.end_at = now - 1.minute
    q.extendable?.should be_true
    q.end_at = now - 30.minutes
    q.extendable?.should be_true
    q.end_at = now - 90.minutes
    q.extendable?.should be_false
  end

  it "should calculate score based on quiz scoring policy" do
    q = @course.quizzes.create!(:scoring_policy => "keep_latest")
    s = q.quiz_submissions.new
    s.workflow_state = "complete"
    s.score = 5.0
    s.attempt = 1
    s.with_versioning(true, &:save!)
    s.score.should eql(5.0)
    s.kept_score.should eql(5.0)

    s.score = 4.0
    s.attempt = 2
    s.with_versioning(true, &:save!)
    s.version_number.should eql(2)
    s.kept_score.should eql(4.0)

    q.update_attributes!(:scoring_policy => "keep_highest")
    s.reload
    s.score = 3.0
    s.attempt = 3
    s.with_versioning(true, &:save!)
    s.kept_score.should eql(5.0)

    s.update_scores(:submission_version_number => 2, :fudge_points => 6.0)
    s.kept_score.should eql(6.0)
  end

  describe "with an essay question" do
    before(:each) do
      quiz_with_graded_submission([{:question_data => {:name => 'question 1', :points_possible => 1, 'question_type' => 'essay_question'}}]) do
        {
          "text_after_answers"            => "",
          "question_#{@questions[0].id}"  => "<p>Lorem ipsum answer.</p>",
          "context_id"                    => "#{@course.id}",
          "context_type"                  => "Course",
          "user_id"                       => "#{@user.id}",
          "quiz_id"                       => "#{@quiz.id}",
          "course_id"                     => "#{@course.id}",
          "question_text"                 => "Lorem ipsum question",
        }
      end
    end

    it "should leave a submission in pending_review state if there are essay questions" do
      @quiz_submission.submission.workflow_state.should eql 'pending_review'
    end

    it "should mark a submission as complete once an essay question has been graded" do
      @quiz_submission.update_scores({
        'context_id' => @course.id,
        'override_scores' => true,
        'context_type' => 'Course',
        'submission_version_number' => '1',
        "question_score_#{@questions[0].id}" => '1'
      })
      @quiz_submission.submission.workflow_state.should eql 'graded'
    end

    it "should increment the assignment needs_grading_count for pending_review state" do
      @quiz.assignment.reload.needs_grading_count.should == 1
    end

<<<<<<< HEAD
    it "should not increment the assignmet needs_grading_count if graded when a second attempt starts" do
=======
    it "should not increment the assignment needs_grading_count if graded when a second attempt starts" do
>>>>>>> 16e4f00b
      @quiz_submission.update_scores({
        'context_id' => @course.id,
        'override_scores' => true,
        'context_type' => 'Course',
        'submission_version_number' => '1',
        "question_score_#{@questions[0].id}" => '1'
      })
      @quiz.assignment.reload.needs_grading_count.should == 0
      @quiz.generate_submission(@user)
      @quiz_submission.reload.should be_untaken
      @quiz_submission.submission.should be_graded
      @quiz.assignment.reload.needs_grading_count.should == 0
    end

<<<<<<< HEAD
    it "should not decrement the assignmet needs_grading_count if pending_review when a second attempt starts" do
=======
    it "should not decrement the assignment needs_grading_count if pending_review when a second attempt starts" do
>>>>>>> 16e4f00b
      @quiz.assignment.reload.needs_grading_count.should == 1
      @quiz.generate_submission(@user)
      @quiz_submission.reload.should be_untaken
      @quiz_submission.submission.should be_pending_review
      @quiz.assignment.reload.needs_grading_count.should == 1
    end
  end

  describe "with multiple essay questions" do
    before(:each) do
      quiz_with_graded_submission([{:question_data => {:name => 'question 1', :points_possible => 1, 'question_type' => 'essay_question'}},
                                   {:question_data => {:name => 'question 2', :points_possible => 1, 'question_type' => 'essay_question'}}]) do
        {
          "text_after_answers"            => "",
          "question_#{@questions[0].id}"  => "<p>Lorem ipsum answer 1.</p>",
          "question_#{@questions[1].id}"  => "<p>Lorem ipsum answer 2.</p>",
          "context_id"                    => "#{@course.id}",
          "context_type"                  => "Course",
          "user_id"                       => "#{@user.id}",
          "quiz_id"                       => "#{@quiz.id}",
          "course_id"                     => "#{@course.id}",
          "question_text"                 => "Lorem ipsum question",
        }
      end
    end

    it "should not mark a submission complete if there are essay questions without grades" do
      @quiz_submission.update_scores({
        'context_id' => @course.id,
        'override_scores' => true,
        'context_type' => 'Course',
        'submission_version_number' => '1',
        "question_score_#{@questions[0].id}" => '1',
        "question_score_#{@questions[1].id}" => "--"
      })
      @quiz_submission.submission.workflow_state.should eql 'pending_review'
    end

    it "should mark a submission complete if all essay questions have been graded" do
      @quiz_submission.update_scores({
        'context_id' => @course.id,
        'override_scores' => true,
        'context_type' => 'Course',
        'submission_version_number' => '1',
        "question_score_#{@questions[0].id}" => '1',
        "question_score_#{@questions[1].id}" => "0"
      })
      @quiz_submission.submission.workflow_state.should eql 'graded'
    end
  end

  describe "formula questions" do
    before do
      @quiz = @course.quizzes.create!(:title => "formula quiz")
      @quiz.quiz_questions.create! :question_data => {
        :name => "Question",
        :question_type => "calculated_question",
        :answer_tolerance => 2.0,
        :formulas => [[0, "2*z"]],
        :variables => [["variable_0", {:scale => 0, :min => 1.0, :max => 10.0, :name => 'z'}]],
        :answers => [["answer_0", {
          :weight => 100,
          :variables => [["variable_0", {:value => 2.0, :name => 'z'}]],
          :answer_text => "4.0"
        }]],
        :question_text => "2 * [z] is ?"
      }
      @quiz.generate_quiz_data(:persist => true)
    end

    it "should respect the answer_tolerance" do
      submission = @quiz.generate_submission(@user)
      submission.submission_data = {
        "question_#{@quiz.quiz_questions.first.id}" => 3.0, # off by 1
      }
      submission.grade_submission
      submission.instance_variable_get(:@user_answers).first[:correct].should be_true
    end
  end

  it "should update associated submission" do
    c = factory_with_protected_attributes(Course, :workflow_state => "active")
    a = c.assignments.create!(:title => "some assignment")
    u = User.new
    u.workflow_state = "registered"
    u.save!
    c.enroll_student(u)
    s = a.submit_homework(u)
    quiz = c.quizzes.create!
    q = quiz.quiz_submissions.new
    q.submission_id = s.id
    q.user_id = u.id
    q.workflow_state = "complete"
    q.score = 5.0
    q.save!
    q.kept_score.should eql(5.0)
    s.reload

    s.score.should eql(5.0)
  end

  describe "learning outcomes" do
    it "should create learning outcome results when aligned to assessment questions" do
      course_with_student(:active_all => true)
      @quiz = @course.quizzes.create!(:title => "new quiz", :shuffle_answers => true)
      @q1 = @quiz.quiz_questions.create!(:question_data => {:name => 'question 1', :points_possible => 1, 'question_type' => 'multiple_choice_question', 'answers' => {'answer_0' => {'answer_text' => '1', 'answer_weight' => '100'}, 'answer_1' => {'answer_text' => '2'}, 'answer_2' => {'answer_text' => '3'},'answer_3' => {'answer_text' => '4'}}})
      @q2 = @quiz.quiz_questions.create!(:question_data => {:name => 'question 2', :points_possible => 1, 'question_type' => 'multiple_choice_question', 'answers' => {'answer_0' => {'answer_text' => '1', 'answer_weight' => '100'}, 'answer_1' => {'answer_text' => '2'}, 'answer_2' => {'answer_text' => '3'},'answer_3' => {'answer_text' => '4'}}})
      @outcome = @course.created_learning_outcomes.create!(:short_description => 'new outcome')
      @bank = @q1.assessment_question.assessment_question_bank
      @outcome.align(@bank, @bank.context, :mastery_score => 0.7)
      @bank.learning_outcome_alignments.length.should eql(1)
      @q2.assessment_question.assessment_question_bank.should eql(@bank)
      answer_1 = @q1.question_data[:answers].detect{|a| a[:weight] == 100 }[:id]
      answer_2 = @q2.question_data[:answers].detect{|a| a[:weight] == 100 }[:id]
      @quiz.generate_quiz_data(:persist => true)
      @sub = @quiz.generate_submission(@user)
      @sub.submission_data = {}
      question_1 = @q1.question_data[:id]
      question_2 = @q2.question_data[:id]
      @sub.submission_data["question_#{question_1}"] = answer_1
      @sub.submission_data["question_#{question_2}"] = answer_2 + 1
      @sub.grade_submission
      @sub.score.should eql(1.0)
      @outcome.reload
      @results = @outcome.learning_outcome_results.find_all_by_user_id(@user.id)
      @results.length.should eql(2)
      @results = @results.sort_by(&:associated_asset_id)
      @results.first.associated_asset.should eql(@q1.assessment_question)
      @results.first.mastery.should eql(true)
      @results.last.associated_asset.should eql(@q2.assessment_question)
      @results.last.mastery.should eql(false)
    end

    it "should update learning outcome results when aligned to assessment questions" do
      course_with_student(:active_all => true)
      @quiz = @course.quizzes.create!(:title => "new quiz", :shuffle_answers => true)
      @q1 = @quiz.quiz_questions.create!(:question_data => {:name => 'question 1', :points_possible => 1, 'question_type' => 'multiple_choice_question', 'answers' => {'answer_0' => {'answer_text' => '1', 'answer_weight' => '100'}, 'answer_1' => {'answer_text' => '2'}, 'answer_2' => {'answer_text' => '3'},'answer_3' => {'answer_text' => '4'}}})
      @q2 = @quiz.quiz_questions.create!(:question_data => {:name => 'question 2', :points_possible => 1, 'question_type' => 'multiple_choice_question', 'answers' => {'answer_0' => {'answer_text' => '1', 'answer_weight' => '100'}, 'answer_1' => {'answer_text' => '2'}, 'answer_2' => {'answer_text' => '3'},'answer_3' => {'answer_text' => '4'}}})
      @outcome = @course.created_learning_outcomes.create!(:short_description => 'new outcome')
      @bank = @q1.assessment_question.assessment_question_bank
      @outcome.align(@bank, @bank.context, :mastery_score => 0.7)
      @bank.learning_outcome_alignments.length.should eql(1)
      @q2.assessment_question.assessment_question_bank.should eql(@bank)
      answer_1 = @q1.question_data[:answers].detect{|a| a[:weight] == 100 }[:id]
      answer_2 = @q2.question_data[:answers].detect{|a| a[:weight] == 100 }[:id]
      @quiz.generate_quiz_data(:persist => true)
      @sub = @quiz.generate_submission(@user)
      @sub.submission_data = {}
      question_1 = @q1.question_data[:id]
      question_2 = @q2.question_data[:id]
      @sub.submission_data["question_#{question_1}"] = answer_1
      @sub.submission_data["question_#{question_2}"] = answer_2 + 1
      @sub.grade_submission
      @sub.score.should eql(1.0)
      @outcome.reload
      @results = @outcome.learning_outcome_results.find_all_by_user_id(@user.id)
      @results.length.should eql(2)
      @results = @results.sort_by(&:associated_asset_id)
      @results.first.associated_asset.should eql(@q1.assessment_question)
      @results.first.mastery.should eql(true)
      @results.last.associated_asset.should eql(@q2.assessment_question)
      @results.last.mastery.should eql(false)

      @sub = @quiz.generate_submission(@user)
      @sub.attempt.should eql(2)
      @sub.submission_data = {}
      question_1 = @q1.question_data[:id]
      question_2 = @q2.question_data[:id]
      @sub.submission_data["question_#{question_1}"] = answer_1 + 1
      @sub.submission_data["question_#{question_2}"] = answer_2
      @sub.grade_submission
      @sub.score.should eql(1.0)
      @outcome.reload
      @results = @outcome.learning_outcome_results.find_all_by_user_id(@user.id)
      @results.length.should eql(2)
      @results = @results.sort_by(&:associated_asset_id)
      @results.first.associated_asset.should eql(@q1.assessment_question)
      @results.first.mastery.should eql(false)
      @results.first.original_mastery.should eql(true)
      @results.last.associated_asset.should eql(@q2.assessment_question)
      @results.last.mastery.should eql(true)
      @results.last.original_mastery.should eql(false)
    end
  end

  describe ".score_question" do
    it "should score a multiple_choice_question" do
      qd = multiple_choice_question_data
      QuizSubmission.score_question(qd, { "question_1" => "1658" }).should ==
        { :question_id => 1, :correct => true, :points => 50, :answer_id => 1658, :text => "1658" }

      QuizSubmission.score_question(qd, { "question_1" => "8544" }).should ==
        { :question_id => 1, :correct => false, :points => 0, :answer_id => 8544, :text => "8544" }

      QuizSubmission.score_question(qd, { "question_1" => "5" }).should ==
        { :question_id => 1, :correct => false, :points => 0, :text => "5" }

      QuizSubmission.score_question(qd, {}).should ==
        { :question_id => 1, :correct => false, :points => 0, :text => "" }

      QuizSubmission.score_question(qd, { "undefined_if_blank" => "1" }).should ==
        { :question_id => 1, :correct => "undefined", :points => 0, :text => "" }
    end

    it "should score a true_false_question" do
      qd = true_false_question_data
      QuizSubmission.score_question(qd, { "question_1" => "8950" }).should ==
        { :question_id => 1, :correct => true, :points => 45, :answer_id => 8950, :text => "8950" }

      QuizSubmission.score_question(qd, { "question_1" => "8403" }).should ==
        { :question_id => 1, :correct => false, :points => 0, :answer_id => 8403, :text => "8403" }

      QuizSubmission.score_question(qd, { "question_1" => "5" }).should ==
        { :question_id => 1, :correct => false, :points => 0, :text => "5" }

      QuizSubmission.score_question(qd, {}).should ==
        { :question_id => 1, :correct => false, :points => 0, :text => "" }

      QuizSubmission.score_question(qd, { "undefined_if_blank" => "1" }).should ==
        { :question_id => 1, :correct => "undefined", :points => 0, :text => "" }
    end

    it "should score a short_answer_question (Fill In The Blank)" do
      qd = short_answer_question_data
      QuizSubmission.score_question(qd, { "question_1" => "stupid" }).should ==
        { :question_id => 1, :correct => true, :points => 16.5, :answer_id => 7100, :text => "stupid" }
      QuizSubmission.score_question(qd, { "question_1" => "   DUmB\n " }).should ==
        { :question_id => 1, :correct => true, :points => 16.5, :answer_id => 2159, :text => "   DUmB\n " }

      QuizSubmission.score_question(qd, { "question_1" => "short" }).should ==
        { :question_id => 1, :correct => false, :points => 0, :text => "short" }

      # Blank answer from quiz taker should not match even if blank answer is on quiz (blanks created by default)
      qd_with_blank = short_answer_question_data_one_blank
      QuizSubmission.score_question(qd_with_blank, { "question_1" => "" }).should ==
        { :question_id => 1, :correct => false, :points => 0, :text => "" }

      QuizSubmission.score_question(qd, {}).should ==
        { :question_id => 1, :correct => false, :points => 0, :text => "" }

      # Preserve idea of "undefined" for when student wasn't asked the question (ie no response) as separate from
      # student was asked but didn't answer. Can happen when instructor adds question to a quiz that a student has
      # already started or completed.
      QuizSubmission.score_question(qd, { "undefined_if_blank" => "1" }).should ==
        { :question_id => 1, :correct => 'undefined', :points => 0, :text => "" }
    end

    it "should score an essay_question" do
      qd = essay_question_data
      text = "that's too <b>dang</b> hard! <script>alert(1)</script>"
      sanitized = "that's too <b>dang</b> hard! alert(1)"
      QuizSubmission.score_question(qd, { "question_1" => text }).should ==
        { :question_id => 1, :correct => "undefined", :points => 0, :text => sanitized }

      QuizSubmission.score_question(qd, {}).should ==
        { :question_id => 1, :correct => "undefined", :points => 0, :text => "" }
    end

    it "should score a text_only_question" do
      QuizSubmission.score_question(text_only_question_data, {}).should ==
        { :question_id => 3, :correct => "no_score", :points => 0, :text => "" }
    end

    it "should score a matching_question" do
      q = matching_question_data

      # 1 wrong answer
      user_answer = QuizSubmission.score_question(q, {
        "question_1_answer_7396" => "3562",
        "question_1_answer_6081" => "3855",
        "question_1_answer_4224" => "1397",
        "question_1_answer_7397" => "6067",
        "question_1_answer_7398" => "6068",
        "question_1_answer_7399" => "6069",
      })
      user_answer.delete(:points).should be_close(41.67, 0.01)
      user_answer.should == {
        :question_id => 1, :correct => "partial", :text => "",
        :answer_7396 => "3562",
        :answer_6081 => "3855",
        :answer_4224 => "1397",
        :answer_7397 => "6067",
        :answer_7398 => "6068",
        :answer_7399 => "6069",
      }

      # 1 wrong answer but no partial credit allowed
      user_answer = QuizSubmission.score_question(q.merge(:allow_partial_credit => false), {
        "question_1_answer_7396" => "3562",
        "question_1_answer_6081" => "3855",
        "question_1_answer_4224" => "1397",
        "question_1_answer_7397" => "6067",
        "question_1_answer_7398" => "6068",
        "question_1_answer_7399" => "6069",
      })
      user_answer.should == {
        :question_id => 1, :correct => false, :points => 0, :text => "",
        :answer_7396 => "3562",
        :answer_6081 => "3855",
        :answer_4224 => "1397",
        :answer_7397 => "6067",
        :answer_7398 => "6068",
        :answer_7399 => "6069",
      }

      # all wrong answers
      user_answer = QuizSubmission.score_question(q, {
        "question_1_answer_7396" => "3562",
        "question_1_answer_6081" => "1500",
        "question_1_answer_4224" => "8513",
      })
      user_answer.should == {
        :question_id => 1, :correct => false, :points => 0, :text => "",
        :answer_7396 => "3562",
        :answer_6081 => "1500",
        :answer_4224 => "8513",
        :answer_7397 => "",
        :answer_7398 => "",
        :answer_7399 => "",
      }

      user_answer = QuizSubmission.score_question(q, {
        "question_1_answer_7396" => "6061",
        "question_1_answer_6081" => "3855",
        "question_1_answer_4224" => "1397",
        "question_1_answer_7397" => "6067",
        "question_1_answer_7398" => "6068",
        "question_1_answer_7399" => "6069",
      })
      user_answer.should == {
        :question_id => 1, :correct => true, :points => 50, :text => "",
        :answer_7396 => "6061",
        :answer_6081 => "3855",
        :answer_4224 => "1397",
        :answer_7397 => "6067",
        :answer_7398 => "6068",
        :answer_7399 => "6069",
      }

      # selected a different answer but the text of that answer was the same
      user_answer = QuizSubmission.score_question(q, {
        "question_1_answer_7396" => "1397",
        "question_1_answer_6081" => "3855",
        "question_1_answer_4224" => "1397",
        "question_1_answer_7397" => "6067",
        "question_1_answer_7398" => "6068",
        "question_1_answer_7399" => "6069",
      })
      user_answer.should == {
        :question_id => 1, :correct => true, :points => 50, :text => "",
        :answer_7396 => "6061",
        :answer_6081 => "3855",
        :answer_4224 => "1397",
        :answer_7397 => "6067",
        :answer_7398 => "6068",
        :answer_7399 => "6069",
      }

      # no answer shouldn't be treated as a blank string, breaking undefined_if_blank
      QuizSubmission.score_question(q, { "undefined_if_blank" => "1" }).should == {
        :question_id => 1, :correct => "undefined", :points => 0, :text => "",
        :answer_7396 => "",
        :answer_6081 => "",
        :answer_4224 => "",
        :answer_7397 => "",
        :answer_7398 => "",
        :answer_7399 => "",
      }
    end

    it "should score a numerical_question" do
      qd = numerical_question_data

      QuizSubmission.score_question(qd, { "question_1" => "3.2" }).should == {
        :question_id => 1, :correct => false, :points => 0, :text => "3.2" }

      QuizSubmission.score_question(qd, { "question_1" => "4" }).should == {
        :question_id => 1, :correct => true, :points => 26.2, :text => "4", :answer_id => 9222 }

      QuizSubmission.score_question(qd, { "question_1" => "-4" }).should == {
        :question_id => 1, :correct => true, :points => 26.2, :text => "-4", :answer_id => 997 }

      QuizSubmission.score_question(qd, { "question_1" => "4.05" }).should == {
        :question_id => 1, :correct => true, :points => 26.2, :text => "4.05", :answer_id => 9370 }
      QuizSubmission.score_question(qd, { "question_1" => "4.10" }).should == {
        :question_id => 1, :correct => true, :points => 26.2, :text => "4.10", :answer_id => 9370 }
      QuizSubmission.score_question(qd, { "question_1" => "3.90" }).should == {
        :question_id => 1, :correct => true, :points => 26.2, :text => "3.90", :answer_id => 9370 }

      QuizSubmission.score_question(qd, { "question_1" => "-4.1" }).should == {
        :question_id => 1, :correct => true, :points => 26.2, :text => "-4.1", :answer_id => 5450 }
      QuizSubmission.score_question(qd, { "question_1" => "-3.9" }).should == {
        :question_id => 1, :correct => true, :points => 26.2, :text => "-3.9", :answer_id => 5450 }
      QuizSubmission.score_question(qd, { "question_1" => "-4.05" }).should == {
        :question_id => 1, :correct => true, :points => 26.2, :text => "-4.05", :answer_id => 5450 }

      QuizSubmission.score_question(qd, { "question_1" => "" }).should == {
        :question_id => 1, :correct => false, :points => 0, :text => "" }

      QuizSubmission.score_question(qd, { :undefined_if_blank => "1" }).should == {
        :question_id => 1, :correct => "undefined", :points => 0, :text => "" }

      # blank answer should not be treated as 0.0
      qd2 = qd.dup
      qd2["answers"] << { "exact" => 0, "numerical_answer_type" => "exact_answer", "margin" => 0, "weight" => 100, "id" => 1234 }
      QuizSubmission.score_question(qd2, { "question_1" => "" }).should == {
        :question_id => 1, :correct => false, :points => 0, :text => "" }
    end

    it "should score a calculated_question" do
      qd = calculated_question_data

      QuizSubmission.score_question(qd, { "question_1" => "-11.7" }).should == {
        :question_id => 1, :correct => true, :points => 26.2, :text => "-11.7", :answer_id => 6396 }

      QuizSubmission.score_question(qd, { "question_1" => "-11.68" }).should == {
        :question_id => 1, :correct => true, :points => 26.2, :text => "-11.68", :answer_id => 6396 }

      QuizSubmission.score_question(qd, { "question_1" => "-11.675" }).should == {
        :question_id => 1, :correct => false, :points => 0, :text => "-11.675" }

      QuizSubmission.score_question(qd, {}).should == {
        :question_id => 1, :correct => false, :points => 0, :text => "" }

      QuizSubmission.score_question(qd, { "question_1" => "-11.72" }).should == {
        :question_id => 1, :correct => true, :points => 26.2, :text => "-11.72", :answer_id => 6396 }
    end

    it "should score a multiple_answers_question" do
      qd = multiple_answers_question_data

      QuizSubmission.score_question(qd, {
        "question_1_answer_9761" => "1",
        "question_1_answer_3079" => "0",
        "question_1_answer_5194" => "1",
        "question_1_answer_166"  => "1",
        "question_1_answer_4739" => "0",
        "question_1_answer_2196" => "1",
        "question_1_answer_8982" => "1",
        "question_1_answer_9701" => "1",
        "question_1_answer_7381" => "0",
      }).should == {
        :question_id => 1, :correct => true, :points => 50, :text => "",
        :answer_9761 => "1",
        :answer_3079 => "0",
        :answer_5194 => "1",
        :answer_166  => "1",
        :answer_4739 => "0",
        :answer_2196 => "1",
        :answer_8982 => "1",
        :answer_9701 => "1",
        :answer_7381 => "0",
      }

      # partial credit
      user_answer = QuizSubmission.score_question(qd, {
        "question_1_answer_9761" => "1",
        "question_1_answer_3079" => "0",
        "question_1_answer_5194" => "1",
        "question_1_answer_166"  => "1",
        "question_1_answer_4739" => "1",
        "question_1_answer_2196" => "1",
        "question_1_answer_8982" => "1",
        "question_1_answer_9701" => "1",
        "question_1_answer_7381" => "0",
      })
      user_answer.delete(:points).should be_close(41.67, 0.01)
      user_answer.should == {
        :question_id => 1, :correct => "partial", :text => "",
        :answer_9761 => "1",
        :answer_3079 => "0",
        :answer_5194 => "1",
        :answer_166  => "1",
        :answer_4739 => "1",
        :answer_2196 => "1",
        :answer_8982 => "1",
        :answer_9701 => "1",
        :answer_7381 => "0",
      }

      user_answer = QuizSubmission.score_question(qd.merge(:allow_partial_credit => false), {
        "question_1_answer_9761" => "1",
        "question_1_answer_3079" => "0",
        "question_1_answer_5194" => "1",
        "question_1_answer_166"  => "1",
        "question_1_answer_4739" => "1",
        "question_1_answer_2196" => "1",
        "question_1_answer_8982" => "1",
        "question_1_answer_9701" => "1",
        "question_1_answer_7381" => "0",
      })
      user_answer.should == {
        :question_id => 1, :correct => false, :points => 0, :text => "",
        :answer_9761 => "1",
        :answer_3079 => "0",
        :answer_5194 => "1",
        :answer_166  => "1",
        :answer_4739 => "1",
        :answer_2196 => "1",
        :answer_8982 => "1",
        :answer_9701 => "1",
        :answer_7381 => "0",
      }

      # checking one that shouldn't be checked, subtracts one correct answer's worth of points
      user_answer = QuizSubmission.score_question(qd, {
        "question_1_answer_9761" => "1",
        "question_1_answer_3079" => "0",
        "question_1_answer_5194" => "0",
        "question_1_answer_166"  => "1",
        "question_1_answer_4739" => "1",
        "question_1_answer_2196" => "1",
        "question_1_answer_8982" => "1",
        "question_1_answer_9701" => "0",
        "question_1_answer_7381" => "0",
      })
      user_answer.delete(:points).should be_close(25.0, 0.01)
      user_answer.should == {
        :question_id => 1, :correct => "partial", :text => "",
        :answer_9761 => "1",
        :answer_3079 => "0",
        :answer_5194 => "0",
        :answer_166  => "1",
        :answer_4739 => "1",
        :answer_2196 => "1",
        :answer_8982 => "1",
        :answer_9701 => "0",
        :answer_7381 => "0",
      }

      # can't get less than 0
      user_answer = QuizSubmission.score_question(qd, {
        "question_1_answer_9761" => "0",
        "question_1_answer_3079" => "1",
        "question_1_answer_5194" => "0",
        "question_1_answer_166"  => "0",
        "question_1_answer_4739" => "1",
        "question_1_answer_2196" => "1",
        "question_1_answer_8982" => "1",
        "question_1_answer_9701" => "0",
        "question_1_answer_7381" => "1",
      })
      user_answer.should == {
        :question_id => 1, :correct => false, :points => 0, :text => "",
        :answer_9761 => "0",
        :answer_3079 => "1",
        :answer_5194 => "0",
        :answer_166  => "0",
        :answer_4739 => "1",
        :answer_2196 => "1",
        :answer_8982 => "1",
        :answer_9701 => "0",
        :answer_7381 => "1",
      }

      # incorrect_dock allows a different value to be subtracted on incorrect answer
      # this isn't exposed in the UI anywhere yet, but the code supports it
      user_answer = QuizSubmission.score_question(qd.merge(:incorrect_dock => 1.5), {
        "question_1_answer_9761" => "1",
        "question_1_answer_3079" => "0",
        "question_1_answer_5194" => "0",
        "question_1_answer_166"  => "1",
        "question_1_answer_4739" => "1",
        "question_1_answer_2196" => "1",
        "question_1_answer_8982" => "1",
        "question_1_answer_9701" => "0",
        "question_1_answer_7381" => "0",
      })
      user_answer.delete(:points).should be_close(31.83, 0.01)
      user_answer.should == {
        :question_id => 1, :correct => "partial", :text => "",
        :answer_9761 => "1",
        :answer_3079 => "0",
        :answer_5194 => "0",
        :answer_166  => "1",
        :answer_4739 => "1",
        :answer_2196 => "1",
        :answer_8982 => "1",
        :answer_9701 => "0",
        :answer_7381 => "0",
      }

      QuizSubmission.score_question(qd, { "undefined_if_blank" => "1" }).should ==
        { :question_id => 1, :correct => "undefined", :points => 0, :text => "" }
    end

    it "should score a multiple_dropdowns_question" do
      q = multiple_dropdowns_question_data

      user_answer = QuizSubmission.score_question(q, { "question_1630873_4e6185159bea49c4d29047379b400ad5"=>"6994", "question_1630873_3f507e80e33ef092a02948a064433ec5"=>"5988", "question_1630873_78635a3709b540a59678c806b102d038"=>"9908", "question_1630873_657b11f1c17376f178c4d80c4c25d0ab"=>"1121", "question_1630873_02c8346333761ffe9bbddee7b1c5a537"=>"4390", "question_1630873_1865cbc77c83d7571ed8b3a108d11d3d"=>"7604", "question_1630873_94239fc44b4f8aaf36bd3596768f4816"=>"6955", "question_1630873_cd073d17d0d9558fb2be7d7bf9a1c840"=>"3353", "question_1630873_69d0969351d989767d7096f28daf7461"=>"3390"})
      user_answer.delete(:points).should be_close(0.44, 0.01)
      user_answer.should == {
        :question_id => 1630873, :correct => "partial", :text => "",
        :answer_for_structure1 => 4390,
        :answer_id_for_structure1 => 4390,
        :answer_for_event1 => 3390,
        :answer_id_for_event1 => 3390,
        :answer_for_structure2 => 6955,
        :answer_id_for_structure2 => 6955,
        :answer_for_structure3 => 5988,
        :answer_id_for_structure3 => 5988,
        :answer_for_structure4 => 7604,
        :answer_id_for_structure4 => 7604,
        :answer_for_event2 => 3353,
        :answer_id_for_event2 => 3353,
        :answer_for_structure5 => 9908,
        :answer_id_for_structure5 => 9908,
        :answer_for_structure6 => 6994,
        :answer_id_for_structure6 => 6994,
        :answer_for_structure7 => 1121,
        :answer_id_for_structure7 => 1121,
      }

      user_answer = QuizSubmission.score_question(q, { "question_1630873_4e6185159bea49c4d29047379b400ad5"=>"1883", "question_1630873_3f507e80e33ef092a02948a064433ec5"=>"5988", "question_1630873_78635a3709b540a59678c806b102d038"=>"878", "question_1630873_657b11f1c17376f178c4d80c4c25d0ab"=>"9570", "question_1630873_02c8346333761ffe9bbddee7b1c5a537"=>"1522", "question_1630873_1865cbc77c83d7571ed8b3a108d11d3d"=>"9532", "question_1630873_94239fc44b4f8aaf36bd3596768f4816"=>"1228", "question_1630873_cd073d17d0d9558fb2be7d7bf9a1c840"=>"599", "question_1630873_69d0969351d989767d7096f28daf7461"=>"5498"})
      user_answer.should == {
        :question_id => 1630873, :correct => false, :points => 0, :text => "",
        :answer_for_structure1 => 1522,
        :answer_id_for_structure1 => 1522,
        :answer_for_event1 => 5498,
        :answer_id_for_event1 => 5498,
        :answer_for_structure2 => 1228,
        :answer_id_for_structure2 => 1228,
        :answer_for_structure3 => 5988,
        :answer_id_for_structure3 => 5988,
        :answer_for_structure4 => 9532,
        :answer_id_for_structure4 => 9532,
        :answer_for_event2 => 599,
        :answer_id_for_event2 => 599,
        :answer_for_structure5 => 878,
        :answer_id_for_structure5 => 878,
        :answer_for_structure6 => 1883,
        :answer_id_for_structure6 => 1883,
        :answer_for_structure7 => 9570,
        :answer_id_for_structure7 => 9570,
      }

      user_answer = QuizSubmission.score_question(q, { "question_1630873_4e6185159bea49c4d29047379b400ad5"=>"6994", "question_1630873_3f507e80e33ef092a02948a064433ec5"=>"7676", "question_1630873_78635a3709b540a59678c806b102d038"=>"9908", "question_1630873_657b11f1c17376f178c4d80c4c25d0ab"=>"1121", "question_1630873_02c8346333761ffe9bbddee7b1c5a537"=>"4390", "question_1630873_1865cbc77c83d7571ed8b3a108d11d3d"=>"7604", "question_1630873_94239fc44b4f8aaf36bd3596768f4816"=>"6955", "question_1630873_cd073d17d0d9558fb2be7d7bf9a1c840"=>"3353", "question_1630873_69d0969351d989767d7096f28daf7461"=>"3390"})
      user_answer.should == {
        :question_id => 1630873, :correct => true, :points => 0.5, :text => "",
        :answer_for_structure1 => 4390,
        :answer_id_for_structure1 => 4390,
        :answer_for_event1 => 3390,
        :answer_id_for_event1 => 3390,
        :answer_for_structure2 => 6955,
        :answer_id_for_structure2 => 6955,
        :answer_for_structure3 => 7676,
        :answer_id_for_structure3 => 7676,
        :answer_for_structure4 => 7604,
        :answer_id_for_structure4 => 7604,
        :answer_for_event2 => 3353,
        :answer_id_for_event2 => 3353,
        :answer_for_structure5 => 9908,
        :answer_id_for_structure5 => 9908,
        :answer_for_structure6 => 6994,
        :answer_id_for_structure6 => 6994,
        :answer_for_structure7 => 1121,
        :answer_id_for_structure7 => 1121,
      }
    end

    it "should score a fill_in_multiple_blanks_question" do
      q = fill_in_multiple_blanks_question_data
      user_answer = QuizSubmission.score_question(q, {
        "question_1_8238a0de6965e6b81a8b9bba5eacd3e2" => "control",
        "question_1_a95fbffb573485f87b8c8aca541f5d4e" => "patrol",
        "question_1_3112b644eec409c20c346d2a393bd45e" => "soul",
        "question_1_fb1b03eb201132f7c1a5824cf9ebecb7" => "toll",
        "question_1_90811a00aaf122ea20ab5c28be681ac9" => "assplode",
        "question_1_ce36b05cfdedbc990a188907fc29d37b" => "old",
      })
      user_answer.should ==
        { :question_id => 1, :correct => true, :points => 50.0, :text => "",
          :answer_for_answer1 => "control",
          :answer_id_for_answer1 => 3950,
          :answer_for_answer2 => "patrol",
          :answer_id_for_answer2 => 9181,
          :answer_for_answer3 => "soul",
          :answer_id_for_answer3 => 3733,
          :answer_for_answer4 => "toll",
          :answer_id_for_answer4 => 7829,
          :answer_for_answer5 => "assplode",
          :answer_id_for_answer5 => 5301,
          :answer_for_answer6 => "old",
          :answer_id_for_answer6 => 3367,
        }

      user_answer = QuizSubmission.score_question(q, {
        "question_1_8238a0de6965e6b81a8b9bba5eacd3e2" => "control",
        "question_1_a95fbffb573485f87b8c8aca541f5d4e" => "patrol",
        "question_1_3112b644eec409c20c346d2a393bd45e" => "soul",
        "question_1_fb1b03eb201132f7c1a5824cf9ebecb7" => "toll",
        "question_1_90811a00aaf122ea20ab5c28be681ac9" => "wut",
        "question_1_ce36b05cfdedbc990a188907fc29d37b" => "old",
      })
      user_answer.delete(:points).should be_close(41.6, 0.1)
      user_answer.should ==
        { :question_id => 1, :correct => "partial", :text => "",
          :answer_for_answer1 => "control",
          :answer_id_for_answer1 => 3950,
          :answer_for_answer2 => "patrol",
          :answer_id_for_answer2 => 9181,
          :answer_for_answer3 => "soul",
          :answer_id_for_answer3 => 3733,
          :answer_for_answer4 => "toll",
          :answer_id_for_answer4 => 7829,
          :answer_for_answer5 => "wut",
          :answer_id_for_answer5 => nil,
          :answer_for_answer6 => "old",
          :answer_id_for_answer6 => 3367,
        }

      user_answer = QuizSubmission.score_question(q, {
        "question_1_a95fbffb573485f87b8c8aca541f5d4e" => "0",
        "question_1_3112b644eec409c20c346d2a393bd45e" => "fail",
        "question_1_fb1b03eb201132f7c1a5824cf9ebecb7" => "wrong",
        "question_1_90811a00aaf122ea20ab5c28be681ac9" => "wut",
        "question_1_ce36b05cfdedbc990a188907fc29d37b" => "oh well",
      })
      user_answer.should ==
        { :question_id => 1, :correct => false, :points => 0, :text => "",
          :answer_for_answer1 => "",
          :answer_id_for_answer1 => nil,
          :answer_for_answer2 => "0",
          :answer_id_for_answer2 => nil,
          :answer_for_answer3 => "fail",
          :answer_id_for_answer3 => nil,
          :answer_for_answer4 => "wrong",
          :answer_id_for_answer4 => nil,
          :answer_for_answer5 => "wut",
          :answer_id_for_answer5 => nil,
          :answer_for_answer6 => "oh well",
          :answer_id_for_answer6 => nil,
        }

      # one blank to fill in
      user_answer = QuizSubmission.score_question(fill_in_multiple_blanks_question_one_blank_data, { "question_2_10ca8479f89652b254a5c6ec90ab9ab8" => " DUmB \n " })
      user_answer.should ==
        { :question_id => 2, :correct => true, :points => 3.75, :text => "",
          :answer_for_myblank => "dumb",
          :answer_id_for_myblank => 1235, }

      user_answer = QuizSubmission.score_question(fill_in_multiple_blanks_question_one_blank_data, { "question_2_10ca8479f89652b254a5c6ec90ab9ab8" => "wut" })
      user_answer.should ==
        { :question_id => 2, :correct => false, :points => 0, :text => "",
          :answer_for_myblank => "wut",
          :answer_id_for_myblank => nil, }
    end

    it "should score an unknown question type" do
      # if a question with an invalid type makes it into the quiz data, we
      # score it as always 0 out of points_possible, rather than raise an error
      qd = {"name"=>"Question 1", "question_type"=>"Error", "assessment_question_id"=>nil, "migration_id"=>"i1234", "id"=>2, "points_possible"=>5.35, "question_name"=>"Question 1", "qti_error"=>"There was an error exporting an assessment question - No question type used when trying to parse a qti question", "question_text"=>"test1", "answers"=>[], "assessment_question_migration_id"=>"i1234"}.with_indifferent_access
      user_answer = QuizSubmission.score_question(qd, {})
      user_answer.should ==
        { :question_id => 2, :correct => false, :points => 0, :text => "", }
    end

    it "should not escape user responses in fimb questions" do
      course_with_student(:active_all => true)
      q = {:neutral_comments=>"",
       :position=>1,
       :question_name=>"Question 1",
       :correct_comments=>"",
       :answers=>
        [{:comments=>"",
          :blank_id=>"answer1",
          :weight=>100,
          :text=>"control",
          :id=>3950},
         {:comments=>"",
          :blank_id=>"answer1",
          :weight=>100,
          :text=>"controll",
          :id=>9177}],
       :points_possible=>50,
       :question_type=>"fill_in_multiple_blanks_question",
       :assessment_question_id=>7903,
       :name=>"Question 1",
       :question_text=>
        "<p><span>Ayo my quality [answer1]</p>",
       :id=>1,
       :incorrect_comments=>""}

       user_answer = QuizSubmission.score_question(q, {
         "question_1_#{AssessmentQuestion.variable_id("answer1")}" => "<>&\""
       })
       user_answer[:answer_for_answer1].should == "<>&\""
    end

    it "should not fail if fimb question doesn't have any answers" do
      course_with_student(:active_all => true)
      # @quiz = @course.quizzes.create!(:title => "new quiz", :shuffle_answers => true)
      q = {:position=>1, :name=>"Question 1", :correct_comments=>"", :question_type=>"fill_in_multiple_blanks_question", :assessment_question_id=>7903, :incorrect_comments=>"", :neutral_comments=>"", :id=>1, :points_possible=>50, :question_name=>"Question 1", :answers=>[], :question_text=>"<p><span>Ayo my quality [answer1].</p>"}
      lambda {
        QuizSubmission.score_question(q, { "question_1_8238a0de6965e6b81a8b9bba5eacd3e2" => "bleh" })
      }.should_not raise_error
    end
  end

  describe "#score_to_keep" do
    before(:each) do
      student_in_course
      assignment_quiz([])
      qd = multiple_choice_question_data
      @quiz.quiz_data = [qd]
      @quiz.points_possible = qd[:points_possible]
      @quiz.save!
    end

    context "keep_highest" do
      before(:each) do
        @quiz.scoring_policy = "keep_highest"
        @quiz.save!
      end

      it "should be nil during first in-progress submission" do
        qs = @quiz.generate_submission(@student)
        qs.score_to_keep.should be_nil
      end

      it "should be the submission score for one complete submission" do
        qs = @quiz.generate_submission(@student)
        qs.submission_data = { "question_1" => "1658" }
        qs.grade_submission
        qs.score_to_keep.should == @quiz.points_possible
      end

      it "should be correct for multiple complete versions" do
        qs = @quiz.generate_submission(@student)
        qs.submission_data = { "question_1" => "1658" }
        qs.grade_submission
        qs = @quiz.generate_submission(@student)
        qs.submission_data = { "question_1" => "2405" }
        qs.grade_submission
        qs.score_to_keep.should == @quiz.points_possible
      end

      it "should be correct for multiple versions, current version in progress" do
        qs = @quiz.generate_submission(@student)
        qs.submission_data = { "question_1" => "1658" }
        qs.grade_submission
        qs = @quiz.generate_submission(@student)
        qs.submission_data = { "question_1" => "2405" }
        qs.grade_submission
        qs = @quiz.generate_submission(@student)
        qs.score_to_keep.should == @quiz.points_possible
      end
    end

    context "keep_latest" do
      before(:each) do
        @quiz.scoring_policy = "keep_latest"
        @quiz.save!
      end

      it "should be nil during first in-progress submission" do
        qs = @quiz.generate_submission(@student)
        qs.score_to_keep.should be_nil
      end

      it "should be the submission score for one complete submission" do
        qs = @quiz.generate_submission(@student)
        qs.submission_data = { "question_1" => "1658" }
        qs.grade_submission
        qs.score_to_keep.should == @quiz.points_possible
      end

      it "should be correct for multiple complete versions" do
        qs = @quiz.generate_submission(@student)
        qs.submission_data = { "question_1" => "1658" }
        qs.grade_submission
        qs = @quiz.generate_submission(@student)
        qs.submission_data = { "question_1" => "2405" }
        qs.grade_submission
        qs.score_to_keep.should == 0
      end

      it "should be correct for multiple versions, current version in progress" do
        qs = @quiz.generate_submission(@student)
        qs.submission_data = { "question_1" => "1658" }
        qs.grade_submission
        qs = @quiz.generate_submission(@student)
        qs.submission_data = { "question_1" => "2405" }
        qs.grade_submission
        qs = @quiz.generate_submission(@student)
        qs.score_to_keep.should == 0
      end
    end
  end

  context "permissions" do
    it "should allow read to observers" do
      course_with_student(:active_all => true)
      @observer = user
      oe = @course.enroll_user(@observer, 'ObserverEnrollment', :enrollment_state => 'active')
      oe.update_attribute(:associated_user, @user)
      @quiz = @course.quizzes.create!
      qs = @quiz.generate_submission(@user)
      qs.grants_right?(@observer, nil, :read).should be_true
    end
  end

  describe "question" do
    let(:submission) { QuizSubmission.new }
    let(:question1) { {:id => 1} }
    let(:question2) { {:id => 2} }
    let(:questions) { [question1, question2] }

    before do
      submission.stubs(:questions).returns(questions)
    end

    it "returns the question matching the passed in ID" do
      submission.question(1).should == question1
    end

    it "casts the ID to an integer" do
      submission.question('2').should == question2
    end

    it "returns nil when not found" do
      submission.question(3).should be_nil
    end

    describe "has_question?" do
      it "returns true when it has a question identified by the ID" do
        submission.has_question?(1).should be_true
      end

      it "returns false when the question cannot be found" do
        submission.has_question?(3).should be_false
      end
    end
  end

  describe "question_answered?" do
    let(:submission) { QuizSubmission.new }

    before do
      submission.stubs(:temporary_data).returns \
        'question_1' => 'A',
        'question_2' => '',
        'question_3_123456abcdefghijklmnopqrstuvwxyz' => 'A',
        'question_3_654321abcdefghijklmnopqrstuvwxyz' => 'B',
        'question_4_123456abcdefghijklmnopqrstuvwxyz' => 'A',
        'question_4_654321abcdefghijklmnopqrstuvwxyz' => '',
        'question_5_123456abcdefghijklmnopqrstuvwxyz' => '',
        'question_5_654321abcdefghijklmnopqrstuvwxyz' => '',
        'question_6_answer_5231'=>'7700',
        'question_6_answer_3055'=>'3037',
        'question_6_answer_7094'=>'9976',
        'question_6_answer_6346'=>'6392',
        'question_7_answer_5231'=>'7700',
        'question_7_answer_3055'=>'',
        'question_7_answer_7094'=>'9976',
        'question_7_answer_6346'=>'',
        'question_8_answer_123' => '0',
        'question_8_answer_234' => '0',
        'question_8_answer_345' => '0',
        'question_9_answer_123' => '0',
        'question_9_answer_234' => '1',
        'question_9_answer_345' => '1'
    end

    context "on a single answer question" do
      context "when answered" do
        it "returns true" do
          submission.question_answered?(1).should be_true
        end
      end

      context "when not answered" do
        it "returns false" do
          submission.question_answered?(2).should be_false
        end
      end
    end

    context "on a fill in multiple blanks question" do
      context "when all answered" do
        it "returns true" do
          submission.question_answered?(3).should be_true
        end
      end

      context "when some answered" do
        it "returns false" do
          submission.question_answered?(4).should be_false
        end
      end

      context "when none answered" do
        it "returns false" do
          submission.question_answered?(5).should be_false
        end
      end
    end

    context "on a matching question" do
      context "when all answered" do
        it "returns true" do
          submission.question_answered?(6).should be_true
        end
      end

      context "when some answered" do
        it "returns false" do
          submission.question_answered?(7).should be_false
        end
      end
    end

    context "on a multiple answers question" do
      context "when none answered" do
        it "returns false" do
          submission.question_answered?(8).should be_false
        end
      end

      context "when answers selected" do
        it "returns true" do
          submission.question_answered?(9).should be_true
        end
      end
    end

    context "with no response recorded yet" do
      it "returns false" do
        submission.question_answered?(100).should be_false
      end
    end
  end

  describe "update_submission_version" do
    let(:submission) { QuizSubmission.new }

    before do
      submission.with_versioning(true) do |s|
        s.score = 10
        s.save_without_validation
      end
      submission.version_number.should == 1

      submission.with_versioning(true) do |s|
        s.score = 15
        s.save_without_validation
      end
      submission.version_number.should == 2
    end

    it "updates a previous version given current attributes" do
      vs = submission.versions
      vs.size.should == 2

      submission.score = 25
      submission.update_submission_version(vs.last, [:score])
      submission.versions.map{ |s| s.model.score }.should == [15, 25]
    end

    context "when loading UTF-8 data" do
      it "should strip bad chars" do
        vs = submission.versions

        # inject bad byte into yaml
        submission.submission_data = ["bad\x81byte"]
        submission.update_submission_version(vs.last, [:submission_data])

        # reload yaml by setting a different column
        submission.score = 20
        submission.update_submission_version(vs.last, [:score])

        submission.versions.map{ |s| s.model.submission_data }.should == [nil, ["badbyte"]]
      end
    end

  end

  describe 'broadcast policy' do
    before do
      Notification.create(:name => 'Submission Graded')
      Notification.create(:name => 'Submission Grade Changed')
      Notification.create(:name => 'Submission Needs Grading')
      student_in_course
      assignment_quiz([])
      @course.enroll_student(@student)
      @submission = @quiz.generate_submission(@student)
    end

    it 'sends a graded notification after grading the quiz submission' do
      @submission.messages_sent.should_not include 'Submission Graded'
      @submission.grade_submission
      @submission.reload.messages_sent.keys.should include 'Submission Graded'
    end

    it 'sends a grade changed notification after re-grading the quiz submission' do
      @submission.grade_submission
      @submission.score = @submission.score + 5
      @submission.save!
      @submission.reload.messages_sent.keys.should include('Submission Grade Changed')
    end

    it 'does not send any "graded" or "grade changed" notifications for a submission with essay questions before they have been graded' do
      quiz_with_graded_submission([{:question_data => {:name => 'question 1', :points_possible => 1, 'question_type' => 'essay_question'}}])
      @quiz_submission.reload.messages_sent.should_not include 'Submission Graded'
      @quiz_submission.reload.messages_sent.should_not include 'Submission Grade Changed'
    end

    it 'sends a notifications for a submission with essay questions before they have been graded if manually graded' do
      quiz_with_graded_submission([{:question_data => {:name => 'question 1', :points_possible => 1, 'question_type' => 'essay_question'}}])
      @quiz_submission.set_final_score(2)
      @quiz_submission.reload.messages_sent.keys.should include 'Submission Graded'
    end

    it 'sends a notification if the submission needs manual review' do
      teacher_in_course
      @course.enroll_teacher(@teacher)
      quiz_with_graded_submission([{:question_data => {:name => 'question 1', :points_possible => 1, 'question_type' => 'essay_question'}}])
      @quiz_submission.reload.messages_sent.keys.should include 'Submission Needs Grading'
    end
    it 'does not send a notification if the submission does not need manual review' do
      teacher_in_course
      @course.enroll_teacher(@teacher)
      @submission.workflow_state = 'completed'; @submission.save!
      @submission.reload.messages_sent.keys.should_not include 'Submission Needs Grading'
    end
  end
end<|MERGE_RESOLUTION|>--- conflicted
+++ resolved
@@ -367,11 +367,7 @@
       @quiz.assignment.reload.needs_grading_count.should == 1
     end
 
-<<<<<<< HEAD
-    it "should not increment the assignmet needs_grading_count if graded when a second attempt starts" do
-=======
     it "should not increment the assignment needs_grading_count if graded when a second attempt starts" do
->>>>>>> 16e4f00b
       @quiz_submission.update_scores({
         'context_id' => @course.id,
         'override_scores' => true,
@@ -386,11 +382,7 @@
       @quiz.assignment.reload.needs_grading_count.should == 0
     end
 
-<<<<<<< HEAD
-    it "should not decrement the assignmet needs_grading_count if pending_review when a second attempt starts" do
-=======
     it "should not decrement the assignment needs_grading_count if pending_review when a second attempt starts" do
->>>>>>> 16e4f00b
       @quiz.assignment.reload.needs_grading_count.should == 1
       @quiz.generate_submission(@user)
       @quiz_submission.reload.should be_untaken
