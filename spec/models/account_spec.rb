# frozen_string_literal: true

#
# Copyright (C) 2011 - present Instructure, Inc.
#
# This file is part of Canvas.
#
# Canvas is free software: you can redistribute it and/or modify it under
# the terms of the GNU Affero General Public License as published by the Free
# Software Foundation, version 3 of the License.
#
# Canvas is distributed in the hope that it will be useful, but WITHOUT ANY
# WARRANTY; without even the implied warranty of MERCHANTABILITY or FITNESS FOR
# A PARTICULAR PURPOSE. See the GNU Affero General Public License for more
# details.
#
# You should have received a copy of the GNU Affero General Public License along
# with this program. If not, see <http://www.gnu.org/licenses/>.
#

describe Account do
  include_examples "outcome import context examples"

  describe "relationships" do
    it { is_expected.to have_many(:feature_flags) }
    it { is_expected.to have_one(:outcome_proficiency).dependent(:destroy) }
    it { is_expected.to have_many(:lti_resource_links).class_name("Lti::ResourceLink") }
    it { is_expected.to have_many(:lti_registrations).class_name("Lti::Registration").dependent(:destroy) }
    it { is_expected.to have_many(:lti_registration_account_bindings).class_name("Lti::RegistrationAccountBinding").dependent(:destroy) }
    it { is_expected.to have_many(:block_editor_templates).class_name("BlockEditorTemplate") }
  end

  describe "validations" do
    it { is_expected.to validate_inclusion_of(:account_calendar_subscription_type).in_array(Account::CALENDAR_SUBSCRIPTION_TYPES) }
  end

  context "domain_method" do
    it "retrieves correct account domain" do
      root_account = Account.create!
      AccountDomain.create!(host: "canvas.instructure.com", account: root_account)
      expect(root_account.domain).to eq "canvas.instructure.com"
    end
  end

  context "environment_specific_domain" do
    let(:root_account) { Account.create! }

    before do
      allow(HostUrl).to receive(:context_host).and_call_original
      allow(HostUrl).to receive(:context_host).with(root_account, "beta").and_return("canvas.beta.instructure.com")
      AccountDomain.create!(host: "canvas.instructure.com", account: root_account)
    end

    it "retrieves correct beta domain" do
      allow(ApplicationController).to receive(:test_cluster_name).and_return("beta")
      expect(root_account.environment_specific_domain).to eq "canvas.beta.instructure.com"
    end

    it "retrieves correct prod domain" do
      allow(ApplicationController).to receive(:test_cluster_name).and_return(nil)
      expect(root_account.environment_specific_domain).to eq "canvas.instructure.com"
    end
  end

  context "resolved_outcome_proficiency_method" do
    before do
      @root_account = Account.create!
      @subaccount = @root_account.sub_accounts.create!
    end

    it "retrieves parent account's outcome proficiency" do
      proficiency = outcome_proficiency_model(@root_account)
      expect(@subaccount.resolved_outcome_proficiency).to eq proficiency
    end

    it "ignores soft deleted calculation methods" do
      proficiency = outcome_proficiency_model(@root_account)
      subproficiency = outcome_proficiency_model(@subaccount)
      subproficiency.update! workflow_state: :deleted
      expect(@subaccount.outcome_proficiency).to eq subproficiency
      expect(@subaccount.resolved_outcome_proficiency).to eq proficiency
    end

    context "cache" do
      it "uses the cache" do
        enable_cache do
          proficiency = outcome_proficiency_model(@root_account)

          # prime the cache
          @root_account.resolved_outcome_proficiency

          # update without callbacks
          OutcomeProficiency.where(id: proficiency.id).update_all workflow_state: "deleted"

          # verify cached version wins with new AR object
          cached = Account.find(@root_account.id).resolved_outcome_proficiency
          expect(cached.workflow_state).not_to eq "deleted"
        end
      end

      it "updates when account chain is changed" do
        enable_cache do
          other_subaccount = @root_account.sub_accounts.create!
          other_proficiency = outcome_proficiency_model(other_subaccount)

          expect(@subaccount.resolved_outcome_proficiency).to eq @root_account.resolved_outcome_proficiency
          @subaccount.update! parent_account: other_subaccount
          expect(@subaccount.resolved_outcome_proficiency).to eq other_proficiency
        end
      end

      it "updates when outcome_proficiency_id cache changed" do
        enable_cache do
          subsubaccount = @subaccount.sub_accounts.create!

          old_proficiency = outcome_proficiency_model(@root_account)
          expect(subsubaccount.reload.resolved_outcome_proficiency).to eq old_proficiency

          new_proficiency = outcome_proficiency_model(@subaccount)
          expect(subsubaccount.reload.resolved_outcome_proficiency).to eq new_proficiency

          new_proficiency.destroy!
          expect(subsubaccount.reload.resolved_outcome_proficiency).to eq old_proficiency
        end
      end

      it "does not conflict with other caches" do
        enable_cache do
          Timecop.freeze do
            outcome_proficiency_model(@root_account)
            outcome_calculation_method_model(@root_account)

            # cache proficiency
            @root_account.resolved_outcome_proficiency

            calc_method = @root_account.resolved_outcome_calculation_method
            expect(calc_method.class).to eq OutcomeCalculationMethod
          end
        end
      end
    end

    context "with the account_level_mastery_scales FF enabled" do
      before do
        @root_account.enable_feature!(:account_level_mastery_scales)
      end

      it "returns a OutcomeProficiency default at the root level if no proficiency exists" do
        expect(@root_account.outcome_proficiency).to be_nil
        expect(@subaccount.outcome_proficiency).to be_nil
        expect(@subaccount.resolved_outcome_proficiency).to eq OutcomeProficiency.find_or_create_default!(@root_account)
        expect(@root_account.resolved_outcome_proficiency).to eq OutcomeProficiency.find_or_create_default!(@root_account)
      end
    end

    context "with the account_level_mastery_scales FF disabled" do
      it "can be nil" do
        @root_account.disable_feature!(:account_level_mastery_scales)
        expect(@root_account.resolved_outcome_proficiency).to be_nil
        expect(@subaccount.resolved_outcome_proficiency).to be_nil
      end
    end
  end

  context "resolved_outcome_calculation_method" do
    before do
      @root_account = Account.create!
      @subaccount = @root_account.sub_accounts.create!
    end

    it "retrieves parent account's outcome calculation method" do
      method = OutcomeCalculationMethod.create! context: @root_account, calculation_method: :highest
      expect(@root_account.outcome_calculation_method).to eq method
      expect(@subaccount.outcome_calculation_method).to be_nil
      expect(@root_account.resolved_outcome_calculation_method).to eq method
      expect(@subaccount.resolved_outcome_calculation_method).to eq method
    end

    it "can override parent account's outcome calculation method" do
      method = OutcomeCalculationMethod.create! context: @root_account, calculation_method: :highest
      submethod = OutcomeCalculationMethod.create! context: @subaccount, calculation_method: :latest
      expect(@root_account.outcome_calculation_method).to eq method
      expect(@subaccount.outcome_calculation_method).to eq submethod
      expect(@root_account.resolved_outcome_calculation_method).to eq method
      expect(@subaccount.resolved_outcome_calculation_method).to eq submethod
    end

    it "ignores soft deleted calculation methods" do
      method = OutcomeCalculationMethod.create! context: @root_account, calculation_method: :highest
      submethod = OutcomeCalculationMethod.create! context: @subaccount, calculation_method: :latest, workflow_state: :deleted
      expect(@subaccount.outcome_calculation_method).to eq submethod
      expect(@subaccount.resolved_outcome_calculation_method).to eq method
    end

    context "cache" do
      it "uses the cache" do
        enable_cache do
          method = outcome_calculation_method_model(@root_account)

          # prime the cache
          @root_account.resolved_outcome_calculation_method

          # update without callbacks
          OutcomeCalculationMethod.where(id: method.id).update_all workflow_state: "deleted"

          # verify cached version wins with new AR object
          cached = Account.find(@root_account.id).resolved_outcome_calculation_method
          expect(cached.workflow_state).not_to eq "deleted"
        end
      end

      it "updates when account chain is changed" do
        enable_cache do
          other_subaccount = @root_account.sub_accounts.create!
          other_method = outcome_calculation_method_model(other_subaccount)

          expect(@subaccount.resolved_outcome_calculation_method).to eq @root_account.resolved_outcome_calculation_method
          @subaccount.update! parent_account: other_subaccount
          expect(@subaccount.resolved_outcome_calculation_method).to eq other_method
        end
      end

      it "updates when outcome_calculation_method_id cache changed" do
        enable_cache do
          subsubaccount = @subaccount.sub_accounts.create!

          old_method = outcome_calculation_method_model(@root_account)
          expect(subsubaccount.reload.resolved_outcome_calculation_method).to eq old_method

          new_method = outcome_calculation_method_model(@subaccount)
          expect(subsubaccount.reload.resolved_outcome_calculation_method).to eq new_method

          new_method.destroy!
          expect(subsubaccount.reload.resolved_outcome_calculation_method).to eq old_method
        end
      end
    end

    context "with the account_level_mastery_scales FF enabled" do
      before do
        @root_account.enable_feature!(:account_level_mastery_scales)
      end

      it "returns a OutcomeCalculationMethod default if no method exists" do
        expect(@root_account.outcome_calculation_method).to be_nil
        expect(@subaccount.outcome_calculation_method).to be_nil
        expect(@root_account.resolved_outcome_calculation_method).to eq OutcomeCalculationMethod.find_or_create_default!(@root_account)
        expect(@subaccount.resolved_outcome_calculation_method).to eq OutcomeCalculationMethod.find_or_create_default!(@root_account)
      end
    end

    context "with the account_level_mastery_scales FF disabled" do
      it "can be nil" do
        @root_account.disable_feature!(:account_level_mastery_scales)
        expect(@root_account.resolved_outcome_calculation_method).to be_nil
        expect(@subaccount.resolved_outcome_calculation_method).to be_nil
      end
    end
  end

  it "provides a list of courses" do
    expect { Account.new.courses }.not_to raise_error
  end

  context "equella_settings" do
    it "responds to :equella_settings" do
      expect(Account.new).to respond_to(:equella_settings)
      expect(Account.new.equella_settings).to be_nil
    end

    it "returns the equella_settings data if defined" do
      a = Account.new
      a.equella_endpoint = "http://oer.equella.com/signon.do"
      expect(a.equella_settings).not_to be_nil
      expect(a.equella_settings[:endpoint]).to eql("http://oer.equella.com/signon.do")
      expect(a.equella_settings[:default_action]).not_to be_nil
    end
  end

  # it "should have an atom feed" do
  # account_model
  # @a.to_atom.should be_is_a(Atom::Entry)
  # end
  #
  context "pronouns" do
    it "uses an empty array if the setting is not on" do
      account = Account.create!
      expect(account.pronouns).to be_empty

      # still returns empty array even if you explicitly set some
      account.pronouns = ["Dude/Guy", "Dudette/Gal"]
      expect(account.pronouns).to be_empty
    end

    it "uses defaults if setting is enabled and nothing is explicitly set" do
      account = Account.create!
      account.settings[:can_add_pronouns] = true
      expect(account.pronouns).to eq ["She/Her", "He/Him", "They/Them"]
    end

    it "uses custom set things if explicitly provided (and strips whitespace)" do
      account = Account.create!
      account.settings[:can_add_pronouns] = true
      account.pronouns = [" Dude/Guy   ", "She/Her  "]

      # it "untranslates" "she/her" when it serializes it to the db
      expect(account.settings[:pronouns]).to eq ["Dude/Guy", "she_her"]
      # it "translates" "she/her" when it reads it
      expect(account.pronouns).to eq ["Dude/Guy", "She/Her"]
    end
  end

  context "services" do
    before do
      @a = Account.new
    end

    it "is able to specify a list of enabled services" do
      @a.allowed_services = "fakeService"
      expect(@a.service_enabled?(:diigo)).to be_falsey
      expect(@a.service_enabled?(:avatars)).to be_falsey
    end

    it "does not enable services off by default" do
      expect(@a.service_enabled?(:avatars)).to be_falsey
    end

    it "adds and remove services from the defaults" do
      @a.allowed_services = "+avatars,-myplugin"
      expect(@a.service_enabled?(:avatars)).to be_truthy
      expect(@a.service_enabled?(:myplugin)).to be_falsey
    end

    it "allows settings services" do
      expect { @a.enable_service(:completly_bogs) }.to raise_error("Invalid Service")

      @a.disable_service(:avatars)
      expect(@a.service_enabled?(:avatars)).to be_falsey

      @a.enable_service(:avatars)
      expect(@a.service_enabled?(:avatars)).to be_truthy
    end

    it "uses + and - by default when setting service availability" do
      @a.disable_service(:avatars)
      expect(@a.service_enabled?(:avatars)).to be_falsey
      expect(@a.allowed_services).not_to match("avatars")

      @a.enable_service(:avatars)
      expect(@a.service_enabled?(:avatars)).to be_truthy
      expect(@a.allowed_services).to match("\\+avatars")
    end

    it "is able to set service availibity for previously hard-coded values" do
      @a.allowed_services = "avatars"

      @a.enable_service(:avatars)
      expect(@a.service_enabled?(:avatars)).to be_truthy
      expect(@a.allowed_services).to match(/avatars/)
      expect(@a.allowed_services).not_to match(/[+-]/)

      @a.disable_service(:avatars)
      expect(@a.allowed_services).to be_nil
    end

    it "does not wipe out services that are substrings of each other" do
      AccountServices.register_service(
        :google_docs_prev,
        {
          name: "My google docs prev", description: "", expose_to_ui: :service, default: true
        }
      )

      @a.disable_service("google_docs_previews")
      @a.disable_service("google_docs_prev")
      expect(@a.allowed_services).to eq "-google_docs_previews,-google_docs_prev"
    end

    describe "services_exposed_to_ui_hash" do
      it "returns all ui services by default" do
        expected_services = AccountServices.allowable_services.reject { |_, k| !k[:expose_to_ui] || (k[:expose_to_ui_proc] && !k[:expose_to_ui_proc].call(nil)) }.keys
        expect(Account.services_exposed_to_ui_hash.keys).to eq expected_services
      end

      it "returns services of a type if specified" do
        expected_services = AccountServices.allowable_services.reject { |_, k| k[:expose_to_ui] != :setting || (k[:expose_to_ui_proc] && !k[:expose_to_ui_proc].call(nil)) }.keys
        expect(Account.services_exposed_to_ui_hash(:setting).keys).to eq expected_services
      end

      it "filters based on user and account if a proc is specified" do
        user1 = User.create!
        user2 = User.create!
        AccountServices.register_service(:myservice, {
                                           name: "My Test Service",
                                           description: "Nope",
                                           expose_to_ui: :setting,
                                           default: false,
                                           expose_to_ui_proc: proc { |user, account| user == user2 && account == Account.default },
                                         })
        expect(Account.services_exposed_to_ui_hash(:setting).keys).not_to include(:myservice)
        expect(Account.services_exposed_to_ui_hash(:setting, user1, Account.default).keys).not_to include(:myservice)
        expect(Account.services_exposed_to_ui_hash(:setting, user2, Account.default).keys).to include(:myservice)
      end
    end

    describe "plugin services" do
      before do
        AccountServices.register_service(:myplugin, { name: "My Plugin", description: "", expose_to_ui: :setting, default: false })
      end

      it "returns the service" do
        expect(AccountServices.allowable_services.keys).to include(:myplugin)
      end

      it "allows setting the service" do
        expect(@a.service_enabled?(:myplugin)).to be_falsey

        @a.enable_service(:myplugin)
        expect(@a.service_enabled?(:myplugin)).to be_truthy
        expect(@a.allowed_services).to match(/\+myplugin/)

        @a.disable_service(:myplugin)
        expect(@a.service_enabled?(:myplugin)).to be_falsey
        expect(@a.allowed_services).to be_blank
      end

      describe "services_exposed_to_ui_hash" do
        it "returns services defined in a plugin" do
          expect(Account.services_exposed_to_ui_hash.keys).to include(:myplugin)
          expect(Account.services_exposed_to_ui_hash(:setting).keys).to include(:myplugin)
        end
      end
    end
  end

  context "settings=" do
    it "filters non-hash hash settings" do
      a = Account.new
      a.settings = { "sis_default_grade_export" => "string" }.with_indifferent_access
      expect(a.settings[:error_reporting]).to be_nil

      a.settings = { "sis_default_grade_export" => {
        "value" => true
      } }.with_indifferent_access
      expect(a.settings[:sis_default_grade_export]).to be_is_a(Hash)
      expect(a.settings[:sis_default_grade_export][:value]).to be true
    end
  end

  context "allow_global_includes?" do
    let(:root) { Account.default }

    it "false unless they've checked the box to allow it" do
      expect(root.allow_global_includes?).to be_falsey
    end

    it "true if they've checked the box to allow it" do
      root.settings = { "global_includes" => true }
      expect(root.allow_global_includes?).to be_truthy
    end

    describe "subaccount" do
      let(:sub_account) { root.sub_accounts.create! }

      it "false if root account hasn't checked global_includes AND subaccount branding" do
        expect(sub_account.allow_global_includes?).to be_falsey

        sub_account.root_account.settings = { "global_includes" => true, "sub_account_includes" => false }
        expect(sub_account.allow_global_includes?).to be_falsey

        sub_account.root_account.settings = { "global_includes" => false, "sub_account_includes" => true }
        expect(sub_account.allow_global_includes?).to be_falsey
      end

      it "true if root account HAS checked global_includes and turned on subaccount branding" do
        sub_account.root_account.settings = { "global_includes" => true, "sub_account_includes" => true }
        expect(sub_account.allow_global_includes?).to be_truthy
      end
    end
  end

  context "turnitin secret" do
    it "decrypts the turnitin secret to the original value" do
      a = Account.new
      a.turnitin_shared_secret = "asdf"
      expect(a.turnitin_shared_secret).to eql("asdf")
      a.turnitin_shared_secret = "2t87aot72gho8a37gh4g[awg'waegawe-,v-3o7fya23oya2o3"
      expect(a.turnitin_shared_secret).to eql("2t87aot72gho8a37gh4g[awg'waegawe-,v-3o7fya23oya2o3")
    end
  end

  context "closest_turnitin_originality" do
    before do
      @root_account = Account.create!(turnitin_pledge: "root")
      @root_account.turnitin_originality = "after_grading"
      @root_account.save!
    end

    it "finds closest_turnitin_originality from root account" do
      expect(@root_account.closest_turnitin_originality).to eq("after_grading")
    end

    it "finds closest_turnitin_originality from sub account" do
      sub_account = Account.create(name: "sub", parent_account: @root_account)
      sub_account.turnitin_originality = "never"
      expect(sub_account.closest_turnitin_originality).to eq("never")
    end

    it "finds closest_turnitin_originality from sub account when set on root account" do
      sub_account = Account.create(name: "sub", parent_account: @root_account)
      expect(sub_account.closest_turnitin_originality).to eq("after_grading")
    end
  end

  context "closest_turnitin_pledge" do
    it "works for custom sub, custom root" do
      root_account = Account.create!(turnitin_pledge: "root")
      sub_account = Account.create!(parent_account: root_account, turnitin_pledge: "sub")
      expect(root_account.closest_turnitin_pledge).to eq "root"
      expect(sub_account.closest_turnitin_pledge).to eq "sub"
    end

    it "works for nil sub, custom root" do
      root_account = Account.create!(turnitin_pledge: "root")
      sub_account = Account.create!(parent_account: root_account)
      expect(root_account.closest_turnitin_pledge).to eq "root"
      expect(sub_account.closest_turnitin_pledge).to eq "root"
    end

    it "works for nil sub, nil root" do
      root_account = Account.create!
      sub_account = Account.create!(parent_account: root_account)
      expect(root_account.closest_turnitin_pledge).not_to be_empty
      expect(sub_account.closest_turnitin_pledge).not_to be_empty
    end

    it "uses the default message if pledge is nil or empty" do
      account = Account.create!(turnitin_pledge: "")
      expect(account.closest_turnitin_pledge).to eq "This assignment submission is my own, original work"
    end
  end

  it "makes a default enrollment term if necessary" do
    a = Account.create!(name: "nada")
    expect(a.enrollment_terms.size).to eq 1
    expect(a.enrollment_terms.first.name).to eq EnrollmentTerm::DEFAULT_TERM_NAME

    # don't create a new default term for sub-accounts
    a2 = a.all_accounts.create!(name: "sub")
    expect(a2.enrollment_terms.size).to eq 0
  end

  def account_with_admin_and_restricted_user(account, restricted_role)
    admin = User.create
    user = User.create
    account.account_users.create!(user: admin, role: admin_role)
    account.account_users.create!(user:, role: restricted_role)
    [admin, user]
  end

  it "sets up access policy correctly" do
    # double out any "if" permission conditions
    RoleOverride.permissions.each_value do |v|
      next unless v[:if]

      allow_any_instance_of(Account).to receive(v[:if]).and_return(true)
    end
    site_admin = Account.site_admin

    # Set up a hierarchy of 4 accounts - a root account, a sub account,
    # a sub sub account, and SiteAdmin account.  Create a 'Restricted Admin'
    # role available for each one, and create an admin user and a user in that restricted role
    @sa_role = custom_account_role("Restricted SA Admin", account: site_admin)

    site_admin.settings[:mfa_settings] = "required"
    site_admin.save!
    root_account = Account.create
    @root_role = custom_account_role("Restricted Root Admin", account: root_account)

    sub_account = Account.create(parent_account: root_account)
    sub_sub_account = Account.create(parent_account: sub_account)

    hash = {}
    hash[:site_admin] = { account: Account.site_admin }
    hash[:root] = { account: root_account }
    hash[:sub] = { account: sub_account }
    hash[:sub_sub] = { account: sub_sub_account }

    hash.each do |k, v|
      v[:account].update_attribute(:settings, { no_enrollments_can_create_courses: false })
      admin, user = account_with_admin_and_restricted_user(v[:account], ((k == :site_admin) ? @sa_role : @root_role))
      hash[k][:admin] = admin
      hash[k][:user] = user
    end

    limited_access = %i[read read_as_admin manage update delete read_outcomes read_terms read_files launch_external_tool]
    conditional_access = RoleOverride.permissions.select { |_, v| v[:account_allows] }.map(&:first)
    conditional_access += [:view_bounced_emails, :view_account_calendar_details] # since this depends on :view_notifications
    disabled_by_default = RoleOverride.permissions.select { |_, v| v[:true_for].empty? }.map(&:first)
    full_access = RoleOverride.permissions.keys +
                  limited_access - disabled_by_default - conditional_access +
                  [:create_courses]

    full_root_access = full_access - RoleOverride.permissions.select { |_k, v| v[:account_only] == :site_admin }.map(&:first)
    full_sub_access = full_root_access - RoleOverride.permissions.select { |_k, v| v[:account_only] == :root }.map(&:first)
    # site admin has access to everything everywhere
    hash.each do |k, v|
      account = v[:account]

      common_siteadmin_privileges = []
      common_siteadmin_privileges += [:read_global_outcomes] if k == :site_admin

      admin_privileges = full_access + common_siteadmin_privileges

      user_privileges = limited_access + common_siteadmin_privileges
      expect(account.check_policy(hash[:site_admin][:admin]) - conditional_access).to match_array admin_privileges
      expect(account.check_policy(hash[:site_admin][:user]) - conditional_access).to match_array user_privileges
    end

    # root admin has access to everything except site admin
    account = hash[:site_admin][:account]
    expect(account.check_policy(hash[:root][:admin])).to match_array [:read_global_outcomes]
    expect(account.check_policy(hash[:root][:user])).to match_array [:read_global_outcomes]
    hash.each do |k, v|
      next if k == :site_admin

      account = v[:account]
      expect(account.check_policy(hash[:root][:admin]) - conditional_access).to match_array full_root_access
      expect(account.check_policy(hash[:root][:user])).to match_array limited_access
    end

    # sub account has access to sub and sub_sub
    hash.each do |k, v|
      next unless k == :site_admin || k == :root

      account = v[:account]
      expect(account.check_policy(hash[:sub][:admin])).to match_array((k == :site_admin) ? [:read_global_outcomes] : %i[read_outcomes read_terms launch_external_tool])
      expect(account.check_policy(hash[:sub][:user])).to match_array((k == :site_admin) ? [:read_global_outcomes] : %i[read_outcomes read_terms launch_external_tool])
    end
    hash.each do |k, v|
      next if k == :site_admin || k == :root

      account = v[:account]
      expect(account.check_policy(hash[:sub][:admin]) - conditional_access).to match_array full_sub_access
      expect(account.check_policy(hash[:sub][:user])).to match_array limited_access
    end

    # Grant 'Restricted Admin' a specific permission, and re-check everything
    some_access = [:read_reports] + limited_access
    hash.each do |k, v|
      account = v[:account]
      account.role_overrides.create!(permission: "read_reports", role: ((k == :site_admin) ? @sa_role : @root_role), enabled: true)
      account.role_overrides.create!(permission: "reset_any_mfa", role: @sa_role, enabled: true)
      # clear caches
      account.tap do |a|
        a.settings[:mfa_settings] = :optional
        a.save!
      end
      v[:account] = Account.find(account.id)
    end
    AdheresToPolicy::Cache.clear
    hash.each do |k, v|
      account = v[:account]
      admin_privileges = full_access.clone
      admin_privileges += [:read_global_outcomes] if k == :site_admin
      user_array = some_access + [:reset_any_mfa] +
                   ((k == :site_admin) ? [:read_global_outcomes] : [])
      expect(account.check_policy(hash[:site_admin][:admin]) - conditional_access).to match_array admin_privileges
      expect(account.check_policy(hash[:site_admin][:user])).to match_array user_array
    end

    account = hash[:site_admin][:account]
    expect(account.check_policy(hash[:root][:admin])).to match_array [:read_global_outcomes]
    expect(account.check_policy(hash[:root][:user])).to match_array [:read_global_outcomes]
    hash.each do |k, v|
      next if k == :site_admin

      account = v[:account]
      expect(account.check_policy(hash[:root][:admin]) - conditional_access).to match_array full_root_access
      expect(account.check_policy(hash[:root][:user])).to match_array some_access
    end

    # sub account has access to sub and sub_sub
    hash.each do |k, v|
      next unless k == :site_admin || k == :root

      account = v[:account]
      expect(account.check_policy(hash[:sub][:admin])).to match_array((k == :site_admin) ? [:read_global_outcomes] : %i[read_outcomes read_terms launch_external_tool])
      expect(account.check_policy(hash[:sub][:user])).to match_array((k == :site_admin) ? [:read_global_outcomes] : %i[read_outcomes read_terms launch_external_tool])
    end
    hash.each do |k, v|
      next if k == :site_admin || k == :root

      account = v[:account]
      expect(account.check_policy(hash[:sub][:admin]) - conditional_access).to match_array full_sub_access
      expect(account.check_policy(hash[:sub][:user])).to match_array some_access
    end
  end

  context "sharding" do
    specs_require_sharding

    it "does not query when the target account is site admin" do
      teacher_in_course
      site_admin = Account.site_admin

      expect(Course).not_to receive(:connection)
      expect(site_admin.grants_right?(@user, :read)).to be false
    end

    it "queries for enrollments correctly when another shard is active" do
      teacher_in_course
      @enrollment.accept!

      @shard1.activate do
        expect(@course.grants_right?(@user, :read_sis)).to be true
      end
    end

    it "returns sub account ids recursively when another shard is active" do
      a = Account.default
      subs = []
      sub = Account.create!(name: "sub", parent_account: a)
      subs << grand_sub = Account.create!(name: "grand_sub", parent_account: sub)
      subs << great_grand_sub = Account.create!(name: "great_grand_sub", parent_account: grand_sub)
      subs << Account.create!(name: "great_great_grand_sub", parent_account: great_grand_sub)
      @shard1.activate do
        expect(Account.select(:id).sub_accounts_recursive(sub.id, :pluck).sort).to eq(subs.map(&:id).sort)
        expect(Account.sub_accounts_recursive(sub.id).sort_by(&:id)).to eq(subs.sort_by(&:id))
      end
    end

    it "properly returns site admin permissions regardless of active shard" do
      enable_cache do
        user_factory
        site_admin = Account.site_admin
        site_admin.account_users.create!(user: @user)

        @shard1.activate do
          expect(site_admin.grants_right?(@user, :manage_site_settings)).to be_truthy
        end
        expect(site_admin.grants_right?(@user, :manage_site_settings)).to be_truthy

        user_factory
        @shard1.activate do
          expect(site_admin.grants_right?(@user, :manage_site_settings)).to be_falsey
        end
        expect(site_admin.grants_right?(@user, :manage_site_settings)).to be_falsey
      end
    end
  end

  it "does not allow create_courses even to admins on site admin and children" do
    a = Account.site_admin
    a.settings = { no_enrollments_can_create_courses: true }
    a.save!
    manual = a.manually_created_courses_account
    user_factory

    expect(a.grants_right?(@user, :create_courses)).to be false
    expect(manual.grants_right?(@user, :create_courses)).to be false
  end

  it "does not allow create courses for student view students" do
    a = Account.default
    a.settings = { no_enrollments_can_create_courses: true }
    a.save!

    manual = a.manually_created_courses_account
    course = manual.courses.create!
    user = course.student_view_student

    expect(a.grants_right?(user, :create_courses)).to be false
    expect(manual.grants_right?(user, :create_courses)).to be false
  end

  it "returns sub-accounts as options correctly" do
    a = Account.default
    sub = Account.create!(name: "sub", parent_account: a)
    sub2 = Account.create!(name: "sub2", parent_account: a)
    sub2_1 = Account.create!(name: "sub2-1", parent_account: sub2)
    options = a.sub_accounts_as_options
    expect(options).to eq(
      [
        ["Default Account", a.id],
        ["&nbsp;&nbsp;sub", sub.id],
        ["&nbsp;&nbsp;sub2", sub2.id],
        ["&nbsp;&nbsp;&nbsp;&nbsp;sub2-1", sub2_1.id]
      ]
    )
  end

  it "correctly returns sub-account_ids recursively" do
    a = Account.default
    subs = []
    sub = Account.create!(name: "sub", parent_account: a)
    subs << grand_sub = Account.create!(name: "grand_sub", parent_account: sub)
    subs << great_grand_sub = Account.create!(name: "great_grand_sub", parent_account: grand_sub)
    subs << Account.create!(name: "great_great_grand_sub", parent_account: great_grand_sub)
    expect(Account.select(:id).sub_accounts_recursive(sub.id, :pluck).sort).to eq(subs.map(&:id).sort)
    expect(Account.limit(10).sub_accounts_recursive(sub.id).sort).to eq(subs.sort_by(&:id))
  end

  it "returns the correct user count" do
    a = Account.default
    expect(a.all_users.count).to eq a.user_count
    expect(a.user_count).to eq 0

    u = User.create!
    a.account_users.create!(user: u)
    expect(a.all_users.count).to eq a.user_count
    expect(a.user_count).to eq 1

    course_with_teacher
    @teacher.update_account_associations
    expect(a.all_users.count).to eq a.user_count
    expect(a.user_count).to eq 2

    a2 = a.sub_accounts.create!
    course_with_teacher(account: a2)
    @teacher.update_account_associations
    expect(a.all_users.count).to eq a.user_count
    expect(a.user_count).to eq 3

    user_with_pseudonym
    expect(a.all_users.count).to eq a.user_count
    expect(a.user_count).to eq 4
  end

  it "group_categories should not include deleted categories" do
    account = Account.default
    expect(account.group_categories.count).to eq 0
    category1 = account.group_categories.create(name: "category 1")
    category2 = account.group_categories.create(name: "category 2")
    expect(account.group_categories.count).to eq 2
    category1.destroy
    account.reload
    expect(account.group_categories.count).to eq 1
    expect(account.group_categories.to_a).to eq [category2]
  end

  it "group_categories.active should not include deleted categories" do
    account = Account.default
    expect(account.group_categories.active.count).to eq 0
    category1 = account.group_categories.create(name: "category 1")
    category2 = account.group_categories.create(name: "category 2")
    expect(account.group_categories.active.count).to eq 2
    category1.destroy
    account.reload
    expect(account.group_categories.active.count).to eq 1
    expect(account.all_group_categories.count).to eq 2
    expect(account.group_categories.active.to_a).to eq [category2]
  end

  describe "group and differentiation tag associations" do
    before(:once) do
      @account = Account.default
      @collaborative_category = GroupCategory.create!(context: @account, name: "Collab Category")
      @course = course_factory(account: @account)
      @non_collab_category = GroupCategory.create!(context: @course, name: "Tag Category", non_collaborative: true)

      @collaborative_group = Group.create!(context: @account, group_category: @collaborative_category, name: "Collab Group")
      @differentiation_tag = Group.create!(context: @course, group_category: @non_collab_category, name: "Tag")

      @deleted_collab_group = Group.create!(context: @account, group_category: @collaborative_category, name: "Deleted Collab")
      @deleted_collab_group.destroy

      @sub_account = @account.sub_accounts.create!
      @sub_course = course_factory(account: @sub_account)
      @sub_collab_group = Group.create!(context: @sub_account, group_category: @collaborative_category, name: "Sub Collab", root_account: @account)
      @sub_tag = Group.create!(context: @sub_course, group_category: @non_collab_category, name: "Sub Tag", root_account: @account)
    end

    context "collaborative groups" do
      it "filters group categories by collaborative flag" do
        expect(@account.group_categories).to contain_exactly(@collaborative_category)
        expect(@account.all_group_categories).to contain_exactly(@collaborative_category)
      end

      it "filters groups by collaborative flag" do
        expect(@account.groups).to contain_exactly(@collaborative_group, @deleted_collab_group)
        expect(@account.all_groups).to contain_exactly(@collaborative_group, @deleted_collab_group, @sub_collab_group)
      end
    end

    context "differentiation tags" do
      it "filters group categories by non-collaborative flag" do
        expect(@account.differentiation_tag_categories).to be_empty
        expect(@account.all_differentiation_tag_categories).to contain_exactly(@non_collab_category)
      end

      it "filters groups by non-collaborative flag" do
        expect(@account.differentiation_tags).to be_empty
        expect(@account.all_differentiation_tags).to contain_exactly(@differentiation_tag, @sub_tag)
      end
    end

    describe "memberships" do
      before(:once) do
        @student2 = user_factory
        @student = user_factory
        @collaborative_group.add_user(@student)
        @differentiation_tag.add_user(@student2)
      end

      it "accesses memberships through all_groups/all_differentiation_tags" do
        expect(@account.all_group_memberships.map(&:user_id)).to contain_exactly(@student.id)
        expect(@account.all_differentiation_tag_memberships.map(&:user_id)).to contain_exactly(@student2.id)
      end
    end
  end

  it "returns correct values for login_handle_name_with_inference" do
    account = Account.default
    expect(account.login_handle_name_with_inference).to eq "Email"

    config = account.authentication_providers.create!(auth_type: "cas")
    account.authentication_providers.first.move_to_bottom
    expect(account.login_handle_name_with_inference).to eq "Login"

    config.destroy
    config = account.authentication_providers.create!(auth_type: "saml")
    account.authentication_providers.active.first.move_to_bottom
    expect(account.reload.login_handle_name_with_inference).to eq "Login"

    config.destroy
    account.authentication_providers.create!(auth_type: "ldap")
    account.authentication_providers.active.first.move_to_bottom
    expect(account.reload.login_handle_name_with_inference).to eq "Email"
    account.login_handle_name = "LDAP Login"
    account.save!
    expect(account.reload.login_handle_name_with_inference).to eq "LDAP Login"
  end

  context "users_not_in_groups" do
    before :once do
      @account = Account.default
      @user1 = account_admin_user(account: @account)
      @user2 = account_admin_user(account: @account)
      @user3 = account_admin_user(account: @account)
    end

    it "does not include deleted users" do
      @user1.destroy
      expect(@account.users_not_in_groups([]).size).to eq 2
    end

    it "does not include users in one of the groups" do
      group = @account.groups.create
      group.add_user(@user1)
      users = @account.users_not_in_groups([group])
      expect(users.size).to eq 2
      expect(users).not_to include(@user1)
    end

    it "includes users otherwise" do
      group = @account.groups.create
      group.add_user(@user1)
      users = @account.users_not_in_groups([group])
      expect(users).to include(@user2)
      expect(users).to include(@user3)
    end

    it "allows ordering by user's sortable name" do
      @user1.sortable_name = "jonny"
      @user1.save
      @user2.sortable_name = "bob"
      @user2.save
      @user3.sortable_name = "richard"
      @user3.save
      users = @account.users_not_in_groups([], order: User.sortable_name_order_by_clause("users"))
      expect(users.map(&:id)).to eq [@user2.id, @user1.id, @user3.id]
    end
  end

  context "tabs_available" do
    before :once do
      @account = Account.default.sub_accounts.create!(name: "sub-account")
    end

    it "includes 'Developer Keys' for the authorized users of the site_admin account" do
      account_admin_user(account: Account.site_admin)
      tabs = Account.site_admin.tabs_available(@admin)
      expect(tabs.pluck(:id)).to include(Account::TAB_DEVELOPER_KEYS)

      tabs = Account.site_admin.tabs_available(nil)
      expect(tabs.pluck(:id)).not_to include(Account::TAB_DEVELOPER_KEYS)
    end

    it "includes 'Developer Keys' for the admin users of an account" do
      account = Account.create!
      account_admin_user(account:)
      tabs = account.tabs_available(@admin)
      expect(tabs.pluck(:id)).to include(Account::TAB_DEVELOPER_KEYS)

      tabs = account.tabs_available(nil)
      expect(tabs.pluck(:id)).not_to include(Account::TAB_DEVELOPER_KEYS)
    end

    it "does not include 'Developer Keys' for non-site_admin accounts" do
      tabs = @account.tabs_available(nil)
      expect(tabs.pluck(:id)).not_to include(Account::TAB_DEVELOPER_KEYS)

      tabs = @account.root_account.tabs_available(nil)
      expect(tabs.pluck(:id)).not_to include(Account::TAB_DEVELOPER_KEYS)
    end

    it "does not include external tools if not configured for account navigation" do
      tool = @account.context_external_tools.new(name: "bob", consumer_key: "bob", shared_secret: "bob", domain: "example.com")
      tool.user_navigation = { url: "http://www.example.com", text: "Example URL" }
      tool.save!
      expect(tool.has_placement?(:account_navigation)).to be false
      tabs = @account.tabs_available(nil)
      expect(tabs.pluck(:id)).not_to include(tool.asset_string)
    end

    it "includes active external tools if configured on the account" do
      tools = Array.new(2) do
        t = @account.context_external_tools.new(
          name: "bob",
          consumer_key: "bob",
          shared_secret: "bob",
          domain: "example.com"
        )
        t.account_navigation = {
          text: "Example URL",
          url: "http://www.example.com",
        }
        t.tap(&:save!)
      end
      tool1, tool2 = tools
      tool2.destroy

      tools.each { |t| expect(t.has_placement?(:account_navigation)).to be true }

      tabs = @account.tabs_available
      tab_ids = tabs.pluck(:id)
      expect(tab_ids).to include(tool1.asset_string)
      expect(tab_ids).not_to include(tool2.asset_string)
      tab = tabs.detect { |t| t[:id] == tool1.asset_string }
      expect(tab[:label]).to eq tool1.settings[:account_navigation][:text]
      expect(tab[:href]).to eq :account_external_tool_path
      expect(tab[:args]).to eq [@account.id, tool1.id]
    end

    it "includes external tools if configured on the root account" do
      tool = @account.context_external_tools.new(name: "bob", consumer_key: "bob", shared_secret: "bob", domain: "example.com")
      tool.account_navigation = { url: "http://www.example.com", text: "Example URL" }
      tool.save!
      expect(tool.has_placement?(:account_navigation)).to be true
      tabs = @account.tabs_available(nil)
      expect(tabs.pluck(:id)).to include(tool.asset_string)
      tab = tabs.detect { |t| t[:id] == tool.asset_string }
      expect(tab[:label]).to eq tool.settings[:account_navigation][:text]
      expect(tab[:href]).to eq :account_external_tool_path
      expect(tab[:args]).to eq [@account.id, tool.id]
    end

    it "does not include external tools for subaccounts if 'root_account_only' is used" do
      expect(@account.root_account?).to be false
      course_with_teacher(account: @account.root_account)
      tool = @account.root_account.context_external_tools.new(name: "bob", consumer_key: "bob", shared_secret: "bob", domain: "example.com")
      tool.account_navigation = { url: "http://www.example.com", text: "Example URL", root_account_only: true }
      tool.save!
      expect(@account.root_account.tabs_available(@teacher).pluck(:id)).to include(tool.asset_string)
      expect(@account.tabs_available(@teacher).pluck(:id)).to_not include(tool.asset_string)
    end

    it "does not include external tools for non-admins if visibility is set" do
      course_with_teacher(account: @account)
      tool = @account.context_external_tools.new(name: "bob", consumer_key: "bob", shared_secret: "bob", domain: "example.com")
      tool.account_navigation = { url: "http://www.example.com", text: "Example URL", visibility: "admins" }
      tool.save!
      expect(tool.has_placement?(:account_navigation)).to be true
      tabs = @account.tabs_available(@teacher)
      expect(tabs.pluck(:id)).to_not include(tool.asset_string)

      admin = account_admin_user(account: @account)
      tabs = @account.tabs_available(admin)
      expect(tabs.pluck(:id)).to include(tool.asset_string)
    end

    it "uses localized labels" do
      tool = @account.context_external_tools.new(name: "bob",
                                                 consumer_key: "test",
                                                 shared_secret: "secret",
                                                 url: "http://example.com")

      account_navigation = {
        text: "this should not be the title",
        url: "http://www.example.com",
        labels: {
          "en" => "English Label",
          "sp" => "Spanish Label"
        }
      }

      tool.settings[:account_navigation] = account_navigation
      tool.save!

      tabs = @account.external_tool_tabs({}, User.new)

      expect(tabs.first[:label]).to eq "English Label"
    end

    it "includes message handlers" do
      mock_tab = {
        id: "1234",
        label: "my_label",
        css_class: "1234",
        href: :launch_path_helper,
        visibility: nil,
        external: true,
        hidden: false,
        args: [1, 2]
      }
      allow(Lti::MessageHandler).to receive(:lti_apps_tabs).and_return([mock_tab])
      expect(@account.tabs_available(nil)).to include(mock_tab)
    end

    it "uses :manage_assignments to determine question bank tab visibility" do
      account_admin_user_with_role_changes(account: @account, role_changes: { manage_assignments: true, manage_grades: false })
      tabs = @account.tabs_available(@admin)
      expect(tabs.pluck(:id)).to include(Account::TAB_QUESTION_BANKS)
    end

    describe "account calendars tab" do
      it "is shown if the user has manage_account_calendar_visibility permission" do
        account_admin_user_with_role_changes(account: @account)
        expect(@account.tabs_available(@admin).pluck(:id)).to include(Account::TAB_ACCOUNT_CALENDARS)
      end

      it "is not shown if the user lacks manage_account_calendar_visibility permission" do
        account_admin_user_with_role_changes(account: @account, role_changes: { manage_account_calendar_visibility: false })
        expect(@account.tabs_available(@admin).pluck(:id)).not_to include(Account::TAB_ACCOUNT_CALENDARS)
      end
    end

    describe "'ePortfolio Moderation' tab" do
      let(:tab_ids) { @account.tabs_available(@admin).pluck(:id) }

      it "is shown if the user has the moderate_user_content permission" do
        account_admin_user_with_role_changes(account: @account, role_changes: { moderate_user_content: true })
        expect(tab_ids).to include(Account::TAB_EPORTFOLIO_MODERATION)
      end

      it "is not shown if the user lacks the moderate_user_content permission" do
        account_admin_user_with_role_changes(account: @account, role_changes: { moderate_user_content: false })
        expect(tab_ids).not_to include(Account::TAB_EPORTFOLIO_MODERATION)
      end
    end

    describe "rubrics permissions" do
      let(:tab_ids) { @account.tabs_available(@admin).pluck(:id) }

      it "returns the rubrics tab for admins by default" do
        account_admin_user(account: @account)
        expect(tab_ids).to include(Account::TAB_RUBRICS)
      end

      it "the rubrics tab is not shown if the user lacks permission (manage_rubrics)" do
        account_admin_user_with_role_changes(account: @account, role_changes: { manage_rubrics: false })
        expect(tab_ids).not_to include(Account::TAB_RUBRICS)
      end
    end
  end

  describe "fast_all_users" do
    it "preserves sortable_name" do
      user_with_pseudonym(active_all: 1)
      @user.update(name: "John St. Clair", sortable_name: "St. Clair, John")
      @johnstclair = @user
      user_with_pseudonym(active_all: 1, username: "jt@instructure.com", name: "JT Olds")
      @jtolds = @user
      expect(Account.default.fast_all_users).to eq [@jtolds, @johnstclair]
    end
  end

  it "does not allow setting an sis id for a root account" do
    @account = Account.create!
    @account.sis_source_id = "abc"
    expect(@account.save).to be_falsey
  end

  describe "user_list_search_mode_for" do
    let_once(:account) { Account.default }
    it "is preferred for anyone if open registration is turned on" do
      account.settings = { open_registration: true }
      expect(account.user_list_search_mode_for(nil)).to eq :preferred
      expect(account.user_list_search_mode_for(user_factory)).to eq :preferred
    end

    it "is preferred for account admins" do
      expect(account.user_list_search_mode_for(nil)).to eq :closed
      expect(account.user_list_search_mode_for(user_factory)).to eq :closed
      user_factory
      account.account_users.create!(user: @user)
      expect(account.user_list_search_mode_for(@user)).to eq :preferred
    end
  end

  context "permissions" do
    before(:once) { Account.default }

    it "grants :read_global_outcomes to any user iff site_admin" do
      @site_admin = Account.site_admin
      expect(@site_admin.grants_right?(User.new, :read_global_outcomes)).to be_truthy

      @subaccount = @site_admin.sub_accounts.create!
      expect(@subaccount.grants_right?(User.new, :read_global_outcomes)).to be_falsey
    end

    shared_examples_for "a permission granted to account admins and enrollees" do |perm|
      it "does not grant #{perm} to user's outside the account" do
        expect(Account.default.grants_right?(User.new, perm)).to be_falsey
      end

      it "grants #{perm} to account admins" do
        account_admin_user(account: Account.default)
        expect(Account.default.grants_right?(@admin, perm)).to be_truthy
      end

      it "grants #{perm} to subaccount admins" do
        account_admin_user(account: Account.default.sub_accounts.create!)
        expect(Account.default.grants_right?(@admin, perm)).to be_truthy
      end

      it "grants #{perm} to enrollees in account courses" do
        course_factory(account: Account.default)
        teacher_in_course
        student_in_course
        expect(Account.default.grants_right?(@teacher, perm)).to be_truthy
        expect(Account.default.grants_right?(@student, perm)).to be_truthy
      end

      it "grants #{perm} to enrollees in subaccount courses" do
        course_factory(account: Account.default.sub_accounts.create!)
        teacher_in_course
        student_in_course
        expect(Account.default.grants_right?(@teacher, perm)).to be_truthy
        expect(Account.default.grants_right?(@student, perm)).to be_truthy
      end

      it "grants launch_external_tool to site admin users" do
        sa_user = account_admin_user account: Account.site_admin
        expect(Account.default.grants_right?(sa_user, perm)).to be_truthy
      end
    end

    describe "read_outcomes permission" do
      it_behaves_like "a permission granted to account admins and enrollees", :read_outcomes
    end

    describe "launch_external_tool permission" do
      it_behaves_like "a permission granted to account admins and enrollees", :launch_external_tool
    end

    context "view_account_calendar_details permission" do
      before :once do
        @account = Account.default
      end

      it "is true for an account admin on a visible calendar" do
        @account.account_calendar_visible = true
        @account.save!
        account_admin_user(active_all: true, account: @account)
        expect(@account.grants_right?(@admin, :view_account_calendar_details)).to be_truthy
      end

      it "is true for an account admin with :manage_account_calendar_visibility on a hidden calendar" do
        account_admin_user(active_all: true, account: @account)
        expect(@account.grants_right?(@admin, :view_account_calendar_details)).to be_truthy
      end

      it "is true for an account admin without :manage_account_calendar_visibility on a visible calendar" do
        @account.account_calendar_visible = true
        @account.save!
        account_admin_user_with_role_changes(active_all: true,
                                             account: @account,
                                             role_changes: { manage_account_calendar_visibility: false })
        expect(@account.grants_right?(@admin, :view_account_calendar_details)).to be_truthy
      end

      it "is false for an account admin without :manage_account_calendar_visibility on a hidden calendar" do
        account_admin_user_with_role_changes(active_all: true,
                                             account: @account,
                                             role_changes: { manage_account_calendar_visibility: false })
        expect(@account.grants_right?(@admin, :view_account_calendar_details)).to be_falsey
      end

      it "is true for an account admin on a random subaccount" do
        subaccount = @account.sub_accounts.create!
        account_admin_user(active_all: true, account: @account)
        expect(subaccount.grants_right?(@admin, :view_account_calendar_details)).to be_truthy
      end

      it "is true for a student only on associated accounts with a visible calendar" do
        subaccount1 = @account.sub_accounts.create!
        subaccount2 = @account.sub_accounts.create!
        [@account, subaccount1, subaccount2].each do |a|
          a.account_calendar_visible = true
          a.save!
        end
        course_with_student(active_all: true, account: subaccount1)
        expect(@account.grants_right?(@student, :view_account_calendar_details)).to be_truthy
        expect(subaccount1.grants_right?(@student, :view_account_calendar_details)).to be_truthy
        expect(subaccount2.grants_right?(@student, :view_account_calendar_details)).to be_falsey
      end

      it "is false for a student on associated accounts with hidden calendars" do
        @account.account_calendar_visible = true
        @account.save!
        subaccount = @account.sub_accounts.create!
        course_with_student(active_all: true, account: subaccount)
        expect(@account.grants_right?(@student, :view_account_calendar_details)).to be_truthy
        expect(subaccount.grants_right?(@student, :view_account_calendar_details)).to be_falsey
      end
    end
  end

  describe "authentication_providers.active" do
    let(:account) { Account.default }
    let!(:aac) { account.authentication_providers.create!(auth_type: "facebook") }

    it "pulls active AACS" do
      expect(account.authentication_providers.active).to include(aac)
    end

    it "ignores deleted AACs" do
      aac.destroy
      expect(account.authentication_providers.active).to_not include(aac)
    end
  end

  describe "delegated_authentication?" do
    let(:account) { Account.default }

    before do
      account.authentication_providers.scope.delete_all
    end

    it "is false for LDAP" do
      account.authentication_providers.create!(auth_type: "ldap")
      expect(account.delegated_authentication?).to be false
    end

    it "is true for CAS" do
      account.authentication_providers.create!(auth_type: "cas")
      expect(account.delegated_authentication?).to be true
    end
  end

  describe "#non_canvas_auth_configured?" do
    let(:account) { Account.default }

    it "is false for no aacs" do
      expect(account.non_canvas_auth_configured?).to be_falsey
    end

    it "is true for having aacs" do
      Account.default.authentication_providers.create!(auth_type: "ldap")
      expect(account.non_canvas_auth_configured?).to be_truthy
    end

    it "is false after aacs deleted" do
      Account.default.authentication_providers.create!(auth_type: "ldap")
      account.authentication_providers.destroy_all
      expect(account.non_canvas_auth_configured?).to be_falsey
    end
  end

  describe "#find_child" do
    it "works for root accounts" do
      sub = Account.default.sub_accounts.create!
      expect(Account.default.find_child(sub.id)).to eq sub
    end

    it "works for children accounts" do
      sub = Account.default.sub_accounts.create!
      sub_sub = sub.sub_accounts.create!
      sub_sub_sub = sub_sub.sub_accounts.create!
      expect(sub.find_child(sub_sub_sub.id)).to eq sub_sub_sub
    end

    it "raises for out-of-tree accounts" do
      sub = Account.default.sub_accounts.create!
      sub_sub = sub.sub_accounts.create!
      sibling = sub.sub_accounts.create!
      expect { sub_sub.find_child(sibling.id) }.to raise_error(ActiveRecord::RecordNotFound)
    end
  end

  context "manually created courses account" do
    it "still works with existing manually created courses accounts" do
      acct = Account.default
      sub = acct.sub_accounts.create!(name: "Manually-Created Courses")
      manual_courses_account = acct.manually_created_courses_account
      expect(manual_courses_account.id).to eq sub.id
      expect(acct.reload.settings[:manually_created_courses_account_id]).to eq sub.id
    end

    it "does not create a duplicate manual courses account when locale changes" do
      acct = Account.default
      sub1 = acct.manually_created_courses_account
      sub2 = I18n.with_locale(:es) do
        acct.manually_created_courses_account
      end
      expect(sub1.id).to eq sub2.id
    end

    it "works if the saved account id doesn't exist" do
      acct = Account.default
      acct.settings[:manually_created_courses_account_id] = acct.id + 1000
      acct.save!
      expect(acct.manually_created_courses_account).to be_present
    end

    it "works if the saved account id is not a sub-account" do
      acct = Account.default
      bad_acct = Account.create!
      acct.settings[:manually_created_courses_account_id] = bad_acct.id
      acct.save!
      manual_course_account = acct.manually_created_courses_account
      expect(manual_course_account.id).not_to eq bad_acct.id
    end
  end

  describe "account_users_for" do
    it "is cache coherent for site admin" do
      enable_cache do
        user_factory
        sa = Account.site_admin
        expect(sa.account_users_for(@user)).to eq []

        au = sa.account_users.create!(user: @user)
        # out-of-proc cache should clear, but we have to manually clear
        # the in-proc cache
        sa = Account.find(sa.id)
        expect(sa.account_users_for(@user)).to eq [au]

        au.destroy
        # ditto
        sa = Account.find(sa.id)
        expect(sa.account_users_for(@user)).to eq []
      end
    end

    context "sharding" do
      specs_require_sharding

      it "is cache coherent for site admin" do
        enable_cache do
          user_factory
          sa = Account.site_admin
          @shard1.activate do
            expect(sa.account_users_for(@user)).to eq []

            au = sa.account_users.create!(user: @user)
            # out-of-proc cache should clear, but we have to manually clear
            # the in-proc cache
            sa = Account.find(sa.id)
            expect(sa.account_users_for(@user)).to eq [au]

            au.destroy
            # ditto
            sa = Account.find(sa.id)
            expect(sa.account_users_for(@user)).to eq []
          end
        end
      end
    end
  end

  describe "available_custom_course_roles" do
    before :once do
      account_model
      @roleA = @account.roles.create name: "A"
      @roleA.base_role_type = "StudentEnrollment"
      @roleA.save!
      @roleB = @account.roles.create name: "B"
      @roleB.base_role_type = "StudentEnrollment"
      @roleB.save!
      @sub_account = @account.sub_accounts.create!
      @roleC = @sub_account.roles.create name: "C"
      @roleC.base_role_type = "StudentEnrollment"
      @roleC.save!
    end

    it "returns roles indexed by name" do
      expect(@account.available_custom_course_roles.sort_by(&:id)).to eq [@roleA, @roleB].sort_by(&:id)
    end

    it "does not return inactive roles" do
      @roleB.deactivate!
      expect(@account.available_custom_course_roles).to eq [@roleA]
    end

    it "does not return deleted roles" do
      @roleA.destroy
      expect(@account.available_custom_course_roles).to eq [@roleB]
    end

    it "derives roles from parents" do
      expect(@sub_account.available_custom_course_roles.sort_by(&:id)).to eq [@roleA, @roleB, @roleC].sort_by(&:id)
    end

    it "includes built-in roles when called" do
      expect(@sub_account.available_course_roles.sort_by(&:id)).to eq ([@roleA, @roleB, @roleC] + Role.built_in_course_roles(root_account_id: @account.id)).sort_by(&:id)
    end
  end

  describe "account_chain" do
    context "sharding" do
      specs_require_sharding

      it "finds parent accounts when not on the correct shard" do
        @shard1.activate do
          @account1 = Account.create!
          @account2 = @account1.sub_accounts.create!
          @account3 = @account2.sub_accounts.create!
        end

        expect(@account3.account_chain).to eq [@account3, @account2, @account1]
      end
    end

    it "returns parent accounts in order up the tree" do
      account1 = Account.create!
      account2 = account1.sub_accounts.create!
      account3 = account2.sub_accounts.create!
      account4 = account3.sub_accounts.create!

      chain = account4.account_chain
      expect(chain).to eq [account4, account3, account2, account1]
      # ensure pre-loading worked correctly
      expect(chain.map { |a| a.association(:parent_account).loaded? }).to eq [true, true, true, true]
      expect(chain.map(&:parent_account)).to eq [account3, account2, account1, nil]
      expect(chain.map { |a| a.association(:root_account).loaded? }).to eq [true, true, true, false]
      expect(chain.map(&:root_account)).to eq [account1, account1, account1, account1]

      chain = account4.account_chain(include_site_admin: true)
      sa = Account.site_admin
      expect(chain).to eq [account4, account3, account2, account1, sa]
      # ensure pre-loading worked correctly
      expect(chain.map { |a| a.association(:parent_account).loaded? }).to eq [true, true, true, true, true]
      expect(chain.map(&:parent_account)).to eq [account3, account2, account1, nil, nil]
      expect(chain.map { |a| a.association(:root_account).loaded? }).to eq [true, true, true, false, false]
      expect(chain.map(&:root_account)).to eq [account1, account1, account1, account1, sa]
    end
  end

  describe "#can_see_admin_tools_tab?" do
    let_once(:account) { Account.create! }
    it "returns false if no user is present" do
      expect(account.can_see_admin_tools_tab?(nil)).to be_falsey
    end

    it "returns false if you are a site admin" do
      admin = account_admin_user(account: Account.site_admin)
      expect(Account.site_admin.can_see_admin_tools_tab?(admin)).to be_falsey
    end

    it "doesn't have permission, it returns false" do
      allow(account).to receive(:grants_right?).and_return(false)
      account_admin_user(account:)
      expect(account.can_see_admin_tools_tab?(@admin)).to be_falsey
    end

    it "does have permission, it returns true" do
      allow(account).to receive(:grants_right?).and_return(true)
      account_admin_user(account:)
      expect(account.can_see_admin_tools_tab?(@admin)).to be_truthy
    end
  end

  describe "#update_account_associations" do
    before do
      @account = Account.default.sub_accounts.create!
      @c1 = @account.courses.create!
      @c2 = @account.courses.create!
      @account.course_account_associations.scope.delete_all
    end

    it "updates associations for all courses" do
      expect(@account.associated_courses).to eq []
      @account.update_account_associations
      @account.reload
      expect(@account.associated_courses.sort_by(&:id)).to eq [@c1, @c2]
    end

    it "can update associations in batch" do
      expect(@account.associated_courses).to eq []
      Account.update_all_update_account_associations
      @account.reload
      expect(@account.associated_courses.sort_by(&:id)).to eq [@c1, @c2]
    end
  end

  describe "default_time_zone" do
    context "root account" do
      before :once do
        @account = Account.create!
      end

      it "uses provided value when set" do
        @account.default_time_zone = "America/New_York"
        expect(@account.default_time_zone).to eq ActiveSupport::TimeZone["Eastern Time (US & Canada)"]
      end

      it "has a sensible default if not set" do
        expect(@account.default_time_zone).to eq ActiveSupport::TimeZone[Account.time_zone_attribute_defaults[:default_time_zone]]
      end
    end

    context "sub account" do
      before :once do
        @root_account = Account.create!
        @account = @root_account.sub_accounts.create!
        @account.root_account = @root_account
      end

      it "uses provided value when set, regardless of root account setting" do
        @root_account.default_time_zone = "America/Chicago"
        @account.default_time_zone = "America/New_York"
        expect(@account.default_time_zone).to eq ActiveSupport::TimeZone["Eastern Time (US & Canada)"]
      end

      it "defaults to root account value if not set" do
        @root_account.default_time_zone = "America/Chicago"
        expect(@account.default_time_zone).to eq ActiveSupport::TimeZone["Central Time (US & Canada)"]
      end

      it "has a sensible default if neither is set" do
        expect(@account.default_time_zone).to eq ActiveSupport::TimeZone[Account.time_zone_attribute_defaults[:default_time_zone]]
      end
    end
  end

  it "sets allow_sis_import if root_account" do
    account = Account.create!
    expect(account.allow_sis_import).to be true
    sub = account.sub_accounts.create!
    expect(sub.allow_sis_import).to be false
  end

  describe "#ensure_defaults" do
    it "assigns an lti_guid postfixed by canvas-lms" do
      account = Account.new
      account.uuid = "12345"
      account.ensure_defaults
      expect(account.lti_guid).to eq "12345:canvas-lms"
    end

    it "does not change existing an lti_guid" do
      account = Account.new
      account.lti_guid = "12345"
      account.ensure_defaults
      expect(account.lti_guid).to eq "12345"
    end

    it "removes carriage returns from the name" do
      account = Account.new
      account.name = "Hello\r\nWorld"
      account.ensure_defaults
      expect(account.name).to eq "Hello\nWorld"
    end
  end

  it "formats a referer url" do
    account = Account.new
    expect(account.format_referer(nil)).to be_nil
    expect(account.format_referer("")).to be_nil
    expect(account.format_referer("not a url")).to be_nil
    expect(account.format_referer("http://example.com/")).to eq "http://example.com"
    expect(account.format_referer("http://example.com/index.html")).to eq "http://example.com"
    expect(account.format_referer("http://example.com:80")).to eq "http://example.com"
    expect(account.format_referer("https://example.com:443")).to eq "https://example.com"
    expect(account.format_referer("http://example.com:3000")).to eq "http://example.com:3000"
  end

  it "formats trusted referers when set" do
    account = Account.new
    account.trusted_referers = "https://example.com/,http://example.com:80,http://example.com:3000"
    expect(account.settings[:trusted_referers]).to eq "https://example.com,http://example.com,http://example.com:3000"

    account.trusted_referers = nil
    expect(account.settings[:trusted_referers]).to be_nil

    account.trusted_referers = ""
    expect(account.settings[:trusted_referers]).to be_nil
  end

  describe "trusted_referer?" do
    let!(:account) do
      account = Account.new
      account.settings[:trusted_referers] = "https://example.com,http://example.com,http://example.com:3000"
      account
    end

    it "is true when a referer is trusted" do
      expect(account.trusted_referer?("http://example.com")).to be_truthy
      expect(account.trusted_referer?("http://example.com:3000")).to be_truthy
      expect(account.trusted_referer?("http://example.com:80")).to be_truthy
      expect(account.trusted_referer?("https://example.com:443")).to be_truthy
    end

    it "is false when a referer is not provided" do
      expect(account.trusted_referer?(nil)).to be_falsey
      expect(account.trusted_referer?("")).to be_falsey
    end

    it "is false when a referer is not trusted" do
      expect(account.trusted_referer?("https://example.com:5000")).to be_falsey
    end

    it "is false when the account has no trusted referer setting" do
      account.settings.delete(:trusted_referers)
      expect(account.trusted_referer?("https://example.com")).to be_falsey
    end

    it "is false when the account has nil trusted referer setting" do
      account.settings[:trusted_referers] = nil
      expect(account.trusted_referer?("https://example.com")).to be_falsey
    end

    it "is false when the account has empty trusted referer setting" do
      account.settings[:trusted_referers] = ""
      expect(account.trusted_referer?("https://example.com")).to be_falsey
    end
  end

  context "quota cache" do
    it "only clears the quota cache if something changes" do
      account = account_model

      expect(Account).to receive(:invalidate_inherited_caches).once

      account.default_storage_quota = 10.decimal_megabytes
      account.save! # clear here

      account.reload
      account.save!

      account.default_storage_quota = 10.decimal_megabytes
      account.save!
    end

    it "inherits from a parent account's default_storage_quota" do
      enable_cache do
        account = account_model

        account.default_storage_quota = 10.decimal_megabytes
        account.save!

        subaccount = account.sub_accounts.create!
        expect(subaccount.default_storage_quota).to eq 10.decimal_megabytes

        account.default_storage_quota = 20.decimal_megabytes
        account.save!

        # should clear caches
        account = Account.find(account.id)
        expect(account.default_storage_quota).to eq 20.decimal_megabytes

        subaccount = Account.find(subaccount.id)
        expect(subaccount.default_storage_quota).to eq 20.decimal_megabytes
      end
    end

    it "inherits from a new parent account's default_storage_quota if parent account changes" do
      enable_cache do
        account = account_model

        sub1 = account.sub_accounts.create!
        sub2 = account.sub_accounts.create!
        sub2.update(default_storage_quota: 10.decimal_megabytes)

        to_be_subaccount = sub1.sub_accounts.create!
        expect(to_be_subaccount.default_storage_quota).to eq Account::DEFAULT_STORAGE_QUOTA

        # should clear caches
        Timecop.travel(1.second.from_now) do
          to_be_subaccount.update(parent_account: sub2)
          to_be_subaccount = Account.find(to_be_subaccount.id)
          expect(to_be_subaccount.default_storage_quota).to eq 10.decimal_megabytes
        end
      end
    end
  end

  context "inheritable settings" do
    before :once do
      @settings = [:restrict_student_future_view, :lock_all_announcements]
    end

    before :once do
      account_model
      @sub1 = @account.sub_accounts.create!
      @sub2 = @sub1.sub_accounts.create!
    end

    it "uses the default value if nothing is set anywhere" do
      expected = { locked: false, value: false }
      [@account, @sub1, @sub2].each do |a|
        expect(a.restrict_student_future_view).to eq expected
        expect(a.lock_all_announcements).to eq expected
      end
    end

    it "is able to lock values for sub-accounts" do
      @settings.each do |key|
        @sub1.settings[key] = { locked: true, value: true }
      end
      @sub1.save!
      # should ignore the subaccount's wishes
      @settings.each do |key|
        @sub2.settings[key] = { locked: true, value: false }
      end
      @sub2.save!

      @account.reload
      @sub1.reload
      @sub2.reload
      @settings.each do |key|
        expect(@account.send(key)).to eq({ locked: false, value: false })
        expect(@sub1.send(key)).to eq({ locked: true, value: true })
        expect(@sub2.send(key)).to eq({ locked: true, value: true, inherited: true })
      end
    end

    it "grandfathers old pre-hash values in" do
      @settings.each do |key|
        @account.settings[key] = true
      end
      @account.save!

      @settings.each do |key|
        @sub2.settings[key] = false
      end
      @sub2.save!

      @account.reload
      @sub1.reload
      @sub2.reload
      @settings.each do |key|
        expect(@account.send(key)).to eq({ locked: false, value: true })
        expect(@sub1.send(key)).to eq({ locked: false, value: true, inherited: true })
        expect(@sub2.send(key)).to eq({ locked: false, value: false })
      end
    end

    it "translates string values in mass-assignment" do
      settings = {}
      settings[:restrict_student_future_view] = { "value" => "1", "locked" => "0" }
      settings[:lock_all_announcements] = { "value" => "1", "locked" => "0" }
      @account.settings = settings
      @account.save!

      expect(@account.restrict_student_future_view).to eq({ locked: false, value: true })
      expect(@account.lock_all_announcements).to eq({ locked: false, value: true })
    end

    context "empty setting elision" do
      before :once do
        @account.update settings: { sis_assignment_name_length_input: { value: "100" } }
        @sub1.update settings: { sis_assignment_name_length_input: { value: "150" } }
        @sub2.update settings: { sis_assignment_name_length_input: { value: "200" } }
      end

      it "elides an empty setting" do
        @sub1.update settings: { sis_assignment_name_length_input: { value: "" } }
        expect(@sub1.reload.sis_assignment_name_length_input).to eq({ value: "100", inherited: true })
      end

      it "elides a nil setting" do
        @sub1.update settings: { sis_assignment_name_length_input: { value: nil } }
        expect(@sub1.reload.sis_assignment_name_length_input).to eq({ value: "100", inherited: true })
      end

      it "elides an explicitly-unlocked setting" do
        @sub1.update settings: { sis_assignment_name_length_input: { value: nil, locked: false } }
        expect(@sub1.reload.sis_assignment_name_length_input).to eq({ value: "100", inherited: true })
      end

      it "doesn't elide a locked setting" do
        @sub1.update settings: { sis_assignment_name_length_input: { value: nil, locked: true } }
        expect(@sub2.reload.sis_assignment_name_length_input).to eq({ value: nil, inherited: true, locked: true })
      end
    end

    context "caching" do
      specs_require_sharding
      it "clears cached values correctly" do
        enable_cache do
          # preload the cached values
          [@account, @sub1, @sub2].each(&:restrict_student_future_view)
          [@account, @sub1, @sub2].each(&:lock_all_announcements)

          @sub1.settings = @sub1.settings.merge(restrict_student_future_view: { locked: true, value: true }, lock_all_announcements: { locked: true, value: true })
          @sub1.save!

          # hard reload
          @account = Account.find(@account.id)
          @sub1 = Account.find(@sub1.id)
          @sub2 = Account.find(@sub2.id)

          expect(@account.restrict_student_future_view).to eq({ locked: false, value: false })
          expect(@account.lock_all_announcements).to eq({ locked: false, value: false })

          expect(@sub1.restrict_student_future_view).to eq({ locked: true, value: true })
          expect(@sub1.lock_all_announcements).to eq({ locked: true, value: true })

          expect(@sub2.restrict_student_future_view).to eq({ locked: true, value: true, inherited: true })
          expect(@sub2.lock_all_announcements).to eq({ locked: true, value: true, inherited: true })
        end
      end
    end
  end

  context "require terms of use" do
    describe "#terms_required?" do
      it "returns true by default" do
        expect(account_model.terms_required?).to be true
      end

      it "returns false by default for new accounts" do
        TermsOfService.skip_automatic_terms_creation = false
        expect(account_model.terms_required?).to be false
      end

      it "returns false if Setting is false" do
        Setting.set(:terms_required, "false")
        expect(account_model.terms_required?).to be false
      end

      it "returns false if account setting is false" do
        account = account_model(settings: { account_terms_required: false })
        expect(account.terms_required?).to be false
      end

      it "consults root account setting" do
        parent_account = account_model(settings: { account_terms_required: false })
        child_account = Account.create!(parent_account:)
        expect(child_account.terms_required?).to be false
      end
    end
  end

  context "account cache" do
    specs_require_sharding

    describe ".find_cached" do
      let(:nonsense_id) { 987_654_321 }

      it "works relative to a different shard" do
        @shard1.activate do
          a = Account.create!
          expect(Account.find_cached(a.id)).to eq a
        end
      end

      it "errors if infrastructure fails and we can't see the account" do
        expect { Account.find_cached(nonsense_id) }.to raise_error(Canvas::AccountCacheError)
      end

      it "includes the account id in the error message" do
        Account.find_cached(nonsense_id)
      rescue Canvas::AccountCacheError => e
        expect(e.message).to eq("Couldn't find Account with 'id'=#{nonsense_id}")
      end
    end

    describe ".invalidate_cache" do
      it "works relative to a different shard" do
        enable_cache do
          @shard1.activate do
            a = Account.create!
            Account.find_cached(a.id) # set the cache
            expect(Account.invalidate_cache(a.id)).to be true
          end
        end
      end
    end
  end

  describe "#users_name_like" do
    context "sharding" do
      specs_require_sharding

      it "works cross-shard" do
        @shard1.activate do
          @account = Account.create!
          @user = user_factory(name: "silly name")
          @user.account_users.create(account: @account)
        end
        expect(@account.users_name_like("silly").first).to eq @user
      end
    end
  end

  describe "#migrate_to_canvadocs?" do
    before(:once) do
      @account = Account.create!
    end

    it "is true if hijack_crocodoc_sessions is true" do
      allow(Canvadocs).to receive(:hijack_crocodoc_sessions?).and_return(true)
      expect(@account).to be_migrate_to_canvadocs
    end

    it "is false if hijack_crocodoc_sessions is false" do
      allow(Canvadocs).to receive(:hijack_crocodoc_sessions?).and_return(false)
      expect(@account).not_to be_migrate_to_canvadocs
    end
  end

  it "clears special account cache on updates to special accounts" do
    expect(Account.default.settings[:blah]).to be_nil

    non_cached = Account.find(Account.default.id)
    non_cached.settings[:blah] = true
    non_cached.save!

    expect(Account.default.settings[:blah]).to be true
  end

  it_behaves_like "a learning outcome context"

  describe "#default_dashboard_view" do
    before(:once) do
      @account = Account.create!
    end

    it "is nil by default" do
      expect(@account.default_dashboard_view).to be_nil
    end

    it "updates if view is valid" do
      @account.default_dashboard_view = "activity"
      @account.save!

      expect(@account.default_dashboard_view).to eq "activity"
    end

    it "does not update if view is invalid" do
      @account.default_dashboard_view = "junk"
      expect { @account.save! }.not_to change { @account.default_dashboard_view }
    end

    it "contains planner" do
      @account.default_dashboard_view = "planner"
      @account.save!
      expect(@account.default_dashboard_view).to eq "planner"
    end
  end

  describe "#update_user_dashboards" do
    before :once do
      @account = Account.create!

      @user1 = user_factory(active_all: true)
      @account.pseudonyms.create!(unique_id: "user1", user: @user1)
      @user1.dashboard_view = "activity"
      @user1.save

      @user2 = user_factory(active_all: true)
      @account.pseudonyms.create!(unique_id: "user2", user: @user2)
      @user2.dashboard_view = "cards"
      @user2.save
    end

    it "adds or overwrite all account users' dashboard_view preference" do
      @account.default_dashboard_view = "planner"
      @account.save!
      @account.reload

      expect([@user1.dashboard_view(@account), @user2.dashboard_view(@account)]).to match_array(["activity", "cards"])
      @account.update_user_dashboards(synchronous: true)
      @account.reload
      expect([@user1.reload.dashboard_view(@account), @user2.reload.dashboard_view(@account)]).to match_array(Array.new(2, "planner"))
    end
  end

  it "only sends new account user notifications to active admins" do
    active_admin = account_admin_user(active_all: true)
    deleted_admin = account_admin_user(active_all: true)
    deleted_admin.account_users.destroy_all
    Account.default.reload
    n = Notification.create(name: "New Account User", category: "TestImmediately")
    [active_admin, deleted_admin].each do |u|
      NotificationPolicy.create(notification: n, communication_channel: u.communication_channel, frequency: "immediately")
    end
    user_factory(active_all: true)
    au = Account.default.account_users.create!(user: @user)
    expect(au.messages_sent[n.name].map(&:user)).to match_array [active_admin, @user]
  end

  context "fancy redis caching" do
    specs_require_cache(:redis_cache_store)

    describe "cached_account_users_for" do
      before do
        @account = Account.create!
        @user = User.create!
      end

      def cached_account_users
        %i[@account_users_cache @account_chain_ids @account_chain].each do |iv|
          @account.instance_variable_set(iv, nil)
        end
        @account.cached_account_users_for(@user)
      end

      it "caches" do
        expect_any_instantiation_of(@account).to receive(:account_users_for).once.and_call_original
        2.times { cached_account_users }
      end

      it "skips cache if disabled" do
        allow(Canvas::CacheRegister).to receive(:enabled?).and_return(false)
        expect_any_instantiation_of(@account).to receive(:account_users_for).exactly(2).times.and_call_original
        2.times { cached_account_users }
      end

      it "updates if the account chain changes" do
        other_account = Account.create!
        au = AccountUser.create!(account: other_account, user: @user)
        expect(cached_account_users).to eq []
        @account.update_attribute(:parent_account, other_account)
        @account.reload
        expect(cached_account_users).to eq [au]
      end

      it "updates if the user has an account user added" do
        expect(cached_account_users).to eq []
        au = AccountUser.create!(account: @account, user: @user)
        expect(cached_account_users).to eq [au]
      end
    end

    describe "account_chain_ids" do
      let(:account1) { Account.default.sub_accounts.create! }

      before do
        account1
      end

      it "caches" do
        expect(Account.connection).to receive(:select_values).once.and_call_original
        2.times { Account.account_chain_ids(Account.default.id) }
      end

      it "skips cache if disabled" do
        allow(Canvas::CacheRegister).to receive(:enabled?).and_return(false)
        expect(Account.connection).to receive(:select_values).exactly(2).times.and_call_original
        2.times { Account.account_chain_ids(Account.default.id) }
      end

      it "updates if the account chain changes" do
        account2 = Account.default.sub_accounts.create!
        expect(Account.account_chain_ids(account2.id)).to eq [account2.id, Account.default.id]
        account2.update_attribute(:parent_account, account1)
        expect(Account.account_chain_ids(account2.id)).to eq [account2.id, account1.id, Account.default.id]
      end

      def expect_id_chain_for_account(account, id_chain)
        # frd disable caching for testing, so that calls with either
        # Account or id still exercise all logic
        allow(Account).to receive(:cache_key_for_id).and_return(nil)
        expect(Account.account_chain_ids(account.id)).to eq id_chain
        expect(Account.account_chain_ids(account)).to eq id_chain
      end

      it "returns local ids" do
        expect_id_chain_for_account(account1, [account1.id, Account.default.id])
      end

      context "on another shard" do
        specs_require_sharding

        it "returns correct global ids" do
          @shard1.activate do
            expect_id_chain_for_account(account1, [account1.global_id, Account.default.global_id])
          end
        end

        it "returns correct global ids when used twice on different shards (doesn't cache across shards)" do
          expect(account1.account_chain_ids).to eq([account1.id, Account.default.id])
          @shard1.activate do
            expect(account1.account_chain_ids).to eq([account1.id, Account.default.id])
          end
        end
      end
    end
  end

  describe "#destroy on sub accounts" do
    before :once do
      @root_account = Account.create!
      @sub_account = @root_account.sub_accounts.create!
    end

    it "wont let you destroy if there are active sub accounts" do
      @sub_account.sub_accounts.create!
      expect { @sub_account.destroy! }.to raise_error ActiveRecord::RecordInvalid
    end

    it "wont let you destroy if there are active courses" do
      @sub_account.courses.create!
      expect { @sub_account.destroy! }.to raise_error ActiveRecord::RecordInvalid
    end

    it "destroys associated account users" do
      account_user1 = @sub_account.account_users.create!(user: User.create!)
      account_user2 = @sub_account.account_users.create!(user: User.create!)
      @sub_account.destroy!
      expect(account_user1.reload.workflow_state).to eq "deleted"
      expect(account_user2.reload.workflow_state).to eq "deleted"
    end
  end

  context "custom help link validation" do
    before do
      account_model
    end

    it "is valid if custom help links are not present" do
      @account.settings[:foo] = "bar"
      expect(@account.valid?).to be true
    end

    it "is valid if custom help links are valid" do
      @account.settings[:custom_help_links] = [{ is_new: true, is_featured: false }, { is_new: false, is_featured: true }]
      expect(@account.valid?).to be true
    end

    it "is not valid if custom help links are invalid" do
      @account.settings[:custom_help_links] = [{ is_new: true, is_featured: true }]
      expect(@account.valid?).to be false
    end

    it "does not check custom help links if not changed" do
      @account.update_attribute(:settings, [{ is_new: true, is_featured: true }]) # skips validation
      @account.name = "foo"
      expect(@account.valid?).to be true
    end
  end

  describe "#allow_disable_post_to_sis_when_grading_period_closed?" do
    let(:root_account) { Account.create!(root_account: nil) }
    let(:subaccount) { Account.create!(root_account:) }

    it "returns false if the account is not a root account" do
      root_account.enable_feature!(:new_sis_integrations)
      root_account.enable_feature!(:disable_post_to_sis_when_grading_period_closed)

      expect(subaccount).not_to be_allow_disable_post_to_sis_when_grading_period_closed
    end

    context "for a root account" do
      it "returns false if the root account does not enable the relevant feature flag" do
        root_account.enable_feature!(:disable_post_to_sis_when_grading_period_closed)

        expect(root_account).not_to be_allow_disable_post_to_sis_when_grading_period_closed
      end

      it "returns false if this account does not enable the new_sis_integrations feature flag" do
        root_account.enable_feature!(:new_sis_integrations)

        expect(root_account).not_to be_allow_disable_post_to_sis_when_grading_period_closed
      end

      it "returns true when the relevant feature flags are enabled" do
        root_account.enable_feature!(:new_sis_integrations)
        root_account.enable_feature!(:disable_post_to_sis_when_grading_period_closed)

        expect(root_account).to be_allow_disable_post_to_sis_when_grading_period_closed
      end
    end
  end

  context "default_locale cached recursive search" do
    specs_require_cache(:redis_cache_store)

    it "caches" do
      sub_acc1 = Account.default.sub_accounts.create!(default_locale: "es")
      sub_acc2 = sub_acc1.sub_accounts.create!
      expect(Account.recursive_default_locale_for_id(sub_acc2.id)).to eq "es"
      Account.where(id: sub_acc1).update_all(default_locale: "de") # directly update db - shouldn't invalidate cache
      expect(Account.recursive_default_locale_for_id(sub_acc2.id)).to eq "es"

      sub_acc1.update_attribute(:default_locale, "en") # should invalidate cache downstream
      expect(Account.recursive_default_locale_for_id(sub_acc2.id)).to eq "en"
    end
  end

  context "effective_brand_config caching" do
    specs_require_cache(:redis_cache_store)

    it "caches the brand config" do
      @parent_account = Account.default
      config1 = BrandConfig.create(variables: { "ic-brand-primary" => "#321" })
      config2 = BrandConfig.create(variables: { "ic-brand-primary" => "#123" })
      Account.default.update_attribute(:brand_config_md5, config1.md5)

      sub_acc1 = Account.default.sub_accounts.create!
      sub_acc2 = sub_acc1.sub_accounts.create!
      expect(sub_acc2.effective_brand_config).to eq config1
      Account.where(id: sub_acc1).update_all(brand_config_md5: config2.md5) # directly update db - shouldn't invalidate cache
      expect(Account.find(sub_acc2.id).effective_brand_config).to eq config1

      Account.default.update_attribute(:brand_config_md5, config2.md5) # should invalidate downstream
      expect(Account.find(sub_acc2.id).effective_brand_config).to eq config2
    end
  end

  describe "#roles_with_enabled_permission" do
    def create_role_override(permission, role, context, enabled = true)
      RoleOverride.create!(
        context:,
        permission:,
        role:,
        enabled:
      )
    end
    let(:account) { account_model }

    it "returns expected roles with the given permission" do
      role = account.roles.create name: "TeacherAdmin"
      role.base_role_type = "TeacherEnrollment"
      role.workflow_state = "active"
      role.save!
      create_role_override("manage_courses_add", role, account)
      create_role_override("manage_courses_publish", role, account)
      create_role_override("manage_courses_conclude", role, account)
      create_role_override("manage_courses_reset", role, account)
      create_role_override("manage_courses_delete", role, account)
      expect(
        account.roles_with_enabled_permission(:manage_courses_add).map(&:name).sort
      ).to eq %w[AccountAdmin]
      expect(
        account.roles_with_enabled_permission(:manage_courses_publish).map(&:name).sort
      ).to eq %w[AccountAdmin DesignerEnrollment TeacherAdmin TeacherEnrollment]
      expect(
        account.roles_with_enabled_permission(:manage_courses_conclude).map(&:name).sort
      ).to eq %w[AccountAdmin DesignerEnrollment TeacherAdmin TeacherEnrollment]
      expect(
        account.roles_with_enabled_permission(:manage_courses_reset).map(&:name).sort
      ).to eq %w[AccountAdmin TeacherAdmin]
      expect(
        account.roles_with_enabled_permission(:manage_courses_delete).map(&:name).sort
      ).to eq %w[AccountAdmin TeacherAdmin]
    end
  end

  describe "#invalidate_caches_if_changed" do
    it "works for root accounts" do
      Account.default.name = "Something new"
      expect(Account).to receive(:invalidate_cache).with(Account.default.id).at_least(1)
      allow(Rails.cache).to receive(:delete)
      expect(Rails.cache).to receive(:delete).with(["account2", Account.default.id].cache_key)
      Account.default.save!
    end

    it "works for sub accounts" do
      a = Account.default.manually_created_courses_account
      a.name = "something else"
      expect(Rails.cache).to receive(:delete).with("short_name_lookup/account_#{a.id}").ordered
      expect(Rails.cache).to receive(:delete).with(["account2", a.id].cache_key).ordered
      a.save!
    end
  end

  describe "allow_observers_in_appointment_groups?" do
    before :once do
      @account = Account.default
      @account.settings[:allow_observers_in_appointment_groups] = { value: true }
      @account.save!
    end

    it "returns true if the setting is enabled and the observer_appointment_groups flag is enabled" do
      expect(@account.allow_observers_in_appointment_groups?).to be true
    end

    it "returns false if the observer_appointment_groups flag is disabled" do
      Account.site_admin.disable_feature!(:observer_appointment_groups)
      expect(@account.allow_observers_in_appointment_groups?).to be false
    end
  end

  describe "enable_as_k5_account setting" do
    it "enable_as_k5_account? helper returns false by default" do
      account = Account.create!
      expect(account).not_to be_enable_as_k5_account
    end

    it "enable_as_k5_account? and enable_as_k5_account helpers return correct values" do
      account = Account.create!
      account.settings[:enable_as_k5_account] = {
        value: true,
        locked: true
      }
      expect(account).to be_enable_as_k5_account
      expect(account.enable_as_k5_account[:value]).to be_truthy
      expect(account.enable_as_k5_account[:locked]).to be_truthy
    end
  end

  describe "#multi_parent_sub_accounts_recursive" do
    subject { Account.multi_parent_sub_accounts_recursive(parent_account_ids) }

    let_once(:root_account) { Account.create! }

    let_once(:level_one_sub_accounts) do
      3.times do |i|
        root_account.sub_accounts.create!(name: "Level 1 - Sub-account #{i}")
      end

      root_account.sub_accounts
    end

    let_once(:level_two_sub_accounts) do
      root_account.sub_accounts.map do |sa|
        sa.sub_accounts.create!(name: "Level 2 - Sub account")
      end
    end

    context "with empty parent account ids" do
      let(:parent_account_ids) { [] }

      it { is_expected.to match_array [] }
    end

    context "with a single root account id" do
      let(:parent_account_ids) { [root_account.id] }

      it "returns all sub-accounts" do
        expect(subject).to match_array(
          level_one_sub_accounts + level_two_sub_accounts + [root_account]
        )
      end
    end

    context "with a single sub-account parent account id" do
      let(:parent_sub_account) { level_two_sub_accounts.first }
      let(:parent_account_ids) { [parent_sub_account.id] }

      it "returns all sub-accounts that belong to the parent account" do
        expect(subject).to match_array(
          parent_sub_account.sub_accounts + [parent_sub_account]
        )
      end
    end

    context "with multiple parent account ids" do
      let(:parent_account_one) { level_one_sub_accounts.first }
      let(:parent_account_two) { level_one_sub_accounts.second }
      let(:parent_account_ids) { [parent_account_one.id, parent_account_two.id] }

      it "returns all sub-accounts that belong to the parent accounts" do
        expect(subject).to match_array(
          parent_account_one.sub_accounts + parent_account_two.sub_accounts + [parent_account_one, parent_account_two]
        )
      end

      context "and not all parent account IDs are on the same shard" do
        specs_require_sharding

        let(:cross_shard_parent_account) { @shard1.activate { Account.create! } }
        let(:parent_account_ids) { [root_account.id, cross_shard_parent_account.id] }

        it "raises an argument error" do
          expect { subject }.to raise_error(
            ArgumentError,
            "all parent_account_ids must be in the same shard"
          )
        end
      end

      context "and another shard is active" do
        specs_require_sharding

        subject { @shard1.activate { Account.multi_parent_sub_accounts_recursive(parent_account_ids) } }

        let(:parent_account_one) { level_one_sub_accounts.first }
        let(:parent_account_two) { level_one_sub_accounts.second }
        let(:parent_account_ids) { [parent_account_one.global_id, parent_account_two.global_id] }

        it "returns all sub-accounts that belong to the parent accounts" do
          expect(subject).to match_array(
            parent_account_one.sub_accounts + parent_account_two.sub_accounts + [parent_account_one, parent_account_two]
          )
        end
      end

      context "and there is overlap in the sub accounts" do
        let(:parent_account_one) { root_account }
        let(:parent_account_two) { level_one_sub_accounts.first }
        let(:parent_account_ids) { [parent_account_one.id, parent_account_two.id] }

        it "Does not include duplicate accounts" do
          expect(subject).to match_array(
            level_one_sub_accounts + level_two_sub_accounts + [root_account]
          )
        end
      end
    end
  end

  describe "#effective_course_template" do
    let(:root_account) { Account.create! }
    let(:sub_account) { root_account.sub_accounts.create! }
    let(:template) { root_account.courses.create!(template: true) }

    it "returns an explicit template" do
      sub_account.update!(course_template: template)
      expect(sub_account.effective_course_template).to eq template
    end

    it "inherits a template" do
      root_account.update!(course_template: template)
      expect(sub_account.effective_course_template).to eq template
    end

    it "doesn't use an explicit non-template" do
      root_account.update!(course_template: template)
      Course.ensure_dummy_course
      sub_account.update!(course_template_id: 0)
      expect(sub_account.effective_course_template).to be_nil
    end
  end

  describe "#course_template_id" do
    it "resets id of 0 to nil on root accounts" do
      a = Account.new
      a.course_template_id = 0
      expect(a).to be_valid
      expect(a.course_template_id).to be_nil
    end

    it "requires the course template to be in the same root account" do
      a = Account.create!
      a2 = Account.create!
      c = a2.courses.create!(template: true)
      a.course_template = c
      expect(a).not_to be_valid
      expect(a.errors.to_h.keys).to eq [:course_template_id]
    end

    it "requires the course template to actually be a template" do
      a = Account.create!
      c = a.courses.create!
      a.course_template = c
      expect(a).not_to be_valid
      expect(a.errors.to_h.keys).to eq [:course_template_id]
    end

    it "allows a valid course template" do
      a = Account.create!
      c = a.courses.create!(template: true)
      a.course_template = c
      expect(a).to be_valid
    end
  end

  describe "#dummy?" do
    it "returns false for most accounts" do
      act = Account.new(id: 1)
      expect(act.dummy?).to be_falsey
    end

    it "is true for a 0-id account" do
      act = Account.new(id: 0)
      expect(act.dummy?).to be_truthy
    end

    it "determines the outcome of `unless_dummy`" do
      act = Account.new(id: 0)
      expect(act.unless_dummy).to be_nil
      act.id = 1
      expect(act.unless_dummy).to be(act)
    end
  end

  describe "logging Restrict Quantitative Data (RQD) setting enable/disable" do
    before do
      # @account = Account.create!
      account_model
      @account.enable_feature!(:restrict_quantitative_data)

      allow(InstStatsd::Statsd).to receive(:increment)
    end

    it "restrict_quantitative_data? helper returns false by default" do
      expect(@account.restrict_quantitative_data?).to be false
    end

    it "increments enabled log when setting is turned on" do
      @account.settings[:restrict_quantitative_data] = { locked: false, value: true }
      @account.save!
      expect(@account.restrict_quantitative_data?).to be true

      expect(InstStatsd::Statsd).to have_received(:increment).with("account.settings.restrict_quantitative_data.enabled").once
    end

    it "increments disabled log when setting is turned off" do
      @account.settings[:restrict_quantitative_data] = { locked: false, value: true }
      @account.save!
      expect(@account.restrict_quantitative_data?).to be true
      @account.settings[:restrict_quantitative_data] = { locked: false, value: false }
      @account.save!
      expect(@account.restrict_quantitative_data?).to be false

      expect(InstStatsd::Statsd).to have_received(:increment).with("account.settings.restrict_quantitative_data.enabled").once.ordered
      expect(InstStatsd::Statsd).to have_received(:increment).with("account.settings.restrict_quantitative_data.disabled").once.ordered
    end

    it "doesn't increment either log when settings update but RQD setting is unchanged" do
      expect(@account.restrict_student_future_view[:value]).to be false
      @account.settings[:restrict_student_future_view] = { locked: false, value: true }
      @account.save!
      expect(@account.restrict_student_future_view[:value]).to be true

      expect(InstStatsd::Statsd).not_to have_received(:increment).with("account.settings.restrict_quantitative_data.enabled")
      expect(InstStatsd::Statsd).not_to have_received(:increment).with("account.settings.restrict_quantitative_data.disabled")
    end

    it "doesn't increment either counter when parent account setting is changed" do
      @sub_account = @account.sub_accounts.create!
      @sub_account.settings[:restrict_quantitative_data] = { locked: false, value: true }
      @sub_account.save!

      expect(@sub_account.restrict_quantitative_data?).to be true
      expect(InstStatsd::Statsd).to have_received(:increment).with("account.settings.restrict_quantitative_data.enabled").once

      @account.settings[:restrict_quantitative_data] = { locked: true, value: false }
      @account.save!
      # Ignores changes completely
      expect(@sub_account.restrict_quantitative_data?).to be true

      expect(InstStatsd::Statsd).not_to have_received(:increment).with("account.settings.restrict_quantitative_data.disabled")
    end
  end

  context "account grading standards" do
    before do
      account_model
    end

    def example_grading_standard(context)
      gs = GradingStandard.new(context:, workflow_state: "active")
      gs.data = [["A", 0.9], ["B", 0.8], ["C", -0.7]]
      gs.save(validate: false)
      gs
    end

    describe "#grading_standard_enabled" do
      it "returns false by default" do
        expect(@account.grading_standard_enabled?).to be false
      end

      it "returns true when grading_standard is set" do
        @account.grading_standard = example_grading_standard(@account)
        @account.save!
        expect(@account.grading_standard_enabled?).to be true
      end

      it "returns true if a parent account has a grading_standard" do
        @account.grading_standard_id = example_grading_standard(@account).id
        @account.save
        @sub_account = @account.sub_accounts.create!

        expect(@sub_account.grading_standard_enabled?).to be true
      end

      it "returns false if no parent account has a grading standard" do
        @sub_account1 = @account.sub_accounts.create!
        @sub_account2 = @sub_account1.sub_accounts.create!
        @sub_account3 = @sub_account2.sub_accounts.create!

        expect(@sub_account3.grading_standard_enabled?).to be false
      end

      it "returns true if a deeply nested parent account has a grading_standard" do
        @account.grading_standard = example_grading_standard(@account)
        @account.save
        @sub_account1 = @account.sub_accounts.create!
        @sub_account2 = @sub_account1.sub_accounts.create!
        @sub_account3 = @sub_account2.sub_accounts.create!

        expect(@sub_account3.grading_standard_enabled?).to be true
      end
    end

    describe "#default_grading_standard" do
      it "returns nil by default" do
        expect(@account.default_grading_standard).to be_nil
      end

      it "returns the grading_standard if set" do
        @account.grading_standard = example_grading_standard(@account)
        expect(@account.default_grading_standard).to eq @account.grading_standard
      end

      it "returns the parent account's grading_standard if set" do
        @account.grading_standard = example_grading_standard(@account)
        @account.save
        @sub_account = @account.sub_accounts.create!

        expect(@sub_account.default_grading_standard).to eq @account.grading_standard
      end

      it "returns nil if no parent account has a grading standard" do
        @sub_account1 = @account.sub_accounts.create!
        @sub_account2 = @sub_account1.sub_accounts.create!
        @sub_account3 = @sub_account2.sub_accounts.create!

        expect(@sub_account3.default_grading_standard).to be_nil
      end

      it "returns a deeply nested parent account's grading_standard if set" do
        @account.grading_standard = example_grading_standard(@account)
        @account.save
        @sub_account1 = @account.sub_accounts.create!
        @sub_account2 = @sub_account1.sub_accounts.create!
        @sub_account3 = @sub_account2.sub_accounts.create!

        expect(@sub_account3.default_grading_standard).to eq @account.grading_standard
      end

      it "returns correct parent's grading standard in deeply nested accounts" do
        @account.grading_standard = example_grading_standard(@account)
        @account.save
        @sub_account1 = @account.sub_accounts.create!
        @sub_account1.grading_standard = example_grading_standard(@sub_account1)
        @sub_account1.save
        @sub_account2 = @sub_account1.sub_accounts.create!
        @sub_account3 = @sub_account2.sub_accounts.create!

        expect(@sub_account3.default_grading_standard).to eq @sub_account1.grading_standard
      end
    end
  end

  describe "available ip filters" do
    before do
      @account1 = Account.create!(name: "Account 1")
      @course1 = @account1.courses.create!(name: "Test Course 1")

      @account2 = Account.create!(name: "Account 2", consortium_parent_account: @account1)
      @course2 = @account2.courses.create!(name: "Test Course 2")

      @account3 = @account2.sub_accounts.create!(name: "Account 3")
      @course3 = @account3.courses.create!(name: "Test Course 3")

      @account4 = @account3.sub_accounts.create!(name: "Account 4")
      @course4 = @account4.courses.create!(name: "Test Course 4")
    end

    context "when filters exist in the account chain" do
      before do
        @account1.settings[:ip_filters] = {
          "filter1" => "192.168.1.0",
          "filter2" => "10.0.0.0"
        }
        @account1.save!

        @account3.settings[:ip_filters] = {
          "filter3" => "172.16.0.0"
        }
        @account3.save!
      end

      it "gets all the filters up the chain" do
        expected_filters = [
          { name: "filter1", account: @account1.name, filter: "192.168.1.0" },
          { name: "filter2", account: @account1.name, filter: "10.0.0.0" },
          { name: "filter3", account: @account3.name, filter: "172.16.0.0" }
        ]

        expect(Account.default.available_ip_filters(@course4.uuid)).to match_array(expected_filters)
      end
    end

    context "when no filters exist in the account chain" do
      it "returns an empty array" do
        expect(Account.default.available_ip_filters(@course4.uuid)).to be_empty
      end
    end

    context "when settings is nil" do
      before do
        allow(@account1).to receive(:settings).and_return(nil)
      end

      it "handles nil settings gracefully" do
        expect { Account.default.available_ip_filters(@course4.uuid) }.not_to raise_error
        expect(Account.default.available_ip_filters(@course4.uuid)).to be_empty
      end
    end

    context "when ip_filters is nil" do
      before do
        @account1.settings[:ip_filters] = nil
        @account1.save!
      end

      it "handles nil ip_filters gracefully" do
        expect { Account.default.available_ip_filters(@course4.uuid) }.not_to raise_error
        expect(Account.default.available_ip_filters(@course4.uuid)).to be_empty
      end
    end

    context "when there are duplicate filter names in different accounts" do
      before do
        @account1.settings[:ip_filters] = { "common_filter" => "192.168.1.0" }
        @account1.save!
        @account3.settings[:ip_filters] = { "common_filter" => "10.0.0.0" }
        @account3.save!
      end

      it "includes both filters" do
        expected_filters = [
          { name: "common_filter", account: @account1.name, filter: "192.168.1.0" },
          { name: "common_filter", account: @account3.name, filter: "10.0.0.0" }
        ]
        expect(Account.default.available_ip_filters(@course4.uuid)).to match_array(expected_filters)
      end
    end

    context "when accessing filters from different levels" do
      before do
        @account1.settings[:ip_filters] = { "filter1" => "192.168.1.0" }
        @account1.save!
        @account2.settings[:ip_filters] = { "filter2" => "172.16.0.0" }
        @account2.save!
        @account3.settings[:ip_filters] = { "filter3" => "10.0.0.0" }
        @account3.save!
      end

      it "returns correct filters for each account level" do
        expect(Account.default.available_ip_filters(@course4.uuid).size).to eq(3)
        expect(Account.default.available_ip_filters(@course3.uuid).size).to eq(3)
        expect(Account.default.available_ip_filters(@course2.uuid).size).to eq(2)
        expect(Account.default.available_ip_filters(@course1.uuid).size).to eq(1)
      end
    end
  end

  describe "#recompute_assignments_using_account_default" do
    let_once(:data1) { [["A", 0.94], ["F", 0]] }
    let_once(:data2) { [["A", 0.5], ["F", 0]] }

    before do
      Account.site_admin.enable_feature!(:archived_grading_schemes)
      Account.site_admin.enable_feature!(:default_account_grading_scheme)
      @root_account = Account.default
      sub_account = @root_account.sub_accounts.create!
      sub_sub_account = sub_account.sub_accounts.create!
      admin = account_admin_user(account: @root_account)
      user_session(admin)
      grading_standard = GradingStandard.create!(context: @root_account, workflow_state: "active", data: data1, title: "current grading scheme")
      @new_grading_standard = GradingStandard.create!(context: @root_account, workflow_state: "active", data: data2, title: "new grading scheme")
      @root_account.update!(grading_standard_id: grading_standard.id)
      course_inheriting_from_root = course_factory(account: @root_account)
      course_not_inheriting_from_root = course_factory(account: @root_account)
      course_not_inheriting_from_root.update!(grading_standard_id: grading_standard.id)
      course_inheriting_from_sub = course_factory(account: sub_account)
      course_inheriting_from_sub_sub = course_factory(account: sub_sub_account)
      student1 = course_inheriting_from_root.enroll_user(user_factory(active_user: true), "StudentEnrollment", enrollment_state: "active").user
      student2 = course_not_inheriting_from_root.enroll_user(user_factory(active_user: true), "StudentEnrollment", enrollment_state: "active").user
      student3 = course_inheriting_from_sub.enroll_user(user_factory(active_user: true), "StudentEnrollment", enrollment_state: "active").user
      student4 = course_inheriting_from_sub_sub.enroll_user(user_factory(active_user: true), "StudentEnrollment", enrollment_state: "active").user
      assignment_root = course_inheriting_from_root.assignments.create!(title: "hi", grading_standard_id: nil, points_possible: 10, grading_type: "letter_grade")
      assignment_not_inheriting = course_not_inheriting_from_root.assignments.create!(title: "hello", grading_standard_id: nil, points_possible: 10, grading_type: "letter_grade")
      assignment_sub = course_inheriting_from_sub.assignments.create!(title: "hi2", grading_standard_id: nil, points_possible: 10, grading_type: "letter_grade")
      assignment_sub_sub = course_inheriting_from_sub_sub.assignments.create!(title: "hi3", grading_standard_id: nil, points_possible: 10, grading_type: "letter_grade")
      @submission_root = assignment_root.grade_student(student1, score: 6, grader: admin).first
      @submission_not_inheriting = assignment_not_inheriting.grade_student(student2, score: 6, grader: admin).first
      @submission_sub = assignment_sub.grade_student(student3, score: 6, grader: admin).first
      @submission_sub_sub = assignment_sub_sub.grade_student(student4, score: 6, grader: admin).first
    end

    it "updates submission grades in account inheriting courses/assignments and all sub account courses/assignments" do
      @root_account.recompute_assignments_using_account_default(@new_grading_standard)

      expect(@submission_root.reload.grade).to eq "A"
      expect(@submission_not_inheriting.reload.grade).to eq "F"
      expect(@submission_sub.reload.grade).to eq "A"
      expect(@submission_sub_sub.reload.grade).to eq "A"
    end

    it "updates the most recent submission version in all inheriting account and sub account courses" do
      @root_account.recompute_assignments_using_account_default(@new_grading_standard)

      expect(@submission_root.reload.versions.first.model.grade).to eq "A"
      expect(@submission_not_inheriting.reload.versions.first.model.grade).to eq "F"
      expect(@submission_sub.reload.versions.first.model.grade).to eq "A"
      expect(@submission_sub_sub.reload.versions.first.model.grade).to eq "A"
    end
  end

  describe "#recaptcha_key" do
    let(:root_account) { Account.create! }

    before do
      allow(root_account).to receive_messages(root_account?: true, self_registration_captcha?: true)
    end

    it "returns the recaptcha_client_key when root_account? and self_registration_captcha? are true" do
      allow(DynamicSettings).to receive(:find).with(tree: "private").and_return(
        instance_double(DynamicSettings::PrefixProxy, :[] => "test_key")
      )
      expect(root_account.recaptcha_key).to eq("test_key")
    end

    it "returns nil if not a root account" do
      allow(root_account).to receive(:root_account?).and_return(false)
      expect(root_account.recaptcha_key).to be_nil
    end

    it "returns nil if self_registration_captcha? is false" do
      allow(root_account).to receive(:self_registration_captcha?).and_return(false)
      expect(root_account.recaptcha_key).to be_nil
    end

    it "returns nil if recaptcha_client_key is not present in DynamicSettings" do
      allow(DynamicSettings).to receive(:find).with(tree: "private").and_return(
        instance_double(DynamicSettings::PrefixProxy, :[] => nil)
      )
      expect(root_account.recaptcha_key).to be_nil
    end

    it "returns nil if not a root account even if self_registration_captcha? is true" do
      allow(root_account).to receive_messages(root_account?: false, self_registration_captcha?: true)
      expect(root_account.recaptcha_key).to be_nil
    end

    it "returns nil if both root_account? and self_registration_captcha? are false" do
      allow(root_account).to receive_messages(root_account?: false, self_registration_captcha?: false)
      expect(root_account.recaptcha_key).to be_nil
    end
  end
<<<<<<< HEAD
=======

  describe "#get_role_by_name" do
    let(:account) { Account.default }
    let(:role_name) { "Course Admin" }
    let!(:active_role) do
      account.roles.create(name: role_name, base_role_type: "TeacherEnrollment", workflow_state: "active")
    end
    let!(:inactive_role) do
      account.roles.create(name: role_name, base_role_type: "TaEnrollment", workflow_state: "inactive")
    end

    it "returns the active role if both active and inactive roles are present" do
      result = account.get_role_by_name(role_name)
      expect(result).to eq(active_role)
    end

    it "returns the inactive role if no active role is present" do
      active_role.destroy
      result = account.get_role_by_name(role_name)
      expect(result).to eq(inactive_role)
    end

    it "returns nil if no roles are present" do
      active_role.destroy
      inactive_role.destroy
      result = account.get_role_by_name(role_name)
      expect(result).to be_nil
    end
  end
>>>>>>> 4b8c5dea
end<|MERGE_RESOLUTION|>--- conflicted
+++ resolved
@@ -2941,8 +2941,6 @@
       expect(root_account.recaptcha_key).to be_nil
     end
   end
-<<<<<<< HEAD
-=======
 
   describe "#get_role_by_name" do
     let(:account) { Account.default }
@@ -2972,5 +2970,4 @@
       expect(result).to be_nil
     end
   end
->>>>>>> 4b8c5dea
 end