# frozen_string_literal: true

#
# Copyright (C) 2011 - present Instructure, Inc.
#
# This file is part of Canvas.
#
# Canvas is free software: you can redistribute it and/or modify it under
# the terms of the GNU Affero General Public License as published by the Free
# Software Foundation, version 3 of the License.
#
# Canvas is distributed in the hope that it will be useful, but WITHOUT ANY
# WARRANTY; without even the implied warranty of MERCHANTABILITY or FITNESS FOR
# A PARTICULAR PURPOSE. See the GNU Affero General Public License for more
# details.
#
# You should have received a copy of the GNU Affero General Public License along
# with this program. If not, see <http://www.gnu.org/licenses/>.
#

describe Account do
  it_behaves_like "outcome import context examples"

  context "domain_method" do
    it "retrieves correct account domain" do
      root_account = Account.create!
      AccountDomain.create!(host: "canvas.instructure.com", account: root_account)
      expect(root_account.domain).to eq "canvas.instructure.com"
    end
  end

  context "environment_specific_domain" do
    let(:root_account) { Account.create! }

    before do
      allow(HostUrl).to receive(:context_host).and_call_original
      allow(HostUrl).to receive(:context_host).with(root_account, "beta").and_return("canvas.beta.instructure.com")
      AccountDomain.create!(host: "canvas.instructure.com", account: root_account)
    end

    it "retrieves correct beta domain" do
      allow(ApplicationController).to receive(:test_cluster_name).and_return("beta")
      expect(root_account.environment_specific_domain).to eq "canvas.beta.instructure.com"
    end

    it "retrieves correct prod domain" do
      allow(ApplicationController).to receive(:test_cluster_name).and_return(nil)
      expect(root_account.environment_specific_domain).to eq "canvas.instructure.com"
    end
  end

  context "resolved_outcome_proficiency_method" do
    before do
      @root_account = Account.create!
      @subaccount = @root_account.sub_accounts.create!
    end

    it "retrieves parent account's outcome proficiency" do
      proficiency = outcome_proficiency_model(@root_account)
      expect(@subaccount.resolved_outcome_proficiency).to eq proficiency
    end

    it "ignores soft deleted calculation methods" do
      proficiency = outcome_proficiency_model(@root_account)
      subproficiency = outcome_proficiency_model(@subaccount)
      subproficiency.update! workflow_state: :deleted
      expect(@subaccount.outcome_proficiency).to eq subproficiency
      expect(@subaccount.resolved_outcome_proficiency).to eq proficiency
    end

    context "cache" do
      it "uses the cache" do
        enable_cache do
          proficiency = outcome_proficiency_model(@root_account)

          # prime the cache
          @root_account.resolved_outcome_proficiency

          # update without callbacks
          OutcomeProficiency.where(id: proficiency.id).update_all workflow_state: "deleted"

          # verify cached version wins with new AR object
          cached = Account.find(@root_account.id).resolved_outcome_proficiency
          expect(cached.workflow_state).not_to eq "deleted"
        end
      end

      it "updates when account chain is changed" do
        enable_cache do
          other_subaccount = @root_account.sub_accounts.create!
          other_proficiency = outcome_proficiency_model(other_subaccount)

          expect(@subaccount.resolved_outcome_proficiency).to eq @root_account.resolved_outcome_proficiency
          @subaccount.update! parent_account: other_subaccount
          expect(@subaccount.resolved_outcome_proficiency).to eq other_proficiency
        end
      end

      it "updates when outcome_proficiency_id cache changed" do
        enable_cache do
          subsubaccount = @subaccount.sub_accounts.create!

          old_proficiency = outcome_proficiency_model(@root_account)
          expect(subsubaccount.reload.resolved_outcome_proficiency).to eq old_proficiency

          new_proficiency = outcome_proficiency_model(@subaccount)
          expect(subsubaccount.reload.resolved_outcome_proficiency).to eq new_proficiency

          new_proficiency.destroy!
          expect(subsubaccount.reload.resolved_outcome_proficiency).to eq old_proficiency
        end
      end

      it "does not conflict with other caches" do
        enable_cache do
          Timecop.freeze do
            outcome_proficiency_model(@root_account)
            outcome_calculation_method_model(@root_account)

            # cache proficiency
            @root_account.resolved_outcome_proficiency

            calc_method = @root_account.resolved_outcome_calculation_method
            expect(calc_method.class).to eq OutcomeCalculationMethod
          end
        end
      end
    end

    context "with the account_level_mastery_scales FF enabled" do
      before do
        @root_account.enable_feature!(:account_level_mastery_scales)
      end

      it "returns a OutcomeProficiency default at the root level if no proficiency exists" do
        expect(@root_account.outcome_proficiency).to be_nil
        expect(@subaccount.outcome_proficiency).to be_nil
        expect(@subaccount.resolved_outcome_proficiency).to eq OutcomeProficiency.find_or_create_default!(@root_account)
        expect(@root_account.resolved_outcome_proficiency).to eq OutcomeProficiency.find_or_create_default!(@root_account)
      end
    end

    context "with the account_level_mastery_scales FF disabled" do
      it "can be nil" do
        @root_account.disable_feature!(:account_level_mastery_scales)
        expect(@root_account.resolved_outcome_proficiency).to be_nil
        expect(@subaccount.resolved_outcome_proficiency).to be_nil
      end
    end
  end

  context "resolved_outcome_calculation_method" do
    before do
      @root_account = Account.create!
      @subaccount = @root_account.sub_accounts.create!
    end

    it "retrieves parent account's outcome calculation method" do
      method = OutcomeCalculationMethod.create! context: @root_account, calculation_method: :highest
      expect(@root_account.outcome_calculation_method).to eq method
      expect(@subaccount.outcome_calculation_method).to be_nil
      expect(@root_account.resolved_outcome_calculation_method).to eq method
      expect(@subaccount.resolved_outcome_calculation_method).to eq method
    end

    it "can override parent account's outcome calculation method" do
      method = OutcomeCalculationMethod.create! context: @root_account, calculation_method: :highest
      submethod = OutcomeCalculationMethod.create! context: @subaccount, calculation_method: :latest
      expect(@root_account.outcome_calculation_method).to eq method
      expect(@subaccount.outcome_calculation_method).to eq submethod
      expect(@root_account.resolved_outcome_calculation_method).to eq method
      expect(@subaccount.resolved_outcome_calculation_method).to eq submethod
    end

    it "ignores soft deleted calculation methods" do
      method = OutcomeCalculationMethod.create! context: @root_account, calculation_method: :highest
      submethod = OutcomeCalculationMethod.create! context: @subaccount, calculation_method: :latest, workflow_state: :deleted
      expect(@subaccount.outcome_calculation_method).to eq submethod
      expect(@subaccount.resolved_outcome_calculation_method).to eq method
    end

    context "cache" do
      it "uses the cache" do
        enable_cache do
          method = outcome_calculation_method_model(@root_account)

          # prime the cache
          @root_account.resolved_outcome_calculation_method

          # update without callbacks
          OutcomeCalculationMethod.where(id: method.id).update_all workflow_state: "deleted"

          # verify cached version wins with new AR object
          cached = Account.find(@root_account.id).resolved_outcome_calculation_method
          expect(cached.workflow_state).not_to eq "deleted"
        end
      end

      it "updates when account chain is changed" do
        enable_cache do
          other_subaccount = @root_account.sub_accounts.create!
          other_method = outcome_calculation_method_model(other_subaccount)

          expect(@subaccount.resolved_outcome_calculation_method).to eq @root_account.resolved_outcome_calculation_method
          @subaccount.update! parent_account: other_subaccount
          expect(@subaccount.resolved_outcome_calculation_method).to eq other_method
        end
      end

      it "updates when outcome_calculation_method_id cache changed" do
        enable_cache do
          subsubaccount = @subaccount.sub_accounts.create!

          old_method = outcome_calculation_method_model(@root_account)
          expect(subsubaccount.reload.resolved_outcome_calculation_method).to eq old_method

          new_method = outcome_calculation_method_model(@subaccount)
          expect(subsubaccount.reload.resolved_outcome_calculation_method).to eq new_method

          new_method.destroy!
          expect(subsubaccount.reload.resolved_outcome_calculation_method).to eq old_method
        end
      end
    end

    context "with the account_level_mastery_scales FF enabled" do
      before do
        @root_account.enable_feature!(:account_level_mastery_scales)
      end

      it "returns a OutcomeCalculationMethod default if no method exists" do
        expect(@root_account.outcome_calculation_method).to be_nil
        expect(@subaccount.outcome_calculation_method).to be_nil
        expect(@root_account.resolved_outcome_calculation_method).to eq OutcomeCalculationMethod.find_or_create_default!(@root_account)
        expect(@subaccount.resolved_outcome_calculation_method).to eq OutcomeCalculationMethod.find_or_create_default!(@root_account)
      end
    end

    context "with the account_level_mastery_scales FF disabled" do
      it "can be nil" do
        @root_account.disable_feature!(:account_level_mastery_scales)
        expect(@root_account.resolved_outcome_calculation_method).to be_nil
        expect(@subaccount.resolved_outcome_calculation_method).to be_nil
      end
    end
  end

  it "provides a list of courses" do
    expect { Account.new.courses }.not_to raise_error
  end

  context "equella_settings" do
    it "responds to :equella_settings" do
      expect(Account.new).to respond_to(:equella_settings)
      expect(Account.new.equella_settings).to be_nil
    end

    it "returns the equella_settings data if defined" do
      a = Account.new
      a.equella_endpoint = "http://oer.equella.com/signon.do"
      expect(a.equella_settings).not_to be_nil
      expect(a.equella_settings[:endpoint]).to eql("http://oer.equella.com/signon.do")
      expect(a.equella_settings[:default_action]).not_to be_nil
    end
  end

  # it "should have an atom feed" do
  # account_model
  # @a.to_atom.should be_is_a(Atom::Entry)
  # end
  #
  context "pronouns" do
    it "uses an empty array if the setting is not on" do
      account = Account.create!
      expect(account.pronouns).to be_empty

      # still returns empty array even if you explicitly set some
      account.pronouns = ["Dude/Guy", "Dudette/Gal"]
      expect(account.pronouns).to be_empty
    end

    it "uses defaults if setting is enabled and nothing is explicitly set" do
      account = Account.create!
      account.settings[:can_add_pronouns] = true
      expect(account.pronouns).to eq ["She/Her", "He/Him", "They/Them"]
    end

    it "uses custom set things if explicitly provided (and strips whitespace)" do
      account = Account.create!
      account.settings[:can_add_pronouns] = true
      account.pronouns = [" Dude/Guy   ", "She/Her  "]

      # it "untranslates" "she/her" when it serializes it to the db
      expect(account.settings[:pronouns]).to eq ["Dude/Guy", "she_her"]
      # it "translates" "she/her" when it reads it
      expect(account.pronouns).to eq ["Dude/Guy", "She/Her"]
    end
  end

  context "services" do
    before do
      @a = Account.new
    end

    it "is able to specify a list of enabled services" do
      @a.allowed_services = "fakeService"
      expect(@a.service_enabled?(:diigo)).to be_falsey
      expect(@a.service_enabled?(:avatars)).to be_falsey
    end

    it "does not enable services off by default" do
      expect(@a.service_enabled?(:avatars)).to be_falsey
    end

    it "adds and remove services from the defaults" do
      @a.allowed_services = "+avatars,-myplugin"
      expect(@a.service_enabled?(:avatars)).to be_truthy
      expect(@a.service_enabled?(:myplugin)).to be_falsey
    end

    it "allows settings services" do
      expect { @a.enable_service(:completly_bogs) }.to raise_error("Invalid Service")

      @a.disable_service(:avatars)
      expect(@a.service_enabled?(:avatars)).to be_falsey

      @a.enable_service(:avatars)
      expect(@a.service_enabled?(:avatars)).to be_truthy
    end

    it "uses + and - by default when setting service availability" do
      @a.disable_service(:avatars)
      expect(@a.service_enabled?(:avatars)).to be_falsey
      expect(@a.allowed_services).not_to match("avatars")

      @a.enable_service(:avatars)
      expect(@a.service_enabled?(:avatars)).to be_truthy
      expect(@a.allowed_services).to match("\\+avatars")
    end

    it "is able to set service availibity for previously hard-coded values" do
      @a.allowed_services = "avatars"

      @a.enable_service(:avatars)
      expect(@a.service_enabled?(:avatars)).to be_truthy
      expect(@a.allowed_services).to match(/avatars/)
      expect(@a.allowed_services).not_to match(/[+-]/)

      @a.disable_service(:avatars)
      expect(@a.allowed_services).to be_nil
    end

    it "does not wipe out services that are substrings of each other" do
      AccountServices.register_service(
        :google_docs_prev,
        {
          name: "My google docs prev", description: "", expose_to_ui: :service, default: true
        }
      )

      @a.disable_service("google_docs_previews")
      @a.disable_service("google_docs_prev")
      expect(@a.allowed_services).to eq "-google_docs_previews,-google_docs_prev"
    end

    describe "services_exposed_to_ui_hash" do
      it "returns all ui services by default" do
        expected_services = AccountServices.allowable_services.reject { |_, k| !k[:expose_to_ui] || (k[:expose_to_ui_proc] && !k[:expose_to_ui_proc].call(nil)) }.keys
        expect(Account.services_exposed_to_ui_hash.keys).to eq expected_services
      end

      it "returns services of a type if specified" do
        expected_services = AccountServices.allowable_services.reject { |_, k| k[:expose_to_ui] != :setting || (k[:expose_to_ui_proc] && !k[:expose_to_ui_proc].call(nil)) }.keys
        expect(Account.services_exposed_to_ui_hash(:setting).keys).to eq expected_services
      end

      it "filters based on user and account if a proc is specified" do
        user1 = User.create!
        user2 = User.create!
        AccountServices.register_service(:myservice, {
                                           name: "My Test Service",
                                           description: "Nope",
                                           expose_to_ui: :setting,
                                           default: false,
                                           expose_to_ui_proc: proc { |user, account| user == user2 && account == Account.default },
                                         })
        expect(Account.services_exposed_to_ui_hash(:setting).keys).not_to include(:myservice)
        expect(Account.services_exposed_to_ui_hash(:setting, user1, Account.default).keys).not_to include(:myservice)
        expect(Account.services_exposed_to_ui_hash(:setting, user2, Account.default).keys).to include(:myservice)
      end
    end

    describe "plugin services" do
      before do
        AccountServices.register_service(:myplugin, { name: "My Plugin", description: "", expose_to_ui: :setting, default: false })
      end

      it "returns the service" do
        expect(AccountServices.allowable_services.keys).to include(:myplugin)
      end

      it "allows setting the service" do
        expect(@a.service_enabled?(:myplugin)).to be_falsey

        @a.enable_service(:myplugin)
        expect(@a.service_enabled?(:myplugin)).to be_truthy
        expect(@a.allowed_services).to match(/\+myplugin/)

        @a.disable_service(:myplugin)
        expect(@a.service_enabled?(:myplugin)).to be_falsey
        expect(@a.allowed_services).to be_blank
      end

      describe "services_exposed_to_ui_hash" do
        it "returns services defined in a plugin" do
          expect(Account.services_exposed_to_ui_hash.keys).to include(:myplugin)
          expect(Account.services_exposed_to_ui_hash(:setting).keys).to include(:myplugin)
        end
      end
    end
  end

  context "settings=" do
    it "filters non-hash hash settings" do
      a = Account.new
      a.settings = { "sis_default_grade_export" => "string" }.with_indifferent_access
      expect(a.settings[:error_reporting]).to be_nil

      a.settings = { "sis_default_grade_export" => {
        "value" => true
      } }.with_indifferent_access
      expect(a.settings[:sis_default_grade_export]).to be_is_a(Hash)
      expect(a.settings[:sis_default_grade_export][:value]).to be true
    end
  end

  context "allow_global_includes?" do
    let(:root) { Account.default }

    it "false unless they've checked the box to allow it" do
      expect(root.allow_global_includes?).to be_falsey
    end

    it "true if they've checked the box to allow it" do
      root.settings = { "global_includes" => true }
      expect(root.allow_global_includes?).to be_truthy
    end

    describe "subaccount" do
      let(:sub_account) { root.sub_accounts.create! }

      it "false if root account hasn't checked global_includes AND subaccount branding" do
        expect(sub_account.allow_global_includes?).to be_falsey

        sub_account.root_account.settings = { "global_includes" => true, "sub_account_includes" => false }
        expect(sub_account.allow_global_includes?).to be_falsey

        sub_account.root_account.settings = { "global_includes" => false, "sub_account_includes" => true }
        expect(sub_account.allow_global_includes?).to be_falsey
      end

      it "true if root account HAS checked global_includes and turned on subaccount branding" do
        sub_account.root_account.settings = { "global_includes" => true, "sub_account_includes" => true }
        expect(sub_account.allow_global_includes?).to be_truthy
      end
    end
  end

  context "turnitin secret" do
    it "decrypts the turnitin secret to the original value" do
      a = Account.new
      a.turnitin_shared_secret = "asdf"
      expect(a.turnitin_shared_secret).to eql("asdf")
      a.turnitin_shared_secret = "2t87aot72gho8a37gh4g[awg'waegawe-,v-3o7fya23oya2o3"
      expect(a.turnitin_shared_secret).to eql("2t87aot72gho8a37gh4g[awg'waegawe-,v-3o7fya23oya2o3")
    end
  end

  context "closest_turnitin_originality" do
    before do
      @root_account = Account.create!(turnitin_pledge: "root")
      @root_account.turnitin_originality = "after_grading"
      @root_account.save!
    end

    it "finds closest_turnitin_originality from root account" do
      expect(@root_account.closest_turnitin_originality).to eq("after_grading")
    end

    it "finds closest_turnitin_originality from sub account" do
      sub_account = Account.create(name: "sub", parent_account: @root_account)
      sub_account.turnitin_originality = "never"
      expect(sub_account.closest_turnitin_originality).to eq("never")
    end

    it "finds closest_turnitin_originality from sub account when set on root account" do
      sub_account = Account.create(name: "sub", parent_account: @root_account)
      expect(sub_account.closest_turnitin_originality).to eq("after_grading")
    end
  end

  context "closest_turnitin_pledge" do
    it "works for custom sub, custom root" do
      root_account = Account.create!(turnitin_pledge: "root")
      sub_account = Account.create!(parent_account: root_account, turnitin_pledge: "sub")
      expect(root_account.closest_turnitin_pledge).to eq "root"
      expect(sub_account.closest_turnitin_pledge).to eq "sub"
    end

    it "works for nil sub, custom root" do
      root_account = Account.create!(turnitin_pledge: "root")
      sub_account = Account.create!(parent_account: root_account)
      expect(root_account.closest_turnitin_pledge).to eq "root"
      expect(sub_account.closest_turnitin_pledge).to eq "root"
    end

    it "works for nil sub, nil root" do
      root_account = Account.create!
      sub_account = Account.create!(parent_account: root_account)
      expect(root_account.closest_turnitin_pledge).not_to be_empty
      expect(sub_account.closest_turnitin_pledge).not_to be_empty
    end

    it "uses the default message if pledge is nil or empty" do
      account = Account.create!(turnitin_pledge: "")
      expect(account.closest_turnitin_pledge).to eq "This assignment submission is my own, original work"
    end
  end

  it "makes a default enrollment term if necessary" do
    a = Account.create!(name: "nada")
    expect(a.enrollment_terms.size).to eq 1
    expect(a.enrollment_terms.first.name).to eq EnrollmentTerm::DEFAULT_TERM_NAME

    # don't create a new default term for sub-accounts
    a2 = a.all_accounts.create!(name: "sub")
    expect(a2.enrollment_terms.size).to eq 0
  end

  def account_with_admin_and_restricted_user(account, restricted_role)
    admin = User.create
    user = User.create
    account.account_users.create!(user: admin, role: admin_role)
    account.account_users.create!(user:, role: restricted_role)
    [admin, user]
  end

  it "sets up access policy correctly" do
    # double out any "if" permission conditions
    RoleOverride.permissions.each_value do |v|
      next unless v[:if]

      allow_any_instance_of(Account).to receive(v[:if]).and_return(true)
    end
    site_admin = Account.site_admin

    # Set up a hierarchy of 4 accounts - a root account, a sub account,
    # a sub sub account, and SiteAdmin account.  Create a 'Restricted Admin'
    # role available for each one, and create an admin user and a user in that restricted role
    @sa_role = custom_account_role("Restricted SA Admin", account: site_admin)

    site_admin.settings[:mfa_settings] = "required"
    site_admin.save!
    root_account = Account.create
    @root_role = custom_account_role("Restricted Root Admin", account: root_account)

    sub_account = Account.create(parent_account: root_account)
    sub_sub_account = Account.create(parent_account: sub_account)

    hash = {}
    hash[:site_admin] = { account: Account.site_admin }
    hash[:root] = { account: root_account }
    hash[:sub] = { account: sub_account }
    hash[:sub_sub] = { account: sub_sub_account }

    hash.each do |k, v|
      v[:account].update_attribute(:settings, { no_enrollments_can_create_courses: false })
      admin, user = account_with_admin_and_restricted_user(v[:account], ((k == :site_admin) ? @sa_role : @root_role))
      hash[k][:admin] = admin
      hash[k][:user] = user
    end

    limited_access = %i[read read_as_admin manage update delete read_outcomes read_terms read_files launch_external_tool]
    conditional_access = RoleOverride.permissions.select { |_, v| v[:account_allows] }.map(&:first)
    conditional_access += [:view_bounced_emails, :view_account_calendar_details] # since this depends on :view_notifications
    disabled_by_default = RoleOverride.permissions.select { |_, v| v[:true_for].empty? }.map(&:first)
    full_access = RoleOverride.permissions.keys +
                  limited_access - disabled_by_default - conditional_access +
                  [:create_courses, :manage_grading_schemes]

    full_root_access = full_access - RoleOverride.permissions.select { |_k, v| v[:account_only] == :site_admin }.map(&:first)
    full_sub_access = full_root_access - RoleOverride.permissions.select { |_k, v| v[:account_only] == :root }.map(&:first)
    # site admin has access to everything everywhere
    hash.each do |k, v|
      account = v[:account]

      common_siteadmin_privileges = []
      common_siteadmin_privileges += [:read_global_outcomes] if k == :site_admin

      admin_privileges = full_access + common_siteadmin_privileges

      user_privileges = limited_access + common_siteadmin_privileges
      expect(account.check_policy(hash[:site_admin][:admin]) - conditional_access).to match_array admin_privileges
      expect(account.check_policy(hash[:site_admin][:user]) - conditional_access).to match_array user_privileges
    end

    # root admin has access to everything except site admin
    account = hash[:site_admin][:account]
    expect(account.check_policy(hash[:root][:admin])).to match_array [:read_global_outcomes]
    expect(account.check_policy(hash[:root][:user])).to match_array [:read_global_outcomes]
    hash.each do |k, v|
      next if k == :site_admin

      account = v[:account]
      expect(account.check_policy(hash[:root][:admin]) - conditional_access).to match_array full_root_access
      expect(account.check_policy(hash[:root][:user])).to match_array limited_access
    end

    # sub account has access to sub and sub_sub
    hash.each do |k, v|
      next unless k == :site_admin || k == :root

      account = v[:account]
      expect(account.check_policy(hash[:sub][:admin])).to match_array((k == :site_admin) ? [:read_global_outcomes] : %i[read_outcomes read_terms launch_external_tool])
      expect(account.check_policy(hash[:sub][:user])).to match_array((k == :site_admin) ? [:read_global_outcomes] : %i[read_outcomes read_terms launch_external_tool])
    end
    hash.each do |k, v|
      next if k == :site_admin || k == :root

      account = v[:account]
      expect(account.check_policy(hash[:sub][:admin]) - conditional_access).to match_array full_sub_access
      expect(account.check_policy(hash[:sub][:user])).to match_array limited_access
    end

    # Grant 'Restricted Admin' a specific permission, and re-check everything
    some_access = [:read_reports] + limited_access
    hash.each do |k, v|
      account = v[:account]
      account.role_overrides.create!(permission: "read_reports", role: ((k == :site_admin) ? @sa_role : @root_role), enabled: true)
      account.role_overrides.create!(permission: "reset_any_mfa", role: @sa_role, enabled: true)
      # clear caches
      account.tap do |a|
        a.settings[:mfa_settings] = :optional
        a.save!
      end
      v[:account] = Account.find(account.id)
    end
    AdheresToPolicy::Cache.clear
    hash.each do |k, v|
      account = v[:account]
      admin_privileges = full_access.clone
      admin_privileges += [:read_global_outcomes] if k == :site_admin
      user_array = some_access + [:reset_any_mfa] +
                   ((k == :site_admin) ? [:read_global_outcomes] : [])
      expect(account.check_policy(hash[:site_admin][:admin]) - conditional_access).to match_array admin_privileges
      expect(account.check_policy(hash[:site_admin][:user])).to match_array user_array
    end

    account = hash[:site_admin][:account]
    expect(account.check_policy(hash[:root][:admin])).to match_array [:read_global_outcomes]
    expect(account.check_policy(hash[:root][:user])).to match_array [:read_global_outcomes]
    hash.each do |k, v|
      next if k == :site_admin

      account = v[:account]
      expect(account.check_policy(hash[:root][:admin]) - conditional_access).to match_array full_root_access
      expect(account.check_policy(hash[:root][:user])).to match_array some_access
    end

    # sub account has access to sub and sub_sub
    hash.each do |k, v|
      next unless k == :site_admin || k == :root

      account = v[:account]
      expect(account.check_policy(hash[:sub][:admin])).to match_array((k == :site_admin) ? [:read_global_outcomes] : %i[read_outcomes read_terms launch_external_tool])
      expect(account.check_policy(hash[:sub][:user])).to match_array((k == :site_admin) ? [:read_global_outcomes] : %i[read_outcomes read_terms launch_external_tool])
    end
    hash.each do |k, v|
      next if k == :site_admin || k == :root

      account = v[:account]
      expect(account.check_policy(hash[:sub][:admin]) - conditional_access).to match_array full_sub_access
      expect(account.check_policy(hash[:sub][:user])).to match_array some_access
    end
  end

  context "sharding" do
    specs_require_sharding

    it "does not query when the target account is site admin" do
      teacher_in_course
      site_admin = Account.site_admin

      expect(Course).not_to receive(:connection)
      expect(site_admin.grants_right?(@user, :read)).to be false
    end

    it "queries for enrollments correctly when another shard is active" do
      teacher_in_course
      @enrollment.accept!

      @shard1.activate do
        expect(@course.grants_right?(@user, :read_sis)).to be true
      end
    end

    it "returns sub account ids recursively when another shard is active" do
      a = Account.default
      subs = []
      sub = Account.create!(name: "sub", parent_account: a)
      subs << grand_sub = Account.create!(name: "grand_sub", parent_account: sub)
      subs << great_grand_sub = Account.create!(name: "great_grand_sub", parent_account: grand_sub)
      subs << Account.create!(name: "great_great_grand_sub", parent_account: great_grand_sub)
      @shard1.activate do
        expect(Account.select(:id).sub_accounts_recursive(sub.id, :pluck).sort).to eq(subs.map(&:id).sort)
        expect(Account.sub_accounts_recursive(sub.id).sort_by(&:id)).to eq(subs.sort_by(&:id))
      end
    end

    it "properly returns site admin permissions regardless of active shard" do
      enable_cache do
        user_factory
        site_admin = Account.site_admin
        site_admin.account_users.create!(user: @user)

        @shard1.activate do
          expect(site_admin.grants_right?(@user, :manage_site_settings)).to be_truthy
        end
        expect(site_admin.grants_right?(@user, :manage_site_settings)).to be_truthy

        user_factory
        @shard1.activate do
          expect(site_admin.grants_right?(@user, :manage_site_settings)).to be_falsey
        end
        expect(site_admin.grants_right?(@user, :manage_site_settings)).to be_falsey
      end
    end
  end

  it "does not allow create_courses even to admins on site admin and children" do
    a = Account.site_admin
    a.settings = { no_enrollments_can_create_courses: true }
    a.save!
    manual = a.manually_created_courses_account
    user_factory

    expect(a.grants_right?(@user, :create_courses)).to be false
    expect(manual.grants_right?(@user, :create_courses)).to be false
  end

  it "does not allow create courses for student view students" do
    a = Account.default
    a.settings = { no_enrollments_can_create_courses: true }
    a.save!

    manual = a.manually_created_courses_account
    course = manual.courses.create!
    user = course.student_view_student

    expect(a.grants_right?(user, :create_courses)).to be false
    expect(manual.grants_right?(user, :create_courses)).to be false
  end

  it "returns sub-accounts as options correctly" do
    a = Account.default
    sub = Account.create!(name: "sub", parent_account: a)
    sub2 = Account.create!(name: "sub2", parent_account: a)
    sub2_1 = Account.create!(name: "sub2-1", parent_account: sub2)
    options = a.sub_accounts_as_options
    expect(options).to eq(
      [
        ["Default Account", a.id],
        ["&nbsp;&nbsp;sub", sub.id],
        ["&nbsp;&nbsp;sub2", sub2.id],
        ["&nbsp;&nbsp;&nbsp;&nbsp;sub2-1", sub2_1.id]
      ]
    )
  end

  it "correctly returns sub-account_ids recursively" do
    a = Account.default
    subs = []
    sub = Account.create!(name: "sub", parent_account: a)
    subs << grand_sub = Account.create!(name: "grand_sub", parent_account: sub)
    subs << great_grand_sub = Account.create!(name: "great_grand_sub", parent_account: grand_sub)
    subs << Account.create!(name: "great_great_grand_sub", parent_account: great_grand_sub)
    expect(Account.select(:id).sub_accounts_recursive(sub.id, :pluck).sort).to eq(subs.map(&:id).sort)
    expect(Account.limit(10).sub_accounts_recursive(sub.id).sort).to eq(subs.sort_by(&:id))
  end

  context "partitioned_sub_account_ids_recursive" do
    subject { Account.partitioned_sub_account_ids_recursive(account_ids) }

    let(:account_ids) { [root.id, sub_1.id, sub_2.id] }
    let(:sub_5) { account_model(parent_account: sub_3) }
    let(:sub_4) { account_model(parent_account: sub_1) }
    let(:sub_3) { account_model(parent_account: sub_1) }
    let(:sub_2) { account_model(parent_account: root) }
    let(:sub_1) { account_model(parent_account: root) }
    let(:root) { account_model }

    before do
      root
      sub_1
      sub_2
      sub_3
      sub_4
      sub_5
    end

    context "when given no account ids" do
      let(:account_ids) { [] }

      it "returns an empty hash" do
        expect(subject).to eq({})
      end
    end

    context "with ids across multiple shards" do
      specs_require_sharding

      let(:account) { account_model }
      let(:xaccount) { @shard2.activate { account_model } }
      let(:account_ids) { [account.id, xaccount.id] }

      it "errors" do
        expect { subject }.to raise_error(ArgumentError, "all parent_account_ids must be in the same shard")
      end
    end

    it "returns empty array for an account with no sub-accounts" do
      expect(subject[sub_2.id]).to eq([])
    end

    it "returns sub-account ids recursively for a given account" do
      expect(subject[root.id]).to match_array([sub_1.id, sub_2.id, sub_3.id, sub_4.id, sub_5.id])
    end

    it "returns sub-account ids recursively for a given sub-account" do
      expect(subject[sub_1.id]).to match_array([sub_3.id, sub_4.id, sub_5.id])
    end
  end

  it "returns the correct user count" do
    a = Account.default
    expect(a.all_users.count).to eq a.user_count
    expect(a.user_count).to eq 0

    u = User.create!
    a.account_users.create!(user: u)
    expect(a.all_users.count).to eq a.user_count
    expect(a.user_count).to eq 1

    course_with_teacher
    @teacher.update_account_associations
    expect(a.all_users.count).to eq a.user_count
    expect(a.user_count).to eq 2

    a2 = a.sub_accounts.create!
    course_with_teacher(account: a2)
    @teacher.update_account_associations
    expect(a.all_users.count).to eq a.user_count
    expect(a.user_count).to eq 3

    user_with_pseudonym
    expect(a.all_users.count).to eq a.user_count
    expect(a.user_count).to eq 4
  end

  describe "users_with_permission" do
    before :once do
      @account = Account.default.sub_accounts.create!
      @admin1 = account_admin_user(account: @account)
      @admin2 = account_admin_user_with_role_changes(account: @account,
                                                     role: Role.get_built_in_role("AccountMembership", root_account_id: Account.default),
                                                     role_changes: { view_feature_flags: true })
    end

    it "returns active users with the specified permission" do
      expect(@account.users_with_permission(:manage_storage_quotas)).to match_array [@admin1]
      expect(@account.users_with_permission(:view_feature_flags)).to match_array [@admin1, @admin2]
    end

    it "excludes inactive users" do
      @admin1.account_users.find_by(account_id: @account).update!(workflow_state: "deleted")
      expect(@account.users_with_permission(:manage_storage_quotas)).to be_empty
    end
  end

  it "group_categories should not include deleted categories" do
    account = Account.default
    expect(account.group_categories.count).to eq 0
    category1 = account.group_categories.create(name: "category 1")
    category2 = account.group_categories.create(name: "category 2")
    expect(account.group_categories.count).to eq 2
    category1.destroy
    account.reload
    expect(account.group_categories.count).to eq 1
    expect(account.group_categories.to_a).to eq [category2]
  end

  it "group_categories.active should not include deleted categories" do
    account = Account.default
    expect(account.group_categories.active.count).to eq 0
    category1 = account.group_categories.create(name: "category 1")
    category2 = account.group_categories.create(name: "category 2")
    expect(account.group_categories.active.count).to eq 2
    category1.destroy
    account.reload
    expect(account.group_categories.active.count).to eq 1
    expect(account.all_group_categories.count).to eq 2
    expect(account.group_categories.active.to_a).to eq [category2]
  end

  describe "group and differentiation tag associations" do
    before(:once) do
      @account = Account.default
      @collaborative_category = GroupCategory.create!(context: @account, name: "Collab Category")
      @course = course_factory(account: @account)
      @non_collab_category = GroupCategory.create!(context: @course, name: "Tag Category", non_collaborative: true)

      @collaborative_group = Group.create!(context: @account, group_category: @collaborative_category, name: "Collab Group")
      @differentiation_tag = Group.create!(context: @course, group_category: @non_collab_category, name: "Tag")

      @deleted_collab_group = Group.create!(context: @account, group_category: @collaborative_category, name: "Deleted Collab")
      @deleted_collab_group.destroy

      @sub_account = @account.sub_accounts.create!
      @sub_course = course_factory(account: @sub_account)
      @sub_collab_group = Group.create!(context: @sub_account, group_category: @collaborative_category, name: "Sub Collab", root_account: @account)
      @sub_tag = Group.create!(context: @sub_course, group_category: @non_collab_category, name: "Sub Tag", root_account: @account)
    end

    context "collaborative groups" do
      it "filters group categories by collaborative flag" do
        expect(@account.group_categories).to contain_exactly(@collaborative_category)
        expect(@account.all_group_categories).to contain_exactly(@collaborative_category)
      end

      it "filters groups by collaborative flag" do
        expect(@account.groups).to contain_exactly(@collaborative_group, @deleted_collab_group)
        expect(@account.all_groups).to contain_exactly(@collaborative_group, @deleted_collab_group, @sub_collab_group)
      end
    end

    context "differentiation tags" do
      it "filters group categories by non-collaborative flag" do
        expect(@account.differentiation_tag_categories).to be_empty
        expect(@account.all_differentiation_tag_categories).to contain_exactly(@non_collab_category)
      end

      it "filters groups by non-collaborative flag" do
        expect(@account.differentiation_tags).to be_empty
        expect(@account.all_differentiation_tags).to contain_exactly(@differentiation_tag, @sub_tag)
      end
    end

    describe "memberships" do
      before(:once) do
        @student2 = user_factory
        @student = user_factory
        @collaborative_group.add_user(@student)
        @differentiation_tag.add_user(@student2)
      end

      it "accesses memberships through all_groups/all_differentiation_tags" do
        expect(@account.all_group_memberships.map(&:user_id)).to contain_exactly(@student.id)
        expect(@account.all_differentiation_tag_memberships.map(&:user_id)).to contain_exactly(@student2.id)
      end
    end
  end

  it "returns correct values for login_handle_name_with_inference" do
    account = Account.default
    expect(account.login_handle_name_with_inference).to eq "Email"

    config = account.authentication_providers.create!(auth_type: "cas")
    account.authentication_providers.first.move_to_bottom
    expect(account.login_handle_name_with_inference).to eq "Login"

    config.destroy
    config = account.authentication_providers.create!(auth_type: "saml")
    account.authentication_providers.active.first.move_to_bottom
    expect(account.reload.login_handle_name_with_inference).to eq "Login"

    config.destroy
    account.authentication_providers.create!(auth_type: "ldap")
    account.authentication_providers.active.first.move_to_bottom
    expect(account.reload.login_handle_name_with_inference).to eq "Email"
    account.login_handle_name = "LDAP Login"
    account.save!
    expect(account.reload.login_handle_name_with_inference).to eq "LDAP Login"
  end

  context "users_not_in_groups" do
    before :once do
      @account = Account.default
      @user1 = account_admin_user(account: @account)
      @user2 = account_admin_user(account: @account)
      @user3 = account_admin_user(account: @account)
    end

    it "does not include deleted users" do
      @user1.destroy
      expect(@account.users_not_in_groups([]).size).to eq 2
    end

    it "does not include users in one of the groups" do
      group = @account.groups.create
      group.add_user(@user1)
      users = @account.users_not_in_groups([group])
      expect(users.size).to eq 2
      expect(users).not_to include(@user1)
    end

    it "includes users otherwise" do
      group = @account.groups.create
      group.add_user(@user1)
      users = @account.users_not_in_groups([group])
      expect(users).to include(@user2)
      expect(users).to include(@user3)
    end

    it "allows ordering by user's sortable name" do
      @user1.sortable_name = "jonny"
      @user1.save
      @user2.sortable_name = "bob"
      @user2.save
      @user3.sortable_name = "richard"
      @user3.save
      users = @account.users_not_in_groups([], order: User.sortable_name_order_by_clause("users"))
      expect(users.map(&:id)).to eq [@user2.id, @user1.id, @user3.id]
    end
  end

  context "tabs_available" do
    before :once do
      @account = Account.default.sub_accounts.create!(name: "sub-account")
    end

    it "includes 'Developer Keys' for the authorized users of the site_admin account" do
      account_admin_user(account: Account.site_admin)
      tabs = Account.site_admin.tabs_available(@admin)
      expect(tabs.pluck(:id)).to include(Account::TAB_DEVELOPER_KEYS)

      tabs = Account.site_admin.tabs_available(nil)
      expect(tabs.pluck(:id)).not_to include(Account::TAB_DEVELOPER_KEYS)
    end

    it "includes 'Developer Keys' for the admin users of an account" do
      account = Account.create!
      account_admin_user(account:)
      tabs = account.tabs_available(@admin)
      expect(tabs.pluck(:id)).to include(Account::TAB_DEVELOPER_KEYS)

      tabs = account.tabs_available(nil)
      expect(tabs.pluck(:id)).not_to include(Account::TAB_DEVELOPER_KEYS)
    end

    it "does not include 'Developer Keys' for non-site_admin accounts" do
      tabs = @account.tabs_available(nil)
      expect(tabs.pluck(:id)).not_to include(Account::TAB_DEVELOPER_KEYS)

      tabs = @account.root_account.tabs_available(nil)
      expect(tabs.pluck(:id)).not_to include(Account::TAB_DEVELOPER_KEYS)
    end

    it "does not include external tools if not configured for account navigation" do
      tool = @account.context_external_tools.new(name: "bob", consumer_key: "bob", shared_secret: "bob", domain: "example.com")
      tool.user_navigation = { url: "http://www.example.com", text: "Example URL" }
      tool.save!
      expect(tool.has_placement?(:account_navigation)).to be false
      tabs = @account.tabs_available(nil)
      expect(tabs.pluck(:id)).not_to include(tool.asset_string)
    end

    it "includes active external tools if configured on the account" do
      tools = Array.new(2) do
        t = @account.context_external_tools.new(
          name: "bob",
          consumer_key: "bob",
          shared_secret: "bob",
          domain: "example.com"
        )
        t.account_navigation = {
          text: "Example URL",
          url: "http://www.example.com",
        }
        t.tap(&:save!)
      end
      tool1, tool2 = tools
      tool2.destroy

      tools.each { |t| expect(t.has_placement?(:account_navigation)).to be true }

      tabs = @account.tabs_available
      tab_ids = tabs.pluck(:id)
      expect(tab_ids).to include(tool1.asset_string)
      expect(tab_ids).not_to include(tool2.asset_string)
      tab = tabs.detect { |t| t[:id] == tool1.asset_string }
      expect(tab[:label]).to eq tool1.settings[:account_navigation][:text]
      expect(tab[:href]).to eq :account_external_tool_path
      expect(tab[:args]).to eq [@account.id, tool1.id]
    end

    it "includes external tools if configured on the root account" do
      tool = @account.context_external_tools.new(name: "bob", consumer_key: "bob", shared_secret: "bob", domain: "example.com")
      tool.account_navigation = { url: "http://www.example.com", text: "Example URL" }
      tool.save!
      expect(tool.has_placement?(:account_navigation)).to be true
      tabs = @account.tabs_available(nil)
      expect(tabs.pluck(:id)).to include(tool.asset_string)
      tab = tabs.detect { |t| t[:id] == tool.asset_string }
      expect(tab[:label]).to eq tool.settings[:account_navigation][:text]
      expect(tab[:href]).to eq :account_external_tool_path
      expect(tab[:args]).to eq [@account.id, tool.id]
    end

    it "does not include external tools for subaccounts if 'root_account_only' is used" do
      expect(@account.root_account?).to be false
      course_with_teacher(account: @account.root_account)
      tool = @account.root_account.context_external_tools.new(name: "bob", consumer_key: "bob", shared_secret: "bob", domain: "example.com")
      tool.account_navigation = { url: "http://www.example.com", text: "Example URL", root_account_only: true }
      tool.save!
      expect(@account.root_account.tabs_available(@teacher).pluck(:id)).to include(tool.asset_string)
      expect(@account.tabs_available(@teacher).pluck(:id)).to_not include(tool.asset_string)
    end

    it "does not include external tools for non-admins if visibility is set" do
      course_with_teacher(account: @account)
      tool = @account.context_external_tools.new(name: "bob", consumer_key: "bob", shared_secret: "bob", domain: "example.com")
      tool.account_navigation = { url: "http://www.example.com", text: "Example URL", visibility: "admins" }
      tool.save!
      expect(tool.has_placement?(:account_navigation)).to be true
      tabs = @account.tabs_available(@teacher)
      expect(tabs.pluck(:id)).to_not include(tool.asset_string)

      admin = account_admin_user(account: @account)
      tabs = @account.tabs_available(admin)
      expect(tabs.pluck(:id)).to include(tool.asset_string)
    end

    it "uses localized labels" do
      tool = @account.context_external_tools.new(name: "bob",
                                                 consumer_key: "test",
                                                 shared_secret: "secret",
                                                 url: "http://example.com")

      account_navigation = {
        text: "this should not be the title",
        url: "http://www.example.com",
        labels: {
          "en" => "English Label",
          "sp" => "Spanish Label"
        }
      }

      tool.settings[:account_navigation] = account_navigation
      tool.save!

      tabs = @account.external_tool_tabs({}, User.new)

      expect(tabs.first[:label]).to eq "English Label"
    end

    it "includes message handlers" do
      mock_tab = {
        id: "1234",
        label: "my_label",
        css_class: "1234",
        href: :launch_path_helper,
        visibility: nil,
        external: true,
        hidden: false,
        args: [1, 2]
      }
      allow(Lti::MessageHandler).to receive(:lti_apps_tabs).and_return([mock_tab])
      expect(@account.tabs_available(nil)).to include(mock_tab)
    end

    it "uses :manage_assignments_edit to determine question bank tab visibility" do
      account_admin_user_with_role_changes(account: @account, role_changes: { manage_assignments_edit: true, manage_grades: false })
      tabs = @account.tabs_available(@admin)
      expect(tabs.pluck(:id)).to include(Account::TAB_QUESTION_BANKS)
    end

    describe "account calendars tab" do
      it "is shown if the user has manage_account_calendar_visibility permission" do
        account_admin_user_with_role_changes(account: @account)
        expect(@account.tabs_available(@admin).pluck(:id)).to include(Account::TAB_ACCOUNT_CALENDARS)
      end

      it "is not shown if the user lacks manage_account_calendar_visibility permission" do
        account_admin_user_with_role_changes(account: @account, role_changes: { manage_account_calendar_visibility: false })
        expect(@account.tabs_available(@admin).pluck(:id)).not_to include(Account::TAB_ACCOUNT_CALENDARS)
      end
    end

    describe "'ePortfolio Moderation' tab" do
      let(:tab_ids) { @account.tabs_available(@admin).pluck(:id) }

      it "is shown if the user has the moderate_user_content permission" do
        account_admin_user_with_role_changes(account: @account, role_changes: { moderate_user_content: true })
        expect(tab_ids).to include(Account::TAB_EPORTFOLIO_MODERATION)
      end

      it "is not shown if the user lacks the moderate_user_content permission" do
        account_admin_user_with_role_changes(account: @account, role_changes: { moderate_user_content: false })
        expect(tab_ids).not_to include(Account::TAB_EPORTFOLIO_MODERATION)
      end
    end

    describe "rubrics permissions" do
      let(:tab_ids) { @account.tabs_available(@admin).pluck(:id) }

      it "returns the rubrics tab for admins by default" do
        account_admin_user(account: @account)
        expect(tab_ids).to include(Account::TAB_RUBRICS)
      end

      it "the rubrics tab is not shown if the user lacks permission (manage_rubrics)" do
        account_admin_user_with_role_changes(account: @account, role_changes: { manage_rubrics: false })
        expect(tab_ids).not_to include(Account::TAB_RUBRICS)
      end
    end
  end

  describe "fast_all_users" do
    it "preserves sortable_name" do
      user_with_pseudonym(active_all: 1)
      @user.update(name: "John St. Clair", sortable_name: "St. Clair, John")
      @johnstclair = @user
      user_with_pseudonym(active_all: 1, username: "jt@instructure.com", name: "JT Olds")
      @jtolds = @user
      expect(Account.default.fast_all_users).to eq [@jtolds, @johnstclair]
    end
  end

  it "does not allow setting an sis id for a root account" do
    @account = Account.create!
    @account.sis_source_id = "abc"
    expect(@account.save).to be_falsey
  end

  describe "user_list_search_mode_for" do
    let_once(:account) { Account.default }
    it "is preferred for anyone if open registration is turned on" do
      account.settings = { open_registration: true }
      expect(account.user_list_search_mode_for(nil)).to eq :preferred
      expect(account.user_list_search_mode_for(user_factory)).to eq :preferred
    end

    it "is preferred for account admins" do
      expect(account.user_list_search_mode_for(nil)).to eq :closed
      expect(account.user_list_search_mode_for(user_factory)).to eq :closed
      user_factory
      account.account_users.create!(user: @user)
      expect(account.user_list_search_mode_for(@user)).to eq :preferred
    end
  end

  context "permissions" do
    before(:once) { Account.default }

    it "grants :read_global_outcomes to any user iff site_admin" do
      @site_admin = Account.site_admin
      expect(@site_admin.grants_right?(User.new, :read_global_outcomes)).to be_truthy

      @subaccount = @site_admin.sub_accounts.create!
      expect(@subaccount.grants_right?(User.new, :read_global_outcomes)).to be_falsey
    end

    shared_examples_for "a permission granted to account admins and enrollees" do |perm|
      it "does not grant #{perm} to user's outside the account" do
        expect(Account.default.grants_right?(User.new, perm)).to be_falsey
      end

      it "grants #{perm} to account admins" do
        account_admin_user(account: Account.default)
        expect(Account.default.grants_right?(@admin, perm)).to be_truthy
      end

      it "grants #{perm} to subaccount admins" do
        account_admin_user(account: Account.default.sub_accounts.create!)
        expect(Account.default.grants_right?(@admin, perm)).to be_truthy
      end

      it "grants #{perm} to enrollees in account courses" do
        course_factory(account: Account.default)
        teacher_in_course
        student_in_course
        expect(Account.default.grants_right?(@teacher, perm)).to be_truthy
        expect(Account.default.grants_right?(@student, perm)).to be_truthy
      end

      it "grants #{perm} to enrollees in subaccount courses" do
        course_factory(account: Account.default.sub_accounts.create!)
        teacher_in_course
        student_in_course
        expect(Account.default.grants_right?(@teacher, perm)).to be_truthy
        expect(Account.default.grants_right?(@student, perm)).to be_truthy
      end

      it "grants launch_external_tool to site admin users" do
        sa_user = account_admin_user account: Account.site_admin
        expect(Account.default.grants_right?(sa_user, perm)).to be_truthy
      end
    end

    describe "read_outcomes permission" do
      it_behaves_like "a permission granted to account admins and enrollees", :read_outcomes
    end

    describe "launch_external_tool permission" do
      it_behaves_like "a permission granted to account admins and enrollees", :launch_external_tool
    end

    context "view_account_calendar_details permission" do
      before :once do
        @account = Account.default
      end

      it "is true for an account admin on a visible calendar" do
        @account.account_calendar_visible = true
        @account.save!
        account_admin_user(active_all: true, account: @account)
        expect(@account.grants_right?(@admin, :view_account_calendar_details)).to be_truthy
      end

      it "is true for an account admin with :manage_account_calendar_visibility on a hidden calendar" do
        account_admin_user(active_all: true, account: @account)
        expect(@account.grants_right?(@admin, :view_account_calendar_details)).to be_truthy
      end

      it "is true for an account admin without :manage_account_calendar_visibility on a visible calendar" do
        @account.account_calendar_visible = true
        @account.save!
        account_admin_user_with_role_changes(active_all: true,
                                             account: @account,
                                             role_changes: { manage_account_calendar_visibility: false })
        expect(@account.grants_right?(@admin, :view_account_calendar_details)).to be_truthy
      end

      it "is false for an account admin without :manage_account_calendar_visibility on a hidden calendar" do
        account_admin_user_with_role_changes(active_all: true,
                                             account: @account,
                                             role_changes: { manage_account_calendar_visibility: false })
        expect(@account.grants_right?(@admin, :view_account_calendar_details)).to be_falsey
      end

      it "is true for an account admin on a random subaccount" do
        subaccount = @account.sub_accounts.create!
        account_admin_user(active_all: true, account: @account)
        expect(subaccount.grants_right?(@admin, :view_account_calendar_details)).to be_truthy
      end

      it "is true for a student only on associated accounts with a visible calendar" do
        subaccount1 = @account.sub_accounts.create!
        subaccount2 = @account.sub_accounts.create!
        [@account, subaccount1, subaccount2].each do |a|
          a.account_calendar_visible = true
          a.save!
        end
        course_with_student(active_all: true, account: subaccount1)
        expect(@account.grants_right?(@student, :view_account_calendar_details)).to be_truthy
        expect(subaccount1.grants_right?(@student, :view_account_calendar_details)).to be_truthy
        expect(subaccount2.grants_right?(@student, :view_account_calendar_details)).to be_falsey
      end

      it "is false for a student on associated accounts with hidden calendars" do
        @account.account_calendar_visible = true
        @account.save!
        subaccount = @account.sub_accounts.create!
        course_with_student(active_all: true, account: subaccount)
        expect(@account.grants_right?(@student, :view_account_calendar_details)).to be_truthy
        expect(subaccount.grants_right?(@student, :view_account_calendar_details)).to be_falsey
      end
    end
  end

  describe "authentication_providers.active" do
    let(:account) { Account.default }
    let!(:aac) { account.authentication_providers.create!(auth_type: "facebook") }

    it "pulls active AACS" do
      expect(account.authentication_providers.active).to include(aac)
    end

    it "ignores deleted AACs" do
      aac.destroy
      expect(account.authentication_providers.active).to_not include(aac)
    end
  end

  describe "delegated_authentication?" do
    let(:account) { Account.default }

    before do
      account.authentication_providers.scope.delete_all
    end

    it "is false for LDAP" do
      account.authentication_providers.create!(auth_type: "ldap")
      expect(account.delegated_authentication?).to be false
    end

    it "is true for CAS" do
      account.authentication_providers.create!(auth_type: "cas")
      expect(account.delegated_authentication?).to be true
    end
  end

  describe "#non_canvas_auth_configured?" do
    let(:account) { Account.default }

    it "is false for no aacs" do
      expect(account.non_canvas_auth_configured?).to be_falsey
    end

    it "is true for having aacs" do
      Account.default.authentication_providers.create!(auth_type: "ldap")
      expect(account.non_canvas_auth_configured?).to be_truthy
    end

    it "is false after aacs deleted" do
      Account.default.authentication_providers.create!(auth_type: "ldap")
      account.authentication_providers.destroy_all
      expect(account.non_canvas_auth_configured?).to be_falsey
    end
  end

  describe "#find_child" do
    it "works for root accounts" do
      sub = Account.default.sub_accounts.create!
      expect(Account.default.find_child(sub.id)).to eq sub
    end

    it "works for children accounts" do
      sub = Account.default.sub_accounts.create!
      sub_sub = sub.sub_accounts.create!
      sub_sub_sub = sub_sub.sub_accounts.create!
      expect(sub.find_child(sub_sub_sub.id)).to eq sub_sub_sub
    end

    it "raises for out-of-tree accounts" do
      sub = Account.default.sub_accounts.create!
      sub_sub = sub.sub_accounts.create!
      sibling = sub.sub_accounts.create!
      expect { sub_sub.find_child(sibling.id) }.to raise_error(ActiveRecord::RecordNotFound)
    end
  end

  context "manually created courses account" do
    it "still works with existing manually created courses accounts" do
      acct = Account.default
      sub = acct.sub_accounts.create!(name: "Manually-Created Courses")
      manual_courses_account = acct.manually_created_courses_account
      expect(manual_courses_account.id).to eq sub.id
      expect(acct.reload.settings[:manually_created_courses_account_id]).to eq sub.id
    end

    it "does not create a duplicate manual courses account when locale changes" do
      acct = Account.default
      sub1 = acct.manually_created_courses_account
      sub2 = I18n.with_locale(:es) do
        acct.manually_created_courses_account
      end
      expect(sub1.id).to eq sub2.id
    end

    it "works if the saved account id doesn't exist" do
      acct = Account.default
      acct.settings[:manually_created_courses_account_id] = acct.id + 1000
      acct.save!
      expect(acct.manually_created_courses_account).to be_present
    end

    it "works if the saved account id is not a sub-account" do
      acct = Account.default
      bad_acct = Account.create!
      acct.settings[:manually_created_courses_account_id] = bad_acct.id
      acct.save!
      manual_course_account = acct.manually_created_courses_account
      expect(manual_course_account.id).not_to eq bad_acct.id
    end

    it "works if the account model has changes" do
      acct = Account.default
      acct.name = "changed"
      expect(acct.manually_created_courses_account).to be_present
    end
  end

  describe "account_users_for" do
    it "is cache coherent for site admin" do
      enable_cache do
        user_factory
        sa = Account.site_admin
        expect(sa.account_users_for(@user)).to eq []

        au = sa.account_users.create!(user: @user)
        # out-of-proc cache should clear, but we have to manually clear
        # the in-proc cache
        sa = Account.find(sa.id)
        expect(sa.account_users_for(@user)).to eq [au]

        au.destroy
        # ditto
        sa = Account.find(sa.id)
        expect(sa.account_users_for(@user)).to eq []
      end
    end

    context "sharding" do
      specs_require_sharding

      it "is cache coherent for site admin" do
        enable_cache do
          user_factory
          sa = Account.site_admin
          @shard1.activate do
            expect(sa.account_users_for(@user)).to eq []

            au = sa.account_users.create!(user: @user)
            # out-of-proc cache should clear, but we have to manually clear
            # the in-proc cache
            sa = Account.find(sa.id)
            expect(sa.account_users_for(@user)).to eq [au]

            au.destroy
            # ditto
            sa = Account.find(sa.id)
            expect(sa.account_users_for(@user)).to eq []
          end
        end
      end
    end
  end

  describe "available_custom_course_roles" do
    before :once do
      account_model
      @roleA = @account.roles.create name: "A"
      @roleA.base_role_type = "StudentEnrollment"
      @roleA.save!
      @roleB = @account.roles.create name: "B"
      @roleB.base_role_type = "StudentEnrollment"
      @roleB.save!
      @sub_account = @account.sub_accounts.create!
      @roleC = @sub_account.roles.create name: "C"
      @roleC.base_role_type = "StudentEnrollment"
      @roleC.save!
    end

    it "returns roles indexed by name" do
      expect(@account.available_custom_course_roles.sort_by(&:id)).to eq [@roleA, @roleB].sort_by(&:id)
    end

    it "does not return inactive roles" do
      @roleB.deactivate!
      expect(@account.available_custom_course_roles).to eq [@roleA]
    end

    it "does not return deleted roles" do
      @roleA.destroy
      expect(@account.available_custom_course_roles).to eq [@roleB]
    end

    it "derives roles from parents" do
      expect(@sub_account.available_custom_course_roles.sort_by(&:id)).to eq [@roleA, @roleB, @roleC].sort_by(&:id)
    end

    it "includes built-in roles when called" do
      expect(@sub_account.available_course_roles.sort_by(&:id)).to eq ([@roleA, @roleB, @roleC] + Role.built_in_course_roles(root_account_id: @account.id)).sort_by(&:id)
    end
  end

  describe "account_chain" do
    context "sharding" do
      specs_require_sharding

      it "finds parent accounts when not on the correct shard" do
        @shard1.activate do
          @account1 = Account.create!
          @account2 = @account1.sub_accounts.create!
          @account3 = @account2.sub_accounts.create!
        end

        expect(@account3.account_chain).to eq [@account3, @account2, @account1]
      end
    end

    it "returns parent accounts in order up the tree" do
      account1 = Account.create!
      account2 = account1.sub_accounts.create!
      account3 = account2.sub_accounts.create!
      account4 = account3.sub_accounts.create!

      chain = account4.account_chain
      expect(chain).to eq [account4, account3, account2, account1]
      # ensure pre-loading worked correctly
      expect(chain.map { |a| a.association(:parent_account).loaded? }).to eq [true, true, true, true]
      expect(chain.map(&:parent_account)).to eq [account3, account2, account1, nil]
      expect(chain.map { |a| a.association(:root_account).loaded? }).to eq [true, true, true, false]
      expect(chain.map(&:root_account)).to eq [account1, account1, account1, account1]

      chain = account4.account_chain(include_site_admin: true)
      sa = Account.site_admin
      expect(chain).to eq [account4, account3, account2, account1, sa]
      # ensure pre-loading worked correctly
      expect(chain.map { |a| a.association(:parent_account).loaded? }).to eq [true, true, true, true, true]
      expect(chain.map(&:parent_account)).to eq [account3, account2, account1, nil, nil]
      expect(chain.map { |a| a.association(:root_account).loaded? }).to eq [true, true, true, false, false]
      expect(chain.map(&:root_account)).to eq [account1, account1, account1, account1, sa]
    end
  end

  describe "#can_see_admin_tools_tab?" do
    let_once(:account) { Account.create! }
    it "returns false if no user is present" do
      expect(account.can_see_admin_tools_tab?(nil)).to be_falsey
    end

    it "returns false if you are a site admin" do
      admin = account_admin_user(account: Account.site_admin)
      expect(Account.site_admin.can_see_admin_tools_tab?(admin)).to be_falsey
    end

    it "doesn't have permission, it returns false" do
      allow(account).to receive(:grants_right?).and_return(false)
      account_admin_user(account:)
      expect(account.can_see_admin_tools_tab?(@admin)).to be_falsey
    end

    it "does have permission, it returns true" do
      allow(account).to receive(:grants_right?).and_return(true)
      account_admin_user(account:)
      expect(account.can_see_admin_tools_tab?(@admin)).to be_truthy
    end
  end

  describe "#update_account_associations" do
    before do
      @account = Account.default.sub_accounts.create!
      @c1 = @account.courses.create!
      @c2 = @account.courses.create!
      @account.course_account_associations.scope.delete_all
    end

    it "updates associations for all courses" do
      expect(@account.associated_courses).to eq []
      @account.update_account_associations
      @account.reload
      expect(@account.associated_courses.sort_by(&:id)).to eq [@c1, @c2]
    end

    it "can update associations in batch" do
      expect(@account.associated_courses).to eq []
      Account.update_all_update_account_associations
      @account.reload
      expect(@account.associated_courses.sort_by(&:id)).to eq [@c1, @c2]
    end
  end

  describe "#update_lti_context_controls" do
    let(:account) { account_model(parent_account:) }
    let(:parent_account) { account_model }
    let(:new_parent_account) { account_model }

    before do
      allow(Lti::ContextControl).to receive(:update_paths_for_reparent)
    end

    describe "when account parent changes" do
      it "updates paths for Controls" do
        account.update!(parent_account: new_parent_account)
        expect(Lti::ContextControl).to have_received(:update_paths_for_reparent).with(account, parent_account.id, new_parent_account.id)
      end
    end

    describe "with new account" do
      let(:new_account) { account_model }

      it "does not update paths" do
        new_account
        expect(Lti::ContextControl).not_to have_received(:update_paths_for_reparent)
      end
    end
  end

  describe "default_time_zone" do
    context "root account" do
      before :once do
        @account = Account.create!
      end

      it "uses provided value when set" do
        @account.default_time_zone = "America/New_York"
        expect(@account.default_time_zone).to eq ActiveSupport::TimeZone["Eastern Time (US & Canada)"]
      end

      it "has a sensible default if not set" do
        expect(@account.default_time_zone).to eq ActiveSupport::TimeZone[Account.time_zone_attribute_defaults[:default_time_zone]]
      end
    end

    context "sub account" do
      before :once do
        @root_account = Account.create!
        @account = @root_account.sub_accounts.create!
        @account.root_account = @root_account
      end

      it "uses provided value when set, regardless of root account setting" do
        @root_account.default_time_zone = "America/Chicago"
        @account.default_time_zone = "America/New_York"
        expect(@account.default_time_zone).to eq ActiveSupport::TimeZone["Eastern Time (US & Canada)"]
      end

      it "defaults to root account value if not set" do
        @root_account.default_time_zone = "America/Chicago"
        expect(@account.default_time_zone).to eq ActiveSupport::TimeZone["Central Time (US & Canada)"]
      end

      it "has a sensible default if neither is set" do
        expect(@account.default_time_zone).to eq ActiveSupport::TimeZone[Account.time_zone_attribute_defaults[:default_time_zone]]
      end
    end
  end

  it "sets allow_sis_import if root_account" do
    account = Account.create!
    expect(account.allow_sis_import).to be true
    sub = account.sub_accounts.create!
    expect(sub.allow_sis_import).to be false
  end

  describe "#ensure_defaults" do
    it "assigns an lti_guid postfixed by canvas-lms" do
      account = Account.new
      account.uuid = "12345"
      account.ensure_defaults
      expect(account.lti_guid).to eq "12345:canvas-lms"
    end

    it "does not change existing an lti_guid" do
      account = Account.new
      account.lti_guid = "12345"
      account.ensure_defaults
      expect(account.lti_guid).to eq "12345"
    end

    it "removes carriage returns from the name" do
      account = Account.new
      account.name = "Hello\r\nWorld"
      account.ensure_defaults
      expect(account.name).to eq "Hello\nWorld"
    end
  end

  it "formats a referer url" do
    account = Account.new
    expect(account.format_referer(nil)).to be_nil
    expect(account.format_referer("")).to be_nil
    expect(account.format_referer("not a url")).to be_nil
    expect(account.format_referer("http://example.com/")).to eq "http://example.com"
    expect(account.format_referer("http://example.com/index.html")).to eq "http://example.com"
    expect(account.format_referer("http://example.com:80")).to eq "http://example.com"
    expect(account.format_referer("https://example.com:443")).to eq "https://example.com"
    expect(account.format_referer("http://example.com:3000")).to eq "http://example.com:3000"
  end

  it "formats trusted referers when set" do
    account = Account.new
    account.trusted_referers = "https://example.com/,http://example.com:80,http://example.com:3000"
    expect(account.settings[:trusted_referers]).to eq "https://example.com,http://example.com,http://example.com:3000"

    account.trusted_referers = nil
    expect(account.settings[:trusted_referers]).to be_nil

    account.trusted_referers = ""
    expect(account.settings[:trusted_referers]).to be_nil
  end

  describe "trusted_referer?" do
    let!(:account) do
      account = Account.new
      account.settings[:trusted_referers] = "https://example.com,http://example.com,http://example.com:3000"
      account
    end

    it "is true when a referer is trusted" do
      expect(account.trusted_referer?("http://example.com")).to be_truthy
      expect(account.trusted_referer?("http://example.com:3000")).to be_truthy
      expect(account.trusted_referer?("http://example.com:80")).to be_truthy
      expect(account.trusted_referer?("https://example.com:443")).to be_truthy
    end

    it "is false when a referer is not provided" do
      expect(account.trusted_referer?(nil)).to be_falsey
      expect(account.trusted_referer?("")).to be_falsey
    end

    it "is false when a referer is not trusted" do
      expect(account.trusted_referer?("https://example.com:5000")).to be_falsey
    end

    it "is false when the account has no trusted referer setting" do
      account.settings.delete(:trusted_referers)
      expect(account.trusted_referer?("https://example.com")).to be_falsey
    end

    it "is false when the account has nil trusted referer setting" do
      account.settings[:trusted_referers] = nil
      expect(account.trusted_referer?("https://example.com")).to be_falsey
    end

    it "is false when the account has empty trusted referer setting" do
      account.settings[:trusted_referers] = ""
      expect(account.trusted_referer?("https://example.com")).to be_falsey
    end
  end

  context "quota cache" do
    it "only clears the quota cache if something changes" do
      account = account_model

      expect(Account).to receive(:invalidate_inherited_caches).once

      account.default_storage_quota = 10.decimal_megabytes
      account.save! # clear here

      account.reload
      account.save!

      account.default_storage_quota = 10.decimal_megabytes
      account.save!
    end

    it "inherits from a parent account's default_storage_quota" do
      enable_cache do
        account = account_model

        account.default_storage_quota = 10.decimal_megabytes
        account.save!

        subaccount = account.sub_accounts.create!
        expect(subaccount.default_storage_quota).to eq 10.decimal_megabytes

        account.default_storage_quota = 20.decimal_megabytes
        account.save!

        # should clear caches
        account = Account.find(account.id)
        expect(account.default_storage_quota).to eq 20.decimal_megabytes

        subaccount = Account.find(subaccount.id)
        expect(subaccount.default_storage_quota).to eq 20.decimal_megabytes
      end
    end

    it "inherits from a new parent account's default_storage_quota if parent account changes" do
      enable_cache do
        account = account_model

        sub1 = account.sub_accounts.create!
        sub2 = account.sub_accounts.create!
        sub2.update(default_storage_quota: 10.decimal_megabytes)

        to_be_subaccount = sub1.sub_accounts.create!
        expect(to_be_subaccount.default_storage_quota).to eq Account::DEFAULT_STORAGE_QUOTA

        # should clear caches
        Timecop.travel(1.second.from_now) do
          to_be_subaccount.update(parent_account: sub2)
          to_be_subaccount = Account.find(to_be_subaccount.id)
          expect(to_be_subaccount.default_storage_quota).to eq 10.decimal_megabytes
        end
      end
    end
  end

  context "inheritable settings" do
    before :once do
      @settings = [:restrict_student_future_view, :lock_all_announcements]
    end

    before :once do
      account_model
      @sub1 = @account.sub_accounts.create!
      @sub2 = @sub1.sub_accounts.create!
    end

    it "uses the default value if nothing is set anywhere" do
      expected = { locked: false, value: false }
      [@account, @sub1, @sub2].each do |a|
        expect(a.restrict_student_future_view).to eq expected
        expect(a.lock_all_announcements).to eq expected
      end
    end

    it "is able to lock values for sub-accounts" do
      @settings.each do |key|
        @sub1.settings[key] = { locked: true, value: true }
      end
      @sub1.save!
      # should ignore the subaccount's wishes
      @settings.each do |key|
        @sub2.settings[key] = { locked: true, value: false }
      end
      @sub2.save!

      @account.reload
      @sub1.reload
      @sub2.reload
      @settings.each do |key|
        expect(@account.send(key)).to eq({ locked: false, value: false })
        expect(@sub1.send(key)).to eq({ locked: true, value: true })
        expect(@sub2.send(key)).to eq({ locked: true, value: true, inherited: true })
      end
    end

    it "grandfathers old pre-hash values in" do
      @settings.each do |key|
        @account.settings[key] = true
      end
      @account.save!

      @settings.each do |key|
        @sub2.settings[key] = false
      end
      @sub2.save!

      @account.reload
      @sub1.reload
      @sub2.reload
      @settings.each do |key|
        expect(@account.send(key)).to eq({ locked: false, value: true })
        expect(@sub1.send(key)).to eq({ locked: false, value: true, inherited: true })
        expect(@sub2.send(key)).to eq({ locked: false, value: false })
      end
    end

    it "translates string values in mass-assignment" do
      settings = {}
      settings[:restrict_student_future_view] = { "value" => "1", "locked" => "0" }
      settings[:lock_all_announcements] = { "value" => "1", "locked" => "0" }
      @account.settings = settings
      @account.save!

      expect(@account.restrict_student_future_view).to eq({ locked: false, value: true })
      expect(@account.lock_all_announcements).to eq({ locked: false, value: true })
    end

    context "empty setting elision" do
      before :once do
        @account.update settings: { sis_assignment_name_length_input: { value: "100" } }
        @sub1.update settings: { sis_assignment_name_length_input: { value: "150" } }
        @sub2.update settings: { sis_assignment_name_length_input: { value: "200" } }
      end

      it "elides an empty setting" do
        @sub1.update settings: { sis_assignment_name_length_input: { value: "" } }
        expect(@sub1.reload.sis_assignment_name_length_input).to eq({ value: "100", inherited: true })
      end

      it "elides a nil setting" do
        @sub1.update settings: { sis_assignment_name_length_input: { value: nil } }
        expect(@sub1.reload.sis_assignment_name_length_input).to eq({ value: "100", inherited: true })
      end

      it "elides an explicitly-unlocked setting" do
        @sub1.update settings: { sis_assignment_name_length_input: { value: nil, locked: false } }
        expect(@sub1.reload.sis_assignment_name_length_input).to eq({ value: "100", inherited: true })
      end

      it "doesn't elide a locked setting" do
        @sub1.update settings: { sis_assignment_name_length_input: { value: nil, locked: true } }
        expect(@sub2.reload.sis_assignment_name_length_input).to eq({ value: nil, inherited: true, locked: true })
      end
    end

    context "caching" do
      specs_require_sharding
      it "clears cached values correctly" do
        enable_cache do
          # preload the cached values
          [@account, @sub1, @sub2].each(&:restrict_student_future_view)
          [@account, @sub1, @sub2].each(&:lock_all_announcements)

          @sub1.settings = @sub1.settings.merge(restrict_student_future_view: { locked: true, value: true }, lock_all_announcements: { locked: true, value: true })
          @sub1.save!

          # hard reload
          @account = Account.find(@account.id)
          @sub1 = Account.find(@sub1.id)
          @sub2 = Account.find(@sub2.id)

          expect(@account.restrict_student_future_view).to eq({ locked: false, value: false })
          expect(@account.lock_all_announcements).to eq({ locked: false, value: false })

          expect(@sub1.restrict_student_future_view).to eq({ locked: true, value: true })
          expect(@sub1.lock_all_announcements).to eq({ locked: true, value: true })

          expect(@sub2.restrict_student_future_view).to eq({ locked: true, value: true, inherited: true })
          expect(@sub2.lock_all_announcements).to eq({ locked: true, value: true, inherited: true })
        end
      end
    end
  end

  context "require terms of use" do
    describe "#terms_required?" do
      it "returns true by default" do
        expect(account_model.terms_required?).to be true
      end

      it "returns false by default for new accounts" do
        TermsOfService.skip_automatic_terms_creation = false
        expect(account_model.terms_required?).to be false
      end

      it "returns false if Setting is false" do
        Setting.set(:terms_required, "false")
        expect(account_model.terms_required?).to be false
      end

      it "returns false if account setting is false" do
        account = account_model(settings: { account_terms_required: false })
        expect(account.terms_required?).to be false
      end

      it "consults root account setting" do
        parent_account = account_model(settings: { account_terms_required: false })
        child_account = Account.create!(parent_account:)
        expect(child_account.terms_required?).to be false
      end
    end
  end

  context "account cache" do
    specs_require_sharding

    describe ".find_cached" do
      let(:nonsense_id) { 987_654_321 }

      it "works relative to a different shard" do
        @shard1.activate do
          a = Account.create!
          expect(Account.find_cached(a.id)).to eq a
        end
      end

      it "errors if infrastructure fails and we can't see the account" do
        expect { Account.find_cached(nonsense_id) }.to raise_error(Canvas::AccountCacheError)
      end

      it "includes the account id in the error message" do
        Account.find_cached(nonsense_id)
      rescue Canvas::AccountCacheError => e
        expect(e.message).to eq("Couldn't find Account with 'id'=#{nonsense_id}")
      end
    end

    describe ".invalidate_cache" do
      it "works relative to a different shard" do
        enable_cache do
          @shard1.activate do
            a = Account.create!
            Account.find_cached(a.id) # set the cache
            expect(Account.invalidate_cache(a.id)).to be true
          end
        end
      end
    end
  end

  describe "#users_name_like" do
    context "sharding" do
      specs_require_sharding

      it "works cross-shard" do
        @shard1.activate do
          @account = Account.create!
          @user = user_factory(name: "silly name")
          @user.account_users.create(account: @account)
        end
        expect(@account.users_name_like("silly").first).to eq @user
      end
    end
  end

  describe "#migrate_to_canvadocs?" do
    before(:once) do
      @account = Account.create!
    end

    it "is true if hijack_crocodoc_sessions is true" do
      allow(Canvadocs).to receive(:hijack_crocodoc_sessions?).and_return(true)
      expect(@account).to be_migrate_to_canvadocs
    end

    it "is false if hijack_crocodoc_sessions is false" do
      allow(Canvadocs).to receive(:hijack_crocodoc_sessions?).and_return(false)
      expect(@account).not_to be_migrate_to_canvadocs
    end
  end

  it "clears special account cache on updates to special accounts" do
    expect(Account.default.settings[:blah]).to be_nil

    non_cached = Account.find(Account.default.id)
    non_cached.settings[:blah] = true
    non_cached.save!

    expect(Account.default.settings[:blah]).to be true
  end

  it_behaves_like "a learning outcome context"

  describe "#default_dashboard_view" do
    before(:once) do
      @account = Account.create!
    end

    it "is nil by default" do
      expect(@account.default_dashboard_view).to be_nil
    end

    it "updates if view is valid" do
      @account.default_dashboard_view = "activity"
      @account.save!

      expect(@account.default_dashboard_view).to eq "activity"
    end

    it "does not update if view is invalid" do
      @account.default_dashboard_view = "junk"
      expect { @account.save! }.not_to change { @account.default_dashboard_view }
    end

    it "contains planner" do
      @account.default_dashboard_view = "planner"
      @account.save!
      expect(@account.default_dashboard_view).to eq "planner"
    end
  end

  describe "#update_user_dashboards" do
    before :once do
      @account = Account.create!

      @user1 = user_factory(active_all: true)
      @account.pseudonyms.create!(unique_id: "user1", user: @user1)
      @user1.dashboard_view = "activity"
      @user1.save

      @user2 = user_factory(active_all: true)
      @account.pseudonyms.create!(unique_id: "user2", user: @user2)
      @user2.dashboard_view = "cards"
      @user2.save
    end

    it "adds or overwrite all account users' dashboard_view preference" do
      @account.default_dashboard_view = "planner"
      @account.save!
      @account.reload

      expect([@user1.dashboard_view(@account), @user2.dashboard_view(@account)]).to match_array(["activity", "cards"])
      @account.update_user_dashboards(synchronous: true)
      @account.reload
      expect([@user1.reload.dashboard_view(@account), @user2.reload.dashboard_view(@account)]).to match_array(Array.new(2, "planner"))
    end
  end

  it "only sends new account user notifications to active admins" do
    active_admin = account_admin_user(active_all: true)
    deleted_admin = account_admin_user(active_all: true)
    deleted_admin.account_users.destroy_all
    Account.default.reload
    n = Notification.create(name: "New Account User", category: "TestImmediately")
    [active_admin, deleted_admin].each do |u|
      NotificationPolicy.create(notification: n, communication_channel: u.communication_channel, frequency: "immediately")
    end
    user_factory(active_all: true)
    au = Account.default.account_users.create!(user: @user)
    expect(au.messages_sent[n.name].map(&:user)).to match_array [active_admin, @user]
  end

  context "fancy redis caching" do
    specs_require_cache(:redis_cache_store)

    describe "cached_account_users_for" do
      before do
        @account = Account.create!
        @user = User.create!
      end

      def cached_account_users
        %i[@account_users_cache @account_chain_ids @account_chain].each do |iv|
          @account.instance_variable_set(iv, nil)
        end
        @account.cached_account_users_for(@user)
      end

      it "caches" do
        expect_any_instantiation_of(@account).to receive(:account_users_for).once.and_call_original
        2.times { cached_account_users }
      end

      it "skips cache if disabled" do
        allow(Canvas::CacheRegister).to receive(:enabled?).and_return(false)
        expect_any_instantiation_of(@account).to receive(:account_users_for).exactly(2).times.and_call_original
        2.times { cached_account_users }
      end

      it "updates if the account chain changes" do
        other_account = Account.create!
        au = AccountUser.create!(account: other_account, user: @user)
        expect(cached_account_users).to eq []
        @account.update_attribute(:parent_account, other_account)
        @account.reload
        expect(cached_account_users).to eq [au]
      end

      it "updates if the user has an account user added" do
        expect(cached_account_users).to eq []
        au = AccountUser.create!(account: @account, user: @user)
        expect(cached_account_users).to eq [au]
      end
    end

    describe "account_chain_ids" do
      let(:account1) { Account.default.sub_accounts.create! }

      before do
        account1
      end

      it "caches" do
        expect(Account.connection).to receive(:select_values).once.and_call_original
        2.times { Account.account_chain_ids(Account.default.id) }
      end

      it "skips cache if disabled" do
        allow(Canvas::CacheRegister).to receive(:enabled?).and_return(false)
        expect(Account.connection).to receive(:select_values).exactly(2).times.and_call_original
        2.times { Account.account_chain_ids(Account.default.id) }
      end

      it "updates if the account chain changes" do
        account2 = Account.default.sub_accounts.create!
        expect(Account.account_chain_ids(account2.id)).to eq [account2.id, Account.default.id]
        account2.update_attribute(:parent_account, account1)
        expect(Account.account_chain_ids(account2.id)).to eq [account2.id, account1.id, Account.default.id]
      end

      def expect_id_chain_for_account(account, id_chain)
        # frd disable caching for testing, so that calls with either
        # Account or id still exercise all logic
        allow(Account).to receive(:cache_key_for_id).and_return(nil)
        expect(Account.account_chain_ids(account.id)).to eq id_chain
        expect(Account.account_chain_ids(account)).to eq id_chain
      end

      it "returns local ids" do
        expect_id_chain_for_account(account1, [account1.id, Account.default.id])
      end

      context "on another shard" do
        specs_require_sharding

        it "returns correct global ids" do
          @shard1.activate do
            expect_id_chain_for_account(account1, [account1.global_id, Account.default.global_id])
          end
        end

        it "returns correct global ids when used twice on different shards (doesn't cache across shards)" do
          expect(account1.account_chain_ids).to eq([account1.id, Account.default.id])
          @shard1.activate do
            expect(account1.account_chain_ids).to eq([account1.id, Account.default.id])
          end
        end
      end
    end

    describe "account_chain_ids_for_multiple_accounts" do
      let(:account1) { Account.default.sub_accounts.create! }
      let(:account2) { Account.default.sub_accounts.create! }
      let(:account3) { account1.sub_accounts.create! }

      before do
        account1
        account2
      end

      it "is correct" do
        expect(Account.account_chain_ids_for_multiple_accounts([account1.id, account2.id, account3.id])).to eq(
          {
            account1.id => [account1.id, Account.default.id],
            account2.id => [account2.id, Account.default.id],
            account3.id => [account3.id, account1.id, Account.default.id],
          }
        )
      end

      it "can handle account chain changes" do
        account3.update_attribute(:parent_account, account2)
        expect(Account.account_chain_ids_for_multiple_accounts([account1.id, account2.id, account3.id])).to eq(
          {
            account1.id => [account1.id, Account.default.id],
            account2.id => [account2.id, Account.default.id],
            account3.id => [account3.id, account2.id, Account.default.id],
          }
        )
      end

      it "can handle root accounts" do
        expect(Account.account_chain_ids_for_multiple_accounts([Account.default.id, account1.id])).to eq(
          {
            Account.default.id => [Account.default.id],
            account1.id => [account1.id, Account.default.id],
          }
        )
      end

      it "can handle lots of accounts" do
        accounts = Array.new(100) { Account.default.sub_accounts.create! }
        expect(Account.account_chain_ids_for_multiple_accounts(accounts.map(&:id))).to eq(
          accounts.each_with_object({}) do |account, hash|
            hash[account.id] = [account.id, Account.default.id]
          end
        )
      end
    end
  end

  describe "#destroy on sub accounts" do
    before :once do
      @root_account = Account.create!
      @sub_account = @root_account.sub_accounts.create!
    end

    it "wont let you destroy if there are active sub accounts" do
      @sub_account.sub_accounts.create!
      expect { @sub_account.destroy! }.to raise_error ActiveRecord::RecordInvalid
    end

    it "wont let you destroy if there are active courses" do
      @sub_account.courses.create!
      expect { @sub_account.destroy! }.to raise_error ActiveRecord::RecordInvalid
    end

    it "destroys associated account users" do
      account_user1 = @sub_account.account_users.create!(user: User.create!)
      account_user2 = @sub_account.account_users.create!(user: User.create!)
      @sub_account.destroy!
      expect(account_user1.reload.workflow_state).to eq "deleted"
      expect(account_user2.reload.workflow_state).to eq "deleted"
    end
  end

  context "custom help link validation" do
    before do
      account_model
    end

    it "is valid if custom help links are not present" do
      @account.settings[:foo] = "bar"
      expect(@account.valid?).to be true
    end

    it "is valid if custom help links are valid" do
      @account.settings[:custom_help_links] = [{ is_new: true, is_featured: false }, { is_new: false, is_featured: true }]
      expect(@account.valid?).to be true
    end

    it "is not valid if custom help links are invalid" do
      @account.settings[:custom_help_links] = [{ is_new: true, is_featured: true }]
      expect(@account.valid?).to be false
    end

    it "does not check custom help links if not changed" do
      @account.update_attribute(:settings, [{ is_new: true, is_featured: true }]) # skips validation
      @account.name = "foo"
      expect(@account.valid?).to be true
    end
  end

  describe "#allow_disable_post_to_sis_when_grading_period_closed?" do
    let(:root_account) { Account.create!(root_account: nil) }
    let(:subaccount) { Account.create!(root_account:) }

    it "returns false if the account is not a root account" do
      root_account.enable_feature!(:new_sis_integrations)
      root_account.enable_feature!(:disable_post_to_sis_when_grading_period_closed)

      expect(subaccount).not_to be_allow_disable_post_to_sis_when_grading_period_closed
    end

    context "for a root account" do
      it "returns false if the root account does not enable the relevant feature flag" do
        root_account.enable_feature!(:disable_post_to_sis_when_grading_period_closed)

        expect(root_account).not_to be_allow_disable_post_to_sis_when_grading_period_closed
      end

      it "returns false if this account does not enable the new_sis_integrations feature flag" do
        root_account.enable_feature!(:new_sis_integrations)

        expect(root_account).not_to be_allow_disable_post_to_sis_when_grading_period_closed
      end

      it "returns true when the relevant feature flags are enabled" do
        root_account.enable_feature!(:new_sis_integrations)
        root_account.enable_feature!(:disable_post_to_sis_when_grading_period_closed)

        expect(root_account).to be_allow_disable_post_to_sis_when_grading_period_closed
      end
    end
  end

  context "default_locale cached recursive search" do
    specs_require_cache(:redis_cache_store)

    it "caches" do
      sub_acc1 = Account.default.sub_accounts.create!(default_locale: "es")
      sub_acc2 = sub_acc1.sub_accounts.create!
      expect(Account.recursive_default_locale_for_id(sub_acc2.id)).to eq "es"
      Account.where(id: sub_acc1).update_all(default_locale: "de") # directly update db - shouldn't invalidate cache
      expect(Account.recursive_default_locale_for_id(sub_acc2.id)).to eq "es"

      sub_acc1.update_attribute(:default_locale, "en") # should invalidate cache downstream
      expect(Account.recursive_default_locale_for_id(sub_acc2.id)).to eq "en"
    end
  end

  context "effective_brand_config caching" do
    specs_require_cache(:redis_cache_store)

    it "caches the brand config" do
      @parent_account = Account.default
      config1 = BrandConfig.create(variables: { "ic-brand-primary" => "#321" })
      config2 = BrandConfig.create(variables: { "ic-brand-primary" => "#123" })
      Account.default.update_attribute(:brand_config_md5, config1.md5)

      sub_acc1 = Account.default.sub_accounts.create!
      sub_acc2 = sub_acc1.sub_accounts.create!
      expect(sub_acc2.effective_brand_config).to eq config1
      Account.where(id: sub_acc1).update_all(brand_config_md5: config2.md5) # directly update db - shouldn't invalidate cache
      expect(Account.find(sub_acc2.id).effective_brand_config).to eq config1

      Account.default.update_attribute(:brand_config_md5, config2.md5) # should invalidate downstream
      expect(Account.find(sub_acc2.id).effective_brand_config).to eq config2
    end
  end

  describe "#roles_with_enabled_permission" do
    def create_role_override(permission, role, context, enabled = true)
      RoleOverride.create!(
        context:,
        permission:,
        role:,
        enabled:
      )
    end
    let(:account) { account_model }

    it "returns expected roles with the given permission" do
      role = account.roles.create name: "TeacherAdmin"
      role.base_role_type = "TeacherEnrollment"
      role.workflow_state = "active"
      role.save!
      create_role_override("manage_courses_add", role, account)
      create_role_override("manage_courses_publish", role, account)
      create_role_override("manage_courses_conclude", role, account)
      create_role_override("manage_courses_reset", role, account)
      create_role_override("manage_courses_delete", role, account)
      expect(
        account.roles_with_enabled_permission(:manage_courses_add).map(&:name).sort
      ).to eq %w[AccountAdmin]
      expect(
        account.roles_with_enabled_permission(:manage_courses_publish).map(&:name).sort
      ).to eq %w[AccountAdmin DesignerEnrollment TeacherAdmin TeacherEnrollment]
      expect(
        account.roles_with_enabled_permission(:manage_courses_conclude).map(&:name).sort
      ).to eq %w[AccountAdmin DesignerEnrollment TeacherAdmin TeacherEnrollment]
      expect(
        account.roles_with_enabled_permission(:manage_courses_reset).map(&:name).sort
      ).to eq %w[AccountAdmin TeacherAdmin]
      expect(
        account.roles_with_enabled_permission(:manage_courses_delete).map(&:name).sort
      ).to eq %w[AccountAdmin TeacherAdmin]
    end
  end

  describe "#invalidate_caches_if_changed" do
    it "works for root accounts" do
      Account.default.name = "Something new"
      expect(Account).to receive(:invalidate_cache).with(Account.default.id).at_least(1)
      allow(Rails.cache).to receive(:delete)
      expect(Rails.cache).to receive(:delete).with(["account2", Account.default.id].cache_key)
      Account.default.save!
    end

    it "works for sub accounts" do
      a = Account.default.manually_created_courses_account
      a.name = "something else"
      expect(Rails.cache).to receive(:delete).with("short_name_lookup/account_#{a.id}").ordered
      expect(Rails.cache).to receive(:delete).with(["account2", a.id].cache_key).ordered
      a.save!
    end
  end

  describe "allow_observers_in_appointment_groups?" do
    before :once do
      @account = Account.default
      @account.settings[:allow_observers_in_appointment_groups] = { value: true }
      @account.save!
    end

    it "returns true if the setting is enabled and the observer_appointment_groups flag is enabled" do
      expect(@account.allow_observers_in_appointment_groups?).to be true
    end

    it "returns false if the observer_appointment_groups flag is disabled" do
      Account.site_admin.disable_feature!(:observer_appointment_groups)
      expect(@account.allow_observers_in_appointment_groups?).to be false
    end
  end

  describe "enable_as_k5_account setting" do
    it "enable_as_k5_account? helper returns false by default" do
      account = Account.create!
      expect(account).not_to be_enable_as_k5_account
    end

    it "enable_as_k5_account? and enable_as_k5_account helpers return correct values" do
      account = Account.create!
      account.settings[:enable_as_k5_account] = {
        value: true,
        locked: true
      }
      expect(account).to be_enable_as_k5_account
      expect(account.enable_as_k5_account[:value]).to be_truthy
      expect(account.enable_as_k5_account[:locked]).to be_truthy
    end
  end

  describe "#multi_parent_sub_accounts_recursive" do
    subject { Account.multi_parent_sub_accounts_recursive(parent_account_ids) }

    let_once(:root_account) { Account.create! }

    let_once(:level_one_sub_accounts) do
      3.times do |i|
        root_account.sub_accounts.create!(name: "Level 1 - Sub-account #{i}")
      end

      root_account.sub_accounts
    end

    let_once(:level_two_sub_accounts) do
      root_account.sub_accounts.map do |sa|
        sa.sub_accounts.create!(name: "Level 2 - Sub account")
      end
    end

    context "with empty parent account ids" do
      let(:parent_account_ids) { [] }

      it { is_expected.to match_array [] }
    end

    context "with a single root account id" do
      let(:parent_account_ids) { [root_account.id] }

      it "returns all sub-accounts" do
        expect(subject).to match_array(
          level_one_sub_accounts + level_two_sub_accounts + [root_account]
        )
      end
    end

    context "with a single sub-account parent account id" do
      let(:parent_sub_account) { level_two_sub_accounts.first }
      let(:parent_account_ids) { [parent_sub_account.id] }

      it "returns all sub-accounts that belong to the parent account" do
        expect(subject).to match_array(
          parent_sub_account.sub_accounts + [parent_sub_account]
        )
      end
    end

    context "with multiple parent account ids" do
      let(:parent_account_one) { level_one_sub_accounts.first }
      let(:parent_account_two) { level_one_sub_accounts.second }
      let(:parent_account_ids) { [parent_account_one.id, parent_account_two.id] }

      it "returns all sub-accounts that belong to the parent accounts" do
        expect(subject).to match_array(
          parent_account_one.sub_accounts + parent_account_two.sub_accounts + [parent_account_one, parent_account_two]
        )
      end

      context "and not all parent account IDs are on the same shard" do
        specs_require_sharding

        let(:cross_shard_parent_account) { @shard1.activate { Account.create! } }
        let(:parent_account_ids) { [root_account.id, cross_shard_parent_account.id] }

        it "raises an argument error" do
          expect { subject }.to raise_error(
            ArgumentError,
            "all parent_account_ids must be in the same shard"
          )
        end
      end

      context "and another shard is active" do
        specs_require_sharding

        subject { @shard1.activate { Account.multi_parent_sub_accounts_recursive(parent_account_ids) } }

        let(:parent_account_one) { level_one_sub_accounts.first }
        let(:parent_account_two) { level_one_sub_accounts.second }
        let(:parent_account_ids) { [parent_account_one.global_id, parent_account_two.global_id] }

        it "returns all sub-accounts that belong to the parent accounts" do
          expect(subject).to match_array(
            parent_account_one.sub_accounts + parent_account_two.sub_accounts + [parent_account_one, parent_account_two]
          )
        end
      end

      context "and there is overlap in the sub accounts" do
        let(:parent_account_one) { root_account }
        let(:parent_account_two) { level_one_sub_accounts.first }
        let(:parent_account_ids) { [parent_account_one.id, parent_account_two.id] }

        it "Does not include duplicate accounts" do
          expect(subject).to match_array(
            level_one_sub_accounts + level_two_sub_accounts + [root_account]
          )
        end
      end
    end
  end

  describe "#effective_course_template" do
    let(:root_account) { Account.create! }
    let(:sub_account) { root_account.sub_accounts.create! }
    let(:template) { root_account.courses.create!(template: true) }

    it "returns an explicit template" do
      sub_account.update!(course_template: template)
      expect(sub_account.effective_course_template).to eq template
    end

    it "inherits a template" do
      root_account.update!(course_template: template)
      expect(sub_account.effective_course_template).to eq template
    end

    it "doesn't use an explicit non-template" do
      root_account.update!(course_template: template)
      Course.ensure_dummy_course
      sub_account.update!(course_template_id: 0)
      expect(sub_account.effective_course_template).to be_nil
    end
  end

  describe "#course_template_id" do
    it "resets id of 0 to nil on root accounts" do
      a = Account.new
      a.course_template_id = 0
      expect(a).to be_valid
      expect(a.course_template_id).to be_nil
    end

    it "requires the course template to be in the same root account" do
      a = Account.create!
      a2 = Account.create!
      c = a2.courses.create!(template: true)
      a.course_template = c
      expect(a).not_to be_valid
      expect(a.errors.attribute_names).to eq [:course_template_id]
    end

    it "requires the course template to actually be a template" do
      a = Account.create!
      c = a.courses.create!
      a.course_template = c
      expect(a).not_to be_valid
      expect(a.errors.attribute_names).to eq [:course_template_id]
    end

    it "allows a valid course template" do
      a = Account.create!
      c = a.courses.create!(template: true)
      a.course_template = c
      expect(a).to be_valid
    end
  end

  describe "#dummy?" do
    it "returns false for most accounts" do
      act = Account.new(id: 1)
      expect(act.dummy?).to be_falsey
    end

    it "is true for a 0-id account" do
      act = Account.new(id: 0)
      expect(act.dummy?).to be_truthy
    end

    it "determines the outcome of `unless_dummy`" do
      act = Account.new(id: 0)
      expect(act.unless_dummy).to be_nil
      act.id = 1
      expect(act.unless_dummy).to be(act)
    end
  end

  describe "logging Restrict Quantitative Data (RQD) setting enable/disable" do
    before do
      # @account = Account.create!
      account_model
      @account.enable_feature!(:restrict_quantitative_data)

      allow(InstStatsd::Statsd).to receive(:distributed_increment)
    end

    it "restrict_quantitative_data? helper returns false by default" do
      expect(@account.restrict_quantitative_data?).to be false
    end

    it "increments enabled log when setting is turned on" do
      @account.settings[:restrict_quantitative_data] = { locked: false, value: true }
      @account.save!
      expect(@account.restrict_quantitative_data?).to be true

      expect(InstStatsd::Statsd).to have_received(:distributed_increment).with("account.settings.restrict_quantitative_data.enabled").once
    end

    it "increments disabled log when setting is turned off" do
      @account.settings[:restrict_quantitative_data] = { locked: false, value: true }
      @account.save!
      expect(@account.restrict_quantitative_data?).to be true
      @account.settings[:restrict_quantitative_data] = { locked: false, value: false }
      @account.save!
      expect(@account.restrict_quantitative_data?).to be false

      expect(InstStatsd::Statsd).to have_received(:distributed_increment).with("account.settings.restrict_quantitative_data.enabled").once.ordered
      expect(InstStatsd::Statsd).to have_received(:distributed_increment).with("account.settings.restrict_quantitative_data.disabled").once.ordered
    end

    it "doesn't increment either log when settings update but RQD setting is unchanged" do
      expect(@account.restrict_student_future_view[:value]).to be false
      @account.settings[:restrict_student_future_view] = { locked: false, value: true }
      @account.save!
      expect(@account.restrict_student_future_view[:value]).to be true

      expect(InstStatsd::Statsd).not_to have_received(:distributed_increment).with("account.settings.restrict_quantitative_data.enabled")
      expect(InstStatsd::Statsd).not_to have_received(:distributed_increment).with("account.settings.restrict_quantitative_data.disabled")
    end

    it "doesn't increment either counter when parent account setting is changed" do
      @sub_account = @account.sub_accounts.create!
      @sub_account.settings[:restrict_quantitative_data] = { locked: false, value: true }
      @sub_account.save!

      expect(@sub_account.restrict_quantitative_data?).to be true
      expect(InstStatsd::Statsd).to have_received(:distributed_increment).with("account.settings.restrict_quantitative_data.enabled").once

      @account.settings[:restrict_quantitative_data] = { locked: true, value: false }
      @account.save!
      # Ignores changes completely
      expect(@sub_account.restrict_quantitative_data?).to be true

      expect(InstStatsd::Statsd).not_to have_received(:distributed_increment).with("account.settings.restrict_quantitative_data.disabled")
    end
  end

  context "account grading standards" do
    before do
      account_model
    end

    def example_grading_standard(context)
      gs = GradingStandard.new(context:, workflow_state: "active")
      gs.data = [["A", 0.9], ["B", 0.8], ["C", -0.7]]
      gs.save(validate: false)
      gs
    end

    describe "#grading_standard_enabled" do
      it "returns false by default" do
        expect(@account.grading_standard_enabled?).to be false
      end

      it "returns true when grading_standard is set" do
        @account.grading_standard = example_grading_standard(@account)
        @account.save!
        expect(@account.grading_standard_enabled?).to be true
      end

      it "returns true if a parent account has a grading_standard" do
        @account.grading_standard_id = example_grading_standard(@account).id
        @account.save
        @sub_account = @account.sub_accounts.create!

        expect(@sub_account.grading_standard_enabled?).to be true
      end

      it "returns false if no parent account has a grading standard" do
        @sub_account1 = @account.sub_accounts.create!
        @sub_account2 = @sub_account1.sub_accounts.create!
        @sub_account3 = @sub_account2.sub_accounts.create!

        expect(@sub_account3.grading_standard_enabled?).to be false
      end

      it "returns true if a deeply nested parent account has a grading_standard" do
        @account.grading_standard = example_grading_standard(@account)
        @account.save
        @sub_account1 = @account.sub_accounts.create!
        @sub_account2 = @sub_account1.sub_accounts.create!
        @sub_account3 = @sub_account2.sub_accounts.create!

        expect(@sub_account3.grading_standard_enabled?).to be true
      end
    end

    describe "#default_grading_standard" do
      it "returns nil by default" do
        expect(@account.default_grading_standard).to be_nil
      end

      it "returns the grading_standard if set" do
        @account.grading_standard = example_grading_standard(@account)
        expect(@account.default_grading_standard).to eq @account.grading_standard
      end

      it "returns the parent account's grading_standard if set" do
        @account.grading_standard = example_grading_standard(@account)
        @account.save
        @sub_account = @account.sub_accounts.create!

        expect(@sub_account.default_grading_standard).to eq @account.grading_standard
      end

      it "returns nil if no parent account has a grading standard" do
        @sub_account1 = @account.sub_accounts.create!
        @sub_account2 = @sub_account1.sub_accounts.create!
        @sub_account3 = @sub_account2.sub_accounts.create!

        expect(@sub_account3.default_grading_standard).to be_nil
      end

      it "returns a deeply nested parent account's grading_standard if set" do
        @account.grading_standard = example_grading_standard(@account)
        @account.save
        @sub_account1 = @account.sub_accounts.create!
        @sub_account2 = @sub_account1.sub_accounts.create!
        @sub_account3 = @sub_account2.sub_accounts.create!

        expect(@sub_account3.default_grading_standard).to eq @account.grading_standard
      end

      it "returns correct parent's grading standard in deeply nested accounts" do
        @account.grading_standard = example_grading_standard(@account)
        @account.save
        @sub_account1 = @account.sub_accounts.create!
        @sub_account1.grading_standard = example_grading_standard(@sub_account1)
        @sub_account1.save
        @sub_account2 = @sub_account1.sub_accounts.create!
        @sub_account3 = @sub_account2.sub_accounts.create!

        expect(@sub_account3.default_grading_standard).to eq @sub_account1.grading_standard
      end
    end
  end

  describe "available ip filters" do
    before do
      @account1 = Account.create!(name: "Account 1")
      @course1 = @account1.courses.create!(name: "Test Course 1")

      @account2 = Account.create!(name: "Account 2", consortium_parent_account: @account1)
      @course2 = @account2.courses.create!(name: "Test Course 2")

      @account3 = @account2.sub_accounts.create!(name: "Account 3")
      @course3 = @account3.courses.create!(name: "Test Course 3")

      @account4 = @account3.sub_accounts.create!(name: "Account 4")
      @course4 = @account4.courses.create!(name: "Test Course 4")
    end

    context "when filters exist in the account chain" do
      before do
        @account1.settings[:ip_filters] = {
          "filter1" => "192.168.1.0",
          "filter2" => "10.0.0.0"
        }
        @account1.save!

        @account3.settings[:ip_filters] = {
          "filter3" => "172.16.0.0"
        }
        @account3.save!
      end

      it "gets all the filters up the chain" do
        expected_filters = [
          { name: "filter1", account: @account1.name, filter: "192.168.1.0" },
          { name: "filter2", account: @account1.name, filter: "10.0.0.0" },
          { name: "filter3", account: @account3.name, filter: "172.16.0.0" }
        ]

        expect(Account.default.available_ip_filters(@course4.uuid)).to match_array(expected_filters)
      end
    end

    context "when no filters exist in the account chain" do
      it "returns an empty array" do
        expect(Account.default.available_ip_filters(@course4.uuid)).to be_empty
      end
    end

    context "when settings is nil" do
      before do
        allow(@account1).to receive(:settings).and_return(nil)
      end

      it "handles nil settings gracefully" do
        expect { Account.default.available_ip_filters(@course4.uuid) }.not_to raise_error
        expect(Account.default.available_ip_filters(@course4.uuid)).to be_empty
      end
    end

    context "when ip_filters is nil" do
      before do
        @account1.settings[:ip_filters] = nil
        @account1.save!
      end

      it "handles nil ip_filters gracefully" do
        expect { Account.default.available_ip_filters(@course4.uuid) }.not_to raise_error
        expect(Account.default.available_ip_filters(@course4.uuid)).to be_empty
      end
    end

    context "when there are duplicate filter names in different accounts" do
      before do
        @account1.settings[:ip_filters] = { "common_filter" => "192.168.1.0" }
        @account1.save!
        @account3.settings[:ip_filters] = { "common_filter" => "10.0.0.0" }
        @account3.save!
      end

      it "includes both filters" do
        expected_filters = [
          { name: "common_filter", account: @account1.name, filter: "192.168.1.0" },
          { name: "common_filter", account: @account3.name, filter: "10.0.0.0" }
        ]
        expect(Account.default.available_ip_filters(@course4.uuid)).to match_array(expected_filters)
      end
    end

    context "when accessing filters from different levels" do
      before do
        @account1.settings[:ip_filters] = { "filter1" => "192.168.1.0" }
        @account1.save!
        @account2.settings[:ip_filters] = { "filter2" => "172.16.0.0" }
        @account2.save!
        @account3.settings[:ip_filters] = { "filter3" => "10.0.0.0" }
        @account3.save!
      end

      it "returns correct filters for each account level" do
        expect(Account.default.available_ip_filters(@course4.uuid).size).to eq(3)
        expect(Account.default.available_ip_filters(@course3.uuid).size).to eq(3)
        expect(Account.default.available_ip_filters(@course2.uuid).size).to eq(2)
        expect(Account.default.available_ip_filters(@course1.uuid).size).to eq(1)
      end
    end
  end

  describe "#recompute_assignments_using_account_default" do
    let_once(:data1) { [["A", 0.94], ["F", 0]] }
    let_once(:data2) { [["A", 0.5], ["F", 0]] }

    before do
      Account.site_admin.enable_feature!(:archived_grading_schemes)
      Account.site_admin.enable_feature!(:default_account_grading_scheme)
      @root_account = Account.default
      sub_account = @root_account.sub_accounts.create!
      sub_sub_account = sub_account.sub_accounts.create!
      admin = account_admin_user(account: @root_account)
      user_session(admin)
      grading_standard = GradingStandard.create!(context: @root_account, workflow_state: "active", data: data1, title: "current grading scheme")
      @new_grading_standard = GradingStandard.create!(context: @root_account, workflow_state: "active", data: data2, title: "new grading scheme")
      @root_account.update!(grading_standard_id: grading_standard.id)
      course_inheriting_from_root = course_factory(account: @root_account)
      course_not_inheriting_from_root = course_factory(account: @root_account)
      course_not_inheriting_from_root.update!(grading_standard_id: grading_standard.id)
      course_inheriting_from_sub = course_factory(account: sub_account)
      course_inheriting_from_sub_sub = course_factory(account: sub_sub_account)
      student1 = course_inheriting_from_root.enroll_user(user_factory(active_user: true), "StudentEnrollment", enrollment_state: "active").user
      student2 = course_not_inheriting_from_root.enroll_user(user_factory(active_user: true), "StudentEnrollment", enrollment_state: "active").user
      student3 = course_inheriting_from_sub.enroll_user(user_factory(active_user: true), "StudentEnrollment", enrollment_state: "active").user
      student4 = course_inheriting_from_sub_sub.enroll_user(user_factory(active_user: true), "StudentEnrollment", enrollment_state: "active").user
      assignment_root = course_inheriting_from_root.assignments.create!(title: "hi", grading_standard_id: nil, points_possible: 10, grading_type: "letter_grade")
      assignment_not_inheriting = course_not_inheriting_from_root.assignments.create!(title: "hello", grading_standard_id: nil, points_possible: 10, grading_type: "letter_grade")
      assignment_sub = course_inheriting_from_sub.assignments.create!(title: "hi2", grading_standard_id: nil, points_possible: 10, grading_type: "letter_grade")
      assignment_sub_sub = course_inheriting_from_sub_sub.assignments.create!(title: "hi3", grading_standard_id: nil, points_possible: 10, grading_type: "letter_grade")
      @submission_root = assignment_root.grade_student(student1, score: 6, grader: admin).first
      @submission_not_inheriting = assignment_not_inheriting.grade_student(student2, score: 6, grader: admin).first
      @submission_sub = assignment_sub.grade_student(student3, score: 6, grader: admin).first
      @submission_sub_sub = assignment_sub_sub.grade_student(student4, score: 6, grader: admin).first
    end

    it "updates submission grades in account inheriting courses/assignments and all sub account courses/assignments" do
      @root_account.recompute_assignments_using_account_default(@new_grading_standard)

      expect(@submission_root.reload.grade).to eq "A"
      expect(@submission_not_inheriting.reload.grade).to eq "F"
      expect(@submission_sub.reload.grade).to eq "A"
      expect(@submission_sub_sub.reload.grade).to eq "A"
    end

    it "updates the most recent submission version in all inheriting account and sub account courses" do
      @root_account.recompute_assignments_using_account_default(@new_grading_standard)

      expect(@submission_root.reload.versions.first.model.grade).to eq "A"
      expect(@submission_not_inheriting.reload.versions.first.model.grade).to eq "F"
      expect(@submission_sub.reload.versions.first.model.grade).to eq "A"
      expect(@submission_sub_sub.reload.versions.first.model.grade).to eq "A"
    end
  end

  describe "#recaptcha_key" do
    let(:root_account) { Account.create! }

    before do
      allow(root_account).to receive_messages(root_account?: true, self_registration_captcha?: true)
    end

    it "returns the recaptcha_client_key when root_account? and self_registration_captcha? are true" do
      allow(DynamicSettings).to receive(:find).with(tree: "private").and_return(
        instance_double(DynamicSettings::PrefixProxy, :[] => "test_key")
      )
      expect(root_account.recaptcha_key).to eq("test_key")
    end

    it "returns nil if not a root account" do
      allow(root_account).to receive(:root_account?).and_return(false)
      expect(root_account.recaptcha_key).to be_nil
    end

    it "returns nil if self_registration_captcha? is false" do
      allow(root_account).to receive(:self_registration_captcha?).and_return(false)
      expect(root_account.recaptcha_key).to be_nil
    end

    it "returns nil if recaptcha_client_key is not present in DynamicSettings" do
      allow(DynamicSettings).to receive(:find).with(tree: "private").and_return(
        instance_double(DynamicSettings::PrefixProxy, :[] => nil)
      )
      expect(root_account.recaptcha_key).to be_nil
    end

    it "returns nil if not a root account even if self_registration_captcha? is true" do
      allow(root_account).to receive_messages(root_account?: false, self_registration_captcha?: true)
      expect(root_account.recaptcha_key).to be_nil
    end

    it "returns nil if both root_account? and self_registration_captcha? are false" do
      allow(root_account).to receive_messages(root_account?: false, self_registration_captcha?: false)
      expect(root_account.recaptcha_key).to be_nil
    end
  end

  describe "#get_role_by_name" do
    let(:account) { Account.default }
    let(:role_name) { "Course Admin" }
    let!(:active_role) do
      account.roles.create(name: role_name, base_role_type: "TeacherEnrollment", workflow_state: "active")
    end
    let!(:inactive_role) do
      account.roles.create(name: role_name, base_role_type: "TaEnrollment", workflow_state: "inactive")
    end

    it "returns the active role if both active and inactive roles are present" do
      result = account.get_role_by_name(role_name)
      expect(result).to eq(active_role)
    end

    it "returns the inactive role if no active role is present" do
      active_role.destroy
      result = account.get_role_by_name(role_name)
      expect(result).to eq(inactive_role)
    end

    it "returns nil if no roles are present" do
      active_role.destroy
      inactive_role.destroy
      result = account.get_role_by_name(role_name)
      expect(result).to be_nil
    end
  end

  describe "horizon account" do
    before(:once) do
      @account = Account.default
    end

    describe "#horizon_account" do
      it "returns false by default" do
        expect(@account.horizon_account[:value]).to be false
      end

      it "returns the enabled inherited value if set on parent account" do
        root_account = Account.create!
        root_account.settings[:horizon_account] = { value: true }
        root_account.save!
        subaccount = root_account.sub_accounts.create!
        expect(subaccount.horizon_account[:value]).to be true
        expect(subaccount.horizon_account[:inherited]).to be true
      end

      it "returns the disabled inherited value if set on parent account" do
        root_account = Account.create!
        root_account.settings[:horizon_account] = { value: false }
        root_account.save!
        subaccount = root_account.sub_accounts.create!
        expect(subaccount.horizon_account[:value]).to be false
        expect(subaccount.horizon_account[:inherited]).to be true
      end
    end
  end

  describe "horizon_url" do
    before :once do
      @account = Account.default
      @account.settings[:horizon_domain] = "test.canvasforcareer.com"
      @account.save!
    end

    it "returns the url with the specified path" do
      expect(@account.horizon_url("api/v1/test").to_s).to eq("https://test.canvasforcareer.com/api/v1/test")
    end

    it "returns nil if horizon_domain is not set" do
      @account.settings[:horizon_domain] = nil
      @account.save!
      expect(@account.horizon_url("api/v1/test")).to be_nil
    end

    it "uses http protocol for localhost domains" do
      @account.settings[:horizon_domain] = "localhost:3002"
      @account.save!
      expect(@account.horizon_url("api/v1/test").to_s).to eq("http://localhost:3002/api/v1/test")
    end
  end

  describe "horizon_redirect_url" do
    before :once do
      @account = Account.default
      @account.settings[:horizon_domain] = "test.canvasforcareer.com"
      @account.save!
    end

    it "returns the redirect url with canvas path" do
      expect(@account.horizon_redirect_url("/courses")).to eq("https://test.canvasforcareer.com/redirect?canvas_url=%2Fcourses&preview=false&reauthenticate=false")
    end

    it "returns the redirect url with reauthenticate param" do
      expect(@account.horizon_redirect_url("/", reauthenticate: true)).to eq("https://test.canvasforcareer.com/redirect?canvas_url=%2F&preview=false&reauthenticate=true")
    end

    it "returns the redirect url with preview param" do
      expect(@account.horizon_redirect_url("/", preview: true)).to eq("https://test.canvasforcareer.com/redirect?canvas_url=%2F&preview=true&reauthenticate=false")
    end

    it "returns nil if horizon_domain is not set" do
      @account.settings[:horizon_domain] = nil
      @account.save!
      expect(@account.horizon_redirect_url("/courses")).to be_nil
    end

    it "returns redirect url on localhost with port" do
      @account.settings[:horizon_domain] = "localhost:3002"
      @account.save!
      expect(@account.horizon_redirect_url("/courses")).to eq("http://localhost:3002/redirect?canvas_url=%2Fcourses&preview=false&reauthenticate=false")
    end
  end

  describe "allow_assign_to_differentiation_tags?" do
    before :once do
      @account = Account.default
      Account.site_admin.enable_feature!(:assign_to_differentiation_tags)
      @account.settings[:allow_assign_to_differentiation_tags] = { value: true }
      @account.save!
    end

    it "returns true if the setting is enabled and the observer_appointment_groups flag is enabled" do
      expect(@account.allow_assign_to_differentiation_tags?).to be true
    end

    it "returns false if the observer_appointment_groups flag is disabled" do
      Account.site_admin.disable_feature!(:assign_to_differentiation_tags)
      expect(@account.allow_assign_to_differentiation_tags?).to be false
    end
  end

  context "number separator validation" do
    let(:account) { Account.new(name: "test account") }

    it "is valid when separators are not set" do
      expect(account).to be_valid
    end

    it "is valid when both separators are different" do
      account.settings[:decimal_separator] = { value: "." }
      account.settings[:thousand_separator] = { value: "," }
      expect(account).to be_valid
    end

    it "is invalid when both separators are the same" do
      account.settings[:decimal_separator] = { value: "," }
      account.settings[:thousand_separator] = { value: "," }
      expect(account).not_to be_valid
    end

    it "is invalid if decimal_separator is present but thousand_separator is blank" do
      account.settings[:decimal_separator] = { value: "." }
      account.settings[:thousand_separator] = { value: "" }
      expect(account).not_to be_valid
    end

    it "is invalid if thousand_separator is present but decimal_separator is blank" do
      account.settings[:thousand_separator] = { value: "," }
      account.settings[:decimal_separator] = { value: "" }
      expect(account).not_to be_valid
    end
  end

  describe "#restricted_file_access_for_user?" do
    let(:root_account) { Account.create!(root_account: nil) }
    let(:sub_account) { Account.create!(root_account:) }
    let!(:user)         { User.create! }

    context "when the feature flag is disabled" do
      before do
        root_account.disable_feature!(:restrict_student_access)
      end

      it "always returns false, even if the user has enrollments" do
        course = course_factory(account: sub_account)
        Enrollment.create!(user:, course:, type: "StudentEnrollment")
        expect(sub_account.restricted_file_access_for_user?(user)).to be_falsey
      end
    end

    context "when the feature flag is enabled" do
      before do
        root_account.enable_feature!(:restrict_student_access)
      end

      context "and the user has a student enrollment in that account" do
        before do
          course = course_factory(account: sub_account)
          Enrollment.create!(user:, course:, type: "StudentEnrollment")
        end

        it "returns true" do
          expect(sub_account.restricted_file_access_for_user?(user)).to be_truthy
        end
      end

      context "and the user does NOT have a student enrollment in that account" do
        it "returns false" do
          expect(sub_account.restricted_file_access_for_user?(user)).to be_falsey
        end
      end
    end
  end

  describe "denormalize_horizon_account_if_changed" do
    let(:root_account) { Account.create! }
    let(:sub_account) { Account.create!(parent_account: root_account) }

    it "does nothing when settings haven't changed" do
      expect(root_account).not_to receive(:save!)
      sub_account.denormalize_horizon_account_if_changed
    end

    it "does nothing when horizon_account settings haven't changed" do
      sub_account.settings = { horizon_account: { value: true, locked: true } }
      sub_account.save!

      sub_account.settings[:unrelated_setting] = "updated"

      expect(root_account).not_to receive(:save!)
      sub_account.denormalize_horizon_account_if_changed
    end

    it "adds account id to horizon_account_ids when enabled" do
      sub_account.horizon_account = true
      sub_account.save!

      expect(root_account.reload.settings[:horizon_account_ids]).to include(sub_account.id)
      expect(sub_account.reload.settings[:horizon_account][:locked]).to be true
    end

    it "removes account id from horizon_account_ids when disabled" do
      sub_account.horizon_account = true
      sub_account.save!

      expect(root_account.reload.settings[:horizon_account_ids]).to include(sub_account.id)

      sub_account.horizon_account = false
      sub_account.save!

      expect(root_account.reload.settings[:horizon_account_ids]).not_to include(sub_account.id)
      expect(sub_account.reload.settings[:horizon_account][:locked]).to be false
    end

    it "sets horizon_course to false on associated courses when disabled" do
      sub_account.horizon_account = true
      sub_account.save!

      course = Course.create!(account: sub_account)
      course.update!(horizon_course: true)

      sub_account.horizon_account = false
      sub_account.save!

      expect(course.reload.horizon_course).to be false
    end

    it "doesn't save root_account if this is the root account" do
      root_account.horizon_account = true

      expect(root_account).not_to receive(:save!)
      root_account.denormalize_horizon_account_if_changed
    end
  end
<<<<<<< HEAD
=======

  describe "#enqueue_a11y_scan_if_enabled" do
    let(:account) { account_model }

    context "when the account is not a root account" do
      before do
        allow(account).to receive(:root_account?).and_return(false)
      end

      it "does not enqueue the scan" do
        expect(Accessibility::RootAccountScannerService).not_to receive(:call)

        account.update!(settings: { enable_content_a11y_checker: true })
      end
    end

    context "when settings have not changed" do
      it "does not enqueue the scan" do
        expect(Accessibility::RootAccountScannerService).not_to receive(:call)

        account.update!(name: "Something New")
      end
    end

    context "when the content accessibility checker is not enabled" do
      it "does not enqueue the scan" do
        expect(Accessibility::RootAccountScannerService).not_to receive(:call)

        account.update!(settings: { enable_content_a11y_checker: false })
      end
    end

    context "when old settings already enabled content accessibility checker" do
      before do
        account.update!(settings: { enable_content_a11y_checker: true })
      end

      it "does not enqueue the scan" do
        expect(Accessibility::RootAccountScannerService).not_to receive(:call)

        account.update!(settings: { enable_content_a11y_checker: true })
      end
    end

    context "when enable_content_a11y_checker is changed from false to true" do
      it "calls Accessibility::RootAccountScannerService" do
        expect(Accessibility::RootAccountScannerService).to receive(:call).with(account:)

        account.update!(settings: { enable_content_a11y_checker: true })
      end
    end
  end
>>>>>>> 5b970e1a
end<|MERGE_RESOLUTION|>--- conflicted
+++ resolved
@@ -3350,8 +3350,6 @@
       root_account.denormalize_horizon_account_if_changed
     end
   end
-<<<<<<< HEAD
-=======
 
   describe "#enqueue_a11y_scan_if_enabled" do
     let(:account) { account_model }
@@ -3404,5 +3402,4 @@
       end
     end
   end
->>>>>>> 5b970e1a
 end