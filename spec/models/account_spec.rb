--- conflicted
+++ resolved
@@ -2899,8 +2899,6 @@
       expect(@submission_sub_sub.reload.versions.first.model.grade).to eq "A"
     end
   end
-<<<<<<< HEAD
-=======
 
   describe "#recaptcha_key" do
     let(:root_account) { Account.create! }
@@ -2943,5 +2941,4 @@
       expect(root_account.recaptcha_key).to be_nil
     end
   end
->>>>>>> 80d4da09
 end