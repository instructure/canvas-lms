# frozen_string_literal: true

#
# Copyright (C) 2011 - present Instructure, Inc.
#
# This file is part of Canvas.
#
# Canvas is free software: you can redistribute it and/or modify it under
# the terms of the GNU Affero General Public License as published by the Free
# Software Foundation, version 3 of the License.
#
# Canvas is distributed in the hope that it will be useful, but WITHOUT ANY
# WARRANTY; without even the implied warranty of MERCHANTABILITY or FITNESS FOR
# A PARTICULAR PURPOSE. See the GNU Affero General Public License for more
# details.
#
# You should have received a copy of the GNU Affero General Public License along
# with this program. If not, see <http://www.gnu.org/licenses/>.
#

describe Account do
  include_examples "outcome import context examples"

  describe 'relationships' do
    it { is_expected.to have_many(:feature_flags) }
    it { is_expected.to have_one(:outcome_proficiency).dependent(:destroy) }
    it { is_expected.to have_many(:lti_resource_links).class_name('Lti::ResourceLink') }
  end

  context "BASIC_COLUMNS_FOR_CALLBACKS" do
    it "can save a minimal object" do
      a = Account.select(*Account::BASIC_COLUMNS_FOR_CALLBACKS).find(Account.default.id)
      a.name = "Changed"
      expect { a.save! }.not_to raise_error
    end
  end

  context "domain_method" do
    it "retrieves correct account domain" do
      root_account = Account.create!
      AccountDomain.create!(:host => 'canvas.instructure.com', :account => root_account)
      expect(root_account.domain).to eq 'canvas.instructure.com'
    end
  end

  context "resolved_outcome_proficiency_method" do
    before do
      @root_account = Account.create!
      @subaccount = @root_account.sub_accounts.create!
    end

    it "retrieves parent account's outcome proficiency" do
      proficiency = outcome_proficiency_model(@root_account)
      expect(@subaccount.resolved_outcome_proficiency).to eq proficiency
    end

    it "ignores soft deleted calculation methods" do
      proficiency = outcome_proficiency_model(@root_account)
      subproficiency = outcome_proficiency_model(@subaccount)
      subproficiency.update! workflow_state: :deleted
      expect(@subaccount.outcome_proficiency).to eq subproficiency
      expect(@subaccount.resolved_outcome_proficiency).to eq proficiency
    end

    context 'cache' do
      it 'uses the cache' do
        enable_cache do
          proficiency = outcome_proficiency_model(@root_account)

          # prime the cache
          @root_account.resolved_outcome_proficiency

          # update without callbacks
          OutcomeProficiency.where(id: proficiency.id).update_all workflow_state: 'deleted'

          # verify cached version wins with new AR object
          cached = Account.find(@root_account.id).resolved_outcome_proficiency
          expect(cached.workflow_state).not_to eq 'deleted'
        end
      end

      it 'updates when account chain is changed' do
        enable_cache do
          other_subaccount = @root_account.sub_accounts.create!
          other_proficiency = outcome_proficiency_model(other_subaccount)

          expect(@subaccount.resolved_outcome_proficiency).to eq @root_account.resolved_outcome_proficiency
          @subaccount.update! parent_account: other_subaccount
          expect(@subaccount.resolved_outcome_proficiency).to eq other_proficiency
        end
      end

      it 'updates when outcome_proficiency_id cache changed' do
        enable_cache do
          subsubaccount = @subaccount.sub_accounts.create!

          old_proficiency = outcome_proficiency_model(@root_account)
          expect(subsubaccount.reload.resolved_outcome_proficiency).to eq old_proficiency

          new_proficiency = outcome_proficiency_model(@subaccount)
          expect(subsubaccount.reload.resolved_outcome_proficiency).to eq new_proficiency

          new_proficiency.destroy!
          expect(subsubaccount.reload.resolved_outcome_proficiency).to eq old_proficiency
        end
      end

      it 'does not conflict with other caches' do
        enable_cache do
          Timecop.freeze do
            outcome_proficiency_model(@root_account)
            outcome_calculation_method_model(@root_account)

            # cache proficiency
            @root_account.resolved_outcome_proficiency

            calc_method = @root_account.resolved_outcome_calculation_method
            expect(calc_method.class).to eq OutcomeCalculationMethod
          end
        end
      end
    end

    context "with the account_level_mastery_scales FF enabled" do
      before do
        @root_account.enable_feature!(:account_level_mastery_scales)
      end

      it "returns a OutcomeProficiency default at the root level if no proficiency exists" do
        expect(@root_account.outcome_proficiency).to eq nil
        expect(@subaccount.outcome_proficiency).to eq nil
        expect(@subaccount.resolved_outcome_proficiency).to eq OutcomeProficiency.find_or_create_default!(@root_account)
        expect(@root_account.resolved_outcome_proficiency).to eq OutcomeProficiency.find_or_create_default!(@root_account)
      end
    end

    context "with the account_level_mastery_scales FF disabled" do
      it "can be nil" do
        @root_account.disable_feature!(:account_level_mastery_scales)
        expect(@root_account.resolved_outcome_proficiency).to eq nil
        expect(@subaccount.resolved_outcome_proficiency).to eq nil
      end
    end
  end

  context 'resolved_outcome_calculation_method' do
    before do
      @root_account = Account.create!
      @subaccount = @root_account.sub_accounts.create!
    end

    it "retrieves parent account's outcome calculation method" do
      method = OutcomeCalculationMethod.create! context: @root_account, calculation_method: :highest
      expect(@root_account.outcome_calculation_method).to eq method
      expect(@subaccount.outcome_calculation_method).to eq nil
      expect(@root_account.resolved_outcome_calculation_method).to eq method
      expect(@subaccount.resolved_outcome_calculation_method).to eq method
    end

    it "can override parent account's outcome calculation method" do
      method = OutcomeCalculationMethod.create! context: @root_account, calculation_method: :highest
      submethod = OutcomeCalculationMethod.create! context: @subaccount, calculation_method: :latest
      expect(@root_account.outcome_calculation_method).to eq method
      expect(@subaccount.outcome_calculation_method).to eq submethod
      expect(@root_account.resolved_outcome_calculation_method).to eq method
      expect(@subaccount.resolved_outcome_calculation_method).to eq submethod
    end

    it "ignores soft deleted calculation methods" do
      method = OutcomeCalculationMethod.create! context: @root_account, calculation_method: :highest
      submethod = OutcomeCalculationMethod.create! context: @subaccount, calculation_method: :latest, workflow_state: :deleted
      expect(@subaccount.outcome_calculation_method).to eq submethod
      expect(@subaccount.resolved_outcome_calculation_method).to eq method
    end

    context 'cache' do
      it 'uses the cache' do
        enable_cache do
          method = outcome_calculation_method_model(@root_account)

          # prime the cache
          @root_account.resolved_outcome_calculation_method

          # update without callbacks
          OutcomeCalculationMethod.where(id: method.id).update_all workflow_state: 'deleted'

          # verify cached version wins with new AR object
          cached = Account.find(@root_account.id).resolved_outcome_calculation_method
          expect(cached.workflow_state).not_to eq 'deleted'
        end
      end

      it 'updates when account chain is changed' do
        enable_cache do
          other_subaccount = @root_account.sub_accounts.create!
          other_method = outcome_calculation_method_model(other_subaccount)

          expect(@subaccount.resolved_outcome_calculation_method).to eq @root_account.resolved_outcome_calculation_method
          @subaccount.update! parent_account: other_subaccount
          expect(@subaccount.resolved_outcome_calculation_method).to eq other_method
        end
      end

      it 'updates when outcome_calculation_method_id cache changed' do
        enable_cache do
          subsubaccount = @subaccount.sub_accounts.create!

          old_method = outcome_calculation_method_model(@root_account)
          expect(subsubaccount.reload.resolved_outcome_calculation_method).to eq old_method

          new_method = outcome_calculation_method_model(@subaccount)
          expect(subsubaccount.reload.resolved_outcome_calculation_method).to eq new_method

          new_method.destroy!
          expect(subsubaccount.reload.resolved_outcome_calculation_method).to eq old_method
        end
      end
    end

    context "with the account_level_mastery_scales FF enabled" do
      before do
        @root_account.enable_feature!(:account_level_mastery_scales)
      end

      it "returns a OutcomeCalculationMethod default if no method exists" do
        expect(@root_account.outcome_calculation_method).to eq nil
        expect(@subaccount.outcome_calculation_method).to eq nil
        expect(@root_account.resolved_outcome_calculation_method).to eq OutcomeCalculationMethod.find_or_create_default!(@root_account)
        expect(@subaccount.resolved_outcome_calculation_method).to eq OutcomeCalculationMethod.find_or_create_default!(@root_account)
      end
    end

    context "with the account_level_mastery_scales FF disabled" do
      it "can be nil" do
        @root_account.disable_feature!(:account_level_mastery_scales)
        expect(@root_account.resolved_outcome_calculation_method).to eq nil
        expect(@subaccount.resolved_outcome_calculation_method).to eq nil
      end
    end
  end

  it "provides a list of courses" do
    expect { Account.new.courses }.not_to raise_error
  end

  context "equella_settings" do
    it "responds to :equella_settings" do
      expect(Account.new).to respond_to(:equella_settings)
      expect(Account.new.equella_settings).to be_nil
    end

    it "returns the equella_settings data if defined" do
      a = Account.new
      a.equella_endpoint = "http://oer.equella.com/signon.do"
      expect(a.equella_settings).not_to be_nil
      expect(a.equella_settings.endpoint).to eql("http://oer.equella.com/signon.do")
      expect(a.equella_settings.default_action).not_to be_nil
    end
  end

  # it "should have an atom feed" do
  # account_model
  # @a.to_atom.should be_is_a(Atom::Entry)
  # end
  #
  context "pronouns" do
    it "uses an empty array if the setting is not on" do
      account = Account.create!
      expect(account.pronouns).to be_empty

      # still returns empty array even if you explicitly set some
      account.pronouns = ["Dude/Guy", "Dudette/Gal"]
      expect(account.pronouns).to be_empty
    end

    it "uses defaults if setting is enabled and nothing is explicitly set" do
      account = Account.create!
      account.settings[:can_add_pronouns] = true
      expect(account.pronouns).to eq ["She/Her", "He/Him", "They/Them"]
    end

    it "uses custom set things if explicitly provided (and strips whitespace)" do
      account = Account.create!
      account.settings[:can_add_pronouns] = true
      account.pronouns = [" Dude/Guy   ", "She/Her  "]

      # it "untranslates" "she/her" when it serializes it to the db
      expect(account.settings[:pronouns]).to eq ["Dude/Guy", "she_her"]
      # it "translates" "she/her" when it reads it
      expect(account.pronouns).to eq ["Dude/Guy", "She/Her"]
    end
  end

  context "course lists" do
    before :once do
      @account = Account.create!
      process_csv_data_cleanly([
                                 "user_id,login_id,first_name,last_name,email,status",
                                 "U001,user1,User,One,user1@example.com,active",
                                 "U002,user2,User,Two,user2@example.com,active",
                                 "U003,user3,User,Three,user3@example.com,active",
                                 "U004,user4,User,Four,user4@example.com,active",
                                 "U005,user5,User,Five,user5@example.com,active",
                                 "U006,user6,User,Six,user6@example.com,active",
                                 "U007,user7,User,Seven,user7@example.com,active",
                                 "U008,user8,User,Eight,user8@example.com,active",
                                 "U009,user9,User,Nine,user9@example.com,active",
                                 "U010,user10,User,Ten,user10@example.com,active",
                                 "U011,user11,User,Eleven,user11@example.com,deleted"
                               ])
      process_csv_data_cleanly([
                                 "term_id,name,status,start_date,end_date",
                                 "T001,Term 1,active,,",
                                 "T002,Term 2,active,,",
                                 "T003,Term 3,active,,"
                               ])
      process_csv_data_cleanly([
                                 "course_id,short_name,long_name,account_id,term_id,status",
                                 "C001,C001,Test Course 1,,T001,active",
                                 "C002,C002,Test Course 2,,T001,deleted",
                                 "C003,C003,Test Course 3,,T002,deleted",
                                 "C004,C004,Test Course 4,,T002,deleted",
                                 "C005,C005,Test Course 5,,T003,active",
                                 "C006,C006,Test Course 6,,T003,active",
                                 "C007,C007,Test Course 7,,T003,active",
                                 "C008,C008,Test Course 8,,T003,active",
                                 "C009,C009,Test Course 9,,T003,active",
                                 "C001S,C001S,Test search Course 1,,T001,active",
                                 "C002S,C002S,Test search Course 2,,T001,deleted",
                                 "C003S,C003S,Test search Course 3,,T002,deleted",
                                 "C004S,C004S,Test search Course 4,,T002,deleted",
                                 "C005S,C005S,Test search Course 5,,T003,active",
                                 "C006S,C006S,Test search Course 6,,T003,active",
                                 "C007S,C007S,Test search Course 7,,T003,active",
                                 "C008S,C008S,Test search Course 8,,T003,active",
                                 "C009S,C009S,Test search Course 9,,T003,active"
                               ])
      process_csv_data_cleanly([
                                 "section_id,course_id,name,start_date,end_date,status",
                                 "S001,C001,Sec1,,,active",
                                 "S002,C002,Sec2,,,active",
                                 "S003,C003,Sec3,,,active",
                                 "S004,C004,Sec4,,,active",
                                 "S005,C005,Sec5,,,active",
                                 "S006,C006,Sec6,,,active",
                                 "S007,C007,Sec7,,,active",
                                 "S008,C001,Sec8,,,active",
                                 "S009,C008,Sec9,,,active",
                                 "S001S,C001S,Sec1,,,active",
                                 "S002S,C002S,Sec2,,,active",
                                 "S003S,C003S,Sec3,,,active",
                                 "S004S,C004S,Sec4,,,active",
                                 "S005S,C005S,Sec5,,,active",
                                 "S006S,C006S,Sec6,,,active",
                                 "S007S,C007S,Sec7,,,active",
                                 "S008S,C001S,Sec8,,,active",
                                 "S009S,C008S,Sec9,,,active"
                               ])

      process_csv_data_cleanly([
                                 "course_id,user_id,role,section_id,status,associated_user_id",
                                 ",U001,student,S001,active,",
                                 ",U005,student,S005,active,",
                                 ",U006,student,S006,deleted,",
                                 ",U007,student,S007,active,",
                                 ",U008,student,S008,active,",
                                 ",U009,student,S005,deleted,",
                                 ",U001,student,S001S,active,",
                                 ",U005,student,S005S,active,",
                                 ",U006,student,S006S,deleted,",
                                 ",U007,student,S007S,active,",
                                 ",U008,student,S008S,active,",
                                 ",U009,student,S005S,deleted,"
                               ])
    end

    context "fast list" do
      it "lists associated courses" do
        expect(@account.fast_all_courses.map(&:sis_source_id).sort).to eq [
          "C001", "C005", "C006", "C007", "C008", "C009",

          "C001S", "C005S", "C006S", "C007S", "C008S", "C009S",
        ].sort
      end

      it "lists associated courses by term" do
        expect(@account.fast_all_courses({ :term => EnrollmentTerm.where(sis_source_id: "T001").first }).map(&:sis_source_id).sort).to eq ["C001", "C001S"]
        expect(@account.fast_all_courses({ :term => EnrollmentTerm.where(sis_source_id: "T002").first }).map(&:sis_source_id).sort).to eq []
        expect(@account.fast_all_courses({ :term => EnrollmentTerm.where(sis_source_id: "T003").first }).map(&:sis_source_id).sort).to eq ["C005", "C006", "C007", "C008", "C009", "C005S", "C006S", "C007S", "C008S", "C009S"].sort
      end

      it "counting cross-listed courses only if requested" do
        def check_account(account, include_crosslisted_courses, expected_length, expected_course_names)
          actual_courses = account.fast_all_courses({ :include_crosslisted_courses => include_crosslisted_courses })
          expect(actual_courses.length).to eq expected_length
          actual_course_names = actual_courses.pluck("name").sort!
          expect(actual_course_names).to eq(expected_course_names.sort!)
        end

        root_account = Account.create!
        account_a = Account.create!({ :root_account => root_account })
        account_b = Account.create!({ :root_account => root_account })
        course_a = course_factory({ :account => account_a, :course_name => "course_a" })
        course_b = course_factory({ :account => account_b, :course_name => "course_b" })
        course_b.course_sections.create!({ :name => "section_b" })
        course_b.course_sections.first.crosslist_to_course(course_a)
        check_account(account_a, false, 1, ["course_a"])
        check_account(account_a, true, 1, ["course_a"])
        check_account(account_b, false, 1, ["course_b"])
        check_account(account_b, true, 2, ["course_a", "course_b"])
      end

      it "lists associated nonenrollmentless courses" do
        expect(@account.fast_all_courses({ :hide_enrollmentless_courses => true }).map(&:sis_source_id).sort).to eq ["C001", "C005", "C007", "C001S", "C005S", "C007S"].sort # C007 probably shouldn't be here, cause the enrollment section is deleted, but we kinda want to minimize database traffic
      end

      it "lists associated nonenrollmentless courses by term" do
        expect(@account.fast_all_courses({ :term => EnrollmentTerm.where(sis_source_id: "T001").first, :hide_enrollmentless_courses => true }).map(&:sis_source_id).sort).to eq ["C001", "C001S"]
        expect(@account.fast_all_courses({ :term => EnrollmentTerm.where(sis_source_id: "T002").first, :hide_enrollmentless_courses => true }).map(&:sis_source_id).sort).to eq []
        expect(@account.fast_all_courses({ :term => EnrollmentTerm.where(sis_source_id: "T003").first, :hide_enrollmentless_courses => true }).map(&:sis_source_id).sort).to eq ["C005", "C007", "C005S", "C007S"].sort
      end

      it "orders list by specified parameter" do
        order = "courses.created_at ASC"
        expect(@account).to receive(:fast_course_base).with(order: order)
        @account.fast_all_courses(order: order)
      end
    end

    context "name searching" do
      it "lists associated courses" do
        expect(@account.courses_name_like("search").map(&:sis_source_id).sort).to eq [
          "C001S", "C005S", "C006S", "C007S", "C008S", "C009S"
        ]
      end

      it "lists associated courses by term" do
        expect(@account.courses_name_like("search", { :term => EnrollmentTerm.where(sis_source_id: "T001").first }).map(&:sis_source_id).sort).to eq ["C001S"]
        expect(@account.courses_name_like("search", { :term => EnrollmentTerm.where(sis_source_id: "T002").first }).map(&:sis_source_id).sort).to eq []
        expect(@account.courses_name_like("search", { :term => EnrollmentTerm.where(sis_source_id: "T003").first }).map(&:sis_source_id).sort).to eq ["C005S", "C006S", "C007S", "C008S", "C009S"]
      end

      it "lists associated nonenrollmentless courses" do
        expect(@account.courses_name_like("search", { :hide_enrollmentless_courses => true }).map(&:sis_source_id).sort).to eq ["C001S", "C005S", "C007S"] # C007 probably shouldn't be here, cause the enrollment section is deleted, but we kinda want to minimize database traffic
      end

      it "lists associated nonenrollmentless courses by term" do
        expect(@account.courses_name_like("search", { :term => EnrollmentTerm.where(sis_source_id: "T001").first, :hide_enrollmentless_courses => true }).map(&:sis_source_id).sort).to eq ["C001S"]
        expect(@account.courses_name_like("search", { :term => EnrollmentTerm.where(sis_source_id: "T002").first, :hide_enrollmentless_courses => true }).map(&:sis_source_id).sort).to eq []
        expect(@account.courses_name_like("search", { :term => EnrollmentTerm.where(sis_source_id: "T003").first, :hide_enrollmentless_courses => true }).map(&:sis_source_id).sort).to eq ["C005S", "C007S"]
      end
    end
  end

  context "services" do
    before do
      @a = Account.new
    end

    it "is able to specify a list of enabled services" do
      @a.allowed_services = 'twitter'
      expect(@a.service_enabled?(:twitter)).to be_truthy
      expect(@a.service_enabled?(:diigo)).to be_falsey
      expect(@a.service_enabled?(:avatars)).to be_falsey
    end

    it "does not enable services off by default" do
      expect(@a.service_enabled?(:avatars)).to be_falsey
    end

    it "adds and remove services from the defaults" do
      @a.allowed_services = '+avatars,-twitter'
      expect(@a.service_enabled?(:avatars)).to be_truthy
      expect(@a.service_enabled?(:twitter)).to be_falsey
    end

    it "allows settings services" do
      expect { @a.enable_service(:completly_bogs) }.to raise_error("Invalid Service")

      @a.disable_service(:twitter)
      expect(@a.service_enabled?(:twitter)).to be_falsey

      @a.enable_service(:twitter)
      expect(@a.service_enabled?(:twitter)).to be_truthy
    end

    it "uses + and - by default when setting service availability" do
      @a.enable_service(:twitter)
      expect(@a.service_enabled?(:twitter)).to be_truthy
      expect(@a.allowed_services).to be_nil

      @a.disable_service(:twitter)
      expect(@a.allowed_services).to match('\-twitter')

      @a.disable_service(:avatars)
      expect(@a.service_enabled?(:avatars)).to be_falsey
      expect(@a.allowed_services).not_to match('avatars')

      @a.enable_service(:avatars)
      expect(@a.service_enabled?(:avatars)).to be_truthy
      expect(@a.allowed_services).to match('\+avatars')
    end

    it "is able to set service availibity for previously hard-coded values" do
      @a.allowed_services = 'avatars'

      @a.enable_service(:twitter)
      expect(@a.service_enabled?(:twitter)).to be_truthy
      expect(@a.allowed_services).to match(/twitter/)
      expect(@a.allowed_services).not_to match(/[+-]/)

      @a.disable_service(:avatars)
      @a.disable_service(:twitter)
      expect(@a.allowed_services).to be_nil
    end

    it "does not wipe out services that are substrings of each other" do
      AccountServices.register_service(
        :google_docs_prev,
        {
          :name => "My google docs prev", :description => "", :expose_to_ui => :service, :default => true
        }
      )

      @a.disable_service('google_docs_previews')
      @a.disable_service('google_docs_prev')
      expect(@a.allowed_services).to eq '-google_docs_previews,-google_docs_prev'
    end

    describe "services_exposed_to_ui_hash" do
      it "returns all ui services by default" do
        expected_services = AccountServices.allowable_services.reject { |_, k| !k[:expose_to_ui] || (k[:expose_to_ui_proc] && !k[:expose_to_ui_proc].call(nil)) }.keys
        expect(Account.services_exposed_to_ui_hash.keys).to eq expected_services
      end

      it "returns services of a type if specified" do
        expected_services = AccountServices.allowable_services.reject { |_, k| k[:expose_to_ui] != :setting || (k[:expose_to_ui_proc] && !k[:expose_to_ui_proc].call(nil)) }.keys
        expect(Account.services_exposed_to_ui_hash(:setting).keys).to eq expected_services
      end

      it "filters based on user and account if a proc is specified" do
        user1 = User.create!
        user2 = User.create!
        AccountServices.register_service(:myservice, {
                                           name: "My Test Service",
                                           description: "Nope",
                                           expose_to_ui: :setting,
                                           default: false,
                                           expose_to_ui_proc: proc { |user, account| user == user2 && account == Account.default },
                                         })
        expect(Account.services_exposed_to_ui_hash(:setting).keys).not_to be_include(:myservice)
        expect(Account.services_exposed_to_ui_hash(:setting, user1, Account.default).keys).not_to be_include(:myservice)
        expect(Account.services_exposed_to_ui_hash(:setting, user2, Account.default).keys).to be_include(:myservice)
      end
    end

    describe "plugin services" do
      before do
        AccountServices.register_service(:myplugin, { :name => "My Plugin", :description => "", :expose_to_ui => :setting, :default => false })
      end

      it "returns the service" do
        expect(AccountServices.allowable_services.keys).to be_include(:myplugin)
      end

      it "allows setting the service" do
        expect(@a.service_enabled?(:myplugin)).to be_falsey

        @a.enable_service(:myplugin)
        expect(@a.service_enabled?(:myplugin)).to be_truthy
        expect(@a.allowed_services).to match(/\+myplugin/)

        @a.disable_service(:myplugin)
        expect(@a.service_enabled?(:myplugin)).to be_falsey
        expect(@a.allowed_services).to be_blank
      end

      describe "services_exposed_to_ui_hash" do
        it "returns services defined in a plugin" do
          expect(Account.services_exposed_to_ui_hash().keys).to be_include(:myplugin)
          expect(Account.services_exposed_to_ui_hash(:setting).keys).to be_include(:myplugin)
        end
      end
    end
  end

  context "settings=" do
    it "filters non-hash hash settings" do
      a = Account.new
      a.settings = { 'sis_default_grade_export' => 'string' }.with_indifferent_access
      expect(a.settings[:error_reporting]).to eql(nil)

      a.settings = { 'sis_default_grade_export' => {
        'value' => true
      } }.with_indifferent_access
      expect(a.settings[:sis_default_grade_export]).to be_is_a(Hash)
      expect(a.settings[:sis_default_grade_export][:value]).to eql true
    end
  end

  context "allow_global_includes?" do
    let(:root) { Account.default }

    it "false unless they've checked the box to allow it" do
      expect(root.allow_global_includes?).to be_falsey
    end

    it "true if they've checked the box to allow it" do
      root.settings = { 'global_includes' => true }
      expect(root.allow_global_includes?).to be_truthy
    end

    describe "subaccount" do
      let(:sub_account) { root.sub_accounts.create! }

      it "false if root account hasn't checked global_includes AND subaccount branding" do
        expect(sub_account.allow_global_includes?).to be_falsey

        sub_account.root_account.settings = { 'global_includes' => true, 'sub_account_includes' => false }
        expect(sub_account.allow_global_includes?).to be_falsey

        sub_account.root_account.settings = { 'global_includes' => false, 'sub_account_includes' => true }
        expect(sub_account.allow_global_includes?).to be_falsey
      end

      it "true if root account HAS checked global_includes and turned on subaccount branding" do
        sub_account.root_account.settings = { 'global_includes' => true, 'sub_account_includes' => true }
        expect(sub_account.allow_global_includes?).to be_truthy
      end
    end
  end

  context "turnitin secret" do
    it "decrypts the turnitin secret to the original value" do
      a = Account.new
      a.turnitin_shared_secret = "asdf"
      expect(a.turnitin_shared_secret).to eql("asdf")
      a.turnitin_shared_secret = "2t87aot72gho8a37gh4g[awg'waegawe-,v-3o7fya23oya2o3"
      expect(a.turnitin_shared_secret).to eql("2t87aot72gho8a37gh4g[awg'waegawe-,v-3o7fya23oya2o3")
    end
  end

  context "closest_turnitin_originality" do
    before do
      @root_account = Account.create!(:turnitin_pledge => "root")
      @root_account.turnitin_originality = 'after_grading'
      @root_account.save!
    end

    it "finds closest_turnitin_originality from root account" do
      expect(@root_account.closest_turnitin_originality).to eq('after_grading')
    end

    it "finds closest_turnitin_originality from sub account" do
      sub_account = Account.create(:name => 'sub', :parent_account => @root_account)
      sub_account.turnitin_originality = 'never'
      expect(sub_account.closest_turnitin_originality).to eq('never')
    end

    it "finds closest_turnitin_originality from sub account when set on root account" do
      sub_account = Account.create(:name => 'sub', :parent_account => @root_account)
      expect(sub_account.closest_turnitin_originality).to eq('after_grading')
    end
  end

  context "closest_turnitin_pledge" do
    it "works for custom sub, custom root" do
      root_account = Account.create!(:turnitin_pledge => "root")
      sub_account = Account.create!(:parent_account => root_account, :turnitin_pledge => "sub")
      expect(root_account.closest_turnitin_pledge).to eq "root"
      expect(sub_account.closest_turnitin_pledge).to eq "sub"
    end

    it "works for nil sub, custom root" do
      root_account = Account.create!(:turnitin_pledge => "root")
      sub_account = Account.create!(:parent_account => root_account)
      expect(root_account.closest_turnitin_pledge).to eq "root"
      expect(sub_account.closest_turnitin_pledge).to eq "root"
    end

    it "works for nil sub, nil root" do
      root_account = Account.create!
      sub_account = Account.create!(:parent_account => root_account)
      expect(root_account.closest_turnitin_pledge).not_to be_empty
      expect(sub_account.closest_turnitin_pledge).not_to be_empty
    end

    it 'uses the default message if pledge is nil or empty' do
      account = Account.create!(turnitin_pledge: '')
      expect(account.closest_turnitin_pledge).to eq 'This assignment submission is my own, original work'
    end
  end

  it "makes a default enrollment term if necessary" do
    a = Account.create!(:name => "nada")
    expect(a.enrollment_terms.size).to eq 1
    expect(a.enrollment_terms.first.name).to eq EnrollmentTerm::DEFAULT_TERM_NAME

    # don't create a new default term for sub-accounts
    a2 = a.all_accounts.create!(:name => "sub")
    expect(a2.enrollment_terms.size).to eq 0
  end

  def account_with_admin_and_restricted_user(account, restricted_role)
    admin = User.create
    user = User.create
    account.account_users.create!(:user => admin, :role => admin_role)
    account.account_users.create!(:user => user, :role => restricted_role)
    [admin, user]
  end

  it "sets up access policy correctly" do
    # double out any "if" permission conditions
    RoleOverride.permissions.each_value do |v|
      next unless v[:if]

      allow_any_instance_of(Account).to receive(v[:if]).and_return(true)
    end
    site_admin = Account.site_admin

    # Set up a hierarchy of 4 accounts - a root account, a sub account,
    # a sub sub account, and SiteAdmin account.  Create a 'Restricted Admin'
    # role available for each one, and create an admin user and a user in that restricted role
    @sa_role = custom_account_role('Restricted SA Admin', account: site_admin)

    site_admin.settings[:mfa_settings] = 'required'
    site_admin.save!
    root_account = Account.create
    @root_role = custom_account_role('Restricted Root Admin', :account => root_account)

    sub_account = Account.create(:parent_account => root_account)
    sub_sub_account = Account.create(:parent_account => sub_account)

    hash = {}
    hash[:site_admin] = { :account => Account.site_admin }
    hash[:root] = { :account => root_account }
    hash[:sub] = { :account => sub_account }
    hash[:sub_sub] = { :account => sub_sub_account }

    hash.each do |k, v|
      v[:account].update_attribute(:settings, { :no_enrollments_can_create_courses => false })
      admin, user = account_with_admin_and_restricted_user(v[:account], (k == :site_admin ? @sa_role : @root_role))
      hash[k][:admin] = admin
      hash[k][:user] = user
    end

    limited_access = [:read, :read_as_admin, :manage, :update, :delete, :read_outcomes, :read_terms]
    conditional_access = RoleOverride.permissions.select { |_, v| v[:account_allows] }.map(&:first)
    conditional_access += [:view_bounced_emails] # since this depends on :view_notifications
    disabled_by_default = RoleOverride.permissions.select { |_, v| v[:true_for].empty? }.map(&:first)
    full_access = RoleOverride.permissions.keys +
                  limited_access - disabled_by_default - conditional_access +
                  [:create_courses, :create_tool_manually]

    full_root_access = full_access - RoleOverride.permissions.select { |_k, v| v[:account_only] == :site_admin }.map(&:first)
    full_sub_access = full_root_access - RoleOverride.permissions.select { |_k, v| v[:account_only] == :root }.map(&:first)
    # site admin has access to everything everywhere
    hash.each do |k, v|
      account = v[:account]

      common_siteadmin_privileges = []
      common_siteadmin_privileges += [:read_global_outcomes] if k == :site_admin

      admin_privileges = full_access + common_siteadmin_privileges
      admin_privileges += [:manage_privacy_settings] if k == :root

      user_privileges = limited_access + common_siteadmin_privileges
      expect(account.check_policy(hash[:site_admin][:admin]) - conditional_access).to match_array admin_privileges
      expect(account.check_policy(hash[:site_admin][:user]) - conditional_access).to match_array user_privileges
    end

    # root admin has access to everything except site admin
    account = hash[:site_admin][:account]
    expect(account.check_policy(hash[:root][:admin])).to match_array [:read_global_outcomes]
    expect(account.check_policy(hash[:root][:user])).to match_array [:read_global_outcomes]
    hash.each do |k, v|
      next if k == :site_admin

      account = v[:account]
      expect(account.check_policy(hash[:root][:admin]) - conditional_access).to match_array full_root_access
      expect(account.check_policy(hash[:root][:user])).to match_array limited_access
    end

    # sub account has access to sub and sub_sub
    hash.each do |k, v|
      next unless k == :site_admin || k == :root

      account = v[:account]
      expect(account.check_policy(hash[:sub][:admin])).to match_array(k == :site_admin ? [:read_global_outcomes] : [:read_outcomes, :read_terms])
      expect(account.check_policy(hash[:sub][:user])).to match_array(k == :site_admin ? [:read_global_outcomes] : [:read_outcomes, :read_terms])
    end
    hash.each do |k, v|
      next if k == :site_admin || k == :root

      account = v[:account]
      expect(account.check_policy(hash[:sub][:admin]) - conditional_access).to match_array full_sub_access
      expect(account.check_policy(hash[:sub][:user])).to match_array limited_access
    end

    # Grant 'Restricted Admin' a specific permission, and re-check everything
    some_access = [:read_reports] + limited_access
    hash.each do |k, v|
      account = v[:account]
      account.role_overrides.create!(:permission => 'read_reports', :role => (k == :site_admin ? @sa_role : @root_role), :enabled => true)
      account.role_overrides.create!(:permission => 'reset_any_mfa', :role => @sa_role, :enabled => true)
      # clear caches
<<<<<<< HEAD
      account.tap { |a| a.settings[:mfa_settings] = :optional; a.save! }
=======
      account.tap do |a|
        a.settings[:mfa_settings] = :optional
        a.save!
      end
>>>>>>> 2bda9f78
      v[:account] = Account.find(account.id)
    end
    AdheresToPolicy::Cache.clear
    hash.each do |k, v|
      account = v[:account]
      admin_privileges = full_access.clone
      admin_privileges += [:read_global_outcomes] if k == :site_admin
      admin_privileges += [:manage_privacy_settings] if k == :root
      user_array = some_access + [:reset_any_mfa] +
                   (k == :site_admin ? [:read_global_outcomes] : [])
      expect(account.check_policy(hash[:site_admin][:admin]) - conditional_access).to match_array admin_privileges
      expect(account.check_policy(hash[:site_admin][:user])).to match_array user_array
    end

    account = hash[:site_admin][:account]
    expect(account.check_policy(hash[:root][:admin])).to match_array [:read_global_outcomes]
    expect(account.check_policy(hash[:root][:user])).to match_array [:read_global_outcomes]
    hash.each do |k, v|
      next if k == :site_admin

      account = v[:account]
      expect(account.check_policy(hash[:root][:admin]) - conditional_access).to match_array full_root_access
      expect(account.check_policy(hash[:root][:user])).to match_array some_access
    end

    # sub account has access to sub and sub_sub
    hash.each do |k, v|
      next unless k == :site_admin || k == :root

      account = v[:account]
      expect(account.check_policy(hash[:sub][:admin])).to match_array(k == :site_admin ? [:read_global_outcomes] : [:read_outcomes, :read_terms])
      expect(account.check_policy(hash[:sub][:user])).to match_array(k == :site_admin ? [:read_global_outcomes] : [:read_outcomes, :read_terms])
    end
    hash.each do |k, v|
      next if k == :site_admin || k == :root

      account = v[:account]
      expect(account.check_policy(hash[:sub][:admin]) - conditional_access).to match_array full_sub_access
      expect(account.check_policy(hash[:sub][:user])).to match_array some_access
    end
  end

  context "sharding" do
    specs_require_sharding

    it "queries for enrollments correctly when another shard is active" do
      teacher_in_course
      @enrollment.accept!

      @shard1.activate do
        expect(@course.grants_right?(@user, :read_sis)).to eq true
      end
    end
  end

  # TODO: deprecated; need to look into removing this setting
  it "allows no_enrollments_can_create_courses correctly" do
    a = Account.default
    a.disable_feature!(:granular_permissions_manage_courses)
    a.settings = { :no_enrollments_can_create_courses => true }
    a.save!

    user_factory
    expect(a.grants_right?(@user, :create_courses)).to be_truthy
  end

  it "does not allow create_courses even to admins on site admin and children" do
    a = Account.site_admin
    a.settings = { :no_enrollments_can_create_courses => true }
    a.save!
    manual = a.manually_created_courses_account
    user_factory

    expect(a.grants_right?(@user, :create_courses)).to eq false
    expect(manual.grants_right?(@user, :create_courses)).to eq false
  end

  it "does not allow create courses for student view students" do
    a = Account.default
    a.settings = { :no_enrollments_can_create_courses => true }
    a.save!

    manual = a.manually_created_courses_account
    course = manual.courses.create!
    user = course.student_view_student

    expect(a.grants_right?(user, :create_courses)).to eq false
    expect(manual.grants_right?(user, :create_courses)).to eq false
  end

  it "does not allow create courses for student view students (granular permissions)" do
    a = Account.default
    a.settings = { :no_enrollments_can_create_courses => true }
    a.save!
    a.enable_feature!(:granular_permissions_manage_courses)

    manual = a.manually_created_courses_account
    course = manual.courses.create!
    user = course.student_view_student

    expect(a.grants_right?(user, :create_courses)).to eq false
    expect(manual.grants_right?(user, :create_courses)).to eq false
  end

  it "returns sub-accounts as options correctly" do
    a = Account.default
    sub = Account.create!(:name => 'sub', :parent_account => a)
    sub2 = Account.create!(:name => 'sub2', :parent_account => a)
    sub2_1 = Account.create!(:name => 'sub2-1', :parent_account => sub2)
    options = a.sub_accounts_as_options
    expect(options).to eq(
      [
        ["Default Account", a.id],
        ["&nbsp;&nbsp;sub", sub.id],
        ["&nbsp;&nbsp;sub2", sub2.id],
        ["&nbsp;&nbsp;&nbsp;&nbsp;sub2-1", sub2_1.id]
      ]
    )
  end

  it "correctly returns sub-account_ids recursively" do
    a = Account.default
    subs = []
    sub = Account.create!(name: 'sub', parent_account: a)
    subs << grand_sub = Account.create!(name: 'grand_sub', parent_account: sub)
    subs << great_grand_sub = Account.create!(name: 'great_grand_sub', parent_account: grand_sub)
    subs << Account.create!(name: 'great_great_grand_sub', parent_account: great_grand_sub)
    expect(Account.select(:id).sub_accounts_recursive(sub.id, :pluck).sort).to eq(subs.map(&:id).sort)
    expect(Account.limit(10).sub_accounts_recursive(sub.id).sort).to eq(subs.sort_by(&:id))
  end

  context "sharding" do
    specs_require_sharding
    it "returns sub account ids recursively when another shard is active" do
      a = Account.default
      subs = []
      sub = Account.create!(name: 'sub', parent_account: a)
      subs << grand_sub = Account.create!(name: 'grand_sub', parent_account: sub)
      subs << great_grand_sub = Account.create!(name: 'great_grand_sub', parent_account: grand_sub)
      subs << Account.create!(name: 'great_great_grand_sub', parent_account: great_grand_sub)
      @shard1.activate do
        expect(Account.select(:id).sub_accounts_recursive(sub.id, :pluck).sort).to eq(subs.map(&:id).sort)
        expect(Account.sub_accounts_recursive(sub.id).sort_by(&:id)).to eq(subs.sort_by(&:id))
      end
    end
  end

  it "returns the correct user count" do
    a = Account.default
    expect(a.all_users.count).to eq a.user_count
    expect(a.user_count).to eq 0

    u = User.create!
    a.account_users.create!(user: u)
    expect(a.all_users.count).to eq a.user_count
    expect(a.user_count).to eq 1

    course_with_teacher
    @teacher.update_account_associations
    expect(a.all_users.count).to eq a.user_count
    expect(a.user_count).to eq 2

    a2 = a.sub_accounts.create!
    course_with_teacher(:account => a2)
    @teacher.update_account_associations
    expect(a.all_users.count).to eq a.user_count
    expect(a.user_count).to eq 3

    user_with_pseudonym
    expect(a.all_users.count).to eq a.user_count
    expect(a.user_count).to eq 4
  end

  it "group_categories should not include deleted categories" do
    account = Account.default
    expect(account.group_categories.count).to eq 0
    category1 = account.group_categories.create(:name => 'category 1')
    category2 = account.group_categories.create(:name => 'category 2')
    expect(account.group_categories.count).to eq 2
    category1.destroy
    account.reload
    expect(account.group_categories.count).to eq 1
    expect(account.group_categories.to_a).to eq [category2]
  end

  it "group_categories.active should not include deleted categories" do
    account = Account.default
    expect(account.group_categories.active.count).to eq 0
    category1 = account.group_categories.create(name: 'category 1')
    category2 = account.group_categories.create(name: 'category 2')
    expect(account.group_categories.active.count).to eq 2
    category1.destroy
    account.reload
    expect(account.group_categories.active.count).to eq 1
    expect(account.all_group_categories.count).to eq 2
    expect(account.group_categories.active.to_a).to eq [category2]
  end

  it "returns correct values for login_handle_name_with_inference" do
    account = Account.default
    expect(account.login_handle_name_with_inference).to eq "Email"

    config = account.authentication_providers.create!(auth_type: 'cas')
    account.authentication_providers.first.move_to_bottom
    expect(account.login_handle_name_with_inference).to eq "Login"

    config.destroy
    config = account.authentication_providers.create!(auth_type: 'saml')
    account.authentication_providers.active.first.move_to_bottom
    expect(account.reload.login_handle_name_with_inference).to eq "Login"

    config.destroy
    account.authentication_providers.create!(auth_type: 'ldap')
    account.authentication_providers.active.first.move_to_bottom
    expect(account.reload.login_handle_name_with_inference).to eq "Email"
    account.login_handle_name = "LDAP Login"
    account.save!
    expect(account.reload.login_handle_name_with_inference).to eq "LDAP Login"
  end

  context "users_not_in_groups" do
    before :once do
      @account = Account.default
      @user1 = account_admin_user(:account => @account)
      @user2 = account_admin_user(:account => @account)
      @user3 = account_admin_user(:account => @account)
    end

    it "does not include deleted users" do
      @user1.destroy
      expect(@account.users_not_in_groups([]).size).to eq 2
    end

    it "does not include users in one of the groups" do
      group = @account.groups.create
      group.add_user(@user1)
      users = @account.users_not_in_groups([group])
      expect(users.size).to eq 2
      expect(users).not_to be_include(@user1)
    end

    it "includes users otherwise" do
      group = @account.groups.create
      group.add_user(@user1)
      users = @account.users_not_in_groups([group])
      expect(users).to be_include(@user2)
      expect(users).to be_include(@user3)
    end

    it "allows ordering by user's sortable name" do
      @user1.sortable_name = 'jonny'; @user1.save
      @user2.sortable_name = 'bob'; @user2.save
      @user3.sortable_name = 'richard'; @user3.save
      users = @account.users_not_in_groups([], order: User.sortable_name_order_by_clause('users'))
      expect(users.map { |u| u.id }).to eq [@user2.id, @user1.id, @user3.id]
    end
  end

  context "tabs_available" do
    before :once do
      @account = Account.default.sub_accounts.create!(:name => "sub-account")
    end

    it "includes 'Developer Keys' for the authorized users of the site_admin account" do
      account_admin_user(:account => Account.site_admin)
      tabs = Account.site_admin.tabs_available(@admin)
      expect(tabs.map { |t| t[:id] }).to be_include(Account::TAB_DEVELOPER_KEYS)

      tabs = Account.site_admin.tabs_available(nil)
      expect(tabs.map { |t| t[:id] }).not_to be_include(Account::TAB_DEVELOPER_KEYS)
    end

    it "includes 'Developer Keys' for the admin users of an account" do
      account = Account.create!
      account_admin_user(:account => account)
      tabs = account.tabs_available(@admin)
      expect(tabs.map { |t| t[:id] }).to be_include(Account::TAB_DEVELOPER_KEYS)

      tabs = account.tabs_available(nil)
      expect(tabs.map { |t| t[:id] }).not_to be_include(Account::TAB_DEVELOPER_KEYS)
    end

    it "does not include 'Developer Keys' for non-site_admin accounts" do
      tabs = @account.tabs_available(nil)
      expect(tabs.map { |t| t[:id] }).not_to be_include(Account::TAB_DEVELOPER_KEYS)

      tabs = @account.root_account.tabs_available(nil)
      expect(tabs.map { |t| t[:id] }).not_to be_include(Account::TAB_DEVELOPER_KEYS)
    end

    it "does not include external tools if not configured for account navigation" do
      tool = @account.context_external_tools.new(:name => "bob", :consumer_key => "bob", :shared_secret => "bob", :domain => "example.com")
      tool.user_navigation = { :url => "http://www.example.com", :text => "Example URL" }
      tool.save!
      expect(tool.has_placement?(:account_navigation)).to eq false
      tabs = @account.tabs_available(nil)
      expect(tabs.map { |t| t[:id] }).not_to be_include(tool.asset_string)
    end

    it "includes active external tools if configured on the account" do
      tools = Array.new(2) do
        t = @account.context_external_tools.new(
          :name => "bob",
          :consumer_key => "bob",
          :shared_secret => "bob",
          :domain => "example.com"
        )
        t.account_navigation = {
          :text => "Example URL",
          :url => "http://www.example.com",
        }
        t.tap(&:save!)
      end
      tool1, tool2 = tools
      tool2.destroy

      tools.each { |t| expect(t.has_placement?(:account_navigation)).to eq true }

      tabs = @account.tabs_available
      tab_ids = tabs.map { |t| t[:id] }
      expect(tab_ids).to be_include(tool1.asset_string)
      expect(tab_ids).not_to be_include(tool2.asset_string)
      tab = tabs.detect { |t| t[:id] == tool1.asset_string }
      expect(tab[:label]).to eq tool1.settings[:account_navigation][:text]
      expect(tab[:href]).to eq :account_external_tool_path
      expect(tab[:args]).to eq [@account.id, tool1.id]
    end

    it "includes external tools if configured on the root account" do
      tool = @account.context_external_tools.new(:name => "bob", :consumer_key => "bob", :shared_secret => "bob", :domain => "example.com")
      tool.account_navigation = { :url => "http://www.example.com", :text => "Example URL" }
      tool.save!
      expect(tool.has_placement?(:account_navigation)).to eq true
      tabs = @account.tabs_available(nil)
      expect(tabs.map { |t| t[:id] }).to be_include(tool.asset_string)
      tab = tabs.detect { |t| t[:id] == tool.asset_string }
      expect(tab[:label]).to eq tool.settings[:account_navigation][:text]
      expect(tab[:href]).to eq :account_external_tool_path
      expect(tab[:args]).to eq [@account.id, tool.id]
    end

    it "does not include external tools for non-admins if visibility is set" do
      course_with_teacher(:account => @account)
      tool = @account.context_external_tools.new(:name => "bob", :consumer_key => "bob", :shared_secret => "bob", :domain => "example.com")
      tool.account_navigation = { :url => "http://www.example.com", :text => "Example URL", :visibility => "admins" }
      tool.save!
      expect(tool.has_placement?(:account_navigation)).to eq true
      tabs = @account.tabs_available(@teacher)
      expect(tabs.map { |t| t[:id] }).to_not be_include(tool.asset_string)

      admin = account_admin_user(:account => @account)
      tabs = @account.tabs_available(admin)
      expect(tabs.map { |t| t[:id] }).to be_include(tool.asset_string)
    end

    it "uses localized labels" do
      tool = @account.context_external_tools.new(:name => "bob", :consumer_key => "test", :shared_secret => "secret",
                                                 :url => "http://example.com")

      account_navigation = {
        :text => 'this should not be the title',
        :url => 'http://www.example.com',
        :labels => {
          'en' => 'English Label',
          'sp' => 'Spanish Label'
        }
      }

      tool.settings[:account_navigation] = account_navigation
      tool.save!

      tabs = @account.external_tool_tabs({}, User.new)

      expect(tabs.first[:label]).to eq "English Label"
    end

    it 'includes message handlers' do
      mock_tab = {
        :id => '1234',
        :label => 'my_label',
        :css_class => '1234',
        :href => :launch_path_helper,
        :visibility => nil,
        :external => true,
        :hidden => false,
        :args => [1, 2]
      }
      allow(Lti::MessageHandler).to receive(:lti_apps_tabs).and_return([mock_tab])
      expect(@account.tabs_available(nil)).to include(mock_tab)
    end

    it 'uses :manage_assignments to determine question bank tab visibility' do
      account_admin_user_with_role_changes(acccount: @account, role_changes: { manage_assignments: true, manage_grades: false })
      tabs = @account.tabs_available(@admin)
      expect(tabs.map { |t| t[:id] }).to be_include(Account::TAB_QUESTION_BANKS)
    end

    describe "'ePortfolio Moderation' tab" do
      let(:tab_ids) { @account.tabs_available(@admin).pluck(:id) }

      it "is shown if the user has the moderate_user_content permission" do
        account_admin_user_with_role_changes(acccount: @account, role_changes: { moderate_user_content: true })
        expect(tab_ids).to include(Account::TAB_EPORTFOLIO_MODERATION)
      end

      it "is not shown if the user lacks the moderate_user_content permission" do
        account_admin_user_with_role_changes(acccount: @account, role_changes: { moderate_user_content: false })
        expect(tab_ids).not_to include(Account::TAB_EPORTFOLIO_MODERATION)
      end
    end

    describe "rubrics permissions" do
      let(:tab_ids) { @account.tabs_available(@admin).pluck(:id) }

      it "returns the rubrics tab for admins by default" do
        account_admin_user(acccount: @account)
        expect(tab_ids).to include(Account::TAB_RUBRICS)
      end

      it "the rubrics tab is not shown if the user lacks permission (manage_rubrics)" do
        account_admin_user_with_role_changes(acccount: @account, role_changes: { manage_rubrics: false })
        expect(tab_ids).not_to include(Account::TAB_RUBRICS)
      end
    end
  end

  describe "fast_all_users" do
    it "preserves sortable_name" do
      user_with_pseudonym(:active_all => 1)
      @user.update(:name => "John St. Clair", :sortable_name => "St. Clair, John")
      @johnstclair = @user
      user_with_pseudonym(:active_all => 1, :username => 'jt@instructure.com', :name => 'JT Olds')
      @jtolds = @user
      expect(Account.default.fast_all_users).to eq [@jtolds, @johnstclair]
    end
  end

  it "does not allow setting an sis id for a root account" do
    @account = Account.create!
    @account.sis_source_id = 'abc'
    expect(@account.save).to be_falsey
  end

  describe "user_list_search_mode_for" do
    let_once(:account) { Account.default }
    it "is preferred for anyone if open registration is turned on" do
      account.settings = { :open_registration => true }
      expect(account.user_list_search_mode_for(nil)).to eq :preferred
      expect(account.user_list_search_mode_for(user_factory)).to eq :preferred
    end

    it "is preferred for account admins" do
      expect(account.user_list_search_mode_for(nil)).to eq :closed
      expect(account.user_list_search_mode_for(user_factory)).to eq :closed
      user_factory
      account.account_users.create!(user: @user)
      expect(account.user_list_search_mode_for(@user)).to eq :preferred
    end
  end

  context "sharding" do
    specs_require_sharding

    it "properly returns site admin permissions regardless of active shard" do
      enable_cache do
        user_factory
        site_admin = Account.site_admin
        site_admin.account_users.create!(user: @user)

        @shard1.activate do
          expect(site_admin.grants_right?(@user, :manage_site_settings)).to be_truthy
        end
        expect(site_admin.grants_right?(@user, :manage_site_settings)).to be_truthy

        user_factory
        @shard1.activate do
          expect(site_admin.grants_right?(@user, :manage_site_settings)).to be_falsey
        end
        expect(site_admin.grants_right?(@user, :manage_site_settings)).to be_falsey
      end
    end
  end

  context "permissions" do
    before(:once) { Account.default }

    it "grants :read_global_outcomes to any user iff site_admin" do
      @site_admin = Account.site_admin
      expect(@site_admin.grants_right?(User.new, :read_global_outcomes)).to be_truthy

      @subaccount = @site_admin.sub_accounts.create!
      expect(@subaccount.grants_right?(User.new, :read_global_outcomes)).to be_falsey
    end

    it "does not grant :read_outcomes to user's outside the account" do
      expect(Account.default.grants_right?(User.new, :read_outcomes)).to be_falsey
    end

    it "grants :read_outcomes to account admins" do
      account_admin_user(:account => Account.default)
      expect(Account.default.grants_right?(@admin, :read_outcomes)).to be_truthy
    end

    it "grants :read_outcomes to subaccount admins" do
      account_admin_user(:account => Account.default.sub_accounts.create!)
      expect(Account.default.grants_right?(@admin, :read_outcomes)).to be_truthy
    end

    it "grants :read_outcomes to enrollees in account courses" do
      course_factory(:account => Account.default)
      teacher_in_course
      student_in_course
      expect(Account.default.grants_right?(@teacher, :read_outcomes)).to be_truthy
      expect(Account.default.grants_right?(@student, :read_outcomes)).to be_truthy
    end

    it "grants :read_outcomes to enrollees in subaccount courses" do
      course_factory(:account => Account.default.sub_accounts.create!)
      teacher_in_course
      student_in_course
      expect(Account.default.grants_right?(@teacher, :read_outcomes)).to be_truthy
      expect(Account.default.grants_right?(@student, :read_outcomes)).to be_truthy
    end
  end

  describe "authentication_providers.active" do
    let(:account) { Account.default }
    let!(:aac) { account.authentication_providers.create!(auth_type: 'facebook') }

    it "pulls active AACS" do
      expect(account.authentication_providers.active).to include(aac)
    end

    it "ignores deleted AACs" do
      aac.destroy
      expect(account.authentication_providers.active).to_not include(aac)
    end
  end

  describe "delegated_authentication?" do
    let(:account) { Account.default }

    before do
      account.authentication_providers.scope.delete_all
    end

    it "is false for LDAP" do
      account.authentication_providers.create!(auth_type: 'ldap')
      expect(account.delegated_authentication?).to eq false
    end

    it "is true for CAS" do
      account.authentication_providers.create!(auth_type: 'cas')
      expect(account.delegated_authentication?).to eq true
    end
  end

  describe "#non_canvas_auth_configured?" do
    let(:account) { Account.default }

    it "is false for no aacs" do
      expect(account.non_canvas_auth_configured?).to be_falsey
    end

    it "is true for having aacs" do
      Account.default.authentication_providers.create!(auth_type: 'ldap')
      expect(account.non_canvas_auth_configured?).to be_truthy
    end

    it "is false after aacs deleted" do
      Account.default.authentication_providers.create!(auth_type: 'ldap')
      account.authentication_providers.destroy_all
      expect(account.non_canvas_auth_configured?).to be_falsey
    end
  end

  describe '#find_child' do
    it 'works for root accounts' do
      sub = Account.default.sub_accounts.create!
      expect(Account.default.find_child(sub.id)).to eq sub
    end

    it 'works for children accounts' do
      sub = Account.default.sub_accounts.create!
      sub_sub = sub.sub_accounts.create!
      sub_sub_sub = sub_sub.sub_accounts.create!
      expect(sub.find_child(sub_sub_sub.id)).to eq sub_sub_sub
    end

    it 'raises for out-of-tree accounts' do
      sub = Account.default.sub_accounts.create!
      sub_sub = sub.sub_accounts.create!
      sibling = sub.sub_accounts.create!
      expect { sub_sub.find_child(sibling.id) }.to raise_error(ActiveRecord::RecordNotFound)
    end
  end

  context "manually created courses account" do
    it "still works with existing manually created courses accounts" do
      acct = Account.default
      sub = acct.sub_accounts.create!(:name => "Manually-Created Courses")
      manual_courses_account = acct.manually_created_courses_account
      expect(manual_courses_account.id).to eq sub.id
      expect(acct.reload.settings[:manually_created_courses_account_id]).to eq sub.id
    end

    it "does not create a duplicate manual courses account when locale changes" do
      acct = Account.default
      sub1 = acct.manually_created_courses_account
      I18n.locale = "es"
      sub2 = acct.manually_created_courses_account
      I18n.locale = "en"
      expect(sub1.id).to eq sub2.id
    end

    it "works if the saved account id doesn't exist" do
      acct = Account.default
      acct.settings[:manually_created_courses_account_id] = acct.id + 1000
      acct.save!
      expect(acct.manually_created_courses_account).to be_present
    end

    it "works if the saved account id is not a sub-account" do
      acct = Account.default
      bad_acct = Account.create!
      acct.settings[:manually_created_courses_account_id] = bad_acct.id
      acct.save!
      manual_course_account = acct.manually_created_courses_account
      expect(manual_course_account.id).not_to eq bad_acct.id
    end
  end

  describe "account_users_for" do
    it "is cache coherent for site admin" do
      enable_cache do
        user_factory
        sa = Account.site_admin
        expect(sa.account_users_for(@user)).to eq []

        au = sa.account_users.create!(user: @user)
        # out-of-proc cache should clear, but we have to manually clear
        # the in-proc cache
        sa = Account.find(sa.id)
        expect(sa.account_users_for(@user)).to eq [au]

        au.destroy
        # ditto
        sa = Account.find(sa.id)
        expect(sa.account_users_for(@user)).to eq []
      end
    end

    context "sharding" do
      specs_require_sharding

      it "is cache coherent for site admin" do
        enable_cache do
          user_factory
          sa = Account.site_admin
          @shard1.activate do
            expect(sa.account_users_for(@user)).to eq []

            au = sa.account_users.create!(user: @user)
            # out-of-proc cache should clear, but we have to manually clear
            # the in-proc cache
            sa = Account.find(sa.id)
            expect(sa.account_users_for(@user)).to eq [au]

            au.destroy
            # ditto
            sa = Account.find(sa.id)
            expect(sa.account_users_for(@user)).to eq []
          end
        end
      end
    end
  end

  describe "available_custom_course_roles" do
    before :once do
      account_model
      @roleA = @account.roles.create :name => 'A'
      @roleA.base_role_type = 'StudentEnrollment'
      @roleA.save!
      @roleB = @account.roles.create :name => 'B'
      @roleB.base_role_type = 'StudentEnrollment'
      @roleB.save!
      @sub_account = @account.sub_accounts.create!
      @roleC = @sub_account.roles.create :name => 'C'
      @roleC.base_role_type = 'StudentEnrollment'
      @roleC.save!
    end

    it "returns roles indexed by name" do
      expect(@account.available_custom_course_roles.sort_by(&:id)).to eq [@roleA, @roleB].sort_by(&:id)
    end

    it "does not return inactive roles" do
      @roleB.deactivate!
      expect(@account.available_custom_course_roles).to eq [@roleA]
    end

    it "does not return deleted roles" do
      @roleA.destroy
      expect(@account.available_custom_course_roles).to eq [@roleB]
    end

    it "derives roles from parents" do
      expect(@sub_account.available_custom_course_roles.sort_by(&:id)).to eq [@roleA, @roleB, @roleC].sort_by(&:id)
    end

    it "includes built-in roles when called" do
      expect(@sub_account.available_course_roles.sort_by(&:id)).to eq ([@roleA, @roleB, @roleC] + Role.built_in_course_roles(root_account_id: @account.id)).sort_by(&:id)
    end
  end

  describe "account_chain" do
    context "sharding" do
      specs_require_sharding

      it "finds parent accounts when not on the correct shard" do
        @shard1.activate do
          @account1 = Account.create!
          @account2 = @account1.sub_accounts.create!
          @account3 = @account2.sub_accounts.create!
        end

        expect(@account3.account_chain).to eq [@account3, @account2, @account1]
      end
    end

    it "returns parent accounts in order up the tree" do
      account1 = Account.create!
      account2 = account1.sub_accounts.create!
      account3 = account2.sub_accounts.create!
      account4 = account3.sub_accounts.create!

      chain = account4.account_chain
      expect(chain).to eq [account4, account3, account2, account1]
      # ensure pre-loading worked correctly
      expect(chain.map { |a| a.association(:parent_account).loaded? }).to eq [true, true, true, true]
      expect(chain.map(&:parent_account)).to eq [account3, account2, account1, nil]
      expect(chain.map { |a| a.association(:root_account).loaded? }).to eq [true, true, true, false]
      expect(chain.map(&:root_account)).to eq [account1, account1, account1, account1]

      chain = account4.account_chain(include_site_admin: true)
      sa = Account.site_admin
      expect(chain).to eq [account4, account3, account2, account1, sa]
      # ensure pre-loading worked correctly
      expect(chain.map { |a| a.association(:parent_account).loaded? }).to eq [true, true, true, true, true]
      expect(chain.map(&:parent_account)).to eq [account3, account2, account1, nil, nil]
      expect(chain.map { |a| a.association(:root_account).loaded? }).to eq [true, true, true, false, false]
      expect(chain.map(&:root_account)).to eq [account1, account1, account1, account1, sa]
    end
  end

  describe "#can_see_admin_tools_tab?" do
    let_once(:account) { Account.create! }
    it "returns false if no user is present" do
      expect(account.can_see_admin_tools_tab?(nil)).to be_falsey
    end

    it "returns false if you are a site admin" do
      admin = account_admin_user(:account => Account.site_admin)
      expect(Account.site_admin.can_see_admin_tools_tab?(admin)).to be_falsey
    end

    it "doesn't have permission, it returns false" do
      allow(account).to receive(:grants_right?).and_return(false)
      account_admin_user(:account => account)
      expect(account.can_see_admin_tools_tab?(@admin)).to be_falsey
    end

    it "does have permission, it returns true" do
      allow(account).to receive(:grants_right?).and_return(true)
      account_admin_user(:account => account)
      expect(account.can_see_admin_tools_tab?(@admin)).to be_truthy
    end
  end

  describe "#update_account_associations" do
    before do
      @account = Account.default.sub_accounts.create!
      @c1 = @account.courses.create!
      @c2 = @account.courses.create!
      @account.course_account_associations.scope.delete_all
    end

    it "updates associations for all courses" do
      expect(@account.associated_courses).to eq []
      @account.update_account_associations
      @account.reload
      expect(@account.associated_courses.sort_by(&:id)).to eq [@c1, @c2]
    end

    it "can update associations in batch" do
      expect(@account.associated_courses).to eq []
      Account.update_all_update_account_associations
      @account.reload
      expect(@account.associated_courses.sort_by(&:id)).to eq [@c1, @c2]
    end
  end

  describe "default_time_zone" do
    context "root account" do
      before :once do
        @account = Account.create!
      end

      it "uses provided value when set" do
        @account.default_time_zone = 'America/New_York'
        expect(@account.default_time_zone).to eq ActiveSupport::TimeZone['Eastern Time (US & Canada)']
      end

      it "has a sensible default if not set" do
        expect(@account.default_time_zone).to eq ActiveSupport::TimeZone[Account.time_zone_attribute_defaults[:default_time_zone]]
      end
    end

    context "sub account" do
      before :once do
        @root_account = Account.create!
        @account = @root_account.sub_accounts.create!
        @account.root_account = @root_account
      end

      it "uses provided value when set, regardless of root account setting" do
        @root_account.default_time_zone = 'America/Chicago'
        @account.default_time_zone = 'America/New_York'
        expect(@account.default_time_zone).to eq ActiveSupport::TimeZone['Eastern Time (US & Canada)']
      end

      it "defaults to root account value if not set" do
        @root_account.default_time_zone = 'America/Chicago'
        expect(@account.default_time_zone).to eq ActiveSupport::TimeZone['Central Time (US & Canada)']
      end

      it "has a sensible default if neither is set" do
        expect(@account.default_time_zone).to eq ActiveSupport::TimeZone[Account.time_zone_attribute_defaults[:default_time_zone]]
      end
    end
  end

  it 'sets allow_sis_import if root_account' do
    account = Account.create!
    expect(account.allow_sis_import).to eq true
    sub = account.sub_accounts.create!
    expect(sub.allow_sis_import).to eq false
  end

  describe "#ensure_defaults" do
    it "assigns an lti_guid postfixed by canvas-lms" do
      account = Account.new
      account.uuid = '12345'
      account.ensure_defaults
      expect(account.lti_guid).to eq '12345:canvas-lms'
    end

    it "does not change existing an lti_guid" do
      account = Account.new
      account.lti_guid = '12345'
      account.ensure_defaults
      expect(account.lti_guid).to eq '12345'
    end

    it "removes carriage returns from the name" do
      account = Account.new
      account.name = "Hello\r\nWorld"
      account.ensure_defaults
      expect(account.name).to eq "Hello\nWorld"
    end
  end

  it 'formats a referer url' do
    account = Account.new
    expect(account.format_referer(nil)).to be_nil
    expect(account.format_referer('')).to be_nil
    expect(account.format_referer('not a url')).to be_nil
    expect(account.format_referer('http://example.com/')).to eq 'http://example.com'
    expect(account.format_referer('http://example.com/index.html')).to eq 'http://example.com'
    expect(account.format_referer('http://example.com:80')).to eq 'http://example.com'
    expect(account.format_referer('https://example.com:443')).to eq 'https://example.com'
    expect(account.format_referer('http://example.com:3000')).to eq 'http://example.com:3000'
  end

  it 'formats trusted referers when set' do
    account = Account.new
    account.trusted_referers = 'https://example.com/,http://example.com:80,http://example.com:3000'
    expect(account.settings[:trusted_referers]).to eq 'https://example.com,http://example.com,http://example.com:3000'

    account.trusted_referers = nil
    expect(account.settings[:trusted_referers]).to be_nil

    account.trusted_referers = ''
    expect(account.settings[:trusted_referers]).to be_nil
  end

  describe 'trusted_referer?' do
    let!(:account) do
      account = Account.new
      account.settings[:trusted_referers] = 'https://example.com,http://example.com,http://example.com:3000'
      account
    end

    it 'is true when a referer is trusted' do
      expect(account.trusted_referer?('http://example.com')).to be_truthy
      expect(account.trusted_referer?('http://example.com:3000')).to be_truthy
      expect(account.trusted_referer?('http://example.com:80')).to be_truthy
      expect(account.trusted_referer?('https://example.com:443')).to be_truthy
    end

    it 'is false when a referer is not provided' do
      expect(account.trusted_referer?(nil)).to be_falsey
      expect(account.trusted_referer?('')).to be_falsey
    end

    it 'is false when a referer is not trusted' do
      expect(account.trusted_referer?('https://example.com:5000')).to be_falsey
    end

    it 'is false when the account has no trusted referer setting' do
      account.settings.delete(:trusted_referers)
      expect(account.trusted_referer?('https://example.com')).to be_falsey
    end

    it 'is false when the account has nil trusted referer setting' do
      account.settings[:trusted_referers] = nil
      expect(account.trusted_referer?('https://example.com')).to be_falsey
    end

    it 'is false when the account has empty trusted referer setting' do
      account.settings[:trusted_referers] = ''
      expect(account.trusted_referer?('https://example.com')).to be_falsey
    end
  end

  context "quota cache" do
    it "only clears the quota cache if something changes" do
      account = account_model

      expect(Account).to receive(:invalidate_inherited_caches).once

      account.default_storage_quota = 10.megabytes
      account.save! # clear here

      account.reload
      account.save!

      account.default_storage_quota = 10.megabytes
      account.save!
    end

    it "inherits from a parent account's default_storage_quota" do
      enable_cache do
        account = account_model

        account.default_storage_quota = 10.megabytes
        account.save!

        subaccount = account.sub_accounts.create!
        expect(subaccount.default_storage_quota).to eq 10.megabytes

        account.default_storage_quota = 20.megabytes
        account.save!

        # should clear caches
        account = Account.find(account.id)
        expect(account.default_storage_quota).to eq 20.megabytes

        subaccount = Account.find(subaccount.id)
        expect(subaccount.default_storage_quota).to eq 20.megabytes
      end
    end

    it "inherits from a new parent account's default_storage_quota if parent account changes" do
      enable_cache do
        account = account_model

        sub1 = account.sub_accounts.create!
        sub2 = account.sub_accounts.create!
        sub2.update(default_storage_quota: 10.megabytes)

        to_be_subaccount = sub1.sub_accounts.create!
        expect(to_be_subaccount.default_storage_quota).to eq Account.default_storage_quota

        # should clear caches
        Timecop.travel(1.second.from_now) do
          to_be_subaccount.update(parent_account: sub2)
          to_be_subaccount = Account.find(to_be_subaccount.id)
          expect(to_be_subaccount.default_storage_quota).to eq 10.megabytes
        end
      end
    end
  end

  context "inheritable settings" do
    before do
      @settings = [:restrict_student_future_view, :lock_all_announcements]
    end

    before do
      account_model
      @sub1 = @account.sub_accounts.create!
      @sub2 = @sub1.sub_accounts.create!
    end

    it "uses the default value if nothing is set anywhere" do
      expected = { :locked => false, :value => false }
      [@account, @sub1, @sub2].each do |a|
        expect(a.restrict_student_future_view).to eq expected
        expect(a.lock_all_announcements).to eq expected
      end
    end

    it "is able to lock values for sub-accounts" do
      @settings.each do |key|
        @sub1.settings[key] = { :locked => true, :value => true }
      end
      @sub1.save!
      # should ignore the subaccount's wishes
      @settings.each do |key|
        @sub2.settings[key] = { :locked => true, :value => false }
      end
      @sub2.save!

      @settings.each do |key|
        expect(@account.send(key)).to eq({ :locked => false, :value => false })
      end

      @settings.each do |key|
        expect(@sub1.send(key)).to eq({ :locked => true, :value => true })
      end

      @settings.each do |key|
        expect(@sub2.send(key)).to eq({ :locked => true, :value => true, :inherited => true })
      end
    end

    it "grandfathers old pre-hash values in" do
      @settings.each do |key|
        @account.settings[key] = true
      end
      @account.save!

      @settings.each do |key|
        @sub2.settings[key] = false
      end
      @sub2.save!

      @settings.each do |key|
        expect(@account.send(key)).to eq({ :locked => false, :value => true })
      end

      @settings.each do |key|
        expect(@sub1.send(key)).to eq({ :locked => false, :value => true, :inherited => true })
      end

      @settings.each do |key|
        expect(@sub2.send(key)).to eq({ :locked => false, :value => false })
      end
    end

    it "translates string values in mass-assignment" do
      settings = @account.settings
      settings[:restrict_student_future_view] = { "value" => "1", "locked" => "0" }
      settings[:lock_all_announcements] = { "value" => "1", "locked" => "0" }
      @account.settings = settings
      @account.save!

      expect(@account.restrict_student_future_view).to eq({ :locked => false, :value => true })
      expect(@account.lock_all_announcements).to eq({ :locked => false, :value => true })
    end

    context "caching" do
      specs_require_sharding
      it "clears cached values correctly" do
        enable_cache do
          # preload the cached values
          [@account, @sub1, @sub2].each(&:restrict_student_future_view)
          [@account, @sub1, @sub2].each(&:lock_all_announcements)

          @sub1.settings = @sub1.settings.merge(:restrict_student_future_view => { :locked => true, :value => true }, :lock_all_announcements => { :locked => true, :value => true })
          @sub1.save!

          # hard reload
          @account = Account.find(@account.id)
          @sub1 = Account.find(@sub1.id)
          @sub2 = Account.find(@sub2.id)

          expect(@account.restrict_student_future_view).to eq({ :locked => false, :value => false })
          expect(@account.lock_all_announcements).to eq({ :locked => false, :value => false })

          expect(@sub1.restrict_student_future_view).to eq({ :locked => true, :value => true })
          expect(@sub1.lock_all_announcements).to eq({ :locked => true, :value => true })

          expect(@sub2.restrict_student_future_view).to eq({ :locked => true, :value => true, :inherited => true })
          expect(@sub2.lock_all_announcements).to eq({ :locked => true, :value => true, :inherited => true })
        end
      end
    end
  end

  context "require terms of use" do
    describe "#terms_required?" do
      it "returns true by default" do
        expect(account_model.terms_required?).to eq true
      end

      it "returns false by default for new accounts" do
        TermsOfService.skip_automatic_terms_creation = false
        expect(account_model.terms_required?).to eq false
      end

      it "returns false if Setting is false" do
        Setting.set(:terms_required, "false")
        expect(account_model.terms_required?).to eq false
      end

      it "returns false if account setting is false" do
        account = account_model(settings: { account_terms_required: false })
        expect(account.terms_required?).to eq false
      end

      it "consults root account setting" do
        parent_account = account_model(settings: { account_terms_required: false })
        child_account = Account.create!(parent_account: parent_account)
        expect(child_account.terms_required?).to eq false
      end
    end
  end

  context "account cache" do
    specs_require_sharding

    describe ".find_cached" do
      let(:nonsense_id) { 987654321 }

      it "works relative to a different shard" do
        @shard1.activate do
          a = Account.create!
          expect(Account.find_cached(a.id)).to eq a
        end
      end

      it "errors if infrastructure fails and we can't see the account" do
        expect { Account.find_cached(nonsense_id) }.to raise_error(::Canvas::AccountCacheError)
      end

      it "includes the account id in the error message" do
        Account.find_cached(nonsense_id)
      rescue ::Canvas::AccountCacheError => e
        expect(e.message).to eq("Couldn't find Account with 'id'=#{nonsense_id}")
      end
    end

    describe ".invalidate_cache" do
      it "works relative to a different shard" do
        enable_cache do
          @shard1.activate do
            a = Account.create!
            Account.find_cached(a.id) # set the cache
            expect(Account.invalidate_cache(a.id)).to eq true
          end
        end
      end
    end
  end

  describe "#users_name_like" do
    context 'sharding' do
      specs_require_sharding

      it "works cross-shard" do
        @shard1.activate do
          @account = Account.create!
          @user = user_factory(:name => "silly name")
          @user.account_users.create(:account => @account)
        end
        expect(@account.users_name_like("silly").first).to eq @user
      end
    end
  end

  describe "#migrate_to_canvadocs?" do
    before(:once) do
      @account = Account.create!
    end

    it "is true if hijack_crocodoc_sessions is true" do
      allow(Canvadocs).to receive(:hijack_crocodoc_sessions?).and_return(true)
      expect(@account).to be_migrate_to_canvadocs
    end

    it "is false if hijack_crocodoc_sessions is false" do
      allow(Canvadocs).to receive(:hijack_crocodoc_sessions?).and_return(false)
      expect(@account).not_to be_migrate_to_canvadocs
    end
  end

  it "clears special account cache on updates to special accounts" do
    expect(Account.default.settings[:blah]).to be_nil

    non_cached = Account.find(Account.default.id)
    non_cached.settings[:blah] = true
    non_cached.save!

    expect(Account.default.settings[:blah]).to eq true
  end

  it_behaves_like 'a learning outcome context'

  describe "#default_dashboard_view" do
    before(:once) do
      @account = Account.create!
    end

    it "is nil by default" do
      expect(@account.default_dashboard_view).to be_nil
    end

    it "updates if view is valid" do
      @account.default_dashboard_view = "activity"
      @account.save!

      expect(@account.default_dashboard_view).to eq "activity"
    end

    it "does not update if view is invalid" do
      @account.default_dashboard_view = "junk"
      expect { @account.save! }.not_to change { @account.default_dashboard_view }
    end

    it "contains planner" do
      @account.default_dashboard_view = "planner"
      @account.save!
      expect(@account.default_dashboard_view).to eq "planner"
    end
  end

  describe "#update_user_dashboards" do
    before :once do
      @account = Account.create!

      @user1 = user_factory(:active_all => true)
      @account.account_users.create!(user: @user1)
      @user1.dashboard_view = 'activity'
      @user1.save

      @user2 = user_factory(:active_all => true)
      @account.account_users.create!(user: @user2)
      @user2.dashboard_view = 'cards'
      @user2.save
    end

    it "adds or overwrite all account users' dashboard_view preference" do
      @account.default_dashboard_view = 'planner'
      @account.save!
      @account.reload

      expect([@user1.dashboard_view(@account), @user2.dashboard_view(@account)]).to match_array(['activity', 'cards'])
      @account.update_user_dashboards(synchronous: true)
      @account.reload
      expect([@user1.reload.dashboard_view(@account), @user2.reload.dashboard_view(@account)]).to match_array(Array.new(2, 'planner'))
    end
  end

  it "only sends new account user notifications to active admins" do
    active_admin = account_admin_user(:active_all => true)
    deleted_admin = account_admin_user(:active_all => true)
    deleted_admin.account_users.destroy_all
    n = Notification.create(:name => "New Account User", :category => "TestImmediately")
    [active_admin, deleted_admin].each do |u|
      NotificationPolicy.create(:notification => n, :communication_channel => u.communication_channel, :frequency => "immediately")
    end
    user_factory(:active_all => true)
    au = Account.default.account_users.create!(:user => @user)
    expect(au.messages_sent[n.name].map(&:user)).to match_array [active_admin, @user]
  end

  context "fancy redis caching" do
    specs_require_cache(:redis_cache_store)

    describe "cached_account_users_for" do
      before do
        @account = Account.create!
        @user = User.create!
      end

      def cached_account_users
        [:@account_users_cache, :@account_chain_ids, :@account_chain].each do |iv|
          @account.instance_variable_set(iv, nil)
        end
        @account.cached_account_users_for(@user)
      end

      it "caches" do
        expect_any_instantiation_of(@account).to receive(:account_users_for).once.and_call_original
        2.times { cached_account_users }
      end

      it "skips cache if disabled" do
        allow(Canvas::CacheRegister).to receive(:enabled?).and_return(false)
        expect_any_instantiation_of(@account).to receive(:account_users_for).exactly(2).times.and_call_original
        2.times { cached_account_users }
      end

      it "updates if the account chain changes" do
        other_account = Account.create!
        au = AccountUser.create!(:account => other_account, :user => @user)
        expect(cached_account_users).to eq []
        @account.update_attribute(:parent_account, other_account)
        @account.reload
        expect(cached_account_users).to eq [au]
      end

      it "updates if the user has an account user added" do
        expect(cached_account_users).to eq []
        au = AccountUser.create!(:account => @account, :user => @user)
        expect(cached_account_users).to eq [au]
      end
    end

    describe "account_chain_ids" do
      it "caches" do
        expect(Account.connection).to receive(:select_values).once.and_call_original
        2.times { Account.account_chain_ids(Account.default.id) }
      end

      it "skips cache if disabled" do
        allow(Canvas::CacheRegister).to receive(:enabled?).and_return(false)
        expect(Account.connection).to receive(:select_values).exactly(2).times.and_call_original
        2.times { Account.account_chain_ids(Account.default.id) }
      end

      it "updates if the account chain changes" do
        account1 = Account.default.sub_accounts.create!
        account2 = Account.default.sub_accounts.create!
        expect(Account.account_chain_ids(account2.id)).to eq [account2.id, Account.default.id]
        account2.update_attribute(:parent_account, account1)
        expect(Account.account_chain_ids(account2.id)).to eq [account2.id, account1.id, Account.default.id]
      end
    end
  end

  context '#destroy on sub accounts' do
    before :once do
      @root_account = Account.create!
      @sub_account = @root_account.sub_accounts.create!
    end

    it 'wont let you destroy if there are active sub accounts' do
      @sub_account.sub_accounts.create!
      expect { @sub_account.destroy! }.to raise_error ActiveRecord::RecordInvalid
    end

    it 'wont let you destroy if there are active courses' do
      @sub_account.courses.create!
      expect { @sub_account.destroy! }.to raise_error ActiveRecord::RecordInvalid
    end

    it 'destroys associated account users' do
      account_user1 = @sub_account.account_users.create!(user: User.create!)
      account_user2 = @sub_account.account_users.create!(user: User.create!)
      @sub_account.destroy!
      expect(account_user1.reload.workflow_state).to eq 'deleted'
      expect(account_user2.reload.workflow_state).to eq 'deleted'
    end
  end

  context 'custom help link validation' do
    before do
      account_model
    end

    it 'is valid if custom help links are not present' do
      @account.settings[:foo] = 'bar'
      expect(@account.valid?).to be true
    end

    it 'is valid if custom help links are valid' do
      @account.settings[:custom_help_links] = [{ is_new: true, is_featured: false }, { is_new: false, is_featured: true }]
      expect(@account.valid?).to be true
    end

    it 'is not valid if custom help links are invalid' do
      @account.settings[:custom_help_links] = [{ is_new: true, is_featured: true }]
      expect(@account.valid?).to be false
    end

    it 'does not check custom help links if not changed' do
      @account.update_attribute(:settings, [{ is_new: true, is_featured: true }]) # skips validation
      @account.name = 'foo'
      expect(@account.valid?).to be true
    end
  end

  describe "#allow_disable_post_to_sis_when_grading_period_closed?" do
    let(:root_account) { Account.create!(root_account: nil) }
    let(:subaccount) { Account.create!(root_account: root_account) }

    it "returns false if the account is not a root account" do
      root_account.enable_feature!(:new_sis_integrations)
      root_account.enable_feature!(:disable_post_to_sis_when_grading_period_closed)

      expect(subaccount).not_to be_allow_disable_post_to_sis_when_grading_period_closed
    end

    context "for a root account" do
      it "returns false if the root account does not enable the relevant feature flag" do
        root_account.enable_feature!(:disable_post_to_sis_when_grading_period_closed)

        expect(root_account).not_to be_allow_disable_post_to_sis_when_grading_period_closed
      end

      it "returns false if this account does not enable the new_sis_integrations feature flag" do
        root_account.enable_feature!(:new_sis_integrations)

        expect(root_account).not_to be_allow_disable_post_to_sis_when_grading_period_closed
      end

      it "returns true when the relevant feature flags are enabled" do
        root_account.enable_feature!(:new_sis_integrations)
        root_account.enable_feature!(:disable_post_to_sis_when_grading_period_closed)

        expect(root_account).to be_allow_disable_post_to_sis_when_grading_period_closed
      end
    end
  end

  context "default_locale cached recursive search" do
    specs_require_cache(:redis_cache_store)

    it "caches" do
      sub_acc1 = Account.default.sub_accounts.create!(:default_locale => "es")
      sub_acc2 = sub_acc1.sub_accounts.create!
      expect(Account.recursive_default_locale_for_id(sub_acc2.id)).to eq "es"
      Account.where(:id => sub_acc1).update_all(:default_locale => "de") # directly update db - shouldn't invalidate cache
      expect(Account.recursive_default_locale_for_id(sub_acc2.id)).to eq "es"

      sub_acc1.update_attribute(:default_locale, "en") # should invalidate cache downstream
      expect(Account.recursive_default_locale_for_id(sub_acc2.id)).to eq "en"
    end
  end

  context "effective_brand_config caching" do
    specs_require_cache(:redis_cache_store)

    it "caches the brand config" do
      @parent_account = Account.default
      config1 = BrandConfig.create(variables: { "ic-brand-primary" => "#321" })
      config2 = BrandConfig.create(variables: { "ic-brand-primary" => "#123" })
      Account.default.update_attribute(:brand_config_md5, config1.md5)

      sub_acc1 = Account.default.sub_accounts.create!
      sub_acc2 = sub_acc1.sub_accounts.create!
      expect(sub_acc2.effective_brand_config).to eq config1
      Account.where(:id => sub_acc1).update_all(:brand_config_md5 => config2.md5) # directly update db - shouldn't invalidate cache
      expect(Account.find(sub_acc2.id).effective_brand_config).to eq config1

      Account.default.update_attribute(:brand_config_md5, config2.md5) # should invalidate downstream
      expect(Account.find(sub_acc2.id).effective_brand_config).to eq config2
    end
  end

  context '#roles_with_enabled_permission' do
    def create_role_override(permission, role, context, enabled = true)
      RoleOverride.create!(
        context: context,
        permission: permission,
        role: role,
        enabled: enabled
      )
    end
    let(:account) { account_model }

    it 'returns expected roles with the given permission' do
      account.disable_feature!(:granular_permissions_manage_courses)
      role = account.roles.create :name => 'AssistantGrader'
      role.base_role_type = 'TaEnrollment'
      role.workflow_state = 'active'
      role.save!
      create_role_override('change_course_state', role, account)
      expect(
        account.roles_with_enabled_permission(:change_course_state).map(&:name).sort
      ).to eq %w[AccountAdmin AssistantGrader DesignerEnrollment TeacherEnrollment]
    end

    it 'returns expected roles with the given permission (granular permissions)' do
      account.enable_feature!(:granular_permissions_manage_courses)
      role = account.roles.create :name => 'TeacherAdmin'
      role.base_role_type = 'TeacherEnrollment'
      role.workflow_state = 'active'
      role.save!
      create_role_override('manage_courses_add', role, account)
      create_role_override('manage_courses_publish', role, account)
      create_role_override('manage_courses_conclude', role, account)
      create_role_override('manage_courses_reset', role, account)
      create_role_override('manage_courses_delete', role, account)
      expect(
        account.roles_with_enabled_permission(:manage_courses_add).map(&:name).sort
      ).to eq %w[AccountAdmin]
      expect(
        account.roles_with_enabled_permission(:manage_courses_publish).map(&:name).sort
      ).to eq %w[AccountAdmin DesignerEnrollment TeacherAdmin TeacherEnrollment]
      expect(
        account.roles_with_enabled_permission(:manage_courses_conclude).map(&:name).sort
      ).to eq %w[AccountAdmin DesignerEnrollment TeacherAdmin TeacherEnrollment]
      expect(
        account.roles_with_enabled_permission(:manage_courses_reset).map(&:name).sort
      ).to eq %w[AccountAdmin TeacherAdmin]
      expect(
        account.roles_with_enabled_permission(:manage_courses_delete).map(&:name).sort
      ).to eq %w[AccountAdmin TeacherAdmin]
    end
  end

  describe '#invalidate_caches_if_changed' do
    it 'works for root accounts' do
      Account.default.name = 'Something new'
      expect(Account).to receive(:invalidate_cache).with(Account.default.id).at_least(1)
      Account.default.save!
    end

    it 'works for sub accounts' do
      a = Account.default.manually_created_courses_account
      a.name = 'something else'
      expect(Rails.cache).to receive(:delete).with("short_name_lookup/account_#{a.id}").ordered
      expect(Rails.cache).to receive(:delete).with(["account2", a.id].cache_key).ordered
      a.save!
    end
  end

  describe "enable_as_k5_account setting" do
    it "enable_as_k5_account? helper returns false by default" do
      account = Account.create!
      expect(account).not_to be_enable_as_k5_account
    end

    it "enable_as_k5_account? and enable_as_k5_account helpers return correct values" do
      account = Account.create!
      account.settings[:enable_as_k5_account] = {
        value: true,
        locked: true
      }
      expect(account).to be_enable_as_k5_account
      expect(account.enable_as_k5_account[:value]).to be_truthy
      expect(account.enable_as_k5_account[:locked]).to be_truthy
    end
  end

  describe "#effective_course_template" do
    let(:root_account) { Account.create! }
    let(:sub_account) { root_account.sub_accounts.create! }
    let(:template) { root_account.courses.create!(template: true) }

    it "returns an explicit template" do
      sub_account.update!(course_template: template)
      expect(sub_account.effective_course_template).to eq template
    end

    it "inherits a template" do
      root_account.update!(course_template: template)
      expect(sub_account.effective_course_template).to eq template
    end

    it "doesn't use an explicit non-template" do
      root_account.update!(course_template: template)
      Course.ensure_dummy_course
      sub_account.update!(course_template_id: 0)
      expect(sub_account.effective_course_template).to be_nil
    end
  end

  describe "#course_template_id" do
    it "resets id of 0 to nil on root accounts" do
      a = Account.new
      a.course_template_id = 0
      expect(a).to be_valid
      expect(a.course_template_id).to be_nil
    end

    it "requires the course template to be in the same root account" do
      a = Account.create!
      a2 = Account.create!
      c = a2.courses.create!(template: true)
      a.course_template = c
      expect(a).not_to be_valid
      expect(a.errors.to_h.keys).to eq [:course_template_id]
    end

    it "requires the course template to actually be a template" do
      a = Account.create!
      c = a.courses.create!
      a.course_template = c
      expect(a).not_to be_valid
      expect(a.errors.to_h.keys).to eq [:course_template_id]
    end

    it "allows a valid course template" do
      a = Account.create!
      c = a.courses.create!(template: true)
      a.course_template = c
      expect(a).to be_valid
    end
  end

  describe "#dummy?" do
    it "returns false for most accounts" do
      act = Account.new(id: 1)
      expect(act.dummy?).to be_falsey
    end

    it "is true for a 0-id account" do
      act = Account.new(id: 0)
      expect(act.dummy?).to be_truthy
    end

    it "determines the outcome of `unless_dummy`" do
      act = Account.new(id: 0)
      expect(act.unless_dummy).to be_nil
      act.id = 1
      expect(act.unless_dummy).to be(act)
    end
  end

  describe '#log_changes_to_app_center_access_token' do
    subject { account.update!(settings: after_settings) }

    let!(:account) { account_model(settings: before_settings).tap(&:save!) }
    let(:calls) { [] }
    let(:notifier) { ->(*args) { calls << args } }

    before do
      @old_notifier = CanvasErrors.send(:registry)[:sentry_notification]
      CanvasErrors.register!(:sentry_notification, &notifier)
    end

    after do
      CanvasErrors.send(:registry)[:sentry_notification] = @old_notifier
      CanvasErrors.send(:registry).compact!
    end

    shared_examples_for 'a change to the token' do |was_present, now_present|
      it 'triggers a Sentry log' do
        subject
        expect(calls).to include([
                                   "Account's app_center_access_token changed",
                                   { account_id: account.global_id, was_set: was_present, now_set: now_present },
                                   :warn
                                 ])
      end
    end

    shared_examples_for 'no change to the token' do
      it 'does not trigger a Sentry log' do
        subject
        expect(calls.map(&:first)).to_not include("Account's app_center_access_token changed")
      end
    end

    context 'when it changes from empty to non-empty' do
      let(:before_settings) { {} }
      let(:after_settings) { { app_center_access_token: 'foo' } }

      it_behaves_like 'a change to the token', false, true
    end

    context 'when it changes from non-empty to empty' do
      let(:before_settings) { { app_center_access_token: 'foo' } }
      let(:after_settings) { { app_center_access_token: nil } }

      it_behaves_like 'a change to the token', true, false
    end

    context 'when it changes from non-empty to something else non-empty' do
      let(:before_settings) { { app_center_access_token: 'foo' } }
      let(:after_settings) { { app_center_access_token: 'foo2' } }

      it_behaves_like 'a change to the token', true, true
    end

    context 'when it is empty and does not change' do
      let(:before_settings) { { foo: 'bar' } }
      let(:after_settings) { { foo: 'waz', app_center_access_token: nil } }

      it_behaves_like 'no change to the token'
    end

    context 'when it is not empty and does not change' do
      let(:before_settings) { { foo: 'bar', app_center_access_token: 'foo' } }
      let(:after_settings) { { foo: 'waz', app_center_access_token: 'foo' } }

      it_behaves_like 'no change to the token'
    end

    context 'when settings does not change' do
      subject { account.update!(name: 'foobar') }

      let(:before_settings) { {} }

      it_behaves_like 'no change to the token'
    end
  end
end<|MERGE_RESOLUTION|>--- conflicted
+++ resolved
@@ -376,17 +376,17 @@
 
     context "fast list" do
       it "lists associated courses" do
-        expect(@account.fast_all_courses.map(&:sis_source_id).sort).to eq [
-          "C001", "C005", "C006", "C007", "C008", "C009",
-
-          "C001S", "C005S", "C006S", "C007S", "C008S", "C009S",
+        expect(@account.fast_all_courses.map(&:sis_source_id).sort).to eq %w[
+          C001 C005 C006 C007 C008 C009
+
+          C001S C005S C006S C007S C008S C009S
         ].sort
       end
 
       it "lists associated courses by term" do
         expect(@account.fast_all_courses({ :term => EnrollmentTerm.where(sis_source_id: "T001").first }).map(&:sis_source_id).sort).to eq ["C001", "C001S"]
         expect(@account.fast_all_courses({ :term => EnrollmentTerm.where(sis_source_id: "T002").first }).map(&:sis_source_id).sort).to eq []
-        expect(@account.fast_all_courses({ :term => EnrollmentTerm.where(sis_source_id: "T003").first }).map(&:sis_source_id).sort).to eq ["C005", "C006", "C007", "C008", "C009", "C005S", "C006S", "C007S", "C008S", "C009S"].sort
+        expect(@account.fast_all_courses({ :term => EnrollmentTerm.where(sis_source_id: "T003").first }).map(&:sis_source_id).sort).to eq %w[C005 C006 C007 C008 C009 C005S C006S C007S C008S C009S].sort
       end
 
       it "counting cross-listed courses only if requested" do
@@ -411,13 +411,13 @@
       end
 
       it "lists associated nonenrollmentless courses" do
-        expect(@account.fast_all_courses({ :hide_enrollmentless_courses => true }).map(&:sis_source_id).sort).to eq ["C001", "C005", "C007", "C001S", "C005S", "C007S"].sort # C007 probably shouldn't be here, cause the enrollment section is deleted, but we kinda want to minimize database traffic
+        expect(@account.fast_all_courses({ :hide_enrollmentless_courses => true }).map(&:sis_source_id).sort).to eq %w[C001 C005 C007 C001S C005S C007S].sort # C007 probably shouldn't be here, cause the enrollment section is deleted, but we kinda want to minimize database traffic
       end
 
       it "lists associated nonenrollmentless courses by term" do
         expect(@account.fast_all_courses({ :term => EnrollmentTerm.where(sis_source_id: "T001").first, :hide_enrollmentless_courses => true }).map(&:sis_source_id).sort).to eq ["C001", "C001S"]
         expect(@account.fast_all_courses({ :term => EnrollmentTerm.where(sis_source_id: "T002").first, :hide_enrollmentless_courses => true }).map(&:sis_source_id).sort).to eq []
-        expect(@account.fast_all_courses({ :term => EnrollmentTerm.where(sis_source_id: "T003").first, :hide_enrollmentless_courses => true }).map(&:sis_source_id).sort).to eq ["C005", "C007", "C005S", "C007S"].sort
+        expect(@account.fast_all_courses({ :term => EnrollmentTerm.where(sis_source_id: "T003").first, :hide_enrollmentless_courses => true }).map(&:sis_source_id).sort).to eq %w[C005 C007 C005S C007S].sort
       end
 
       it "orders list by specified parameter" do
@@ -429,19 +429,19 @@
 
     context "name searching" do
       it "lists associated courses" do
-        expect(@account.courses_name_like("search").map(&:sis_source_id).sort).to eq [
-          "C001S", "C005S", "C006S", "C007S", "C008S", "C009S"
+        expect(@account.courses_name_like("search").map(&:sis_source_id).sort).to eq %w[
+          C001S C005S C006S C007S C008S C009S
         ]
       end
 
       it "lists associated courses by term" do
         expect(@account.courses_name_like("search", { :term => EnrollmentTerm.where(sis_source_id: "T001").first }).map(&:sis_source_id).sort).to eq ["C001S"]
         expect(@account.courses_name_like("search", { :term => EnrollmentTerm.where(sis_source_id: "T002").first }).map(&:sis_source_id).sort).to eq []
-        expect(@account.courses_name_like("search", { :term => EnrollmentTerm.where(sis_source_id: "T003").first }).map(&:sis_source_id).sort).to eq ["C005S", "C006S", "C007S", "C008S", "C009S"]
+        expect(@account.courses_name_like("search", { :term => EnrollmentTerm.where(sis_source_id: "T003").first }).map(&:sis_source_id).sort).to eq %w[C005S C006S C007S C008S C009S]
       end
 
       it "lists associated nonenrollmentless courses" do
-        expect(@account.courses_name_like("search", { :hide_enrollmentless_courses => true }).map(&:sis_source_id).sort).to eq ["C001S", "C005S", "C007S"] # C007 probably shouldn't be here, cause the enrollment section is deleted, but we kinda want to minimize database traffic
+        expect(@account.courses_name_like("search", { :hide_enrollmentless_courses => true }).map(&:sis_source_id).sort).to eq %w[C001S C005S C007S] # C007 probably shouldn't be here, cause the enrollment section is deleted, but we kinda want to minimize database traffic
       end
 
       it "lists associated nonenrollmentless courses by term" do
@@ -577,7 +577,7 @@
 
       describe "services_exposed_to_ui_hash" do
         it "returns services defined in a plugin" do
-          expect(Account.services_exposed_to_ui_hash().keys).to be_include(:myplugin)
+          expect(Account.services_exposed_to_ui_hash.keys).to be_include(:myplugin)
           expect(Account.services_exposed_to_ui_hash(:setting).keys).to be_include(:myplugin)
         end
       end
@@ -744,7 +744,7 @@
       hash[k][:user] = user
     end
 
-    limited_access = [:read, :read_as_admin, :manage, :update, :delete, :read_outcomes, :read_terms]
+    limited_access = %i[read read_as_admin manage update delete read_outcomes read_terms]
     conditional_access = RoleOverride.permissions.select { |_, v| v[:account_allows] }.map(&:first)
     conditional_access += [:view_bounced_emails] # since this depends on :view_notifications
     disabled_by_default = RoleOverride.permissions.select { |_, v| v[:true_for].empty? }.map(&:first)
@@ -804,14 +804,10 @@
       account.role_overrides.create!(:permission => 'read_reports', :role => (k == :site_admin ? @sa_role : @root_role), :enabled => true)
       account.role_overrides.create!(:permission => 'reset_any_mfa', :role => @sa_role, :enabled => true)
       # clear caches
-<<<<<<< HEAD
-      account.tap { |a| a.settings[:mfa_settings] = :optional; a.save! }
-=======
       account.tap do |a|
         a.settings[:mfa_settings] = :optional
         a.save!
       end
->>>>>>> 2bda9f78
       v[:account] = Account.find(account.id)
     end
     AdheresToPolicy::Cache.clear
@@ -1062,11 +1058,14 @@
     end
 
     it "allows ordering by user's sortable name" do
-      @user1.sortable_name = 'jonny'; @user1.save
-      @user2.sortable_name = 'bob'; @user2.save
-      @user3.sortable_name = 'richard'; @user3.save
+      @user1.sortable_name = 'jonny'
+      @user1.save
+      @user2.sortable_name = 'bob'
+      @user2.save
+      @user3.sortable_name = 'richard'
+      @user3.save
       users = @account.users_not_in_groups([], order: User.sortable_name_order_by_clause('users'))
-      expect(users.map { |u| u.id }).to eq [@user2.id, @user1.id, @user3.id]
+      expect(users.map(&:id)).to eq [@user2.id, @user1.id, @user3.id]
     end
   end
 
@@ -1078,28 +1077,28 @@
     it "includes 'Developer Keys' for the authorized users of the site_admin account" do
       account_admin_user(:account => Account.site_admin)
       tabs = Account.site_admin.tabs_available(@admin)
-      expect(tabs.map { |t| t[:id] }).to be_include(Account::TAB_DEVELOPER_KEYS)
+      expect(tabs.pluck(:id)).to be_include(Account::TAB_DEVELOPER_KEYS)
 
       tabs = Account.site_admin.tabs_available(nil)
-      expect(tabs.map { |t| t[:id] }).not_to be_include(Account::TAB_DEVELOPER_KEYS)
+      expect(tabs.pluck(:id)).not_to be_include(Account::TAB_DEVELOPER_KEYS)
     end
 
     it "includes 'Developer Keys' for the admin users of an account" do
       account = Account.create!
       account_admin_user(:account => account)
       tabs = account.tabs_available(@admin)
-      expect(tabs.map { |t| t[:id] }).to be_include(Account::TAB_DEVELOPER_KEYS)
+      expect(tabs.pluck(:id)).to be_include(Account::TAB_DEVELOPER_KEYS)
 
       tabs = account.tabs_available(nil)
-      expect(tabs.map { |t| t[:id] }).not_to be_include(Account::TAB_DEVELOPER_KEYS)
+      expect(tabs.pluck(:id)).not_to be_include(Account::TAB_DEVELOPER_KEYS)
     end
 
     it "does not include 'Developer Keys' for non-site_admin accounts" do
       tabs = @account.tabs_available(nil)
-      expect(tabs.map { |t| t[:id] }).not_to be_include(Account::TAB_DEVELOPER_KEYS)
+      expect(tabs.pluck(:id)).not_to be_include(Account::TAB_DEVELOPER_KEYS)
 
       tabs = @account.root_account.tabs_available(nil)
-      expect(tabs.map { |t| t[:id] }).not_to be_include(Account::TAB_DEVELOPER_KEYS)
+      expect(tabs.pluck(:id)).not_to be_include(Account::TAB_DEVELOPER_KEYS)
     end
 
     it "does not include external tools if not configured for account navigation" do
@@ -1108,7 +1107,7 @@
       tool.save!
       expect(tool.has_placement?(:account_navigation)).to eq false
       tabs = @account.tabs_available(nil)
-      expect(tabs.map { |t| t[:id] }).not_to be_include(tool.asset_string)
+      expect(tabs.pluck(:id)).not_to be_include(tool.asset_string)
     end
 
     it "includes active external tools if configured on the account" do
@@ -1131,7 +1130,7 @@
       tools.each { |t| expect(t.has_placement?(:account_navigation)).to eq true }
 
       tabs = @account.tabs_available
-      tab_ids = tabs.map { |t| t[:id] }
+      tab_ids = tabs.pluck(:id)
       expect(tab_ids).to be_include(tool1.asset_string)
       expect(tab_ids).not_to be_include(tool2.asset_string)
       tab = tabs.detect { |t| t[:id] == tool1.asset_string }
@@ -1146,7 +1145,7 @@
       tool.save!
       expect(tool.has_placement?(:account_navigation)).to eq true
       tabs = @account.tabs_available(nil)
-      expect(tabs.map { |t| t[:id] }).to be_include(tool.asset_string)
+      expect(tabs.pluck(:id)).to be_include(tool.asset_string)
       tab = tabs.detect { |t| t[:id] == tool.asset_string }
       expect(tab[:label]).to eq tool.settings[:account_navigation][:text]
       expect(tab[:href]).to eq :account_external_tool_path
@@ -1160,11 +1159,11 @@
       tool.save!
       expect(tool.has_placement?(:account_navigation)).to eq true
       tabs = @account.tabs_available(@teacher)
-      expect(tabs.map { |t| t[:id] }).to_not be_include(tool.asset_string)
+      expect(tabs.pluck(:id)).to_not be_include(tool.asset_string)
 
       admin = account_admin_user(:account => @account)
       tabs = @account.tabs_available(admin)
-      expect(tabs.map { |t| t[:id] }).to be_include(tool.asset_string)
+      expect(tabs.pluck(:id)).to be_include(tool.asset_string)
     end
 
     it "uses localized labels" do
@@ -1206,7 +1205,7 @@
     it 'uses :manage_assignments to determine question bank tab visibility' do
       account_admin_user_with_role_changes(acccount: @account, role_changes: { manage_assignments: true, manage_grades: false })
       tabs = @account.tabs_available(@admin)
-      expect(tabs.map { |t| t[:id] }).to be_include(Account::TAB_QUESTION_BANKS)
+      expect(tabs.pluck(:id)).to be_include(Account::TAB_QUESTION_BANKS)
     end
 
     describe "'ePortfolio Moderation' tab" do
@@ -2101,7 +2100,7 @@
       end
 
       def cached_account_users
-        [:@account_users_cache, :@account_chain_ids, :@account_chain].each do |iv|
+        %i[@account_users_cache @account_chain_ids @account_chain].each do |iv|
           @account.instance_variable_set(iv, nil)
         end
         @account.cached_account_users_for(@user)
