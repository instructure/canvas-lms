--- conflicted
+++ resolved
@@ -2058,8 +2058,6 @@
       expect(Account.find(sub_acc2.id).effective_brand_config).to eq config2
     end
   end
-<<<<<<< HEAD
-=======
 
   context '#roles_with_enabled_permission' do
     let(:account) { account_model }
@@ -2080,5 +2078,4 @@
       ).to eq %w[AccountAdmin AssistantGrader DesignerEnrollment TeacherEnrollment]
     end
   end
->>>>>>> 5a9ce4ac
 end