--- conflicted
+++ resolved
@@ -2811,17 +2811,10 @@
       end
 
       it "returns correct filters for each account level" do
-<<<<<<< HEAD
-        expect(account4.available_ip_filters.size).to eq(3)
-        expect(account3.available_ip_filters.size).to eq(3)
-        expect(account2.available_ip_filters.size).to eq(2)
-        expect(account1.available_ip_filters.size).to eq(1)
-=======
         expect(account4.reload.available_ip_filters.size).to eq(3)
         expect(account3.reload.available_ip_filters.size).to eq(3)
         expect(account2.reload.available_ip_filters.size).to eq(2)
         expect(account1.reload.available_ip_filters.size).to eq(1)
->>>>>>> f00ce2da
       end
     end
   end
