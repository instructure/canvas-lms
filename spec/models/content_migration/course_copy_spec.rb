--- conflicted
+++ resolved
@@ -964,11 +964,7 @@
 
         translated_body = <<~HTML.strip
           undefined data-media-id: <iframe style="width: 400px; height: 225px; display: inline-block;" title="this is a media comment" data-media-type="video" data-media-id="m-index0" allowfullscreen="allowfullscreen" allow="fullscreen" src="/media_attachments_iframe/#{file0.id}?embedded=true&amp;type=video"></iframe>
-<<<<<<< HEAD
-          no data-media-id: <iframe style="width: 400px; height: 225px; display: inline-block;" title="this is a media comment" allowfullscreen="allowfullscreen" allow="fullscreen" src="/media_attachments_iframe/#{file1.id}?embedded=true" data-media-id="m-index1"></iframe>
-=======
           no data-media-id: <iframe style="width: 400px; height: 225px; display: inline-block;" title="this is a media comment" data-media-type="video" allowfullscreen="allowfullscreen" allow="fullscreen" src="/media_attachments_iframe/#{file1.id}?embedded=true&amp;type=video" data-media-id="m-index1"></iframe>
->>>>>>> 5c259ed4
         HTML
         expect(@copy_to.wiki_pages.take.body).to eq translated_body
       end
