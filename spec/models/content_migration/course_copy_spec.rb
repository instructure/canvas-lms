--- conflicted
+++ resolved
@@ -776,11 +776,7 @@
 
       it "copies media tracks without creating new media objects" do
         media_id = "0_deadbeef"
-<<<<<<< HEAD
-        media_object = @copy_from.media_objects.create!(media_id: media_id)
-=======
         media_object = @copy_from.media_objects.create!(media_id:)
->>>>>>> a9d918a9
         copy_from_track = media_object.media_tracks.create!(kind: "subtitles", locale: "en", content: "en subs")
 
         expect do
@@ -796,11 +792,7 @@
 
       it "copies media tracks from non-default media object attachments" do
         media_id = "0_deadbeef"
-<<<<<<< HEAD
-        media_object = course_factory.media_objects.create!(media_id: media_id)
-=======
         media_object = course_factory.media_objects.create!(media_id:)
->>>>>>> a9d918a9
         att = Attachment.create!(filename: "video.mp4", uploaded_data: StringIO.new("pixels and frames and stuff"), folder: Folder.root_folders(@copy_from).first, context: @copy_from)
         att.media_entry_id = media_id
         att.content_type = "video/mp4"
@@ -814,11 +806,7 @@
           expect(copy_to_media_track.id).not_to eq media_track.id
           expect(copy_to_media_track.content).to eq "en subs"
           expect(copy_to_media_track.media_object_id).to eq media_track.media_object_id
-<<<<<<< HEAD
-          expect(MediaObject.where(media_id: media_id).count).to eq 1
-=======
           expect(MediaObject.where(media_id:).count).to eq 1
->>>>>>> a9d918a9
         end.to change { MediaTrack.count }.by(1)
       end
     end
