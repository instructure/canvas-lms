# frozen_string_literal: true

#
# Copyright (C) 2014 - present Instructure, Inc.
#
# This file is part of Canvas.
#
# Canvas is free software: you can redistribute it and/or modify it under
# the terms of the GNU Affero General Public License as published by the Free
# Software Foundation, version 3 of the License.
#
# Canvas is distributed in the hope that it will be useful, but WITHOUT ANY
# WARRANTY; without even the implied warranty of MERCHANTABILITY or FITNESS FOR
# A PARTICULAR PURPOSE. See the GNU Affero General Public License for more
# details.
#
# You should have received a copy of the GNU Affero General Public License along
# with this program. If not, see <http://www.gnu.org/licenses/>.
#

<<<<<<< HEAD
require File.expand_path(File.dirname(__FILE__) + '/../spec_helper.rb')
require File.expand_path(File.dirname(__FILE__) + '/../sharding_spec_helper')

=======
>>>>>>> 2827ad44
describe CourseProgress do
  let(:progress_error) { { :error => { :message => 'no progress available because this course is not module based (has modules and module completion requirements) or the user is not enrolled as a student in this course' } } }

  before :each do
    class CourseProgress
      def course_context_modules_item_redirect_url(opts = {})
        "course_context_modules_item_redirect_url(:course_id => #{opts[:course_id]}, :id => #{opts[:id]}, :host => HostUrl.context_host(Course.find(#{opts[:course_id]}))"
      end
    end
  end

  before :once do
    course_with_teacher(:active_all => true)
  end

  def submit_homework(assignment, user = nil)
    user ||= @user
    assignment.submit_homework(user, submission_type: 'online_text_entry', body: '42')
  end

  it "returns nil for non module_based courses" do
    user = student_in_course(:active_all => true)
    progress = CourseProgress.new(@course, user).to_json
    expect(progress).to eq progress_error
  end

  it "returns nil for non student users" do
    user = user_model
    allow(@course).to receive(:module_based?).and_return(true)
    progress = CourseProgress.new(@course, user).to_json
    expect(progress).to eq progress_error
  end

  context "module based and for student" do
    before :once do
      @module = @course.context_modules.create!(:name => "some module", :require_sequential_progress => true, :position => 1)
      @module2 = @course.context_modules.create!(:name => "another module", :require_sequential_progress => true, :position => 2)
      @module3 = @course.context_modules.create!(:name => "another module again", :require_sequential_progress => true, :position => 3)

      @assignment = @course.assignments.create!(:title => "some assignment")
      @assignment2 = @course.assignments.create!(:title => "some assignment2")
      @assignment3 = @course.assignments.create!(:title => "some assignment3")
      @assignment4 = @course.assignments.create!(:title => "some assignment4")
      @assignment5 = @course.assignments.create!(:title => "some assignment5")

      @tag = @module.add_item({ :id => @assignment.id, :type => 'assignment' })
      @tag2 = @module.add_item({ :id => @assignment2.id, :type => 'assignment' })

      @tag3 = @module2.add_item({ :id => @assignment3.id, :type => 'assignment' })
      @tag4 = @module2.add_item({ :id => @assignment4.id, :type => 'assignment' })

      @tag5 = @module3.add_item({ :id => @assignment5.id, :type => 'assignment' })

      @module.completion_requirements = { @tag.id => { :type => 'must_submit' },
                                          @tag2.id => { :type => 'must_submit' } }
      @module2.completion_requirements = { @tag3.id => { :type => 'must_submit' },
                                           @tag4.id => { :type => 'must_submit' } }
      @module3.completion_requirements = { @tag5.id => { :type => 'must_submit' } }

      [@module, @module2, @module3].each do |m|
        m.require_sequential_progress = true
        m.publish
        m.save!
      end

      student_in_course(:active_all => true)
    end

    it "returns correct progress for newly enrolled student" do
      progress = CourseProgress.new(@course, @user).to_json
      expect(progress).to eq({
                               requirement_count: 5,
                               requirement_completed_count: 0,
                               next_requirement_url: "course_context_modules_item_redirect_url(:course_id => #{@course.id}, :id => #{@tag.id}, :host => HostUrl.context_host(Course.find(#{@course.id}))",
                               completed_at: nil
                             })
    end

    it "only runs item visibility methods once" do
      expect(AssignmentStudentVisibility).to receive(:visible_assignment_ids_in_course_by_user).once.and_call_original
      progress = CourseProgress.new(@course, @user).to_json
      expect(progress[:requirement_count]).to eq 5
    end

    it "returns correct progress for student who has completed some requirements" do
      # turn in first two assignments (module 1)
      submit_homework(@assignment)
      submit_homework(@assignment2)
      progress = CourseProgress.new(@course, @user).to_json
      expect(progress).to eq({
                               requirement_count: 5,
                               requirement_completed_count: 2,
                               next_requirement_url: "course_context_modules_item_redirect_url(:course_id => #{@course.id}, :id => #{@tag3.id}, :host => HostUrl.context_host(Course.find(#{@course.id}))",
                               completed_at: nil
                             })
    end

    it "returns correct progress for student in read-only mode" do
      # turn in first two assignments (module 1)
      submit_homework(@assignment)
      submit_homework(@assignment2)

      [@module, @module2, @module3].each do |m|
        m.evaluate_for(@user)
        expect_any_instantiation_of(m).to receive(:evaluate_for).never # shouldn't re-evaluate
      end

      progress = CourseProgress.new(@course, @user, read_only: true).to_json
      expect(progress).to eq({
                               requirement_count: 5,
                               requirement_completed_count: 2,
                               next_requirement_url: "course_context_modules_item_redirect_url(:course_id => #{@course.id}, :id => #{@tag3.id}, :host => HostUrl.context_host(Course.find(#{@course.id}))",
                               completed_at: nil
                             })
    end

    it "returns correct progress for student who has completed all requirements" do
      # turn in all assignments
      submit_homework(@assignment)
      submit_homework(@assignment2)
      submit_homework(@assignment3)
      submit_homework(@assignment4)
      submit_homework(@assignment5)

      progress = CourseProgress.new(@course, @user).to_json
      expect(progress).to eq({
                               requirement_count: 5,
                               requirement_completed_count: 5,
                               next_requirement_url: nil,
                               completed_at: @module3.context_module_progressions.first.completed_at.iso8601
                             })
    end

    it "treats a nil requirements_met as an incomplete requirement" do
      # create a progression with requirements_met uninitialized (nil)
      ContextModuleProgression.create!(user: @user, context_module: @module)
      progress = CourseProgress.new(@course, @user).to_json
      expect(progress).to eq({
                               requirement_count: 5,
                               requirement_completed_count: 0,
                               next_requirement_url: "course_context_modules_item_redirect_url(:course_id => #{@course.id}, :id => #{@tag.id}, :host => HostUrl.context_host(Course.find(#{@course.id}))",
                               completed_at: nil
                             })
    end

    it "does not count obsolete requirements" do
      # turn in first two assignments
      submit_homework(@assignment)
      submit_homework(@assignment2)

      # remove assignment 2 from the list of requirements
      @module.completion_requirements = [{ id: @tag.id, type: 'must_submit' }]
      @module.save

      progress = CourseProgress.new(@course, @user).to_json

      # assert that assignment 2 is no longer a requirement (5 -> 4)
      expect(progress[:requirement_count]).to eq 4

      # assert that assignment 2 doesn't count toward the total (2 -> 1)
      expect(progress[:requirement_completed_count]).to eq 1
    end

    it "returns progress even after enrollment end date has passed" do
      e = Enrollment.last
      e.update_attribute(:end_at, 2.days.ago)
      e.update_attribute(:start_at, 5.days.ago)

      progress = CourseProgress.new(@course, @user).to_json

      expect(progress[:requirement_count]).to eq 5
      expect(progress[:error]).to be_nil
    end

    it "does not query destroyed ContentTags" do
      @tag.destroy
      progress = CourseProgress.new(@course, @user)
      expect(progress.current_content_tag.id).not_to eq @tag.id
    end

    it "does not query unpublished ContentTags" do
      @tag.unpublish
      progress = CourseProgress.new(@course, @user)
      expect(progress.current_content_tag.id).not_to eq @tag.id
    end

    it "accounts for module items that have moved between modules" do
      # complete the requirement while it's in module 1
      submit_homework(@assignment)

      # move the requirement to module 2
      @tag.context_module = @module2
      @tag.save!
      @module2.completion_requirements = { @tag.id => { :type => 'must_submit' } }
      @module2.save

      # check progress
      progress = CourseProgress.new(@course, @user)
      expect(progress.requirement_completed_count).to eq 0

      # complete the requirement again
      @module2.update_for(@user, :submitted, @tag)

      # check progress again
      progress = CourseProgress.new(@course, @user)
      expect(progress.requirement_completed_count).to eq 1
    end

    describe "dispatch_live_event" do
      it "dispatches course_progress if partially complete" do
        # turn in first two assignments (module 1)
        submit_homework(@assignment)
        submit_homework(@assignment2)

        progression = @module.evaluate_for(@user)
        expect(Canvas::LiveEvents).to receive(:course_progress)
        expect(Canvas::LiveEvents).not_to receive(:course_completed)
        CourseProgress.dispatch_live_event(progression)
      end

      it "dispatches course_completed if entirely complete" do
        # turn in all assignments
        submit_homework(@assignment)
        submit_homework(@assignment2)
        submit_homework(@assignment3)
        submit_homework(@assignment4)
        submit_homework(@assignment5)

        progression = @module3.evaluate_for(@user)
        expect(Canvas::LiveEvents).not_to receive(:course_progress)
        expect(Canvas::LiveEvents).to receive(:course_completed)
        CourseProgress.dispatch_live_event(progression)
      end
    end

    context "when the user is on a different shard than the course" do
      specs_require_sharding

      it "can return correct progress" do
        @shard1.activate { @shard_user = User.create!(name: 'outofshard') }
        @course.enroll_student(@shard_user).accept!

        submit_homework(@assignment, @shard_user)
        submit_homework(@assignment2, @shard_user)
        progress = CourseProgress.new(@course, @shard_user)
        expect(progress.requirement_completed_count).to eq 2
      end
    end
  end

  context "module that requires only one item completed" do
    it 'returns the correct course progress when completing one of the requirements' do
      @module1 = @course.context_modules.create!(:name => "module 01", :requirement_count => nil)
      @module2 = @course.context_modules.create!(:name => "module 02", :requirement_count => 1)

      @assignment1 = @course.assignments.create!(:title => "some assignment1")
      @assignment2 = @course.assignments.create!(:title => "some assignment2")
      @assignment3 = @course.assignments.create!(:title => "some assignment3")
      @assignment4 = @course.assignments.create!(:title => "some assignment4")
      @assignment5 = @course.assignments.create!(:title => "some assignment5")

      @tag1 = @module1.add_item({ :id => @assignment1.id, :type => 'assignment' })
      @tag2 = @module1.add_item({ :id => @assignment2.id, :type => 'assignment' })
      @tag3 = @module1.add_item({ :id => @assignment3.id, :type => 'assignment' })

      @tag4 = @module2.add_item({ :id => @assignment4.id, :type => 'assignment' })
      @tag5 = @module2.add_item({ :id => @assignment5.id, :type => 'assignment' })

      @module1.completion_requirements = {
        @tag1.id => { :type => 'must_submit' },
        @tag2.id => { :type => 'must_submit' },
        @tag3.id => { :type => 'must_submit' }
      }
      @module2.completion_requirements = {
        @tag4.id => { :type => 'must_submit' },
        @tag5.id => { :type => 'must_submit' }
      }

      [@module1, @module2].each do |m|
        m.publish
        m.save!
      end

      student_in_course(:active_all => true)

      submit_homework(@assignment1)
      submit_homework(@assignment2)
      submit_homework(@assignment3)
      # skipping assignment 4 since we only need to complete 1 assignment in module 2
      submit_homework(@assignment5)

      progress = CourseProgress.new(@course, @user).to_json
      expect(progress).to eq({
                               requirement_count: 5,
                               requirement_completed_count: 4,
                               next_requirement_url: nil,
                               completed_at: @module2.context_module_progressions.first.completed_at.iso8601
                             })
    end

    it 'still counts as complete if the module has no requirements to speak of' do
      @module1 = @course.context_modules.create!(:name => "module 01", :requirement_count => 1)
      @module2 = @course.context_modules.create!(:name => "module 02", :requirement_count => nil)

      @assignment1 = @course.assignments.create!(:title => "some assignment1")
      @tag1 = @module2.add_item({ :id => @assignment1.id, :type => 'assignment' })
      @module2.completion_requirements = {
        @tag1.id => { :type => 'must_submit' },
      }

      [@module1, @module2].each do |m|
        m.publish
        m.save!
      end

      student_in_course(:active_all => true)

      submit_homework(@assignment1)

      progress = CourseProgress.new(@course, @user).to_json
      expect(progress).to eq({
                               requirement_count: 1,
                               requirement_completed_count: 1,
                               next_requirement_url: nil,
                               completed_at: @user.context_module_progressions.maximum(:completed_at).iso8601
                             })
    end

    it 'is not complete if not each module complete' do
      @module1 = @course.context_modules.create!(:name => "module 01", :requirement_count => 1)
      @module2 = @course.context_modules.create!(:name => "module 02", :requirement_count => 1)
      @module3 = @course.context_modules.create!(:name => "module 03", :requirement_count => 1)

      @assignment1 = @course.assignments.create!(:title => "some assignment1")
      @assignment2 = @course.assignments.create!(:title => "some assignment2")
      @assignment3 = @course.assignments.create!(:title => "some assignment3")
      @assignment4 = @course.assignments.create!(:title => "some assignment4")
      @assignment5 = @course.assignments.create!(:title => "some assignment5")

      @tag1 = @module1.add_item({ :id => @assignment1.id, :type => 'assignment' })
      @tag2 = @module1.add_item({ :id => @assignment2.id, :type => 'assignment' })
      @tag3 = @module1.add_item({ :id => @assignment3.id, :type => 'assignment' })
      @tag4 = @module2.add_item({ :id => @assignment4.id, :type => 'assignment' })
      @tag5 = @module3.add_item({ :id => @assignment5.id, :type => 'assignment' })

      @module1.completion_requirements = {
        @tag1.id => { :type => 'must_submit' },
        @tag2.id => { :type => 'must_submit' },
        @tag3.id => { :type => 'must_submit' }
      }
      @module2.completion_requirements = {
        @tag4.id => { :type => 'must_submit' }
      }
      @module3.completion_requirements = {
        @tag5.id => { :type => 'must_submit' }
      }

      [@module1, @module2, @module3].each do |m|
        m.publish
        m.save!
      end

      student_in_course(:active_all => true)

      submit_homework(@assignment1)
      submit_homework(@assignment2)
      submit_homework(@assignment3)
      # skipping assignments 4 & 5 should leave only module 1 complete

      progress = CourseProgress.new(@course, @user).to_json
      expect(progress).to eq({
                               requirement_count: 5,
                               requirement_completed_count: 3,
                               next_requirement_url: nil,
                               completed_at: nil
                             })
    end
  end
end<|MERGE_RESOLUTION|>--- conflicted
+++ resolved
@@ -18,12 +18,6 @@
 # with this program. If not, see <http://www.gnu.org/licenses/>.
 #
 
-<<<<<<< HEAD
-require File.expand_path(File.dirname(__FILE__) + '/../spec_helper.rb')
-require File.expand_path(File.dirname(__FILE__) + '/../sharding_spec_helper')
-
-=======
->>>>>>> 2827ad44
 describe CourseProgress do
   let(:progress_error) { { :error => { :message => 'no progress available because this course is not module based (has modules and module completion requirements) or the user is not enrolled as a student in this course' } } }
 
