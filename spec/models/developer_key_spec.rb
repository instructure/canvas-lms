# frozen_string_literal: true

#
# Copyright (C) 2011 - present Instructure, Inc.
#
# This file is part of Canvas.
#
# Canvas is free software: you can redistribute it and/or modify it under
# the terms of the GNU Affero General Public License as published by the Free
# Software Foundation, version 3 of the License.
#
# Canvas is distributed in the hope that it will be useful, but WITHOUT ANY
# WARRANTY; without even the implied warranty of MERCHANTABILITY or FITNESS FOR
# A PARTICULAR PURPOSE. See the GNU Affero General Public License for more
# details.
#
# You should have received a copy of the GNU Affero General Public License along
# with this program. If not, see <http://www.gnu.org/licenses/>.
#

require_relative "../lti_1_3_tool_configuration_spec_helper"
require_relative "../lib/token_scopes/last_known_accepted_scopes"
require_relative "../lib/token_scopes/spec_helper"

describe DeveloperKey do
  let(:account) { Account.create! }

  let(:developer_key_saved) do
    DeveloperKey.create(
      name: "test",
      email: "test@test.com",
      redirect_uri: "http://test.com",
      account_id: account.id
    )
  end

  # Tests that use this key will run faster because they don't need to
  # save an account and a developer_key to the db
  let(:developer_key_not_saved) do
    DeveloperKey.new(
      name: "test",
      email: "test@test.com",
      redirect_uri: "http://test.com"
    )
  end

  let(:public_jwk) do
    key_hash = CanvasSecurity::RSAKeyPair.new.public_jwk.to_h
    key_hash["kty"] = key_hash["kty"].to_s
    key_hash
  end

  describe "#tokens_expire_in" do
    let(:developer_key) { DeveloperKey.new }

    context "when the client is neither public nor a mobile app" do
      before do
        allow(developer_key).to receive_messages(public_client?: false, mobile_app?: false)
      end

      it "returns nil" do
        expect(developer_key.tokens_expire_in).to be_nil
      end
    end

    context "when the client is public but not a mobile app" do
      before do
        allow(developer_key).to receive_messages(public_client?: true, mobile_app?: false)
      end

      it "returns the public client token TTL from settings" do
        expect(developer_key.tokens_expire_in).to eq(120.minutes)
      end
    end

    context "when the client is a public mobile app" do
      before do
        allow(developer_key).to receive_messages(public_client?: true, mobile_app?: true)
      end

      context "with plugin configuration available" do
        it "returns the mobile timeout from session settings" do
          allow(Canvas::Plugin).to receive(:find).with("sessions").and_return(double(settings: { mobile_timeout: 45 }))
          expect(developer_key.tokens_expire_in).to eq(45.minutes)
        end
      end

      context "without plugin configuration" do
        it "falls back to the mobile_public_client_token_ttl_days setting" do
          allow(Canvas::Plugin).to receive(:find).with("sessions").and_return(double(settings: {}))
          allow(Setting).to receive(:get).with("mobile_public_client_token_ttl_days", "90").and_return("30")
          expect(developer_key.tokens_expire_in).to eq(30.days)
        end
      end
    end

    context "when the client is a confidential mobile app" do
      before do
        allow(developer_key).to receive_messages(public_client?: false, mobile_app?: true)
      end

      context "with plugin configuration available" do
        it "returns the mobile timeout from session settings" do
          allow(Canvas::Plugin).to receive(:find).with("sessions").and_return(double(settings: { mobile_timeout: 60 }))
          expect(developer_key.tokens_expire_in).to eq(60.minutes)
        end
      end

      context "without plugin configuration" do
        it "returns nil (no expiration)" do
          allow(Canvas::Plugin).to receive(:find).with("sessions").and_return(double(settings: {}))
          expect(developer_key.tokens_expire_in).to be_nil
        end
      end
    end
  end

  describe "#confidential_client?" do
    let(:developer_key) { DeveloperKey.new }

    context "when client_type is confidential" do
      it "returns true" do
        developer_key.client_type = DeveloperKey::CONFIDENTIAL_CLIENT_TYPE
        expect(developer_key.confidential_client?).to be true
      end
    end

    context "when client_type is public" do
      it "returns false" do
        developer_key.client_type = DeveloperKey::PUBLIC_CLIENT_TYPE
        expect(developer_key.confidential_client?).to be false
      end
    end

    context "when client_type is nil" do
      it "returns false" do
        developer_key.client_type = nil
        expect(developer_key.confidential_client?).to be false
      end
    end
  end

  describe "#public_client?" do
    let(:developer_key) { DeveloperKey.new }

    context "when client_type is public" do
      it "returns true" do
        developer_key.client_type = DeveloperKey::PUBLIC_CLIENT_TYPE
        expect(developer_key.public_client?).to be true
      end
    end

    context "when client_type is confidential" do
      it "returns false" do
        developer_key.client_type = DeveloperKey::CONFIDENTIAL_CLIENT_TYPE
        expect(developer_key.public_client?).to be false
      end
    end

    context "when client_type is nil" do
      it "returns false" do
        developer_key.client_type = nil
        expect(developer_key.public_client?).to be false
      end
    end
  end

  describe "#site_admin_service_auth?" do
    subject do
      developer_key_not_saved.update!(key_attributes)
      developer_key_not_saved.site_admin_service_auth?
    end

    let(:service_user) { user_model }
    let(:root_account) { account_model }

    context "when the service user association is not set" do
      let(:key_attributes) { { service_user: nil } }

      it { is_expected.to be false }
    end

    context "when the service user association is set" do
      let(:key_attributes) { { service_user: } }

      context "and the key is a site admin key" do
        let(:key_attributes) { { service_user:, account: nil } }

        it { is_expected.to be false }

        context "and the key allows service user client credentials" do
          let(:key_attributes) { { service_user:, account: nil, authorized_flows: ["service_user_client_credentials"] } }

          it { is_expected.to be true }
        end
      end

      context "and the key is not a site admin key" do
        let(:key_attributes) { super().merge(account: root_account) }

        it { is_expected.to be false }
      end
    end
  end

  context "validations" do
    describe "client_type" do
      context "when client_type is Confidential" do
        it "does not raise an exception" do
          expect { DeveloperKey.create!(client_type: DeveloperKey::CONFIDENTIAL_CLIENT_TYPE) }.to_not raise_error
        end
      end

      context "when client_type is Public" do
        it "does not raise an exception" do
          expect { DeveloperKey.create!(client_type: DeveloperKey::PUBLIC_CLIENT_TYPE) }.to_not raise_error
        end
      end

      context "when client_type is not valid" do
        it "raises an exception" do
          expect { DeveloperKey.create!(client_type: "invalid") }.to raise_error ActiveRecord::RecordInvalid
        end
      end
    end
  end

  describe "#find_cached" do
    it "raises error when not found, and caches that" do
      enable_cache do
        expect(DeveloperKey).to receive(:find_by).once.and_call_original
        expect { DeveloperKey.find_cached(0) }.to raise_error(ActiveRecord::RecordNotFound)
        # only calls the original once
        expect { DeveloperKey.find_cached(0) }.to raise_error(ActiveRecord::RecordNotFound)
      end
    end
  end

  describe "site_admin" do
    subject { DeveloperKey.site_admin }

    let!(:site_admin_key) { DeveloperKey.create! }
    let!(:root_account_key) { DeveloperKey.create!(account: Account.default) }

    it { is_expected.to match_array [site_admin_key] }
  end

  describe "default values for is_lti_key" do
    let(:public_jwk_url) { "https://hello.world.com" }

    it "throws error if public jwk and public jwk are absent" do
      expect { DeveloperKey.create!(is_lti_key: true) }.to raise_error ActiveRecord::RecordInvalid
    end

    it "validates when public jwk is present" do
      expect { DeveloperKey.create!(is_lti_key: true, public_jwk:) }.to_not raise_error
    end

    it "validates when public jwk url is present" do
      expect { DeveloperKey.create!(is_lti_key: true, public_jwk_url:) }.to_not raise_error
    end
  end

  describe "external tool management" do
    specs_require_sharding

    def lti_key_for_account(account)
      account.shard.activate do
        lti_developer_key_model(account:).tap do |developer_key|
          lti_tool_configuration_model(developer_key:)
        end
      end
    end

    let(:shard_1_account) { @shard1.activate { account_model } }
    let(:developer_key) { lti_key_for_account(Account.site_admin) }
    let(:shard_2_dev_key) { lti_key_for_account(shard_2_account) }
    let(:shard_1_tool) do
      tool = nil
      @shard1.activate do
        tool = ContextExternalTool.create!(
          name: "shard 1 tool",
          workflow_state: "public",
          developer_key:,
          context: shard_1_account,
          url: "https://www.test.com",
          consumer_key: "key",
          shared_secret: "secret"
        )
        DeveloperKeyAccountBinding.create!(
          developer_key: tool.developer_key,
          account: shard_1_account,
          workflow_state: "on"
        )
      end
      tool
    end
    let(:shard_2_account) { @shard2.activate { account_model } }
    let(:shard_2_tool) do
      tool = nil
      @shard2.activate do
        tool = ContextExternalTool.create!(
          name: "shard 2 tool",
          workflow_state: "public",
          developer_key:,
          context: shard_2_account,
          url: "https://www.test.com",
          consumer_key: "key",
          shared_secret: "secret"
        )
        DeveloperKeyAccountBinding.create!(
          developer_key: tool.developer_key,
          account: shard_2_account,
          workflow_state: "off"
        )
      end
      tool
    end

    describe "instrumentation" do
      let(:developer_key) { lti_key_for_account(shard_1_account) }

      def enable_external_tools
        developer_key.enable_external_tools!(account)
        Timecop.travel(10.seconds) do
          run_jobs
        end
      end

      before do
        developer_key
        allow(InstStatsd::Statsd).to receive(:distributed_increment)
        allow(InstStatsd::Statsd).to receive(:timing)
      end

      around do |example|
        Timecop.freeze(&example)
      end

      context "when method succeeds" do
        it "increments success count" do
          enable_external_tools
          expect(InstStatsd::Statsd).to have_received(:distributed_increment).with("developer_key.manage_external_tools.count", any_args)
        end

        it "tracks success timing" do
          enable_external_tools
          expect(InstStatsd::Statsd).to have_received(:timing).with("developer_key.manage_external_tools.latency", be_within(5000).of(10_000), any_args)
        end
      end

      context "when method raises an exception" do
        def manage_external_tools
          developer_key.send(:manage_external_tools, developer_key.send(:tool_management_enqueue_args), :nonexistent_method, account)
          Timecop.travel(10.seconds) do
            run_jobs
          end
        end

        before do
          allow(Canvas::Errors).to receive(:capture_exception)
        end

        it "increments error count" do
          manage_external_tools
          expect(InstStatsd::Statsd).to have_received(:distributed_increment).with("developer_key.manage_external_tools.error.count", any_args)
        end

        it "tracks success timing" do
          manage_external_tools
          expect(InstStatsd::Statsd).to have_received(:timing).with("developer_key.manage_external_tools.error.latency", be_within(5000).of(10_000), any_args)
        end

        it "sends error to sentry" do
          manage_external_tools
          expect(Canvas::Errors).to have_received(:capture_exception).with(:developer_keys, instance_of(NoMethodError), :error)
        end
      end
    end

    describe "#restore_external_tools!" do
      context "when account is site admin" do
        let(:shard_1_tool) do
          tool = nil
          @shard1.activate do
            tool = ContextExternalTool.create!(
              name: "shard 1 tool",
              workflow_state: "public",
              developer_key:,
              context: shard_1_account,
              url: "https://www.test.com",
              consumer_key: "key",
              shared_secret: "secret"
            )
            developer_key.developer_key_account_bindings.first.update(workflow_state: "on")
          end

          tool
        end

        before do
          developer_key
          shard_1_tool.update!(root_account: shard_1_account)
          shard_2_tool.update!(root_account: shard_2_account)

          @shard1.activate do
            developer_key.restore_external_tools!(account)
            run_jobs
          end
        end

        let(:account) { Account.site_admin }

        it "restores tools in non-disabled states" do
          expect(shard_1_tool.reload.workflow_state).to eq "public"
        end

        it "restores tools in disabled states" do
          expect(shard_2_tool.reload.workflow_state).to eq "disabled"
        end
      end
    end

    describe "#disable_external_tools!" do
      before do
        developer_key
        shard_1_tool
        shard_2_tool
        disable_external_tools
      end

      context "when account is site admin" do
        def disable_external_tools
          @shard1.activate do
            developer_key.disable_external_tools!(account)
            run_jobs
          end
        end

        let(:account) { Account.site_admin }

        it "disables tools on shard 1" do
          expect(shard_1_tool.reload.workflow_state).to eq "disabled"
        end

        it "disables tools on shard 2" do
          expect(shard_2_tool.reload.workflow_state).to eq "disabled"
        end
      end

      context "account is not site admin" do
        def disable_external_tools
          @shard1.activate do
            developer_key.disable_external_tools!(account)
            run_jobs
          end
        end

        let(:account) { shard_1_tool.root_account }

        it "disables associated tools on the active shard" do
          expect(shard_1_tool.reload.workflow_state).to eq "disabled"
        end

        it "does not disable tools on inactive shards" do
          expect(shard_2_tool.reload.workflow_state).to eq "public"
        end
      end
    end

    describe "#enable_external_tools!" do
      before do
        developer_key
        shard_1_tool.update!(workflow_state: "disabled")
        shard_2_tool.update!(workflow_state: "disabled")
        @shard1.activate do
          developer_key.enable_external_tools!(account)
          run_jobs
        end
      end

      context "account is site admin" do
        let(:account) { Account.site_admin }

        it "enables tools on shard 1" do
          expect(shard_1_tool.reload.workflow_state).to eq "public"
        end

        it "enables tools on shard 2" do
          expect(shard_2_tool.reload.workflow_state).to eq "public"
        end
      end

      context "is_site_admin is false" do
        let(:account) { shard_1_tool.root_account }

        it "enables tools on shard 1" do
          expect(shard_1_tool.reload.workflow_state).to eq "public"
        end

        it "does not enable tools on shard 2" do
          expect(shard_2_tool.reload.workflow_state).to eq "disabled"
        end
      end
    end

    describe "#update_external_tools!" do
      def update_external_tools
        Account.site_admin.shard.activate do
          tool_configuration.title = new_title
          tool_configuration.save!
          developer_key.update_external_tools!
          run_jobs
        end
      end

      let(:new_title) { "New Title!" }
      let(:tool_configuration) { developer_key.tool_configuration }

      before do
        developer_key
        shard_1_tool.update!(workflow_state: "disabled")
        shard_2_tool.update!(workflow_state: "disabled")
      end

      context "when site admin key" do
        before do
          Account.site_admin.shard.activate { tool_configuration.update!(privacy_level: "anonymous") }
          developer_key.update!(account: nil)
          update_external_tools
          run_jobs
        end

        it "updates tools on all shard 1" do
          expect(shard_1_tool.reload.name).to eq new_title
        end

        it "updates tools on shard 2" do
          expect(shard_2_tool.reload.name).to eq new_title
        end

        it "respects tool workflow_state" do
          expect(shard_1_tool.reload.workflow_state).to eq "disabled"
          expect(shard_2_tool.reload.workflow_state).to eq "disabled"
        end
      end

      context "when non-site admin key" do
        let(:developer_key) { lti_key_for_account(shard_1_account) }
        let(:shard_2_dev_key) { lti_key_for_account(shard_2_account) }
        let(:shard_1_tool) do
          tool = nil
          @shard1.activate do
            tool = ContextExternalTool.create!(
              name: "shard 1 tool",
              workflow_state: "public",
              developer_key:,
              context: shard_1_account,
              url: "https://www.test.com",
              consumer_key: "key",
              shared_secret: "secret"
            )
          end
          tool
        end

        let(:shard_2_tool) do
          tool = nil
          @shard2.activate do
            tool = ContextExternalTool.create!(
              name: "shard 2 tool",
              workflow_state: "public",
              developer_key: shard_2_dev_key,
              context: shard_2_account,
              url: "https://www.test.com",
              consumer_key: "key",
              shared_secret: "secret"
            )
          end
          tool
        end

        before do
          update_external_tools
          run_jobs
        end

        it "updates tools on shard 1" do
          expect(shard_1_tool.reload.name).to eq new_title
        end

        it "does not update tools on shard 2" do
          expect(shard_2_tool.reload.name).to eq "shard 2 tool"
        end

        it "respects tool workflow_state" do
          expect(shard_1_tool.reload.workflow_state).to eq "disabled"
        end
      end

      describe "when there are broken tools with no context" do
        before do
          developer_key
          tool_configuration
        end

        it "does not raise an error" do
          tool = @shard1.activate { ContextExternalTool.where(developer_key:).first }
          tool.save!
          ContextExternalTool
            .where(id: tool.id)
            .update_all(context_id: Course.last&.id.to_i + 1, context_type: "Course")
          developer_key.tool_configuration.oidc_initiation_url = "example.com"
          developer_key.tool_configuration.save!
          update_external_tools
          run_jobs
          failed_jobs = Delayed::Job.where("tag LIKE ?", "DeveloperKey%").where.not(last_error: nil)
          expect(failed_jobs.to_a).to eq([])
        end
      end
    end

    describe "#manage_external_tools_multi_shard" do
      context "when there is an intermittent Postgres error" do
        it "retries the job" do
          expect(subject).to receive(:delay).and_raise(PG::ConnectionBad)
          expect do
            subject.send(:manage_external_tools_multi_shard, {}, :update_tools_on_active_shard, account_model, Time.zone.now)
          end.to raise_error(Delayed::RetriableError)
        end
      end
    end

    describe "#manage_external_tools_multi_shard_in_region" do
      context "when there is an intermittent Postgres error" do
        it "retries the job" do
          expect(subject).to receive(:delay).and_raise(PG::ConnectionBad)
          expect do
            subject.send(:manage_external_tools_multi_shard_in_region, {}, :update_tools_on_active_shard, account_model, Time.zone.now)
          end.to raise_error(Delayed::RetriableError)
        end
      end
    end
  end

  describe "usable_in_context?" do
    let(:account) { account_model }
    let(:developer_key) { DeveloperKey.create!(account:) }

    shared_examples_for "a boolean indicating the key is usable in context" do
      subject { developer_key.usable_in_context?(context) }

      let(:context) { raise "set in examples" }

      context "when the key is usable and the binding is on" do
        before do
          developer_key.account_binding_for(account).update!(workflow_state: "on")
        end

        it { is_expected.to be true }
      end

      context "when the key is not usable" do
        before { developer_key.update!(workflow_state: "deleted") }

        it { is_expected.to be false }
      end

      context "when the binding is not on" do
        it { is_expected.to be false }
      end
    end

    context "when the context is an account" do
      it_behaves_like "a boolean indicating the key is usable in context" do
        let(:context) { account }
      end
    end

    context "when the context is a course" do
      it_behaves_like "a boolean indicating the key is usable in context" do
        let(:context) { course_model(account:) }
      end
    end
  end

  describe "site_admin_lti scope" do
    specs_require_sharding

    context "when root account and site admin keys exist" do
      subject do
        DeveloperKey.site_admin_lti(
          [
            root_account_key,
            site_admin_key,
            lti_site_admin_key
          ].map(&:global_id)
        )
      end

      let(:root_account_key) do
        @shard1.activate do
          a = account_model
          DeveloperKey.create!(
            account: a,
            skip_lti_sync: true
          )
        end
      end

      let(:site_admin_key) do
        Account.site_admin.shard.activate do
          DeveloperKey.create!(skip_lti_sync: true)
        end
      end

      let(:lti_site_admin_key) do
        Account.site_admin.shard.activate do
          k = DeveloperKey.create!(skip_lti_sync: true)
          lti_tool_configuration_model(developer_key: k)
          k
        end
      end

      it { is_expected.to match_array [lti_site_admin_key] }
    end
  end

  describe "sets a default value" do
    it "when visible is not specified" do
      expect(developer_key_not_saved.valid?).to be(true)
      expect(developer_key_not_saved.visible).to be(false)
    end

    it "is false for site admin generated keys" do
      key = DeveloperKey.create!(
        name: "test",
        email: "test@test.com",
        redirect_uri: "http://test.com",
        account_id: nil
      )

      expect(key.visible).to be(false)
    end

    it "is true for non site admin generated keys" do
      key = DeveloperKey.create!(
        name: "test",
        email: "test@test.com",
        redirect_uri: "http://test.com",
        account_id: account.id
      )

      expect(key.visible).to be(true)
    end
  end

  describe "callbacks" do
    describe "public_jwk validations" do
      subject do
        developer_key_saved.save
        developer_key_saved.errors
      end

      before { developer_key_saved.generate_rsa_keypair! }

      context 'when the kty is not "RSA"' do
        before { developer_key_saved.public_jwk["kty"] = "foo" }

        it { is_expected.not_to be_empty }
      end

      context 'when the alg is not "RS256"' do
        before { developer_key_saved.public_jwk["alg"] = "foo" }

        it { is_expected.not_to be_empty }
      end

      context "when required claims are missing" do
        before { developer_key_saved.update public_jwk: { foo: "bar", alg: "MYALG" } }

        it { expect(subject.size).to eq 2 }
      end
    end

    context "when client_type is blank" do
      it "sets the client type to 'Confidential'" do
        key = DeveloperKey.create!
        expect(key.client_type).to eq DeveloperKey::CONFIDENTIAL_CLIENT_TYPE
      end
    end

    context "when the client_type is not blank" do
      it "does not mutate the client type" do
        key = DeveloperKey.create!(client_type: DeveloperKey::PUBLIC_CLIENT_TYPE)
        expect(key.client_type).to eq DeveloperKey::PUBLIC_CLIENT_TYPE
      end
    end

    it "de-duplicates the scope list" do
      key = DeveloperKey.create!(
        scopes: [
          "url:GET|/api/v1/courses/:course_id/quizzes",
          "url:GET|/api/v1/courses/:course_id/users",
          "url:GET|/api/v1/courses/:course_id/quizzes",
          "url:GET|/api/v1/courses/:course_id/users",
        ]
      )

      expect(key.scopes.sort).to eq [
        "url:GET|/api/v1/courses/:course_id/quizzes",
        "url:GET|/api/v1/courses/:course_id/users",
      ]
    end

    it "does validate scopes" do
      expect do
        DeveloperKey.create!(
          scopes: ["not_a_valid_scope"]
        )
      end.to raise_exception ActiveRecord::RecordInvalid
    end

    it "rejects changes to routes.rb if it would break an existing scope" do
      stub_const("CanvasRails::Application", TokenScopesHelper::SpecHelper::MockCanvasRails::Application)
      all_routes = Set.new(TokenScopes.api_routes.pluck(:verb, :path))

      modified_scopes = TokenScopesHelper::SpecHelper.last_known_accepted_scopes.reject do |scope|
        all_routes.include? scope
      end

      error_message = <<~TEXT
        These routes are used by developer key scopes, and have been changed:
        #{modified_scopes.map { |scope| "- #{scope[0]}: #{scope[1]}" }.join("\n")}

        If these routes must be changed, it will require a data fixup to change
        the scope attribute of any developer keys that refer to those routes.
        The list of API routes used by developer keys can be changed in
        spec/lib/token_scopes/last_known_scopes.yml.
      TEXT
      expect(modified_scopes).to be_empty, error_message
    end

    it "ensures that newly added routes are included in the known scopes list" do
      all_routes_including_plugins = Set.new(TokenScopes.api_routes.pluck(:verb, :path))

      stub_const("CanvasRails::Application", TokenScopesHelper::SpecHelper::MockCanvasRails::Application)

      routes_from_plugins = Set.new
      Rails.root.glob("{gems,vendor}/plugins/*/config/*routes.rb") do |plugin_path|
        CanvasRails::Application.reset_routes
        load plugin_path
        plugin_route_set = Set.new(CanvasRails::Application.routes.routes.map do |route|
          [route.verb, TokenScopesHelper.path_without_format(route)]
        end)
        routes_from_plugins = routes_from_plugins.merge(plugin_route_set)
      end

      # Take all routes, subtract the ones added in plugins (we'll look for those in their
      # respective repos), and then omit any that are already in the known route list.
      # If any routes remain, it must have been added after the known route list was last
      # updated.
      newly_added_routes = (all_routes_including_plugins - routes_from_plugins).reject! do |route|
        TokenScopesHelper::SpecHelper.last_known_accepted_scopes.include? route
      end

      error_message = <<~TEXT
        These routes have been added by your commit, and need to be included
        in spec/lib/token_scopes/last_known_accepted_scopes.rb.
        #{newly_added_routes.map { |scope| "- #{scope[0]}: #{scope[1]}" }.join("\n")}

        This allows us to keep track of which API routes can be specified on a
        developer key, so that we can avoid making breaking changes to those
        API routes later.
      TEXT

      expect(newly_added_routes).to be_empty, error_message
    end

    it "ensures scopes are sorted" do
      error_message = <<~TEXT
        The scopes in spec/lib/token_scopes/last_known_accepted_scopes.rb are not sorted.

        Please sort them by path and then by verb.
      TEXT

      scopes = TokenScopesHelper::SpecHelper.last_known_accepted_scopes
      expect(scopes).to eql(scopes.sort_by { |s| [s[1], s[0]] }), error_message
    end

    context "when api token scoping FF is enabled" do
      let(:valid_scopes) do
        %w[url:POST|/api/v1/courses/:course_id/quizzes/:id/validate_access_code
           url:GET|/api/v1/audit/grade_change/courses/:course_id/assignments/:assignment_id/graders/:grader_id]
      end

      describe "before_save" do
        subject do
          key.save!
          key.require_scopes
        end

        context "when a public jwk is set" do
          let(:key) do
            developer_key_not_saved.generate_rsa_keypair!
            developer_key_not_saved
          end

          it { is_expected.to be true }
        end

        context "when a public jwk is not set" do
          let(:key) { developer_key_not_saved }

          it { is_expected.to be false }
        end

        context "when a key requires scopes but has no public jwk" do
          let(:key) do
            developer_key_not_saved.update!(
              require_scopes: true,
              public_jwk: nil
            )
            developer_key_not_saved
          end

          it { is_expected.to be true }
        end
      end

      describe "after_update" do
        let_once(:developer_key) { lti_developer_key_model(account:) }
        let_once(:tool_configuration) { lti_tool_configuration_model(developer_key:, lti_registration: developer_key.lti_registration) }

        let(:user) { user_model }
        let(:developer_key_with_scopes) do
          DeveloperKey.create!(scopes: valid_scopes,
                               is_lti_key: true,
                               public_jwk_url: "https://example.com",
                               name: "test_tool",
                               current_user: user,
                               account:,
                               tool_configuration: tool_configuration.dup)
        end
        let(:access_token) { user.access_tokens.create!(developer_key: developer_key_with_scopes) }
        let(:valid_scopes) do
          [
            "url:GET|/api/v1/courses/:course_id/quizzes",
            "url:GET|/api/v1/courses/:course_id/quizzes/:id",
            "url:GET|/api/v1/courses/:course_id/users",
            "url:GET|/api/v1/courses/:id",
            "url:GET|/api/v1/users/:user_id/profile",
            "url:POST|/api/v1/courses/:course_id/assignments",
            "url:POST|/api/v1/courses/:course_id/quizzes",
          ]
        end

        before { access_token }

        it "deletes its associated access tokens if scopes are removed" do
          developer_key_with_scopes.update!(scopes: [valid_scopes.first])
          expect(developer_key_with_scopes.access_tokens).to be_empty
        end

        it "does not delete its associated access tokens if scopes are not changed" do
          developer_key_with_scopes.update!(email: "test@test.com")
          expect(developer_key_with_scopes.access_tokens).to match_array [access_token]
        end

        it "does not delete its associated access tokens if a new scope was added" do
          developer_key_with_scopes.update!(scopes: valid_scopes.push("url:PUT|/api/v1/courses/:course_id/quizzes/:id"))
          expect(developer_key_with_scopes.access_tokens).to match_array [access_token]
        end
      end

      it "raises an error if scopes contain invalid scopes" do
        expect do
          DeveloperKey.create!(
            scopes: ["not_a_valid_scope"]
          )
        end.to raise_exception("Validation failed: Scopes cannot contain not_a_valid_scope")
      end

      it "does not raise an error if all scopes are valid scopes" do
        expect do
          DeveloperKey.create!(
            scopes: valid_scopes
          )
        end.not_to raise_exception
      end
    end

    context "when site admin" do
      let(:key) do
        Shard.default.activate do
          lti_developer_key_model(account: Account.site_admin).tap do |key|
            lti_tool_configuration_model(developer_key: key)
          end
        end
      end

      it "creates a binding on save" do
        expect(key.developer_key_account_bindings.find_by(account: Account.site_admin)).to be_present
      end

      describe "destroy_external_tools!" do
        subject do
          @shard1.activate { ContextExternalTool.active }.merge(
            @shard2.activate { ContextExternalTool.active }
          )
        end

        specs_require_sharding

        context "when developer key is an LTI key" do
          let(:shard_1_account) { @shard1.activate { account_model } }
          let(:shard_2_account) { @shard2.activate { account_model } }
          let(:shard_1_tool) do
            t = @shard1.activate { key.lti_registration.new_external_tool(shard_1_account) }
            t.save!
            t
          end
          let(:shard_2_tool) do
            t = @shard2.activate { key.lti_registration.new_external_tool(shard_2_account) }
            t.save!
            t
          end

          before do
            shard_1_tool
            shard_2_tool
            key.update!(account: nil)
          end

          it "destroys associated tools across all shards" do
            key.destroy
            run_jobs
            expect(subject).to be_empty
          end

          context "when tools are installed at the course level" do
            let(:shard_1_course) { shard_1_account.shard.activate { course_model(account: shard_1_account) } }
            let(:shard_1_course_tool) do
              t = @shard1.activate { key.lti_registration.new_external_tool(shard_1_course) }
              t.save!
              t
            end

            before do
              shard_1_course_tool
            end

            it "destroys associated tools across all shards" do
              key.destroy
              run_jobs
              expect(subject).to be_empty
            end
          end
        end
      end
    end

    context "when not site admin" do
      it "creates a binding on save" do
        key = DeveloperKey.create!(account:)
        expect(key.developer_key_account_bindings.find_by(account:)).to be_present
      end

      describe "destroy_external_tools!" do
        subject { ContextExternalTool.active }

        specs_require_sharding

        let(:account) { account_model }
        let(:developer_key) { lti_developer_key_model(account:) }
        let(:tool_configuration) { lti_tool_configuration_model(developer_key:) }
        let(:tool) do
          t = developer_key.lti_registration.new_external_tool(account)
          t.save!
          t
        end

        before do
          tool_configuration
          tool
        end

        context "when developer key is an LTI key" do
          it "destroys associated tools on the current shard" do
            developer_key.destroy
            run_jobs
            expect(subject).to be_empty
          end

          context "when tools are installed at the course level" do
            let(:course) { course_model(account:) }
            let(:course_tool) do
              t = developer_key.lti_registration.new_external_tool(course)
              t.save!
              t
            end

            before { course_tool }

            it "destroys associated tools on the current shard" do
              developer_key.destroy
              run_jobs
              expect(subject).to be_empty
            end
          end
        end
      end
    end

    describe "after_save" do
      let_once(:developer_key) { lti_developer_key_model(account:) }
      let_once(:tool_configuration) { lti_tool_configuration_model(developer_key:, lti_registration: developer_key.lti_registration) }

      before do
        developer_key_not_saved.tool_configuration = tool_configuration.dup
        developer_key_not_saved.account = account
      end

      it "does not create a new lti registration when devKey is not an lti key" do
        developer_key_not_saved.save!
        expect(developer_key_not_saved.lti_registration).to be_nil
      end

      it "creates a new lti registration when tool_configuration is present" do
        developer_key_not_saved.update!(is_lti_key: true, public_jwk:, current_user: user_model)
        expect(developer_key_not_saved.lti_registration).to be_present
      end

      it "does not create a new lti registration if skip_lti_sync is true" do
        developer_key_not_saved.update!(is_lti_key: true, public_jwk:, skip_lti_sync: true)
        developer_key_not_saved.save!
        expect(developer_key_not_saved.lti_registration).to be_nil
      end

      describe "set_root_account" do
        context "when account is site admin" do
          subject { developer_key_not_saved.root_account }

          let(:account) { nil }

          before { developer_key_not_saved.update!(account:) }

          it { is_expected.to eq Account.site_admin }
        end

        context "when account is root account" do
          let(:account) { account_model }

          it "set root account equal to account" do
            expect(developer_key_not_saved.root_account).to be_nil
            developer_key_not_saved.account = account
            developer_key_not_saved.save!
            expect(developer_key_not_saved.root_account).to eq account
          end
        end
      end
    end
  end

  describe "destroy" do
    subject { developer_key.destroy }

    # Introduces canvas_lti_configuration and internal_lti_configuration
    include_context "lti_1_3_tool_configuration_spec_helper"

    let_once(:admin) { account_admin_user(account:) }
    let_once(:account) { account_model }
    let_once(:developer_key) { developer_key_model(account:) }

    it "marks the key as deleted" do
      subject
      expect(developer_key.reload).to be_deleted
    end

    context "with an LTI developer key" do
      let_once(:lti_registration) do
        Lti::CreateRegistrationService.call(
          account:,
          created_by: admin,
          registration_params:,
          configuration_params: internal_lti_configuration
        )
      end
      let_once(:developer_key) { lti_registration.developer_key }
      let(:registration_params) do
        {
          name: "Test LTI Registration",
        }
      end

      it "deletes all associated objects" do
        subject
        expect(lti_registration.reload).to be_deleted
        expect(developer_key.reload.tool_configuration).to be_nil
        expect(developer_key.developer_key_account_bindings.all?(&:deleted?)).to be true
      end

      context "and the key has tools associated with it" do
        let_once(:course) { course_model(account:) }
        let_once(:course_tool) { lti_registration.new_external_tool(course) }
        let_once(:account_tool) { lti_registration.new_external_tool(account) }

        it "destroys the tools in a job" do
          # Force rails to reset/refetch these from the database
          # to mimic what might actually happen when someone calls destroy on a singular
          # developer key.
          developer_key.reset_tool_configuration
          developer_key.reset_lti_registration
          developer_key.reset_ims_registration
          subject
          run_jobs
          expect(course_tool.reload).to be_deleted
          expect(account_tool.reload).to be_deleted
        end
      end
    end
<<<<<<< HEAD

    context "with a dynamic registration developer key" do
      let_once(:lti_registration) { developer_key.lti_registration }
      let_once(:ims_registration) { developer_key.ims_registration }
      let_once(:developer_key) { dev_key_model_dyn_reg(account:) }

=======

    context "with a dynamic registration developer key" do
      let_once(:lti_registration) { developer_key.lti_registration }
      let_once(:ims_registration) { developer_key.ims_registration }
      let_once(:developer_key) { dev_key_model_dyn_reg(account:) }

>>>>>>> 2bd5305a
      it "marks the lti registration and ims registration as deleted" do
        subject
        expect(lti_registration.reload).to be_deleted
        expect(ims_registration.reload).to be_deleted
        expect(developer_key.reload).to be_deleted
      end

      context "and the key has tools associated with it" do
        let_once(:course) { course_model(account:) }
        let_once(:course_tool) { lti_registration.new_external_tool(course) }
        let_once(:account_tool) { lti_registration.new_external_tool(account) }

        it "destroys the tools in a job" do
          subject
          run_jobs
          expect(course_tool.reload).to be_deleted
          expect(account_tool.reload).to be_deleted
        end
      end
    end
  end

  describe "associations" do
    let(:developer_key_account_binding) { developer_key_saved.developer_key_account_bindings.first }

    it "destroys developer key account bindings when destroyed" do
      binding_id = developer_key_account_binding.id
      developer_key_saved.destroy_permanently!
      expect(DeveloperKeyAccountBinding.find_by(id: binding_id)).to be_deleted
    end

    it "has many context external tools" do
      tool = ContextExternalTool.create!(
        context: account,
        consumer_key: "key",
        shared_secret: "secret",
        name: "test tool",
        url: "http://www.tool.com/launch",
        developer_key: developer_key_saved
      )
      expect(developer_key_saved.context_external_tools).to match_array [
        tool
      ]
    end

    it "destroys an lti ims registration when destroyed" do
      account = account_model
      key = dev_key_model_dyn_reg(account:)

      expect(key.destroy).to be true
      key.reload
      expect(key).to be_deleted
      expect(key.lti_registration).to be_deleted
      expect(key.ims_registration).to be_deleted
    end
  end

  describe "#account_binding_for" do
    let(:site_admin_key) { DeveloperKey.create!(account: nil) }
    let(:root_account_key) { DeveloperKey.create!(account: root_account) }
    let(:root_account) { account_model }

    context "when account passed is nil" do
      it "returns nil" do
        expect(site_admin_key.account_binding_for(nil)).to be_nil
        expect(root_account_key.account_binding_for(nil)).to be_nil
      end
    end

    context "when site admin" do
      context 'when binding state is "allow"' do
        before do
          site_admin_key.developer_key_account_bindings.create!(
            account: root_account, workflow_state: "allow"
          )
        end

        it "finds the site admin binding when requesting site admin account" do
          binding = site_admin_key.account_binding_for(Account.site_admin)
          expect(binding.account).to eq Account.site_admin
        end

        it "finds the root account binding when requesting root account" do
          site_admin_key.developer_key_account_bindings.first.update!(workflow_state: "allow")
          binding = site_admin_key.account_binding_for(root_account)
          expect(binding.account).to eq root_account
        end
      end

      context 'when binding state is "on" or "off"' do
        before do
          site_admin_key.developer_key_account_bindings.create!(account: root_account, workflow_state: "on")
          sa_binding = site_admin_key.developer_key_account_bindings.find_by(account: Account.site_admin)
          sa_binding.update!(workflow_state: "off")
        end

        it "finds the site admin binding when requesting site admin account" do
          binding = site_admin_key.account_binding_for(Account.site_admin)
          expect(binding.account).to eq Account.site_admin
        end

        it "finds the site admin binding when requesting root account" do
          binding = site_admin_key.account_binding_for(root_account)
          expect(binding.account).to eq Account.site_admin
        end
      end
    end

    context "when not site admin" do
      context 'when binding state is "allow"' do
        it "finds the root account binding when requesting root account" do
          binding = root_account_key.account_binding_for(root_account)
          expect(binding.account).to eq root_account
        end
      end

      context 'when binding state is "on" or "off"' do
        before do
          root_account_key.developer_key_account_bindings.create!(account: Account.site_admin, workflow_state: "on")
          ra_binding = root_account_key.developer_key_account_bindings.find_by(account: root_account)
          ra_binding.update!(workflow_state: "off")
        end

        it "finds the site admin binding when requesting site admin account" do
          binding = root_account_key.account_binding_for(Account.site_admin)
          expect(binding.account).to eq Account.site_admin
        end

        it "finds the root account binding when requesting root account" do
          binding = root_account_key.account_binding_for(root_account)
          expect(binding.account).to eq root_account
        end
      end
    end

    context "sharding" do
      specs_require_sharding

      let(:root_account_shard) { @shard1 }
      let(:root_account) { root_account_shard.activate { account_model } }
      let(:sa_developer_key) { Account.site_admin.shard.activate { DeveloperKey.create!(name: "SA Key") } }
      let(:root_account_binding) do
        root_account_shard.activate do
          DeveloperKeyAccountBinding.create!(
            account_id: root_account.id,
            developer_key_id: sa_developer_key.global_id
          )
        end
      end
      let(:sa_account_binding) { sa_developer_key.developer_key_account_bindings.find_by(account: Account.site_admin) }

      context "when the developer key and account are on different, non site-admin shards" do
        it "doesn't return a binding for an account with the same local ID on a different shard" do
          expect(root_account.shard.id).to_not eq(@shard2.id)
          @shard2.activate do
            account = Account.find_by(id: root_account.local_id)
            account ||= Account.create!(id: root_account.local_id)
            shard2_developer_key = DeveloperKey.create!(name: "Shard 2 Key", account_id: account.id)
            expect(shard2_developer_key.account_binding_for(account)).to_not be_nil
            expect(shard2_developer_key.account_binding_for(root_account)).to be_nil
          end
        end
      end

      context "when the developer key and account are on different shards" do
        it "doesn't return a binding for an developer key with the same local ID on a different shard" do
          root_account2 = @shard2.activate { account_model }
          developer_key = root_account_shard.activate do
            DeveloperKey.create!(account: root_account)
          end

          @shard2.activate do
            dk2 = DeveloperKey.create!(account: root_account2, id: developer_key.local_id)
            DeveloperKeyAccountBinding.find_or_initialize_by(
              account: root_account2, developer_key: dk2
            ).update(workflow_state: :on)
            expect(developer_key.account_binding_for(root_account2)).to be_nil
          end
          expect(developer_key.account_binding_for(root_account2)).to be_nil

          root_account_shard.activate do
            # specifically, this one will fail if we look up by developer key id (local id on that shard)
            expect(developer_key.account_binding_for(root_account2)).to be_nil
          end
        end
      end

      context "when developer key binding is on the site admin shard" do
        it 'finds the site admin binding if it is set to "on"' do
          root_account_binding.update!(workflow_state: "on")
          sa_account_binding.update!(workflow_state: "off")
          binding = root_account_shard.activate { sa_developer_key.account_binding_for(root_account) }
          expect(binding.account).to eq Account.site_admin
        end

        it 'finds the site admin binding if it is set to "off"' do
          root_account_binding.update!(workflow_state: "off")
          sa_account_binding.update!(workflow_state: "on")
          binding = root_account_shard.activate { sa_developer_key.account_binding_for(root_account) }
          expect(binding.account).to eq Account.site_admin
        end

        it 'finds the root account binding if site admin binding is set to "allow"' do
          root_account_binding.update!(workflow_state: "on")
          sa_account_binding.update!(workflow_state: "allow")
          binding = root_account_shard.activate { sa_developer_key.account_binding_for(root_account) }
          expect(binding.account).to eq root_account
        end
      end
    end
  end

  describe "default" do
    context "when create_if_missing: false is passed" do
      before do
        allow(DeveloperKey).to receive(:get_special_key) do |*args, **kwargs|
          DeveloperKey.original_get_special_key(*args, **kwargs)
        end
      end

      it "does not create a key" do
        DeveloperKey.delete_all
        expect(DeveloperKey.count).to eq 0
        DeveloperKey.default(create_if_missing: false)
        expect(DeveloperKey.count).to eq 0
      end

      it "finds existing keys" do
        expect(DeveloperKey.default).to_not be_nil
        expect(DeveloperKey.default(create_if_missing: false)).to_not be_nil
      end
    end

    context "sharding" do
      specs_require_sharding

      it "always creates the default key on the default shard" do
        @shard1.activate do
          expect(DeveloperKey.default.shard).to be_default
        end
      end

      it "sets new developer keys to auto expire tokens" do
        expect(developer_key_saved.auto_expire_tokens).to be_truthy
      end

      it "uses integer special keys properly because the query does not like strings" do
        # this test mirrors what happens in production when retrieving keys, but does not test it
        # directly because there's a short circuit clause in 'get_special_key' that pops out with a
        # different finder because of the transactions-in-test issue. this confirms that setting
        # a key id does not translate it to a string and therefore can be used with 'where(id: key_id)'
        # safely

        Setting.set("rspec_developer_key_id", developer_key_saved.id)
        key_id = Setting.get("rspec_developer_key_id", nil)
        expect(DeveloperKey.where(id: key_id).first).to eq(developer_key_saved)
      end
    end
  end

  it "allows non-http redirect URIs" do
    developer_key_not_saved.redirect_uri = "tealpass://somewhere.edu/authentication"
    developer_key_not_saved.redirect_uris = ["tealpass://somewhere.edu/authentication"]
    expect(developer_key_not_saved).to be_valid
  end

  it "doesn't allow redirect_uris over 4096 characters" do
    developer_key_not_saved.redirect_uris = ["https://test.example.com/" + ("a" * 4097), "https://example.com"]
    expect(developer_key_not_saved).not_to be_valid
  end

  it "doesn't allow non-URIs" do
    developer_key_not_saved.redirect_uris = ["@?!"]
    expect(developer_key_not_saved).not_to be_valid
  end

  it "returns the correct count of access_tokens" do
    expect(developer_key_saved.access_token_count).to eq 0

    AccessToken.create!(user: user_model, developer_key: developer_key_saved)
    AccessToken.create!(user: user_model, developer_key: developer_key_saved)
    AccessToken.create!(user: user_model, developer_key: developer_key_saved)

    expect(developer_key_saved.reload.access_token_count).to eq 3
  end

  it "returns the last_used_at value for a key" do
    expect(developer_key_saved.last_used_at).to be_nil
    at = AccessToken.create!(user: user_model, developer_key: developer_key_saved)
    at.used!
    expect(developer_key_saved.last_used_at).not_to be_nil
  end

  describe "#generate_rsa_keypair!" do
    context 'when "public_jwk" is already set' do
      subject do
        developer_key.generate_rsa_keypair!
        developer_key
      end

      let(:developer_key) do
        key = DeveloperKey.create!
        key.generate_rsa_keypair!
        key.save!
        key
      end
      let(:public_jwk) { developer_key.public_jwk }

      context 'when "override" is false' do
        it 'does not change the "public_jwk"' do
          expect(subject.public_jwk).to eq public_jwk
        end

        it 'does not change the "private_jwk" attribute' do
          previous_private_key = developer_key.private_jwk
          expect(subject.private_jwk).to eq previous_private_key
        end
      end

      context 'when "override: is true' do
        subject do
          developer_key.generate_rsa_keypair!(overwrite: true)
          developer_key
        end

        it 'does change the "public_jwk"' do
          previous_public_key = developer_key.public_jwk
          expect(subject.public_jwk).not_to eq previous_public_key
        end

        it 'does change the "private_jwk"' do
          previous_private_key = developer_key.private_jwk
          expect(subject.private_jwk).not_to eq previous_private_key
        end
      end
    end

    context 'when "public_jwk" is not set' do
      subject { DeveloperKey.new }

      before { subject.generate_rsa_keypair! }

      it 'populates the "public_jwk" column with a public key' do
        expect(subject.public_jwk["kty"]).to eq CanvasSecurity::RSAKeyPair::KTY
      end

      it 'populates the "private_jwk" attribute with a private key' do
        expect(subject.private_jwk["kty"]).to eq CanvasSecurity::RSAKeyPair::KTY.to_sym
      end
    end
  end

  describe "#redirect_domain_matches?" do
    it "matches domains exactly, and sub-domains" do
      developer_key_not_saved.redirect_uri = "http://example.com/a/b"

      expect(developer_key_not_saved.redirect_domain_matches?("http://example.com/a/b")).to be_truthy

      # other paths on the same domain are ok
      expect(developer_key_not_saved.redirect_domain_matches?("http://example.com/other")).to be_truthy

      # completely separate domain
      expect(developer_key_not_saved.redirect_domain_matches?("http://example2.com/a/b")).to be_falsey

      # not a sub-domain
      expect(developer_key_not_saved.redirect_domain_matches?("http://wwwexample.com/a/b")).to be_falsey
      expect(developer_key_not_saved.redirect_domain_matches?("http://example.com.evil/a/b")).to be_falsey
      expect(developer_key_not_saved.redirect_domain_matches?("http://www.example.com.evil/a/b")).to be_falsey

      # sub-domains are ok
      expect(developer_key_not_saved.redirect_domain_matches?("http://www.example.com/a/b")).to be_truthy
      expect(developer_key_not_saved.redirect_domain_matches?("http://a.b.example.com/a/b")).to be_truthy
      expect(developer_key_not_saved.redirect_domain_matches?("http://a.b.example.com/other")).to be_truthy
    end

    it "does not allow subdomains when it matches in redirect_uris" do
      developer_key_not_saved.redirect_uris << "http://example.com/a/b"

      expect(developer_key_not_saved.redirect_domain_matches?("http://example.com/a/b")).to be true

      # other paths on the same domain are NOT ok
      expect(developer_key_not_saved.redirect_domain_matches?("http://example.com/other")).to be false
      # sub-domains are not ok either
      expect(developer_key_not_saved.redirect_domain_matches?("http://www.example.com/a/b")).to be false
      expect(developer_key_not_saved.redirect_domain_matches?("http://a.b.example.com/a/b")).to be false
      expect(developer_key_not_saved.redirect_domain_matches?("http://a.b.example.com/other")).to be false
    end

    it "requires scheme to match on lenient matches" do
      developer_key_not_saved.redirect_uri = "http://example.com/a/b"

      expect(developer_key_not_saved.redirect_domain_matches?("http://www.example.com/a/b")).to be true
      expect(developer_key_not_saved.redirect_domain_matches?("intents://www.example.com/a/b")).to be false
    end
  end

  describe "authorized_flows" do
    it "defaults to []" do
      key = DeveloperKey.create!(name: "Test", email: "test@test.com", redirect_uri: "http://test.com", account_id: account.id)
      expect(key.authorized_flows).to eq([])
    end

    it "allows only allowed authorized flows" do
      key = DeveloperKey.new(name: "Test", email: "test@test.com", redirect_uri: "http://test.com", account_id: account.id, authorized_flows: ["service_user_client_credentials"])
      key.validate
      expect(key.errors[:authorized_flows]).to be_empty
    end

    it "rejects invalid authorized flows" do
      key = DeveloperKey.new(name: "Test", email: "test@test.com", redirect_uri: "http://test.com", account_id: account.id, authorized_flows: ["foo", "service_user_client_credentials"])
      key.validate
      expect(key.errors[:authorized_flows].join).to match(/contains invalid values: foo/)
    end

    it "rejects duplicate authorized flows" do
      key = DeveloperKey.new(name: "Test", email: "test@test.com", redirect_uri: "http://test.com", account_id: account.id, authorized_flows: ["service_user_client_credentials", "service_user_client_credentials"])
      key.validate
      expect(key.errors[:authorized_flows].join).to match(/contains duplicate values/)
    end
  end

  context "Account scoped keys" do
    shared_examples "authorized_for_account?" do
      it "allows access to its own account" do
        expect(@key.authorized_for_account?(Account.find(@account.id))).to be true
      end

      it "does not allow access to a foreign account" do
        expect(@key.authorized_for_account?(@not_sub_account)).to be false
      end

      it "allows access if the account is in its account chain" do
        sub_account = Account.create!(parent_account: @account)
        expect(@key.authorized_for_account?(sub_account)).to be true
      end
    end

    context "with sharding" do
      specs_require_sharding

      before :once do
        @account = Account.create!

        @not_sub_account = Account.create!
        @key = DeveloperKey.create!(redirect_uri: "http://example.com/a/b", account: @account)
        enable_developer_key_account_binding!(@key)
      end

      include_examples "authorized_for_account?"

      describe "#by_cached_vendor_code" do
        let(:vendor_code) { "tool vendor code" }
        let(:not_site_admin_shard) { @shard1 }

        it "finds keys in the site admin shard" do
          site_admin_key = nil

          Account.site_admin.shard.activate do
            site_admin_key = DeveloperKey.create!(vendor_code:)
          end

          not_site_admin_shard.activate do
            expect(DeveloperKey.by_cached_vendor_code(vendor_code)).to include site_admin_key
          end
        end

        it "finds keys in the current shard" do
          local_key = DeveloperKey.create!(vendor_code:, account: account_model)
          expect(DeveloperKey.by_cached_vendor_code(vendor_code)).to include local_key
        end
      end
    end

    context "without sharding" do
      before :once do
        @account = Account.create!

        @not_sub_account = Account.create!
        @key = DeveloperKey.create!(redirect_uri: "http://example.com/a/b", account: @account)
        enable_developer_key_account_binding!(@key)
      end

      include_examples "authorized_for_account?"
    end
  end

  it "doesn't allow the default key to be deleted" do
    expect { DeveloperKey.default.destroy }.to raise_error "Please don't turn off the default developer key"
    expect { DeveloperKey.default.deactivate }.to raise_error "Please never delete the default developer key"
  end

  describe "issue_token" do
    subject { DeveloperKey.create! }

    let(:claims) { { "key" => "value" } }
    let(:asymmetric_keypair) { CanvasSecurity::RSAKeyPair.new.to_jwk }
    let(:asymmetric_public_key) { asymmetric_keypair.to_key.public_key.to_jwk }

    before do
      # set up assymetric key
      allow(Canvas::OAuth::KeyStorage).to receive(:present_key).and_return(asymmetric_keypair)
    end

    it "defaults to internal symmetric encryption with no audience set" do
      expect(subject.client_credentials_audience).to be_nil
      token = subject.issue_token(claims)
      decoded = Canvas::Security.decode_jwt(token)
      expect(decoded).to eq claims
    end

    it "uses to symmetric encryption with audience set to internal" do
      subject.client_credentials_audience = "internal"
      subject.save!
      token = subject.issue_token(claims)
      decoded = Canvas::Security.decode_jwt(token)
      expect(decoded).to eq claims
    end

    it "uses to asymmetric encryption with audience set to external" do
      subject.client_credentials_audience = "external"
      subject.save!
      token = subject.issue_token(claims)
      decoded = JSON::JWT.decode(token, asymmetric_public_key)
      expect(decoded).to eq claims
    end
  end
end<|MERGE_RESOLUTION|>--- conflicted
+++ resolved
@@ -1219,21 +1219,12 @@
         end
       end
     end
-<<<<<<< HEAD
 
     context "with a dynamic registration developer key" do
       let_once(:lti_registration) { developer_key.lti_registration }
       let_once(:ims_registration) { developer_key.ims_registration }
       let_once(:developer_key) { dev_key_model_dyn_reg(account:) }
 
-=======
-
-    context "with a dynamic registration developer key" do
-      let_once(:lti_registration) { developer_key.lti_registration }
-      let_once(:ims_registration) { developer_key.ims_registration }
-      let_once(:developer_key) { dev_key_model_dyn_reg(account:) }
-
->>>>>>> 2bd5305a
       it "marks the lti registration and ims registration as deleted" do
         subject
         expect(lti_registration.reload).to be_deleted
