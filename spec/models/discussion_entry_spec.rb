--- conflicted
+++ resolved
@@ -999,8 +999,6 @@
       expect(entry.discussion_entry_versions.pluck(:message)).to eq(["Test 3", "Test 2", "Test 1"])
     end
   end
-<<<<<<< HEAD
-=======
 
   it "correctly sets depth property" do
     discussion_topic_model(threaded: true)
@@ -1016,5 +1014,4 @@
     expect(reply3.depth).to eq 3
     expect(reply4.depth).to eq 4
   end
->>>>>>> 08c63032
 end