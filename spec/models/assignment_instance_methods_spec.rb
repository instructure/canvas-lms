--- conflicted
+++ resolved
@@ -70,38 +70,22 @@
 
     it "returns true when the assignment is in the failed_to_duplicate state" do
       assignment = @course.assignments.create!(workflow_state: "failed_to_duplicate", **assignment_valid_attributes)
-<<<<<<< HEAD
-      expect(assignment.hide_on_modules_view?).to eq true
-=======
       expect(assignment.hide_on_modules_view?).to be true
->>>>>>> eb82fcc9
     end
 
     it "returns true when the assignment is in the duplicating state" do
       assignment = @course.assignments.create!(workflow_state: "duplicating", **assignment_valid_attributes)
-<<<<<<< HEAD
-      expect(assignment.hide_on_modules_view?).to eq true
-=======
       expect(assignment.hide_on_modules_view?).to be true
->>>>>>> eb82fcc9
     end
 
     it "returns false when the assignment is in the published state" do
       assignment = @course.assignments.create!(workflow_state: "published", **assignment_valid_attributes)
-<<<<<<< HEAD
-      expect(assignment.hide_on_modules_view?).to eq false
-=======
       expect(assignment.hide_on_modules_view?).to be false
->>>>>>> eb82fcc9
     end
 
     it "returns false when the assignment is in the unpublished state" do
       assignment = @course.assignments.create!(workflow_state: "unpublished", **assignment_valid_attributes)
-<<<<<<< HEAD
-      expect(assignment.hide_on_modules_view?).to eq false
-=======
       expect(assignment.hide_on_modules_view?).to be false
->>>>>>> eb82fcc9
     end
   end
 end