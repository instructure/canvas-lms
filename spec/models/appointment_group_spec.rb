--- conflicted
+++ resolved
@@ -87,22 +87,6 @@
       ag.contexts.should eql [course1]
     end
 
-<<<<<<< HEAD
-    it "should not add contexts when it has a group category" do
-      course1 = course
-      gc = course1.group_categories.create!
-      ag = AppointmentGroup.create!(:title => 'test',
-                                    :contexts => [course1],
-                                    :sub_context_codes => [gc.asset_string])
-      ag.contexts.should eql [course1]
-
-      ag.contexts = [course]
-      ag.save!
-      ag.contexts.should eql [course1]
-    end
-
-=======
->>>>>>> 9f4c343e
     it "should update appointments effective_context_code" do
       course(:active_all => true)
       course1 = @course
@@ -147,32 +131,6 @@
       ag.save!
       ag.contexts.sort_by(&:id).should eql [@course1, @course2].sort_by(&:id)
       ag.sub_context_codes.sort.should eql [@c1section1.asset_string, c2section].sort
-    end
-  end
-
-  context "add sub_contexts" do
-    before do
-      @course1 = course
-      @c1section1 = @course1.default_section
-      @c1section2 = @course1.course_sections.create!
-
-      @course2 = course
-    end
-
-    it "should only add sub_contexts when first adding a course" do
-      ag = AppointmentGroup.create! :title => 'test',
-                                    :contexts => [@course1],
-                                    :sub_context_codes => [@c1section1.asset_string]
-      ag.sub_contexts.should eql [@c1section1]
-      ag.sub_context_codes = [@c1section2.asset_string]
-      ag.sub_contexts.should eql [@c1section1]
-
-      ag.contexts = [@course1, @course2]
-      c2section = @course2.default_section.asset_string
-      ag.sub_context_codes = [c2section]
-      ag.save!
-      ag.contexts.should eql [@course1, @course2]
-      ag.sub_context_codes.should eql [@c1section1.asset_string, c2section]
     end
   end
 
