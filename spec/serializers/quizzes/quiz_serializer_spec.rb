--- conflicted
+++ resolved
@@ -61,11 +61,7 @@
     :points_possible, :cant_go_back, :access_code, :ip_filter, :due_at,
     :lock_at, :unlock_at, :published, :show_correct_answers_at,
     :hide_correct_answers_at, :show_correct_answers_last_attempt,
-<<<<<<< HEAD
-    :has_access_code
-=======
     :has_access_code, :migration_id
->>>>>>> a4d00242
   ].each do |attribute|
 
       it "serializes #{attribute}" do
