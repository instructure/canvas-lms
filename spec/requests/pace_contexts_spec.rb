--- conflicted
+++ resolved
@@ -41,11 +41,7 @@
       it "returns an array containing only the course" do
         get api_v1_pace_contexts_path(course.id), params: { type: "course", format: :json }
         expect(response).to have_http_status :ok
-<<<<<<< HEAD
-        json = JSON.parse(response.body)
-=======
-        json = response.parsed_body
->>>>>>> 8f19c253
+        json = response.parsed_body
         expect(json["pace_contexts"].length).to eq 1
 
         course_json = json["pace_contexts"][0]
@@ -68,11 +64,7 @@
         it "returns nil for the applied_pace" do
           get api_v1_pace_contexts_path(course.id), params: { type: "course", format: :json }
           expect(response).to have_http_status :ok
-<<<<<<< HEAD
-          json = JSON.parse(response.body)
-=======
-          json = response.parsed_body
->>>>>>> 8f19c253
+          json = response.parsed_body
           expect(json["pace_contexts"][0]["applied_pace"]).to be_nil
         end
       end
@@ -90,11 +82,7 @@
       it "returns an array containing the sections" do
         get api_v1_pace_contexts_path(course.id), params: { type: "section", format: :json }
         expect(response).to have_http_status :ok
-<<<<<<< HEAD
-        json = JSON.parse(response.body)
-=======
-        json = response.parsed_body
->>>>>>> 8f19c253
+        json = response.parsed_body
         course.course_sections.each do |section|
           context_json = json["pace_contexts"].detect { |pc| pc["item_id"] == section.id }
           expect(context_json["name"]).to eq section.name
@@ -105,21 +93,13 @@
       it "paginates results" do
         get api_v1_pace_contexts_path(course.id), params: { type: "section", per_page: 1, format: :json }
         expect(response).to have_http_status :ok
-<<<<<<< HEAD
-        json = JSON.parse(response.body)
-=======
-        json = response.parsed_body
->>>>>>> 8f19c253
+        json = response.parsed_body
         expect(json["pace_contexts"].count).to eq 1
         expect(json["pace_contexts"][0]["item_id"]).to eq course.default_section.id
 
         get api_v1_pace_contexts_path(course.id), params: { type: "section", per_page: 1, page: 2, format: :json }
         expect(response).to have_http_status :ok
-<<<<<<< HEAD
-        json = JSON.parse(response.body)
-=======
-        json = response.parsed_body
->>>>>>> 8f19c253
+        json = response.parsed_body
         expect(json["pace_contexts"].count).to eq 1
         expect(json["pace_contexts"][0]["item_id"]).to eq section_one.id
       end
@@ -130,11 +110,7 @@
         it "specifies the correct applied_pace" do
           get api_v1_pace_contexts_path(course.id), params: { type: "section", format: :json }
           expect(response).to have_http_status :ok
-<<<<<<< HEAD
-          json = JSON.parse(response.body)
-=======
-          json = response.parsed_body
->>>>>>> 8f19c253
+          json = response.parsed_body
           course.course_sections.each do |section|
             context_json = json["pace_contexts"].detect { |pc| pc["item_id"] == section.id }
             expected_pace_type = (section.course_paces.count > 0) ? "Section" : "Course"
@@ -149,13 +125,8 @@
         it "returns nil for the applied_pace" do
           get api_v1_pace_contexts_path(course.id), params: { type: "section", format: :json }
           expect(response).to have_http_status :ok
-<<<<<<< HEAD
-          json = JSON.parse(response.body)
-          expect(json["pace_contexts"].map { |pc| pc["applied_pace"] }).to match_array [nil, nil]
-=======
           json = response.parsed_body
           expect(json["pace_contexts"].pluck("applied_pace")).to match_array [nil, nil]
->>>>>>> 8f19c253
         end
       end
     end
@@ -169,11 +140,7 @@
       it "returns an array containing the student enrollments" do
         get api_v1_pace_contexts_path(course.id), params: { type: "student_enrollment", format: :json }
         expect(response).to have_http_status :ok
-<<<<<<< HEAD
-        json = JSON.parse(response.body)
-=======
-        json = response.parsed_body
->>>>>>> 8f19c253
+        json = response.parsed_body
         course.student_enrollments.each do |se|
           context_json = json["pace_contexts"].detect { |pc| pc["item_id"] == se.id }
           expect(context_json["name"]).to eq se.user.name
@@ -184,21 +151,13 @@
       it "paginates results" do
         get api_v1_pace_contexts_path(course.id), params: { type: "student_enrollment", per_page: 1, format: :json }
         expect(response).to have_http_status :ok
-<<<<<<< HEAD
-        json = JSON.parse(response.body)
-=======
-        json = response.parsed_body
->>>>>>> 8f19c253
+        json = response.parsed_body
         expect(json["pace_contexts"].count).to eq 1
         expect(json["pace_contexts"][0]["item_id"]).to eq enrollment.id
 
         get api_v1_pace_contexts_path(course.id), params: { type: "student_enrollment", per_page: 1, page: 2, format: :json }
         expect(response).to have_http_status :ok
-<<<<<<< HEAD
-        json = JSON.parse(response.body)
-=======
-        json = response.parsed_body
->>>>>>> 8f19c253
+        json = response.parsed_body
         expect(json["pace_contexts"].count).to eq 1
         expect(json["pace_contexts"][0]["item_id"]).to eq enrollment_two.id
       end
@@ -217,11 +176,7 @@
         it "returns only the newest enrollment for each student" do
           get api_v1_pace_contexts_path(course.id), params: { type: "student_enrollment", format: :json }
           expect(response).to have_http_status :ok
-<<<<<<< HEAD
-          json = JSON.parse(response.body)
-=======
-          json = response.parsed_body
->>>>>>> 8f19c253
+          json = response.parsed_body
           expect(json["pace_contexts"].length).to eq 2
           [enrollment, enrollment_two].each do |e|
             pace_context = json["pace_contexts"].detect { |pc| pc["item_id"] == e.id }
@@ -242,11 +197,7 @@
         it "specifies the correct applied_pace" do
           get api_v1_pace_contexts_path(course.id), params: { type: "student_enrollment", format: :json }
           expect(response).to have_http_status :ok
-<<<<<<< HEAD
-          json = JSON.parse(response.body)
-=======
-          json = response.parsed_body
->>>>>>> 8f19c253
+          json = response.parsed_body
           context_json = json["pace_contexts"].detect { |pc| pc["item_id"] == enrollment.id }
           expect(context_json["applied_pace"]["type"]).to eq "StudentEnrollment"
 
@@ -261,13 +212,8 @@
         it "returns nil for the applied_pace" do
           get api_v1_pace_contexts_path(course.id), params: { type: "student_enrollment", format: :json }
           expect(response).to have_http_status :ok
-<<<<<<< HEAD
-          json = JSON.parse(response.body)
-          expect(json["pace_contexts"].map { |pc| pc["applied_pace"] }).to match_array [nil, nil]
-=======
           json = response.parsed_body
           expect(json["pace_contexts"].pluck("applied_pace")).to match_array [nil, nil]
->>>>>>> 8f19c253
         end
       end
     end
@@ -332,33 +278,21 @@
         it "orders the results in descending order with desc specified" do
           get api_v1_pace_contexts_path(course.id), params: { type: "section", order: "desc", format: :json }
           expect(response).to have_http_status :ok
-<<<<<<< HEAD
-          json = JSON.parse(response.body)
-=======
-          json = response.parsed_body
->>>>>>> 8f19c253
+          json = response.parsed_body
           expect(json["pace_contexts"].pluck("item_id")).to eq [section_three.id, section_two.id, section_one.id, default_section.id]
         end
 
         it "orders the results in ascending order with asc specified" do
           get api_v1_pace_contexts_path(course.id), params: { type: "section", order: "asc", format: :json }
           expect(response).to have_http_status :ok
-<<<<<<< HEAD
-          json = JSON.parse(response.body)
-=======
-          json = response.parsed_body
->>>>>>> 8f19c253
+          json = response.parsed_body
           expect(json["pace_contexts"].pluck("item_id")).to eq [default_section.id, section_one.id, section_two.id, section_three.id]
         end
 
         it "orders the results in ascending order by default" do
           get api_v1_pace_contexts_path(course.id), params: { type: "section", format: :json }
           expect(response).to have_http_status :ok
-<<<<<<< HEAD
-          json = JSON.parse(response.body)
-=======
-          json = response.parsed_body
->>>>>>> 8f19c253
+          json = response.parsed_body
           expect(json["pace_contexts"].pluck("item_id")).to eq [default_section.id, section_one.id, section_two.id, section_three.id]
         end
       end
@@ -370,33 +304,21 @@
         it "orders the results in descending order with desc specified" do
           get api_v1_pace_contexts_path(course.id), params: { type: "student_enrollment", order: "desc", format: :json }
           expect(response).to have_http_status :ok
-<<<<<<< HEAD
-          json = JSON.parse(response.body)
-=======
-          json = response.parsed_body
->>>>>>> 8f19c253
+          json = response.parsed_body
           expect(json["pace_contexts"].pluck("item_id")).to eq [second_student_enrollment.id, first_student_enrollment.id]
         end
 
         it "orders the results in ascending order with asc specified" do
           get api_v1_pace_contexts_path(course.id), params: { type: "student_enrollment", order: "asc", format: :json }
           expect(response).to have_http_status :ok
-<<<<<<< HEAD
-          json = JSON.parse(response.body)
-=======
-          json = response.parsed_body
->>>>>>> 8f19c253
+          json = response.parsed_body
           expect(json["pace_contexts"].pluck("item_id")).to eq [first_student_enrollment.id, second_student_enrollment.id]
         end
 
         it "orders the results in ascending order by default" do
           get api_v1_pace_contexts_path(course.id), params: { type: "student_enrollment", format: :json }
           expect(response).to have_http_status :ok
-<<<<<<< HEAD
-          json = JSON.parse(response.body)
-=======
-          json = response.parsed_body
->>>>>>> 8f19c253
+          json = response.parsed_body
           expect(json["pace_contexts"].pluck("item_id")).to eq [first_student_enrollment.id, second_student_enrollment.id]
         end
       end
@@ -413,22 +335,14 @@
         it "sorts by the section name" do
           get api_v1_pace_contexts_path(course.id), params: { type: "section", sort: "name", format: :json }
           expect(response).to have_http_status :ok
-<<<<<<< HEAD
-          json = JSON.parse(response.body)
-=======
-          json = response.parsed_body
->>>>>>> 8f19c253
+          json = response.parsed_body
           expect(json["pace_contexts"].pluck("name")).to eq ["Section A", "Section B", "Section C", "Unnamed Course"]
         end
 
         it "sorts by the section name and respects descending order" do
           get api_v1_pace_contexts_path(course.id), params: { type: "section", sort: "name", order: "desc", format: :json }
           expect(response).to have_http_status :ok
-<<<<<<< HEAD
-          json = JSON.parse(response.body)
-=======
-          json = response.parsed_body
->>>>>>> 8f19c253
+          json = response.parsed_body
           expect(json["pace_contexts"].pluck("name")).to eq ["Unnamed Course", "Section C", "Section B", "Section A"]
         end
       end
@@ -444,22 +358,14 @@
         it "sorts by the sortable user name" do
           get api_v1_pace_contexts_path(course.id), params: { type: "student_enrollment", sort: "name", format: :json }
           expect(response).to have_http_status :ok
-<<<<<<< HEAD
-          json = JSON.parse(response.body)
-=======
-          json = response.parsed_body
->>>>>>> 8f19c253
+          json = response.parsed_body
           expect(json["pace_contexts"].pluck("name")).to eq ["Foo Bar", "Bar Foo"]
         end
 
         it "sorts by the sortable user name and respects descending order" do
           get api_v1_pace_contexts_path(course.id), params: { type: "student_enrollment", sort: "name", order: "desc", format: :json }
           expect(response).to have_http_status :ok
-<<<<<<< HEAD
-          json = JSON.parse(response.body)
-=======
-          json = response.parsed_body
->>>>>>> 8f19c253
+          json = response.parsed_body
           expect(json["pace_contexts"].pluck("name")).to eq ["Bar Foo", "Foo Bar"]
         end
       end
@@ -476,11 +382,7 @@
         it "filters by the section name" do
           get api_v1_pace_contexts_path(course.id), params: { type: "section", search_term: "a", format: :json }
           expect(response).to have_http_status :ok
-<<<<<<< HEAD
-          json = JSON.parse(response.body)
-=======
-          json = response.parsed_body
->>>>>>> 8f19c253
+          json = response.parsed_body
           expect(json["pace_contexts"].pluck("name")).to eq ["Unnamed Course", "Section A"]
         end
       end
@@ -496,11 +398,7 @@
         it "filters by the user name" do
           get api_v1_pace_contexts_path(course.id), params: { type: "student_enrollment", search_term: "bAr", format: :json }
           expect(response).to have_http_status :ok
-<<<<<<< HEAD
-          json = JSON.parse(response.body)
-=======
-          json = response.parsed_body
->>>>>>> 8f19c253
+          json = response.parsed_body
           expect(json["pace_contexts"].pluck("name")).to eq ["Student Bar"]
         end
       end
@@ -517,11 +415,7 @@
         it "filters by context ids" do
           get api_v1_pace_contexts_path(course.id), params: { type: "section", contexts: "[#{@section_a.id}, #{@section_c.id}]", format: :json }
           expect(response).to have_http_status :ok
-<<<<<<< HEAD
-          json = JSON.parse(response.body)
-=======
-          json = response.parsed_body
->>>>>>> 8f19c253
+          json = response.parsed_body
 
           expect(json["pace_contexts"].count).to eq 2
           expect(json["pace_contexts"].pluck("name")).to eq ["Section A", "Section C"]
@@ -541,11 +435,7 @@
         it "filters by context ids" do
           get api_v1_pace_contexts_path(course.id), params: { type: "student_enrollment", contexts: "[#{@student_1_enrollment.id}, #{@student_3_enrollment.id}]", format: :json }
           expect(response).to have_http_status :ok
-<<<<<<< HEAD
-          json = JSON.parse(response.body)
-=======
-          json = response.parsed_body
->>>>>>> 8f19c253
+          json = response.parsed_body
 
           expect(json["pace_contexts"].count).to eq 2
           expect(json["pace_contexts"].pluck("name")).to eq ["Student Foo", "Student Boo"]
