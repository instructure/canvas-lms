--- conflicted
+++ resolved
@@ -44,11 +44,7 @@
       Progress.create!(context: student_pace, tag: "course_pace_publish")
       get api_v1_student_enrollment_pace_path(course.id, student_enrollment.id), params: { format: :json }
       expect(response).to have_http_status :ok
-<<<<<<< HEAD
-      json = JSON.parse(response.body)
-=======
       json = response.parsed_body
->>>>>>> eb82fcc9
       expect(json["pace"]["id"]).to eq student_pace.id
     end
 
@@ -62,11 +58,7 @@
         it "falls back to the section pace" do
           get api_v1_student_enrollment_pace_path(course.id, student_enrollment.id), params: { format: :json }
           expect(response).to have_http_status :ok
-<<<<<<< HEAD
-          json = JSON.parse(response.body)
-=======
           json = response.parsed_body
->>>>>>> eb82fcc9
           expect(json["pace"]["id"]).to be_nil
           expect(json["pace"]["workflow_state"]).to eq "unpublished"
         end
@@ -78,11 +70,7 @@
         it "falls back to the course pace" do
           get api_v1_student_enrollment_pace_path(course.id, student_enrollment.id), params: { format: :json }
           expect(response).to have_http_status :ok
-<<<<<<< HEAD
-          json = JSON.parse(response.body)
-=======
           json = response.parsed_body
->>>>>>> eb82fcc9
           expect(json["pace"]["id"]).to be_nil
           expect(json["pace"]["workflow_state"]).to eq "unpublished"
         end
@@ -103,11 +91,7 @@
         it "falls back to the course pace" do
           get api_v1_student_enrollment_pace_path(course.id, student_enrollment.id), params: { format: :json }
           expect(response).to have_http_status :ok
-<<<<<<< HEAD
-          json = JSON.parse(response.body)
-=======
           json = response.parsed_body
->>>>>>> eb82fcc9
           expect(json["pace"]["id"]).to be_nil
           expect(json["pace"]["workflow_state"]).to eq "unpublished"
         end
@@ -136,11 +120,7 @@
         .and change { Progress.count }.by(1)
       expect(Progress.last.queued?).to be_truthy
       expect(response).to have_http_status :created
-<<<<<<< HEAD
-      json = JSON.parse(response.body)
-=======
       json = response.parsed_body
->>>>>>> eb82fcc9
       expect(json["pace"]["student"]["name"]).to eq student.name
       expect(json["progress"]["context_id"]).to eq(CoursePace.last.id)
       expect(json["progress"]["tag"]).to eq("course_pace_publish")
@@ -156,11 +136,7 @@
           student_enrollment.course_paces.reload.count
         }
         expect(response).to have_http_status :created
-<<<<<<< HEAD
-        json = JSON.parse(response.body)
-=======
         json = response.parsed_body
->>>>>>> eb82fcc9
         expect(json["pace"]["id"]).to eq student_pace.id
         expect(json["progress"]["context_id"]).to eq(CoursePace.last.id)
         expect(json["progress"]["tag"]).to eq("course_pace_publish")
