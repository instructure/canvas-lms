--- conflicted
+++ resolved
@@ -38,11 +38,7 @@
         it "includes the author information" do
           get api_v1_course_discussion_topics_path(course.id), params: { format: :json }
           expect(response).to have_http_status :ok
-<<<<<<< HEAD
-          json = JSON.parse(response.body).detect { |d| d["id"] == discussion.id }
-=======
           json = response.parsed_body.detect { |d| d["id"] == discussion.id }
->>>>>>> eb82fcc9
           expect(json["author"]).to_not be_nil
         end
       end
@@ -51,11 +47,7 @@
         it "does not include the author information" do
           get api_v1_course_discussion_topics_path(course.id), params: { format: :json }
           expect(response).to have_http_status :ok
-<<<<<<< HEAD
-          json = JSON.parse(response.body).detect { |d| d["id"] == anon_discussion.id }
-=======
           json = response.parsed_body.detect { |d| d["id"] == anon_discussion.id }
->>>>>>> eb82fcc9
           expect(json["author"]).to be_nil
         end
       end
