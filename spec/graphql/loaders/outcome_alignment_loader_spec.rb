--- conflicted
+++ resolved
@@ -68,21 +68,6 @@
     [base_url, "modules", alignment[:module_id]].join("/") if alignment[:module_id]
   end
 
-<<<<<<< HEAD
-  def mock_os_aligned_outcomes(outcomes, associated_asset_id)
-    (outcomes || []).to_h do |o|
-      [o.id.to_s,
-       [{
-         artifact_type: "quizzes.quiz",
-         artifact_id: "1",
-         associated_asset_type: "canvas.assignment.quizzes",
-         associated_asset_id: associated_asset_id.to_s
-       }]]
-    end
-  end
-
-=======
->>>>>>> 87563733
   it "resolves to nil if context is invalid" do
     GraphQL::Batch.batch do
       Loaders::OutcomeAlignmentLoader.for(
