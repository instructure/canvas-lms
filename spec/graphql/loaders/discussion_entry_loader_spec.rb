# frozen_string_literal: true

#
# Copyright (C) 2019 - present Instructure, Inc.
#
# This file is part of Canvas.
#
# Canvas is free software: you can redistribute it and/or modify it under
# the terms of the GNU Affero General Public License as published by the Free
# Software Foundation, version 3 of the License.
#
# Canvas is distributed in the hope that it will be useful, but WITHOUT ANY
# WARRANTY; without even the implied warranty of MERCHANTABILITY or FITNESS FOR
# A PARTICULAR PURPOSE. See the GNU Affero General Public License for more
# details.
#
# You should have received a copy of the GNU Affero General Public License along
# with this program. If not, see <http://www.gnu.org/licenses/>.
#

describe Loaders::DiscussionEntryLoader do
  before(:once) do
    @discussion = group_discussion_assignment
    student_in_course(active_all: true)
    @student.update(name: 'Student')
    @de1 = @discussion.discussion_entries.create!(message: 'peekaboo', user: @teacher, created_at: Time.zone.now)
    @de2 = @discussion.discussion_entries.create!(message: "can't touch this.", user: @student, created_at: Time.zone.now - 1.day)
    @de3 = @discussion.discussion_entries.create!(message: 'goodbye', user: @teacher, created_at: Time.zone.now - 2.days)
    @de4 = @discussion.discussion_entries.create!(message: 'sub entry', user: @teacher, parent_id: @de2.id)
    @de3.destroy
  end

  it "works" do
    GraphQL::Batch.batch do
      discussion_entry_loader = Loaders::DiscussionEntryLoader.for(
        current_user: @teacher
      )
      discussion_entry_loader.load(@discussion).then do |discussion_entries|
        expect(discussion_entries).to match @discussion.discussion_entries.reorder(created_at: "desc")
      end
    end
  end

  describe 'relative entry' do
    before(:once) do
      @de5 = @discussion.discussion_entries.create!(message: 'from the future?', user: @student, created_at: 1.day.from_now)
      @de6 = @discussion.discussion_entries.create!(message: 'that is just crazy', user: @student, created_at: 2.days.from_now)
      # @de1 is root, and we are loading 5 replies ordered by created_at, but force them all to be children.
      DiscussionEntry.where(id: [@de2, @de3, @de4, @de5, @de6]).update_all(parent_id: @de1.id, root_entry_id: @de1.id)
    end

    it 'get entries before relative entry including relative by default' do
      GraphQL::Batch.batch do
        # ordered by created_at. @de3 = 2.days.ago, @de2 = 1.day.ago, @de4 = nowish
        Loaders::DiscussionEntryLoader.for(current_user: @teacher,
                                           relative_entry_id: @de4,
                                           sort_order: :asc)
                                      .load(@de1).then do |discussion_entries|
          expect(discussion_entries.map(&:id)).to eq [@de3.id, @de2.id, @de4.id]
        end
      end
    end

    it "raises error not found" do
      expect do
        GraphQL::Batch.batch do
          Loaders::DiscussionEntryLoader.for(current_user: @teacher,
                                             relative_entry_id: @de3,
                                             before_relative_entry: false,
                                             include_relative_entry: true,
                                             sort_order: :asc).load(@de3)
        end
      end.to raise_error(GraphQL::ExecutionError)
    end

    it 'sort works wih relative_entry_id' do
      GraphQL::Batch.batch do
        # ordered by created_at. @de3 = 2.days.ago, @de2 = 1.day.ago, @de4 = nowish
        Loaders::DiscussionEntryLoader.for(current_user: @teacher,
                                           relative_entry_id: @de4,
                                           sort_order: :desc)
                                      .load(@de1).then do |discussion_entries|
          expect(discussion_entries.map(&:id)).to eq [@de4.id, @de2.id, @de3.id]
        end
      end
    end

    it 'get entries after relative entry' do
      GraphQL::Batch.batch do
        Loaders::DiscussionEntryLoader.for(current_user: @teacher,
                                           relative_entry_id: @de4,
                                           before_relative_entry: false,
                                           include_relative_entry: false,
                                           sort_order: :asc)
                                      .load(@de1).then do |discussion_entries|
          expect(discussion_entries.map(&:id)).to eq [@de5.id, @de6.id]
        end
      end
    end

    it 'get entries after relative entry including relative entry' do
      GraphQL::Batch.batch do
        Loaders::DiscussionEntryLoader.for(current_user: @teacher,
                                           relative_entry_id: @de4,
                                           before_relative_entry: false,
                                           include_relative_entry: true,
                                           sort_order: :asc)
                                      .load(@de1).then do |discussion_entries|
          expect(discussion_entries.map(&:id)).to eq [@de4.id, @de5.id, @de6.id]
        end
      end
    end
  end

  it 'includes all entries where legacy=false for root_entries' do
    de5 = @de4.discussion_subentries.create!(discussion_topic: @discussion, message: 'grandchild but legacy false')
    de6 = @de4.discussion_subentries.create!(discussion_topic: @discussion, message: 'grandchild but legacy true')
    # legacy gets set based on the feature flag state so explicitly updating the entries.
    DiscussionEntry.where(id: de5).update_all(legacy: false, parent_id: @de4.id)
    DiscussionEntry.where(id: de6).update_all(legacy: true, parent_id: @de4.id)

    GraphQL::Batch.batch do
      Loaders::DiscussionEntryLoader.for(
<<<<<<< HEAD
        current_user: @teacher,
      ).load(@de2).then { |discussion_entries|
=======
        current_user: @teacher
      ).load(@de2).then do |discussion_entries|
>>>>>>> 2bda9f78
        expect(discussion_entries.map(&:id)).to match_array [@de4.id, de5.id]
      end
    end
  end

  it "allows querying root discussion entries only" do
    GraphQL::Batch.batch do
      Loaders::DiscussionEntryLoader.for(
        current_user: @teacher,
        root_entries: true
      ).load(@discussion).then do |discussion_entries|
        expect(discussion_entries.count).to match 3
      end
    end
  end

  context 'allows search discussion entries' do
    it "finds [can't touch this] with search_term of [']" do
      GraphQL::Batch.batch do
        Loaders::DiscussionEntryLoader.for(
          current_user: @teacher,
          search_term: "'"
        ).load(@discussion).then do |discussion_entries|
          expect(discussion_entries).to match [@de2]
        end
      end
    end

    it 'by message body' do
      GraphQL::Batch.batch do
        Loaders::DiscussionEntryLoader.for(
          current_user: @teacher,
          search_term: 'eekabo'
        ).load(@discussion).then do |discussion_entries|
          expect(discussion_entries).to match [@de1]
        end
      end
    end

    it 'by author name' do
      GraphQL::Batch.batch do
        Loaders::DiscussionEntryLoader.for(
          current_user: @teacher,
          search_term: 'student'
        ).load(@discussion).then do |discussion_entries|
          expect(discussion_entries).to match [@de2]
        end
      end
    end

    it 'that are not deleted' do
      GraphQL::Batch.batch do
        Loaders::DiscussionEntryLoader.for(
          current_user: @teacher,
          search_term: 'goodbye'
        ).load(@discussion).then do |discussion_entries|
          expect(discussion_entries).to match []
        end
      end
    end
  end

  context 'allow filtering discussion entries' do
    it 'loads draft entries for draft' do
      DiscussionEntryDraft.upsert_draft(user: @teacher, topic: @topic, message: 'hey', parent: @de1)
      DiscussionEntryDraft.upsert_draft(user: @teacher, topic: @topic, message: 'howdy', parent: nil)
      GraphQL::Batch.batch do
        Loaders::DiscussionEntryLoader.for(
          current_user: @teacher,
          filter: 'drafts'
        ).load(@discussion).then do |discussion_entries|
          expect(discussion_entries.map(&:message)).to match_array(%w(hey howdy))
        end
      end
    end

    it 'excludes entry edits for draft entries' do
      DiscussionEntryDraft.upsert_draft(user: @teacher, topic: @topic, message: 'hey', entry: @de1)
      DiscussionEntryDraft.upsert_draft(user: @teacher, topic: @topic, message: 'howdy')
      GraphQL::Batch.batch do
        Loaders::DiscussionEntryLoader.for(
          current_user: @teacher,
          filter: 'drafts'
        ).load(@discussion).then do |discussion_entries|
          expect(discussion_entries.map(&:message)).to match_array(%w(howdy))
        end
      end
    end

    it 'by any workflow state' do
      GraphQL::Batch.batch do
        Loaders::DiscussionEntryLoader.for(
          current_user: @teacher,
          filter: 'all'
        ).load(@discussion).then do |discussion_entries|
          expect(discussion_entries).to match @discussion.discussion_entries.reorder(created_at: "desc")
        end
      end
    end

    it 'by unread workflow state' do
      # explicit and implicit read states
      @de1.change_read_state('read', @teacher)
      @de2.change_read_state('unread', @teacher)
      @de4.discussion_entry_participants.where(user_id: @teacher).delete_all

      GraphQL::Batch.batch do
        Loaders::DiscussionEntryLoader.for(
          current_user: @teacher,
          filter: 'unread'
        ).load(@discussion).then do |discussion_entries|
          # @de1 has a read entry_participant and will be excluded.
          # @de2 has a unread entry_participant and will be included.
          # @de3 is deleted and will be excluded.
          # @de4 has no entry_participant and is considered unread and will be included.
          expect(discussion_entries).to match_array([@de2, @de4])
        end
      end
    end

    it 'by deleted workflow state' do
      GraphQL::Batch.batch do
        Loaders::DiscussionEntryLoader.for(
          current_user: @teacher,
          filter: 'deleted'
        ).load(@discussion).then do |discussion_entries|
          expect(discussion_entries[0].deleted?).to be true
        end
      end
    end
  end

  context 'allows ordering by created date' do
    it 'ascending' do
      GraphQL::Batch.batch do
        Loaders::DiscussionEntryLoader.for(
          current_user: @teacher,
          sort_order: :asc
        ).load(@discussion).then do |discussion_entries|
          expect(discussion_entries[0]).to match @de3
        end
      end
    end

    it 'descending' do
      GraphQL::Batch.batch do
        Loaders::DiscussionEntryLoader.for(
          current_user: @teacher,
          sort_order: :desc
        ).load(@discussion).then do |discussion_entries|
          expect(discussion_entries[0]).to match @de4
        end
      end
    end
  end
end<|MERGE_RESOLUTION|>--- conflicted
+++ resolved
@@ -121,13 +121,8 @@
 
     GraphQL::Batch.batch do
       Loaders::DiscussionEntryLoader.for(
-<<<<<<< HEAD
-        current_user: @teacher,
-      ).load(@de2).then { |discussion_entries|
-=======
         current_user: @teacher
       ).load(@de2).then do |discussion_entries|
->>>>>>> 2bda9f78
         expect(discussion_entries.map(&:id)).to match_array [@de4.id, de5.id]
       end
     end
@@ -199,7 +194,7 @@
           current_user: @teacher,
           filter: 'drafts'
         ).load(@discussion).then do |discussion_entries|
-          expect(discussion_entries.map(&:message)).to match_array(%w(hey howdy))
+          expect(discussion_entries.map(&:message)).to match_array(%w[hey howdy])
         end
       end
     end
@@ -212,7 +207,7 @@
           current_user: @teacher,
           filter: 'drafts'
         ).load(@discussion).then do |discussion_entries|
-          expect(discussion_entries.map(&:message)).to match_array(%w(howdy))
+          expect(discussion_entries.map(&:message)).to match_array(%w[howdy])
         end
       end
     end
