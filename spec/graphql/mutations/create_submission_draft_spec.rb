# frozen_string_literal: true

#
# Copyright (C) 2019 - present Instructure, Inc.
#
# This file is part of Canvas.
#
# Canvas is free software: you can redistribute it and/or modify it under
# the terms of the GNU Affero General Public License as published by the Free
# Software Foundation, version 3 of the License.
#
# Canvas is distributed in the hope that it will be useful, but WITHOUT ANY
# WARRANTY; without even the implied warranty of MERCHANTABILITY or FITNESS FOR
# A PARTICULAR PURPOSE. See the GNU Affero General Public License for more
# details.
#
# You should have received a copy of the GNU Affero General Public License along
# with this program. If not, see <http://www.gnu.org/licenses/>.
#

require_relative "../graphql_spec_helper"

RSpec.describe Mutations::CreateSubmissionDraft do
  before(:once) do
    @submission = submission_model
    @attachments = [
      attachment_with_context(@student),
      attachment_with_context(@student)
    ]
    @media_object = factory_with_protected_attributes(MediaObject, media_id: "m-123456")
  end

  def mutation_str(
    submission_id: @submission.id,
    active_submission_type: nil,
    attempt: nil,
    body: nil,
    external_tool_id: nil,
    file_ids: [],
    lti_launch_url: nil,
    media_id: nil,
    resource_link_lookup_uuid: nil,
    url: nil
  )
    <<~GQL
      mutation {
        createSubmissionDraft(input: {
          submissionId: "#{submission_id}"
          #{"activeSubmissionType: #{active_submission_type}" if active_submission_type}
          #{"attempt: #{attempt}" if attempt}
          #{"body: \"#{body}\"" if body}
          #{"externalToolId: \"#{external_tool_id}\"" if external_tool_id}
          fileIds: #{file_ids}
          #{"ltiLaunchUrl: \"#{lti_launch_url}\"" if lti_launch_url}
          #{"mediaId: \"#{media_id}\"" if media_id}
          #{"resourceLinkLookupUuid: \"#{resource_link_lookup_uuid}\"" if resource_link_lookup_uuid}
          #{"url: \"#{url}\"" if url}
        }) {
          submissionDraft {
            _id
            submissionAttempt
            activeSubmissionType
            attachments {
              _id
              displayName
            }
            body
            externalTool {
              _id
            }
            ltiLaunchUrl
            mediaObject {
              _id
            }
            resourceLinkLookupUuid
            url
          }
          errors {
            attribute
            message
          }
        }
      }
    GQL
  end

  def run_mutation(opts = {}, current_user = @student)
    result = CanvasSchema.execute(mutation_str(**opts), context: { current_user: current_user, request: ActionDispatch::TestRequest.create })
    result.to_h.with_indifferent_access
  end

  context "when an attachment has been replaced" do
    before do
      @attachments.first.update!(file_state: "deleted", replacement_attachment: @attachments.second)
    end

    it "returns the replacing attachment if the requested attachment has been replaced" do
      result = run_mutation(
        submission_id: @submission.id,
        active_submission_type: "online_upload",
        attempt: @submission.attempt,
        file_ids: [@attachments.first.id]
      )

      expect(
        result.dig(:data, :createSubmissionDraft, :errors)
<<<<<<< HEAD
      ).to be nil
=======
      ).to be_nil
>>>>>>> 0889f4aa

      expect(
        result.dig(:data, :createSubmissionDraft, :submissionDraft, :attachments, 0, :_id)
      ).to eq @attachments.second.id.to_s
    end

    it "does not return duplicates when a replacing attachment and replaced attachment are both requested" do
      result = run_mutation(
        submission_id: @submission.id,
        active_submission_type: "online_upload",
        attempt: @submission.attempt,
        file_ids: @attachments.pluck(:id)
      )

      expect(
        result.dig(:data, :createSubmissionDraft, :errors)
<<<<<<< HEAD
      ).to be nil
=======
      ).to be_nil
>>>>>>> 0889f4aa

      expect(
        result.dig(:data, :createSubmissionDraft, :submissionDraft, :attachments).length
      ).to eq 1

      expect(
        result.dig(:data, :createSubmissionDraft, :submissionDraft, :attachments, 0, :_id)
      ).to eq @attachments.second.id.to_s
    end
  end

  it "creates a new submission draft" do
    result = run_mutation(
      submission_id: @submission.id,
      active_submission_type: "online_upload",
      attempt: @submission.attempt,
      file_ids: @attachments.map(&:id)
    )
    expect(
      result.dig(:data, :createSubmissionDraft, :submissionDraft, :_id)
    ).to eq SubmissionDraft.last.id.to_s
  end

  it "updates an existing submission draft" do
    first_result = run_mutation(
      submission_id: @submission.id,
      active_submission_type: "online_upload",
      attempt: @submission.attempt,
      file_ids: @attachments.map(&:id)
    )
    attachment_ids = first_result.dig(:data, :createSubmissionDraft, :submissionDraft, :attachments).pluck(:_id)
    expect(attachment_ids.count).to eq 2
    @attachments.each do |attachment|
      expect(attachment_ids.include?(attachment[:id].to_s)).to be true
    end

    second_result = run_mutation(
      submission_id: @submission.id,
      active_submission_type: "online_upload",
      attempt: @submission.attempt,
      file_ids: [@attachments[0].id]
    )
    attachment_ids = second_result.dig(:data, :createSubmissionDraft, :submissionDraft, :attachments).pluck(:_id)
    expect(attachment_ids.count).to eq 1
    expect(attachment_ids[0]).to eq @attachments[0].id.to_s

    expect(
      first_result.dig(:data, :createSubmissionDraft, :submissionDraft, :submissionAttempt)
    ).to eq second_result.dig(:data, :createSubmissionDraft, :submissionDraft, :submissionAttempt)
  end

  it "allows you to set a body on the submission draft" do
    result = run_mutation(
      submission_id: @submission.id,
      active_submission_type: "online_text_entry",
      attempt: @submission.attempt,
      body: "some text body"
    )
    expect(
      result.dig(:data, :createSubmissionDraft, :submissionDraft, :body)
    ).to eq "some text body"
  end

  it "allows you to set a url on the submission draft" do
    result = run_mutation(
      submission_id: @submission.id,
      active_submission_type: "online_url",
      attempt: @submission.attempt,
      url: "http://www.google.com"
    )
    expect(
      result.dig(:data, :createSubmissionDraft, :submissionDraft, :url)
    ).to eq "http://www.google.com"
  end

  it "allows you to set a media_object_id on the submission draft" do
    result = run_mutation(
      submission_id: @submission.id,
      active_submission_type: "media_recording",
      attempt: @submission.attempt,
      media_id: @media_object.media_id
    )
    expect(
      result.dig(:data, :createSubmissionDraft, :submissionDraft, :mediaObject, :_id)
    ).to eq @media_object.media_id
  end

  it "allows you to set an active_submission_type on the submission draft" do
    result = run_mutation(
      active_submission_type: "online_text_entry",
      attempt: @submission.attempt,
      body: "some text body",
      submission_id: @submission.id
    )
    expect(
      result.dig(:data, :createSubmissionDraft, :submissionDraft, :activeSubmissionType)
    ).to eq "online_text_entry"
  end

  it "only updates attachments when the active submission type is online_upload" do
    result = run_mutation(
      submission_id: @submission.id,
      active_submission_type: "online_upload",
      attempt: @submission.attempt,
      body: "some text body",
      file_ids: @attachments.map(&:id)
    )
    attachment_ids = result.dig(:data, :createSubmissionDraft, :submissionDraft, :attachments).pluck(:_id)

    expect(attachment_ids.count).to eq 2
    @attachments.each do |attachment|
      expect(attachment_ids.include?(attachment[:id].to_s)).to be true
    end

    expect(
      result.dig(:data, :createSubmissionDraft, :submissionDraft, :body)
    ).to be_nil
  end

  it "only updates the body when the active submission type is online_text_entry" do
    result = run_mutation(
      submission_id: @submission.id,
      active_submission_type: "online_text_entry",
      attempt: @submission.attempt,
      body: "some text body",
      url: "http://www.google.com"
    )

    expect(
      result.dig(:data, :createSubmissionDraft, :submissionDraft, :body)
    ).to eq "some text body"

    expect(
      result.dig(:data, :createSubmissionDraft, :submissionDraft, :url)
    ).to be_nil
  end

  it "only updates the url when the active submission type is online_url" do
    result = run_mutation(
      submission_id: @submission.id,
      active_submission_type: "online_url",
      attempt: @submission.attempt,
      body: "some text body",
      url: "http://www.google.com"
    )

    expect(
      result.dig(:data, :createSubmissionDraft, :submissionDraft, :body)
    ).to be_nil

    expect(
      result.dig(:data, :createSubmissionDraft, :submissionDraft, :url)
    ).to eq "http://www.google.com"
  end

  it "returns an error if the active submission type is not included" do
    result = run_mutation(
      attempt: @submission.attempt,
      body: "some text body",
      submission_id: @submission.id
    )
    expect(
      result.dig(:errors, 0, :message)
    ).to include "Argument 'activeSubmissionType' on InputObject 'CreateSubmissionDraftInput' is required"
  end

  it "returns an error if the active submission type is not valid" do
    result = run_mutation(
      active_submission_type: "thundercougarfalconbird",
      attempt: @submission.attempt,
      body: "some text body",
      submission_id: @submission.id
    )
    expect(
      result.dig(:errors, 0, :message)
    ).to include "Expected type 'DraftableSubmissionType!'"
  end

  it "prefixes the url with a scheme if missing" do
    @submission.assignment.update!(submission_types: "online_url")
    result = run_mutation(
      submission_id: @submission.id,
      active_submission_type: "online_url",
      attempt: @submission.attempt,
      url: "www.google.com"
    )
    expect(
      result.dig(:data, :createSubmissionDraft, :submissionDraft, :url)
    ).to eq "http://www.google.com"
  end

  it "returns an error if the attachments are not owned by the user" do
    attachment = attachment_with_context(@teacher)
    result = run_mutation(
      submission_id: @submission.id,
      active_submission_type: "online_upload",
      attempt: @submission.attempt,
      file_ids: [attachment.id]
    )
    expect(
      result.dig(:data, :createSubmissionDraft, :errors, 0, :message)
    ).to eq "No attachments found for the following ids: [\"#{attachment.id}\"]"
  end

  it "returns an error if the attachments don't have an allowed file extension" do
    @submission.assignment.update!(allowed_extensions: ["lemon"])
    result = run_mutation(
      submission_id: @submission.id,
      active_submission_type: "online_upload",
      attempt: @submission.attempt,
      file_ids: [@attachments[0].id]
    )
    expect(
      result.dig(:data, :createSubmissionDraft, :errors, 0, :message)
    ).to eq "Invalid file type"
  end

  it "returns a graceful error if the submission is not found" do
    result = run_mutation(
      submission_id: 1337,
      active_submission_type: "online_upload",
      attempt: 0,
      file_ids: []
    )
    expect(
      result.dig(:errors, 0, :message)
    ).to eq "not found"
  end

  it "returns an error if the draft is more then one attempt more the current submission attempt" do
    result = run_mutation(
      submission_id: @submission.id,
      active_submission_type: "online_upload",
      attempt: 1337,
      file_ids: [@attachments[0].id]
    )
    expect(
      result.dig(:data, :createSubmissionDraft, :errors, 0, :message)
    ).to eq "submission draft cannot be more then one attempt ahead of the current submission"
  end

  it "uses the submission attempt plus one if an explicit attempt is not provided" do
    result = run_mutation(
      active_submission_type: "online_upload",
      submission_id: @submission.id,
      file_ids: [@attachments[0].id]
    )
    expect(
      result.dig(:data, :createSubmissionDraft, :submissionDraft, :submissionAttempt)
    ).to eq @submission.attempt + 1
  end

  it "uses the given attempt when provided" do
    @submission.update!(attempt: 2)
    result = run_mutation(
      submission_id: @submission.id,
      active_submission_type: "online_upload",
      attempt: 1,
      file_ids: [@attachments[0].id]
    )
    expect(
      result.dig(:data, :createSubmissionDraft, :submissionDraft, :submissionAttempt)
    ).to eq 1
  end

  context "when saving a basic_lti_launch draft" do
    let(:external_tool) do
      @submission.course.context_external_tools.create!(
        consumer_key: "aaaa",
        domain: "somewhere",
        name: "some tool",
        shared_secret: "zzzz"
      )
    end

    it "throws an error if an lti_launch_url is not included" do
      result = run_mutation(submission_id: @submission.id, active_submission_type: "basic_lti_launch", attempt: 1)
      expect(result.dig(:data, :createSubmissionDraft, :errors, 0, :message)).to eq "SubmissionError"
    end

    it "throws an error if external_tool_id is not included" do
      result = run_mutation(
        active_submission_type: "basic_lti_launch",
        attempt: 1,
        lti_launch_url: "http://localhost/some-url",
        submission_id: @submission.id
      )
      expect(result.dig(:data, :createSubmissionDraft, :errors, 0, :message)).to eq "SubmissionError"
    end

    it "throws an error if a matching external tool cannot be found" do
      allow(ContextExternalTool).to receive(:find_external_tool).and_return(nil)
      result = run_mutation(
        active_submission_type: "basic_lti_launch",
        attempt: 1,
        external_tool_id: external_tool.id + 1,
        lti_launch_url: "http://localhost/some-url",
        submission_id: @submission.id
      )
      expect(result.dig(:data, :createSubmissionDraft, :errors, 0, :message)).to eq "no matching external tool found"
    end

    it "saves the draft if lti_launch_url is present and external_tool_id points to a valid tool" do
      allow(ContextExternalTool).to receive(:find_external_tool).and_return(external_tool)
      result = run_mutation(
        active_submission_type: "basic_lti_launch",
        attempt: 1,
        external_tool_id: external_tool.id,
        lti_launch_url: "http://localhost/some-url",
        submission_id: @submission.id
      )

      aggregate_failures do
        expect(result.dig(:data, :createSubmissionDraft, :submissionDraft, :activeSubmissionType)).to eq "basic_lti_launch"
        expect(result.dig(:data, :createSubmissionDraft, :submissionDraft, :ltiLaunchUrl)).to eq "http://localhost/some-url"
        expect(result.dig(:data, :createSubmissionDraft, :submissionDraft, :externalTool, :_id)).to eq external_tool.id.to_s
      end
    end

    it "optionally saves a resource_link_lookup_uuid" do
      allow(ContextExternalTool).to receive(:find_external_tool).and_return(external_tool)
      uuid = SecureRandom.uuid
      result = run_mutation(
        active_submission_type: "basic_lti_launch",
        attempt: 1,
        external_tool_id: external_tool.id,
        lti_launch_url: "http://localhost/some-url",
        resource_link_lookup_uuid: uuid,
        submission_id: @submission.id
      )
      expect(result.dig(:data, :createSubmissionDraft, :submissionDraft, :resourceLinkLookupUuid)).to eq uuid
    end
  end

  context "when dup records exist" do
    before do
      # simulate creating a dup record
      submission_draft = SubmissionDraft.where(
        submission: @submission,
        submission_attempt: @submission.attempt
      ).first_or_create!
      submission_draft.update_attribute(:submission_attempt, @submission.attempt + 1)
      SubmissionDraft.where(
        submission: @submission,
        submission_attempt: @submission.attempt
      ).first_or_create!
      submission_draft.update_attribute(:submission_attempt, @submission.attempt)
    end

    it "updates an existing submission draft without error" do
      result = run_mutation(
        active_submission_type: "online_text_entry",
        attempt: @submission.attempt,
        body: "some text body 123",
        submission_id: @submission.id
      )

      drafts = SubmissionDraft.where(
        submission: @submission, submission_attempt: @submission.attempt
      )
      expect(drafts.first.body).to eq "some text body 123"
      expect(
        result.dig(:data, :createSubmissionDraft, :submissionDraft, :activeSubmissionType)
      ).to eq "online_text_entry"
    end

    it "removes dup records" do
      drafts = SubmissionDraft.where(
        submission: @submission, submission_attempt: @submission.attempt
      )

      expect(drafts.count).to be 2
      run_mutation(
        active_submission_type: "online_text_entry",
        attempt: @submission.attempt,
        body: "some text body 123",
        submission_id: @submission.id
      )

      drafts = SubmissionDraft.where(
        submission: @submission, submission_attempt: @submission.attempt
      )
      expect(drafts.count).to be 1
    end
  end
end<|MERGE_RESOLUTION|>--- conflicted
+++ resolved
@@ -104,11 +104,7 @@
 
       expect(
         result.dig(:data, :createSubmissionDraft, :errors)
-<<<<<<< HEAD
-      ).to be nil
-=======
       ).to be_nil
->>>>>>> 0889f4aa
 
       expect(
         result.dig(:data, :createSubmissionDraft, :submissionDraft, :attachments, 0, :_id)
@@ -125,11 +121,7 @@
 
       expect(
         result.dig(:data, :createSubmissionDraft, :errors)
-<<<<<<< HEAD
-      ).to be nil
-=======
       ).to be_nil
->>>>>>> 0889f4aa
 
       expect(
         result.dig(:data, :createSubmissionDraft, :submissionDraft, :attachments).length
