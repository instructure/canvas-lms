# frozen_string_literal: true

#
# Copyright (C) 2018 - present Instructure, Inc.
#
# This file is part of Canvas.
#
# Canvas is free software: you can redistribute it and/or modify it under
# the terms of the GNU Affero General Public License as published by the Free
# Software Foundation, version 3 of the License.
#
# Canvas is distributed in the hope that it will be useful, but WITHOUT ANY
# WARRANTY; without even the implied warranty of MERCHANTABILITY or FITNESS FOR
# A PARTICULAR PURPOSE. See the GNU Affero General Public License for more
# details.
#
# You should have received a copy of the GNU Affero General Public License along
# with this program. If not, see <http://www.gnu.org/licenses/>.
#

require_relative "../graphql_spec_helper"

describe Mutations::CreateGroupInSet do
  before(:once) do
    student_in_course(active_all: true)
    @gc = @course.group_categories.create! name: "asdf"
  end

  def mutation_str(name: "zxcv", group_set_id: nil, non_collaborative: false)
    group_set_id ||= @gc.id
    <<~GQL
      mutation {
        createGroupInSet(input: {
          name: "#{name}"
          groupSetId: "#{group_set_id}"
          nonCollaborative: #{non_collaborative}
        }) {
          group {
            _id
          }
          errors {
            attribute
            message
          }
        }
      }
    GQL
  end

  it "works" do
    result = CanvasSchema.execute(mutation_str, context: { current_user: @teacher })

    new_group_id = result.dig(*%w[data createGroupInSet group _id])
    expect(Group.find(new_group_id).name).to eq "zxcv"

    expect(result.dig(*%w[data createGroupInSet errors])).to be_nil
  end

  it "fails gracefully for invalid group sets" do
    invalid_group_set_id = 111_111_111_111_111_111
    result = CanvasSchema.execute(mutation_str(group_set_id: invalid_group_set_id), context: { current_user: @student })
    expect(result["errors"]).not_to be_nil
    expect(result.dig(*%w[data createGroupInSet])).to be_nil
  end

  it "requires permission" do
    result = CanvasSchema.execute(mutation_str, context: { current_user: @student })
    expect(result["errors"]).not_to be_nil
    expect(result.dig(*%w[data createGroupInSet])).to be_nil
  end

  context "validation errors" do
    it "returns validation errors" do
      result = CanvasSchema.execute(
        mutation_str(name: "!" * (Group.maximum_string_length + 1)),
        context: { current_user: @teacher }
      )

      # top-level errors are nil since this is a user error
      expect(result["errors"]).to be_nil

      validation_errors = result.dig(*%w[data createGroupInSet errors])
      expect(validation_errors.size).to eq 1
      expect(validation_errors[0]["attribute"]).to eq "name"
      expect(validation_errors[0]["message"]).to_not be_nil

      expect(result.dig("data", "createGroupInSet", "group")).to be_nil
    end
  end

  context "non_collaborative groups" do
    before do
<<<<<<< HEAD
      @course.enable_feature!(:differentiation_tags)
=======
      @course.account.enable_feature!(:differentiation_tags)
>>>>>>> f06b510f
      @gc_non_colab = @course.group_categories.create! name: "non collaborative group category", non_collaborative: true
    end

    def expect_error(result, message)
      errors = result["errors"] || result.dig("data", "createGroupInSet", "errors")
      expect(errors).not_to be_nil
      expect(errors[0]["message"]).to match(message)
    end

    def group_id(result)
      result.dig("data", "createGroupInSet", "group", "_id")
    end

    def run_mutation(name: "non collaborative group", group_set_id: @gc_non_colab.id, non_collaborative: true, current_user: @teacher)
      CanvasSchema.execute(mutation_str(name:, group_set_id:, non_collaborative:), context: { current_user: })
    end

    it "creates non-collaborative group" do
      result = run_mutation
      expect(Group.find(group_id(result)).name).to eq "non collaborative group"
      expect(result.dig("data", "createGroupInSet", "errors")).to be_nil
    end

    context "permissions" do
      it "returns error when user does not have manage_tags_add permission" do
        @course.account.role_overrides.create!(permission: :manage_tags_add, role: teacher_role, enabled: false)
        result = run_mutation
        expect_error(result, "insufficient permissions to create non-collaborative groups")
      end
    end

    context "validation errors" do
      it "returns error if collaborative group and non-collaborative group set" do
        result = run_mutation(non_collaborative: false)
        expect(group_id(result)).to be_nil
        expect_error(result, "cannot create collaborative groups in a non-collaborative group set")
      end

      it "returns error if non-collaborative group and collaborative group set" do
        result = run_mutation(group_set_id: @gc.id)
        expect(group_id(result)).to be_nil
        expect_error(result, "Group non_collaborative status must match its category")
      end

      it "returns error if the differentiation tags FF is disabled" do
<<<<<<< HEAD
        @course.disable_feature!(:differentiation_tags)
=======
        @course.account.disable_feature!(:differentiation_tags)
>>>>>>> f06b510f
        result = run_mutation
        expect(group_id(result)).to be_nil
        expect_error(result, "cannot create non-collaborative groups when the differentiation tags feature flag is disabled")
      end
    end
  end
end<|MERGE_RESOLUTION|>--- conflicted
+++ resolved
@@ -90,11 +90,7 @@
 
   context "non_collaborative groups" do
     before do
-<<<<<<< HEAD
-      @course.enable_feature!(:differentiation_tags)
-=======
       @course.account.enable_feature!(:differentiation_tags)
->>>>>>> f06b510f
       @gc_non_colab = @course.group_categories.create! name: "non collaborative group category", non_collaborative: true
     end
 
@@ -140,11 +136,7 @@
       end
 
       it "returns error if the differentiation tags FF is disabled" do
-<<<<<<< HEAD
-        @course.disable_feature!(:differentiation_tags)
-=======
         @course.account.disable_feature!(:differentiation_tags)
->>>>>>> f06b510f
         result = run_mutation
         expect(group_id(result)).to be_nil
         expect_error(result, "cannot create non-collaborative groups when the differentiation tags feature flag is disabled")
