--- conflicted
+++ resolved
@@ -73,11 +73,7 @@
     it "returns error when enhanced rubrics feature is not enabled" do
       course.disable_feature!(:enhanced_rubrics)
       result = CanvasSchema.execute(mutation_str, context:)
-<<<<<<< HEAD
-      expect(result.dig("errors", 0, "message")).to eq "enhanced_rubrics, rubric_self_assesment and platform_service_speedgrader must be enabled"
-=======
       expect(result.dig("errors", 0, "message")).to eq "enhanced_rubrics, rubric_self_assesment and assignments_2_student must be enabled"
->>>>>>> 7fab6966
     end
 
     it "returns errors when rubric self assessment feature is not enabled" do
