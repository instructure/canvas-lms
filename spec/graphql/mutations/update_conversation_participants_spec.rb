--- conflicted
+++ resolved
@@ -147,8 +147,6 @@
         participant2 = participant2.reload
         expect(participant2.starred).to be_falsey
         expect(InstStatsd::Statsd).to have_received(:count).with("inbox.conversation.unstarred.react", 2)
-<<<<<<< HEAD
-=======
       end
 
       it "marks each conversation as unread" do
@@ -167,7 +165,6 @@
 
         updated_attrs = result.dig("data", "updateConversationParticipants", "conversationParticipants")
         expect(updated_attrs.map { |i| i["workflowState"] }).to match_array %w[unread unread]
->>>>>>> 92a74d01
       end
 
       it "archives each conversation" do
