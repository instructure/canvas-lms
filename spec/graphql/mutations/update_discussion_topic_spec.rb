# frozen_string_literal: true

#
# Copyright (C) 2021 - present Instructure, Inc.
#
# This file is part of Canvas.
#
# Canvas is free software: you can redistribute it and/or modify it under
# the terms of the GNU Affero General Public License as published by the Free
# Software Foundation, version 3 of the License.
#
# Canvas is distributed in the hope that it will be useful, but WITHOUT ANY
# WARRANTY; without even the implied warranty of MERCHANTABILITY or FITNESS FOR
# A PARTICULAR PURPOSE. See the GNU Affero General Public License for more
# details.
#
# You should have received a copy of the GNU Affero General Public License along
# with this program. If not, see <http://www.gnu.org/licenses/>.
#

require_relative "../graphql_spec_helper"

RSpec.describe Mutations::UpdateDiscussionTopic do
  before(:once) do
    course_with_teacher(active_all: true)
    @attachment = attachment_with_context(@teacher)
    discussion_topic_model({ context: @course, attachment: @attachment })
  end

  def mutation_str(
    id: nil,
    published: nil,
    locked: nil,
    title: nil,
    message: nil,
    require_initial_post: nil,
    specific_sections: nil,
    delayed_post_at: nil,
    lock_at: nil,
    file_id: nil,
    remove_attachment: nil,
    assignment: nil,
    checkpoints: nil,
    set_checkpoints: nil,
    group_category_id: nil
  )
    <<~GQL
      mutation {
        updateDiscussionTopic(input: {
          discussionTopicId: #{id}
          #{"published: #{published}" unless published.nil?}
          #{"locked: #{locked}" unless locked.nil?}
          #{"title: \"#{title}\"" unless title.nil?}
          #{"message: \"#{message}\"" unless message.nil?}
          #{"requireInitialPost: #{require_initial_post}" unless require_initial_post.nil?}
          #{"specificSections: \"#{specific_sections}\"" unless specific_sections.nil?}
          #{"delayedPostAt: \"#{delayed_post_at}\"" unless delayed_post_at.nil?}
          #{"lockAt: \"#{lock_at}\"" unless lock_at.nil?}
          #{"removeAttachment: #{remove_attachment}" unless remove_attachment.nil?}
          #{"fileId: #{file_id}" unless file_id.nil?}
          #{"groupCategoryId: #{group_category_id}" unless group_category_id.nil?}
          #{assignment_str(assignment)}
          #{checkpoints_str(checkpoints)}
          #{"setCheckpoints: #{set_checkpoints}" unless set_checkpoints.nil?}
        }) {
          discussionTopic {
            _id
            published
            locked
            replyToEntryRequiredCount
            assignment {
              _id
              pointsPossible
              postToSis
              dueAt
              state
              gradingType
              importantDates
              peerReviews {
                anonymousReviews
                automaticReviews
                count
                dueAt
                enabled
                intraReviews
              }
              assignmentOverrides {
                nodes {
                  _id
                  createdAt
                  dueAt
                  id
                  lockAt
                  title
                  unlockAt
                  updatedAt
                }
              }
              checkpoints {
                dueAt
                name
                onlyVisibleToOverrides
                pointsPossible
                tag
              }
            }
          }
        }
      }
    GQL
  end

  new_peer_reviews = {
    enabled: true,
    count: 2,
    dueAt: "2023-01-01T01:00:00Z",
    intraReviews: true,
    anonymousReviews: true,
    automaticReviews: true
  }

  def assignment_str(assignment)
    return "" unless assignment

    args = []
    args << "pointsPossible: #{assignment[:pointsPossible]}" if assignment[:pointsPossible]
    args << "postToSis: #{assignment[:postToSis]}" if assignment.key?(:postToSis)
    args << "assignmentGroupId: \"#{assignment[:assignmentGroupId]}\"" if assignment[:assignmentGroupId]
    args << "groupCategoryId: #{assignment[:groupCategoryId]}" if assignment[:groupCategoryId]
    args << "dueAt: \"#{assignment[:dueAt]}\"" if assignment[:dueAt]
    args << "state: #{assignment[:state]}" if assignment[:state]
    args << "onlyVisibleToOverrides: #{assignment[:onlyVisibleToOverrides]}" if assignment.key?(:onlyVisibleToOverrides)
    args << "setAssignment: #{assignment[:setAssignment]}" if assignment.key?(:setAssignment)
    args << "gradingType: #{assignment[:gradingType]}" if assignment[:gradingType]
    args << "importantDates: #{assignment[:importantDates]}" if assignment[:importantDates]
    args << peer_reviews_str(assignment[:peerReviews]) if assignment[:peerReviews]
    args << assignment_overrides_str(assignment[:assignmentOverrides]) if assignment[:assignmentOverrides]
    args << "forCheckpoints: #{assignment[:forCheckpoints]}" if assignment[:forCheckpoints]

    "assignment: { #{args.join(", ")} }"
  end

  def checkpoints_str(checkpoints)
    return "" unless checkpoints

    checkpoints_out = []
    checkpoints.each do |checkpoint|
      args = []
      args << "checkpointLabel: \"#{checkpoint[:checkpointLabel]}\""
      args << "pointsPossible: #{checkpoint[:pointsPossible]}"
      args << "repliesRequired: #{checkpoint[:repliesRequired]}" if checkpoint[:repliesRequired]
      args << checkpoints_dates_str(checkpoint[:dates])

      checkpoints_out << "{ #{args.join(", ")} }"
    end

    "checkpoints: [ #{checkpoints_out.join(", ")} ]"
  end

  def checkpoints_dates_str(dates)
    return "" unless dates

    dates_out = []
    dates.each do |date|
      args = []
      args << "type: #{date[:type]}"
      args << "dueAt: \"#{date[:dueAt]}\""
      args << "lockAt: \"#{date[:lockAt]}\"" if date[:lockAt]
      args << "unlockAt: \"#{date[:unlockAt]}\"" if date[:unlockAt]
      args << "studentIds: [#{date[:studentIds].map { |id| "\"#{id}\"" }.join(", ")}]" if date[:studentIds]
      args << "setType: #{date[:setType]}" if date[:setType]
      args << "setId: #{date[:setId]}" if date[:setId]

      dates_out << "{ #{args.join(", ")} }"
    end

    "dates: [ #{dates_out.join(", ")} ]"
  end

  def peer_reviews_str(peer_reviews)
    return "" unless peer_reviews

    args = []
    args << "enabled: #{peer_reviews[:enabled]}" if peer_reviews.key?(:enabled)
    args << "count: #{peer_reviews[:count]}" if peer_reviews[:count]
    args << "dueAt: \"#{peer_reviews[:dueAt]}\"" if peer_reviews[:dueAt]
    args << "intraReviews: #{peer_reviews[:intraReviews]}" if peer_reviews.key?(:intraReviews)
    args << "anonymousReviews: #{peer_reviews[:anonymousReviews]}" if peer_reviews.key?(:anonymousReviews)
    args << "automaticReviews: #{peer_reviews[:automaticReviews]}" if peer_reviews.key?(:automaticReviews)

    "peerReviews: { #{args.join(", ")} }"
  end

  def assignment_overrides_str(overrides)
    return "" unless overrides

    args = []
    args << "sectionId: \"#{overrides[:sectionId]}\"" if overrides[:sectionId]
    args << "studentIds: [\"#{overrides[:studentIds].join('", "')}\"]" if overrides[:studentIds]
    # Add other override input fields if you want to test them

    "assignmentOverrides: { #{args.join(", ")} }"
  end

  def run_mutation(opts = {}, current_user = @teacher)
    result = CanvasSchema.execute(
      mutation_str(**opts),
      context: {
        current_user:,
        domain_root_account: @course.account.root_account,
        request: ActionDispatch::TestRequest.create
      }
    )
    result.to_h.with_indifferent_access
  end

  it "updates the discussion topic" do
    delayed_post_at = 5.days.from_now.iso8601
    lock_at = 10.days.from_now.iso8601

    updated_params = {
      id: @topic.id,
      title: "Updated Title",
      message: "Updated Message",
      require_initial_post: true,
      specific_sections: "all",
      delayed_post_at: delayed_post_at.to_s,
      lock_at: lock_at.to_s
    }
    result = run_mutation(updated_params)

    expect(result["errors"]).to be_nil
    @topic.reload
    expect(@topic.title).to eq "Updated Title"
    expect(@topic.message).to eq "Updated Message"
    expect(@topic.require_initial_post).to be true
    expect(@topic.is_section_specific).to be false
    expect(@topic.delayed_post_at).to eq delayed_post_at
    expect(@topic.lock_at).to eq lock_at
  end

  context "attachments" do
    it "removes a discussion topic attachment" do
      expect(@topic.attachment).to eq(@attachment)
      result = run_mutation({ id: @topic.id, remove_attachment: true })

      expect(result["errors"]).to be_nil
      expect(@topic.reload.attachment).to be_nil
    end

    it "replaces a discussion topic attachment" do
      attachment = attachment_with_context(@teacher)
      attachment.update!(user: @teacher)
      result = run_mutation({ id: @topic.id, file_id: attachment.id })

      expect(result["errors"]).to be_nil
      expect(@topic.reload.attachment_id).to eq attachment.id
    end
  end

  it "publishes the discussion topic" do
    @topic.unpublish!
    expect(@topic.published?).to be false
    expected_title = @topic.title

    result = run_mutation({ id: @topic.id, published: true })
    expect(result["errors"]).to be_nil
    expect(result.dig("data", "updateDiscussionTopic", "discussionTopic", "published")).to be true
    @topic.reload
    expect(@topic.published?).to be true
    expect(@topic.title).to eq expected_title
  end

  it "unpublishes the discussion topic" do
    @topic.publish!
    expect(@topic.published?).to be true

    result = run_mutation({ id: @topic.id, published: false })
    expect(result["errors"]).to be_nil
    expect(result.dig("data", "updateDiscussionTopic", "discussionTopic", "published")).to be false
    @topic.reload
    expect(@topic.published?).to be false
  end

  it "locks the discussion topic" do
    expect(@topic.locked).to be false

    result = run_mutation(id: @topic.id, locked: true)
    expect(result["errors"]).to be_nil
    expect(result.dig("data", "updateDiscussionTopic", "discussionTopic", "locked")).to be true
    expect(@topic.reload.locked).to be true
  end

  it "unlocks the discussion topic" do
    @topic.lock!
    expect(@topic.locked).to be true

    result = run_mutation(id: @topic.id, locked: false)
    expect(result["errors"]).to be_nil
    expect(result.dig("data", "updateDiscussionTopic", "discussionTopic", "locked")).to be false
    expect(@topic.reload.locked).to be false
  end

  context "discussion assignment" do
    before do
      @discussion_assignment = @course.assignments.create!(
        title: "Graded Topic 1",
        submission_types: "discussion_topic",
        post_to_sis: false,
        grading_type: "points",
        points_possible: 5,
        due_at: 3.months.from_now,
        peer_reviews: false
      )
      @topic = @discussion_assignment.discussion_topic
    end

    it "can set all new inputs at once" do
      new_points_possible = 100
      new_post_to_sis = true
      new_grading_type = "pass_fail"
      new_due_date = Time.now.utc.iso8601

      assignment_group = @course.assignment_groups.create!(name: "Test Group")
      new_assignment_group_id = assignment_group.id

      new_peer_reviews = {
        enabled: true,
        count: 2,
        dueAt: "2023-01-01T01:00:00Z",
        intraReviews: true,
        anonymousReviews: true,
        automaticReviews: true
      }

      result = run_mutation(id: @topic.id, assignment: { pointsPossible: new_points_possible,
                                                         postToSis: new_post_to_sis,
                                                         assignmentGroupId: new_assignment_group_id,
                                                         gradingType: new_grading_type,
                                                         peerReviews: new_peer_reviews,
                                                         dueAt: new_due_date, })

      expect(result["errors"]).to be_nil

      # Check response from graphql
      new_assignment = result["data"]["updateDiscussionTopic"]["discussionTopic"]["assignment"]

      expect(new_assignment["pointsPossible"]).to eq(new_points_possible)
      expect(new_assignment["postToSis"]).to eq(new_post_to_sis)
      expect(new_assignment["gradingType"]).to eq(new_grading_type)
      expect(new_assignment["state"]).to eq(@discussion_assignment.state.to_s)
      expect(new_assignment["dueAt"]).to eq(new_due_date)

      expect(new_assignment["peerReviews"]["enabled"]).to eq(new_peer_reviews[:enabled])
      expect(new_assignment["peerReviews"]["count"]).to eq(new_peer_reviews[:count])
      expect(new_assignment["peerReviews"]["dueAt"]).to eq(new_peer_reviews[:dueAt])
      expect(new_assignment["peerReviews"]["intraReviews"]).to eq(new_peer_reviews[:intraReviews])
      expect(new_assignment["peerReviews"]["anonymousReviews"]).to eq(new_peer_reviews[:anonymousReviews])
      expect(new_assignment["peerReviews"]["automaticReviews"]).to eq(new_peer_reviews[:automaticReviews])

      # Check updated object
      new_assignment = Assignment.find(@discussion_assignment.id)
      expect(new_assignment.points_possible).to eq(new_points_possible)
      expect(new_assignment.post_to_sis).to eq(new_post_to_sis)
      expect(new_assignment.grading_type).to eq(new_grading_type)
      expect(new_assignment.state).to eq(@discussion_assignment.state)

      expect(new_assignment.peer_reviews).to eq(new_peer_reviews[:enabled])
      expect(new_assignment.peer_review_count).to eq(new_peer_reviews[:count])
      expect(new_assignment.peer_reviews_due_at.utc.strftime("%FT%TZ")).to eq(new_peer_reviews[:dueAt])
      expect(new_assignment.automatic_peer_reviews).to eq(new_peer_reviews[:automaticReviews])
      expect(new_assignment.anonymous_peer_reviews).to eq(new_peer_reviews[:anonymousReviews])
      expect(new_assignment.intra_group_peer_reviews).to eq(new_peer_reviews[:intraReviews])
    end

    it "can update intraReviews" do
      @discussion_assignment.peer_reviews = true
      @discussion_assignment.save!
      @topic.reload

      new_peer_reviews = {
        intraReviews: false,
      }

      result = run_mutation(id: @topic.id, assignment: { peerReviews: new_peer_reviews })

      expect(result["errors"]).to be_nil

      # Check response from graphql
      new_assignment = result["data"]["updateDiscussionTopic"]["discussionTopic"]["assignment"]
      expect(new_assignment["peerReviews"]["intraReviews"]).to be false

      # Check updated object
      new_assignment = Assignment.find(@discussion_assignment.id)
      expect(new_assignment.intra_group_peer_reviews).to be false
    end

    it "sets the important dates field on the assignment" do
      result = run_mutation(id: @topic.id, assignment: { importantDates: true })
      expect(result["errors"]).to be_nil
      expect(Assignment.last.important_dates).to be(true)
    end

    it "sets just the due date" do
      new_due_date = Time.now.utc.iso8601
      result = run_mutation(id: @topic.id, assignment: { dueAt: new_due_date })
      expect(result["errors"]).to be_nil

      updated_assignment = Assignment.find(@discussion_assignment.id)
      expect(updated_assignment.due_at.iso8601).to eq(new_due_date)
      expect(updated_assignment.points_possible).to eq(@discussion_assignment.points_possible)
    end

    it "sets due date overrides" do
      student1 = @course.enroll_student(User.create!, enrollment_state: "active").user
      student2 = @course.enroll_student(User.create!, enrollment_state: "active").user
      @course.enroll_student(User.create!, enrollment_state: "active").user

      overrides = {
        studentIds: [student1.id, student2.id]
      }

      result = run_mutation(id: @topic.id, assignment: { assignmentOverrides: overrides, onlyVisibleToOverrides: true })
      expect(result["errors"]).to be_nil

      updated_assignment = Assignment.find(@discussion_assignment.id)

      new_override = updated_assignment.assignment_overrides.first
      expect(updated_assignment.only_visible_to_overrides).to be(true)

      expect(new_override.set_type).to eq("ADHOC")
      expect(new_override.set_id).to be_nil
      expect(new_override.set.map(&:id)).to match_array([student1.id, student2.id])
    end

    it "doesn't make a new assignment if set_assignment is false" do
      topic = @course.discussion_topics.create!(title: "Discussion Topic Title", user: @teacher)
      result = run_mutation(id: topic.id, assignment: { setAssignment: false })
      expect(result["errors"]).to be_nil
      expect(topic.reload.assignment).to be_nil
    end

    it "can create a new assignment if one didn't exist before" do
      topic = @course.discussion_topics.create!(title: "Discussion Topic Title", user: @teacher)
      new_points_possible = 100
      new_post_to_sis = true
      new_grading_type = "pass_fail"

      result = run_mutation(id: topic.id, assignment: { pointsPossible: new_points_possible, postToSis: new_post_to_sis, gradingType: new_grading_type })
      expect(result["errors"]).to be_nil

      # Verify that the response from graphql is correct
      new_assignment = result["data"]["updateDiscussionTopic"]["discussionTopic"]["assignment"]
      expect(new_assignment["pointsPossible"]).to eq(new_points_possible)
      expect(new_assignment["postToSis"]).to eq(new_post_to_sis)
      expect(new_assignment["gradingType"]).to eq(new_grading_type)

      # Verify that the saved object is correct
      topic.reload
      expect(topic.assignment).to be_present
      updated_assignment = Assignment.find(topic.assignment.id)

      expect(updated_assignment.points_possible).to eq(new_points_possible)
      expect(updated_assignment.post_to_sis).to eq(new_post_to_sis)
      expect(updated_assignment.grading_type.to_s).to eq(new_grading_type)

      # Verify that a new DiscussionTopic wasn't created
      expect(DiscussionTopic.last.id).to eq(topic.id)
    end

    it "can delete and then restore" do
      result = run_mutation(id: @topic.id, assignment: { setAssignment: false })
      expect(result["errors"]).to be_nil

      expect(Assignment.find(@discussion_assignment.id).workflow_state).to eq "deleted"
      expect(@topic.reload.assignment).to be_nil

      result = run_mutation(id: @topic.id, assignment: { setAssignment: true })
      expect(result["errors"]).to be_nil

      expect(Assignment.find(@discussion_assignment.id).workflow_state).to eq "published"
      expect(@topic.reload.assignment).to eq @discussion_assignment.reload

      # Verify that a new DiscussionTopic wasn't created
      expect(DiscussionTopic.last.id).to eq(@topic.id)
    end

    it "can turn graded topic into ungraded section-specific topic in one edit" do
      section1 = @course.course_sections.create!(name: "Section 1")
      @course.course_sections.create!(name: "Section 2")

      result = run_mutation(id: @topic.id, specific_sections: section1.id, assignment: { setAssignment: false })

      expect(result["errors"]).to be_nil
      expect(Assignment.find(@discussion_assignment.id).workflow_state).to eq "deleted"
      expect(@topic.reload.assignment).to be_nil
      expect(@topic.is_section_specific).to be_truthy
    end

    it "updates the group category id" do
      group_category_old = @course.group_categories.create!(name: "Old Group Category")
      group_category_new = @course.group_categories.create!(name: "New Group Category")
      @topic.update!(group_category: group_category_old)
      result = run_mutation(id: @topic.id, group_category_id: group_category_new.id, assignment: { groupCategoryId: group_category_new.id })
      @topic.reload
      expect(result["errors"]).to be_nil
      expect(@topic.group_category_id).to eq group_category_new.id
    end

    it "returns error when the discussion group category id does not match the assignment" do
      group_category_old = @course.group_categories.create!(name: "Old Group Category")
      group_category_new = @course.group_categories.create!(name: "New Group Category")
      @topic.update!(group_category: group_category_old)
      result = run_mutation(id: @topic.id, group_category_id: group_category_new.id, assignment: { groupCategoryId: group_category_old.id })
      expect(result["errors"][0]["message"]).to eq "Assignment group category id and discussion topic group category id do not match"
    end
  end

  context "discussion checkpoints" do
    let(:creator_service) { Checkpoints::DiscussionCheckpointCreatorService }

    before do
      @course.root_account.enable_feature!(:discussion_checkpoints)
      @graded_topic = DiscussionTopic.create_graded_topic!(course: @course, title: "graded topic")

      @due_at1 = 2.days.from_now
      @due_at2 = 5.days.from_now

      @checkpoint1 = creator_service.call(
        discussion_topic: @graded_topic,
        checkpoint_label: CheckpointLabels::REPLY_TO_TOPIC,
        dates: [{ type: "everyone", due_at: @due_at1 }],
        points_possible: 5
      )

      @checkpoint2 = creator_service.call(
        discussion_topic: @graded_topic,
        checkpoint_label: CheckpointLabels::REPLY_TO_ENTRY,
        dates: [{ type: "everyone", due_at: @due_at2 }],
        points_possible: 10,
        replies_required: 2
      )
    end

    it "successfully updates a discussion topic with checkpoints" do
      result = run_mutation(id: @graded_topic.id, assignment: { forCheckpoints: true }, checkpoints: [
                              { checkpointLabel: CheckpointLabels::REPLY_TO_TOPIC, dates: [{ type: "everyone", dueAt: @due_at1.iso8601 }], pointsPossible: 6 },
                              { checkpointLabel: CheckpointLabels::REPLY_TO_ENTRY, dates: [{ type: "everyone", dueAt: @due_at2.iso8601 }], pointsPossible: 8, repliesRequired: 5 }
                            ])

      discussion_topic = result.dig("data", "updateDiscussionTopic", "discussionTopic")

      reply_to_topic_checkpoint = discussion_topic["assignment"]["checkpoints"].find { |checkpoint| checkpoint["tag"] == CheckpointLabels::REPLY_TO_TOPIC }
      reply_to_entry_checkpoint = discussion_topic["assignment"]["checkpoints"].find { |checkpoint| checkpoint["tag"] == CheckpointLabels::REPLY_TO_ENTRY }

      aggregate_failures do
        expect(result["errors"]).to be_nil
        expect(reply_to_topic_checkpoint).to be_truthy
        expect(reply_to_entry_checkpoint).to be_truthy
        expect(reply_to_topic_checkpoint["pointsPossible"]).to eq 6
        expect(reply_to_entry_checkpoint["pointsPossible"]).to eq 8
        expect(discussion_topic["replyToEntryRequiredCount"]).to eq 5
      end
    end

    it "updates the reply to topic checkpoint due at date" do
      new_due_at = 3.days.from_now
      result = run_mutation(id: @graded_topic.id, assignment: { forCheckpoints: true }, checkpoints: [
                              { checkpointLabel: CheckpointLabels::REPLY_TO_TOPIC, dates: [{ type: "everyone", dueAt: new_due_at.iso8601 }], pointsPossible: 5 },
                              { checkpointLabel: CheckpointLabels::REPLY_TO_ENTRY, dates: [{ type: "everyone", dueAt: @due_at2.iso8601 }], pointsPossible: 10, repliesRequired: 2 }
                            ])

      expect(result["errors"]).to be_nil

      @checkpoint1.reload
      expect(@checkpoint1.due_at).to be_within(1.second).of(new_due_at)
    end

    it "updates the reply to topic overrides to add a section override and then, remove it" do
      section = add_section("M03")

      result1 = run_mutation(id: @graded_topic.id, assignment: { forCheckpoints: true }, checkpoints: [
                               { checkpointLabel: CheckpointLabels::REPLY_TO_TOPIC,
                                 dates: [
                                   { type: "everyone", dueAt: @due_at1.iso8601 },
                                   { type: "override", dueAt: @due_at2.iso8601, setType: "CourseSection", setId: section.id }
                                 ],
                                 pointsPossible: 5 },
                               { checkpointLabel: CheckpointLabels::REPLY_TO_ENTRY,
                                 dates: [
                                   { type: "everyone", dueAt: @due_at2.iso8601 }
                                 ],
                                 pointsPossible: 10,
                                 repliesRequired: 2 }
                             ])

      expect(result1["errors"]).to be_nil

      @checkpoint1.reload
      @checkpoint2.reload

      c1_assignment_overrides = @checkpoint1.assignment_overrides.active
      c2_assignment_overrides = @checkpoint2.assignment_overrides.active

      expect(c1_assignment_overrides.count).to eq(1)
      expect(c2_assignment_overrides.count).to eq(0)

      c1_section_override = c1_assignment_overrides.find_by(set_type: "CourseSection", set_id: section.id)

      expect(c1_section_override).to be_present
      expect(c1_section_override.due_at).to be_within(1.second).of(@due_at2)

      result2 = run_mutation(id: @graded_topic.id, assignment: { forCheckpoints: true }, checkpoints: [
                               { checkpointLabel: CheckpointLabels::REPLY_TO_TOPIC,
                                 dates: [
                                   { type: "everyone", dueAt: @due_at1.iso8601 }
                                 ],
                                 pointsPossible: 5 },
                               { checkpointLabel: CheckpointLabels::REPLY_TO_ENTRY,
                                 dates: [
                                   { type: "everyone", dueAt: @due_at2.iso8601 }
                                 ],
                                 pointsPossible: 10,
                                 repliesRequired: 2 }
                             ])

      expect(result2["errors"]).to be_nil

      @checkpoint1.reload
      @checkpoint2.reload

      c1_assignment_overrides2 = @checkpoint1.assignment_overrides.active
      c2_assignment_overrides2 = @checkpoint2.assignment_overrides.active

      expect(c1_assignment_overrides2.count).to eq(0)
      expect(c2_assignment_overrides2.count).to eq(0)
    end

    it "delete checkpoints when set_checkpoints is false" do
      result = run_mutation(id: @graded_topic.id, set_checkpoints: false)
      expect(result["errors"]).to be_nil

      @graded_topic.reload
      assignment = @graded_topic.assignment
      active_checkpoints = assignment.sub_assignments.active

      expect(active_checkpoints.count).to eq(0)
    end

    it "can edit a non-checkpointed discussion to a checkpointed discussion" do
      @discussion_assignment = @course.assignments.create!(
        title: "Graded Topic 1",
        submission_types: "discussion_topic",
        post_to_sis: false,
        grading_type: "points",
        points_possible: 5,
        due_at: 3.months.from_now,
        peer_reviews: false
      )

      @non_checkpoint_topic = @discussion_assignment.discussion_topic

      run_mutation(id: @non_checkpoint_topic.id, assignment: { forCheckpoints: true }, checkpoints: [
                     { checkpointLabel: CheckpointLabels::REPLY_TO_TOPIC, dates: [{ type: "everyone", dueAt: @due_at1.iso8601 }], pointsPossible: 6 },
                     { checkpointLabel: CheckpointLabels::REPLY_TO_ENTRY, dates: [{ type: "everyone", dueAt: @due_at2.iso8601 }], pointsPossible: 8, repliesRequired: 5 }
                   ])

      assignment = Assignment.last

      expect(assignment.has_sub_assignments?).to be true
      expect(DiscussionTopic.last.reply_to_entry_required_count).to eq 5

      sub_assignments = SubAssignment.where(parent_assignment_id: assignment.id)
      sub_assignment1 = sub_assignments.find_by(sub_assignment_tag: CheckpointLabels::REPLY_TO_TOPIC)
      sub_assignment2 = sub_assignments.find_by(sub_assignment_tag: CheckpointLabels::REPLY_TO_ENTRY)

      expect(sub_assignment1.sub_assignment_tag).to eq "reply_to_topic"
      expect(sub_assignment1.points_possible).to eq 6
      expect(sub_assignment2.sub_assignment_tag).to eq "reply_to_entry"
      expect(sub_assignment2.points_possible).to eq 8
      expect(assignment.points_possible).to eq 14
    end
<<<<<<< HEAD
=======

    it "can turn a graded checkpointed discussion into a non-graded discussion" do
      result = run_mutation(id: @graded_topic.id, assignment: { setAssignment: false })
      expect(result["errors"]).to be_nil

      assignment = Assignment.last

      expect(assignment.has_sub_assignments?).to be false
      expect(assignment.sub_assignments.count).to eq 0
      expect(DiscussionTopic.last.reply_to_entry_required_count).to eq 0
      expect(@graded_topic.reload.assignment).to be_nil
    end
>>>>>>> 9ecbc393
  end
end<|MERGE_RESOLUTION|>--- conflicted
+++ resolved
@@ -680,8 +680,6 @@
       expect(sub_assignment2.points_possible).to eq 8
       expect(assignment.points_possible).to eq 14
     end
-<<<<<<< HEAD
-=======
 
     it "can turn a graded checkpointed discussion into a non-graded discussion" do
       result = run_mutation(id: @graded_topic.id, assignment: { setAssignment: false })
@@ -694,6 +692,5 @@
       expect(DiscussionTopic.last.reply_to_entry_required_count).to eq 0
       expect(@graded_topic.reload.assignment).to be_nil
     end
->>>>>>> 9ecbc393
   end
 end