--- conflicted
+++ resolved
@@ -1123,8 +1123,6 @@
       expect_error(result, "Group discussions cannot have checkpoints.")
     end
 
-<<<<<<< HEAD
-=======
     it "returns an error when attempting to add checkpoins to a discussion with student submissions" do
       discussion_assignment = @course.assignments.create!(
         title: "Topic 1",
@@ -1142,7 +1140,6 @@
     end
   end
 
->>>>>>> 9e16fa97
   context "with selective release" do
     it "updates ungraded assignment overrides" do
       student1 = @course.enroll_student(User.create!, enrollment_state: "active").user
@@ -1192,8 +1189,6 @@
       expect(Announcement.last.is_section_specific).to be_falsy
     end
   end
-<<<<<<< HEAD
-=======
 
   context "discussion_default_expand and discussion_default_sort" do
     it "updates the default sort order" do
@@ -1204,7 +1199,6 @@
       expect(result["errors"]).to be_nil
       expect(result[:discussionTopic][:sortOrderLocked]).to be true
     end
->>>>>>> 9e16fa97
 
     it "updates the default expand fields" do
       result = run_mutation({ id: @topic.id, expanded: true })[:data][:updateDiscussionTopic]
