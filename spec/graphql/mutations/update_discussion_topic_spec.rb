--- conflicted
+++ resolved
@@ -38,12 +38,8 @@
     delayed_post_at: nil,
     lock_at: nil,
     file_id: nil,
-<<<<<<< HEAD
-    remove_attachment: nil
-=======
     remove_attachment: nil,
     assignment: nil
->>>>>>> ad43e8f4
   )
     <<~GQL
       mutation {
@@ -59,10 +55,7 @@
           #{"lockAt: \"#{lock_at}\"" unless lock_at.nil?}
           #{"removeAttachment: #{remove_attachment}" unless remove_attachment.nil?}
           #{"fileId: #{file_id}" unless file_id.nil?}
-<<<<<<< HEAD
-=======
           #{assignment_str(assignment)}
->>>>>>> ad43e8f4
         }) {
           discussionTopic {
             _id
