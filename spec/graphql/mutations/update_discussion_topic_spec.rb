--- conflicted
+++ resolved
@@ -723,8 +723,6 @@
       expect(c2_assignment_override.due_at).to be_within(1.second).of(@due_at2)
     end
 
-<<<<<<< HEAD
-=======
     it "updates assignments and checkpoints on topic published status" do
       # check unpublished
       total_sub_assignments = SubAssignment.count
@@ -764,7 +762,6 @@
       expect(result["errors"]).to be_nil
     end
 
->>>>>>> 5c259ed4
     it "updates the reply to topic overrides to add a section override and then, remove it" do
       section = add_section("M03")
 
