--- conflicted
+++ resolved
@@ -36,13 +36,9 @@
     require_initial_post: nil,
     specific_sections: nil,
     delayed_post_at: nil,
-<<<<<<< HEAD
-    lock_at: nil
-=======
     lock_at: nil,
     file_id: nil,
     remove_attachment: nil
->>>>>>> 8ef1940f
   )
     <<~GQL
       mutation {
@@ -56,11 +52,8 @@
           #{"specificSections: \"#{specific_sections}\"" unless specific_sections.nil?}
           #{"delayedPostAt: \"#{delayed_post_at}\"" unless delayed_post_at.nil?}
           #{"lockAt: \"#{lock_at}\"" unless lock_at.nil?}
-<<<<<<< HEAD
-=======
           #{"removeAttachment: #{remove_attachment}" unless remove_attachment.nil?}
           #{"fileId: #{file_id}" unless file_id.nil?}
->>>>>>> 8ef1940f
         }) {
           discussionTopic {
             published
@@ -108,8 +101,6 @@
     expect(@topic.lock_at).to eq lock_at
   end
 
-<<<<<<< HEAD
-=======
   context "attachments" do
     it "removes a discussion topic attachment" do
       expect(@topic.attachment).to eq(@attachment)
@@ -129,7 +120,6 @@
     end
   end
 
->>>>>>> 8ef1940f
   it "publishes the discussion topic" do
     @topic.unpublish!
     expect(@topic.published?).to be false
