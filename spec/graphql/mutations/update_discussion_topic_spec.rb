--- conflicted
+++ resolved
@@ -1245,9 +1245,6 @@
       expect_error(result, "Group discussions cannot have checkpoints.")
     end
 
-<<<<<<< HEAD
-    it "returns an error when attempting to add checkpoins to a graded discussion with student submissions" do
-=======
     it "group discussions can still become checkpointed if checkpoints_group_discussions feature is enabled" do
       group_category = @course.group_categories.create!(name: "My Group Category")
       topic = group_discussion_assignment
@@ -1267,7 +1264,6 @@
     end
 
     it "returns an error when attempting to add checkpoints to a graded discussion with student submissions" do
->>>>>>> 9432ec57
       discussion_assignment = @course.assignments.create!(
         title: "Topic 1",
         submission_types: "discussion_topic"
