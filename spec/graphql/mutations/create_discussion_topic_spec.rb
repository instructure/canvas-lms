# frozen_string_literal: true

#
# Copyright (C) 2023 - present Instructure, Inc.
#
# This file is part of Canvas.
#
# Canvas is free software: you can redistribute it and/or modify it under
# the terms of the GNU Affero General Public License as published by the Free
# Software Foundation, version 3 of the License.
#
# Canvas is distributed in the hope that it will be useful, but WITHOUT ANY
# WARRANTY; without even the implied warranty of MERCHANTABILITY or FITNESS FOR
# A PARTICULAR PURPOSE. See the GNU Affero General Public License for more
# details.
#
# You should have received a copy of the GNU Affero General Public License along
# with this program. If not, see <http://www.gnu.org/licenses/>.
#
require "spec_helper"
require_relative "../graphql_spec_helper"
describe Mutations::CreateDiscussionTopic do
  before(:once) do
    course_with_teacher(active_all: true)
  end

  def execute_with_input(create_input, current_user = @teacher)
    mutation_command = <<~GQL
      mutation {
        createDiscussionTopic(input: {
          #{create_input}
        }){
          discussionTopic {
            _id
            contextType
            title
            message
            published
            requireInitialPost
            anonymousState
            isAnonymousAuthor
            delayedPostAt
            lockAt
            allowRating
            onlyGradersCanRate
            todoDate
<<<<<<< HEAD
=======
            podcastEnabled
            podcastHasStudentPosts
            isSectionSpecific
            courseSections{
              _id
              name
            }
>>>>>>> a5918370
          }
          errors {
            attribute
            message
          }
        }
      }
    GQL
    context = { current_user:, request: ActionDispatch::TestRequest.create }
    CanvasSchema.execute(mutation_command, context:)
  end

  it "successfully creates the discussion topic" do
    context_type = "Course"
    title = "Test Title"
    message = "A message"
    published = false
    require_initial_post = true

    query = <<~GQL
      contextId: "#{@course.id}"
      contextType: "#{context_type}"
      title: "#{title}"
      message: "#{message}"
      published: #{published}
      requireInitialPost: #{require_initial_post}
      anonymousState: "off"
    GQL

    result = execute_with_input(query)
    created_discussion_topic = result.dig("data", "createDiscussionTopic", "discussionTopic")

    expect(result["errors"]).to be_nil
    expect(result.dig("data", "discussionTopic", "errors")).to be_nil

    expect(created_discussion_topic["contextType"]).to eq context_type
    expect(created_discussion_topic["title"]).to eq title
    expect(created_discussion_topic["message"]).to eq message
    expect(created_discussion_topic["published"]).to eq published
    expect(created_discussion_topic["requireInitialPost"]).to be true
    expect(created_discussion_topic["anonymousState"]).to be_nil
    expect(created_discussion_topic["allowRating"]).to be false
    expect(created_discussion_topic["onlyGradersCanRate"]).to be false
    expect(created_discussion_topic["todoDate"]).to be_nil
<<<<<<< HEAD
    expect(DiscussionTopic.where("id = #{created_discussion_topic["_id"]}").count).to eq 1
  end

=======
    expect(created_discussion_topic["podcastEnabled"]).to be false
    expect(created_discussion_topic["podcastHasStudentPosts"]).to be false
    expect(created_discussion_topic["isSectionSpecific"]).to be false
    expect(DiscussionTopic.where("id = #{created_discussion_topic["_id"]}").count).to eq 1
  end

  it "successfully creates an announcement" do
    is_announcement = true
    context_type = "Course"
    title = "Test Title"
    message = "A message"
    published = true
    require_initial_post = true

    query = <<~GQL
      isAnnouncement: #{is_announcement}
      contextId: "#{@course.id}"
      contextType: "#{context_type}"
      title: "#{title}"
      message: "#{message}"
      published: #{published}
      requireInitialPost: #{require_initial_post}
      anonymousState: "off"
    GQL

    result = execute_with_input(query)
    created_announcement = result.dig("data", "createDiscussionTopic", "discussionTopic")

    expect(result["errors"]).to be_nil
    expect(result.dig("data", "discussionTopic", "errors")).to be_nil

    expect(created_announcement["contextType"]).to eq context_type
    expect(created_announcement["title"]).to eq title
    expect(created_announcement["message"]).to eq message
    expect(created_announcement["published"]).to eq published
    expect(created_announcement["requireInitialPost"]).to be true
    expect(created_announcement["anonymousState"]).to be_nil
    expect(created_announcement["allowRating"]).to be false
    expect(created_announcement["onlyGradersCanRate"]).to be false
    expect(created_announcement["todoDate"]).to be_nil
    expect(created_announcement["podcastEnabled"]).to be false
    expect(created_announcement["podcastHasStudentPosts"]).to be false
    expect(Announcement.where("id = #{created_announcement["_id"]}").count).to eq 1
  end

  it "successfully creates a locked announcement" do
    is_announcement = true
    context_type = "Course"
    title = "Test Title"
    message = "A message"
    published = true
    require_initial_post = false
    locked = true

    query = <<~GQL
      isAnnouncement: #{is_announcement}
      contextId: "#{@course.id}"
      contextType: "#{context_type}"
      title: "#{title}"
      message: "#{message}"
      published: #{published}
      requireInitialPost: #{require_initial_post}
      anonymousState: "off"
      locked: #{locked}
    GQL

    result = execute_with_input(query)
    created_announcement = result.dig("data", "createDiscussionTopic", "discussionTopic")

    expect(result["errors"]).to be_nil
    expect(result.dig("data", "discussionTopic", "errors")).to be_nil

    announcement = Announcement.find(created_announcement["_id"])

    expect(announcement.locked_announcement?).to be true
    expect(announcement.workflow_state).to eq "active"
  end

>>>>>>> a5918370
  it "creates an allow_rating discussion topic" do
    query = <<~GQL
      contextId: "#{@course.id}"
      contextType: "Course"
      title: "Allows Ratings"
      message: "You can like this"
      allowRating: true
      published: true
    GQL

    result = execute_with_input(query)
    created_discussion_topic = result.dig("data", "createDiscussionTopic", "discussionTopic")

    expect(result["errors"]).to be_nil
    expect(result.dig("data", "discussionTopic", "errors")).to be_nil
    expect(created_discussion_topic["allowRating"]).to be true
    expect(created_discussion_topic["onlyGradersCanRate"]).to be false
  end

  it "creates an only_graders_can_rate discussion topic" do
    query = <<~GQL
      contextId: "#{@course.id}"
      contextType: "Course"
      title: "Allows Ratings"
      message: "You can like this"
      allowRating: true
      onlyGradersCanRate: true
      published: true
    GQL

    result = execute_with_input(query)
    created_discussion_topic = result.dig("data", "createDiscussionTopic", "discussionTopic")

    expect(result["errors"]).to be_nil
    expect(result.dig("data", "discussionTopic", "errors")).to be_nil
    expect(created_discussion_topic["allowRating"]).to be true
    expect(created_discussion_topic["onlyGradersCanRate"]).to be true
  end

  it "creates a published discussion topic" do
    context_type = "Course"
    title = "Test Title"
    message = "A message"
    published = true
    query = <<~GQL
      contextId: "#{@course.id}"
      contextType: "#{context_type}"
      title: "#{title}"
      message: "#{message}"
      published: #{published}
      anonymousState: "off"
    GQL

    result = execute_with_input(query)
    created_discussion_topic = result.dig("data", "createDiscussionTopic", "discussionTopic")

    expect(result["errors"]).to be_nil
    expect(result.dig("data", "discussionTopic", "errors")).to be_nil
    expect(created_discussion_topic["published"]).to be true
  end

  it "creates a full_anonymity discussion topic" do
    context_type = "Course"
    title = "Test Title"
    message = "A message"
    published = true
    anonymous_state = "full_anonymity"
    query = <<~GQL
      contextId: "#{@course.id}"
      contextType: "#{context_type}"
      title: "#{title}"
      message: "#{message}"
      published: #{published}
      anonymousState: "#{anonymous_state}"
    GQL

    result = execute_with_input(query)
    created_discussion_topic = result.dig("data", "createDiscussionTopic", "discussionTopic")

    expect(result["errors"]).to be_nil
    expect(result.dig("data", "discussionTopic", "errors")).to be_nil
    expect(created_discussion_topic["anonymousState"]).to eq anonymous_state
  end

  it "allows teachers to still create anonymous discussions even when students cannot" do
    @course.allow_student_anonymous_discussion_topics = false
    @course.save!

    query = <<~GQL
      contextId: "#{@course.id}"
      contextType: "Course"
      title: "Student Anonymous Create"
      message: "this should not return an error"
      published: true
      anonymousState: "full_anonymity"
    GQL

    result = execute_with_input(query, @teacher)
    created_discussion_topic = result.dig("data", "createDiscussionTopic", "discussionTopic")

    expect(result["errors"]).to be_nil
    expect(result.dig("data", "discussionTopic", "errors")).to be_nil
    expect(created_discussion_topic["anonymousState"]).to eq "full_anonymity"
  end

  it "creates a partial_anonymity discussion topic where is_anonymous_author defaults to false" do
    context_type = "Course"
    title = "Test Title"
    message = "A message"
    published = true
    anonymous_state = "partial_anonymity"
    query = <<~GQL
      contextId: "#{@course.id}"
      contextType: "#{context_type}"
      title: "#{title}"
      message: "#{message}"
      published: #{published}
      anonymousState: "#{anonymous_state}"
    GQL

    result = execute_with_input(query)
    created_discussion_topic = result.dig("data", "createDiscussionTopic", "discussionTopic")

    expect(result["errors"]).to be_nil
    expect(result.dig("data", "discussionTopic", "errors")).to be_nil
    expect(created_discussion_topic["anonymousState"]).to eq anonymous_state
    expect(created_discussion_topic["isAnonymousAuthor"]).to be false
  end

  it "creates a partial_anonymity discussion topic with is_anonymous_author set to true" do
    context_type = "Course"
    title = "Test Title"
    message = "A message"
    published = true
    anonymous_state = "partial_anonymity"
    query = <<~GQL
      contextId: "#{@course.id}"
      contextType: "#{context_type}"
      title: "#{title}"
      message: "#{message}"
      published: #{published}
      anonymousState: "#{anonymous_state}"
      isAnonymousAuthor: true
    GQL

    result = execute_with_input(query)
    created_discussion_topic = result.dig("data", "createDiscussionTopic", "discussionTopic")

    expect(result["errors"]).to be_nil
    expect(result.dig("data", "discussionTopic", "errors")).to be_nil
    expect(created_discussion_topic["anonymousState"]).to eq anonymous_state
    expect(created_discussion_topic["isAnonymousAuthor"]).to be true
  end

  it "creates a partial_anonymity discussion topic with is_anonymous_author set to false" do
    context_type = "Course"
    title = "Test Title"
    message = "A message"
    published = true
    anonymous_state = "partial_anonymity"
    query = <<~GQL
      contextId: "#{@course.id}"
      contextType: "#{context_type}"
      title: "#{title}"
      message: "#{message}"
      published: #{published}
      anonymousState: "#{anonymous_state}"
      isAnonymousAuthor: false
    GQL

    result = execute_with_input(query)
    created_discussion_topic = result.dig("data", "createDiscussionTopic", "discussionTopic")

    expect(result["errors"]).to be_nil
    expect(result.dig("data", "discussionTopic", "errors")).to be_nil
    expect(created_discussion_topic["anonymousState"]).to eq anonymous_state
    expect(created_discussion_topic["isAnonymousAuthor"]).to be false
  end

  it "creates a todo_date discussion topic" do
    @course.allow_student_anonymous_discussion_topics = false
    @course.save!

    todo_date = 5.days.from_now.iso8601

    query = <<~GQL
      contextId: "#{@course.id}"
      contextType: "Course"
      title: "TODO Discussion"
      published: true
      anonymousState: "full_anonymity"
      todoDate: "#{todo_date}"
    GQL

    result = execute_with_input(query, @teacher)
    created_discussion_topic = result.dig("data", "createDiscussionTopic", "discussionTopic")

    expect(result["errors"]).to be_nil
    expect(result.dig("data", "discussionTopic", "errors")).to be_nil
    expect(created_discussion_topic["todoDate"]).to eq todo_date
<<<<<<< HEAD
=======
  end

  it "successfully creates the discussion topic with podcast_enabled and podcast_has_student_posts" do
    context_type = "Course"
    title = "Test Title"
    message = "A message"
    published = false
    require_initial_post = true
    podcast_enabled = true
    podcast_has_student_posts = true

    query = <<~GQL
      contextId: "#{@course.id}"
      contextType: "#{context_type}"
      title: "#{title}"
      message: "#{message}"
      published: #{published}
      requireInitialPost: #{require_initial_post}
      anonymousState: "off"
      podcastEnabled: #{podcast_enabled}
      podcastHasStudentPosts: #{podcast_has_student_posts}
    GQL

    result = execute_with_input(query)
    created_discussion_topic = result.dig("data", "createDiscussionTopic", "discussionTopic")

    expect(result["errors"]).to be_nil
    expect(result.dig("data", "discussionTopic", "errors")).to be_nil

    expect(created_discussion_topic["podcastEnabled"]).to be true
    expect(created_discussion_topic["podcastHasStudentPosts"]).to be true
>>>>>>> a5918370
  end

  context "errors" do
    def expect_error(result, message)
      errors = result["errors"] || result.dig("data", "createDiscussionTopic", "errors")
      expect(errors).not_to be_nil
      expect(errors[0]["message"]).to match(/#{message}/)
    end

    context "invalid context" do
      it "returns 'not found' with an incorrect ID" do
        query = <<~GQL
          contextId: "1"
          contextType: "Course"
        GQL
        result = execute_with_input(query)
        expect_error(result, "Not found")
      end

      it "returns 'invalid context' with an incorrect context type" do
        query = <<~GQL
          contextId: "1"
          contextType: "NotAContextType"
        GQL
        result = execute_with_input(query)
        expect_error(result, "Invalid context")
      end
    end

    context "anonymous_state" do
      it "returns error for anonymous discussions when context is a Group" do
        gc = @course.group_categories.create! name: "foo"
        group = gc.groups.create! context: @course, name: "baz"
        context_type = "Group"
        title = "Test Title"
        message = "A message"
        published = true
        anonymous_state = "partial_anonymity"

        query = <<~GQL
          contextId: "#{group.id}"
          contextType: "#{context_type}"
          title: "#{title}"
          message: "#{message}"
          published: #{published}
          anonymousState: "#{anonymous_state}"
        GQL

        result = execute_with_input(query)
        expect_error(result, "You are not able to create an anonymous discussion in a group")
      end

      it "returns an error for non-teachers without anonymous discussion creation permissions" do
        @course.allow_student_anonymous_discussion_topics = false
        @course.save!
        student_in_course(active_all: true)

        query = <<~GQL
          contextId: "#{@course.id}"
          contextType: "Course"
          title: "Student Anonymous Create"
          message: "this should return an error"
          published: true
          anonymousState: "full_anonymity"
        GQL

        result = execute_with_input(query, @student)
        expect_error(result, "You are not able to create an anonymous discussion")
      end
    end

    context "todo_date" do
      it "returns an error when user has neither manage_content nor manage_course_content_add permissions" do
        todo_date = 5.days.from_now.iso8601
        query = <<~GQL
          contextId: "#{@course.id}"
          contextType: "Course",
          todoDate: "#{todo_date}"
        GQL

        result = execute_with_input(query, @student)
        expect_error(result, "You do not have permission to add this topic to the student to-do list.")
      end
    end
  end

<<<<<<< HEAD
=======
  context "sections" do
    it "successfully creates the discussion topic is_section_specific false" do
      context_type = "Course"
      title = "Test Title"
      message = "A message"
      published = false
      require_initial_post = true
      query = <<~GQL
        contextId: "#{@course.id}"
        contextType: "#{context_type}"
        title: "#{title}"
        message: "#{message}"
        published: #{published}
        requireInitialPost: #{require_initial_post}
        anonymousState: "off"
        specificSections: "all"
      GQL

      result = execute_with_input(query)
      created_discussion_topic = result.dig("data", "createDiscussionTopic", "discussionTopic")

      expect(result["errors"]).to be_nil
      expect(result.dig("data", "discussionTopic", "errors")).to be_nil
      expect(created_discussion_topic["contextType"]).to eq context_type
      expect(created_discussion_topic["title"]).to eq title
      expect(created_discussion_topic["isSectionSpecific"]).to be false
      expect(DiscussionTopic.where("id = #{created_discussion_topic["_id"]}").count).to eq 1
    end

    it "successfully creates the discussion topic is_section_specific true" do
      context_type = "Course"
      title = "Test Title"
      message = "A message"
      published = false
      require_initial_post = true

      section = add_section("Dope Section")
      section2 = add_section("Dope Section 2")

      query = <<~GQL
        contextId: "#{@course.id}"
        contextType: "#{context_type}"
        title: "#{title}"
        message: "#{message}"
        published: #{published}
        requireInitialPost: #{require_initial_post}
        anonymousState: "off"
        specificSections: "#{section.id},#{section2.id}"
      GQL

      result = execute_with_input(query)
      created_discussion_topic = result.dig("data", "createDiscussionTopic", "discussionTopic")

      expect(result["errors"]).to be_nil
      expect(result.dig("data", "discussionTopic", "errors")).to be_nil
      expect(created_discussion_topic["contextType"]).to eq context_type
      expect(created_discussion_topic["title"]).to eq title
      expect(created_discussion_topic["isSectionSpecific"]).to be true
      expect(created_discussion_topic["courseSections"][0]["name"]).to eq("Dope Section")
      expect(created_discussion_topic["courseSections"][1]["name"]).to eq("Dope Section 2")
      expect(DiscussionTopic.where("id = #{created_discussion_topic["_id"]}").count).to eq 1
    end

    it "does not allow creation of disuccions to sections that are not visible to the user" do
      # This teacher does not have permission for section 2
      course2 =  course_factory(active_course: true)
      section1 = @course.course_sections.create!(name: "Section 1")
      section2 = course2.course_sections.create!(name: "Section 2")

      @course.enroll_teacher(@teacher, section: section1, allow_multiple_enrollments: true).accept!
      Enrollment.limit_privileges_to_course_section!(@course, @teacher, true)

      sections = [section1.id, section2.id].join(",")
      context_type = "Course"
      title = "Test Title"
      message = "A message"
      published = false
      require_initial_post = true

      query = <<~GQL
        contextId: "#{@course.id}"
        contextType: "#{context_type}"
        title: "#{title}"
        message: "#{message}"
        published: #{published}
        requireInitialPost: #{require_initial_post}
        anonymousState: "off"
        specificSections: "#{sections}"
      GQL

      result = execute_with_input(query)

      expect(result.dig("data", "createDiscussionTopic", "discussionTopic")).to be_nil
      expect(result.dig("data", "createDiscussionTopic", "errors")[0]["message"]).to eq("You do not have permissions to modify discussion for section(s) #{section2.id}")
    end
  end

>>>>>>> a5918370
  context "delayed_post_at and lock_at" do
    it "successfully creates a discussion topic with delayed_post_at and lock_at" do
      context_type = "Course"
      title = "Delayed Topic"
      message = "Lorem ipsum..."
      published = false
      require_initial_post = true
      delayed_post_at = 5.days.from_now.iso8601
      lock_at = 10.days.from_now.iso8601

      query = <<~GQL
        contextId: "#{@course.id}"
        contextType: "#{context_type}"
        title: "#{title}"
        message: "#{message}"
        published: #{published}
        requireInitialPost: #{require_initial_post}
        anonymousState: "off"
        delayedPostAt: "#{delayed_post_at}"
        lockAt: "#{lock_at}"
      GQL

      result = execute_with_input(query)
      discussion_topic = result.dig("data", "createDiscussionTopic", "discussionTopic")

      expect(result["errors"]).to be_nil
      expect(result.dig("data", "discussionTopic", "errors")).to be_nil
      expect(discussion_topic["delayedPostAt"]).to eq delayed_post_at
      expect(discussion_topic["lockAt"]).to eq lock_at
      expect(DiscussionTopic.last.workflow_state).to eq "post_delayed"
    end

    it "successfully creates a discussion topic with lock_at only" do
      context_type = "Course"
      title = "Delayed Topic"
      message = "Lorem ipsum..."
      published = false
      require_initial_post = true
      lock_at = 5.days.from_now.iso8601

      query = <<~GQL
        contextId: "#{@course.id}"
        contextType: "#{context_type}"
        title: "#{title}"
        message: "#{message}"
        published: #{published}
        requireInitialPost: #{require_initial_post}
        anonymousState: "off"
        lockAt: "#{lock_at}"
      GQL

      result = execute_with_input(query)
      discussion_topic = result.dig("data", "createDiscussionTopic", "discussionTopic")

      expect(result["errors"]).to be_nil
      expect(result.dig("data", "discussionTopic", "errors")).to be_nil
      expect(discussion_topic["delayedPostAt"]).to be_nil
      expect(discussion_topic["lockAt"]).to eq lock_at
      expect(DiscussionTopic.last.workflow_state).to eq "unpublished"
    end

    it "successfully creates a discussion topic with null delayed_post_at and lock_at" do
      context_type = "Course"
      title = "Topic w/null delayed_post_at and lock_at"
      message = "Lorem ipsum..."
      published = false
      require_initial_post = true
      delayed_post_at = "null"
      lock_at = "null"

      query = <<~GQL
        contextId: "#{@course.id}"
        contextType: "#{context_type}"
        title: "#{title}"
        message: "#{message}"
        published: #{published}
        requireInitialPost: #{require_initial_post}
        anonymousState: "off"
        delayedPostAt: #{delayed_post_at}
        lockAt: #{lock_at}
      GQL

      result = execute_with_input(query)
      discussion_topic = result.dig("data", "createDiscussionTopic", "discussionTopic")

      expect(result["errors"]).to be_nil
      expect(result.dig("data", "discussionTopic", "errors")).to be_nil
      expect(discussion_topic["delayedPostAt"]).to be_nil
      expect(discussion_topic["lockAt"]).to be_nil
    end
  end
end<|MERGE_RESOLUTION|>--- conflicted
+++ resolved
@@ -44,8 +44,6 @@
             allowRating
             onlyGradersCanRate
             todoDate
-<<<<<<< HEAD
-=======
             podcastEnabled
             podcastHasStudentPosts
             isSectionSpecific
@@ -53,7 +51,6 @@
               _id
               name
             }
->>>>>>> a5918370
           }
           errors {
             attribute
@@ -98,11 +95,6 @@
     expect(created_discussion_topic["allowRating"]).to be false
     expect(created_discussion_topic["onlyGradersCanRate"]).to be false
     expect(created_discussion_topic["todoDate"]).to be_nil
-<<<<<<< HEAD
-    expect(DiscussionTopic.where("id = #{created_discussion_topic["_id"]}").count).to eq 1
-  end
-
-=======
     expect(created_discussion_topic["podcastEnabled"]).to be false
     expect(created_discussion_topic["podcastHasStudentPosts"]).to be false
     expect(created_discussion_topic["isSectionSpecific"]).to be false
@@ -181,7 +173,6 @@
     expect(announcement.workflow_state).to eq "active"
   end
 
->>>>>>> a5918370
   it "creates an allow_rating discussion topic" do
     query = <<~GQL
       contextId: "#{@course.id}"
@@ -382,8 +373,6 @@
     expect(result["errors"]).to be_nil
     expect(result.dig("data", "discussionTopic", "errors")).to be_nil
     expect(created_discussion_topic["todoDate"]).to eq todo_date
-<<<<<<< HEAD
-=======
   end
 
   it "successfully creates the discussion topic with podcast_enabled and podcast_has_student_posts" do
@@ -415,7 +404,6 @@
 
     expect(created_discussion_topic["podcastEnabled"]).to be true
     expect(created_discussion_topic["podcastHasStudentPosts"]).to be true
->>>>>>> a5918370
   end
 
   context "errors" do
@@ -502,8 +490,6 @@
     end
   end
 
-<<<<<<< HEAD
-=======
   context "sections" do
     it "successfully creates the discussion topic is_section_specific false" do
       context_type = "Course"
@@ -601,7 +587,6 @@
     end
   end
 
->>>>>>> a5918370
   context "delayed_post_at and lock_at" do
     it "successfully creates a discussion topic with delayed_post_at and lock_at" do
       context_type = "Course"
