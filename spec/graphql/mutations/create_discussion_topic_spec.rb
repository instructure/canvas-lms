# frozen_string_literal: true

#
# Copyright (C) 2023 - present Instructure, Inc.
#
# This file is part of Canvas.
#
# Canvas is free software: you can redistribute it and/or modify it under
# the terms of the GNU Affero General Public License as published by the Free
# Software Foundation, version 3 of the License.
#
# Canvas is distributed in the hope that it will be useful, but WITHOUT ANY
# WARRANTY; without even the implied warranty of MERCHANTABILITY or FITNESS FOR
# A PARTICULAR PURPOSE. See the GNU Affero General Public License for more
# details.
#
# You should have received a copy of the GNU Affero General Public License along
# with this program. If not, see <http://www.gnu.org/licenses/>.
#
require "spec_helper"
require_relative "../graphql_spec_helper"
describe Mutations::CreateDiscussionTopic do
  before(:once) do
    course_with_teacher(active_all: true)
  end

  def execute_with_input(create_input, current_user = @teacher)
    mutation_command = <<~GQL
      mutation {
        createDiscussionTopic(input: {
          #{create_input}
        }){
          discussionTopic {
            _id
            contextType
            title
            message
            published
            requireInitialPost
            anonymousState
            isAnonymousAuthor
            delayedPostAt
            lockAt
            allowRating
            onlyGradersCanRate
            todoDate
            podcastEnabled
            podcastHasStudentPosts
            isSectionSpecific
            groupSet {
              _id
            }
            courseSections{
              _id
              name
            }
            attachment{
              _id
            }
          }
          errors {
            attribute
            message
          }
        }
      }
    GQL
    context = { current_user:, request: ActionDispatch::TestRequest.create }
    CanvasSchema.execute(mutation_command, context:)
  end

  def execute_with_input_with_assignment(create_input, current_user = @teacher)
    mutation_command = <<~GQL
      mutation {
        createDiscussionTopic(input: {
          #{create_input}
        }){
          discussionTopic {
            _id
            contextType
            title
            message
            published
            requireInitialPost
            anonymousState
            isAnonymousAuthor
            delayedPostAt
            lockAt
            allowRating
            onlyGradersCanRate
            todoDate
            podcastEnabled
            podcastHasStudentPosts
            isSectionSpecific
            groupSet {
              _id
            }
            courseSections{
              _id
              name
            }
            assignment {
              _id
              name
              pointsPossible
              gradingType
              peerReviews {
                anonymousReviews
                automaticReviews
                count
                enabled
              }
              assignmentOverrides {
                nodes {
                  _id
                  title
                }
              }
            }
          }
          errors {
            attribute
            message
          }
        }
      }
    GQL
    context = { current_user:, request: ActionDispatch::TestRequest.create }
    CanvasSchema.execute(mutation_command, context:)
  end

  it "successfully creates the discussion topic" do
    context_type = "Course"
    title = "Test Title"
    message = "A message"
    published = false
    require_initial_post = true

    query = <<~GQL
      contextId: "#{@course.id}"
      contextType: "#{context_type}"
      title: "#{title}"
      message: "#{message}"
      published: #{published}
      requireInitialPost: #{require_initial_post}
      anonymousState: "off"
    GQL

    result = execute_with_input(query)
    created_discussion_topic = result.dig("data", "createDiscussionTopic", "discussionTopic")

    expect(result["errors"]).to be_nil
    expect(result.dig("data", "discussionTopic", "errors")).to be_nil

    expect(created_discussion_topic["contextType"]).to eq context_type
    expect(created_discussion_topic["title"]).to eq title
    expect(created_discussion_topic["message"]).to eq message
    expect(created_discussion_topic["published"]).to eq published
    expect(created_discussion_topic["requireInitialPost"]).to be true
    expect(created_discussion_topic["anonymousState"]).to be_nil
    expect(created_discussion_topic["allowRating"]).to be false
    expect(created_discussion_topic["onlyGradersCanRate"]).to be false
    expect(created_discussion_topic["todoDate"]).to be_nil
    expect(created_discussion_topic["podcastEnabled"]).to be false
    expect(created_discussion_topic["podcastHasStudentPosts"]).to be false
    expect(created_discussion_topic["isSectionSpecific"]).to be false
    expect(DiscussionTopic.where("id = #{created_discussion_topic["_id"]}").count).to eq 1
  end

  it "successfully creates an announcement" do
    is_announcement = true
    context_type = "Course"
    title = "Test Title"
    message = "A message"
    published = true
    require_initial_post = true

    query = <<~GQL
      isAnnouncement: #{is_announcement}
      contextId: "#{@course.id}"
      contextType: "#{context_type}"
      title: "#{title}"
      message: "#{message}"
      published: #{published}
      requireInitialPost: #{require_initial_post}
      anonymousState: "off"
    GQL

    result = execute_with_input(query)
    created_announcement = result.dig("data", "createDiscussionTopic", "discussionTopic")

    expect(result["errors"]).to be_nil
    expect(result.dig("data", "discussionTopic", "errors")).to be_nil

    expect(created_announcement["contextType"]).to eq context_type
    expect(created_announcement["title"]).to eq title
    expect(created_announcement["message"]).to eq message
    expect(created_announcement["published"]).to eq published
    expect(created_announcement["requireInitialPost"]).to be true
    expect(created_announcement["anonymousState"]).to be_nil
    expect(created_announcement["allowRating"]).to be false
    expect(created_announcement["onlyGradersCanRate"]).to be false
    expect(created_announcement["todoDate"]).to be_nil
    expect(created_announcement["podcastEnabled"]).to be false
    expect(created_announcement["podcastHasStudentPosts"]).to be false
    expect(Announcement.where("id = #{created_announcement["_id"]}").count).to eq 1
  end

  it "successfully creates a locked announcement" do
    is_announcement = true
    context_type = "Course"
    title = "Test Title"
    message = "A message"
    published = true
    require_initial_post = false
    locked = true

    query = <<~GQL
      isAnnouncement: #{is_announcement}
      contextId: "#{@course.id}"
      contextType: "#{context_type}"
      title: "#{title}"
      message: "#{message}"
      published: #{published}
      requireInitialPost: #{require_initial_post}
      anonymousState: "off"
      locked: #{locked}
    GQL

    result = execute_with_input(query)
    created_announcement = result.dig("data", "createDiscussionTopic", "discussionTopic")

    expect(result["errors"]).to be_nil
    expect(result.dig("data", "discussionTopic", "errors")).to be_nil

    announcement = Announcement.find(created_announcement["_id"])

    expect(announcement.locked_announcement?).to be true
    expect(announcement.workflow_state).to eq "active"
  end

  it "creates an allow_rating discussion topic" do
    query = <<~GQL
      contextId: "#{@course.id}"
      contextType: "Course"
      title: "Allows Ratings"
      message: "You can like this"
      allowRating: true
      published: true
    GQL

    result = execute_with_input(query)
    created_discussion_topic = result.dig("data", "createDiscussionTopic", "discussionTopic")

    expect(result["errors"]).to be_nil
    expect(result.dig("data", "discussionTopic", "errors")).to be_nil
    expect(created_discussion_topic["allowRating"]).to be true
    expect(created_discussion_topic["onlyGradersCanRate"]).to be false
  end

  it "creates an only_graders_can_rate discussion topic" do
    query = <<~GQL
      contextId: "#{@course.id}"
      contextType: "Course"
      title: "Allows Ratings"
      message: "You can like this"
      allowRating: true
      onlyGradersCanRate: true
      published: true
    GQL

    result = execute_with_input(query)
    created_discussion_topic = result.dig("data", "createDiscussionTopic", "discussionTopic")

    expect(result["errors"]).to be_nil
    expect(result.dig("data", "discussionTopic", "errors")).to be_nil
    expect(created_discussion_topic["allowRating"]).to be true
    expect(created_discussion_topic["onlyGradersCanRate"]).to be true
  end

  it "creates a published discussion topic" do
    context_type = "Course"
    title = "Test Title"
    message = "A message"
    published = true
    query = <<~GQL
      contextId: "#{@course.id}"
      contextType: "#{context_type}"
      title: "#{title}"
      message: "#{message}"
      published: #{published}
      anonymousState: "off"
    GQL

    result = execute_with_input(query)
    created_discussion_topic = result.dig("data", "createDiscussionTopic", "discussionTopic")

    expect(result["errors"]).to be_nil
    expect(result.dig("data", "discussionTopic", "errors")).to be_nil
    expect(created_discussion_topic["published"]).to be true
  end

  it "creates a topic with an attachment" do
    attachment = attachment_with_context(@teacher)
    attachment.update!(user: @teacher)

    context_type = "Course"
    title = "Test Title"
    message = "A message"
    published = true
    file_id = attachment.id
    query = <<~GQL
      contextId: "#{@course.id}"
      contextType: "#{context_type}"
      title: "#{title}"
      message: "#{message}"
      published: #{published}
      anonymousState: "off"
      fileId: "#{file_id}"
    GQL

    result = execute_with_input(query)
    created_discussion_topic = result.dig("data", "createDiscussionTopic", "discussionTopic")
    expect(result["errors"]).to be_nil
    expect(result.dig("data", "discussionTopic", "errors")).to be_nil
    expect(created_discussion_topic["attachment"]["_id"]).to eq(attachment.id.to_s)
  end

  it "creates a full_anonymity discussion topic" do
    context_type = "Course"
    title = "Test Title"
    message = "A message"
    published = true
    anonymous_state = "full_anonymity"
    query = <<~GQL
      contextId: "#{@course.id}"
      contextType: "#{context_type}"
      title: "#{title}"
      message: "#{message}"
      published: #{published}
      anonymousState: "#{anonymous_state}"
    GQL

    result = execute_with_input(query)
    created_discussion_topic = result.dig("data", "createDiscussionTopic", "discussionTopic")

    expect(result["errors"]).to be_nil
    expect(result.dig("data", "discussionTopic", "errors")).to be_nil
    expect(created_discussion_topic["anonymousState"]).to eq anonymous_state
  end

  it "allows teachers to still create anonymous discussions even when students cannot" do
    @course.allow_student_anonymous_discussion_topics = false
    @course.save!

    query = <<~GQL
      contextId: "#{@course.id}"
      contextType: "Course"
      title: "Student Anonymous Create"
      message: "this should not return an error"
      published: true
      anonymousState: "full_anonymity"
    GQL

    result = execute_with_input(query, @teacher)
    created_discussion_topic = result.dig("data", "createDiscussionTopic", "discussionTopic")

    expect(result["errors"]).to be_nil
    expect(result.dig("data", "discussionTopic", "errors")).to be_nil
    expect(created_discussion_topic["anonymousState"]).to eq "full_anonymity"
  end

  it "creates a partial_anonymity discussion topic where is_anonymous_author defaults to false" do
    context_type = "Course"
    title = "Test Title"
    message = "A message"
    published = true
    anonymous_state = "partial_anonymity"
    query = <<~GQL
      contextId: "#{@course.id}"
      contextType: "#{context_type}"
      title: "#{title}"
      message: "#{message}"
      published: #{published}
      anonymousState: "#{anonymous_state}"
    GQL

    result = execute_with_input(query)
    created_discussion_topic = result.dig("data", "createDiscussionTopic", "discussionTopic")

    expect(result["errors"]).to be_nil
    expect(result.dig("data", "discussionTopic", "errors")).to be_nil
    expect(created_discussion_topic["anonymousState"]).to eq anonymous_state
    expect(created_discussion_topic["isAnonymousAuthor"]).to be false
  end

  it "creates a partial_anonymity discussion topic with is_anonymous_author set to true" do
    context_type = "Course"
    title = "Test Title"
    message = "A message"
    published = true
    anonymous_state = "partial_anonymity"
    query = <<~GQL
      contextId: "#{@course.id}"
      contextType: "#{context_type}"
      title: "#{title}"
      message: "#{message}"
      published: #{published}
      anonymousState: "#{anonymous_state}"
      isAnonymousAuthor: true
    GQL

    result = execute_with_input(query)
    created_discussion_topic = result.dig("data", "createDiscussionTopic", "discussionTopic")

    expect(result["errors"]).to be_nil
    expect(result.dig("data", "discussionTopic", "errors")).to be_nil
    expect(created_discussion_topic["anonymousState"]).to eq anonymous_state
    expect(created_discussion_topic["isAnonymousAuthor"]).to be true
  end

  it "creates a partial_anonymity discussion topic with is_anonymous_author set to false" do
    context_type = "Course"
    title = "Test Title"
    message = "A message"
    published = true
    anonymous_state = "partial_anonymity"
    query = <<~GQL
      contextId: "#{@course.id}"
      contextType: "#{context_type}"
      title: "#{title}"
      message: "#{message}"
      published: #{published}
      anonymousState: "#{anonymous_state}"
      isAnonymousAuthor: false
    GQL

    result = execute_with_input(query)
    created_discussion_topic = result.dig("data", "createDiscussionTopic", "discussionTopic")

    expect(result["errors"]).to be_nil
    expect(result.dig("data", "discussionTopic", "errors")).to be_nil
    expect(created_discussion_topic["anonymousState"]).to eq anonymous_state
    expect(created_discussion_topic["isAnonymousAuthor"]).to be false
  end

  it "creates a todo_date discussion topic" do
    @course.allow_student_anonymous_discussion_topics = false
    @course.save!

    todo_date = 5.days.from_now.iso8601

    query = <<~GQL
      contextId: "#{@course.id}"
      contextType: "Course"
      title: "TODO Discussion"
      published: true
      anonymousState: "full_anonymity"
      todoDate: "#{todo_date}"
    GQL

    result = execute_with_input(query, @teacher)
    created_discussion_topic = result.dig("data", "createDiscussionTopic", "discussionTopic")

    expect(result["errors"]).to be_nil
    expect(result.dig("data", "discussionTopic", "errors")).to be_nil
    expect(created_discussion_topic["todoDate"]).to eq todo_date
  end

  it "successfully creates the discussion topic with podcast_enabled and podcast_has_student_posts" do
    context_type = "Course"
    title = "Test Title"
    message = "A message"
    published = false
    require_initial_post = true
    podcast_enabled = true
    podcast_has_student_posts = true

    query = <<~GQL
      contextId: "#{@course.id}"
      contextType: "#{context_type}"
      title: "#{title}"
      message: "#{message}"
      published: #{published}
      requireInitialPost: #{require_initial_post}
      anonymousState: "off"
      podcastEnabled: #{podcast_enabled}
      podcastHasStudentPosts: #{podcast_has_student_posts}
    GQL

    result = execute_with_input(query)
    created_discussion_topic = result.dig("data", "createDiscussionTopic", "discussionTopic")

    expect(result["errors"]).to be_nil
    expect(result.dig("data", "discussionTopic", "errors")).to be_nil

    expect(created_discussion_topic["podcastEnabled"]).to be true
    expect(created_discussion_topic["podcastHasStudentPosts"]).to be true
  end

  context "errors" do
    def expect_error(result, message)
      errors = result["errors"] || result.dig("data", "createDiscussionTopic", "errors")
      expect(errors).not_to be_nil
      expect(errors[0]["message"]).to match(/#{message}/)
    end

    context "invalid context" do
      it "returns 'not found' with an incorrect ID" do
        query = <<~GQL
          contextId: "1"
          contextType: "Course"
        GQL
        result = execute_with_input(query)
        expect_error(result, "Not found")
      end

      it "returns 'invalid context' with an incorrect context type" do
        query = <<~GQL
          contextId: "1"
          contextType: "NotAContextType"
        GQL
        result = execute_with_input(query)
        expect_error(result, "Invalid context")
      end
    end

    context "group category id" do
      it "creates parent and child dicussion topics" do
        gc = @course.group_categories.create! name: "foo"
        gc.groups.create! context: @course, name: "baz"
        context_type = "Course"
        title = "Test Title"
        message = "A message"
        published = true

        query = <<~GQL
          contextId: "#{@course.id}"
          contextType: "#{context_type}"
          title: "#{title}"
          message: "#{message}"
          published: #{published}
          groupCategoryId: "#{gc.id}"
        GQL

        result = execute_with_input(query)
        returned_discussion_topic = result.dig("data", "createDiscussionTopic", "discussionTopic")
        expect(result["errors"]).to be_nil
        expect(returned_discussion_topic["groupSet"]["_id"]).to eq gc.id.to_s
        discussion_topics = DiscussionTopic.last(2)
        expect(discussion_topics[0].group_category_id).to eq gc.id
        expect(discussion_topics[1].group_category_id).to eq gc.id
      end

      it "does not create when id is invalid" do
        context_type = "Course"
        title = "Test Title"
        message = "A message"
        published = true

        query = <<~GQL
          contextId: "#{@course.id}"
          contextType: "#{context_type}"
          title: "#{title}"
          message: "#{message}"
          published: #{published}
          groupCategoryId: "foo"
        GQL

        result = execute_with_input(query)
        returned_discussion_topic = result.dig("data", "createDiscussionTopic", "discussionTopic")
        expect(result["errors"]).to be_nil
        expect(returned_discussion_topic["groupSet"]).to be_nil
        discussion_topics = DiscussionTopic.last
        expect(discussion_topics.group_category_id).to be_nil
      end
    end

    context "anonymous_state" do
      it "returns error for anonymous discussions when context is a Group" do
        gc = @course.group_categories.create! name: "foo"
        group = gc.groups.create! context: @course, name: "baz"
        context_type = "Group"
        title = "Test Title"
        message = "A message"
        published = true
        anonymous_state = "partial_anonymity"

        query = <<~GQL
          contextId: "#{group.id}"
          contextType: "#{context_type}"
          title: "#{title}"
          message: "#{message}"
          published: #{published}
          anonymousState: "#{anonymous_state}"
        GQL

        result = execute_with_input(query)
        expect_error(result, "You are not able to create an anonymous discussion in a group")
      end

      it "returns an error for non-teachers without anonymous discussion creation permissions" do
        @course.allow_student_anonymous_discussion_topics = false
        @course.save!
        student_in_course(active_all: true)

        query = <<~GQL
          contextId: "#{@course.id}"
          contextType: "Course"
          title: "Student Anonymous Create"
          message: "this should return an error"
          published: true
          anonymousState: "full_anonymity"
        GQL

        result = execute_with_input(query, @student)
        expect_error(result, "You are not able to create an anonymous discussion")
      end
    end

    context "todo_date" do
      it "returns an error when user has neither manage_content nor manage_course_content_add permissions" do
        todo_date = 5.days.from_now.iso8601
        query = <<~GQL
          contextId: "#{@course.id}"
          contextType: "Course",
          todoDate: "#{todo_date}"
        GQL

        result = execute_with_input(query, @student)
        expect_error(result, "You do not have permission to add this topic to the student to-do list.")
      end
    end
  end

  context "sections" do
    it "successfully creates the discussion topic is_section_specific false" do
      context_type = "Course"
      title = "Test Title"
      message = "A message"
      published = false
      require_initial_post = true
      query = <<~GQL
        contextId: "#{@course.id}"
        contextType: "#{context_type}"
        title: "#{title}"
        message: "#{message}"
        published: #{published}
        requireInitialPost: #{require_initial_post}
        anonymousState: "off"
        specificSections: "all"
      GQL

      result = execute_with_input(query)
      created_discussion_topic = result.dig("data", "createDiscussionTopic", "discussionTopic")

      expect(result["errors"]).to be_nil
      expect(result.dig("data", "discussionTopic", "errors")).to be_nil
      expect(created_discussion_topic["contextType"]).to eq context_type
      expect(created_discussion_topic["title"]).to eq title
      expect(created_discussion_topic["isSectionSpecific"]).to be false
      expect(DiscussionTopic.where("id = #{created_discussion_topic["_id"]}").count).to eq 1
    end

    it "successfully creates the discussion topic is_section_specific true" do
      context_type = "Course"
      title = "Test Title"
      message = "A message"
      published = false
      require_initial_post = true

      section = add_section("Dope Section")
      section2 = add_section("Dope Section 2")

      query = <<~GQL
        contextId: "#{@course.id}"
        contextType: "#{context_type}"
        title: "#{title}"
        message: "#{message}"
        published: #{published}
        requireInitialPost: #{require_initial_post}
        anonymousState: "off"
        specificSections: "#{section.id},#{section2.id}"
      GQL

      result = execute_with_input(query)
      created_discussion_topic = result.dig("data", "createDiscussionTopic", "discussionTopic")

      expect(result["errors"]).to be_nil
      expect(result.dig("data", "discussionTopic", "errors")).to be_nil
      expect(created_discussion_topic["contextType"]).to eq context_type
      expect(created_discussion_topic["title"]).to eq title
      expect(created_discussion_topic["isSectionSpecific"]).to be true
      expect(created_discussion_topic["courseSections"][0]["name"]).to eq("Dope Section")
      expect(created_discussion_topic["courseSections"][1]["name"]).to eq("Dope Section 2")
      expect(DiscussionTopic.where("id = #{created_discussion_topic["_id"]}").count).to eq 1
    end

    it "does not allow creation of disuccions to sections that are not visible to the user" do
      # This teacher does not have permission for section 2
      course2 =  course_factory(active_course: true)
      section1 = @course.course_sections.create!(name: "Section 1")
      section2 = course2.course_sections.create!(name: "Section 2")

      @course.enroll_teacher(@teacher, section: section1, allow_multiple_enrollments: true).accept!
      Enrollment.limit_privileges_to_course_section!(@course, @teacher, true)

      sections = [section1.id, section2.id].join(",")
      context_type = "Course"
      title = "Test Title"
      message = "A message"
      published = false
      require_initial_post = true

      query = <<~GQL
        contextId: "#{@course.id}"
        contextType: "#{context_type}"
        title: "#{title}"
        message: "#{message}"
        published: #{published}
        requireInitialPost: #{require_initial_post}
        anonymousState: "off"
        specificSections: "#{sections}"
      GQL

      result = execute_with_input(query)

      expect(result.dig("data", "createDiscussionTopic", "discussionTopic")).to be_nil
      expect(result.dig("data", "createDiscussionTopic", "errors")[0]["message"]).to eq("You do not have permissions to modify discussion for section(s) #{section2.id}")
    end
  end

  context "delayed_post_at and lock_at" do
    it "successfully creates an unpublished discussion topic with delayed_post_at and lock_at" do
      context_type = "Course"
      title = "Delayed Topic"
      message = "Lorem ipsum..."
      published = false
      require_initial_post = true
      delayed_post_at = 5.days.from_now.iso8601
      lock_at = 10.days.from_now.iso8601

      query = <<~GQL
        contextId: "#{@course.id}"
        contextType: "#{context_type}"
        title: "#{title}"
        message: "#{message}"
        published: #{published}
        requireInitialPost: #{require_initial_post}
        anonymousState: "off"
        delayedPostAt: "#{delayed_post_at}"
        lockAt: "#{lock_at}"
      GQL

      result = execute_with_input(query)
      discussion_topic = result.dig("data", "createDiscussionTopic", "discussionTopic")

      expect(result["errors"]).to be_nil
      expect(result.dig("data", "discussionTopic", "errors")).to be_nil
      expect(discussion_topic["delayedPostAt"]).to eq delayed_post_at
      expect(discussion_topic["lockAt"]).to eq lock_at
      expect(DiscussionTopic.last.workflow_state).to eq "unpublished"
    end

    it "coerces a created published discussion into post_delayed if delayed_post_at is in the future" do
      context_type = "Course"
      title = "Delayed Topic"
      message = "Lorem ipsum..."
      published = true
      require_initial_post = true
      delayed_post_at = 5.days.from_now.iso8601
      lock_at = 10.days.from_now.iso8601

      query = <<~GQL
        contextId: "#{@course.id}"
        contextType: "#{context_type}"
        title: "#{title}"
        message: "#{message}"
        published: #{published}
        requireInitialPost: #{require_initial_post}
        anonymousState: "off"
        delayedPostAt: "#{delayed_post_at}"
        lockAt: "#{lock_at}"
      GQL

      result = execute_with_input(query)
      discussion_topic = result.dig("data", "createDiscussionTopic", "discussionTopic")

      expect(result["errors"]).to be_nil
      expect(result.dig("data", "discussionTopic", "errors")).to be_nil
      expect(discussion_topic["delayedPostAt"]).to eq delayed_post_at
      expect(discussion_topic["lockAt"]).to eq lock_at
      expect(DiscussionTopic.last.workflow_state).to eq "post_delayed"
    end

    it "successfully creates a discussion topic with lock_at only" do
      context_type = "Course"
      title = "Delayed Topic"
      message = "Lorem ipsum..."
      published = false
      require_initial_post = true
      lock_at = 5.days.from_now.iso8601

      query = <<~GQL
        contextId: "#{@course.id}"
        contextType: "#{context_type}"
        title: "#{title}"
        message: "#{message}"
        published: #{published}
        requireInitialPost: #{require_initial_post}
        anonymousState: "off"
        lockAt: "#{lock_at}"
      GQL

      result = execute_with_input(query)
      discussion_topic = result.dig("data", "createDiscussionTopic", "discussionTopic")

      expect(result["errors"]).to be_nil
      expect(result.dig("data", "discussionTopic", "errors")).to be_nil
      expect(discussion_topic["delayedPostAt"]).to be_nil
      expect(discussion_topic["lockAt"]).to eq lock_at
      expect(DiscussionTopic.last.workflow_state).to eq "unpublished"
    end

    it "successfully creates a discussion topic with null delayed_post_at and lock_at" do
      context_type = "Course"
      title = "Topic w/null delayed_post_at and lock_at"
      message = "Lorem ipsum..."
      published = false
      require_initial_post = true
      delayed_post_at = "null"
      lock_at = "null"

      query = <<~GQL
        contextId: "#{@course.id}"
        contextType: "#{context_type}"
        title: "#{title}"
        message: "#{message}"
        published: #{published}
        requireInitialPost: #{require_initial_post}
        anonymousState: "off"
        delayedPostAt: #{delayed_post_at}
        lockAt: #{lock_at}
      GQL

      result = execute_with_input(query)
      discussion_topic = result.dig("data", "createDiscussionTopic", "discussionTopic")

      expect(result["errors"]).to be_nil
      expect(result.dig("data", "discussionTopic", "errors")).to be_nil
      expect(discussion_topic["delayedPostAt"]).to be_nil
      expect(discussion_topic["lockAt"]).to be_nil
    end
  end

  context "graded discussion topics" do
    it "successfully creates a graded discussion topic" do
      context_type = "Course"
      title = "Graded Discussion"
      message = "Lorem ipsum..."
      published = true
      student = @course.enroll_student(User.create!, enrollment_state: "active").user

      query = <<~GQL
        contextId: "#{@course.id}"
        contextType: "#{context_type}"
        title: "#{title}"
        message: "#{message}"
        published: #{published}
        assignment: {
          courseId: "#{@course.id}",
          name: "#{title}",
          pointsPossible: 15,
          gradingType: percent,
          postToSis: true,
          peerReviews: {
            anonymousReviews: true,
            automaticReviews: true,
            count: 2,
            enabled: true,
            intraReviews: true,
            dueAt: "#{5.days.from_now.iso8601}",
          }
          assignmentOverrides: {
            studentIds: ["#{student.id}"]
          }
        }
      GQL

      result = execute_with_input_with_assignment(query)
      assignment = Assignment.last
      discussion_topic = result.dig("data", "createDiscussionTopic", "discussionTopic")
      aggregate_failures do
        expect(result.dig("data", "discussionTopic", "errors")).to be_nil
        expect(discussion_topic["assignment"]["name"]).to eq title
        expect(discussion_topic["assignment"]["pointsPossible"]).to eq 15
        expect(discussion_topic["assignment"]["gradingType"]).to eq "percent"
        expect(discussion_topic["assignment"]["peerReviews"]["anonymousReviews"]).to be true
        expect(discussion_topic["assignment"]["peerReviews"]["automaticReviews"]).to be true
        expect(discussion_topic["assignment"]["peerReviews"]["count"]).to eq 2
<<<<<<< HEAD
        expect(discussion_topic["assignment"]["_id"]).to eq assignment.id.to_s
        expect(discussion_topic["_id"]).to eq assignment.discussion_topic.id.to_s
        expect(DiscussionTopic.count).to eq 1
=======
        expect(discussion_topic["assignment"]["assignmentOverrides"]["nodes"]).to match([{ "_id" => assignment.assignment_overrides.first.id.to_s, "title" => assignment.assignment_overrides.first.title }])
        expect(discussion_topic["assignment"]["_id"]).to eq assignment.id.to_s
        expect(discussion_topic["_id"]).to eq assignment.discussion_topic.id.to_s
        expect(DiscussionTopic.count).to eq 1
        expect(DiscussionTopic.last.assignment.post_to_sis).to be true
>>>>>>> ad43e8f4
      end
    end

    it "student fails to create graded discussion topic" do
      context_type = "Course"
      title = "Graded Discussion"
      message = "Lorem ipsum..."
      published = true

      query = <<~GQL
        contextId: "#{@course.id}"
        contextType: "#{context_type}"
        title: "#{title}"
        message: "#{message}"
        published: #{published}
        assignment: {
          courseId: "#{@course.id}",
          name: "#{title}",
          pointsPossible: 15,
          gradingType: percent,
          peerReviews: {
            anonymousReviews: true,
            automaticReviews: true,
            count: 2,
            enabled: true,
            intraReviews: true,
            dueAt: "#{5.days.from_now.iso8601}",
          }
        }
      GQL

      student = @course.enroll_student(User.create!, enrollment_state: "active").user
      result = execute_with_input_with_assignment(query, student)
      discussion_topic = result.dig("data", "createDiscussionTopic", "discussionTopic")
      expect(discussion_topic).to be_nil
      expect(result["errors"][0]["message"]).to eq "invalid course: #{@course.id}"
    end

    it "error for: assignment context_id must match discussion topic context_id" do
      context_type = "Course"
      title = "Graded Discussion"
      message = "Lorem ipsum..."
      published = true

      course2 = Course.create!(name: "Course 2", workflow_state: "active")

      query = <<~GQL
        contextId: "#{@course.id}"
        contextType: "#{context_type}"
        title: "#{title}"
        message: "#{message}"
        published: #{published}
        assignment: {
          courseId: "#{course2.id}",
          name: "#{title}",
          pointsPossible: 15,
          gradingType: percent,
          peerReviews: {
            anonymousReviews: true,
            automaticReviews: true,
            count: 2,
            enabled: true,
            intraReviews: true,
            dueAt: "#{5.days.from_now.iso8601}",
          }
        }
      GQL

      result = execute_with_input_with_assignment(query)
      discussion_topic = result.dig("data", "createDiscussionTopic", "discussionTopic")
      expect(discussion_topic).to be_nil
      expect(result["data"]["createDiscussionTopic"]["errors"][0]["message"]).to eq "Assignment context_id must match discussion topic context_id"
    end

    it "error: unknown student ids" do
      context_type = "Course"
      title = "Graded Discussion"
      message = "Lorem ipsum..."
      published = true

      query = <<~GQL
        contextId: "#{@course.id}"
        contextType: "#{context_type}"
        title: "#{title}"
        message: "#{message}"
        published: #{published}
        assignment: {
          courseId: "#{@course.id}",
          name: "#{title}",
          pointsPossible: 15,
          gradingType: percent,
          assignmentOverrides: {
            studentIds: ["#{@teacher.id - 1}"]
          }
        }
      GQL

      result = execute_with_input_with_assignment(query)
      discussion_topic = result.dig("data", "createDiscussionTopic", "discussionTopic")
      expect(discussion_topic).to be_nil
      expect(result["data"]["createDiscussionTopic"]["errors"][0]["message"]).to eq "[[:base, \"unknown student ids: [\\\"#{@teacher.id - 1}\\\"]\"]]"
    end
  end
end<|MERGE_RESOLUTION|>--- conflicted
+++ resolved
@@ -898,17 +898,11 @@
         expect(discussion_topic["assignment"]["peerReviews"]["anonymousReviews"]).to be true
         expect(discussion_topic["assignment"]["peerReviews"]["automaticReviews"]).to be true
         expect(discussion_topic["assignment"]["peerReviews"]["count"]).to eq 2
-<<<<<<< HEAD
-        expect(discussion_topic["assignment"]["_id"]).to eq assignment.id.to_s
-        expect(discussion_topic["_id"]).to eq assignment.discussion_topic.id.to_s
-        expect(DiscussionTopic.count).to eq 1
-=======
         expect(discussion_topic["assignment"]["assignmentOverrides"]["nodes"]).to match([{ "_id" => assignment.assignment_overrides.first.id.to_s, "title" => assignment.assignment_overrides.first.title }])
         expect(discussion_topic["assignment"]["_id"]).to eq assignment.id.to_s
         expect(discussion_topic["_id"]).to eq assignment.discussion_topic.id.to_s
         expect(DiscussionTopic.count).to eq 1
         expect(DiscussionTopic.last.assignment.post_to_sis).to be true
->>>>>>> ad43e8f4
       end
     end
 
