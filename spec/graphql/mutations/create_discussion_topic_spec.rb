# frozen_string_literal: true

#
# Copyright (C) 2023 - present Instructure, Inc.
#
# This file is part of Canvas.
#
# Canvas is free software: you can redistribute it and/or modify it under
# the terms of the GNU Affero General Public License as published by the Free
# Software Foundation, version 3 of the License.
#
# Canvas is distributed in the hope that it will be useful, but WITHOUT ANY
# WARRANTY; without even the implied warranty of MERCHANTABILITY or FITNESS FOR
# A PARTICULAR PURPOSE. See the GNU Affero General Public License for more
# details.
#
# You should have received a copy of the GNU Affero General Public License along
# with this program. If not, see <http://www.gnu.org/licenses/>.
#
require "spec_helper"
require_relative "../graphql_spec_helper"
require_relative "../../helpers/selective_release_common"
describe Mutations::CreateDiscussionTopic do
  include SelectiveReleaseCommon
  before(:once) do
    course_with_teacher(active_all: true)
  end

  def execute_with_input(create_input, current_user = @teacher)
    mutation_command = <<~GQL
      mutation {
        createDiscussionTopic(input: {
          #{create_input}
        }){
          discussionTopic {
            _id
            contextType
            title
            message
            published
            requireInitialPost
            anonymousState
            isAnonymousAuthor
            delayedPostAt
            lockAt
            allowRating
            onlyGradersCanRate
            todoDate
            podcastEnabled
            podcastHasStudentPosts
            isSectionSpecific
            ungradedDiscussionOverrides {
              nodes {
                _id
                title
              }
            }
            groupSet {
              _id
            }
            courseSections{
              _id
              name
            }
            attachment{
              _id
            }
          }
          errors {
            attribute
            message
          }
        }
      }
    GQL
    context = { current_user:, request: ActionDispatch::TestRequest.create }
    CanvasSchema.execute(mutation_command, context:)
  end

  def execute_with_input_with_assignment(create_input, current_user = @teacher)
    mutation_command = <<~GQL
      mutation {
        createDiscussionTopic(input: {
          #{create_input}
        }){
          discussionTopic {
            _id
            contextType
            title
            message
            published
            requireInitialPost
            anonymousState
            isAnonymousAuthor
            delayedPostAt
            lockAt
            allowRating
            onlyGradersCanRate
            todoDate
            podcastEnabled
            podcastHasStudentPosts
            isSectionSpecific
            replyToEntryRequiredCount
            groupSet {
              _id
            }
            courseSections{
              _id
              name
            }
            assignment {
              _id
              name
              pointsPossible
              gradingType
              importantDates
              groupSet {
                _id
              }
              peerReviews {
                anonymousReviews
                automaticReviews
                count
                enabled
              }
              assignmentOverrides {
                nodes {
                  _id
                  title
                }
              }
              checkpoints {
                dueAt
                name
                onlyVisibleToOverrides
                pointsPossible
                tag
              }
            }
          }
          errors {
            attribute
            message
          }
        }
      }
    GQL
    context = { current_user:, request: ActionDispatch::TestRequest.create }
    CanvasSchema.execute(mutation_command, context:)
  end

  it "successfully creates the discussion topic" do
    context_type = "Course"
    title = "Test Title"
    message = "A message"
    published = false
    require_initial_post = true

    query = <<~GQL
      contextId: "#{@course.id}"
      contextType: #{context_type}
      title: "#{title}"
      message: "#{message}"
      published: #{published}
      requireInitialPost: #{require_initial_post}
      anonymousState: off
    GQL

    result = execute_with_input(query)
    created_discussion_topic = result.dig("data", "createDiscussionTopic", "discussionTopic")

    expect(result["errors"]).to be_nil
    expect(result.dig("data", "discussionTopic", "errors")).to be_nil

    expect(created_discussion_topic["contextType"]).to eq context_type
    expect(created_discussion_topic["title"]).to eq title
    expect(created_discussion_topic["message"]).to eq message
    expect(created_discussion_topic["published"]).to eq published
    expect(created_discussion_topic["requireInitialPost"]).to be true
    expect(created_discussion_topic["anonymousState"]).to be_nil
    expect(created_discussion_topic["allowRating"]).to be false
    expect(created_discussion_topic["onlyGradersCanRate"]).to be false
    expect(created_discussion_topic["todoDate"]).to be_nil
    expect(created_discussion_topic["podcastEnabled"]).to be false
    expect(created_discussion_topic["podcastHasStudentPosts"]).to be false
    expect(created_discussion_topic["isSectionSpecific"]).to be false
    expect(DiscussionTopic.where("id = #{created_discussion_topic["_id"]}").count).to eq 1
  end

  it "successfully creates an announcement" do
    is_announcement = true
    context_type = "Course"
    title = "Test Title"
    message = "A message"
    published = true
    require_initial_post = true

    query = <<~GQL
      isAnnouncement: #{is_announcement}
      contextId: "#{@course.id}"
      contextType: #{context_type}
      title: "#{title}"
      message: "#{message}"
      published: #{published}
      requireInitialPost: #{require_initial_post}
      anonymousState: off
    GQL

    result = execute_with_input(query)
    created_announcement = result.dig("data", "createDiscussionTopic", "discussionTopic")

    expect(result["errors"]).to be_nil
    expect(result.dig("data", "discussionTopic", "errors")).to be_nil

    expect(created_announcement["contextType"]).to eq context_type
    expect(created_announcement["title"]).to eq title
    expect(created_announcement["message"]).to eq message
    expect(created_announcement["published"]).to eq published
    expect(created_announcement["requireInitialPost"]).to be true
    expect(created_announcement["anonymousState"]).to be_nil
    expect(created_announcement["allowRating"]).to be false
    expect(created_announcement["onlyGradersCanRate"]).to be false
    expect(created_announcement["todoDate"]).to be_nil
    expect(created_announcement["podcastEnabled"]).to be false
    expect(created_announcement["podcastHasStudentPosts"]).to be false
    expect(Announcement.where("id = #{created_announcement["_id"]}").count).to eq 1
  end

  it "successfully creates a locked announcement" do
    is_announcement = true
    context_type = "Course"
    title = "Test Title"
    message = "A message"
    published = true
    require_initial_post = false
    locked = true
    lock_at = 10.days.from_now.iso8601

    query = <<~GQL
      isAnnouncement: #{is_announcement}
      contextId: "#{@course.id}"
      contextType: #{context_type}
      title: "#{title}"
      message: "#{message}"
      published: #{published}
      requireInitialPost: #{require_initial_post}
      anonymousState: off
      locked: #{locked}
      lockAt: "#{lock_at}"
    GQL

    result = execute_with_input(query)
    created_announcement = result.dig("data", "createDiscussionTopic", "discussionTopic")

    expect(result["errors"]).to be_nil
    expect(result.dig("data", "discussionTopic", "errors")).to be_nil

    announcement = Announcement.find(created_announcement["_id"])

    expect(announcement.locked_announcement?).to be true
    expect(announcement.workflow_state).to eq "active"
    expect(announcement.lock_at).to eq lock_at
    @teacher.reload
    expect(@teacher.create_announcements_unlocked?).to eq !locked
  end

  it "successfully creates an unlocked announcement" do
    is_announcement = true
    context_type = "Course"
    title = "Test Title"
    message = "A message"
    published = true
    require_initial_post = false
    locked = false

    query = <<~GQL
      isAnnouncement: #{is_announcement}
      contextId: "#{@course.id}"
      contextType: #{context_type}
      title: "#{title}"
      message: "#{message}"
      published: #{published}
      requireInitialPost: #{require_initial_post}
      anonymousState: off
      locked: #{locked}
    GQL

    result = execute_with_input(query)
    created_announcement = result.dig("data", "createDiscussionTopic", "discussionTopic")

    expect(result["errors"]).to be_nil
    expect(result.dig("data", "discussionTopic", "errors")).to be_nil

    announcement = Announcement.find(created_announcement["_id"])

    expect(announcement.locked_announcement?).to be false
    expect(announcement.workflow_state).to eq "active"
    @teacher.reload
    expect(@teacher.create_announcements_unlocked?).to eq !locked
  end

  it "successfully creates a section specific announcement" do
    is_announcement = true
    context_type = "Course"
    title = "Test Title"
    message = "A message"
    published = true
    require_initial_post = true

    section = add_section("New Section")

    query = <<~GQL
      isAnnouncement: #{is_announcement}
      contextId: "#{@course.id}"
      contextType: #{context_type}
      title: "#{title}"
      message: "#{message}"
      published: #{published}
      requireInitialPost: #{require_initial_post}
      anonymousState: off
      specificSections: "#{section.id}"
    GQL

    result = execute_with_input(query)
    created_announcement = result.dig("data", "createDiscussionTopic", "discussionTopic")

    expect(result["errors"]).to be_nil
    expect(result.dig("data", "discussionTopic", "errors")).to be_nil

    expect(Announcement.where("id = #{created_announcement["_id"]}").count).to eq 1
    expect(created_announcement["isSectionSpecific"]).to be true
    expect(created_announcement["courseSections"][0]["name"]).to eq("New Section")
  end

  it "creates an allow_rating discussion topic" do
    query = <<~GQL
      contextId: "#{@course.id}"
      contextType: Course
      title: "Allows Ratings"
      message: "You can like this"
      allowRating: true
      published: true
    GQL

    result = execute_with_input(query)
    created_discussion_topic = result.dig("data", "createDiscussionTopic", "discussionTopic")

    expect(result["errors"]).to be_nil
    expect(result.dig("data", "discussionTopic", "errors")).to be_nil
    expect(created_discussion_topic["allowRating"]).to be true
    expect(created_discussion_topic["onlyGradersCanRate"]).to be false
  end

  it "creates an only_graders_can_rate discussion topic" do
    query = <<~GQL
      contextId: "#{@course.id}"
      contextType: Course
      title: "Allows Ratings"
      message: "You can like this"
      allowRating: true
      onlyGradersCanRate: true
      published: true
    GQL

    result = execute_with_input(query)
    created_discussion_topic = result.dig("data", "createDiscussionTopic", "discussionTopic")

    expect(result["errors"]).to be_nil
    expect(result.dig("data", "discussionTopic", "errors")).to be_nil
    expect(created_discussion_topic["allowRating"]).to be true
    expect(created_discussion_topic["onlyGradersCanRate"]).to be true
  end

  it "creates a published discussion topic" do
    context_type = "Course"
    title = "Test Title"
    message = "A message"
    published = true
    query = <<~GQL
      contextId: "#{@course.id}"
      contextType: #{context_type}
      title: "#{title}"
      message: "#{message}"
      published: #{published}
      anonymousState: off
    GQL

    result = execute_with_input(query)
    created_discussion_topic = result.dig("data", "createDiscussionTopic", "discussionTopic")

    expect(result["errors"]).to be_nil
    expect(result.dig("data", "discussionTopic", "errors")).to be_nil
    expect(created_discussion_topic["published"]).to be true
  end

  it "creates a topic with an attachment" do
    attachment = attachment_with_context(@teacher)
    attachment.update!(user: @teacher)

    context_type = "Course"
    title = "Test Title"
    message = "A message"
    published = true
    file_id = attachment.id
    query = <<~GQL
      contextId: "#{@course.id}"
      contextType: #{context_type}
      title: "#{title}"
      message: "#{message}"
      published: #{published}
      anonymousState: off
      fileId: "#{file_id}"
    GQL

    result = execute_with_input(query)
    created_discussion_topic = result.dig("data", "createDiscussionTopic", "discussionTopic")
    expect(result["errors"]).to be_nil
    expect(result.dig("data", "discussionTopic", "errors")).to be_nil
    expect(created_discussion_topic["attachment"]["_id"]).to eq(attachment.id.to_s)
  end

  it "creates a full_anonymity discussion topic" do
    context_type = "Course"
    title = "Test Title"
    message = "A message"
    published = true
    anonymous_state = "full_anonymity"
    query = <<~GQL
      contextId: "#{@course.id}"
      contextType: #{context_type}
      title: "#{title}"
      message: "#{message}"
      published: #{published}
      anonymousState: #{anonymous_state}
    GQL

    result = execute_with_input(query)
    created_discussion_topic = result.dig("data", "createDiscussionTopic", "discussionTopic")

    expect(result["errors"]).to be_nil
    expect(result.dig("data", "discussionTopic", "errors")).to be_nil
    expect(created_discussion_topic["anonymousState"]).to eq anonymous_state
  end

  it "allows teachers to still create anonymous discussions even when students cannot" do
    @course.allow_student_anonymous_discussion_topics = false
    @course.save!

    query = <<~GQL
      contextId: "#{@course.id}"
      contextType: Course
      title: "Student Anonymous Create"
      message: "this should not return an error"
      published: true
      anonymousState: full_anonymity
    GQL

    result = execute_with_input(query, @teacher)
    created_discussion_topic = result.dig("data", "createDiscussionTopic", "discussionTopic")

    expect(result["errors"]).to be_nil
    expect(result.dig("data", "discussionTopic", "errors")).to be_nil
    expect(created_discussion_topic["anonymousState"]).to eq "full_anonymity"
  end

  it "creates a partial_anonymity discussion topic where is_anonymous_author defaults to false" do
    context_type = "Course"
    title = "Test Title"
    message = "A message"
    published = true
    anonymous_state = "partial_anonymity"
    query = <<~GQL
      contextId: "#{@course.id}"
      contextType: #{context_type}
      title: "#{title}"
      message: "#{message}"
      published: #{published}
      anonymousState: #{anonymous_state}
    GQL

    result = execute_with_input(query)
    created_discussion_topic = result.dig("data", "createDiscussionTopic", "discussionTopic")

    expect(result["errors"]).to be_nil
    expect(result.dig("data", "discussionTopic", "errors")).to be_nil
    expect(created_discussion_topic["anonymousState"]).to eq anonymous_state
    expect(created_discussion_topic["isAnonymousAuthor"]).to be false
  end

  it "creates a partial_anonymity discussion topic with is_anonymous_author set to true" do
    context_type = "Course"
    title = "Test Title"
    message = "A message"
    published = true
    anonymous_state = "partial_anonymity"
    query = <<~GQL
      contextId: "#{@course.id}"
      contextType: #{context_type}
      title: "#{title}"
      message: "#{message}"
      published: #{published}
      anonymousState: #{anonymous_state}
      isAnonymousAuthor: true
    GQL

    result = execute_with_input(query)
    created_discussion_topic = result.dig("data", "createDiscussionTopic", "discussionTopic")

    expect(result["errors"]).to be_nil
    expect(result.dig("data", "discussionTopic", "errors")).to be_nil
    expect(created_discussion_topic["anonymousState"]).to eq anonymous_state
    expect(created_discussion_topic["isAnonymousAuthor"]).to be true
  end

  it "creates a partial_anonymity discussion topic with is_anonymous_author set to false" do
    context_type = "Course"
    title = "Test Title"
    message = "A message"
    published = true
    anonymous_state = "partial_anonymity"
    query = <<~GQL
      contextId: "#{@course.id}"
      contextType: #{context_type}
      title: "#{title}"
      message: "#{message}"
      published: #{published}
      anonymousState: #{anonymous_state}
      isAnonymousAuthor: false
    GQL

    result = execute_with_input(query)
    created_discussion_topic = result.dig("data", "createDiscussionTopic", "discussionTopic")

    expect(result["errors"]).to be_nil
    expect(result.dig("data", "discussionTopic", "errors")).to be_nil
    expect(created_discussion_topic["anonymousState"]).to eq anonymous_state
    expect(created_discussion_topic["isAnonymousAuthor"]).to be false
  end

  it "creates a todo_date discussion topic" do
    @course.allow_student_anonymous_discussion_topics = false
    @course.save!

    todo_date = 5.days.from_now.iso8601

    query = <<~GQL
      contextId: "#{@course.id}"
      contextType: Course
      title: "TODO Discussion"
      published: true
      anonymousState: full_anonymity
      todoDate: "#{todo_date}"
    GQL

    result = execute_with_input(query, @teacher)
    created_discussion_topic = result.dig("data", "createDiscussionTopic", "discussionTopic")

    expect(result["errors"]).to be_nil
    expect(result.dig("data", "discussionTopic", "errors")).to be_nil
    expect(created_discussion_topic["todoDate"]).to eq todo_date
  end

  it "successfully creates the discussion topic with podcast_enabled and podcast_has_student_posts" do
    context_type = "Course"
    title = "Test Title"
    message = "A message"
    published = false
    require_initial_post = true
    podcast_enabled = true
    podcast_has_student_posts = true

    query = <<~GQL
      contextId: "#{@course.id}"
      contextType: #{context_type}
      title: "#{title}"
      message: "#{message}"
      published: #{published}
      requireInitialPost: #{require_initial_post}
      anonymousState: off
      podcastEnabled: #{podcast_enabled}
      podcastHasStudentPosts: #{podcast_has_student_posts}
    GQL

    result = execute_with_input(query)
    created_discussion_topic = result.dig("data", "createDiscussionTopic", "discussionTopic")

    expect(result["errors"]).to be_nil
    expect(result.dig("data", "discussionTopic", "errors")).to be_nil

    expect(created_discussion_topic["podcastEnabled"]).to be true
    expect(created_discussion_topic["podcastHasStudentPosts"]).to be true
  end

  context "errors" do
    def expect_error(result, message)
      errors = result["errors"] || result.dig("data", "createDiscussionTopic", "errors")
      expect(errors).not_to be_nil
      expect(errors[0]["message"]).to match(/#{message}/)
    end

    context "invalid context" do
      it "returns 'not found' with an incorrect ID" do
        query = <<~GQL
          contextId: "1"
          contextType: Course
        GQL
        result = execute_with_input(query)
        expect_error(result, "Not found")
      end

      it "returns 'invalid context' with an incorrect context type" do
        query = <<~GQL
          contextId: "1"
          contextType: NotAContextType
        GQL
        result = execute_with_input(query)
        expected_error_message = "Argument 'contextType' on InputObject 'CreateDiscussionTopicInput' has an invalid value \\(NotAContextType\\)\\. Expected type 'DiscussionTopicContextType!'\\."
        expect_error(result, expected_error_message)
      end
    end

    context "anonymous_state" do
      it "returns error for anonymous discussions when context is a Group" do
        gc = @course.group_categories.create! name: "foo"
        group = gc.groups.create! context: @course, name: "baz"
        context_type = "Group"
        title = "Test Title"
        message = "A message"
        published = true
        anonymous_state = "partial_anonymity"

        query = <<~GQL
          contextId: "#{group.id}"
          contextType: #{context_type}
          title: "#{title}"
          message: "#{message}"
          published: #{published}
          anonymousState: #{anonymous_state}
        GQL

        result = execute_with_input(query)
        expect_error(result, "You are not able to create an anonymous discussion in a group")
      end

      it "returns an error for non-teachers without anonymous discussion creation permissions" do
        @course.allow_student_anonymous_discussion_topics = false
        @course.save!
        student_in_course(active_all: true)

        query = <<~GQL
          contextId: "#{@course.id}"
          contextType: Course
          title: "Student Anonymous Create"
          message: "this should return an error"
          published: true
          anonymousState: full_anonymity
        GQL

        result = execute_with_input(query, @student)
        expect_error(result, "You are not able to create an anonymous discussion")
      end
    end

    context "todo_date" do
      it "returns an error when user has neither manage_content nor manage_course_content_add permissions" do
        todo_date = 5.days.from_now.iso8601
        query = <<~GQL
          contextId: "#{@course.id}"
          contextType: Course,
          todoDate: "#{todo_date}"
        GQL

        result = execute_with_input(query, @student)
        expect_error(result, "You do not have permission to add this topic to the student to-do list.")
      end
    end

    context "checkpoints" do
      before(:once) do
        @course.root_account.enable_feature!(:discussion_checkpoints)
      end

      context "Restrict Quantitative Data" do
        it "returns an error if disccussion has checkpoints and RQD is enabled" do
          @course.restrict_quantitative_data = true
          @course.save!
          context_type = "Course"
          title = "Graded Discussion w/Checkpoints"
          message = "Lorem ipsum..."
          published = true

          query = <<~GQL
            contextId: "#{@course.id}"
            contextType: #{context_type}
            title: "#{title}"
            message: "#{message}"
            published: #{published}
            assignment: {
              courseId: "#{@course.id}",
              name: "#{title}",
              forCheckpoints: true,
            }
            checkpoints: [
              {
                checkpointLabel: reply_to_topic,
                pointsPossible: 10,
                dates: [{ type: everyone, dueAt: "#{5.days.from_now.iso8601}" }]
              },
              {
                checkpointLabel: reply_to_entry,
                pointsPossible: 15,
                dates: [{ type: everyone, dueAt: "#{10.days.from_now.iso8601}" }],
                repliesRequired: 3
              }
            ]
          GQL
          result = execute_with_input_with_assignment(query)
          expect_error(result, "If RQD is enabled, checkpoints cannot be created")
        end
      end

      it "returns an error if the sum of possible points for the checkpoints exceeds the max for the assignment" do
        context_type = "Course"
        title = "Graded Discussion w/Checkpoints"
        message = "Lorem ipsum..."
        published = true

        query = <<~GQL
          contextId: "#{@course.id}"
          contextType: #{context_type}
          title: "#{title}"
          message: "#{message}"
          published: #{published}
          assignment: {
            courseId: "#{@course.id}",
            name: "#{title}",
            forCheckpoints: true,
          }
          checkpoints: [
            {
              checkpointLabel: reply_to_topic,
              pointsPossible: 999999999,
              dates: []
            },
            {
              checkpointLabel: reply_to_entry,
              pointsPossible: 1,
              dates: [],
              repliesRequired: 3
            }
          ]
        GQL
        result = execute_with_input_with_assignment(query)
        expect_error(result, "The value of possible points for this assignment cannot exceed 999999999.")
      end
    end
  end

  context "sections" do
    it "successfully creates the discussion topic is_section_specific false" do
      context_type = "Course"
      title = "Test Title"
      message = "A message"
      published = false
      require_initial_post = true
      query = <<~GQL
        contextId: "#{@course.id}"
        contextType: #{context_type}
        title: "#{title}"
        message: "#{message}"
        published: #{published}
        requireInitialPost: #{require_initial_post}
        anonymousState: off
        specificSections: "all"
      GQL

      result = execute_with_input(query)
      created_discussion_topic = result.dig("data", "createDiscussionTopic", "discussionTopic")

      expect(result["errors"]).to be_nil
      expect(result.dig("data", "discussionTopic", "errors")).to be_nil
      expect(created_discussion_topic["contextType"]).to eq context_type
      expect(created_discussion_topic["title"]).to eq title
      expect(created_discussion_topic["isSectionSpecific"]).to be false
      expect(DiscussionTopic.where("id = #{created_discussion_topic["_id"]}").count).to eq 1
    end

    it "successfully creates the discussion topic is_section_specific true" do
      differentiated_modules_off
      context_type = "Course"
      title = "Test Title"
      message = "A message"
      published = false
      require_initial_post = true

      section = add_section("Dope Section")
      section2 = add_section("Dope Section 2")

      query = <<~GQL
        contextId: "#{@course.id}"
        contextType: #{context_type}
        title: "#{title}"
        message: "#{message}"
        published: #{published}
        requireInitialPost: #{require_initial_post}
        anonymousState: off
        specificSections: "#{section.id},#{section2.id}"
      GQL

      result = execute_with_input(query)
      created_discussion_topic = result.dig("data", "createDiscussionTopic", "discussionTopic")

      expect(result["errors"]).to be_nil
      expect(result.dig("data", "discussionTopic", "errors")).to be_nil
      expect(created_discussion_topic["contextType"]).to eq context_type
      expect(created_discussion_topic["title"]).to eq title
      expect(created_discussion_topic["isSectionSpecific"]).to be true
      expect(created_discussion_topic["courseSections"][0]["name"]).to eq("Dope Section")
      expect(created_discussion_topic["courseSections"][1]["name"]).to eq("Dope Section 2")
      expect(DiscussionTopic.where("id = #{created_discussion_topic["_id"]}").count).to eq 1
    end

    it "does not allow creation of disuccions to sections that are not visible to the user" do
      differentiated_modules_off
      # This teacher does not have permission for section 2
      course2 =  course_factory(active_course: true)
      section1 = @course.course_sections.create!(name: "Section 1")
      section2 = course2.course_sections.create!(name: "Section 2")

      @course.enroll_teacher(@teacher, section: section1, allow_multiple_enrollments: true).accept!
      Enrollment.limit_privileges_to_course_section!(@course, @teacher, true)

      sections = [section1.id, section2.id].join(",")
      context_type = "Course"
      title = "Test Title"
      message = "A message"
      published = false
      require_initial_post = true

      query = <<~GQL
        contextId: "#{@course.id}"
        contextType: #{context_type}
        title: "#{title}"
        message: "#{message}"
        published: #{published}
        requireInitialPost: #{require_initial_post}
        anonymousState: off
        specificSections: "#{sections}"
      GQL

      result = execute_with_input(query)

      expect(result.dig("data", "createDiscussionTopic", "discussionTopic")).to be_nil
      expect(result.dig("data", "createDiscussionTopic", "errors")[0]["message"]).to eq("You do not have permissions to modify discussion for section(s) #{section2.id}")
    end
  end

  context "delayed_post_at and lock_at" do
    it "successfully creates an unpublished discussion topic with delayed_post_at and lock_at" do
      context_type = "Course"
      title = "Delayed Topic"
      message = "Lorem ipsum..."
      published = false
      require_initial_post = true
      delayed_post_at = 5.days.from_now.iso8601
      lock_at = 10.days.from_now.iso8601

      query = <<~GQL
        contextId: "#{@course.id}"
        contextType: #{context_type}
        title: "#{title}"
        message: "#{message}"
        published: #{published}
        requireInitialPost: #{require_initial_post}
        anonymousState: off
        delayedPostAt: "#{delayed_post_at}"
        lockAt: "#{lock_at}"
      GQL

      result = execute_with_input(query)
      discussion_topic = result.dig("data", "createDiscussionTopic", "discussionTopic")

      expect(result["errors"]).to be_nil
      expect(result.dig("data", "discussionTopic", "errors")).to be_nil
      expect(discussion_topic["delayedPostAt"]).to eq delayed_post_at
      expect(discussion_topic["lockAt"]).to eq lock_at
      expect(DiscussionTopic.last.workflow_state).to eq "unpublished"
    end

    it "coerces a created published discussion into post_delayed if delayed_post_at is in the future" do
      context_type = "Course"
      title = "Delayed Topic"
      message = "Lorem ipsum..."
      published = true
      require_initial_post = true
      delayed_post_at = 5.days.from_now.iso8601
      lock_at = 10.days.from_now.iso8601

      query = <<~GQL
        contextId: "#{@course.id}"
        contextType: #{context_type}
        title: "#{title}"
        message: "#{message}"
        published: #{published}
        requireInitialPost: #{require_initial_post}
        anonymousState: off
        delayedPostAt: "#{delayed_post_at}"
        lockAt: "#{lock_at}"
      GQL

      result = execute_with_input(query)
      discussion_topic = result.dig("data", "createDiscussionTopic", "discussionTopic")

      expect(result["errors"]).to be_nil
      expect(result.dig("data", "discussionTopic", "errors")).to be_nil
      expect(discussion_topic["delayedPostAt"]).to eq delayed_post_at
      expect(discussion_topic["lockAt"]).to eq lock_at
      expect(DiscussionTopic.last.workflow_state).to eq "post_delayed"
    end

    it "successfully creates a discussion topic with lock_at only" do
      context_type = "Course"
      title = "Delayed Topic"
      message = "Lorem ipsum..."
      published = false
      require_initial_post = true
      lock_at = 5.days.from_now.iso8601

      query = <<~GQL
        contextId: "#{@course.id}"
        contextType: #{context_type}
        title: "#{title}"
        message: "#{message}"
        published: #{published}
        requireInitialPost: #{require_initial_post}
        anonymousState: off
        lockAt: "#{lock_at}"
      GQL

      result = execute_with_input(query)
      discussion_topic = result.dig("data", "createDiscussionTopic", "discussionTopic")

      expect(result["errors"]).to be_nil
      expect(result.dig("data", "discussionTopic", "errors")).to be_nil
      expect(discussion_topic["delayedPostAt"]).to be_nil
      expect(discussion_topic["lockAt"]).to eq lock_at
      expect(DiscussionTopic.last.workflow_state).to eq "unpublished"
    end

    it "successfully creates a discussion topic with null delayed_post_at and lock_at" do
      context_type = "Course"
      title = "Topic w/null delayed_post_at and lock_at"
      message = "Lorem ipsum..."
      published = false
      require_initial_post = true
      delayed_post_at = "null"
      lock_at = "null"

      query = <<~GQL
        contextId: "#{@course.id}"
        contextType: #{context_type}
        title: "#{title}"
        message: "#{message}"
        published: #{published}
        requireInitialPost: #{require_initial_post}
        anonymousState: off
        delayedPostAt: #{delayed_post_at}
        lockAt: #{lock_at}
      GQL

      result = execute_with_input(query)
      discussion_topic = result.dig("data", "createDiscussionTopic", "discussionTopic")

      expect(result["errors"]).to be_nil
      expect(result.dig("data", "discussionTopic", "errors")).to be_nil
      expect(discussion_topic["delayedPostAt"]).to be_nil
      expect(discussion_topic["lockAt"]).to be_nil
    end
  end

  context "graded discussion topics" do
    it "successfully creates a graded discussion topic" do
      context_type = "Course"
      title = "Graded Discussion"
      message = "Lorem ipsum..."
      published = true
      student = @course.enroll_student(User.create!, enrollment_state: "active").user
      group_category = @course.group_categories.create! name: "foo"
      lock_at = 5.days.from_now.iso8601

      query = <<~GQL
        contextId: "#{@course.id}"
        contextType: #{context_type}
        title: "#{title}"
        message: "#{message}"
        published: #{published}
        groupCategoryId: "#{group_category.id}"
        lockAt: null
        assignment: {
          courseId: "#{@course.id}",
          name: "#{title}",
          lockAt: "#{lock_at}",
          pointsPossible: 15,
          gradingType: percent,
          postToSis: true,
          importantDates: true,
          peerReviews: {
            anonymousReviews: true,
            automaticReviews: true,
            count: 2,
            enabled: true,
            intraReviews: true,
            dueAt: "#{5.days.from_now.iso8601}",
          }
          assignmentOverrides: {
            studentIds: ["#{student.id}"]
          }
        }
      GQL

      result = execute_with_input_with_assignment(query)
      assignment = Assignment.last
      discussion_topic = result.dig("data", "createDiscussionTopic", "discussionTopic")
      aggregate_failures do
        expect(result.dig("data", "discussionTopic", "errors")).to be_nil
        expect(discussion_topic["assignment"]["name"]).to eq title
        expect(discussion_topic["assignment"]["pointsPossible"]).to eq 15
        expect(discussion_topic["assignment"]["gradingType"]).to eq "percent"
        expect(discussion_topic["assignment"]["importantDates"]).to be true
        expect(discussion_topic["assignment"]["peerReviews"]["anonymousReviews"]).to be true
        expect(discussion_topic["assignment"]["peerReviews"]["automaticReviews"]).to be true
        expect(discussion_topic["assignment"]["peerReviews"]["count"]).to eq 2
        expect(discussion_topic["assignment"]["assignmentOverrides"]["nodes"]).to match([{ "_id" => assignment.assignment_overrides.first.id.to_s, "title" => assignment.assignment_overrides.first.title }])
        expect(discussion_topic["assignment"]["_id"]).to eq assignment.id.to_s
        expect(discussion_topic["_id"]).to eq assignment.discussion_topic.id.to_s
        expect(DiscussionTopic.count).to eq 1
        expect(DiscussionTopic.last.assignment.post_to_sis).to be true
        expect(DiscussionTopic.last.lock_at).to eq(lock_at)
      end
    end

    it "successfully creates a graded discussion topic with a group override" do
      context_type = "Course"
      title = "Graded Discussion"
      message = "Lorem ipsum..."
      published = true
      @course.enroll_student(User.create!, enrollment_state: "active").user
      group_category = @course.group_categories.create! name: "foo"
      group = group_category.groups.create! name: "bar", context: @course

      query = <<~GQL
        contextId: "#{@course.id}"
        contextType: #{context_type}
        title: "#{title}"
        message: "#{message}"
        published: #{published}
        groupCategoryId: "#{group_category.id}"
        assignment: {
          courseId: "#{@course.id}",
          name: "#{title}",
          pointsPossible: 15,
          postToSis: true,
          assignmentOverrides: {
            groupId: "#{group.id}"
          }
        }
      GQL

      result = execute_with_input_with_assignment(query)
      assignment = Assignment.last
      discussion_topic = result.dig("data", "createDiscussionTopic", "discussionTopic")
      override = assignment.assignment_overrides.first
      aggregate_failures do
        expect(result.dig("data", "discussionTopic", "errors")).to be_nil
        expect(discussion_topic["assignment"]["name"]).to eq title
        expect(discussion_topic["assignment"]["pointsPossible"]).to eq 15
        expect(discussion_topic["assignment"]["assignmentOverrides"]["nodes"]).to match([{ "_id" => assignment.assignment_overrides.first.id.to_s, "title" => assignment.assignment_overrides.first.title }])
        expect(discussion_topic["assignment"]["_id"]).to eq assignment.id.to_s
        expect(discussion_topic["_id"]).to eq assignment.discussion_topic.id.to_s
        expect(DiscussionTopic.count).to eq 2
        expect(DiscussionTopic.last.assignment.post_to_sis).to be true
        expect(override.assignment_id).to eq assignment.id
        expect(override.workflow_state).to eq "active"
      end
    end

    it "student fails to create graded discussion topic" do
      context_type = "Course"
      title = "Graded Discussion"
      message = "Lorem ipsum..."
      published = true

      query = <<~GQL
        contextId: "#{@course.id}"
        contextType: #{context_type}
        title: "#{title}"
        message: "#{message}"
        published: #{published}
        assignment: {
          courseId: "#{@course.id}",
          name: "#{title}",
          pointsPossible: 15,
          gradingType: percent,
          peerReviews: {
            anonymousReviews: true,
            automaticReviews: true,
            count: 2,
            enabled: true,
            intraReviews: true,
            dueAt: "#{5.days.from_now.iso8601}",
          }
        }
      GQL

      student = @course.enroll_student(User.create!, enrollment_state: "active").user
      result = execute_with_input_with_assignment(query, student)
      discussion_topic = result.dig("data", "createDiscussionTopic", "discussionTopic")
      expect(discussion_topic).to be_nil
      expect(result["errors"][0]["message"]).to eq "invalid course: #{@course.id}"
    end

    it "error for: assignment context_id must match discussion topic context_id" do
      context_type = "Course"
      title = "Graded Discussion"
      message = "Lorem ipsum..."
      published = true

      course2 = Course.create!(name: "Course 2", workflow_state: "active")

      query = <<~GQL
        contextId: "#{@course.id}"
        contextType: #{context_type}
        title: "#{title}"
        message: "#{message}"
        published: #{published}
        assignment: {
          courseId: "#{course2.id}",
          name: "#{title}",
          pointsPossible: 15,
          gradingType: percent,
          peerReviews: {
            anonymousReviews: true,
            automaticReviews: true,
            count: 2,
            enabled: true,
            intraReviews: true,
            dueAt: "#{5.days.from_now.iso8601}",
          }
        }
      GQL

      result = execute_with_input_with_assignment(query)
      discussion_topic = result.dig("data", "createDiscussionTopic", "discussionTopic")
      expect(discussion_topic).to be_nil
      expect(result["data"]["createDiscussionTopic"]["errors"][0]["message"]).to eq "Assignment context_id must match discussion topic context_id"
    end

    it "error: unknown student ids" do
      context_type = "Course"
      title = "Graded Discussion"
      message = "Lorem ipsum..."
      published = true

      query = <<~GQL
        contextId: "#{@course.id}"
        contextType: #{context_type}
        title: "#{title}"
        message: "#{message}"
        published: #{published}
        assignment: {
          courseId: "#{@course.id}",
          name: "#{title}",
          pointsPossible: 15,
          gradingType: percent,
          assignmentOverrides: {
            studentIds: ["#{@teacher.id - 1}"]
          }
        }
      GQL

      result = execute_with_input_with_assignment(query)
      discussion_topic = result.dig("data", "createDiscussionTopic", "discussionTopic")
      expect(discussion_topic).to be_nil
      expect(result["data"]["createDiscussionTopic"]["errors"][0]["message"]).to eq "[[:base, \"unknown student ids: [\\\"#{@teacher.id - 1}\\\"]\"]]"
    end

    it "sets the ab_guid on the assignment" do
      context_type = "Course"
      title = "Graded Discussion"
      message = "Lorem ipsum..."
      published = true

      query = <<~GQL
        contextId: "#{@course.id}"
        contextType: #{context_type}
        title: "#{title}"
        message: "#{message}"
        published: #{published}
        assignment: {
          courseId: "#{@course.id}",
          name: "#{title}",
          pointsPossible: 15,
          gradingType: percent,
          abGuid: ["1E20776E-7053-11DF-8EBF-BE719DFF4B22", "1e20776e-7053-11df-8eBf-Be719dff4b22"]
        }
      GQL

      execute_with_input_with_assignment(query)

      expect(Assignment.last.ab_guid).to eq(["1E20776E-7053-11DF-8EBF-BE719DFF4B22", "1e20776e-7053-11df-8eBf-Be719dff4b22"])
    end
  end

  context "checkpoints" do
    before(:once) do
      @course.root_account.enable_feature!(:discussion_checkpoints)
    end

    it "successfully creates a discussion topic with checkpoints" do
      context_type = "Course"
      title = "Graded Discussion w/Checkpoints"
      message = "Lorem ipsum..."
      published = true

      query = <<~GQL
        contextId: "#{@course.id}"
        contextType: #{context_type}
        title: "#{title}"
        message: "#{message}"
        published: #{published}
        assignment: {
          courseId: "#{@course.id}",
          name: "#{title}",
          forCheckpoints: true,
        }
        checkpoints: [
          {
            checkpointLabel: reply_to_topic,
            pointsPossible: 10,
            dates: [{ type: everyone, dueAt: "#{5.days.from_now.iso8601}" }]
          },
          {
            checkpointLabel: reply_to_entry,
            pointsPossible: 15,
            dates: [{ type: everyone, dueAt: "#{10.days.from_now.iso8601}" }],
            repliesRequired: 3
          }
        ]
      GQL

      result = execute_with_input_with_assignment(query)
      discussion_topic = result.dig("data", "createDiscussionTopic", "discussionTopic")
      reply_to_topic_checkpoint = discussion_topic["assignment"]["checkpoints"].find { |checkpoint| checkpoint["tag"] == CheckpointLabels::REPLY_TO_TOPIC }
      reply_to_entry_checkpoint = discussion_topic["assignment"]["checkpoints"].find { |checkpoint| checkpoint["tag"] == CheckpointLabels::REPLY_TO_ENTRY }
      aggregate_failures do
        expect(result["errors"]).to be_nil
        expect(discussion_topic["assignment"]["checkpoints"][0]["name"]).to eq title
        expect(reply_to_topic_checkpoint).to be_truthy
        expect(reply_to_entry_checkpoint).to be_truthy
        expect(reply_to_topic_checkpoint["pointsPossible"]).to eq 10
        expect(reply_to_entry_checkpoint["pointsPossible"]).to eq 15
        expect(discussion_topic["replyToEntryRequiredCount"]).to eq 3
      end
    end

    it "successfully creates a discussion topic with checkpoints using dueAt, lockAt, unlockAt" do
      context_type = "Course"
      title = "Graded Discussion w/Checkpoints"
      message = "Lorem ipsum..."
      published = true
      due_at = 5.days.from_now
      lock_at = 12.days.from_now
      unlock_at = 2.days.from_now

      query = <<~GQL
        contextId: "#{@course.id}"
        contextType: #{context_type}
        title: "#{title}"
        message: "#{message}"
        published: #{published}
        assignment: {
          courseId: "#{@course.id}",
          name: "#{title}",
          forCheckpoints: true
        }
        checkpoints: [
          {
            checkpointLabel: reply_to_topic,
            pointsPossible: 10,
            dates: [{ type: everyone, dueAt: "#{due_at.iso8601}", lockAt: "#{lock_at.iso8601}", unlockAt: "#{unlock_at.iso8601}" }]
          },
          {
            checkpointLabel: reply_to_entry,
            pointsPossible: 15,
            dates: [{ type: everyone, dueAt: "#{10.days.from_now.iso8601}", lockAt: "#{lock_at.iso8601}", unlockAt: "#{unlock_at.iso8601}" }],
            repliesRequired: 3
          }
        ]
      GQL

      result = execute_with_input_with_assignment(query)
      expect(result["errors"]).to be_nil

      checkpoint = SubAssignment.find_by(sub_assignment_tag: CheckpointLabels::REPLY_TO_TOPIC)
      checkpoint2 = SubAssignment.find_by(sub_assignment_tag: CheckpointLabels::REPLY_TO_ENTRY)

      expect(checkpoint.due_at).to be_within(1.second).of due_at
      expect(checkpoint.lock_at).to be_within(1.second).of lock_at
      expect(checkpoint.unlock_at).to be_within(1.second).of unlock_at
      expect(checkpoint2.lock_at).to be_within(1.second).of lock_at
      expect(checkpoint2.unlock_at).to be_within(1.second).of unlock_at

      parent_assignment = Assignment.last
      expect(parent_assignment.lock_at).to be_within(1.second).of lock_at
      expect(parent_assignment.unlock_at).to be_within(1.second).of unlock_at
    end

    it "successfully creates a discussion topic with checkpoints and CourseSection overrides" do
      section1 = add_section("M03")
      section2 = add_section("M06")

      context_type = "Course"
      title = "Graded Discussion w/Checkpoints and CourseSection overrides"
      message = "Lorem ipsum..."
      published = true

      reply_to_entry_due_at1 = 12.days.from_now
      reply_to_entry_due_at2 = 14.days.from_now

      query = <<~GQL
        contextId: "#{@course.id}"
        contextType: #{context_type}
        title: "#{title}"
        message: "#{message}"
        published: #{published}
        assignment: {
          courseId: "#{@course.id}",
          name: "#{title}",
          forCheckpoints: true
        }
        checkpoints: [
          {
            checkpointLabel: reply_to_topic,
            pointsPossible: 10,
            dates: [{ type: everyone, dueAt: "#{5.days.from_now.iso8601}" }]
          },
          {
            checkpointLabel: reply_to_entry,
            pointsPossible: 15,
            dates: [
              { type: everyone, dueAt: "#{10.days.from_now.iso8601}" },
              { type: override, dueAt: "#{reply_to_entry_due_at1.iso8601}", setType: CourseSection, setId: #{section1.id} },
              { type: override, dueAt: "#{reply_to_entry_due_at2.iso8601}", setType: CourseSection, setId: #{section2.id} }
            ],
            repliesRequired: 3
          }
        ]
      GQL

      result = execute_with_input_with_assignment(query)
      expect(result["errors"]).to be_nil

      assignment = Assignment.last

      expect(assignment.has_sub_assignments?).to be true

      sub_assignments = SubAssignment.where(parent_assignment_id: assignment.id)
      sub_assignment1 = sub_assignments.find_by(sub_assignment_tag: CheckpointLabels::REPLY_TO_TOPIC)
      sub_assignment2 = sub_assignments.find_by(sub_assignment_tag: CheckpointLabels::REPLY_TO_ENTRY)

      expect(sub_assignment1.sub_assignment_tag).to eq "reply_to_topic"
      expect(sub_assignment1.points_possible).to eq 10
      expect(sub_assignment2.sub_assignment_tag).to eq "reply_to_entry"
      expect(sub_assignment2.points_possible).to eq 15

      assignment_override1 = AssignmentOverride.find_by(assignment: sub_assignment2, set_type: "CourseSection", set_id: section1.id)
      assignment_override2 = AssignmentOverride.find_by(assignment: sub_assignment2, set_type: "CourseSection", set_id: section2.id)

      expect(assignment_override1).to be_present
      expect(assignment_override2).to be_present
      expect(assignment_override1.due_at).to be_within(1.second).of reply_to_entry_due_at1
      expect(assignment_override2.due_at).to be_within(1.second).of reply_to_entry_due_at2
    end

    it "successfully creates a discussion topic with checkpoints and AdHoc overrides" do
      student1 = student_in_course(course: @course, active_all: true).user
      student2 = student_in_course(course: @course, active_all: true).user

      context_type = "Course"
      title = "Graded Discussion w/Checkpoints and AdHoc overrides"
      message = "Lorem ipsum..."
      published = true

      reply_to_entry_due_at = 12.days.from_now

      query = <<~GQL
        contextId: "#{@course.id}"
        contextType: #{context_type}
        title: "#{title}"
        message: "#{message}"
        published: #{published}
        assignment: {
          courseId: "#{@course.id}",
          name: "#{title}",
          forCheckpoints: true
        }
        checkpoints: [
          {
            checkpointLabel: reply_to_topic,
            pointsPossible: 10,
            dates: [{ type: everyone, dueAt: "#{5.days.from_now.iso8601}" }]
          },
          {
            checkpointLabel: reply_to_entry,
            pointsPossible: 15,
            dates: [
              { type: everyone, dueAt: "#{10.days.from_now.iso8601}" },
              { type: override, dueAt: "#{reply_to_entry_due_at.iso8601}", setType: ADHOC, studentIds: [#{student1.id}, #{student2.id}] }
            ],
            repliesRequired: 3
          }
        ]
      GQL

      result = execute_with_input_with_assignment(query)
      expect(result["errors"]).to be_nil

      assignment = Assignment.last

      expect(assignment.has_sub_assignments?).to be true

      sub_assignments = SubAssignment.where(parent_assignment_id: assignment.id)
      sub_assignment1 = sub_assignments.find_by(sub_assignment_tag: CheckpointLabels::REPLY_TO_TOPIC)
      sub_assignment2 = sub_assignments.find_by(sub_assignment_tag: CheckpointLabels::REPLY_TO_ENTRY)

      expect(sub_assignment1.sub_assignment_tag).to eq "reply_to_topic"
      expect(sub_assignment1.points_possible).to eq 10
      expect(sub_assignment2.sub_assignment_tag).to eq "reply_to_entry"
      expect(sub_assignment2.points_possible).to eq 15

      assignment_override = AssignmentOverride.find_by(assignment: sub_assignment2)

      expect(assignment_override).to be_present
      expect(assignment_override.set_type).to eq "ADHOC"
      expect(assignment_override.due_at).to be_within(1.second).of reply_to_entry_due_at

      student_ids = assignment_override.assignment_override_students.pluck(:user_id)

      expect(student_ids).to match_array [student1.id, student2.id]
    end

    context "sharding" do
      specs_require_sharding

      it "successfully creates a discussion topic with checkpoints and AdHoc overrides across shards" do
        @shard1.activate do
          @student1 = user_with_pseudonym(active_user: true, username: "test1@example.com")
          @course.enroll_student(@student1, enrollment_state: "active")
        end

        @shard2.activate do
          @student2 = user_with_pseudonym(active_user: true, username: "test2@example.com")
          @course.enroll_student(@student2, enrollment_state: "active")
        end

        context_type = "Course"
        title = "Graded Discussion w/Checkpoints and AdHoc overrides"
        message = "Lorem ipsum..."
        published = true
<<<<<<< HEAD

        reply_to_entry_due_at = 12.days.from_now

        query = <<~GQL
          contextId: "#{@course.id}"
          contextType: #{context_type}
          title: "#{title}"
          message: "#{message}"
          published: #{published}
          assignment: {
            courseId: "#{@course.id}",
            name: "#{title}",
            forCheckpoints: true
          }
          checkpoints: [
            {
              checkpointLabel: reply_to_topic,
              pointsPossible: 10,
              dates: [{ type: everyone, dueAt: "#{5.days.from_now.iso8601}" }]
            },
            {
              checkpointLabel: reply_to_entry,
              pointsPossible: 15,
              dates: [
                { type: everyone, dueAt: "#{10.days.from_now.iso8601}" },
                { type: override, dueAt: "#{reply_to_entry_due_at.iso8601}", setType: ADHOC, studentIds: [#{@student1.global_id}, #{@student2.global_id}] }
              ],
              repliesRequired: 3
            }
          ]
        GQL

        result = execute_with_input_with_assignment(query)
        expect(result["errors"]).to be_nil

        assignment = Assignment.last

        expect(assignment.has_sub_assignments?).to be true

        sub_assignments = SubAssignment.where(parent_assignment_id: assignment.id)
        sub_assignment1 = sub_assignments.find_by(sub_assignment_tag: CheckpointLabels::REPLY_TO_TOPIC)
        sub_assignment2 = sub_assignments.find_by(sub_assignment_tag: CheckpointLabels::REPLY_TO_ENTRY)

        expect(sub_assignment1.sub_assignment_tag).to eq "reply_to_topic"
        expect(sub_assignment1.points_possible).to eq 10
        expect(sub_assignment2.sub_assignment_tag).to eq "reply_to_entry"
        expect(sub_assignment2.points_possible).to eq 15

        assignment_override = AssignmentOverride.find_by(assignment: sub_assignment2)

        expect(assignment_override).to be_present
        expect(assignment_override.set_type).to eq "ADHOC"
        expect(assignment_override.due_at).to be_within(1.second).of reply_to_entry_due_at

        student_ids = assignment_override.assignment_override_students.map { |o| o.user.global_id }

=======

        reply_to_entry_due_at = 12.days.from_now

        query = <<~GQL
          contextId: "#{@course.id}"
          contextType: #{context_type}
          title: "#{title}"
          message: "#{message}"
          published: #{published}
          assignment: {
            courseId: "#{@course.id}",
            name: "#{title}",
            forCheckpoints: true
          }
          checkpoints: [
            {
              checkpointLabel: reply_to_topic,
              pointsPossible: 10,
              dates: [{ type: everyone, dueAt: "#{5.days.from_now.iso8601}" }]
            },
            {
              checkpointLabel: reply_to_entry,
              pointsPossible: 15,
              dates: [
                { type: everyone, dueAt: "#{10.days.from_now.iso8601}" },
                { type: override, dueAt: "#{reply_to_entry_due_at.iso8601}", setType: ADHOC, studentIds: [#{@student1.global_id}, #{@student2.global_id}] }
              ],
              repliesRequired: 3
            }
          ]
        GQL

        result = execute_with_input_with_assignment(query)
        expect(result["errors"]).to be_nil

        assignment = Assignment.last

        expect(assignment.has_sub_assignments?).to be true

        sub_assignments = SubAssignment.where(parent_assignment_id: assignment.id)
        sub_assignment1 = sub_assignments.find_by(sub_assignment_tag: CheckpointLabels::REPLY_TO_TOPIC)
        sub_assignment2 = sub_assignments.find_by(sub_assignment_tag: CheckpointLabels::REPLY_TO_ENTRY)

        expect(sub_assignment1.sub_assignment_tag).to eq "reply_to_topic"
        expect(sub_assignment1.points_possible).to eq 10
        expect(sub_assignment2.sub_assignment_tag).to eq "reply_to_entry"
        expect(sub_assignment2.points_possible).to eq 15

        assignment_override = AssignmentOverride.find_by(assignment: sub_assignment2)

        expect(assignment_override).to be_present
        expect(assignment_override.set_type).to eq "ADHOC"
        expect(assignment_override.due_at).to be_within(1.second).of reply_to_entry_due_at

        student_ids = assignment_override.assignment_override_students.map { |o| o.user.global_id }

>>>>>>> 3c9ff88d
        expect(student_ids).to match_array [@student1.global_id, @student2.global_id]
      end
    end
  end

  context "group category id" do
    it "creates parent and child dicussion topics" do
      gc = @course.group_categories.create! name: "foo"
      gc.groups.create! context: @course, name: "baz"
      context_type = "Course"
      title = "Test Title"
      message = "A message"
      published = true

      query = <<~GQL
        contextId: "#{@course.id}"
        contextType: #{context_type}
        title: "#{title}"
        message: "#{message}"
        published: #{published}
        groupCategoryId: "#{gc.id}"
      GQL

      result = execute_with_input(query)
      returned_discussion_topic = result.dig("data", "createDiscussionTopic", "discussionTopic")
      expect(result["errors"]).to be_nil
      expect(returned_discussion_topic["groupSet"]["_id"]).to eq gc.id.to_s
      discussion_topics = DiscussionTopic.last(2)
      expect(discussion_topics[0].group_category_id).to eq gc.id
      expect(discussion_topics[1].group_category_id).to eq gc.id
    end

    it "returns an error when attempting to create a checkpointed discussion topic with a group category" do
      context_type = "Course"
      title = "Graded Discussion"
      message = "Lorem ipsum..."
      published = true
      @course.enroll_student(User.create!, enrollment_state: "active").user
      group_category = @course.group_categories.create! name: "foo"

      query = <<~GQL
        contextId: "#{@course.id}"
        contextType: #{context_type}
        title: "#{title}"
        message: "#{message}"
        published: #{published}
        groupCategoryId: "#{group_category.id}"
        assignment: {
          courseId: "#{@course.id}",
          name: "#{title}",
          forCheckpoints: true,
          groupCategoryId: "#{group_category.id}"
        }
        checkpoints: [
          {
            checkpointLabel: reply_to_topic,
            pointsPossible: 10,
            dates: [{ type: everyone, dueAt: "#{5.days.from_now.iso8601}" }]
          },
          {
            checkpointLabel: reply_to_entry,
            pointsPossible: 15,
            dates: [{ type: everyone, dueAt: "#{10.days.from_now.iso8601}" }],
            repliesRequired: 3
          }
        ]
      GQL

      result = execute_with_input_with_assignment(query)
      Assignment.last
      discussion_topic = result.dig("data", "createDiscussionTopic", "discussionTopic")
      expect(discussion_topic).to be_nil
      expect(result["data"]["createDiscussionTopic"]["errors"][0]["message"]).to eq "Group discussions cannot have checkpoints."
    end

    it "does not create when id is invalid" do
      context_type = "Course"
      title = "Test Title"
      message = "A message"
      published = true

      query = <<~GQL
        contextId: "#{@course.id}"
        contextType: #{context_type}
        title: "#{title}"
        message: "#{message}"
        published: #{published}
        groupCategoryId: "foo"
      GQL

      result = execute_with_input(query)
      returned_discussion_topic = result.dig("data", "createDiscussionTopic", "discussionTopic")
      expect(result["errors"]).to be_nil
      expect(returned_discussion_topic["groupSet"]).to be_nil
      discussion_topics = DiscussionTopic.last
      expect(discussion_topics.group_category_id).to be_nil
    end
  end

  context "with selective_release_ui_api flag ON" do
    before do
      Account.site_admin.enable_feature!(:selective_release_ui_api)
    end

    after do
      Account.site_admin.disable_feature!(:selective_release_ui_api)
    end

    it "successfully creates a ungraded discussion topic with override" do
      context_type = "Course"
      title = "Ungraded Discussion"
      message = "Lorem ipsum..."
      published = true
      student1 = @course.enroll_student(User.create!, enrollment_state: "active").user
      student2 = @course.enroll_student(User.create!, enrollment_state: "active").user

      query = <<~GQL
        contextId: "#{@course.id}"
        contextType: #{context_type}
        title: "#{title}"
        message: "#{message}"
        published: #{published}
        ungradedDiscussionOverrides: {
          studentIds: [#{student1.id}, #{student2.id}]
        }
      GQL

      result = execute_with_input(query)
      discussion_topic = result.dig("data", "createDiscussionTopic", "discussionTopic")
      override = DiscussionTopic.last.active_assignment_overrides.first
      aggregate_failures do
        expect(result.dig("data", "discussionTopic", "errors")).to be_nil
        expect(discussion_topic["ungradedDiscussionOverrides"]["nodes"]).to match([{ "_id" => override.id.to_s, "title" => override.title }])
        expect(override.set_type).to eq("ADHOC")
        expect(override.set_id).to be_nil
        expect(override.set.map(&:id)).to match_array([student1.id, student2.id])
        expect(override.workflow_state).to eq "active"
      end
    end

    it "does not create overrides on a group discussion topic" do
      group = @course.groups.create!
      student_in_group = student_in_course(course: @course, active_all: true).user
      group.group_memberships.create!(user: student_in_group)

      context_type = "Group"
      title = "Group Discussion"
      message = "Lorem ipsum..."
      published = true

      query = <<~GQL
        contextId: "#{group.id}"
        contextType: #{context_type}
        title: "#{title}"
        message: "#{message}"
        published: #{published}
        ungradedDiscussionOverrides: {
          studentIds: [#{student_in_group.id}]
        }
      GQL

      result = execute_with_input(query)
      override = DiscussionTopic.last.active_assignment_overrides.first
      aggregate_failures do
        expect(result.dig("data", "discussionTopic", "errors")).to be_nil
        expect(override).to be_nil
      end
    end

    it "does not create a ungraded discussion topic with override if flag is off" do
      Account.site_admin.disable_feature!(:selective_release_ui_api)

      context_type = "Course"
      title = "Ungraded Discussion"
      message = "Lorem ipsum..."
      published = true
      student1 = @course.enroll_student(User.create!, enrollment_state: "active").user
      student2 = @course.enroll_student(User.create!, enrollment_state: "active").user

      query = <<~GQL
        contextId: "#{@course.id}"
        contextType: #{context_type}
        title: "#{title}"
        message: "#{message}"
        published: #{published}
        ungradedDiscussionOverrides: {
          studentIds: [#{student1.id}, #{student2.id}]
        }
      GQL

      result = execute_with_input(query)
      discussion_topic = result.dig("data", "createDiscussionTopic", "discussionTopic")
      override = DiscussionTopic.last.active_assignment_overrides.first
      aggregate_failures do
        expect(result.dig("data", "discussionTopic", "errors")).to be_nil
        expect(discussion_topic["ungradedDiscussionOverrides"]).to be_nil
        expect(override).to be_nil
      end
    end
  end
end<|MERGE_RESOLUTION|>--- conflicted
+++ resolved
@@ -1467,7 +1467,6 @@
         title = "Graded Discussion w/Checkpoints and AdHoc overrides"
         message = "Lorem ipsum..."
         published = true
-<<<<<<< HEAD
 
         reply_to_entry_due_at = 12.days.from_now
 
@@ -1524,64 +1523,6 @@
 
         student_ids = assignment_override.assignment_override_students.map { |o| o.user.global_id }
 
-=======
-
-        reply_to_entry_due_at = 12.days.from_now
-
-        query = <<~GQL
-          contextId: "#{@course.id}"
-          contextType: #{context_type}
-          title: "#{title}"
-          message: "#{message}"
-          published: #{published}
-          assignment: {
-            courseId: "#{@course.id}",
-            name: "#{title}",
-            forCheckpoints: true
-          }
-          checkpoints: [
-            {
-              checkpointLabel: reply_to_topic,
-              pointsPossible: 10,
-              dates: [{ type: everyone, dueAt: "#{5.days.from_now.iso8601}" }]
-            },
-            {
-              checkpointLabel: reply_to_entry,
-              pointsPossible: 15,
-              dates: [
-                { type: everyone, dueAt: "#{10.days.from_now.iso8601}" },
-                { type: override, dueAt: "#{reply_to_entry_due_at.iso8601}", setType: ADHOC, studentIds: [#{@student1.global_id}, #{@student2.global_id}] }
-              ],
-              repliesRequired: 3
-            }
-          ]
-        GQL
-
-        result = execute_with_input_with_assignment(query)
-        expect(result["errors"]).to be_nil
-
-        assignment = Assignment.last
-
-        expect(assignment.has_sub_assignments?).to be true
-
-        sub_assignments = SubAssignment.where(parent_assignment_id: assignment.id)
-        sub_assignment1 = sub_assignments.find_by(sub_assignment_tag: CheckpointLabels::REPLY_TO_TOPIC)
-        sub_assignment2 = sub_assignments.find_by(sub_assignment_tag: CheckpointLabels::REPLY_TO_ENTRY)
-
-        expect(sub_assignment1.sub_assignment_tag).to eq "reply_to_topic"
-        expect(sub_assignment1.points_possible).to eq 10
-        expect(sub_assignment2.sub_assignment_tag).to eq "reply_to_entry"
-        expect(sub_assignment2.points_possible).to eq 15
-
-        assignment_override = AssignmentOverride.find_by(assignment: sub_assignment2)
-
-        expect(assignment_override).to be_present
-        expect(assignment_override.set_type).to eq "ADHOC"
-        expect(assignment_override.due_at).to be_within(1.second).of reply_to_entry_due_at
-
-        student_ids = assignment_override.assignment_override_students.map { |o| o.user.global_id }
-
->>>>>>> 3c9ff88d
         expect(student_ids).to match_array [@student1.global_id, @student2.global_id]
       end
     end
