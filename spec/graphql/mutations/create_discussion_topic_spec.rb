--- conflicted
+++ resolved
@@ -1103,8 +1103,6 @@
       expect(result["errors"]).to be_nil
     end
 
-<<<<<<< HEAD
-=======
     it "successfully creates a discussion topic with checkpoints using dueAt, lockAt, unlockAt" do
       context_type = "Course"
       title = "Graded Discussion w/Checkpoints"
@@ -1149,7 +1147,6 @@
       expect(checkpoint.unlock_at).to be_within(1.second).of unlock_at
     end
 
->>>>>>> db6a4b12
     it "successfully creates a discussion topic with checkpoints and CourseSection overrides" do
       section1 = add_section("M03")
       section2 = add_section("M06")
