--- conflicted
+++ resolved
@@ -52,13 +52,9 @@
             _id
             message
             pinType
-<<<<<<< HEAD
-            pinnedBy
-=======
             pinnedBy {
               _id
             }
->>>>>>> 5b970e1a
             attachment {
               _id
             }
