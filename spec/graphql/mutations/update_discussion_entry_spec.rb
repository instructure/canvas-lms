# frozen_string_literal: true

#
# Copyright (C) 2021 - present Instructure, Inc.
#
# This file is part of Canvas.
#
# Canvas is free software: you can redistribute it and/or modify it under
# the terms of the GNU Affero General Public License as published by the Free
# Software Foundation, version 3 of the License.
#
# Canvas is distributed in the hope that it will be useful, but WITHOUT ANY
# WARRANTY; without even the implied warranty of MERCHANTABILITY or FITNESS FOR
# A PARTICULAR PURPOSE. See the GNU Affero General Public License for more
# details.
#
# You should have received a copy of the GNU Affero General Public License along
# with this program. If not, see <http://www.gnu.org/licenses/>.
#

require_relative "../graphql_spec_helper"

RSpec.describe Mutations::UpdateDiscussionEntry do
  before(:once) do
    course_with_teacher(active_all: true)
    student_in_course(active_all: true)
    discussion_topic_model({ context: @course })
    @attachment = attachment_with_context(@student)
    @entry = @topic.discussion_entries.create!(message: "Howdy", user: @student, attachment: @attachment)
    @topic.update!(discussion_type: "threaded")
  end

  def mutation_str(
    discussion_entry_id: nil,
    message: nil,
    remove_attachment: nil,
    file_id: nil,
    quoted_entry_id: nil,
    pin_type: nil
  )
    <<~GQL
      mutation {
        updateDiscussionEntry(input: {
          discussionEntryId: #{discussion_entry_id}
          #{"message: \"#{message}\"" unless message.nil?}
          #{"removeAttachment: #{remove_attachment}" unless remove_attachment.nil?}
          #{"fileId: #{file_id}" unless file_id.nil?}
          #{"quotedEntryId: #{quoted_entry_id}" unless quoted_entry_id.nil?}
          #{"pinType: #{pin_type}" unless pin_type.nil?}
        }) {
          discussionEntry {
            _id
            message
            pinType
<<<<<<< HEAD
            pinnedBy
=======
            pinnedBy {
              _id
            }
>>>>>>> 2ec7b1b5
            attachment {
              _id
            }
          }
          errors {
            message
            attribute
          }
        }
      }
    GQL
  end

  def run_mutation(opts = {}, current_user = @student)
    result = CanvasSchema.execute(
      mutation_str(**opts),
      context: {
        current_user:,
        request: ActionDispatch::TestRequest.create
      }
    )
    result.to_h.with_indifferent_access
  end

  it "updates a discussion entry message" do
    result = run_mutation(discussion_entry_id: @entry.id, message: "New message")
    expect(result["errors"]).to be_nil
    expect(result.dig("data", "updateDiscussionEntry", "errors")).to be_nil
    expect(result.dig("data", "updateDiscussionEntry", "discussionEntry", "message")).to eq "New message"
    expect(@entry.reload.message).to eq "New message"
  end

  it "sanitizes the entry message" do
    message = "<script>alert('hi')</script><style>button { color: white !important; }</style><p>Howdy</p>"
    result = run_mutation(discussion_entry_id: @entry.id, message:)
    expect(result["errors"]).to be_nil
    expect(result.dig("data", "updateDiscussionEntry", "errors")).to be_nil
    expect(result.dig("data", "updateDiscussionEntry", "discussionEntry", "message")).to eq("<p>Howdy</p>")
    expect(@entry.reload.message).to eq "<p>Howdy</p>"
  end

  it "deletes discussion_entry_drafts for an edit" do
    delete_me = DiscussionEntryDraft.upsert_draft(user: @student, topic: @topic, message: "Howdy Hey", entry: @entry)
    run_mutation(discussion_entry_id: @entry.id, message: "New message")
    expect(DiscussionEntryDraft.where(id: delete_me)).to eq []
  end

  it "deletes discussion_entry_drafts for an edit for a non author" do
    delete_me = DiscussionEntryDraft.upsert_draft(user: @teacher, topic: @topic, message: "talk to me", entry: @entry)
    keeper = DiscussionEntryDraft.upsert_draft(user: @student, topic: @topic, message: "Howdy Hey", entry: @entry)
    run_mutation({ discussion_entry_id: @entry.id, message: "New message" }, @teacher)
    expect(DiscussionEntryDraft.where(id: [delete_me, keeper].flatten).pluck(:id)).to eq keeper
  end

  it "removes a discussion entry attachment" do
    result = run_mutation(discussion_entry_id: @entry.id, remove_attachment: true)
    expect(result["errors"]).to be_nil
    expect(result.dig("data", "updateDiscussionEntry", "errors")).to be_nil
    expect(result.dig("data", "updateDiscussionEntry", "discussionEntry", "attachment")).to be_nil
    expect(@entry.reload.attachment).to be_nil
  end

  it "replaces a discussion entry attachment" do
    attachment = attachment_with_context(@student)
    attachment.update!(user: @student)
    result = run_mutation(discussion_entry_id: @entry.id, file_id: attachment.id)
    expect(result["errors"]).to be_nil
    expect(result.dig("data", "updateDiscussionEntry", "errors")).to be_nil
    expect(result.dig("data", "updateDiscussionEntry", "discussionEntry", "attachment", "_id")).to eq attachment.id.to_s
    expect(@entry.reload.attachment_id).to eq attachment.id
  end

  it "allows students to update discussion entry even without allow_student_forum_attachments permission" do
    new_message = "updated banana"
    @course.update!(allow_student_forum_attachments: false)
    result = run_mutation({ discussion_entry_id: @entry.id, remove_attachment: true, message: new_message }, @student)
    expect(result["errors"]).to be_nil
    expect(result.dig("data", "updateDiscussionEntry", "errors")).to be_nil
    expect(@entry.reload.message).to eq new_message
  end

  it "allows teachers to update discussion entry even without allow_student_forum_attachments permission" do
    new_message = "updated banana"
    @course.update!(allow_student_forum_attachments: false)
    result = run_mutation({ discussion_entry_id: @entry.id, remove_attachment: true, message: new_message }, @teacher)
    expect(result["errors"]).to be_nil
    expect(result.dig("data", "updateDiscussionEntry", "errors")).to be_nil
    expect(@entry.reload.message).to eq new_message
  end

  it "allows teachers to edit post with student attachment" do
    attachment = attachment_with_context(@student)
    attachment.update!(user: @student)
    @entry.attachment = attachment
    @entry.save

    # Update message as a teacher
    result = run_mutation({ discussion_entry_id: @entry.id, file_id: attachment.id, message: "edit student entry without touching file_id" }, @teacher)

    expect(result["errors"]).to be_nil
    expect(result.dig("data", "updateDiscussionEntry", "errors")).to be_nil
    expect(result.dig("data", "updateDiscussionEntry", "discussionEntry", "attachment", "_id")).to eq attachment.id.to_s
    expect(@entry.reload.attachment_id).to eq attachment.id
    # Verify that the owner of the attachment did not change when teacher edited message
    expect(@entry.reload.attachment.user.id).to eq @student.id
  end

  context "quoted entry id" do
    it "cannot be true on a root entry" do
      result = run_mutation(discussion_entry_id: @entry.id, quoted_entry_id: 9)
      expect(result["errors"]).to be_nil
      expect(result.dig("data", "updateDiscussionEntry", "errors")).to be_nil
      expect(@entry.reload.quoted_entry_id).to be_nil
    end

    it "can be true on a reply to a root entry" do
      parent_entry = @topic.discussion_entries.create!(message: "I am the parent reply", user: @student, attachment: @attachment)
      entry = @topic.discussion_entries.create!(message: "I am the child reply", user: @student, attachment: @attachment, parent_id: parent_entry.id, quoted_entry_id: parent_entry.id, root_entry_id: parent_entry.id)
      result = run_mutation(discussion_entry_id: entry.id, quoted_entry_id: parent_entry.id)
      expect(result["errors"]).to be_nil
      expect(result.dig("data", "updateDiscussionEntry", "errors")).to be_nil
      expect(entry.reload.quoted_entry_id).to be parent_entry.id
    end

    it "does set on reply to a child reply" do
      parent_entry = @topic.discussion_entries.create!(message: "I am the parent reply", user: @student, attachment: @attachment)
      child_reply = @topic.discussion_entries.create!(message: "I am the child reply", user: @student, attachment: @attachment, parent_id: parent_entry.id)
      entry = @topic.discussion_entries.create!(message: "Howdy", user: @student, attachment: @attachment, parent_id: child_reply.id, quoted_entry_id: nil)
      result = run_mutation(discussion_entry_id: entry.id, quoted_entry_id: parent_entry.id)
      expect(result["errors"]).to be_nil
      expect(result.dig("data",
                        'updateDiscussion
        Entry',
                        "errors")).to be_nil
      expect(entry.reload.quoted_entry_id).to be parent_entry.id
    end

    it "allows removing quoted entry id" do
      parent_entry = @topic.discussion_entries.create!(message: "I am the parent reply", user: @student, attachment: @attachment)
      child_reply = @topic.discussion_entries.create!(message: "I am the child reply", user: @student, attachment: @attachment, parent_id: parent_entry.id)
      entry = @topic.discussion_entries.create!(message: "Howdy", user: @student, attachment: @attachment, parent_id: child_reply.id, quoted_entry_id: parent_entry.id)
      expect(entry.reload.quoted_entry_id).to be parent_entry.id
      run_mutation(discussion_entry_id: entry.id, quoted_entry_id: nil)
      expect(entry.reload.quoted_entry_id).to be_nil
    end
  end

  context "errors" do
    it "if given a bad discussion entry id" do
      result = run_mutation(discussion_entry_id: @entry.id + 1337, message: "should fail")
      expect(result.dig("data", "updateDiscussionEntry")).to be_nil
      expect(result.dig("errors", 0, "message")).to eq "not found"
    end

    it "if the user does not have permission to read" do
      user = user_model
      result = run_mutation({ discussion_entry_id: @entry.id, message: "should fail" }, user)
      expect(result.dig("data", "updateDiscussionEntry")).to be_nil
      expect(result.dig("errors", 0, "message")).to eq "not found"
    end

    it "if the user does not have permission to update" do
      entry = @topic.discussion_entries.create!(message: "teacher message", user: @teacher)
      result = run_mutation({ discussion_entry_id: entry.id, message: "should fail" }, @student)
      expect(result.dig("data", "updateDiscussionEntry", "discussionEntry")).to be_nil
      expect(result.dig("data", "updateDiscussionEntry", "errors", 0, "message")).to eq "Insufficient Permissions"
    end

    it "if given a bad attachment id" do
      result = run_mutation(discussion_entry_id: @entry.id, file_id: @attachment.id + 1337)
      expect(result.dig("data", "updateDiscussionEntry")).to be_nil
      expect(result.dig("errors", 0, "message")).to eq "not found"
    end

    it "if the user does not own the attachment" do
      attachment = attachment_with_context(@teacher)
      attachment.update!(user: @teacher)
      result = run_mutation(discussion_entry_id: @entry.id, file_id: attachment.id)
      expect(result.dig("data", "updateDiscussionEntry")).to be_nil
      expect(result.dig("errors", 0, "message")).to eq "not found"
    end

    it "returns validation_error when user does not have attach permissions" do
      current_attachment_id = @entry.attachment_id
      attachment = attachment_with_context(@student)
      attachment.update!(user: @student)
      @course.update!(allow_student_forum_attachments: false)

      result = run_mutation(discussion_entry_id: @entry.id, file_id: attachment.id)
      expect(result["errors"]).to be_nil
      expect(result.dig("data", "updateDiscussionEntry", "errors", 0, "message")).to eq "Insufficient attach permissions"
      expect(result.dig("data", "updateDiscussionEntry", "discussionEntry", "attachment", "_id")).to be_nil
      expect(@entry.reload.attachment_id).to eq current_attachment_id
    end
  end

  describe "pin_type functionality" do
    it "allows teachers to pin a discussion entry" do
      result = run_mutation({ discussion_entry_id: @entry.id, pin_type: "thread" }, @teacher)
      expect(result["errors"]).to be_nil
      expect(result.dig("data", "updateDiscussionEntry", "errors")).to be_nil
      expect(result.dig("data", "updateDiscussionEntry", "discussionEntry", "pinType")).to eq "thread"
      expect(@entry.reload.pin_type).to eq "thread"
      expect(@entry.pinned_by).to eq @teacher
    end

    it "allows teachers to unpin a discussion entry" do
      @entry.update!(pin_type: "thread", pinned_by: @teacher)

      result = run_mutation({ discussion_entry_id: @entry.id, pin_type: "none" }, @teacher)
      expect(result["errors"]).to be_nil
      expect(result.dig("data", "updateDiscussionEntry", "errors")).to be_nil
      expect(result.dig("data", "updateDiscussionEntry", "discussionEntry", "pinType")).to be_nil
      expect(@entry.reload.pin_type).to be_nil
      expect(@entry.pinned_by).to be_nil
    end

    it "does not allow students to pin discussion entries" do
      result = run_mutation({ discussion_entry_id: @entry.id, pin_type: "reply" }, @student)
      expect(result.dig("data", "updateDiscussionEntry", "errors")).not_to be_nil
      expect(result.dig("data", "updateDiscussionEntry", "errors", 0, "message")).to include("Insufficient pin permissions")
    end
  end
end<|MERGE_RESOLUTION|>--- conflicted
+++ resolved
@@ -52,13 +52,9 @@
             _id
             message
             pinType
-<<<<<<< HEAD
-            pinnedBy
-=======
             pinnedBy {
               _id
             }
->>>>>>> 2ec7b1b5
             attachment {
               _id
             }
