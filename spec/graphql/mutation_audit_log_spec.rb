# frozen_string_literal: true

#
# Copyright (C) 2019 Instructure, Inc.
#
# This file is part of Canvas.
#
# Canvas is free software: you can redistribute it and/or modify it under
# the terms of the GNU Affero General Public License as published by the Free
# Software Foundation, version 3 of the License.
#
# Canvas is distributed in the hope that it will be useful, but WITHOUT ANY
# WARRANTY; without even the implied warranty of MERCHANTABILITY or FITNESS FOR
# A PARTICULAR PURPOSE. See the GNU Affero General Public License for more
# details.
#
# You should have received a copy of the GNU Affero General Public License along
# with this program. If not, see <http://www.gnu.org/licenses/>.
#

require_relative "../spec_helper"
require_relative "./graphql_spec_helper"

describe AuditLogFieldExtension do
  before do
    if !AuditLogFieldExtension.enabled?
      skip("AuditLog needs to be enabled by configuring dynamodb.yml")
    end
  end

  before(:once) do
    Canvas::DynamoDB::DevUtils.initialize_ddb_for_development!(:auditors, "graphql_mutations", recreate: true)
    course_with_student(active_all: true)
    @assignment = @course.assignments.create! name: "asdf"
    MUTATION = <<~MUTATION
      mutation {
        updateAssignment(input: {id: "#{@assignment.id}"}) {
          assignment { name }
        }
      }
    MUTATION
  end

  it "logs" do
    expect_any_instance_of(AuditLogFieldExtension::Logger).to receive(:log).once
    CanvasSchema.execute(MUTATION, context: {current_user: @teacher})
  end

  it "creates a log for every item" do
    expect_any_instance_of(AuditLogFieldExtension::Logger).to receive(:log).twice

    CanvasSchema.execute(<<~MUTATION, context: {current_user: @teacher})
      mutation {
        hideAssignmentGrades(input: {assignmentId: "#{@assignment.id}"}) {
          assignment { _id }
        }
      }
    MUTATION
  end

  it "doesn't log failed mutations" do
    expect_any_instance_of(AuditLogFieldExtension::Logger).not_to receive(:log)
    CanvasSchema.execute(MUTATION, context: {current_user: @student})
  end

  it "fails gracefully when dynamo isn't working, with captured exception" do
    require 'canvas_dynamodb'
    dynamo = CanvasDynamoDB::Database.new(
      "asdf",
      prefix: "asdf",
      client_opts: { region: "us-east-1", endpoint: "http://localhost:8000" },
      logger: Rails.logger
    )
    expect(dynamo).to receive(:put_item).and_raise(Aws::DynamoDB::Errors::ServiceError.new("two", "arguments"))
    expect(::Canvas::Errors).to receive(:capture_exception) do |name, e|
      expect(name).to eq(:graphql_mutation_audit_logs)
      expect(e.class).to eq(Aws::DynamoDB::Errors::ServiceError)
    end
    allow(Canvas::DynamoDB::DatabaseBuilder).to receive(:from_config).and_return(dynamo)
    response = CanvasSchema.execute(MUTATION, context: {current_user: @teacher})
    expect(response.dig("data", "updateAssignment", "assignment", "name")).to eq "asdf"
    expect(response["error"]).to be_nil
  end
end

describe AuditLogFieldExtension::Logger do
  let(:mutation) { double(graphql_name: "asdf") }

  before(:once) do
    WebMock.enable_net_connect!
    Canvas::DynamoDB::DevUtils.initialize_ddb_for_development!(:auditors, "graphql_mutations", recreate: true)
    course_with_teacher(active_all: true)
    @entry = @course.assignments.create! name: "asdf"
  end

  it "sanitizes arguments" do
<<<<<<< HEAD
    logger = AuditLogFieldExtension::Logger.new(mutation, {}, {input: {password: "TOP SECRET"}})
    expect(logger.instance_variable_get(:@params)).to eq ({password: "[FILTERED]"})
=======
    logger = AuditLogFieldExtension::Logger.new(mutation, {}, { input: { password: "TOP SECRET" } })
    expect(logger.instance_variable_get(:@params)).to eq({ password: "[FILTERED]" })
>>>>>>> 2d51e8e7
  end

  it "truncates long text" do
    long_string = "Z" * 500
    shortened_string = "Z" * 256
    logger = AuditLogFieldExtension::Logger.new(mutation, {}, {
<<<<<<< HEAD
      input: {
        string: long_string,
        array: [long_string],
        nested_hash: {a: long_string}
      }
    })
    expect(logger.instance_variable_get(:@params)).to eq ({
      string: shortened_string,
      array: [shortened_string],
      nested_hash: {a: shortened_string}
    })
=======
                                                  input: {
                                                    string: long_string,
                                                    array: [long_string],
                                                    nested_hash: { a: long_string }
                                                  }
                                                })
    expect(logger.instance_variable_get(:@params)).to eq({
                                                           string: shortened_string,
                                                           array: [shortened_string],
                                                           nested_hash: { a: shortened_string }
                                                         })
>>>>>>> 2d51e8e7
  end

  context "#log_entry_ids" do
    it "uses #asset_string and includes the domain_root_account id for the object_id" do
      logger = AuditLogFieldExtension::Logger.new(mutation, {}, {input: {}})
      expect(logger.log_entry_ids(@entry, "some_field")).to eq ["#{@course.root_account.global_id}-assignment_#{@entry.id}"]
    end

    it "allows overriding the logged object" do
      expect(mutation).to receive(:whatever_log_entry) { @entry.context }
      logger = AuditLogFieldExtension::Logger.new(mutation, {}, {input: {}})
      expect(logger.log_entry_ids(@entry, "whatever")).to eq ["#{@course.root_account.global_id}-course_#{@course.id}"]
    end
  end

  it "generates a unique mutation_id for each entry" do
    logger = AuditLogFieldExtension::Logger.new(mutation, {request_id: "REQUEST_ID"}, {input: {}})
    timestamp = logger.instance_variable_get(:@timestamp).to_f
    expect(logger.mutation_id).to eq "#{timestamp}-REQUEST_ID-#1"
    expect(logger.mutation_id).to eq "#{timestamp}-REQUEST_ID-#2"
  end
end<|MERGE_RESOLUTION|>--- conflicted
+++ resolved
@@ -43,13 +43,13 @@
 
   it "logs" do
     expect_any_instance_of(AuditLogFieldExtension::Logger).to receive(:log).once
-    CanvasSchema.execute(MUTATION, context: {current_user: @teacher})
+    CanvasSchema.execute(MUTATION, context: { current_user: @teacher })
   end
 
   it "creates a log for every item" do
     expect_any_instance_of(AuditLogFieldExtension::Logger).to receive(:log).twice
 
-    CanvasSchema.execute(<<~MUTATION, context: {current_user: @teacher})
+    CanvasSchema.execute(<<~MUTATION, context: { current_user: @teacher })
       mutation {
         hideAssignmentGrades(input: {assignmentId: "#{@assignment.id}"}) {
           assignment { _id }
@@ -60,7 +60,7 @@
 
   it "doesn't log failed mutations" do
     expect_any_instance_of(AuditLogFieldExtension::Logger).not_to receive(:log)
-    CanvasSchema.execute(MUTATION, context: {current_user: @student})
+    CanvasSchema.execute(MUTATION, context: { current_user: @student })
   end
 
   it "fails gracefully when dynamo isn't working, with captured exception" do
@@ -77,7 +77,7 @@
       expect(e.class).to eq(Aws::DynamoDB::Errors::ServiceError)
     end
     allow(Canvas::DynamoDB::DatabaseBuilder).to receive(:from_config).and_return(dynamo)
-    response = CanvasSchema.execute(MUTATION, context: {current_user: @teacher})
+    response = CanvasSchema.execute(MUTATION, context: { current_user: @teacher })
     expect(response.dig("data", "updateAssignment", "assignment", "name")).to eq "asdf"
     expect(response["error"]).to be_nil
   end
@@ -94,32 +94,14 @@
   end
 
   it "sanitizes arguments" do
-<<<<<<< HEAD
-    logger = AuditLogFieldExtension::Logger.new(mutation, {}, {input: {password: "TOP SECRET"}})
-    expect(logger.instance_variable_get(:@params)).to eq ({password: "[FILTERED]"})
-=======
     logger = AuditLogFieldExtension::Logger.new(mutation, {}, { input: { password: "TOP SECRET" } })
     expect(logger.instance_variable_get(:@params)).to eq({ password: "[FILTERED]" })
->>>>>>> 2d51e8e7
   end
 
   it "truncates long text" do
     long_string = "Z" * 500
     shortened_string = "Z" * 256
     logger = AuditLogFieldExtension::Logger.new(mutation, {}, {
-<<<<<<< HEAD
-      input: {
-        string: long_string,
-        array: [long_string],
-        nested_hash: {a: long_string}
-      }
-    })
-    expect(logger.instance_variable_get(:@params)).to eq ({
-      string: shortened_string,
-      array: [shortened_string],
-      nested_hash: {a: shortened_string}
-    })
-=======
                                                   input: {
                                                     string: long_string,
                                                     array: [long_string],
@@ -131,24 +113,23 @@
                                                            array: [shortened_string],
                                                            nested_hash: { a: shortened_string }
                                                          })
->>>>>>> 2d51e8e7
   end
 
   context "#log_entry_ids" do
     it "uses #asset_string and includes the domain_root_account id for the object_id" do
-      logger = AuditLogFieldExtension::Logger.new(mutation, {}, {input: {}})
+      logger = AuditLogFieldExtension::Logger.new(mutation, {}, { input: {} })
       expect(logger.log_entry_ids(@entry, "some_field")).to eq ["#{@course.root_account.global_id}-assignment_#{@entry.id}"]
     end
 
     it "allows overriding the logged object" do
       expect(mutation).to receive(:whatever_log_entry) { @entry.context }
-      logger = AuditLogFieldExtension::Logger.new(mutation, {}, {input: {}})
+      logger = AuditLogFieldExtension::Logger.new(mutation, {}, { input: {} })
       expect(logger.log_entry_ids(@entry, "whatever")).to eq ["#{@course.root_account.global_id}-course_#{@course.id}"]
     end
   end
 
   it "generates a unique mutation_id for each entry" do
-    logger = AuditLogFieldExtension::Logger.new(mutation, {request_id: "REQUEST_ID"}, {input: {}})
+    logger = AuditLogFieldExtension::Logger.new(mutation, { request_id: "REQUEST_ID" }, { input: {} })
     timestamp = logger.instance_variable_get(:@timestamp).to_f
     expect(logger.mutation_id).to eq "#{timestamp}-REQUEST_ID-#1"
     expect(logger.mutation_id).to eq "#{timestamp}-REQUEST_ID-#2"
