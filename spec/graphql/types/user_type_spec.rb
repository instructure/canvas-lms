# frozen_string_literal: true

#
# Copyright (C) 2017 - present Instructure, Inc.
#
# This file is part of Canvas.
#
# Canvas is free software: you can redistribute it and/or modify it under
# the terms of the GNU Affero General Public License as published by the Free
# Software Foundation, version 3 of the License.
#
# Canvas is distributed in the hope that it will be useful, but WITHOUT ANY
# WARRANTY; without even the implied warranty of MERCHANTABILITY or FITNESS FOR
# A PARTICULAR PURPOSE. See the GNU Affero General Public License for more
# details.
#
# You should have received a copy of the GNU Affero General Public License along
# with this program. If not, see <http://www.gnu.org/licenses/>.
#

require_relative "../graphql_spec_helper"
require "helpers/k5_common"

describe Types::UserType do
  include K5Common

  before(:once) do
    student = student_in_course(active_all: true).user
    course = @course
    teacher = @teacher
    @other_student = student_in_course(active_all: true).user

    @other_course = course_factory
    @random_person = teacher_in_course(active_all: true).user

    @course = course
    @student = student
    @teacher = teacher
    @ta = ta_in_course(active_all: true).user
  end

  let(:user_type) do
    GraphQLTypeTester.new(
      @student,
      current_user: @teacher,
      domain_root_account: @course.account.root_account,
      request: ActionDispatch::TestRequest.create
    )
  end

  let(:student_user_type) do
    GraphQLTypeTester.new(
      @student,
      current_user: @student,
      domain_root_account: @course.account.root_account,
      request: ActionDispatch::TestRequest.create
    )
  end

  context "node" do
    it "works" do
      expect(user_type.resolve("_id")).to eq @student.id.to_s
      expect(user_type.resolve("name")).to eq @student.name
    end

    it "works for users in the same course" do
      expect(user_type.resolve("_id", current_user: @other_student)).to eq @student.id.to_s
    end

    it "works for users without a current enrollment" do
      user = user_model
      type = GraphQLTypeTester.new(user, current_user: user, domain_root_account: user.account, request: ActionDispatch::TestRequest.create)
      expect(type.resolve("_id")).to eq user.id.to_s
      expect(type.resolve("name")).to eq user.name
    end

    it "doesn't work for just anyone" do
      expect(user_type.resolve("_id", current_user: @random_person)).to be_nil
    end

    it "loads inactive and concluded users" do
      @student.enrollments.update_all workflow_state: "inactive"
      expect(user_type.resolve("_id", current_user: @other_student)).to eq @student.id.to_s

      @student.enrollments.update_all workflow_state: "completed"
      expect(user_type.resolve("_id", current_user: @other_student)).to eq @student.id.to_s
    end
  end

  context "login_id" do
    before(:once) do
      @student.pseudonyms.create!(
        account: @course.account,
        unique_id: "alex@columbia.edu",
        workflow_state: "active"
      )
    end

    let(:admin) { account_admin_user }
    let(:user_type_as_admin) do
      GraphQLTypeTester.new(@student,
                            current_user: admin,
                            domain_root_account: @course.account.root_account,
                            request: ActionDispatch::TestRequest.create)
    end

    context "returns login_id" do
      it "if there is no pseudonym" do
        expect(user_type_as_admin.resolve("loginId")).to be_nil
      end
    end

    context "returns nil" do
      it "when there is no course in context" do
        expect(user_type_as_admin.resolve("loginId")).to be_nil
      end

      it "when requesting user has no permission :view_user_logins" do
        account_admin_user_with_role_changes(role_changes: { view_user_logins: false })
        expect(user_type_as_admin.resolve("loginId")).to be_nil
      end

      it "when there is no pseudonym created" do
        expect(user_type_as_admin.resolve("loginId", current_user: @other_student)).to be_nil
      end
    end
  end

  context "name" do
    it "encodes html entities" do
      @student.update! name: "<script>alert(1)</script>"
      expect(user_type.resolve("name")).to eq "&lt;script&gt;alert(1)&lt;/script&gt;"
    end
  end

  context "firstName" do
    it "encodes html entities" do
      @student.update! sortable_name: "<script>alert(1)</script>"
      expect(user_type.resolve("firstName")).to eq "&lt;script&gt;alert(1)&lt;/script&gt;"
    end
  end

  context "lastName" do
    it "encodes html entities" do
      @student.update! sortable_name: "<script>alert(1)</script>,<script>alert(1)</script>"
      expect(user_type.resolve("lastName")).to eq "&lt;script&gt;alert(1)&lt;/script&gt;"
    end
  end

  context "shortName" do
    before(:once) do
      @student.update! short_name: "new display name"
    end

    it "is displayed if set" do
      expect(user_type.resolve("shortName")).to eq "new display name"
    end

    it "returns full name if shortname is not set" do
      @student.update! short_name: nil
      expect(user_type.resolve("shortName")).to eq @student.name
    end

    it "encodes html entities" do
      @student.update! short_name: "<script>alert(1)</script>"
      expect(user_type.resolve("shortName")).to eq "&lt;script&gt;alert(1)&lt;/script&gt;"
    end
  end

  context "sortableName" do
    it "encodes html entities" do
      @student.update! sortable_name: "<script>alert(1)</script>"
      expect(user_type.resolve("sortableName")).to eq "&lt;script&gt;alert(1)&lt;/script&gt;"
    end
  end

  context "uuid" do
    it "is displayed when requested" do
      expect(user_type.resolve("uuid")).to eq @student.uuid.to_s
    end
  end

  context "avatarUrl" do
    before(:once) do
      @student.update! avatar_image_url: "not-a-fallback-avatar.png"
    end

    it "is nil when avatars are not enabled" do
      expect(user_type.resolve("avatarUrl")).to be_nil
    end

    it "returns an avatar url when avatars are enabled" do
      @student.account.enable_service(:avatars)
      expect(user_type.resolve("avatarUrl")).to match(/avatar.*png/)
    end

    it "returns nil when a user has no avatar" do
      @student.account.enable_service(:avatars)
      @student.update! avatar_image_url: nil
      expect(user_type.resolve("avatarUrl")).to be_nil
    end
  end

  context "htmlUrl" do
    it "returns the user's profile url" do
      html_url = user_type.resolve(%|htmlUrl(courseId: "#{@course.id}")|)
      expect(html_url.end_with?("courses/#{@course.id}/users/#{@student.id}")).to be_truthy
    end
  end

  context "pronouns" do
    it "returns user pronouns" do
      @student.account.root_account.settings[:can_add_pronouns] = true
      @student.account.root_account.save!
      @student.pronouns = "Dude/Guy"
      @student.save!
      expect(user_type.resolve("pronouns")).to eq "Dude/Guy"
    end
  end

  context "sisId" do
    before(:once) do
      @student.pseudonyms.create!(
        account: @course.account,
        unique_id: "alex@columbia.edu",
        workflow_state: "active",
        sis_user_id: "a.ham"
      )
    end

    context "as admin" do
      let(:admin) { account_admin_user }
      let(:user_type_as_admin) do
        GraphQLTypeTester.new(@student,
                              current_user: admin,
                              domain_root_account: @course.account.root_account,
                              request: ActionDispatch::TestRequest.create)
      end

      it "returns the sis user id if the user has permissions to read it" do
        expect(user_type_as_admin.resolve("sisId")).to eq "a.ham"
      end

      it "returns nil if the user does not have permission to read the sis user id" do
        account_admin_user_with_role_changes(role_changes: { read_sis: false, manage_sis: false })
        admin_type = GraphQLTypeTester.new(@student,
                                           current_user: @admin,
                                           domain_root_account: @course.account.root_account,
                                           request: ActionDispatch::TestRequest.create)
        expect(admin_type.resolve("sisId")).to be_nil
      end
    end

    context "as teacher" do
      it "returns the sis user id if the user has permissions to read it" do
        expect(user_type.resolve("sisId")).to eq "a.ham"
      end

      it "returns null if the user does not have permission to read the sis user id" do
        @teacher.enrollments.find_by(course: @course).role
                .role_overrides.create!(permission: "read_sis", enabled: false, account: @course.account)
        expect(user_type.resolve("sisId")).to be_nil
      end
    end
  end

  context "integrationId" do
    before(:once) do
      @student.pseudonyms.create!(
        account: @course.account,
        unique_id: "rlands@eab.com",
        workflow_state: "active",
        integration_id: "Rachel.Lands"
      )
    end

    context "as admin" do
      let(:admin) { account_admin_user }
      let(:user_type_as_admin) do
        GraphQLTypeTester.new(@student,
                              current_user: admin,
                              domain_root_account: @course.account.root_account,
                              request: ActionDispatch::TestRequest.create)
      end

      it "returns the integration id if admin user has permissions to read SIS info" do
        expect(user_type_as_admin.resolve("integrationId")).to eq "Rachel.Lands"
      end

      it "returns null for integration id if admin user does not have permission to read SIS info" do
        account_admin_user_with_role_changes(role_changes: { read_sis: false, manage_sis: false })
        admin_type = GraphQLTypeTester.new(@student,
                                           current_user: @admin,
                                           domain_root_account: @course.account.root_account,
                                           request: ActionDispatch::TestRequest.create)
        expect(admin_type.resolve("integrationId")).to be_nil
      end
    end

    context "as teacher" do
      it "returns the integration id if teacher user has permissions to read SIS info" do
        expect(user_type.resolve("integrationId")).to eq "Rachel.Lands"
      end

      it "returns null if teacher user does not have permission to read SIS info" do
        @teacher.enrollments.find_by(course: @course).role
                .role_overrides.create!(permission: "read_sis", enabled: false, account: @course.account)
        expect(user_type.resolve("integrationId")).to be_nil
      end
    end
  end

  context "enrollments" do
    before(:once) do
      @course1 = @course
      @course2 = course_factory
      @course2.enroll_student(@student, enrollment_state: "active")
    end

    it "returns enrollments for a given course" do
      expect(
        user_type.resolve(%|enrollments(courseId: "#{@course1.id}") { _id }|)
      ).to eq [@student.enrollments.first.to_param]
    end

    it "returns all enrollments for a user (that can be read)" do
      @course1.enroll_student(@student, enrollment_state: "active")

      expect(
        user_type.resolve("enrollments { _id }")
      ).to eq [@student.enrollments.first.to_param]

      site_admin_user
      expect(
        user_type.resolve(
          "enrollments { _id }",
          current_user: @admin
        )
      ).to match_array @student.enrollments.map(&:to_param)
    end

    it "excludes deleted course enrollments for a user" do
      @course1.enroll_student(@student, enrollment_state: "active")
      @course2.destroy

      site_admin_user
      expect(
        user_type.resolve(
          "enrollments { _id }",
          current_user: @admin
        )
      ).to eq [@student.enrollments.first.to_param]
    end

    it "excludes unavailable courses when currentOnly is true" do
      @course1.complete

      expect(user_type.resolve("enrollments(currentOnly: true) { _id }")).to eq []
    end

    it "excludes concluded courses when currentOnly is true" do
      @course1.start_at = 2.weeks.ago
      @course1.conclude_at = 1.week.ago
      @course1.restrict_enrollments_to_course_dates = true
      @course1.save!

      expect(user_type.resolve("enrollments(currentOnly: true) { _id }")).to eq []
    end

    it "sorts correctly when orderBy is provided" do
      @course2.start_at = 1.week.ago
      @course2.save!

      expect(user_type.resolve('enrollments(orderBy: ["courses.start_at"]) {
          _id
          course {
            _id
          }
        }',
                               current_user: @student).map(&:to_i)).to eq [@course2.id, @course1.id]
    end

    it "throws when orderBy is SQL injection" do
      error = assert_raises GraphQLTypeTester::Error do
        user_type.resolve('enrollments(orderBy: ["pg_sleep(3)::text"]) {
          _id
          course {
            _id
          }
        }')
      end

      expect(error.message).to eq(%([{"message" => "orderBy is not included in the list", "locations" => [{"line" => 4, "column" => 7}], "path" => ["node", "enrollments"]}]))
    end

    context "sort" do
      before(:once) do
        @course1 = course_factory
        course_with_teacher(course: @course1)
        @section1 = @course1.course_sections.create!(name: "Section A")
        @section2 = @course1.course_sections.create!(name: "Section B")
        @section3 = @course1.course_sections.create!(name: "Section C")

        @student1 = user_factory
        @enrollment1 = @course.enroll_student(@student1, section: @section1, enrollment_state: "active", allow_multiple_enrollments: true)
        @enrollment2 = @course.enroll_student(@student1, section: @section2, enrollment_state: "active", allow_multiple_enrollments: true)
        @enrollment3 = @course.enroll_student(@student1, section: @section3, enrollment_state: "active", allow_multiple_enrollments: true)
      end

      let(:one_day_ago) { 1.day.ago }
      let(:two_days_ago) { 2.days.ago }
      let(:three_days_ago) { 3.days.ago }

      let(:user_type1) do
        GraphQLTypeTester.new(
          @student1,
          current_user: @teacher,
          domain_root_account: @course1.account.root_account,
          request: ActionDispatch::TestRequest.create
        )
      end

      def format_date(date)
        Time.zone.parse(date.to_s)
      end

      def resolve_last_activity_at(order = "asc")
        user_type1.resolve("enrollments(
          courseId: \"#{@course1.id}\",
          sort: {
            field: last_activity_at,
            direction: #{order}
          }
          ) {
              lastActivityAt
            }").map { |date_str| format_date(date_str) }
      end

      def resolve_last_activity_at_with_section_name(order = "asc")
        user_type1.resolve("enrollments(
          courseId: \"#{@course1.id}\",
          sort: {
            field: last_activity_at,
            direction: #{order}
          }
          ) {
              section {
                name
              }
            }")
      end

      def resolve_section_name(order = "asc")
        user_type1.resolve("enrollments(
          courseId: \"#{@course1.id}\",
          sort: {
            field: section_name,
            direction: #{order}
          }
        ) {
            section {
              name
            }
          }")
      end

      def resolve_role(order = "asc")
        user_type1.resolve("enrollments(
          courseId: \"#{@course1.id}\",
          sort: {
            field: role,
            direction: #{order}
          }
        ) {
            type
          }")
      end

      def resolve_role_with_section_name(order = "asc")
        user_type1.resolve("enrollments(
          courseId: \"#{@course1.id}\",
          sort: {
            field: role,
            direction: #{order}
          }
        ) {
            section {
              name
            }
          }")
      end

      context "last_activity_at" do
        before(:once) do
          @enrollment1.update!(last_activity_at: one_day_ago)
          @enrollment2.update!(last_activity_at: two_days_ago)
          @enrollment3.update!(last_activity_at: three_days_ago)
        end

        it "sorts by last_activity_at ascending" do
          expect(resolve_last_activity_at).to match [format_date(@enrollment1.last_activity_at), format_date(@enrollment2.last_activity_at), format_date(@enrollment3.last_activity_at)]
        end

        it "sorts by last_activity_at descending" do
          expect(resolve_last_activity_at("desc")).to match [format_date(@enrollment3.last_activity_at), format_date(@enrollment2.last_activity_at), format_date(@enrollment1.last_activity_at)]
        end

        it "performs secondary sort by section name ascending" do
          @enrollment1.update!(last_activity_at: one_day_ago)
          @enrollment3.update!(last_activity_at: one_day_ago)
          # enrollment1 - one_day_ago, Section A
          # enrollment3 - one_day_ago, Section C
          # enrollment2 - two_days_ago, Section B
          expect(resolve_last_activity_at_with_section_name).to match ["Section A", "Section C", "Section B"]
          # enrollment2 - two_days_ago, Section B
          # enrollment1 - one_day_ago, Section A
          # enrollment3 - one_day_ago, Section C
          expect(resolve_last_activity_at_with_section_name("desc")).to match ["Section B", "Section A", "Section C"]
        end
      end

      context "section_name" do
        it "sorts by section_name ascending" do
          expect(resolve_section_name).to match [@section1.name, @section2.name, @section3.name]
        end

        it "sorts by section_name descending" do
          expect(resolve_section_name("desc")).to match [@section3.name, @section2.name, @section1.name]
        end
      end

      context "role" do
        before(:once) do
          @enrollment2.update!(type: "TeacherEnrollment")
          @enrollment3.update!(type: "TaEnrollment")
        end

        it "sorts by role ascending" do
          expect(resolve_role).to match %w[TeacherEnrollment TaEnrollment StudentEnrollment]
        end

        it "sorts by role descending" do
          expect(resolve_role("desc")).to match %w[StudentEnrollment TaEnrollment TeacherEnrollment]
        end

        it "performs secondary sort by section name ascending" do
          @enrollment3.update!(type: "StudentEnrollment")
          # enrollment2 - teacher, Section B
          # enrollment1 - student, Section A
          # enrollment3 - student, Section C
          expect(resolve_role_with_section_name).to match ["Section B", "Section A", "Section C"]
          # enrollment1 - student, Section A
          # enrollment3 - student, Section C
          # enrollment2 - teacher, Section B
          expect(resolve_role_with_section_name("desc")).to match ["Section A", "Section C", "Section B"]
        end
      end
    end

    it "doesn't return enrollments for courses the user doesn't have permission for" do
      expect(
        user_type.resolve(%|enrollments(courseId: "#{@course2.id}") { _id }|)
      ).to eq []
    end

    it "excludes deactivated enrollments when currentOnly is true" do
      @student.enrollments.each(&:deactivate)
      results = user_type.resolve("enrollments(currentOnly: true) { _id }")
      expect(results).to be_empty
    end

    it "includes deactivated enrollments when currentOnly is false" do
      @student.enrollments.each(&:deactivate)
      results = user_type.resolve("enrollments(currentOnly: false) { _id }")
      expect(results).not_to be_empty
    end

    it "excludes concluded enrollments when excludeConcluded is true" do
      expect(user_type.resolve("enrollments(excludeConcluded: true) { _id }").length).to eq 1
      @student.enrollments.update_all workflow_state: "completed"
      expect(user_type.resolve("enrollments(excludeConcluded: true) { _id }")).to eq []
    end

    it "excludes enrollments that have a state of creation_pending" do
      expect(user_type.resolve("enrollments { _id }").length).to eq 1
      @student.enrollments.update(workflow_state: "creation_pending")
      expect(user_type.resolve("enrollments { _id }")).to eq []
    end

    it "excludes enrollments that have a enrollment_state of pending_active" do
      expect(user_type.resolve("enrollments { _id }", current_user: @student).length).to eq @student.enrollments.count

      @course1.update(start_at: 1.week.from_now, restrict_enrollments_to_course_dates: true)

      expect(@student.enrollments.where(course_id: @course1)[0].enrollment_state.state).to eq "pending_active"

      expect(user_type.resolve("enrollments { _id }", current_user: @student)).to eq [@student.enrollments.where(course_id: @course2).first.to_param]
    end

    context "Horizon courses" do
      before :once do
        @course3 = course_factory
        @course3.update!(horizon_course: true)
      end

      it "return only horizon courses if included" do
        @course3.enroll_student(@student, enrollment_state: "active")
        expect(user_type.resolve("enrollments(horizonCourses: true) { _id }", current_user: @student).length).to eq 1
      end

      it "returns only non-horizon courses if false" do
        @course3.enroll_student(@student, enrollment_state: "active")
        expect(user_type.resolve("enrollments(horizonCourses: false) { _id }", current_user: @student).length).to eq @student.enrollments.length - 1
      end
    end
  end

  context "enrollments_connection" do
    before(:once) do
      @course1 = @course
      @course2 = course_factory
      @course2.enroll_student(@student, enrollment_state: "active")
      @course3 = course_factory
      @course3.enroll_student(@student, enrollment_state: "active")
      @course4 = course_factory
      @course4.enroll_student(@student, enrollment_state: "active")
    end

    it "returns paginated enrollments with default limit" do
      user_type.extract_result = false
      result = user_type.resolve("enrollmentsConnection { nodes { _id } pageInfo { hasNextPage hasPreviousPage } }")
      enrollments_result = result["enrollmentsConnection"]

      expect(enrollments_result["nodes"]).to be_an(Array)
      expect(enrollments_result["pageInfo"]).to include("hasNextPage", "hasPreviousPage")
    end

    it "returns enrollments with specified limit" do
      user_type.extract_result = false
      result = user_type.resolve("enrollmentsConnection(first: 2) { nodes { _id } pageInfo { hasNextPage hasPreviousPage endCursor startCursor } }")
      enrollments_result = result["enrollmentsConnection"]
      expect(enrollments_result["nodes"].length).to be <= 2
      expect(enrollments_result["pageInfo"]).to include("hasNextPage", "hasPreviousPage", "endCursor", "startCursor")
    end

    it "supports cursor-based pagination" do
      user_type.extract_result = false
      # Get first page
      first_page_result = user_type.resolve("enrollmentsConnection(first: 2) { nodes { _id } pageInfo { endCursor hasNextPage } }")
      first_page = first_page_result["enrollmentsConnection"]

      if first_page["pageInfo"]["hasNextPage"]
        cursor = first_page["pageInfo"]["endCursor"]
        # Get second page
        second_page_result = user_type.resolve(%|enrollmentsConnection(first: 2, after: "#{cursor}") { nodes { _id } pageInfo { hasPreviousPage } }|)
        second_page = second_page_result["enrollmentsConnection"]
        expect(second_page["pageInfo"]["hasPreviousPage"]).to be true

        # Ensure different results
        first_ids = first_page["nodes"].pluck("_id")
        second_ids = second_page["nodes"].pluck("_id")
        expect(first_ids & second_ids).to be_empty
      end
    end

    it "returns enrollments for a given course with pagination" do
      user_type.extract_result = false
      result = user_type.resolve(%|enrollmentsConnection(courseId: "#{@course1.id}", first: 1) { nodes { _id } }|)
      enrollments_result = result["enrollmentsConnection"]
      expect(enrollments_result["nodes"].length).to eq 1
      expect(enrollments_result["nodes"].first["_id"]).to eq @student.enrollments.where(course: @course1).first.to_param
    end

    it "excludes unavailable courses when currentOnly is true" do
      @course1.complete
      user_type.extract_result = false
      result = user_type.resolve("enrollmentsConnection(currentOnly: true) { nodes { _id } }")
      enrollments_result = result["enrollmentsConnection"]
      course1_enrollment_id = @student.enrollments.where(course: @course1).first.to_param
      node_ids = enrollments_result["nodes"].pluck("_id")
      expect(node_ids).not_to include(course1_enrollment_id)
    end

    it "excludes concluded enrollments when excludeConcluded is true" do
      @student.enrollments.where(course: @course1).update_all(workflow_state: "completed")
      user_type.extract_result = false
      result = user_type.resolve("enrollmentsConnection(excludeConcluded: true) { nodes { _id } }")
      enrollments_result = result["enrollmentsConnection"]
      course1_enrollment_id = @student.enrollments.where(course: @course1).first.to_param
      node_ids = enrollments_result["nodes"].pluck("_id")
      expect(node_ids).not_to include(course1_enrollment_id)
    end

    it "applies same permission checks as regular enrollments field" do
      # Test that user can't see enrollments for courses they don't have permission for
      user_type.extract_result = false
      result = user_type.resolve(%|enrollmentsConnection(courseId: "#{@course2.id}") { nodes { _id } }|)
      enrollments_result = result["enrollmentsConnection"]
      expect(enrollments_result["nodes"]).to eq []
    end

    it "supports sorting with orderBy parameter" do
      @course2.start_at = 1.week.ago
      @course2.save!

      user_type.extract_result = false
      result = user_type.resolve('enrollmentsConnection(orderBy: ["courses.start_at"]) {
                                   nodes {
                                     _id
                                     course { _id }
                                   }
                                 }',
                                 current_user: @student)
      enrollments_result = result["enrollmentsConnection"]

      course_ids = enrollments_result["nodes"].map { |n| n["course"]["_id"].to_i }
      expect(course_ids).to include(@course2.id, @course1.id)
    end

    context "with many enrollments" do
      before(:once) do
        # Create additional courses to test pagination behavior
        5.times do |i|
          course = course_factory(course_name: "Test Course #{i + 5}")
          course.enroll_student(@student, enrollment_state: "active")
        end
      end

      it "properly paginates through all enrollments" do
        user_type.extract_result = false
        all_enrollment_ids = []
        has_next = true
        cursor = nil

        while has_next
          query = if cursor
                    %|enrollmentsConnection(first: 3, after: "#{cursor}") { nodes { _id } pageInfo { hasNextPage endCursor } }|
                  else
                    "enrollmentsConnection(first: 3) { nodes { _id } pageInfo { hasNextPage endCursor } }"
                  end

          result = user_type.resolve(query, current_user: @student)
          enrollments_result = result["enrollmentsConnection"]
          page_ids = enrollments_result["nodes"].pluck("_id")
          all_enrollment_ids.concat(page_ids)

          has_next = enrollments_result["pageInfo"]["hasNextPage"]
          cursor = enrollments_result["pageInfo"]["endCursor"]

          # Safety break to prevent infinite loops in tests
          break if all_enrollment_ids.length > 20
        end

        # Verify we got all enrollments and no duplicates
        expect(all_enrollment_ids.uniq.length).to eq all_enrollment_ids.length
        expect(all_enrollment_ids.length).to eq @student.enrollments.count
      end
    end

    context "permission handling" do
      before(:once) do
        @admin = account_admin_user
        @observer = user_factory(name: "Observer")
        @other_course = course_factory
        @other_student = user_factory(name: "Other Student")

        @other_course.enroll_student(@other_student, enrollment_state: "active")
        @other_course.enroll_teacher(@teacher, enrollment_state: "active")

        student_course = @student.enrollments.first.course
        observer_enrollment = student_course.enroll_user(@observer, "ObserverEnrollment", enrollment_state: "active")
        observer_enrollment.update!(associated_user_id: @student.id)
        UserObservationLink.create!(
          student: @student,
          observer: @observer,
          root_account: @course.account.root_account
        )
      end

      let(:admin_type) do
        GraphQLTypeTester.new(
          @student,
          current_user: @admin,
          domain_root_account: @course.account.root_account,
          request: ActionDispatch::TestRequest.create
        )
      end

      it "allows admin with manage_students permission to view all user enrollments" do
        admin_type.extract_result = false
        result = admin_type.resolve("enrollmentsConnection { nodes { _id } }")
        enrollments_result = result["enrollmentsConnection"]

        expected_ids = @student.enrollments.pluck(:id).map(&:to_param)
        actual_ids = enrollments_result["nodes"].pluck("_id")
        expect(actual_ids).to match_array(expected_ids)
      end

      it "allows observer to view their observee's enrollments" do
        observer_viewing_student = GraphQLTypeTester.new(
          @student,
          current_user: @observer,
          domain_root_account: @course.account.root_account,
          request: ActionDispatch::TestRequest.create
        )

        observer_viewing_student.extract_result = false
        result = observer_viewing_student.resolve("enrollmentsConnection { nodes { _id } }")
        enrollments_result = result["enrollmentsConnection"]

        student_course = @student.enrollments.first.course
        expected_enrollment = @student.enrollments.find_by(course: student_course)
        expected_ids = [expected_enrollment.id.to_param]
        actual_ids = enrollments_result["nodes"].pluck("_id")
        expect(actual_ids).to match_array(expected_ids)
      end

      it "allows teacher to view enrollments for students in their course" do
        teacher_viewing_student = GraphQLTypeTester.new(
          @student,
          current_user: @teacher,
          domain_root_account: @course.account.root_account,
          request: ActionDispatch::TestRequest.create
        )

        teacher_viewing_student.extract_result = false
        result = teacher_viewing_student.resolve("enrollmentsConnection { nodes { _id } }")
        enrollments_result = result["enrollmentsConnection"]

        actual_ids = enrollments_result["nodes"].pluck("_id")
        expect(actual_ids.length).to eq(1)
        expect(@student.enrollments.pluck(:id).map(&:to_s)).to include(actual_ids.first)
      end

      it "returns empty result when user has no shared courses" do
        separate_course = course_factory
        separate_course.enroll_student(@student, enrollment_state: "active")
        separate_teacher = user_factory
        separate_course.enroll_teacher(separate_teacher, enrollment_state: "active")

        teacher_no_access = GraphQLTypeTester.new(
          @student,
          current_user: separate_teacher,
          domain_root_account: @course.account.root_account,
          request: ActionDispatch::TestRequest.create
        )

        teacher_no_access.extract_result = false
        result = teacher_no_access.resolve(%|enrollmentsConnection(courseId: "#{@course.id}") { nodes { _id } }|)
        enrollments_result = result["enrollmentsConnection"]

        expect(enrollments_result["nodes"]).to be_empty
      end

      it "allows users to view their own enrollments" do
        user_type.extract_result = false
        result = user_type.resolve("enrollmentsConnection { nodes { _id } }", current_user: @student)
        enrollments_result = result["enrollmentsConnection"]

        expected_ids = @student.enrollments.pluck(:id).map(&:to_param)
        actual_ids = enrollments_result["nodes"].pluck("_id")
        expect(actual_ids).to match_array(expected_ids)
      end

      it "respects course_id filtering with proper permissions" do
        admin_type.extract_result = false
        result = admin_type.resolve(%|enrollmentsConnection(courseId: "#{@course.id}") { nodes { _id } }|)
        enrollments_result = result["enrollmentsConnection"]

        expected_ids = @student.enrollments.where(course: @course).pluck(:id).map(&:to_param)
        actual_ids = enrollments_result["nodes"].pluck("_id")
        expect(actual_ids).to match_array(expected_ids)
      end

      it "returns empty result when requesting course without permissions" do
        user_type.extract_result = false
        result = user_type.resolve(%|enrollmentsConnection(courseId: "#{@other_course.id}") { nodes { _id } }|, current_user: @student)
        enrollments_result = result["enrollmentsConnection"]

        expect(enrollments_result["nodes"]).to be_empty
      end
    end
  end

  context "email" do
    let!(:read_email_override) do
      RoleOverride.create!(
        context: @teacher.account,
        permission: "read_email_addresses",
        role: teacher_role,
        enabled: true
      )
    end

    let!(:admin) { account_admin_user }

    before(:once) do
      @student.update! email: "cooldude@example.com"
    end

    it "returns email for admins" do
      admin_tester = GraphQLTypeTester.new(
        @student,
        current_user: admin,
        domain_root_account: @course.account.root_account,
        request: ActionDispatch::TestRequest.create
      )

      expect(admin_tester.resolve("email")).to eq @student.email

      # this is for the cached branch
      allow(@student).to receive(:email_cached?).and_return(true)
      expect(admin_tester.resolve("email")).to eq @student.email
    end

    it "returns email for teachers" do
      expect(user_type.resolve("email")).to eq @student.email

      # this is for the cached branch
      allow(@student).to receive(:email_cached?).and_return(true)
      expect(user_type.resolve("email")).to eq @student.email
    end

    it "doesn't return email for others" do
      expect(user_type.resolve("email", current_user: nil)).to be_nil
      expect(user_type.resolve("email", current_user: @other_student)).to be_nil
      expect(user_type.resolve("email", current_user: @random_person)).to be_nil
    end

    it "respects :read_email_addresses permission" do
      read_email_override.update!(enabled: false)

      expect(user_type.resolve("email")).to be_nil
    end
  end

  context "groups" do
    before(:once) do
      @user_group_ids = (1..5).map do
        group_with_user({ user: @student, active_all: true }).group_id.to_s
      end
      @deleted_user_group_ids = (1..3).map do
        group = group_with_user({ user: @student, active_all: true })
        group.destroy
        group.group_id.to_s
      end
    end

    it "fetches the groups associated with a user" do
      user_type.resolve("groups { _id }", current_user: @student).all? do |id|
        expect(@user_group_ids.include?(id)).to be true
        expect(@deleted_user_group_ids.include?(id)).to be false
      end
    end

    it "only returns groups for current_user" do
      expect(
        user_type.resolve("groups { _id }", current_user: @teacher)
      ).to be_nil
    end
  end

  context "groupMemberships" do
    before(:once) do
      @group_category_a = @course.group_categories.create!(name: "Test Category A", non_collaborative: true)
      @group_category_b = @course.group_categories.create!(name: "Test Category B", non_collaborative: false)
      @group_a = @course.groups.create!(name: "Group A", group_category: @group_category_a)
      @group_b = @course.groups.create!(name: "Group B", group_category: @group_category_b)

      @gm1 = @group_a.add_user(@student)
      @gm2 = @group_b.add_user(@student)
    end

    it "returns group memberships for the user" do
      expect(
        user_type.resolve("groupMemberships { group { _id } }")
      ).to match_array [@gm1.group.id.to_s, @gm2.group.id.to_s]
    end
  end

  context "notificationPreferences" do
    it "returns the users notification preferences" do
      Notification.delete_all
      @student.communication_channels.create!(path: "test@test.com").confirm!
      notification_model(name: "test", category: "Announcement")

      expect(
        user_type.resolve("notificationPreferences { channels { notificationPolicies(contextType: Course) { notification { name } } } }")[0][0]
      ).to eq "test"
    end

    it "only returns active communication channels" do
      Notification.delete_all
      communication_channel = @student.communication_channels.create!(path: "test@test.com")
      communication_channel.confirm!
      notification_model(name: "test", category: "Announcement")

      expect(
        user_type.resolve("notificationPreferences { channels { notificationPolicies(contextType: Course) { notification { name } } } }")[0][0]
      ).to eq "test"

      communication_channel.destroy
      expect(
        user_type.resolve("notificationPreferences { channels { notificationPolicies(contextType: Course) { notification { name } } } }").count
      ).to eq 0
    end

    context "when the requesting user does not have permission to view the communication channels" do
      let(:user_type) do
        GraphQLTypeTester.new(
          @student,
          current_user: @other_student,
          domain_root_account: @course.account.root_account,
          request: ActionDispatch::TestRequest.create
        )
      end

      it "returns nil" do
        expect(
          user_type.resolve("notificationPreferences { channels { notificationPolicies(contextType: Course) { notification { name } } } }")
        ).to be_nil
      end
    end
  end

  context "differentiation_tags_connection" do
    def resolve_user_type(course_id = @course.id)
      user_type.resolve(%|differentiationTagsConnection(courseId: "#{course_id}") { edges { node { group { _id name } } } }|)
    end

    it "calls the DifferentiationTagsLoader" do
      loader_instance = instance_double(GraphQL::Schema::Loader)
      expect(loader_instance).to receive(:load).with(@student.id).and_return([])
      expect(Loaders::UserLoaders::DifferentiationTagsLoader)
        .to receive(:for)
        .and_return(loader_instance)

      resolve_user_type
    end

    it "passes correct parameters to the the DifferentiationTagsLoader" do
      loader_instance = instance_double(GraphQL::Schema::Loader)
      expect(loader_instance).to receive(:load).with(@student.id).and_return([])
      expect(Loaders::UserLoaders::DifferentiationTagsLoader)
        .to receive(:for)
        .with(@teacher, @course.id.to_s)
        .and_return(loader_instance)

      resolve_user_type
    end
  end

  context "conversations" do
    it "returns conversations for the user" do
      c = conversation(@student, @teacher)
      type = GraphQLTypeTester.new(@student, current_user: @student, domain_root_account: @student.account, request: ActionDispatch::TestRequest.create)
      expect(
        type.resolve("conversationsConnection { nodes { conversation { conversationMessagesConnection { nodes { body } } } } }")[0][0]
      ).to eq c.conversation.conversation_messages.first.body
    end

    context "with horizon courses" do
      before do
        # Create a horizon course and conversation
        @course.update!(horizon_course: true)
        @course.account.enable_feature!(:horizon_course_setting)
        @course.enroll_student(@student, enrollment_state: "active")
        @course.save!
        # Pass the actual course object as context
        @horizon_convo = conversation(@student, @teacher, body: "Horizon")
      end

      after do
        @course.update!(horizon_course: false)
        @course.account.disable_feature!(:horizon_course_setting)
        @horizon_convo.destroy
      end

      it "excludes horizon conversations by default" do
        type = GraphQLTypeTester.new(@student, current_user: @student, domain_root_account: @student.account, request: ActionDispatch::TestRequest.create)
        result = type.resolve("conversationsConnection { nodes { conversation { conversationMessagesConnection { nodes { body } } } } }")
        expect(result.flatten).not_to include(@horizon_convo.conversation.conversation_messages.first.body)
      end

      it "excludes horizon conversations if showHorizonConversations is false" do
        type = GraphQLTypeTester.new(@student, current_user: @student, domain_root_account: @student.account, request: ActionDispatch::TestRequest.create)
        result = type.resolve("conversationsConnection(showHorizonConversations: false) { nodes { conversation { conversationMessagesConnection { nodes { body } } } } }")
        expect(result.flatten).not_to include(@horizon_convo.conversation.conversation_messages.first.body)
      end

      it "includes horizon conversations when explicitly requested" do
        type = GraphQLTypeTester.new(@student, current_user: @student, domain_root_account: @student.account, request: ActionDispatch::TestRequest.create)
        result = type.resolve("conversationsConnection(showHorizonConversations: true) { nodes { conversation { conversationMessagesConnection { nodes { body } } } } }")
        expect(result.flatten).to include(@horizon_convo.conversation.conversation_messages.first.body)
      end
    end

    context "recipient user deleted" do
      def delete_recipient
        # The short issue is CP and CMP are not fk attached to the user, but our code expects an associated user.
        # As a result the below specs give us options to handle when a user is hard deleted without cleanup.
        # The CMP requires that the cmp.workflow_state == deleted;
        # there is no way around this because the loader takes an array of cmps and it would defeat the purpose to check user beforehand.
        # Thus for now we handle this and return null which can be processed.

        conversation(@student, sender: @teacher)

        # delete student
        student_id = @student.id

        # delete enrollments can run in a loop if multiple
        enrollment = @student.enrollments.first
        enrollment_state = enrollment.enrollment_state
        enrollment_state.delete
        enrollment.delete

        # delete stream_item_instances can run in a loop if multiple
        stream_item_instance = @student.stream_item_instances.first
        stream_item_instance.delete

        # delete user_account_associations can run in a loop if multiple
        user_account_association = @student.user_account_associations.first
        user_account_association.delete

        @student.delete

        # deleting the cmp
        # the problem cp:  cp_without_associated_user = ConversationParticipant.where(user_id: student_id).first
        cmp_without_associated_user = ConversationMessageParticipant.where(user_id: student_id).first
        cmp_without_associated_user.workflow_state = "deleted"
        cmp_without_associated_user.save

        student_id
      end

      it "returns empty recipients" do
        delete_recipient
        type = GraphQLTypeTester.new(@teacher, current_user: @teacher, domain_root_account: @teacher.account, request: ActionDispatch::TestRequest.create)

        recipients_ids = type.resolve("
        conversationsConnection(scope: \"sent\") {
          nodes {
            conversation {
              conversationMessagesConnection {
                nodes {
                  recipients {
                    _id
                  }
                }
              }
            }
          }
        }
        ")
        expect(recipients_ids[0][0].empty?).to be true
      end

      context "ConversationMessageParticipant.workflow_state deleted" do
        it "returns nil for user" do
          student_id = delete_recipient
          type = GraphQLTypeTester.new(@teacher, current_user: @teacher, domain_root_account: @teacher.account, request: ActionDispatch::TestRequest.create)
          cmps_ids = type.resolve("
            conversationsConnection(scope: \"sent\") {
              nodes {
                conversation {
                  conversationParticipantsConnection {
                    nodes {
                      user {
                        _id
                      }
                    }
                  }
                }
              }
            }
            ")
          expect(cmps_ids[0].include?(@teacher.id.to_s)).to be true
          expect(cmps_ids[0].include?(student_id.to_s)).to be false
        end
      end
    end

    it "has createdAt field for conversationMessagesConnection" do
      Timecop.freeze do
        c = conversation(@student, @teacher)
        type = GraphQLTypeTester.new(@student, current_user: @student, domain_root_account: @student.account, request: ActionDispatch::TestRequest.create)
        expect(
          type.resolve("conversationsConnection { nodes { conversation { conversationMessagesConnection { nodes { createdAt } } } } }")[0][0]
        ).to eq c.conversation.conversation_messages.first.created_at.iso8601
      end
    end

    it "has updatedAt field for conversations and conversationParticipants" do
      Timecop.freeze do
        convo = conversation(@student, @teacher)
        type = GraphQLTypeTester.new(@student, current_user: @student, domain_root_account: @student.account, request: ActionDispatch::TestRequest.create)
        res_node = type.resolve("conversationsConnection { nodes { updatedAt }}")[0]
        expect(res_node).to eq convo.conversation.conversation_participants.first.updated_at.iso8601
      end
    end

    it "has updatedAt field for conversationParticipantsConnection" do
      Timecop.freeze do
        convo = conversation(@student, @teacher)
        type = GraphQLTypeTester.new(@student, current_user: @student, domain_root_account: @student.account, request: ActionDispatch::TestRequest.create)
        res_node = type.resolve("conversationsConnection { nodes { conversation { conversationParticipantsConnection { nodes { updatedAt } } } } }")[0][0]
        expect(res_node).to eq convo.conversation.conversation_participants.first.updated_at.iso8601
      end
    end

    it "does not return conversations for other users" do
      conversation(@student, @teacher)
      type = GraphQLTypeTester.new(@teacher, current_user: @student, domain_root_account: @teacher.account, request: ActionDispatch::TestRequest.create)
      expect(
        type.resolve("conversationsConnection { nodes { conversation { conversationMessagesConnection { nodes { body } } } } }")
      ).to be_nil
    end

    it "filters the conversations" do
      conversation(@student, @teacher, { body: "Howdy Partner" })
      conversation(@student, @random_person, { body: "Not in course" })
      conversation(@student, @ta, { body: "Hey Im using SimpleTags tagged_scope_handler." })

      type = GraphQLTypeTester.new(@student, current_user: @student, domain_root_account: @student.account, request: ActionDispatch::TestRequest.create)
      result = type.resolve(
        "conversationsConnection(filter: \"course_#{@course.id}\") { nodes { conversation { conversationMessagesConnection { nodes { body } } } } }"
      )
      expect(result.count).to eq 2
      expect(result.flatten).to match_array ["Howdy Partner", "Hey Im using SimpleTags tagged_scope_handler."]

      result = type.resolve(
        "conversationsConnection(filter: \"user_#{@ta.id}\") { nodes { conversation { conversationMessagesConnection { nodes { body } } } } }"
      )
      expect(result.count).to eq 1
      expect(result[0][0]).to eq "Hey Im using SimpleTags tagged_scope_handler."

      result = type.resolve(
        "conversationsConnection { nodes { conversation { conversationMessagesConnection { nodes { body } } } } }"
      )
      expect(result.count).to eq 3
      expect(result.flatten).to match_array ["Howdy Partner", "Not in course", "Hey Im using SimpleTags tagged_scope_handler."]

      result = type.resolve(
        "conversationsConnection(filter: [\"user_#{@ta.id}\", \"course_#{@course.id}\"]) { nodes { conversation { conversationMessagesConnection { nodes { body } } } } }"
      )
      expect(result.count).to eq 1
      expect(result[0][0]).to eq "Hey Im using SimpleTags tagged_scope_handler."
    end

    it "returns the conversations without conversation participants" do
      conversation(@student, @teacher, { body: "Hello, Mr White" })
      conversation_participant = conversation(@student, @teacher, { body: "Hello??" })

      # Delete the conversation but leave the conversation_participants orphaned
      conversation_participant.conversation.conversation_messages.destroy_all
      conversation_participant.conversation.delete

      type = GraphQLTypeTester.new(@student, current_user: @student, domain_root_account: @student.account, request: ActionDispatch::TestRequest.create)
      result = type.resolve(
        "conversationsConnection { nodes { conversation { conversationMessagesConnection { nodes { body } } } } }"
      )
      expect(result.count).to eq 1
    end

    it "scopes the conversations" do
      allow(InstStatsd::Statsd).to receive(:distributed_increment)
      conversation(@student, @teacher, { body: "You get that thing I sent ya?" })
      conversation(@teacher, @student, { body: "oh yea =)" })
      conversation(@student, @random_person, { body: "Whats up?", starred: true })

      # used for the sent scope
      conversation(@random_person, @teacher, { body: "Help! Please make me non-random!" })
      type = GraphQLTypeTester.new(@student, current_user: @student, domain_root_account: @student.account, request: ActionDispatch::TestRequest.create)
      result = type.resolve(
        "conversationsConnection(scope: \"inbox\") { nodes { conversation { conversationMessagesConnection { nodes { body } } } } }"
      )
      expect(result.flatten.count).to eq 3
      expect(result.flatten).to match_array ["You get that thing I sent ya?", "oh yea =)", "Whats up?"]
      expect(InstStatsd::Statsd).to have_received(:distributed_increment).with("inbox.visit.scope.inbox.pages_loaded.react")

      result = type.resolve(
        "conversationsConnection(scope: \"starred\") { nodes { conversation { conversationMessagesConnection { nodes { body } } } } }"
      )
      expect(result.count).to eq 1
      expect(result[0][0]).to eq "Whats up?"
      expect(InstStatsd::Statsd).to have_received(:distributed_increment).with("inbox.visit.scope.starred.pages_loaded.react")

      type = GraphQLTypeTester.new(@student, current_user: @student, domain_root_account: @student.account, request: ActionDispatch::TestRequest.create)
      result = type.resolve(
        "conversationsConnection(scope: \"unread\") { nodes { conversation { conversationMessagesConnection { nodes { body } } } } }"
      )
      expect(result.flatten.count).to eq 2
      expect(InstStatsd::Statsd).to have_received(:distributed_increment).with("inbox.visit.scope.unread.pages_loaded.react")

      type = GraphQLTypeTester.new(
        @random_person,
        current_user: @random_person,
        domain_root_account: @random_person.account,
        request: ActionDispatch::TestRequest.create
      )
      result = type.resolve("conversationsConnection(scope: \"sent\") { nodes { conversation { conversationMessagesConnection { nodes { body } } } } }")
      expect(result[0][0]).to eq "Help! Please make me non-random!"
      expect(InstStatsd::Statsd).to have_received(:distributed_increment).with("inbox.visit.scope.sent.pages_loaded.react")

      @conversation.update!(workflow_state: "archived")
      type = GraphQLTypeTester.new(
        @random_person,
        current_user: @random_person,
        domain_root_account: @random_person.account,
        request: ActionDispatch::TestRequest.create
      )
      result = type.resolve("conversationsConnection(scope: \"archived\") { nodes { conversation { conversationMessagesConnection { nodes { body } } } } }")
      expect(result[0][0]).to eq "Help! Please make me non-random!"
      expect(InstStatsd::Statsd).to have_received(:distributed_increment).with("inbox.visit.scope.archived.pages_loaded.react")
      @conversation.update!(workflow_state: "read")
    end
  end

  context "recipients" do
    let(:type) do
      GraphQLTypeTester.new(
        @student,
        current_user: @student,
        domain_root_account: @course.account.root_account,
        request: ActionDispatch::TestRequest.create
      )
    end

    let(:teacher_type) do
      GraphQLTypeTester.new(
        @teacher,
        current_user: @teacher,
        domain_root_account: @course.account.root_account,
        request: ActionDispatch::TestRequest.create
      )
    end

    let(:ta_type) do
      GraphQLTypeTester.new(
        @ta,
        current_user: @ta,
        domain_root_account: @course.account.root_account,
        request: ActionDispatch::TestRequest.create
      )
    end

    it "returns nil if the user is not the current user" do
      result = user_type.resolve("recipients { usersConnection { nodes { _id } } }")
      expect(result).to be_nil
    end

    context "when feature is disabled" do
      it "returns known users including students" do
        known_users = @student.address_book.search_users.paginate(per_page: 4)
        result = type.resolve("recipients { usersConnection { nodes { _id } } }")
        expect(result).to match_array(known_users.pluck(:id).map(&:to_s))
      end
    end

    context "when feature is enabled" do
      before { @student.account.root_account.enable_feature!(:restrict_student_access) }

      it "returns known users without students" do
        result = type.resolve("recipients { usersConnection { nodes { _id } } }")
        expect(result).to match_array([@teacher.id.to_s])
      end
    end

    it "returns contexts" do
      result = type.resolve("recipients { contextsConnection { nodes { name } } }")
      expect(result[0]).to eq(@course.name)
    end

    it "returns false for sendMessagesAll if no context is given" do
      result = type.resolve("recipients { sendMessagesAll }")
      expect(result).to be(false)
    end

    it "returns false for sendMessagesAll if not allowed" do
      # Students do not have the sendMessagesAll permission by default
      result = type.resolve("recipients(context: \"course_#{@course.id}_students\") { sendMessagesAll }")
      expect(result).to be(false)
    end

    it "returns true for sendMessagesAll if allowed" do
      @random_person.account.role_overrides.create!(permission: :send_messages_all, role: student_role, enabled: true)

      result = type.resolve("recipients(context: \"course_#{@course.id}_students\") { sendMessagesAll }")
      expect(result).to be(true)
    end

    it "searches users" do
      known_users = @student.address_book.search_users.paginate(per_page: 3)
      User.find(known_users.first.id).update!(name: "Matthew Lemon")
      result = type.resolve('recipients(search: "lemon") { usersConnection { nodes { _id } } }')
      expect(result[0]).to eq(known_users.first.id.to_s)

      result = type.resolve('recipients(search: "morty") { usersConnection { nodes { _id } } }')
      expect(result).to be_empty
    end

    it "searches contexts" do
      result = type.resolve('recipients(search: "unnamed") { contextsConnection { nodes { name } } }')
      expect(result[0]).to eq(@course.name)

      result = type.resolve('recipients(search: "Lemon") { contextsConnection { nodes { name } } }')
      expect(result).to be_empty
    end

    it "filters results based on context" do
      known_users = @student.address_book.search_users(context: "course_#{@course.id}_students").paginate(per_page: 3)
      result = type.resolve("recipients(context: \"course_#{@course.id}_students\") { usersConnection { nodes { _id } } }")
      expect(result).to match_array(known_users.pluck(:id).map(&:to_s))
    end

    context "differentiation tags" do
      before do
        Account.default.enable_feature! :assign_to_differentiation_tags
        Account.default.settings[:allow_assign_to_differentiation_tags] = { value: true }
        Account.default.save!
        Account.default.reload
        @collaborative_category = @course.group_categories.create!(name: "Collaborative Category", non_collaborative: false)
        @collaborative_group = @course.groups.create!(name: "Collaborative group", group_category: @collaborative_category)
        @collaborative_group.add_user(@student)

        @non_collaborative_category = @course.group_categories.create!(name: "Non-Collaborative Category", non_collaborative: true)
        @non_collaborative_group = @course.groups.create!(name: "non Collaborative group", group_category: @non_collaborative_category)
        @non_collaborative_group.add_user(@student)
      end

      describe "teacher type" do
        it "returns differentiation tags" do
          result = teacher_type.resolve("recipients(context: \"course_#{@course.id}\") { contextsConnection { nodes { name } } }")
          expect(result).to include("Differentiation Tags")
        end

        it "returns differentiation tag details" do
          result = teacher_type.resolve("recipients(context: \"course_#{@course.id}_differentiation_tags\") { contextsConnection { nodes { name } } }")
          expect(result).to eq(["non Collaborative group"])
        end

        it "returns differentiation tag users" do
          result = teacher_type.resolve("recipients(context: \"differentiation_tag_#{@non_collaborative_group.id}\") { usersConnection { nodes { name } } }")
          expect(result).to eq([@student.name])
        end

        it "returns group tag users" do
          result = teacher_type.resolve("recipients(context: \"group_#{@collaborative_group.id}\") { usersConnection { nodes { name } } }")
          expect(result).to eq([@student.name])
        end

        it "does not return differentiation tags when flag is off" do
          Account.default.disable_feature! :assign_to_differentiation_tags
          Account.default.settings[:allow_assign_to_differentiation_tags] = { value: false }
          Account.default.save!
          Account.default.reload

          result = teacher_type.resolve("recipients(context: \"course_#{@course.id}\") { contextsConnection { nodes { name } } }")
          expect(result).not_to include("Differentiation Tags")
        end
      end

      describe "student type" do
        it "does not return differentiation tags" do
          result = type.resolve("recipients(context: \"course_#{@course.id}\") { contextsConnection { nodes { name } } }")
          expect(result).not_to include("Differentiation Tags")
        end

        it "does not return differentiation tag details" do
          result = type.resolve("recipients(context: \"course_#{@course.id}_differentiation_tags\") { contextsConnection { nodes { name } } }")
          expect(result).to eq([])
        end

        it "does not return differentiation tag users" do
          result = type.resolve("recipients(context: \"differentiation_tag_#{@non_collaborative_group.id}\") { usersConnection { nodes { name } } }")
          expect(result).to eq([])
        end

        it "does not allow circumventing permissions by calling group" do
          result = type.resolve("recipients(context: \"group_#{@non_collaborative_group.id}\") { usersConnection { nodes { name } } }")
          expect(result).to eq([])
        end
      end

      describe "ta type" do
        it "does not return differentiation tags" do
          result = ta_type.resolve("recipients(context: \"course_#{@course.id}\") { contextsConnection { nodes { name } } }")
          expect(result).not_to include("Differentiation Tags")
        end

        it "does not return differentiation tag details" do
          result = ta_type.resolve("recipients(context: \"course_#{@course.id}_differentiation_tags\") { contextsConnection { nodes { name } } }")
          expect(result).to eq([])
        end

        it "does not return differentiation tag users" do
          result = ta_type.resolve("recipients(context: \"differentiation_tag_#{@non_collaborative_group.id}\") { usersConnection { nodes { name } } }")
          expect(result).to eq([])
        end

        it "does not allow circumventing permissions by calling group" do
          result = ta_type.resolve("recipients(context: \"group_#{@non_collaborative_group.id}\") { usersConnection { nodes { name } } }")
          expect(result).to eq([])
        end
      end
    end
  end

  context "observerEnrollmentsConnection" do
    specs_require_sharding

    let(:teacher_type) do
      GraphQLTypeTester.new(
        @teacher,
        current_user: @teacher,
        domain_root_account: @course.account.root_account,
        request: ActionDispatch::TestRequest.create
      )
    end

    let(:student_type) do
      GraphQLTypeTester.new(
        @student,
        current_user: @student,
        domain_root_account: @course.account.root_account,
        request: ActionDispatch::TestRequest.create
      )
    end

    before do
      @shard1.activate do
        @student1 = student_in_course(active_all: true).user
        @student2 = student_in_course(active_all: true).user

        @student1_observer = observer_in_course(active_all: true, associated_user_id: @student1).user
        @student2_observer = observer_in_course(active_all: true, associated_user_id: @student2).user
      end

      @shard2.activate do
        @student2_observer2 = User.create
        enrollment = @course.enroll_user(@student2_observer2, "ObserverEnrollment")
        enrollment.associated_user = @student2
        enrollment.workflow_state = "active"
        enrollment.save
      end
    end

    it "returns associatedUser ids" do
      result = teacher_type.resolve("recipients(context: \"course_#{@course.id}_observers\") { usersConnection { nodes { observerEnrollmentsConnection(contextCode: \"course_#{@course.id}\") { nodes { associatedUser { _id } } } } } }")
      expect(result).to match_array([[@student1.id.to_s], [@student2.id.to_s], [@student2.id.to_s]])
    end

    it "returns empty associatedUser ids" do
      result = teacher_type.resolve("recipients(context: \"course_#{@course.id}_students\") { usersConnection { nodes { observerEnrollmentsConnection(contextCode: \"course_#{@course.id}\") { nodes { associatedUser { _id } } } } } }")
      expect(result).to match_array([[], [], [], []])
    end

    it "returns nil when context is empty" do
      result = teacher_type.resolve("recipients(context: \"course_#{@course.id}_observers\") { usersConnection { nodes { observerEnrollmentsConnection(contextCode: \"\") { nodes { associatedUser { _id } } } } } }")
      expect(result).to match_array([nil, nil, nil])
    end

    it "returns nil when not teacher" do
      result = student_type.resolve("recipients(context: \"course_#{@course.id}_observers\") { usersConnection { nodes { observerEnrollmentsConnection(contextCode: \"\") { nodes { associatedUser { _id } } } } } }")
      expect(result).to match_array([nil, nil])
    end
  end

  context "total_recipients" do
    let(:type) do
      GraphQLTypeTester.new(
        @student,
        current_user: @student,
        domain_root_account: @course.account.root_account,
        request: ActionDispatch::TestRequest.create
      )
    end

    it "returns total_recipients for given context (excluding current_user)" do
      result = type.resolve("totalRecipients(context: \"course_#{@course.id}\")")
      expect(result).to eq(@course.enrollments.count - 1)
    end
  end

  context "recipients_observers" do
    let(:student_type) do
      GraphQLTypeTester.new(
        @student,
        current_user: @student,
        domain_root_account: @course.account.root_account,
        request: ActionDispatch::TestRequest.create
      )
    end

    let(:teacher_type) do
      GraphQLTypeTester.new(
        @teacher,
        current_user: @teacher,
        domain_root_account: @course.account.root_account,
        request: ActionDispatch::TestRequest.create
      )
    end

    before do
      student = @student
      @third_student = student_in_course(active_all: true).user
      @fourth_student = student_in_course(active_all: true).user
      @student = student

      observer = observer_in_course(active_all: true, associated_user_id: @student).user
      observer_enrollment_2 = @course.enroll_user(observer, "ObserverEnrollment", enrollment_state: "active")
      observer_enrollment_2.update_attribute(:associated_user_id, @other_student.id)

      observer_enrollment_3 = @course.enroll_user(observer, "ObserverEnrollment", enrollment_state: "active")
      observer_enrollment_3.update_attribute(:associated_user_id, @third_student.id)

      second_observer = observer_in_course(active_all: true, associated_user_id: @fourth_student).user

      @observer = observer
      @second_observer = second_observer
    end

    it "returns nil if the user is not the current user" do
      result = teacher_type.resolve('recipientsObservers(contextCode: "course_1", recipientIds: ["1"]) { nodes { _id } } ')
      expect(result).to be_nil
    end

    it "returns nil if invalid course is given" do
      result = teacher_type.resolve('recipientsObservers(contextCode: "fake_2", recipientIds: ["1"]) { nodes { _id } } ')
      expect(result).to be_nil
    end

    it "returns a users observers as messageable user" do
      recipients = [@student.id.to_s]
      result = teacher_type.resolve("recipientsObservers(contextCode: \"course_#{@course.id}\", recipientIds: #{recipients}) { nodes { _id } } ", current_user: @teacher)
      expect(result).to eq [@observer.id.to_s]
    end

    it "does not return observers that are not active" do
      inactive_observer = User.create
      inactive_observer_enrollment = @course.enroll_user(inactive_observer, "ObserverEnrollment", enrollment_state: "completed")
      inactive_observer_enrollment.update_attribute(:associated_user_id, @student.id)
      recipients = [@student.id.to_s]
      result = teacher_type.resolve("recipientsObservers(contextCode: \"course_#{@course.id}\", recipientIds: #{recipients}) { nodes { _id } } ", current_user: @teacher)
      expect(result).not_to include(inactive_observer.id.to_s)
    end

    it "does not return duplicate observers if an observer is observing multiple students in the course" do
      recipients = [@student, @other_student, @third_student].map { |u| u.id.to_s }
      result = teacher_type.resolve("recipientsObservers(contextCode: \"course_#{@course.id}\", recipientIds: #{recipients}) { nodes { _id } } ", current_user: @teacher)
      expect(result).to eq [@observer.id.to_s]
    end

    it "returns observers for all students in a course if the entire course is a recipient and current user can send observers messages" do
      recipients = ["course_#{@course.id}"]
      result = teacher_type.resolve("recipientsObservers(contextCode: \"course_#{@course.id}\", recipientIds: #{recipients}) { nodes { _id } } ", current_user: @teacher)
      expect(result.length).to eq 2
      expect(result).to include(@observer.id.to_s, @second_observer.id.to_s)
    end

    it "does not return observers that the current user is unable to message" do
      recipients = ["course_#{@course.id}"]
      result = student_type.resolve("recipientsObservers(contextCode: \"course_#{@course.id}\", recipientIds: #{recipients}) { nodes { _id } } ", current_user: @student)
      expect(result.length).to eq 1
      expect(result).to include(@student.observee_enrollments.first.user.id.to_s)
    end
  end

  context "favorite_courses" do
    before(:once) do
      @course1 = @course
      course_with_user("StudentEnrollment", user: @student, active_all: true)
      @course2 = @course
    end

    let(:type) do
      GraphQLTypeTester.new(
        @student,
        current_user: @student,
        domain_root_account: @course.account.root_account,
        request: ActionDispatch::TestRequest.create
      )
    end

    it "returns primary enrollment courses if there are no favorite courses" do
      result = type.resolve("favoriteCoursesConnection { nodes { _id } }")
      expect(result).to match_array([@course1.id.to_s, @course2.id.to_s])
    end

    it "returns favorite courses" do
      @student.favorites.create!(context: @course1)
      result = type.resolve("favoriteCoursesConnection { nodes { _id } }")
      expect(result).to match_array([@course1.id.to_s])
    end

    context "dashboard_card" do
      it "returns the correct dashboard cards if there are no favorite courses" do
        result = type.resolve("favoriteCoursesConnection { nodes { dashboardCard { assetString } } }")
        expect(result).to match_array([@course1.asset_string, @course2.asset_string])
      end

      it "returns the correct dashboard cards if there are favorite courses" do
        @student.favorites.create!(context: @course1)
        result = type.resolve("favoriteCoursesConnection { nodes { dashboardCard { assetString } } }")
        expect(result).to match_array([@course1.asset_string])
      end

      it "caches dashboard card counts" do
        @cur_teacher = course_with_teacher(active_all: true).user
        @published_course = @course
        @unpublished_course = course_factory(active_course: false)
        @unpublished_course.enroll_teacher(@cur_teacher).accept!

        teacher_type = GraphQLTypeTester.new(
          @cur_teacher,
          current_user: @cur_teacher,
          domain_root_account: @course.account.root_account,
          request: ActionDispatch::TestRequest.create
        )

        enable_cache do
          teacher_type.resolve("favoriteCoursesConnection { nodes { dashboardCard { assetString } } }")
          published_count = Rails.cache.read(["last_known_dashboard_cards_published_count", @cur_teacher.global_id].cache_key)
          unpublished_count = Rails.cache.read(["last_known_dashboard_cards_unpublished_count", @cur_teacher.global_id].cache_key)
          expect(published_count).to eq 1
          expect(unpublished_count).to eq 1

          # Publish the unpublished course
          @unpublished_course.offer!
          teacher_type.resolve("favoriteCoursesConnection { nodes { dashboardCard { assetString } } }")
          published_count = Rails.cache.read(["last_known_dashboard_cards_published_count", @cur_teacher.global_id].cache_key)
          unpublished_count = Rails.cache.read(["last_known_dashboard_cards_unpublished_count", @cur_teacher.global_id].cache_key)
          expect(published_count).to eq 2
          expect(unpublished_count).to eq 0
        end
      end

      it "caches dashboard card counts for k5" do
        k5_account = Account.create!(name: "K5 Elementary")
        toggle_k5_setting(k5_account)
        @cur_teacher = user_factory(active_all: true)
        @k5_course1 = course_factory(course_name: "K5 Course 1", active_all: true, account: k5_account)
        @k5_course1.enroll_teacher(@cur_teacher, enrollment_state: "active")

        teacher_type = GraphQLTypeTester.new(
          @cur_teacher,
          current_user: @cur_teacher,
          domain_root_account: k5_account.root_account,
          request: ActionDispatch::TestRequest.create
        )

        enable_cache do
          teacher_type.resolve("favoriteCoursesConnection { nodes { dashboardCard { assetString } } }")
          k5_count = Rails.cache.read(["last_known_k5_cards_count", @cur_teacher.global_id].cache_key)
          expect(k5_count).to eq 1

          # Create and add a new K5 course
          @k5_course2 = course_factory(course_name: "K5 Course 2", active_all: true, account: k5_account)
          @k5_course2.enroll_teacher(@cur_teacher, enrollment_state: "active")
          teacher_type.resolve("favoriteCoursesConnection { nodes { dashboardCard { assetString } } }")
          k5_count = Rails.cache.read(["last_known_k5_cards_count", @cur_teacher.global_id].cache_key)
          expect(k5_count).to eq 2
        end
      end
    end
  end

  context "favorite_groups" do
    let(:type) do
      GraphQLTypeTester.new(
        @student,
        current_user: @student,
        domain_root_account: @course.account.root_account,
        request: ActionDispatch::TestRequest.create
      )
    end

    it "returns all groups if there are no favorite groups" do
      group_with_user(user: @student, active_all: true)
      result = type.resolve("favoriteGroupsConnection { nodes { _id } }")
      expect(result).to match_array([@group.id.to_s])
    end

    it "return favorite groups" do
      2.times do
        group_with_user(user: @student, active_all: true)
      end
      @student.favorites.create!(context: @group)
      result = type.resolve("favoriteGroupsConnection { nodes { _id } }")
      expect(result).to match_array([@group.id.to_s])
    end

    it "includes non_collaborative group when asked for by someone with permissions" do
      Account.default.settings[:allow_assign_to_differentiation_tags] = { value: true }
      Account.default.save!
      Account.default.reload
      allow_any_instance_of(Course).to receive(:grants_any_right?).with(@student, anything, *RoleOverride::GRANULAR_MANAGE_TAGS_PERMISSIONS).and_return(true)

      @non_collaborative_category = @course.group_categories.create!(name: "Non-Collaborative Groups", non_collaborative: true)
      group_with_user(user: @student, active_all: true)
      favorite_group = @group
      @student.favorites.create!(context: favorite_group)

      hidden_group_membership = group_with_user(user: @student, active_all: true, group_category: @non_collaborative_category, context: @course)
      hidden_group = hidden_group_membership.group
      @student.favorites.create!(context: hidden_group)
      allow(hidden_group).to receive(:grants_any_right?).and_return(true)

      result = type.resolve("favoriteGroupsConnection(includeNonCollaborative: true) { nodes { _id } }")
      expect(result).to match_array([favorite_group.id.to_s, hidden_group.id.to_s])
    end

    it "excludes non_collaborative groups when asked for by someone without permissions" do
      Account.default.settings[:allow_assign_to_differentiation_tags] = { value: true }
      Account.default.save!
      Account.default.reload
      @non_collaborative_category = @course.group_categories.create!(name: "Non-Collaborative Groups", non_collaborative: true)
      group_with_user(user: @student, active_all: true)
      favorite_group = @group
      @student.favorites.create!(context: favorite_group)

      hidden_group_membership = group_with_user(user: @student, active_all: true, group_category: @non_collaborative_category, context: @course)
      hidden_group = hidden_group_membership.group
      @student.favorites.create!(context: hidden_group)

      result = type.resolve("favoriteGroupsConnection { nodes { _id } }")
      expect(result).to match_array([favorite_group.id.to_s])
    end

    it "excludes non_collaborative groups when asked for by someone without permissions and no favorite groups" do
      Account.default.settings[:allow_assign_to_differentiation_tags] = { value: true }
      Account.default.save!
      Account.default.reload
      @non_collaborative_category = @course.group_categories.create!(name: "Non-Collaborative Groups", non_collaborative: true)

      hidden_group_membership = group_with_user(user: @student, active_all: true, group_category: @non_collaborative_category, context: @course)
      hidden_group = hidden_group_membership.group
      @student.favorites.create!(context: hidden_group)

      result = type.resolve("favoriteGroupsConnection { nodes { _id } }")
      expect(result).to be_empty
    end
  end

  context "CommentBankItemsConnection" do
    before do
      @comment_bank_item = comment_bank_item_model(user: @teacher, context: @course, comment: "great comment!")
    end

    let(:type) do
      GraphQLTypeTester.new(
        @teacher,
        current_user: @teacher,
        domain_root_account: @course.account.root_account,
        request: ActionDispatch::TestRequest.create
      )
    end

    it "returns comment bank items for the queried user" do
      expect(
        type.resolve("commentBankItemsConnection { nodes { _id } }")
      ).to eq [@comment_bank_item.id.to_s]
    end

    describe "cross sharding" do
      specs_require_sharding

      it "returns comments across shards" do
        @shard1.activate do
          account = Account.create!(name: "new shard account")
          @course2 = course_factory(account:)
          @course2.enroll_user(@teacher)
          @comment2 = comment_bank_item_model(user: @teacher, context: @course2, comment: "shard 2 comment")
        end

        expect(
          type.resolve("commentBankItemsConnection { nodes { comment } }").sort
        ).to eq ["great comment!", "shard 2 comment"]
      end
    end

    describe "with the limit argument" do
      it "returns a limited number of results" do
        comment_bank_item_model(user: @teacher, context: @course, comment: "2nd great comment!")
        expect(
          type.resolve("commentBankItemsConnection(limit: 1) { nodes { comment } }").length
        ).to eq 1
      end
    end

    describe "with a search query" do
      before do
        @comment_bank_item2 = comment_bank_item_model(user: @teacher, context: @course, comment: "new comment!")
      end

      it "returns results that match the query" do
        expect(
          type.resolve("commentBankItemsConnection(query: \"new\") { nodes { _id } }").length
        ).to eq 1
      end

      it "strips leading/trailing white space" do
        expect(
          type.resolve("commentBankItemsConnection(query: \"    new   \") { nodes { _id } }").length
        ).to eq 1
      end

      it "does not query results if query.strip is blank" do
        expect(
          type.resolve("commentBankItemsConnection(query: \"  \") { nodes { _id } }").length
        ).to eq 2
      end
    end
  end

  context "commentBankItemsCount" do
    before do
      @comment_bank_item_one = comment_bank_item_model(user: @teacher, context: @course, comment: "great comment!")
      @comment_bank_item_two = comment_bank_item_model(user: @teacher, context: @course, comment: "another comment!")
    end

    let(:type) do
      GraphQLTypeTester.new(
        @teacher,
        current_user: @teacher,
        domain_root_account: @course.account.root_account,
        request: ActionDispatch::TestRequest.create
      )
    end

    it "returns the count of comment bank items" do
      expect(type.resolve("commentBankItemsCount")).to eq 2
    end

    it "ignores deleted comment bank items" do
      @comment_bank_item_one.destroy
      expect(type.resolve("commentBankItemsCount")).to eq 1
    end
  end

  context "courseBuiltInRoles" do
    before do
      @teacher_with_multiple_roles = user_factory(name: "blah")
      @course.enroll_user(@teacher_with_multiple_roles, "TeacherEnrollment")
      @course.enroll_user(@teacher_with_multiple_roles, "TaEnrollment", allow_multiple_enrollments: true)

      @custom_teacher = user_factory(name: "blah")
      role = custom_teacher_role("CustomTeacher", account: @course.account)
      @course.enroll_user(@custom_teacher, "TeacherEnrollment", role:)

      @teacher_with_duplicate_roles = user_factory(name: "blah")
      @course.enroll_user(@teacher_with_duplicate_roles, "TeacherEnrollment")
      @course.enroll_user(@teacher_with_duplicate_roles, "TeacherEnrollment", allow_multiple_enrollments: true)
    end

    let(:user_ta_type) do
      GraphQLTypeTester.new(@ta, current_user: @teacher, domain_root_account: @course.account.root_account, request: ActionDispatch::TestRequest.create)
    end

    let(:user_teacher_type) do
      GraphQLTypeTester.new(@teacher, current_user: @teacher, domain_root_account: @course.account.root_account, request: ActionDispatch::TestRequest.create)
    end

    let(:teacher_ta_type) do
      GraphQLTypeTester.new(@teacher_with_multiple_roles, current_user: @teacher, domain_root_account: @course.account.root_account, request: ActionDispatch::TestRequest.create)
    end

    let(:teacher_with_duplicate_role_types) do
      GraphQLTypeTester.new(@teacher_with_duplicate_roles, current_user: @teacher, domain_root_account: @course.account.root_account, request: ActionDispatch::TestRequest.create)
    end

    let(:custom_teacher_type) do
      GraphQLTypeTester.new(@custom_teacher, current_user: @teacher, domain_root_account: @course.account.root_account, request: ActionDispatch::TestRequest.create)
    end

    it "correctly returns default teacher role" do
      expect(
        user_teacher_type.resolve(%|courseRoles(courseId: "#{@course.id}", roleTypes: ["TaEnrollment","TeacherEnrollment"])|)
      ).to eq ["TeacherEnrollment"]
    end

    it "correctly returns default TA role" do
      expect(
        user_ta_type.resolve(%|courseRoles(courseId: "#{@course.id}", roleTypes: ["TaEnrollment","TeacherEnrollment"])|)
      ).to eq ["TaEnrollment"]
    end

    it "does not return student role" do
      expect(
        user_type.resolve(%|courseRoles(courseId: "#{@course.id}", roleTypes: ["TaEnrollment","TeacherEnrollment"])|)
      ).to be_nil
    end

    it "returns nil when no course id is given" do
      expect(
        user_type.resolve(%|courseRoles(roleTypes: ["TaEnrollment","TeacherEnrollment"])|)
      ).to be_nil
    end

    it "returns nil when course id is null" do
      expect(
        user_type.resolve(%|courseRoles(courseId: null, roleTypes: ["TaEnrollment","TeacherEnrollment"])|)
      ).to be_nil
    end

    it "does not return custom roles based on teacher" do
      expect(
        custom_teacher_type.resolve(%|courseRoles(courseId: "#{@course.id}", roleTypes: ["TaEnrollment","TeacherEnrollment"])|)
      ).to be_nil
    end

    it "Returns multiple roles when mutiple enrollments exist" do
      expect(
        teacher_ta_type.resolve(%|courseRoles(courseId: "#{@course.id}", roleTypes: ["TaEnrollment","TeacherEnrollment"])|)
      ).to include("TaEnrollment", "TeacherEnrollment")
    end

    it "does not return duplicate roles when mutiple enrollments exist" do
      expect(
        teacher_with_duplicate_role_types.resolve(%|courseRoles(courseId: "#{@course.id}", roleTypes: ["TaEnrollment","TeacherEnrollment"])|)
      ).to eq ["TeacherEnrollment"]
    end

    it "returns all roles if no role types are specified" do
      expect(
        teacher_ta_type.resolve(%|courseRoles(courseId: "#{@course.id}")|)
      ).to include("TaEnrollment", "TeacherEnrollment")
    end

    it "returns only the role specified" do
      expect(
        teacher_ta_type.resolve(%|courseRoles(courseId: "#{@course.id}", roleTypes: ["TaEnrollment"])|)
      ).to eq ["TaEnrollment"]
    end

    it "returns custom role's base_type if built_in_only is set to false" do
      expect(
        custom_teacher_type.resolve(%|courseRoles(courseId: "#{@course.id}", roleTypes: ["TeacherEnrollment"], builtInOnly: false)|)
      ).to eq ["TeacherEnrollment"]
    end
  end

  describe "course_progression" do
    let(:progress_helper) do
      progress_helper = instance_double(CourseProgress)
      allow(progress_helper).to receive_messages(can_evaluate_progression?: true, normalized_requirement_count: 1)
      progress_helper
    end

    before do
      allow(CourseProgress).to receive(:new).and_return(progress_helper)
    end

    it "returns nil in a non-course context" do
      type = GraphQLTypeTester.new(@student, current_user: @student)

      expect(type.resolve("courseProgression { requirements { total } }")).to be_nil
    end

    it "returns nil when progress cannot be evaluated" do
      type = GraphQLTypeTester.new(@student, current_user: @teacher, course: @course)

      expect(progress_helper).to receive(:can_evaluate_progression?).and_return(false)
      expect(type.resolve("courseProgression { requirements { total } }")).to be_nil
    end

    context "for a user with view_all_grades permission in the course" do
      it "returns progression for another user" do
        type = GraphQLTypeTester.new(@student, current_user: @teacher, course: @course)

        expect(type.resolve("courseProgression { requirements { total } }")).to be_truthy
      end
    end

    context "for a user without view_all_grades permission in the course" do
      it "does not return progression for another user" do
        type = GraphQLTypeTester.new(@student, current_user: @other_student, course: @course)

        expect(type.resolve("courseProgression { requirements { total } }")).to be_nil
      end

      it "returns progression for self" do
        type = GraphQLTypeTester.new(@student, current_user: @student, course: @course)

        expect(type.resolve("courseProgression { requirements { total } }")).to be_truthy
      end
    end
  end

  describe "submission comments" do
    before(:once) do
      course = Course.create! name: "TEST"
      course_2 = Course.create! name: "TEST 2"

      # these 'course_with_user' will  reassign @course
      @teacher = course_with_user("TeacherEnrollment", course:, name: "Mr Teacher", active_all: true).user
      @teacher = course_with_user("TeacherEnrollment", course: course_2, user: @teacher, active_all: true).user
      @student = course_with_user("StudentEnrollment", course:, name: "Mr Student 1", active_all: true).user
      @student_2 = course_with_user("StudentEnrollment", course:, name: "Mr Student 2", active_all: true).user
      @student_2 = course_with_user("StudentEnrollment", course: course_2, user: @student_2, active_all: true).user

      @course = course
      @course_2 = course_2
      assignment = @course.assignments.create!(
        name: "Test Assignment",
        moderated_grading: true,
        grader_count: 10,
        final_grader: @teacher
      )
      @assignment2 = @course.assignments.create!(
        name: "Assignment without Comments",
        moderated_grading: true,
        grader_count: 10,
        final_grader: @teacher
      )
      @assignment3 = @course_2.assignments.create!(
        name: "Assignment without Comments 2",
        moderated_grading: true,
        grader_count: 10,
        final_grader: @teacher
      )

      assignment.grade_student(@student, grade: 1, grader: @teacher, provisional: true)
      @assignment2.grade_student(@student, grade: 1, grader: @teacher, provisional: true)
      @assignment2.grade_student(@student_2, grade: 1, grader: @teacher, provisional: true)
      @assignment3.grade_student(@student_2, grade: 1, grader: @teacher, provisional: true)

      @student_submission_1 = assignment.submissions.find_by(user: @student)

      @sc1 = @student_submission_1.add_comment(author: @student, comment: "First comment")
      @sc2 = @student_submission_1.add_comment(author: @teacher, comment: "Second comment")
      @sc3 = @student_submission_1.add_comment(author: @teacher, comment: "Third comment")
    end

    let(:teacher_type) do
      GraphQLTypeTester.new(@teacher, current_user: @teacher, domain_root_account: @course.account.root_account, request: ActionDispatch::TestRequest.create)
    end

    describe "viewableSubmissionsConnection field" do
      it "only gets submissions with comments" do
        query_result = teacher_type.resolve("viewableSubmissionsConnection { nodes { _id }  }")
        expect(query_result.count).to eq 1
        expect(query_result[0].to_i).to eq @student_submission_1.id
      end

      it "gets submissions with comments in order of last_comment_at DESC" do
        student_submission_2 = @assignment2.submissions.find_by(user: @student)
        student_submission_2.add_comment(author: @student, comment: "Fourth comment")
        student_submission_2.add_comment(author: @teacher, comment: "Fifth comment")

        student_submission_2.update_attribute(:last_comment_at, 1.day.ago)
        @student_submission_1.update_attribute(:last_comment_at, 2.days.ago)

        query_result = teacher_type.resolve("viewableSubmissionsConnection { nodes { _id }  }")

        expect(query_result.count).to eq 2
        expect(query_result[0].to_i).to eq student_submission_2.id
      end

      it "gets submissions with comments in order of last submission comment if last_comment_at is nil" do
        student_submission_2 = @assignment2.submissions.find_by(user: @student)
        student_submission_2.add_comment(author: @student, comment: "Fourth comment")
        student_submission_2.add_comment(author: @teacher, comment: "Fifth comment")

        student_submission_2.update_attribute(:last_comment_at, nil)
        @student_submission_1.update_attribute(:last_comment_at, nil)

        query_result = teacher_type.resolve("viewableSubmissionsConnection { nodes { _id }  }")

        expect(query_result.count).to eq 2
        expect(query_result[0].to_i).to eq student_submission_2.id
      end

      it "gets submissions with comments in order of last submission comment over last_comment_at" do
        student_submission_2 = @assignment2.submissions.find_by(user: @student)

        @student_submission_1.submission_comments.last.update_attribute(:created_at, Time.new(2024, 2, 9, 4, 21, 0).utc)
        @student_submission_1.update_attribute(:last_comment_at, nil)

        student_submission_2.add_comment(author: @student, comment: "Fourth comment", created_at: Time.new(2024, 2, 8, 13, 17, 0).utc)
        student_submission_2.add_comment(author: @teacher, comment: "Fifth comment", created_at: Time.new(2024, 2, 10, 5, 11, 0).utc)
        student_submission_2.update_attribute(:last_comment_at, Time.new(2024, 2, 8, 13, 17, 0).utc)

        # Notice: submission 2 is older, but submission 2 has newest submission_comment.
        query_result = teacher_type.resolve("viewableSubmissionsConnection { nodes { _id }  }")

        expect(query_result.count).to eq 2
        expect(query_result[0].to_i).to eq student_submission_2.id
      end

      it "can retrieve submission comments" do
        allow(InstStatsd::Statsd).to receive(:distributed_increment)
        query_result = teacher_type.resolve("viewableSubmissionsConnection { nodes { commentsConnection { nodes { comment }} }  }")
        expect(query_result[0].count).to eq 3
        expect(query_result[0]).to match_array ["First comment", "Second comment", "Third comment"]
        expect(InstStatsd::Statsd).to have_received(:distributed_increment).with("inbox.visit.scope.submission_comments.pages_loaded.react")
      end

      it "can get createdAt" do
        query_result = teacher_type.resolve("viewableSubmissionsConnection { nodes { commentsConnection { nodes { createdAt }} }  }")
        retrieved_values = query_result[0].map { |string_date| Time.zone.parse(string_date) }
        expect(retrieved_values).to all(be_within(1.minute).of(@sc1.created_at))
      end

      it "can get assignment names" do
        expect(teacher_type.resolve("viewableSubmissionsConnection { nodes { assignment { name }  }  }")[0]).to eq @student_submission_1.assignment.name
      end

      it "can get course names" do
        expect(teacher_type.resolve("viewableSubmissionsConnection { nodes { commentsConnection { nodes { course { name } } }  }  }")[0]).to match_array %w[TEST TEST TEST]
      end

      describe "filter" do
        before(:once) do
          # add_comments by user 2 to course 1 and 2
          student_submission_2 = @assignment2.submissions.find_by(user: @student_2)
          @student_submission_3 = @assignment3.submissions.find_by(user: @student_2)

          student_submission_2.add_comment(author: @student_2, comment: "Fourth comment")
          student_submission_2.add_comment(author: @teacher, comment: "Fifth comment")
          @student_submission_3.add_comment(author: @student_2, comment: "sixth comment")
          @student_submission_3.add_comment(author: @teacher, comment: "seventh comment")
        end

        it "submissions by course" do
          query_result = teacher_type.resolve("viewableSubmissionsConnection(filter: [\"course_#{@course_2.id}\"]) { nodes { _id }  }")
          expect(query_result.count).to eq 1
          expect(query_result[0].to_i).to eq @student_submission_3.id
        end

        it "submissions by user" do
          query_result = teacher_type.resolve("viewableSubmissionsConnection(filter: [\"user_#{@student_2.id}\"]) { nodes { _id }  }")
          expect(query_result.count).to eq 2
          expect(query_result[0].to_i).to eq @student_submission_3.id
        end
      end
    end
  end

  context "with a user" do
    before(:once) do
      @user = user_factory
    end

    let(:user_type) do
      GraphQLTypeTester.new(@user, current_user: @user, domain_root_account: @user.account, request: ActionDispatch::TestRequest.create)
    end

    it "returns the user's inbox labels" do
      @user.preferences[:inbox_labels] = ["Test 1", "Test 2"]
      @user.save!

      expect(user_type.resolve("inboxLabels")).to eq @user.inbox_labels
    end

    it "returns an empty user's inbox labels" do
      expect(user_type.resolve("inboxLabels")).to eq []
    end
  end

  context "ActivityStream" do
    it "returns the activity stream summary" do
      @context = @course
      discussion_topic_model
      discussion_topic_model(user: @user)
      announcement_model
      conversation(User.create, @user)
      Notification.create(name: "Assignment Due Date Changed", category: "TestImmediately")
      allow_any_instance_of(Assignment).to receive(:created_at).and_return(4.hours.ago)
      assignment_model(course: @course)
      @assignment.update_attribute(:due_at, 1.week.from_now)

      cur_resolver = GraphQLTypeTester.new(@user, current_user: @user, domain_root_account: @course.account.root_account, request: ActionDispatch::TestRequest.create)
      expect(cur_resolver.resolve("activityStream { summary { type } } ")).to match_array %w[Announcement Conversation DiscussionTopic Message]
      expect(cur_resolver.resolve("activityStream { summary { count } } ")).to match_array [1, 1, 2, 1]
      expect(cur_resolver.resolve("activityStream { summary { unreadCount } } ")).to match_array [1, 0, 1, 0]
      expect(cur_resolver.resolve("activityStream { summary { notificationCategory } } ")).to match_array [nil, nil, nil, "TestImmediately"]
    end
  end

  context "Cross-Shard ActivityStream Summary" do
    specs_require_sharding
    it "returns the activity stream summary with cross-shard items" do
      @student = user_factory(active_all: true)
      @shard1.activate do
        @account = Account.create!
        course_factory(active_all: true, account: @account)
        @course.enroll_student(@student).accept!
        @context = @course
        discussion_topic_model
        discussion_topic_model(user: @user)
        announcement_model
        conversation(User.create, @user)
        Notification.create(name: "Assignment Due Date Changed", category: "TestImmediately")
        allow_any_instance_of(Assignment).to receive(:created_at).and_return(4.hours.ago)
        assignment_model(course: @course)
        @assignment.update_attribute(:due_at, 1.week.from_now)
        @assignment.update_attribute(:due_at, 2.weeks.from_now)
      end
      cur_resolver = GraphQLTypeTester.new(@user, current_user: @user, domain_root_account: @course.account.root_account, request: ActionDispatch::TestRequest.create)
      expect(cur_resolver.resolve("activityStream { summary { type } } ")).to match_array %w[Announcement Conversation DiscussionTopic Message]
      expect(cur_resolver.resolve("activityStream { summary { count } } ")).to match_array [1, 1, 2, 2]
      expect(cur_resolver.resolve("activityStream { summary { unreadCount } } ")).to match_array [1, 0, 1, 0]
      expect(cur_resolver.resolve("activityStream { summary { notificationCategory } } ")).to match_array [nil, nil, nil, "TestImmediately"]
    end

    it "filters the activity stream summary to currently active courses if requested" do
      @student = user_factory(active_all: true)
      @shard1.activate do
        @account = Account.create!
        @course1 = course_factory(active_all: true, account: @account)
        @course1.enroll_student(@student).accept!
        @course2 = course_factory(active_all: true, account: @account)
        course2_enrollment = @course2.enroll_student(@student)
        course2_enrollment.accept!
        @dt1 = discussion_topic_model(context: @course1)
        @dt2 = discussion_topic_model(context: @course2)
        course2_enrollment.destroy!
      end
      cur_resolver = GraphQLTypeTester.new(@user, current_user: @user, domain_root_account: @course.account.root_account, request: ActionDispatch::TestRequest.create)
      # without filtering to active courses
      expect(cur_resolver.resolve("activityStream { summary { type } } ")).to match_array ["DiscussionTopic"]
      expect(cur_resolver.resolve("activityStream { summary { count } } ")).to match_array [2]
      expect(cur_resolver.resolve("activityStream { summary { unreadCount } } ")).to match_array [2]
      expect(cur_resolver.resolve("activityStream { summary { notificationCategory } } ")).to match_array [nil]

      # with filtering to active courses
      expect(cur_resolver.resolve("activityStream(onlyActiveCourses: true) { summary { type } } ")).to match_array ["DiscussionTopic"]
      expect(cur_resolver.resolve("activityStream(onlyActiveCourses: true) { summary { count } } ")).to match_array [1]
      expect(cur_resolver.resolve("activityStream(onlyActiveCourses: true) { summary { unreadCount } } ")).to match_array [1]
      expect(cur_resolver.resolve("activityStream(onlyActiveCourses: true) { summary { notificationCategory } } ")).to match_array [nil]
    end
  end

  context "discussion_participants_connection" do
    before do
      @course1 = course_factory(active_all: true)
      @course2 = course_factory(active_all: true)
      @student_user = user_factory(active_all: true)

      # Enroll user in both courses
      @course1.enroll_user(@student_user, "StudentEnrollment", enrollment_state: "active")
      @course2.enroll_user(@student_user, "StudentEnrollment", enrollment_state: "active")

      # Create announcements and discussions
      @announcement1 = @course1.announcements.create!(title: "Course 1 Announcement", message: "Test announcement 1")
      @announcement2 = @course2.announcements.create!(title: "Course 2 Announcement", message: "Test announcement 2")
      @discussion1 = @course1.discussion_topics.create!(title: "Course 1 Discussion", message: "Test discussion 1")
      @discussion2 = @course2.discussion_topics.create!(title: "Course 2 Discussion", message: "Test discussion 2")

      # Get participant records (announcements auto-create them, discussions need manual creation)
      @participant1 = @student_user.discussion_topic_participants.find_by(discussion_topic: @announcement1)
      @participant1.update!(workflow_state: "read") # Update to desired test state

      @participant2 = @student_user.discussion_topic_participants.find_by(discussion_topic: @announcement2)
      # @participant2 is already "unread" from auto-creation

      @participant3 = @student_user.discussion_topic_participants.create!(
        discussion_topic: @discussion1,
        workflow_state: "read"
      )
      @participant4 = @student_user.discussion_topic_participants.create!(
        discussion_topic: @discussion2,
        workflow_state: "unread"
      )

      @user_type_tester = GraphQLTypeTester.new(
        @student_user,
        current_user: @student_user,
        domain_root_account: @course1.account.root_account,
        request: ActionDispatch::TestRequest.create
      )
    end

    def resolve_participants_connection(filter: nil, first: nil)
      filter_str = filter ? build_filter_string(filter) : ""
      first_str = first ? %(first: #{first}) : ""
      args = [filter_str, first_str].reject(&:empty?).join(", ")
      query = %(discussionParticipantsConnection#{"(#{args})" unless args.empty?} { nodes { id } })
      @user_type_tester.resolve(query)
    end

    def resolve_participants_with_topics(filter: nil)
      filter_str = filter ? build_filter_string(filter) : ""
      query = %(discussionParticipantsConnection#{"(#{filter_str})" unless filter_str.empty?} {
        nodes {
          discussionTopic {
            title
          }
        }
      })
      @user_type_tester.resolve(query)
    end

    def build_filter_string(filter)
      filter_parts = []
      filter_parts << "isAnnouncement: #{filter[:isAnnouncement]}" if filter.key?(:isAnnouncement)
      filter_parts << "courseId: \"#{filter[:courseId]}\"" if filter.key?(:courseId)
      filter_parts << "readState: \"#{filter[:readState]}\"" if filter.key?(:readState)
      "filter: { #{filter_parts.join(", ")} }"
    end

    it "returns all discussion participants for the user" do
      result = resolve_participants_connection

      expect(result.length).to eq(4)
      # GraphQL returns Global IDs (Base64 encoded), so we just check we get 4 unique IDs
      expect(result.flatten.uniq.length).to eq(4)
    end

    it "filters by announcements only when isAnnouncement is true" do
      result = resolve_participants_with_topics(filter: { isAnnouncement: true })

      expect(result.length).to eq(2)
      titles = result.flatten
      expect(titles).to match_array(["Course 1 Announcement", "Course 2 Announcement"])
    end

    it "filters by discussions only when isAnnouncement is false" do
      result = resolve_participants_with_topics(filter: { isAnnouncement: false })

      expect(result.length).to eq(2)
      titles = result.flatten
      expect(titles).to match_array(["Course 1 Discussion", "Course 2 Discussion"])
    end

    it "filters by course when courseId is provided" do
      result = resolve_participants_with_topics(filter: { courseId: @course1.id })

      expect(result.length).to eq(2)
      titles = result.flatten
      expect(titles).to match_array(["Course 1 Announcement", "Course 1 Discussion"])
    end

    it "respects pagination with first parameter" do
      result = resolve_participants_connection(first: 2)

      expect(result.length).to eq(2)
    end

    it "returns null for non-current user" do
      other_user = user_factory
      other_user_tester = GraphQLTypeTester.new(
        other_user,
        current_user: @student_user,
        domain_root_account: @course1.account.root_account,
        request: ActionDispatch::TestRequest.create
      )

      result = other_user_tester.resolve("discussionParticipantsConnection { nodes { id } }")
      expect(result).to be_nil
    end

    context "with read state filtering" do
      it "filters by read status when readState is 'read'" do
        result = resolve_participants_with_topics(filter: { readState: "read" })

        expect(result.length).to eq(2)
        titles = result.flatten
        expect(titles).to match_array(["Course 1 Announcement", "Course 1 Discussion"])
      end

      it "filters by unread status when readState is 'unread'" do
        result = resolve_participants_with_topics(filter: { readState: "unread" })

        expect(result.length).to eq(2)
        titles = result.flatten
        expect(titles).to match_array(["Course 2 Announcement", "Course 2 Discussion"])
      end

      it "returns all participants when readState is 'all'" do
        result = resolve_participants_with_topics(filter: { readState: "all" })

        expect(result.length).to eq(4)
        titles = result.flatten
        expect(titles).to match_array([
                                        "Course 1 Announcement",
                                        "Course 2 Announcement",
                                        "Course 1 Discussion",
                                        "Course 2 Discussion"
                                      ])
      end

      it "combines readState with isAnnouncement filter" do
        result = resolve_participants_with_topics(filter: { readState: "read", isAnnouncement: true })

        expect(result.length).to eq(1)
        titles = result.flatten
        expect(titles).to eq(["Course 1 Announcement"])
      end
    end

    context "with time-based filtering for announcements" do
      it "excludes locked announcements" do
        @announcement1.update!(lock_at: 1.day.ago)

        result = resolve_participants_with_topics(filter: { isAnnouncement: true })
        titles = result.flatten

        expect(result.length).to eq(1)
        expect(titles).to eq(["Course 2 Announcement"])
      end
    end

    context "with enrollment filtering" do
      it "excludes participants from courses where user has no active enrollment" do
        # Deactivate enrollment in course2
        @course2.enrollments.where(user: @student_user).first.deactivate

        result = resolve_participants_connection

        # Should only return participants from course1
        expect(result.length).to eq(2)
      end
    end
  end

<<<<<<< HEAD
=======
  context "discussionParticipantsConnection with observed user" do
    before(:once) do
      @course1 = Course.create!(name: "Course 1", workflow_state: "available")
      @course2 = Course.create!(name: "Course 2", workflow_state: "available")

      @observer = user_factory(name: "Observer")
      @observed_student = user_factory(name: "Observed Student")

      @course1.enroll_student(@observed_student, active_all: true)
      @course2.enroll_student(@observed_student, active_all: true)
      @course1.enroll_user(@observer, "ObserverEnrollment", associated_user_id: @observed_student.id, active_all: true)
      @course2.enroll_user(@observer, "ObserverEnrollment", associated_user_id: @observed_student.id, active_all: true)

      # Create discussions and announcements
      @discussion1 = @course1.discussion_topics.create!(title: "Discussion 1", message: "Test discussion", workflow_state: "active")
      @announcement1 = @course1.announcements.create!(title: "Announcement 1", message: "Test announcement", workflow_state: "active")
      @discussion2 = @course2.discussion_topics.create!(title: "Discussion 2", message: "Another discussion", workflow_state: "active")

      # Create participation records for observed student
      @discussion1.discussion_topic_participants.create!(user: @observed_student)
      @announcement1.discussion_topic_participants.create!(user: @observed_student)
      @discussion2.discussion_topic_participants.create!(user: @observed_student)
    end

    let(:observer_user_type) do
      GraphQLTypeTester.new(
        @observer,
        current_user: @observer,
        domain_root_account: @course1.account.root_account,
        request: ActionDispatch::TestRequest.create
      )
    end

    it "returns discussion participants for observed student" do
      result = observer_user_type.resolve(
        "discussionParticipantsConnection(observedUserId: \"#{@observed_student.id}\") {
          nodes {
            discussionTopic {
              title
            }
          }
        }"
      )

      expect(result.length).to eq(3)
      topic_titles = result.flatten.sort
      expect(topic_titles).to eq(["Announcement 1", "Discussion 1", "Discussion 2"])
    end

    it "returns empty result for invalid observed user id" do
      result = observer_user_type.resolve(
        "discussionParticipantsConnection(observedUserId: \"999999\") {
          nodes {
            discussionTopic { title }
          }
        }"
      )

      expect(result).to be_empty
    end

    it "filters by announcement status" do
      result = observer_user_type.resolve(
        "discussionParticipantsConnection(
          observedUserId: \"#{@observed_student.id}\",
          filter: { isAnnouncement: true }
        ) {
          nodes {
            discussionTopic { title }
          }
        }"
      )

      expect(result.length).to eq(1)
      expect(result.flatten.first).to eq("Announcement 1")
    end

    it "only returns participants from courses observer can access" do
      # Create a course the observer can't see
      other_course = Course.create!(name: "Other Course")
      other_discussion = other_course.discussion_topics.create!(title: "Other Discussion", message: "Hidden")
      other_course.enroll_student(@observed_student, active_all: true)
      other_discussion.discussion_topic_participants.create!(user: @observed_student)

      result = observer_user_type.resolve(
        "discussionParticipantsConnection(observedUserId: \"#{@observed_student.id}\") {
          nodes {
            discussionTopic { title }
          }
        }"
      )

      topic_titles = result.flatten.sort
      expect(topic_titles).to eq(["Announcement 1", "Discussion 1", "Discussion 2"])
      expect(topic_titles).not_to include("Other Discussion")
    end
  end

>>>>>>> 70ef2fec
  context "course_work_submissions_connection" do
    before(:once) do
      @frozen_time = Time.zone.parse("2024-01-15 12:00:00")

      Timecop.freeze(@frozen_time) do
        @assignment = @course.assignments.create!(
          title: "Test Assignment",
          due_at: (@frozen_time + 1.day).end_of_day, # Due tomorrow
          workflow_state: "published",
          submission_types: "online_text_entry"
        )
        # Create unsubmitted submission (actionable) - use find_or_create pattern
        @submission = @assignment.submissions.find_or_create_by(user: @student) do |s|
          s.submitted_at = nil
          s.workflow_state = "unsubmitted"
        end
      end
    end

    it "returns the connection field" do
      Timecop.freeze(@frozen_time) do
        result = student_user_type.resolve("courseWorkSubmissionsConnection { edges { node { _id } } }")
        expect(result).to be_an(Array)
      end
    end

    it "returns actual submissions data" do
      Timecop.freeze(@frozen_time) do
        expect(@submission).not_to be_nil
        expect(@submission.submitted_at).to be_nil # Should be unsubmitted
        expect(@submission.excused).to be_falsey # Should not be excused
        expect(@assignment.workflow_state).to eq("published")
        expect(@course.workflow_state).to eq("available")

        enrollment = @student.enrollments.where(course: @course).first
        expect(enrollment).not_to be_nil
        expect(enrollment.workflow_state).to eq("active")

        # Test with date range parameters (next 7 days from frozen time)
        start_date = @frozen_time.beginning_of_day
        end_date = (@frozen_time + 7.days).end_of_day

        result = student_user_type.resolve("courseWorkSubmissionsConnection(startDate: \"#{start_date.iso8601}\", endDate: \"#{end_date.iso8601}\") { edges { node { assignment { title } } } }")
        expect(result).not_to be_empty, "Expected to find submissions with date range filter"
        expect(result.first).to eq("Test Assignment")
      end
    end

<<<<<<< HEAD
=======
    it "does not return deleted submissions" do
      Timecop.freeze(@frozen_time) do
        @submission.update!(workflow_state: "deleted")
        result = student_user_type.resolve("courseWorkSubmissionsConnection { edges { node { _id } } }")
        expect(result).to eq([])
      end
    end

    it "does not return submissions for pending enrollments" do
      Timecop.freeze(@frozen_time) do
        enrollment = @student.enrollments.where(course: @course).first
        enrollment.update!(workflow_state: "invited")
        result = student_user_type.resolve("courseWorkSubmissionsConnection { edges { node { _id } } }")
        expect(result).to eq([])
      end
    end

>>>>>>> 70ef2fec
    it "only returns data for current user" do
      Timecop.freeze(@frozen_time) do
        result = user_type.resolve("courseWorkSubmissionsConnection { edges { node { _id } } }")
        expect(result).to eq([])
      end
    end

    it "filters by includeOverdue parameter" do
      Timecop.freeze(@frozen_time) do
        # Create an overdue assignment (due 2 days ago from frozen time)
        overdue_assignment = @course.assignments.create!(
          title: "Overdue Assignment",
          due_at: (@frozen_time - 2.days).end_of_day,
          workflow_state: "published",
          submission_types: "online_text_entry"
        )
        overdue_assignment.submissions.find_or_create_by(user: @student) do |s|
          s.submitted_at = nil
          s.workflow_state = "unsubmitted"
        end

        result = student_user_type.resolve("courseWorkSubmissionsConnection(includeOverdue: true) { edges { node { assignment { title } } } }")
        expect(result).to include("Overdue Assignment")
      end
    end

    it "filters by onlySubmitted parameter" do
      Timecop.freeze(@frozen_time) do
        # Create a submitted assignment (due tomorrow from frozen time)
        submitted_assignment = @course.assignments.create!(
          title: "Submitted Assignment",
          due_at: (@frozen_time + 1.day).end_of_day,
          workflow_state: "published",
          submission_types: "online_text_entry"
        )
        submitted_submission = submitted_assignment.submissions.find_or_create_by(user: @student)
        submitted_submission.update!(
          submitted_at: @frozen_time - 1.hour,
          workflow_state: "submitted"
        )

        result = student_user_type.resolve("courseWorkSubmissionsConnection(onlySubmitted: true) { edges { node { assignment { title } } } }")
        expect(result).to include("Submitted Assignment")
        expect(result).not_to include("Test Assignment") # Should not include unsubmitted
      end
    end

    it "handles NULL excused values correctly" do
      Timecop.freeze(@frozen_time) do
        # Explicitly set excused to nil to test our NULL handling
        @submission.update_column(:excused, nil)

        result = student_user_type.resolve("courseWorkSubmissionsConnection { edges { node { assignment { title } } } }")
        expect(result).not_to be_empty, "Should include submissions with NULL excused values"
        expect(result.first).to eq("Test Assignment")
      end
    end
<<<<<<< HEAD
=======

    it "excludes assignments with no submission requirements from includeOverdue filter" do
      Timecop.freeze(@frozen_time) do
        no_submission_assignment = @course.assignments.create!(
          title: "No Submission Assignment",
          due_at: (@frozen_time - 2.days).end_of_day,
          workflow_state: "published",
          submission_types: "none"
        )
        no_submission_assignment.submissions.find_or_create_by(user: @student) do |s|
          s.submitted_at = nil
          s.workflow_state = "unsubmitted"
        end

        regular_overdue_assignment = @course.assignments.create!(
          title: "Regular Overdue Assignment",
          due_at: (@frozen_time - 2.days).end_of_day,
          workflow_state: "published",
          submission_types: "online_text_entry"
        )
        regular_overdue_assignment.submissions.find_or_create_by(user: @student) do |s|
          s.submitted_at = nil
          s.workflow_state = "unsubmitted"
        end

        result = student_user_type.resolve("courseWorkSubmissionsConnection(includeOverdue: true) { edges { node { assignment { title } } } }")

        expect(result).to include("Regular Overdue Assignment")
        expect(result).not_to include("No Submission Assignment")

        no_sub_submission = no_submission_assignment.submissions.find_by(user: @student)
        regular_sub_submission = regular_overdue_assignment.submissions.find_by(user: @student)

        expect(no_sub_submission.missing?).to be false
        expect(regular_sub_submission.missing?).to be true
      end
    end

    it "excludes assignments with not_graded submission types from includeOverdue filter" do
      Timecop.freeze(@frozen_time) do
        not_graded_assignment = @course.assignments.create!(
          title: "Not Graded Assignment",
          due_at: (@frozen_time - 2.days).end_of_day,
          workflow_state: "published",
          submission_types: "not_graded"
        )
        not_graded_assignment.submissions.find_or_create_by(user: @student) do |s|
          s.submitted_at = nil
          s.workflow_state = "unsubmitted"
        end

        result = student_user_type.resolve("courseWorkSubmissionsConnection(includeOverdue: true) { edges { node { assignment { title } } } }")
        expect(result).not_to include("Not Graded Assignment")

        submission = not_graded_assignment.submissions.find_by(user: @student)
        expect(submission.missing?).to be false
      end
    end

    it "excludes assignments with wiki_page submission types from includeOverdue filter" do
      Timecop.freeze(@frozen_time) do
        wiki_assignment = @course.assignments.create!(
          title: "Wiki Page Assignment",
          due_at: (@frozen_time - 2.days).end_of_day,
          workflow_state: "published",
          submission_types: "wiki_page"
        )
        wiki_assignment.submissions.find_or_create_by(user: @student) do |s|
          s.submitted_at = nil
          s.workflow_state = "unsubmitted"
        end

        result = student_user_type.resolve("courseWorkSubmissionsConnection(includeOverdue: true) { edges { node { assignment { title } } } }")
        expect(result).not_to include("Wiki Page Assignment")

        submission = wiki_assignment.submissions.find_by(user: @student)
        expect(submission.missing?).to be false
      end
    end

    it "excludes submitted assignments from includeOverdue filter" do
      Timecop.freeze(@frozen_time) do
        submitted_overdue_assignment = @course.assignments.create!(
          title: "Submitted Overdue Assignment",
          due_at: (@frozen_time - 2.days).end_of_day,
          workflow_state: "published",
          submission_types: "online_text_entry"
        )
        submitted_submission = submitted_overdue_assignment.submissions.find_or_create_by(user: @student)
        submitted_submission.update!(
          submitted_at: @frozen_time - 1.day,
          workflow_state: "submitted",
          submission_type: "online_text_entry",
          body: "My submission content"
        )

        unsubmitted_overdue_assignment = @course.assignments.create!(
          title: "Unsubmitted Overdue Assignment",
          due_at: (@frozen_time - 2.days).end_of_day,
          workflow_state: "published",
          submission_types: "online_text_entry"
        )
        unsubmitted_overdue_assignment.submissions.find_or_create_by(user: @student) do |s|
          s.submitted_at = nil
          s.workflow_state = "unsubmitted"
        end

        result = student_user_type.resolve("courseWorkSubmissionsConnection(includeOverdue: true) { edges { node { assignment { title } } } }")

        expect(result).to include("Unsubmitted Overdue Assignment")
        expect(result).not_to include("Submitted Overdue Assignment")

        submitted_sub = submitted_overdue_assignment.submissions.find_by(user: @student)
        unsubmitted_sub = unsubmitted_overdue_assignment.submissions.find_by(user: @student)

        expect(submitted_sub.missing?).to be false
        expect(unsubmitted_sub.missing?).to be true
      end
    end

    it "excludes graded assignments from includeOverdue filter" do
      Timecop.freeze(@frozen_time) do
        graded_overdue_assignment = @course.assignments.create!(
          title: "Graded Overdue Assignment",
          due_at: (@frozen_time - 2.days).end_of_day,
          workflow_state: "published",
          submission_types: "online_text_entry"
        )
        graded_submission = graded_overdue_assignment.submissions.find_or_create_by(user: @student)
        graded_submission.update!(
          submitted_at: nil,
          workflow_state: "graded",
          grader_id: @teacher.id,
          score: 85
        )

        result = student_user_type.resolve("courseWorkSubmissionsConnection(includeOverdue: true) { edges { node { assignment { title } } } }")
        expect(result).not_to include("Graded Overdue Assignment")

        submission = graded_overdue_assignment.submissions.find_by(user: @student)
        expect(submission.missing?).to be false
      end
    end
  end

  context "courseWorkSubmissionsConnection with observed user" do
    before(:once) do
      @course1 = Course.create!(name: "Course 1", workflow_state: "available")
      @course2 = Course.create!(name: "Course 2", workflow_state: "available")

      @assignment1 = @course1.assignments.create!(title: "Assignment 1", due_at: 1.day.from_now, workflow_state: "published")
      @assignment2 = @course2.assignments.create!(title: "Assignment 2", due_at: 2.days.from_now, workflow_state: "published")

      @observer = user_factory(name: "Observer")
      @observed_student = user_factory(name: "Observed Student")

      @course1.enroll_student(@observed_student, active_all: true)
      @course2.enroll_student(@observed_student, active_all: true)
      @course1.enroll_user(@observer, "ObserverEnrollment", associated_user_id: @observed_student.id, active_all: true)
      @course2.enroll_user(@observer, "ObserverEnrollment", associated_user_id: @observed_student.id, active_all: true)

      @submission1 = @assignment1.submissions.find_by(user: @observed_student)
      @submission2 = @assignment2.submissions.find_by(user: @observed_student)
    end

    let(:observer_user_type) do
      GraphQLTypeTester.new(
        @observer,
        current_user: @observer,
        domain_root_account: @course1.account.root_account,
        request: ActionDispatch::TestRequest.create
      )
    end

    it "returns course work for observed student" do
      result = observer_user_type.resolve(
        "courseWorkSubmissionsConnection(observedUserId: \"#{@observed_student.id}\") {
          edges {
            node {
              assignment {
                name
              }
            }
          }
        }"
      )

      expect(result.length).to eq(2)
      assignment_names = result.sort
      expect(assignment_names).to eq(["Assignment 1", "Assignment 2"])
    end

    it "returns empty result for invalid observed user id" do
      result = observer_user_type.resolve(
        "courseWorkSubmissionsConnection(observedUserId: \"999999\") {
          edges {
            node {
              assignment { name }
            }
          }
        }"
      )

      expect(result).to be_empty
    end

    it "filters by course when specified" do
      result = observer_user_type.resolve(
        "courseWorkSubmissionsConnection(observedUserId: \"#{@observed_student.id}\", courseFilter: \"#{@course1.id}\") {
          edges {
            node {
              assignment {
                name
              }
            }
          }
        }"
      )

      expect(result.length).to eq(1)
      expect(result.first).to eq("Assignment 1")
    end

    it "only returns submissions from courses observer can access" do
      # Create a course the observer can't see
      other_course = Course.create!(name: "Other Course")
      other_course.assignments.create!(title: "Other Assignment")
      other_course.enroll_student(@observed_student, active_all: true)

      result = observer_user_type.resolve(
        "courseWorkSubmissionsConnection(observedUserId: \"#{@observed_student.id}\") {
          edges {
            node {
              assignment { name }
            }
          }
        }"
      )

      assignment_names = result.sort
      expect(assignment_names).to eq(["Assignment 1", "Assignment 2"])
      expect(assignment_names).not_to include("Other Assignment")
    end
>>>>>>> 70ef2fec
  end
end<|MERGE_RESOLUTION|>--- conflicted
+++ resolved
@@ -2515,8 +2515,6 @@
     end
   end
 
-<<<<<<< HEAD
-=======
   context "discussionParticipantsConnection with observed user" do
     before(:once) do
       @course1 = Course.create!(name: "Course 1", workflow_state: "available")
@@ -2615,7 +2613,6 @@
     end
   end
 
->>>>>>> 70ef2fec
   context "course_work_submissions_connection" do
     before(:once) do
       @frozen_time = Time.zone.parse("2024-01-15 12:00:00")
@@ -2664,8 +2661,6 @@
       end
     end
 
-<<<<<<< HEAD
-=======
     it "does not return deleted submissions" do
       Timecop.freeze(@frozen_time) do
         @submission.update!(workflow_state: "deleted")
@@ -2683,7 +2678,6 @@
       end
     end
 
->>>>>>> 70ef2fec
     it "only returns data for current user" do
       Timecop.freeze(@frozen_time) do
         result = user_type.resolve("courseWorkSubmissionsConnection { edges { node { _id } } }")
@@ -2741,8 +2735,6 @@
         expect(result.first).to eq("Test Assignment")
       end
     end
-<<<<<<< HEAD
-=======
 
     it "excludes assignments with no submission requirements from includeOverdue filter" do
       Timecop.freeze(@frozen_time) do
@@ -2986,6 +2978,5 @@
       expect(assignment_names).to eq(["Assignment 1", "Assignment 2"])
       expect(assignment_names).not_to include("Other Assignment")
     end
->>>>>>> 70ef2fec
   end
 end