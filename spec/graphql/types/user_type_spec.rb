--- conflicted
+++ resolved
@@ -319,8 +319,6 @@
         type.resolve('conversationsConnection { nodes { conversation { conversationMessagesConnection { nodes { body } } } } }')
       ).to be nil
     end
-<<<<<<< HEAD
-=======
   end
 
   context 'recipients' do
@@ -372,6 +370,5 @@
       result = type.resolve("recipients(context: \"course_#{@course.id}_students\") { usersConnection { nodes { _id } } }")
       expect(result).to match_array(known_users.pluck(:id).map(&:to_s))
     end
->>>>>>> ca0121d5
   end
 end