# frozen_string_literal: true

#
# Copyright (C) 2017 - present Instructure, Inc.
#
# This file is part of Canvas.
#
# Canvas is free software: you can redistribute it and/or modify it under
# the terms of the GNU Affero General Public License as published by the Free
# Software Foundation, version 3 of the License.
#
# Canvas is distributed in the hope that it will be useful, but WITHOUT ANY
# WARRANTY; without even the implied warranty of MERCHANTABILITY or FITNESS FOR
# A PARTICULAR PURPOSE. See the GNU Affero General Public License for more
# details.
#
# You should have received a copy of the GNU Affero General Public License along
# with this program. If not, see <http://www.gnu.org/licenses/>.
#

require_relative "../graphql_spec_helper"

describe Types::UserType do
  before(:once) do
    student = student_in_course(active_all: true).user
    course = @course
    teacher = @teacher
    @other_student = student_in_course(active_all: true).user

    @other_course = course_factory
    @random_person = teacher_in_course(active_all: true).user

    @course = course
    @student = student
    @teacher = teacher
    @ta = ta_in_course(active_all: true).user
  end

  let(:user_type) do
    GraphQLTypeTester.new(
      @student,
      current_user: @teacher,
      domain_root_account: @course.account.root_account,
      request: ActionDispatch::TestRequest.create
    )
  end

  context "node" do
    it "works" do
      expect(user_type.resolve("_id")).to eq @student.id.to_s
      expect(user_type.resolve("name")).to eq @student.name
    end

    it "works for users in the same course" do
      expect(user_type.resolve("_id", current_user: @other_student)).to eq @student.id.to_s
    end

    it "works for users without a current enrollment" do
      user = user_model
      type = GraphQLTypeTester.new(user, current_user: user, domain_root_account: user.account, request: ActionDispatch::TestRequest.create)
      expect(type.resolve("_id")).to eq user.id.to_s
      expect(type.resolve("name")).to eq user.name
    end

    it "doesn't work for just anyone" do
      expect(user_type.resolve("_id", current_user: @random_person)).to be_nil
    end

    it "loads inactive and concluded users" do
      @student.enrollments.update_all workflow_state: "inactive"
      expect(user_type.resolve("_id", current_user: @other_student)).to eq @student.id.to_s

      @student.enrollments.update_all workflow_state: "completed"
      expect(user_type.resolve("_id", current_user: @other_student)).to eq @student.id.to_s
    end
  end

  context "shortName" do
    before(:once) do
      @student.update! short_name: "new display name"
    end

    it "is displayed if set" do
      expect(user_type.resolve("shortName")).to eq "new display name"
    end

    it "returns full name if shortname is not set" do
      @student.update! short_name: nil
      expect(user_type.resolve("shortName")).to eq @student.name
    end
  end

  context "avatarUrl" do
    before(:once) do
      @student.update! avatar_image_url: "not-a-fallback-avatar.png"
    end

    it "is nil when avatars are not enabled" do
      expect(user_type.resolve("avatarUrl")).to be_nil
    end

    it "returns an avatar url when avatars are enabled" do
      @student.account.enable_service(:avatars)
      expect(user_type.resolve("avatarUrl")).to match(/avatar.*png/)
    end

    it "returns nil when a user has no avatar" do
      @student.account.enable_service(:avatars)
      @student.update! avatar_image_url: nil
      expect(user_type.resolve("avatarUrl")).to be_nil
    end
  end

  context "pronouns" do
    it "returns user pronouns" do
      @student.account.root_account.settings[:can_add_pronouns] = true
      @student.account.root_account.save!
      @student.pronouns = "Dude/Guy"
      @student.save!
      expect(user_type.resolve("pronouns")).to eq "Dude/Guy"
    end
  end

  context "sisId" do
    before(:once) do
      @student.pseudonyms.create!(
        account: @course.account,
        unique_id: "alex@columbia.edu",
        workflow_state: "active",
        sis_user_id: "a.ham"
      )
    end

    context "as admin" do
      let(:admin) { account_admin_user }
      let(:user_type_as_admin) do
        GraphQLTypeTester.new(@student, current_user: admin,
                                        domain_root_account: @course.account.root_account,
                                        request: ActionDispatch::TestRequest.create)
      end

      it "returns the sis user id if the user has permissions to read it" do
        expect(user_type_as_admin.resolve("sisId")).to eq "a.ham"
      end

      it "returns nil if the user does not have permission to read the sis user id" do
        account_admin_user_with_role_changes(role_changes: { read_sis: false, manage_sis: false })
        admin_type = GraphQLTypeTester.new(@student, current_user: @admin,
                                                     domain_root_account: @course.account.root_account,
                                                     request: ActionDispatch::TestRequest.create)
        expect(admin_type.resolve("sisId")).to be_nil
      end
    end

    context "as teacher" do
      it "returns the sis user id if the user has permissions to read it" do
        expect(user_type.resolve("sisId")).to eq "a.ham"
      end

      it "returns null if the user does not have permission to read the sis user id" do
        @teacher.enrollments.find_by(course: @course).role
                .role_overrides.create!(permission: "read_sis", enabled: false, account: @course.account)
        expect(user_type.resolve("sisId")).to be_nil
      end
    end
  end

  context "integrationId" do
    before(:once) do
      @student.pseudonyms.create!(
        account: @course.account,
        unique_id: "rlands@eab.com",
        workflow_state: "active",
        integration_id: "Rachel.Lands"
      )
    end

    context "as admin" do
      let(:admin) { account_admin_user }
      let(:user_type_as_admin) do
        GraphQLTypeTester.new(@student, current_user: admin,
                                        domain_root_account: @course.account.root_account,
                                        request: ActionDispatch::TestRequest.create)
      end

      it "returns the integration id if admin user has permissions to read SIS info" do
        expect(user_type_as_admin.resolve("integrationId")).to eq "Rachel.Lands"
      end

      it "returns null for integration id if admin user does not have permission to read SIS info" do
        account_admin_user_with_role_changes(role_changes: { read_sis: false, manage_sis: false })
        admin_type = GraphQLTypeTester.new(@student, current_user: @admin,
                                                     domain_root_account: @course.account.root_account,
                                                     request: ActionDispatch::TestRequest.create)
        expect(admin_type.resolve("integrationId")).to be_nil
      end
    end

    context "as teacher" do
      it "returns the integration id if teacher user has permissions to read SIS info" do
        expect(user_type.resolve("integrationId")).to eq "Rachel.Lands"
      end

      it "returns null if teacher user does not have permission to read SIS info" do
        @teacher.enrollments.find_by(course: @course).role
                .role_overrides.create!(permission: "read_sis", enabled: false, account: @course.account)
        expect(user_type.resolve("integrationId")).to be_nil
      end
    end
  end

  context "enrollments" do
    before(:once) do
      @course1 = @course
      @course2 = course_factory
      @course2.enroll_student(@student, enrollment_state: "active")
    end

    it "returns enrollments for a given course" do
      expect(
        user_type.resolve(%|enrollments(courseId: "#{@course1.id}") { _id }|)
      ).to eq [@student.enrollments.first.to_param]
    end

    it "returns all enrollments for a user (that can be read)" do
      @course1.enroll_student(@student, enrollment_state: "active")

      expect(
        user_type.resolve("enrollments { _id }")
      ).to eq [@student.enrollments.first.to_param]

      site_admin_user
      expect(
        user_type.resolve(
          "enrollments { _id }",
          current_user: @admin
        )
      ).to match_array @student.enrollments.map(&:to_param)
    end

    it "excludes deleted course enrollments for a user" do
      @course1.enroll_student(@student, enrollment_state: "active")
      @course2.destroy

      site_admin_user
      expect(
        user_type.resolve(
          "enrollments { _id }",
          current_user: @admin
        )
      ).to eq [@student.enrollments.first.to_param]
    end

    it "excludes unavailable courses when currentOnly is true" do
      @course1.complete

      expect(user_type.resolve("enrollments(currentOnly: true) { _id }")).to eq []
    end

    it "excludes concluded courses when currentOnly is true" do
      @course1.start_at = 2.weeks.ago
      @course1.conclude_at = 1.week.ago
      @course1.restrict_enrollments_to_course_dates = true
      @course1.save!

      expect(user_type.resolve("enrollments(currentOnly: true) { _id }")).to eq []
    end

    it "sorts correctly when orderBy is provided" do
      @course2.start_at = 1.week.ago
      @course2.save!

      expect(user_type.resolve('enrollments(orderBy: ["courses.start_at"]) {
          _id
          course {
            _id
          }
        }', current_user: @student).map(&:to_i)).to eq [@course2.id, @course1.id]
    end

    it "doesn't return enrollments for courses the user doesn't have permission for" do
      expect(
        user_type.resolve(%|enrollments(courseId: "#{@course2.id}") { _id }|)
      ).to eq []
    end

    it "excludes concluded enrollments when excludeConcluded is true" do
      expect(user_type.resolve("enrollments(excludeConcluded: true) { _id }").length).to eq 1
      @student.enrollments.update_all workflow_state: "completed"
      expect(user_type.resolve("enrollments(excludeConcluded: true) { _id }")).to eq []
    end
  end

  context "email" do
    let!(:read_email_override) do
      RoleOverride.create!(
        context: @teacher.account,
        permission: "read_email_addresses",
        role: teacher_role,
        enabled: true
      )
    end

    let!(:admin) { account_admin_user }

    before(:once) do
      @student.update! email: "cooldude@example.com"
    end

    it "returns email for admins" do
      admin_tester = GraphQLTypeTester.new(
        @student,
        current_user: admin,
        domain_root_account: @course.account.root_account,
        request: ActionDispatch::TestRequest.create
      )

      expect(admin_tester.resolve("email")).to eq @student.email

      # this is for the cached branch
      allow(@student).to receive(:email_cached?).and_return(true)
      expect(admin_tester.resolve("email")).to eq @student.email
    end

    it "returns email for teachers" do
      expect(user_type.resolve("email")).to eq @student.email

      # this is for the cached branch
      allow(@student).to receive(:email_cached?).and_return(true)
      expect(user_type.resolve("email")).to eq @student.email
    end

    it "doesn't return email for others" do
      expect(user_type.resolve("email", current_user: nil)).to be_nil
      expect(user_type.resolve("email", current_user: @other_student)).to be_nil
      expect(user_type.resolve("email", current_user: @random_person)).to be_nil
    end

    it "respects :read_email_addresses permission" do
      read_email_override.update!(enabled: false)

      expect(user_type.resolve("email")).to be_nil
    end
  end

  context "groups" do
    before(:once) do
      @user_group_ids = (1..5).map do
        group_with_user({ user: @student, active_all: true }).group_id.to_s
      end
      @deleted_user_group_ids = (1..3).map do
        group = group_with_user({ user: @student, active_all: true })
        group.destroy
        group.group_id.to_s
      end
    end

    it "fetches the groups associated with a user" do
      user_type.resolve("groups { _id }", current_user: @student).all? do |id|
        expect(@user_group_ids.include?(id)).to be true
        expect(@deleted_user_group_ids.include?(id)).to be false
      end
    end

    it "only returns groups for current_user" do
      expect(
        user_type.resolve("groups { _id }", current_user: @teacher)
      ).to be_nil
    end
  end

  context "notificationPreferences" do
    it "returns the users notification preferences" do
      Notification.delete_all
      @student.communication_channels.create!(path: "test@test.com").confirm!
      notification_model(name: "test", category: "Announcement")

      expect(
        user_type.resolve("notificationPreferences { channels { notificationPolicies(contextType: Course) { notification { name } } } }")[0][0]
      ).to eq "test"
    end

    it "only returns active communication channels" do
      Notification.delete_all
      communication_channel = @student.communication_channels.create!(path: "test@test.com")
      communication_channel.confirm!
      notification_model(name: "test", category: "Announcement")

      expect(
        user_type.resolve("notificationPreferences { channels { notificationPolicies(contextType: Course) { notification { name } } } }")[0][0]
      ).to eq "test"

      communication_channel.destroy
      expect(
        user_type.resolve("notificationPreferences { channels { notificationPolicies(contextType: Course) { notification { name } } } }").count
      ).to eq 0
    end

    context "when the requesting user does not have permission to view the communication channels" do
      let(:user_type) do
        GraphQLTypeTester.new(
          @student,
          current_user: @other_student,
          domain_root_account: @course.account.root_account,
          request: ActionDispatch::TestRequest.create
        )
      end

      it "returns nil" do
        expect(
          user_type.resolve("notificationPreferences { channels { notificationPolicies(contextType: Course) { notification { name } } } }")
        ).to eq nil
      end
    end
  end

  context "conversations" do
    it "returns conversations for the user" do
      c = conversation(@student, @teacher)
      type = GraphQLTypeTester.new(@student, current_user: @student, domain_root_account: @student.account, request: ActionDispatch::TestRequest.create)
      expect(
        type.resolve("conversationsConnection { nodes { conversation { conversationMessagesConnection { nodes { body } } } } }")[0][0]
      ).to eq c.conversation.conversation_messages.first.body
    end

    context "recipient user deleted" do
      def delete_recipient
        # The short issue is CP and CMP are not fk attached to the user, but our code expects an associated user.
        # As a result the below specs give us options to handle when a user is hard deleted without cleanup.
        # The CMP requires that the cmp.workflow_state == deleted;
        # there is no way around this because the loader takes an array of cmps and it would defeat the purpose to check user beforehand.
        # Thus for now we handle this and return null which can be processed.

        conversation(@student, sender: @teacher)

        # delete student
        student_id = @student.id

        # delete enrollments can run in a loop if multiple
        enrollment = @student.enrollments.first
        enrollment_state = enrollment.enrollment_state
        enrollment_state.delete
        enrollment.delete

        # delete stream_item_instances can run in a loop if multiple
        stream_item_instance = @student.stream_item_instances.first
        stream_item_instance.delete

        # delete user_account_associations can run in a loop if multiple
        user_account_association = @student.user_account_associations.first
        user_account_association.delete

        @student.delete

        # deleting the cmp
        # the problem cp:  cp_without_associated_user = ConversationParticipant.where(user_id: student_id).first
        cmp_without_associated_user = ConversationMessageParticipant.where(user_id: student_id).first
        cmp_without_associated_user.workflow_state = "deleted"
        cmp_without_associated_user.save

        student_id
      end

      it "returns empty recipients" do
        delete_recipient
        type = GraphQLTypeTester.new(@teacher, current_user: @teacher, domain_root_account: @teacher.account, request: ActionDispatch::TestRequest.create)

        recipients_ids = type.resolve("
        conversationsConnection(scope: \"sent\") {
          nodes {
            conversation {
              conversationMessagesConnection {
                nodes {
                  recipients {
                    _id
                  }
                }
              }
            }
          }
        }
        ")
        expect(recipients_ids[0][0].empty?).to be true
      end

      context "ConversationMessageParticipant.workflow_state deleted" do
        it "returns nil for user" do
          student_id = delete_recipient
          type = GraphQLTypeTester.new(@teacher, current_user: @teacher, domain_root_account: @teacher.account, request: ActionDispatch::TestRequest.create)
          cmps_ids = type.resolve("
            conversationsConnection(scope: \"sent\") {
              nodes {
                conversation {
                  conversationParticipantsConnection {
                    nodes {
                      user {
                        _id
                      }
                    }
                  }
                }
              }
            }
            ")
          expect(cmps_ids[0].include?(@teacher.id.to_s)).to be true
          expect(cmps_ids[0].include?(student_id.to_s)).to be false
        end
      end
    end

    it "has createdAt field for conversationMessagesConnection" do
      Timecop.freeze do
        c = conversation(@student, @teacher)
        type = GraphQLTypeTester.new(@student, current_user: @student, domain_root_account: @student.account, request: ActionDispatch::TestRequest.create)
        expect(
          type.resolve("conversationsConnection { nodes { conversation { conversationMessagesConnection { nodes { createdAt } } } } }")[0][0]
        ).to eq c.conversation.conversation_messages.first.created_at.iso8601
      end
    end

    it "has updatedAt field for conversations and conversationParticipants" do
      Timecop.freeze do
        convo = conversation(@student, @teacher)
        type = GraphQLTypeTester.new(@student, current_user: @student, domain_root_account: @student.account, request: ActionDispatch::TestRequest.create)
        res_node = type.resolve("conversationsConnection { nodes { updatedAt }}")[0]
        expect(res_node).to eq convo.conversation.conversation_participants.first.updated_at.iso8601
      end
    end

    it "has updatedAt field for conversationParticipantsConnection" do
      Timecop.freeze do
        convo = conversation(@student, @teacher)
        type = GraphQLTypeTester.new(@student, current_user: @student, domain_root_account: @student.account, request: ActionDispatch::TestRequest.create)
        res_node = type.resolve("conversationsConnection { nodes { conversation { conversationParticipantsConnection { nodes { updatedAt } } } } }")[0][0]
        expect(res_node).to eq convo.conversation.conversation_participants.first.updated_at.iso8601
      end
    end

    it "does not return conversations for other users" do
      conversation(@student, @teacher)
      type = GraphQLTypeTester.new(@teacher, current_user: @student, domain_root_account: @teacher.account, request: ActionDispatch::TestRequest.create)
      expect(
        type.resolve("conversationsConnection { nodes { conversation { conversationMessagesConnection { nodes { body } } } } }")
      ).to be nil
    end

    it "filters the conversations" do
      conversation(@student, @teacher, { body: "Howdy Partner" })
      conversation(@student, @random_person, { body: "Not in course" })
      conversation(@student, @ta, { body: "Hey Im using SimpleTags tagged_scope_handler." })

      type = GraphQLTypeTester.new(@student, current_user: @student, domain_root_account: @student.account, request: ActionDispatch::TestRequest.create)
      result = type.resolve(
        "conversationsConnection(filter: \"course_#{@course.id}\") { nodes { conversation { conversationMessagesConnection { nodes { body } } } } }"
      )
      expect(result.count).to eq 2
      expect(result.flatten).to match_array ["Howdy Partner", "Hey Im using SimpleTags tagged_scope_handler."]

      result = type.resolve(
        "conversationsConnection(filter: \"user_#{@ta.id}\") { nodes { conversation { conversationMessagesConnection { nodes { body } } } } }"
      )
      expect(result.count).to eq 1
      expect(result[0][0]).to eq "Hey Im using SimpleTags tagged_scope_handler."

      result = type.resolve(
        "conversationsConnection { nodes { conversation { conversationMessagesConnection { nodes { body } } } } }"
      )
      expect(result.count).to eq 3
      expect(result.flatten).to match_array ["Howdy Partner", "Not in course", "Hey Im using SimpleTags tagged_scope_handler."]

      result = type.resolve(
        "conversationsConnection(filter: [\"user_#{@ta.id}\", \"course_#{@course.id}\"]) { nodes { conversation { conversationMessagesConnection { nodes { body } } } } }"
      )
      expect(result.count).to eq 1
      expect(result[0][0]).to eq "Hey Im using SimpleTags tagged_scope_handler."
    end

    it "scopes the conversations" do
      allow(InstStatsd::Statsd).to receive(:increment)
      conversation(@student, @teacher, { body: "You get that thing I sent ya?" })
      conversation(@teacher, @student, { body: "oh yea =)" })
      conversation(@student, @random_person, { body: "Whats up?", starred: true })

      # used for the sent scope
      conversation(@random_person, @teacher, { body: "Help! Please make me non-random!" })
      type = GraphQLTypeTester.new(@student, current_user: @student, domain_root_account: @student.account, request: ActionDispatch::TestRequest.create)
      result = type.resolve(
        "conversationsConnection(scope: \"inbox\") { nodes { conversation { conversationMessagesConnection { nodes { body } } } } }"
      )
      expect(result.flatten.count).to eq 3
      expect(result.flatten).to match_array ["You get that thing I sent ya?", "oh yea =)", "Whats up?"]
      expect(InstStatsd::Statsd).to have_received(:increment).with("inbox.visit.scope.inbox.pages_loaded.react")

      result = type.resolve(
        "conversationsConnection(scope: \"starred\") { nodes { conversation { conversationMessagesConnection { nodes { body } } } } }"
      )
      expect(result.count).to eq 1
      expect(result[0][0]).to eq "Whats up?"
      expect(InstStatsd::Statsd).to have_received(:increment).with("inbox.visit.scope.starred.pages_loaded.react")

      type = GraphQLTypeTester.new(@student, current_user: @student, domain_root_account: @student.account, request: ActionDispatch::TestRequest.create)
      result = type.resolve(
        "conversationsConnection(scope: \"unread\") { nodes { conversation { conversationMessagesConnection { nodes { body } } } } }"
      )
      expect(result.flatten.count).to eq 2
      expect(InstStatsd::Statsd).to have_received(:increment).with("inbox.visit.scope.unread.pages_loaded.react")

      type = GraphQLTypeTester.new(
        @random_person,
        current_user: @random_person,
        domain_root_account: @random_person.account,
        request: ActionDispatch::TestRequest.create
      )
      result = type.resolve("conversationsConnection(scope: \"sent\") { nodes { conversation { conversationMessagesConnection { nodes { body } } } } }")
      expect(result[0][0]).to eq "Help! Please make me non-random!"
      expect(InstStatsd::Statsd).to have_received(:increment).with("inbox.visit.scope.sent.pages_loaded.react")

      @conversation.update!(workflow_state: "archived")
      type = GraphQLTypeTester.new(
        @random_person,
        current_user: @random_person,
        domain_root_account: @random_person.account,
        request: ActionDispatch::TestRequest.create
      )
      result = type.resolve("conversationsConnection(scope: \"archived\") { nodes { conversation { conversationMessagesConnection { nodes { body } } } } }")
      expect(result[0][0]).to eq "Help! Please make me non-random!"
      expect(InstStatsd::Statsd).to have_received(:increment).with("inbox.visit.scope.archived.pages_loaded.react")
      @conversation.update!(workflow_state: "read")
    end
  end

  context "recipients" do
    let(:type) do
      GraphQLTypeTester.new(
        @student,
        current_user: @student,
        domain_root_account: @course.account.root_account,
        request: ActionDispatch::TestRequest.create
      )
    end

    it "returns nil if the user is not the current user" do
      result = user_type.resolve("recipients { usersConnection { nodes { _id } } }")
      expect(result).to be nil
    end

    it "returns known users" do
      known_users = @student.address_book.search_users.paginate(per_page: 4)
      result = type.resolve("recipients { usersConnection { nodes { _id } } }")
      expect(result).to match_array(known_users.pluck(:id).map(&:to_s))
    end

    it "returns contexts" do
      result = type.resolve("recipients { contextsConnection { nodes { name } } }")
      expect(result[0]).to eq(@course.name)
    end

    it "returns false for sendMessagesAll if no context is given" do
      result = type.resolve("recipients { sendMessagesAll }")
      expect(result).to eq(false)
    end

    it "returns false for sendMessagesAll if not allowed" do
      # Students do not have the sendMessagesAll permission by default
      result = type.resolve("recipients(context: \"course_#{@course.id}_students\") { sendMessagesAll }")
      expect(result).to eq(false)
    end

    it "returns true for sendMessagesAll if allowed" do
      @random_person.account.role_overrides.create!(permission: :send_messages_all, role: student_role, enabled: true)

      result = type.resolve("recipients(context: \"course_#{@course.id}_students\") { sendMessagesAll }")
      expect(result).to eq(true)
    end

    it "searches users" do
      known_users = @student.address_book.search_users.paginate(per_page: 3)
      User.find(known_users.first.id).update!(name: "Matthew Lemon")
      result = type.resolve('recipients(search: "lemon") { usersConnection { nodes { _id } } }')
      expect(result[0]).to eq(known_users.first.id.to_s)

      result = type.resolve('recipients(search: "morty") { usersConnection { nodes { _id } } }')
      expect(result).to match_array([])
    end

    it "searches contexts" do
      result = type.resolve('recipients(search: "unnamed") { contextsConnection { nodes { name } } }')
      expect(result[0]).to eq(@course.name)

      result = type.resolve('recipients(search: "Lemon") { contextsConnection { nodes { name } } }')
      expect(result).to match_array([])
    end

    it "filters results based on context" do
      known_users = @student.address_book.search_users(context: "course_#{@course.id}_students").paginate(per_page: 3)
      result = type.resolve("recipients(context: \"course_#{@course.id}_students\") { usersConnection { nodes { _id } } }")
      expect(result).to match_array(known_users.pluck(:id).map(&:to_s))
    end
  end

  context "observerEnrollmentsConnection" do
<<<<<<< HEAD
=======
    specs_require_sharding

>>>>>>> 9ea28612
    let(:teacher_type) do
      GraphQLTypeTester.new(
        @teacher,
        current_user: @teacher,
        domain_root_account: @course.account.root_account,
        request: ActionDispatch::TestRequest.create
      )
    end

    let(:student_type) do
      GraphQLTypeTester.new(
        @student,
        current_user: @student,
        domain_root_account: @course.account.root_account,
        request: ActionDispatch::TestRequest.create
      )
    end

    before do
<<<<<<< HEAD
      @student1 = student_in_course(active_all: true).user
      @student2 = student_in_course(active_all: true).user

      @student1_observer = observer_in_course(active_all: true, associated_user_id: @student1).user
      @student2_observer = observer_in_course(active_all: true, associated_user_id: @student2).user
=======
      @shard1.activate do
        @student1 = student_in_course(active_all: true).user
        @student2 = student_in_course(active_all: true).user

        @student1_observer = observer_in_course(active_all: true, associated_user_id: @student1).user
        @student2_observer = observer_in_course(active_all: true, associated_user_id: @student2).user
      end

      @shard2.activate do
        @student2_observer2 = User.create
        enrollment = @course.enroll_user(@student2_observer2, "ObserverEnrollment")
        enrollment.associated_user = @student2
        enrollment.workflow_state = "active"
        enrollment.save
      end
>>>>>>> 9ea28612
    end

    it "returns associatedUser ids" do
      result = teacher_type.resolve("recipients(context: \"course_#{@course.id}_observers\") { usersConnection { nodes { observerEnrollmentsConnection(contextCode: \"course_#{@course.id}\") { nodes { associatedUser { _id } } } } } }")
<<<<<<< HEAD
      expect(result).to match_array([[@student1.id.to_s], [@student2.id.to_s]])
=======
      expect(result).to match_array([[@student1.id.to_s], [@student2.id.to_s], [@student2.id.to_s]])
>>>>>>> 9ea28612
    end

    it "returns empty associatedUser ids" do
      result = teacher_type.resolve("recipients(context: \"course_#{@course.id}_students\") { usersConnection { nodes { observerEnrollmentsConnection(contextCode: \"course_#{@course.id}\") { nodes { associatedUser { _id } } } } } }")
      expect(result).to match_array([[], [], [], []])
    end

    it "returns nil when context is empty" do
      result = teacher_type.resolve("recipients(context: \"course_#{@course.id}_observers\") { usersConnection { nodes { observerEnrollmentsConnection(contextCode: \"\") { nodes { associatedUser { _id } } } } } }")
<<<<<<< HEAD
      expect(result).to match_array([nil, nil])
=======
      expect(result).to match_array([nil, nil, nil])
>>>>>>> 9ea28612
    end

    it "returns nil when not teacher" do
      result = student_type.resolve("recipients(context: \"course_#{@course.id}_observers\") { usersConnection { nodes { observerEnrollmentsConnection(contextCode: \"\") { nodes { associatedUser { _id } } } } } }")
<<<<<<< HEAD
      expect(result).to match_array([nil])
=======
      expect(result).to match_array([nil, nil])
>>>>>>> 9ea28612
    end
  end

  context "total_recipients" do
    let(:type) do
      GraphQLTypeTester.new(
        @student,
        current_user: @student,
        domain_root_account: @course.account.root_account,
        request: ActionDispatch::TestRequest.create
      )
    end

    it "returns total_recipients for given context (excluding current_user)" do
      result = type.resolve("totalRecipients(context: \"course_#{@course.id}\")")
      expect(result).to eq(@course.enrollments.count - 1)
    end
  end

  context "recipients_observers" do
    let(:student_type) do
      GraphQLTypeTester.new(
        @student,
        current_user: @student,
        domain_root_account: @course.account.root_account,
        request: ActionDispatch::TestRequest.create
      )
    end

    let(:teacher_type) do
      GraphQLTypeTester.new(
        @teacher,
        current_user: @teacher,
        domain_root_account: @course.account.root_account,
        request: ActionDispatch::TestRequest.create
      )
    end

    before do
      student = @student
      @third_student = student_in_course(active_all: true).user
      @fourth_student = student_in_course(active_all: true).user
      @student = student

      observer = observer_in_course(active_all: true, associated_user_id: @student).user
      observer_enrollment_2 = @course.enroll_user(observer, "ObserverEnrollment", enrollment_state: "active")
      observer_enrollment_2.update_attribute(:associated_user_id, @other_student.id)

      observer_enrollment_3 = @course.enroll_user(observer, "ObserverEnrollment", enrollment_state: "active")
      observer_enrollment_3.update_attribute(:associated_user_id, @third_student.id)

      second_observer = observer_in_course(active_all: true, associated_user_id: @fourth_student).user

      @observer = observer
      @second_observer = second_observer
    end

    it "returns nil if the user is not the current user" do
      result = teacher_type.resolve('recipientsObservers(contextCode: "course_1", recipientIds: ["1"]) { nodes { _id } } ')
      expect(result).to be nil
    end

    it "returns nil if invalid course is given" do
      result = teacher_type.resolve('recipientsObservers(contextCode: "fake_2", recipientIds: ["1"]) { nodes { _id } } ')
      expect(result).to be nil
    end

    it "returns a users observers as messageable user" do
      recipients = [@student.id.to_s]
      result = teacher_type.resolve("recipientsObservers(contextCode: \"course_#{@course.id}\", recipientIds: #{recipients}) { nodes { _id } } ", current_user: @teacher)
      expect(result).to eq [@observer.id.to_s]
    end

    it "does not return observers that are not active" do
      inactive_observer = User.create
      inactive_observer_enrollment = @course.enroll_user(inactive_observer, "ObserverEnrollment", enrollment_state: "completed")
      inactive_observer_enrollment.update_attribute(:associated_user_id, @student.id)
      recipients = [@student.id.to_s]
      result = teacher_type.resolve("recipientsObservers(contextCode: \"course_#{@course.id}\", recipientIds: #{recipients}) { nodes { _id } } ", current_user: @teacher)
      expect(result).not_to include(inactive_observer.id.to_s)
    end

    it "does not return duplicate observers if an observer is observing multiple students in the course" do
      recipients = [@student, @other_student, @third_student].map(&:id).map(&:to_s)
      result = teacher_type.resolve("recipientsObservers(contextCode: \"course_#{@course.id}\", recipientIds: #{recipients}) { nodes { _id } } ", current_user: @teacher)
      expect(result).to eq [@observer.id.to_s]
    end

    it "returns observers for all students in a course if the entire course is a recipient and current user can send observers messages" do
      recipients = ["course_#{@course.id}"]
      result = teacher_type.resolve("recipientsObservers(contextCode: \"course_#{@course.id}\", recipientIds: #{recipients}) { nodes { _id } } ", current_user: @teacher)
      expect(result.length).to eq 2
      expect(result).to include(@observer.id.to_s, @second_observer.id.to_s)
    end

    it "does not return observers that the current user is unable to message" do
      recipients = ["course_#{@course.id}"]
      result = student_type.resolve("recipientsObservers(contextCode: \"course_#{@course.id}\", recipientIds: #{recipients}) { nodes { _id } } ", current_user: @student)
      expect(result.length).to eq 1
      expect(result).to include(@student.observee_enrollments.first.user.id.to_s)
    end
  end

  context "favorite_courses" do
    before(:once) do
      @course1 = @course
      course_with_user("StudentEnrollment", user: @student, active_all: true)
      @course2 = @course
    end

    let(:type) do
      GraphQLTypeTester.new(
        @student,
        current_user: @student,
        domain_root_account: @course.account.root_account,
        request: ActionDispatch::TestRequest.create
      )
    end

    it "returns primary enrollment courses if there are no favorite courses" do
      result = type.resolve("favoriteCoursesConnection { nodes { _id } }")
      expect(result).to match_array([@course1.id.to_s, @course2.id.to_s])
    end

    it "returns favorite courses" do
      @student.favorites.create!(context: @course1)
      result = type.resolve("favoriteCoursesConnection { nodes { _id } }")
      expect(result).to match_array([@course1.id.to_s])
    end
  end

  context "favorite_groups" do
    let(:type) do
      GraphQLTypeTester.new(
        @student,
        current_user: @student,
        domain_root_account: @course.account.root_account,
        request: ActionDispatch::TestRequest.create
      )
    end

    it "returns all groups if there are no favorite groups" do
      group_with_user(user: @student, active_all: true)
      result = type.resolve("favoriteGroupsConnection { nodes { _id } }")
      expect(result).to match_array([@group.id.to_s])
    end

    it "return favorite groups" do
      2.times do
        group_with_user(user: @student, active_all: true)
      end
      @student.favorites.create!(context: @group)
      result = type.resolve("favoriteGroupsConnection { nodes { _id } }")
      expect(result).to match_array([@group.id.to_s])
    end
  end

  context "CommentBankItemsConnection" do
    before do
      @comment_bank_item = comment_bank_item_model(user: @teacher, context: @course, comment: "great comment!")
    end

    let(:type) do
      GraphQLTypeTester.new(
        @teacher,
        current_user: @teacher,
        domain_root_account: @course.account.root_account,
        request: ActionDispatch::TestRequest.create
      )
    end

    it "returns comment bank items for the queried user" do
      expect(
        type.resolve("commentBankItemsConnection { nodes { _id } }")
      ).to eq [@comment_bank_item.id.to_s]
    end

    describe "cross sharding" do
      specs_require_sharding

      it "returns comments across shards" do
        @shard1.activate do
          account = Account.create!(name: "new shard account")
          @course2 = course_factory(account: account)
          @course2.enroll_user(@teacher)
          @comment2 = comment_bank_item_model(user: @teacher, context: @course2, comment: "shard 2 comment")
        end

        expect(
          type.resolve("commentBankItemsConnection { nodes { comment } }").sort
        ).to eq ["great comment!", "shard 2 comment"]
      end
    end

    describe "with the limit argument" do
      it "returns a limited number of results" do
        comment_bank_item_model(user: @teacher, context: @course, comment: "2nd great comment!")
        expect(
          type.resolve("commentBankItemsConnection(limit: 1) { nodes { comment } }").length
        ).to eq 1
      end
    end

    describe "with a search query" do
      before do
        @comment_bank_item2 = comment_bank_item_model(user: @teacher, context: @course, comment: "new comment!")
      end

      it "returns results that match the query" do
        expect(
          type.resolve("commentBankItemsConnection(query: \"new\") { nodes { _id } }").length
        ).to eq 1
      end

      it "strips leading/trailing white space" do
        expect(
          type.resolve("commentBankItemsConnection(query: \"    new   \") { nodes { _id } }").length
        ).to eq 1
      end

      it "does not query results if query.strip is blank" do
        expect(
          type.resolve("commentBankItemsConnection(query: \"  \") { nodes { _id } }").length
        ).to eq 2
      end
    end
  end

  context "courseBuiltInRoles" do
    before do
      @teacher_with_multiple_roles = user_factory(name: "blah")
      @course.enroll_user(@teacher_with_multiple_roles, "TeacherEnrollment")
      @course.enroll_user(@teacher_with_multiple_roles, "TaEnrollment", allow_multiple_enrollments: true)

      @custom_teacher = user_factory(name: "blah")
      role = custom_teacher_role("CustomTeacher", account: @course.account)
      @course.enroll_user(@custom_teacher, "TeacherEnrollment", role: role)

      @teacher_with_duplicate_roles = user_factory(name: "blah")
      @course.enroll_user(@teacher_with_duplicate_roles, "TeacherEnrollment")
      @course.enroll_user(@teacher_with_duplicate_roles, "TeacherEnrollment", allow_multiple_enrollments: true)
    end

    let(:user_ta_type) do
      GraphQLTypeTester.new(@ta, current_user: @teacher, domain_root_account: @course.account.root_account, request: ActionDispatch::TestRequest.create)
    end

    let(:user_teacher_type) do
      GraphQLTypeTester.new(@teacher, current_user: @teacher, domain_root_account: @course.account.root_account, request: ActionDispatch::TestRequest.create)
    end

    let(:teacher_ta_type) do
      GraphQLTypeTester.new(@teacher_with_multiple_roles, current_user: @teacher, domain_root_account: @course.account.root_account, request: ActionDispatch::TestRequest.create)
    end

    let(:teacher_with_duplicate_role_types) do
      GraphQLTypeTester.new(@teacher_with_duplicate_roles, current_user: @teacher, domain_root_account: @course.account.root_account, request: ActionDispatch::TestRequest.create)
    end

    let(:custom_teacher_type) do
      GraphQLTypeTester.new(@custom_teacher, current_user: @teacher, domain_root_account: @course.account.root_account, request: ActionDispatch::TestRequest.create)
    end

    it "correctly returns default teacher role" do
      expect(
        user_teacher_type.resolve(%|courseRoles(courseId: "#{@course.id}", roleTypes: ["TaEnrollment","TeacherEnrollment"])|)
      ).to eq ["TeacherEnrollment"]
    end

    it "correctly returns default TA role" do
      expect(
        user_ta_type.resolve(%|courseRoles(courseId: "#{@course.id}", roleTypes: ["TaEnrollment","TeacherEnrollment"])|)
      ).to eq ["TaEnrollment"]
    end

    it "does not return student role" do
      expect(
        user_type.resolve(%|courseRoles(courseId: "#{@course.id}", roleTypes: ["TaEnrollment","TeacherEnrollment"])|)
      ).to be_nil
    end

    it "returns nil when no course id is given" do
      expect(
        user_type.resolve(%|courseRoles(roleTypes: ["TaEnrollment","TeacherEnrollment"])|)
      ).to be_nil
    end

    it "returns nil when course id is null" do
      expect(
        user_type.resolve(%|courseRoles(courseId: null, roleTypes: ["TaEnrollment","TeacherEnrollment"])|)
      ).to be_nil
    end

    it "does not return custom roles based on teacher" do
      expect(
        custom_teacher_type.resolve(%|courseRoles(courseId: "#{@course.id}", roleTypes: ["TaEnrollment","TeacherEnrollment"])|)
      ).to be_nil
    end

    it "Returns multiple roles when mutiple enrollments exist" do
      expect(
        teacher_ta_type.resolve(%|courseRoles(courseId: "#{@course.id}", roleTypes: ["TaEnrollment","TeacherEnrollment"])|)
      ).to include("TaEnrollment", "TeacherEnrollment")
    end

    it "does not return duplicate roles when mutiple enrollments exist" do
      expect(
        teacher_with_duplicate_role_types.resolve(%|courseRoles(courseId: "#{@course.id}", roleTypes: ["TaEnrollment","TeacherEnrollment"])|)
      ).to eq ["TeacherEnrollment"]
    end

    it "returns all roles if no role types are specified" do
      expect(
        teacher_ta_type.resolve(%|courseRoles(courseId: "#{@course.id}")|)
      ).to include("TaEnrollment", "TeacherEnrollment")
    end

    it "returns only the role specified" do
      expect(
        teacher_ta_type.resolve(%|courseRoles(courseId: "#{@course.id}", roleTypes: ["TaEnrollment"])|)
      ).to eq ["TaEnrollment"]
    end

    it "returns custom role's base_type if built_in_only is set to false" do
      expect(
        custom_teacher_type.resolve(%|courseRoles(courseId: "#{@course.id}", roleTypes: ["TeacherEnrollment"], builtInOnly: false)|)
      ).to eq ["TeacherEnrollment"]
    end
  end

  describe "submission comments" do
    before(:once) do
      course = Course.create! name: "TEST"
      course_2 = Course.create! name: "TEST 2"

      # these 'course_with_user' will  reassign @course
      @teacher = course_with_user("TeacherEnrollment", course: course, name: "Mr Teacher", active_all: true).user
      @teacher = course_with_user("TeacherEnrollment", course: course_2, user: @teacher, active_all: true).user
      @student = course_with_user("StudentEnrollment", course: course, name: "Mr Student 1", active_all: true).user
      @student_2 = course_with_user("StudentEnrollment", course: course, name: "Mr Student 2", active_all: true).user
      @student_2 = course_with_user("StudentEnrollment", course: course_2, user: @student_2, active_all: true).user

      @course = course
      @course_2 = course_2
      assignment = @course.assignments.create!(
        name: "Test Assignment",
        moderated_grading: true,
        grader_count: 10,
        final_grader: @teacher
      )
      @assignment2 = @course.assignments.create!(
        name: "Assignment without Comments",
        moderated_grading: true,
        grader_count: 10,
        final_grader: @teacher
      )
      @assignment3 = @course_2.assignments.create!(
        name: "Assignment without Comments 2",
        moderated_grading: true,
        grader_count: 10,
        final_grader: @teacher
      )

      assignment.grade_student(@student, grade: 1, grader: @teacher, provisional: true)
      @assignment2.grade_student(@student, grade: 1, grader: @teacher, provisional: true)
      @assignment2.grade_student(@student_2, grade: 1, grader: @teacher, provisional: true)
      @assignment3.grade_student(@student_2, grade: 1, grader: @teacher, provisional: true)

      @student_submission_1 = assignment.submissions.find_by(user: @student)

      @sc1 = @student_submission_1.add_comment(author: @student, comment: "First comment")
      @sc2 = @student_submission_1.add_comment(author: @teacher, comment: "Second comment")
      @sc3 = @student_submission_1.add_comment(author: @teacher, comment: "Third comment")
    end

    let(:teacher_type) do
      GraphQLTypeTester.new(@teacher, current_user: @teacher, domain_root_account: @course.account.root_account, request: ActionDispatch::TestRequest.create)
    end

    describe "viewableSubmissionsConnection field" do
      it "only gets submissions with comments" do
        query_result = teacher_type.resolve("viewableSubmissionsConnection { nodes { _id }  }")
        expect(query_result.count).to eq 1
        expect(query_result[0].to_i).to eq @student_submission_1.id
      end

      it "gets submissions with comments in order of last_comment_at || created_at DESC" do
        student_submission_2 = @assignment2.submissions.find_by(user: @student)
        student_submission_2.add_comment(author: @student, comment: "Fourth comment")
        student_submission_2.add_comment(author: @teacher, comment: "Fifth comment")

        query_result = teacher_type.resolve("viewableSubmissionsConnection { nodes { _id }  }")
        expect(query_result.count).to eq 2
        expect(query_result[0].to_i).to eq student_submission_2.id
      end

      it "can retrieve submission comments" do
        allow(InstStatsd::Statsd).to receive(:increment)
        query_result = teacher_type.resolve("viewableSubmissionsConnection { nodes { commentsConnection { nodes { comment }} }  }")
        expect(query_result[0].count).to eq 3
        expect(query_result[0]).to match_array ["First comment", "Second comment", "Third comment"]
        expect(InstStatsd::Statsd).to have_received(:increment).with("inbox.visit.scope.submission_comments.pages_loaded.react")
      end

      it "can get createdAt" do
        query_result = teacher_type.resolve("viewableSubmissionsConnection { nodes { commentsConnection { nodes { createdAt }} }  }")
        retrieved_values = query_result[0].map { |string_date| Time.parse(string_date) }
        expect(retrieved_values).to all(be_within(1.minute).of(@sc1.created_at))
      end

      it "can get assignment names" do
        expect(teacher_type.resolve("viewableSubmissionsConnection { nodes { assignment { name }  }  }")[0]).to eq @student_submission_1.assignment.name
      end

      it "can get course names" do
        expect(teacher_type.resolve("viewableSubmissionsConnection { nodes { commentsConnection { nodes { course { name } } }  }  }")[0]).to match_array %w[TEST TEST TEST]
      end

      describe "filter" do
        before(:once) do
          # add_comments by user 2 to course 1 and 2
          student_submission_2 = @assignment2.submissions.find_by(user: @student_2)
          @student_submission_3 = @assignment3.submissions.find_by(user: @student_2)

          student_submission_2.add_comment(author: @student_2, comment: "Fourth comment")
          student_submission_2.add_comment(author: @teacher, comment: "Fifth comment")
          @student_submission_3.add_comment(author: @student_2, comment: "sixth comment")
          @student_submission_3.add_comment(author: @teacher, comment: "seventh comment")
        end

        it "submissions by course" do
          query_result = teacher_type.resolve("viewableSubmissionsConnection(filter: [\"course_#{@course_2.id}\"]) { nodes { _id }  }")
          expect(query_result.count).to eq 1
          expect(query_result[0].to_i).to eq @student_submission_3.id
        end

        it "submissions by user" do
          query_result = teacher_type.resolve("viewableSubmissionsConnection(filter: [\"user_#{@student_2.id}\"]) { nodes { _id }  }")
          expect(query_result.count).to eq 2
          expect(query_result[0].to_i).to eq @student_submission_3.id
        end
      end
    end
  end
end<|MERGE_RESOLUTION|>--- conflicted
+++ resolved
@@ -699,11 +699,8 @@
   end
 
   context "observerEnrollmentsConnection" do
-<<<<<<< HEAD
-=======
     specs_require_sharding
 
->>>>>>> 9ea28612
     let(:teacher_type) do
       GraphQLTypeTester.new(
         @teacher,
@@ -723,13 +720,6 @@
     end
 
     before do
-<<<<<<< HEAD
-      @student1 = student_in_course(active_all: true).user
-      @student2 = student_in_course(active_all: true).user
-
-      @student1_observer = observer_in_course(active_all: true, associated_user_id: @student1).user
-      @student2_observer = observer_in_course(active_all: true, associated_user_id: @student2).user
-=======
       @shard1.activate do
         @student1 = student_in_course(active_all: true).user
         @student2 = student_in_course(active_all: true).user
@@ -745,16 +735,11 @@
         enrollment.workflow_state = "active"
         enrollment.save
       end
->>>>>>> 9ea28612
     end
 
     it "returns associatedUser ids" do
       result = teacher_type.resolve("recipients(context: \"course_#{@course.id}_observers\") { usersConnection { nodes { observerEnrollmentsConnection(contextCode: \"course_#{@course.id}\") { nodes { associatedUser { _id } } } } } }")
-<<<<<<< HEAD
-      expect(result).to match_array([[@student1.id.to_s], [@student2.id.to_s]])
-=======
       expect(result).to match_array([[@student1.id.to_s], [@student2.id.to_s], [@student2.id.to_s]])
->>>>>>> 9ea28612
     end
 
     it "returns empty associatedUser ids" do
@@ -764,20 +749,12 @@
 
     it "returns nil when context is empty" do
       result = teacher_type.resolve("recipients(context: \"course_#{@course.id}_observers\") { usersConnection { nodes { observerEnrollmentsConnection(contextCode: \"\") { nodes { associatedUser { _id } } } } } }")
-<<<<<<< HEAD
-      expect(result).to match_array([nil, nil])
-=======
       expect(result).to match_array([nil, nil, nil])
->>>>>>> 9ea28612
     end
 
     it "returns nil when not teacher" do
       result = student_type.resolve("recipients(context: \"course_#{@course.id}_observers\") { usersConnection { nodes { observerEnrollmentsConnection(contextCode: \"\") { nodes { associatedUser { _id } } } } } }")
-<<<<<<< HEAD
-      expect(result).to match_array([nil])
-=======
       expect(result).to match_array([nil, nil])
->>>>>>> 9ea28612
     end
   end
 
