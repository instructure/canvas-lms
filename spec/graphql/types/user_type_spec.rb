--- conflicted
+++ resolved
@@ -535,8 +535,6 @@
       ).to eq [@comment_bank_item.id.to_s]
     end
 
-<<<<<<< HEAD
-=======
     describe 'cross sharding' do
       specs_require_sharding
 
@@ -563,7 +561,6 @@
       end
     end
 
->>>>>>> 8a8417cc
     describe 'with a search query' do
       before do
         @comment_bank_item2 = comment_bank_item_model(user: @teacher, context: @course, comment: 'new comment!')
