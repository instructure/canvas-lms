--- conflicted
+++ resolved
@@ -327,13 +327,9 @@
           }
         }')
       end
-<<<<<<< HEAD
-      expect(error.message).to eq('[{"message"=>"orderBy is not included in the list", "locations"=>[{"line"=>4, "column"=>7}], "path"=>["node", "enrollments"]}]')
-=======
 
       separator = (RUBY_VERSION >= "3.4.0") ? " => " : "=>"
       expect(error.message).to eq(%([{"message"#{separator}"orderBy is not included in the list", "locations"#{separator}[{"line"#{separator}4, "column"#{separator}7}], "path"#{separator}["node", "enrollments"]}]))
->>>>>>> 1acb383e
     end
 
     context "sort" do
