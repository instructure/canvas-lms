# frozen_string_literal: true

#
# Copyright (C) 2017 - present Instructure, Inc.
#
# This file is part of Canvas.
#
# Canvas is free software: you can redistribute it and/or modify it under
# the terms of the GNU Affero General Public License as published by the Free
# Software Foundation, version 3 of the License.
#
# Canvas is distributed in the hope that it will be useful, but WITHOUT ANY
# WARRANTY; without even the implied warranty of MERCHANTABILITY or FITNESS FOR
# A PARTICULAR PURPOSE. See the GNU Affero General Public License for more
# details.
#
# You should have received a copy of the GNU Affero General Public License along
# with this program. If not, see <http://www.gnu.org/licenses/>.
#

require_relative "../graphql_spec_helper"

describe Types::UserType do
  before(:once) do
    student = student_in_course(active_all: true).user
    course = @course
    teacher = @teacher
    @other_student = student_in_course(active_all: true).user

    @other_course = course_factory
    @random_person = teacher_in_course(active_all: true).user

    @course = course
    @student = student
    @teacher = teacher
    @ta = ta_in_course(active_all: true).user
  end

  let(:user_type) do
    GraphQLTypeTester.new(
      @student,
      current_user: @teacher,
      domain_root_account: @course.account.root_account,
      request: ActionDispatch::TestRequest.create
    )
  end

  context "node" do
    it "works" do
      expect(user_type.resolve("_id")).to eq @student.id.to_s
      expect(user_type.resolve("name")).to eq @student.name
    end

    it "works for users in the same course" do
      expect(user_type.resolve("_id", current_user: @other_student)).to eq @student.id.to_s
    end

    it "works for users without a current enrollment" do
      user = user_model
      type = GraphQLTypeTester.new(user, current_user: user, domain_root_account: user.account, request: ActionDispatch::TestRequest.create)
      expect(type.resolve("_id")).to eq user.id.to_s
      expect(type.resolve("name")).to eq user.name
    end

    it "doesn't work for just anyone" do
      expect(user_type.resolve("_id", current_user: @random_person)).to be_nil
    end

    it "loads inactive and concluded users" do
      @student.enrollments.update_all workflow_state: "inactive"
      expect(user_type.resolve("_id", current_user: @other_student)).to eq @student.id.to_s

      @student.enrollments.update_all workflow_state: "completed"
      expect(user_type.resolve("_id", current_user: @other_student)).to eq @student.id.to_s
    end
  end

  context "shortName" do
    before(:once) do
      @student.update! short_name: "new display name"
    end

    it "is displayed if set" do
      expect(user_type.resolve("shortName")).to eq "new display name"
    end

    it "returns full name if shortname is not set" do
      @student.update! short_name: nil
      expect(user_type.resolve("shortName")).to eq @student.name
    end
  end

  context "avatarUrl" do
    before(:once) do
      @student.update! avatar_image_url: "not-a-fallback-avatar.png"
    end

    it "is nil when avatars are not enabled" do
      expect(user_type.resolve("avatarUrl")).to be_nil
    end

    it "returns an avatar url when avatars are enabled" do
      @student.account.enable_service(:avatars)
      expect(user_type.resolve("avatarUrl")).to match(/avatar.*png/)
    end

    it "returns nil when a user has no avatar" do
      @student.account.enable_service(:avatars)
      @student.update! avatar_image_url: nil
      expect(user_type.resolve("avatarUrl")).to be_nil
    end
  end

  context "pronouns" do
    it "returns user pronouns" do
      @student.account.root_account.settings[:can_add_pronouns] = true
      @student.account.root_account.save!
      @student.pronouns = "Dude/Guy"
      @student.save!
      expect(user_type.resolve("pronouns")).to eq "Dude/Guy"
    end
  end

  context "sisId" do
    before(:once) do
      @student.pseudonyms.create!(
        account: @course.account,
        unique_id: "alex@columbia.edu",
        workflow_state: "active",
        sis_user_id: "a.ham"
      )
    end

    context "as admin" do
      let(:admin) { account_admin_user }
      let(:user_type_as_admin) do
        GraphQLTypeTester.new(@student, current_user: admin,
                                        domain_root_account: @course.account.root_account,
                                        request: ActionDispatch::TestRequest.create)
      end

      it "returns the sis user id if the user has permissions to read it" do
        expect(user_type_as_admin.resolve("sisId")).to eq "a.ham"
      end

      it "returns nil if the user does not have permission to read the sis user id" do
        account_admin_user_with_role_changes(role_changes: { read_sis: false, manage_sis: false })
        admin_type = GraphQLTypeTester.new(@student, current_user: @admin,
                                                     domain_root_account: @course.account.root_account,
                                                     request: ActionDispatch::TestRequest.create)
        expect(admin_type.resolve("sisId")).to be_nil
      end
    end

    context "as teacher" do
      it "returns the sis user id if the user has permissions to read it" do
        expect(user_type.resolve("sisId")).to eq "a.ham"
      end

      it "returns null if the user does not have permission to read the sis user id" do
        @teacher.enrollments.find_by(course: @course).role
                .role_overrides.create!(permission: "read_sis", enabled: false, account: @course.account)
        expect(user_type.resolve("sisId")).to be_nil
      end
    end
  end

  context "integrationId" do
    before(:once) do
      @student.pseudonyms.create!(
        account: @course.account,
        unique_id: "rlands@eab.com",
        workflow_state: "active",
        integration_id: "Rachel.Lands"
      )
    end

    context "as admin" do
      let(:admin) { account_admin_user }
      let(:user_type_as_admin) do
        GraphQLTypeTester.new(@student, current_user: admin,
                                        domain_root_account: @course.account.root_account,
                                        request: ActionDispatch::TestRequest.create)
      end

      it "returns the integration id if admin user has permissions to read SIS info" do
        expect(user_type_as_admin.resolve("integrationId")).to eq "Rachel.Lands"
      end

      it "returns null for integration id if admin user does not have permission to read SIS info" do
        account_admin_user_with_role_changes(role_changes: { read_sis: false, manage_sis: false })
        admin_type = GraphQLTypeTester.new(@student, current_user: @admin,
                                                     domain_root_account: @course.account.root_account,
                                                     request: ActionDispatch::TestRequest.create)
        expect(admin_type.resolve("integrationId")).to be_nil
      end
    end

    context "as teacher" do
      it "returns the integration id if teacher user has permissions to read SIS info" do
        expect(user_type.resolve("integrationId")).to eq "Rachel.Lands"
      end

      it "returns null if teacher user does not have permission to read SIS info" do
        @teacher.enrollments.find_by(course: @course).role
                .role_overrides.create!(permission: "read_sis", enabled: false, account: @course.account)
        expect(user_type.resolve("integrationId")).to be_nil
      end
    end
  end

  context "enrollments" do
    before(:once) do
      @course1 = @course
      @course2 = course_factory
      @course2.enroll_student(@student, enrollment_state: "active")
    end

    it "returns enrollments for a given course" do
      expect(
        user_type.resolve(%|enrollments(courseId: "#{@course1.id}") { _id }|)
      ).to eq [@student.enrollments.first.to_param]
    end

    it "returns all enrollments for a user (that can be read)" do
      @course1.enroll_student(@student, enrollment_state: "active")

      expect(
        user_type.resolve("enrollments { _id }")
      ).to eq [@student.enrollments.first.to_param]

      site_admin_user
      expect(
        user_type.resolve(
          "enrollments { _id }",
          current_user: @admin
        )
      ).to match_array @student.enrollments.map(&:to_param)
    end

    it "excludes deleted course enrollments for a user" do
      @course1.enroll_student(@student, enrollment_state: "active")
      @course2.destroy

      site_admin_user
      expect(
        user_type.resolve(
          "enrollments { _id }",
          current_user: @admin
        )
      ).to eq [@student.enrollments.first.to_param]
    end

    it "excludes unavailable courses when currentOnly is true" do
      @course1.complete

      expect(user_type.resolve("enrollments(currentOnly: true) { _id }")).to eq []
    end

    it "excludes concluded courses when currentOnly is true" do
      @course1.start_at = 2.weeks.ago
      @course1.conclude_at = 1.week.ago
      @course1.restrict_enrollments_to_course_dates = true
      @course1.save!

      expect(user_type.resolve("enrollments(currentOnly: true) { _id }")).to eq []
    end

    it "sorts correctly when orderBy is provided" do
      @course2.start_at = 1.week.ago
      @course2.save!

      expect(user_type.resolve('enrollments(orderBy: ["courses.start_at"]) {
          _id
          course {
            _id
          }
        }', current_user: @student).map(&:to_i)).to eq [@course2.id, @course1.id]
    end

    it "doesn't return enrollments for courses the user doesn't have permission for" do
      expect(
        user_type.resolve(%|enrollments(courseId: "#{@course2.id}") { _id }|)
      ).to eq []
    end
  end

  context "email" do
    let!(:read_email_override) do
      RoleOverride.create!(
        context: @teacher.account,
        permission: "read_email_addresses",
        role: teacher_role,
        enabled: true
      )
    end

    let!(:admin) { account_admin_user }

    before(:once) do
      @student.update! email: "cooldude@example.com"
    end

    it "returns email for admins" do
      admin_tester = GraphQLTypeTester.new(
        @student,
        current_user: admin,
        domain_root_account: @course.account.root_account,
        request: ActionDispatch::TestRequest.create
      )

      expect(admin_tester.resolve("email")).to eq @student.email

      # this is for the cached branch
      allow(@student).to receive(:email_cached?).and_return(true)
      expect(admin_tester.resolve("email")).to eq @student.email
    end

    it "returns email for teachers" do
      expect(user_type.resolve("email")).to eq @student.email

      # this is for the cached branch
      allow(@student).to receive(:email_cached?).and_return(true)
      expect(user_type.resolve("email")).to eq @student.email
    end

    it "doesn't return email for others" do
      expect(user_type.resolve("email", current_user: nil)).to be_nil
      expect(user_type.resolve("email", current_user: @other_student)).to be_nil
      expect(user_type.resolve("email", current_user: @random_person)).to be_nil
    end

    it "respects :read_email_addresses permission" do
      read_email_override.update!(enabled: false)

      expect(user_type.resolve("email")).to be_nil
    end
  end

  context "groups" do
    before(:once) do
      @user_group_ids = (1..5).map do
        group_with_user({ user: @student, active_all: true }).group_id.to_s
      end
      @deleted_user_group_ids = (1..3).map do
        group = group_with_user({ user: @student, active_all: true })
        group.destroy
        group.group_id.to_s
      end
    end

    it "fetches the groups associated with a user" do
      user_type.resolve("groups { _id }", current_user: @student).all? do |id|
        expect(@user_group_ids.include?(id)).to be true
        expect(@deleted_user_group_ids.include?(id)).to be false
      end
    end

    it "only returns groups for current_user" do
      expect(
        user_type.resolve("groups { _id }", current_user: @teacher)
      ).to be_nil
    end
  end

  context "notificationPreferences" do
    it "returns the users notification preferences" do
      Notification.delete_all
      @student.communication_channels.create!(path: "test@test.com").confirm!
      notification_model(name: "test", category: "Announcement")

      expect(
        user_type.resolve("notificationPreferences { channels { notificationPolicies(contextType: Course) { notification { name } } } }")[0][0]
      ).to eq "test"
    end

    it "only returns active communication channels" do
      Notification.delete_all
      communication_channel = @student.communication_channels.create!(path: "test@test.com")
      communication_channel.confirm!
      notification_model(name: "test", category: "Announcement")

      expect(
        user_type.resolve("notificationPreferences { channels { notificationPolicies(contextType: Course) { notification { name } } } }")[0][0]
      ).to eq "test"

      communication_channel.destroy
      expect(
        user_type.resolve("notificationPreferences { channels { notificationPolicies(contextType: Course) { notification { name } } } }").count
      ).to eq 0
    end

    context "when the requesting user does not have permission to view the communication channels" do
      let(:user_type) do
        GraphQLTypeTester.new(
          @student,
          current_user: @other_student,
          domain_root_account: @course.account.root_account,
          request: ActionDispatch::TestRequest.create
        )
      end

      it "returns nil" do
        expect(
          user_type.resolve("notificationPreferences { channels { notificationPolicies(contextType: Course) { notification { name } } } }")
        ).to eq nil
      end
    end
  end

  context "conversations" do
    it "returns conversations for the user" do
      c = conversation(@student, @teacher)
      type = GraphQLTypeTester.new(@student, current_user: @student, domain_root_account: @student.account, request: ActionDispatch::TestRequest.create)
      expect(
        type.resolve("conversationsConnection { nodes { conversation { conversationMessagesConnection { nodes { body } } } } }")[0][0]
      ).to eq c.conversation.conversation_messages.first.body
    end

    it "has createdAt field for conversationMessagesConnection" do
      Timecop.freeze do
        c = conversation(@student, @teacher)
        type = GraphQLTypeTester.new(@student, current_user: @student, domain_root_account: @student.account, request: ActionDispatch::TestRequest.create)
        expect(
          type.resolve("conversationsConnection { nodes { conversation { conversationMessagesConnection { nodes { createdAt } } } } }")[0][0]
        ).to eq c.conversation.conversation_messages.first.created_at.iso8601
      end
    end

    it "has updatedAt field for conversations and conversationParticipants" do
      Timecop.freeze do
        convo = conversation(@student, @teacher)
        type = GraphQLTypeTester.new(@student, current_user: @student, domain_root_account: @student.account, request: ActionDispatch::TestRequest.create)
        res_node = type.resolve("conversationsConnection { nodes { updatedAt }}")[0]
        expect(res_node).to eq convo.conversation.conversation_participants.first.updated_at.iso8601
      end
    end

    it "has updatedAt field for conversationParticipantsConnection" do
      Timecop.freeze do
        convo = conversation(@student, @teacher)
        type = GraphQLTypeTester.new(@student, current_user: @student, domain_root_account: @student.account, request: ActionDispatch::TestRequest.create)
        res_node = type.resolve("conversationsConnection { nodes { conversation { conversationParticipantsConnection { nodes { updatedAt } } } } }")[0][0]
        expect(res_node).to eq convo.conversation.conversation_participants.first.updated_at.iso8601
      end
    end

    it "does not return conversations for other users" do
      conversation(@student, @teacher)
      type = GraphQLTypeTester.new(@teacher, current_user: @student, domain_root_account: @teacher.account, request: ActionDispatch::TestRequest.create)
      expect(
        type.resolve("conversationsConnection { nodes { conversation { conversationMessagesConnection { nodes { body } } } } }")
      ).to be nil
    end

    it "filters the conversations" do
      conversation(@student, @teacher, { body: "Howdy Partner" })
      conversation(@student, @random_person, { body: "Not in course" })
      conversation(@student, @ta, { body: "Hey Im using SimpleTags tagged_scope_handler." })

      type = GraphQLTypeTester.new(@student, current_user: @student, domain_root_account: @student.account, request: ActionDispatch::TestRequest.create)
      result = type.resolve(
        "conversationsConnection(filter: \"course_#{@course.id}\") { nodes { conversation { conversationMessagesConnection { nodes { body } } } } }"
      )
      expect(result.count).to eq 2
      expect(result.flatten).to match_array ["Howdy Partner", "Hey Im using SimpleTags tagged_scope_handler."]

      result = type.resolve(
        "conversationsConnection(filter: \"user_#{@ta.id}\") { nodes { conversation { conversationMessagesConnection { nodes { body } } } } }"
      )
      expect(result.count).to eq 1
      expect(result[0][0]).to eq "Hey Im using SimpleTags tagged_scope_handler."

      result = type.resolve(
        "conversationsConnection { nodes { conversation { conversationMessagesConnection { nodes { body } } } } }"
      )
      expect(result.count).to eq 3
      expect(result.flatten).to match_array ["Howdy Partner", "Not in course", "Hey Im using SimpleTags tagged_scope_handler."]

      result = type.resolve(
        "conversationsConnection(filter: [\"user_#{@ta.id}\", \"course_#{@course.id}\"]) { nodes { conversation { conversationMessagesConnection { nodes { body } } } } }"
      )
      expect(result.count).to eq 1
      expect(result[0][0]).to eq "Hey Im using SimpleTags tagged_scope_handler."
    end

    it "scopes the conversations" do
      conversation(@student, @teacher, { body: "You get that thing I sent ya?" })
      conversation(@teacher, @student, { body: "oh yea =)" })
      conversation(@student, @random_person, { body: "Whats up?", starred: true })

      # used for the sent scope
      conversation(@random_person, @teacher, { body: "Help! Please make me non-random!" })
      type = GraphQLTypeTester.new(@student, current_user: @student, domain_root_account: @student.account, request: ActionDispatch::TestRequest.create)
      result = type.resolve(
        "conversationsConnection(scope: \"inbox\") { nodes { conversation { conversationMessagesConnection { nodes { body } } } } }"
      )
      expect(result.flatten.count).to eq 3
      expect(result.flatten).to match_array ["You get that thing I sent ya?", "oh yea =)", "Whats up?"]

      result = type.resolve(
        "conversationsConnection(scope: \"starred\") { nodes { conversation { conversationMessagesConnection { nodes { body } } } } }"
      )
      expect(result.count).to eq 1
      expect(result[0][0]).to eq "Whats up?"

      type = GraphQLTypeTester.new(
        @random_person,
        current_user: @random_person,
        domain_root_account: @random_person.account,
        request: ActionDispatch::TestRequest.create
      )
      result = type.resolve("conversationsConnection(scope: \"sent\") { nodes { conversation { conversationMessagesConnection { nodes { body } } } } }")
      expect(result[0][0]).to eq "Help! Please make me non-random!"
    end
  end

  context "recipients" do
    let(:type) do
      GraphQLTypeTester.new(
        @student,
        current_user: @student,
        domain_root_account: @course.account.root_account,
        request: ActionDispatch::TestRequest.create
      )
    end

    it "returns nil if the user is not the current user" do
      result = user_type.resolve("recipients { usersConnection { nodes { _id } } }")
      expect(result).to be nil
    end

    it "returns known users" do
      known_users = @student.address_book.search_users.paginate(per_page: 4)
      result = type.resolve("recipients { usersConnection { nodes { _id } } }")
      expect(result).to match_array(known_users.pluck(:id).map(&:to_s))
    end

    it "returns contexts" do
      result = type.resolve("recipients { contextsConnection { nodes { name } } }")
      expect(result[0]).to eq(@course.name)
    end

    it "searches users" do
      known_users = @student.address_book.search_users.paginate(per_page: 3)
      User.find(known_users.first.id).update!(name: "Matthew Lemon")
      result = type.resolve('recipients(search: "lemon") { usersConnection { nodes { _id } } }')
      expect(result[0]).to eq(known_users.first.id.to_s)

      result = type.resolve('recipients(search: "morty") { usersConnection { nodes { _id } } }')
      expect(result).to match_array([])
    end

    it "searches contexts" do
      result = type.resolve('recipients(search: "unnamed") { contextsConnection { nodes { name } } }')
      expect(result[0]).to eq(@course.name)

      result = type.resolve('recipients(search: "Lemon") { contextsConnection { nodes { name } } }')
      expect(result).to match_array([])
    end

    it "filters results based on context" do
      known_users = @student.address_book.search_users(context: "course_#{@course.id}_students").paginate(per_page: 3)
      result = type.resolve("recipients(context: \"course_#{@course.id}_students\") { usersConnection { nodes { _id } } }")
      expect(result).to match_array(known_users.pluck(:id).map(&:to_s))
    end
  end

  context "favorite_courses" do
    before(:once) do
      @course1 = @course
      course_with_user("StudentEnrollment", user: @student, active_all: true)
      @course2 = @course
    end

    let(:type) do
      GraphQLTypeTester.new(
        @student,
        current_user: @student,
        domain_root_account: @course.account.root_account,
        request: ActionDispatch::TestRequest.create
      )
    end

    it "returns primary enrollment courses if there are no favorite courses" do
      result = type.resolve("favoriteCoursesConnection { nodes { _id } }")
      expect(result).to match_array([@course1.id.to_s, @course2.id.to_s])
    end

    it "returns favorite courses" do
      @student.favorites.create!(context: @course1)
      result = type.resolve("favoriteCoursesConnection { nodes { _id } }")
      expect(result).to match_array([@course1.id.to_s])
    end
  end

  context "favorite_groups" do
    let(:type) do
      GraphQLTypeTester.new(
        @student,
        current_user: @student,
        domain_root_account: @course.account.root_account,
        request: ActionDispatch::TestRequest.create
      )
    end

    it "returns all groups if there are no favorite groups" do
      group_with_user(user: @student, active_all: true)
      result = type.resolve("favoriteGroupsConnection { nodes { _id } }")
      expect(result).to match_array([@group.id.to_s])
    end

    it "return favorite groups" do
      2.times do
        group_with_user(user: @student, active_all: true)
      end
      @student.favorites.create!(context: @group)
      result = type.resolve("favoriteGroupsConnection { nodes { _id } }")
      expect(result).to match_array([@group.id.to_s])
    end
  end

  context "CommentBankItemsConnection" do
    before do
      @comment_bank_item = comment_bank_item_model(user: @teacher, context: @course, comment: "great comment!")
    end

    let(:type) do
      GraphQLTypeTester.new(
        @teacher,
        current_user: @teacher,
        domain_root_account: @course.account.root_account,
        request: ActionDispatch::TestRequest.create
      )
    end

    it "returns comment bank items for the queried user" do
      expect(
        type.resolve("commentBankItemsConnection { nodes { _id } }")
      ).to eq [@comment_bank_item.id.to_s]
    end

    describe "cross sharding" do
      specs_require_sharding

      it "returns comments across shards" do
        @shard1.activate do
          account = Account.create!(name: "new shard account")
          @course2 = course_factory(account: account)
          @course2.enroll_user(@teacher)
          @comment2 = comment_bank_item_model(user: @teacher, context: @course2, comment: "shard 2 comment")
        end

        expect(
          type.resolve("commentBankItemsConnection { nodes { comment } }").sort
        ).to eq ["great comment!", "shard 2 comment"]
      end
    end

    describe "with the limit argument" do
      it "returns a limited number of results" do
        comment_bank_item_model(user: @teacher, context: @course, comment: "2nd great comment!")
        expect(
          type.resolve("commentBankItemsConnection(limit: 1) { nodes { comment } }").length
        ).to eq 1
      end
    end

    describe "with a search query" do
      before do
        @comment_bank_item2 = comment_bank_item_model(user: @teacher, context: @course, comment: "new comment!")
      end

      it "returns results that match the query" do
        expect(
          type.resolve("commentBankItemsConnection(query: \"new\") { nodes { _id } }").length
        ).to eq 1
      end

      it "strips leading/trailing white space" do
        expect(
          type.resolve("commentBankItemsConnection(query: \"    new   \") { nodes { _id } }").length
        ).to eq 1
      end

      it "does not query results if query.strip is blank" do
        expect(
          type.resolve("commentBankItemsConnection(query: \"  \") { nodes { _id } }").length
        ).to eq 2
      end
    end
  end

  context "courseBuiltInRoles" do
    before do
      @teacher_with_multiple_roles = user_factory(name: "blah")
      @course.enroll_user(@teacher_with_multiple_roles, "TeacherEnrollment")
      @course.enroll_user(@teacher_with_multiple_roles, "TaEnrollment", allow_multiple_enrollments: true)

      @custom_teacher = user_factory(name: "blah")
      role = custom_teacher_role("CustomTeacher", account: @course.account)
      @course.enroll_user(@custom_teacher, "TeacherEnrollment", role: role)

      @teacher_with_duplicate_roles = user_factory(name: "blah")
      @course.enroll_user(@teacher_with_duplicate_roles, "TeacherEnrollment")
      @course.enroll_user(@teacher_with_duplicate_roles, "TeacherEnrollment", allow_multiple_enrollments: true)
    end

    let(:user_ta_type) do
      GraphQLTypeTester.new(@ta, current_user: @teacher, domain_root_account: @course.account.root_account, request: ActionDispatch::TestRequest.create)
    end

    let(:user_teacher_type) do
      GraphQLTypeTester.new(@teacher, current_user: @teacher, domain_root_account: @course.account.root_account, request: ActionDispatch::TestRequest.create)
    end

    let(:teacher_ta_type) do
      GraphQLTypeTester.new(@teacher_with_multiple_roles, current_user: @teacher, domain_root_account: @course.account.root_account, request: ActionDispatch::TestRequest.create)
    end

    let(:teacher_with_duplicate_role_types) do
      GraphQLTypeTester.new(@teacher_with_duplicate_roles, current_user: @teacher, domain_root_account: @course.account.root_account, request: ActionDispatch::TestRequest.create)
    end

    let(:custom_teacher_type) do
      GraphQLTypeTester.new(@custom_teacher, current_user: @teacher, domain_root_account: @course.account.root_account, request: ActionDispatch::TestRequest.create)
    end

    it "correctly returns default teacher role" do
      expect(
        user_teacher_type.resolve(%|courseRoles(courseId: "#{@course.id}", roleTypes: ["TaEnrollment","TeacherEnrollment"])|)
      ).to eq ["TeacherEnrollment"]
    end

    it "correctly returns default TA role" do
      expect(
        user_ta_type.resolve(%|courseRoles(courseId: "#{@course.id}", roleTypes: ["TaEnrollment","TeacherEnrollment"])|)
      ).to eq ["TaEnrollment"]
    end

    it "does not return student role" do
      expect(
        user_type.resolve(%|courseRoles(courseId: "#{@course.id}", roleTypes: ["TaEnrollment","TeacherEnrollment"])|)
      ).to be_nil
    end

    it "returns nil when no course id is given" do
      expect(
        user_type.resolve(%|courseRoles(roleTypes: ["TaEnrollment","TeacherEnrollment"])|)
      ).to be_nil
    end

    it "returns nil when course id is null" do
      expect(
        user_type.resolve(%|courseRoles(courseId: null, roleTypes: ["TaEnrollment","TeacherEnrollment"])|)
      ).to be_nil
    end

    it "does not return custom roles based on teacher" do
      expect(
        custom_teacher_type.resolve(%|courseRoles(courseId: "#{@course.id}", roleTypes: ["TaEnrollment","TeacherEnrollment"])|)
      ).to be_nil
    end

    it "Returns multiple roles when mutiple enrollments exist" do
      expect(
        teacher_ta_type.resolve(%|courseRoles(courseId: "#{@course.id}", roleTypes: ["TaEnrollment","TeacherEnrollment"])|)
      ).to include("TaEnrollment", "TeacherEnrollment")
    end

    it "does not return duplicate roles when mutiple enrollments exist" do
      expect(
        teacher_with_duplicate_role_types.resolve(%|courseRoles(courseId: "#{@course.id}", roleTypes: ["TaEnrollment","TeacherEnrollment"])|)
      ).to eq ["TeacherEnrollment"]
    end

    it "returns all roles if no role types are specified" do
      expect(
        teacher_ta_type.resolve(%|courseRoles(courseId: "#{@course.id}")|)
      ).to include("TaEnrollment", "TeacherEnrollment")
    end

    it "returns only the role specified" do
      expect(
        teacher_ta_type.resolve(%|courseRoles(courseId: "#{@course.id}", roleTypes: ["TaEnrollment"])|)
      ).to eq ["TaEnrollment"]
    end

    it "returns custom role's base_type if built_in_only is set to false" do
      expect(
        custom_teacher_type.resolve(%|courseRoles(courseId: "#{@course.id}", roleTypes: ["TeacherEnrollment"], builtInOnly: false)|)
      ).to eq ["TeacherEnrollment"]
    end
  end

  describe "submission comments" do
    before(:once) do
      course = Course.create! name: "TEST"
      course_2 = Course.create! name: "TEST 2"

      # these 'course_with_user' will  reassign @course
      @teacher = course_with_user("TeacherEnrollment", course: course, name: "Mr Teacher", active_all: true).user
      @teacher = course_with_user("TeacherEnrollment", course: course_2, user: @teacher, active_all: true).user
      @student = course_with_user("StudentEnrollment", course: course, name: "Mr Student 1", active_all: true).user
      @student_2 = course_with_user("StudentEnrollment", course: course, name: "Mr Student 2", active_all: true).user
      @student_2 = course_with_user("StudentEnrollment", course: course_2, user: @student_2, active_all: true).user

      @course = course
      @course_2 = course_2
      assignment = @course.assignments.create!(
        name: "Test Assignment",
        moderated_grading: true,
        grader_count: 10,
        final_grader: @teacher
      )
      @assignment2 = @course.assignments.create!(
        name: "Assignment without Comments",
        moderated_grading: true,
        grader_count: 10,
        final_grader: @teacher
      )
      @assignment3 = @course_2.assignments.create!(
        name: "Assignment without Comments 2",
        moderated_grading: true,
        grader_count: 10,
        final_grader: @teacher
      )

      assignment.grade_student(@student, grade: 1, grader: @teacher, provisional: true)
      @assignment2.grade_student(@student, grade: 1, grader: @teacher, provisional: true)
<<<<<<< HEAD
=======
      @assignment2.grade_student(@student_2, grade: 1, grader: @teacher, provisional: true)
      @assignment3.grade_student(@student_2, grade: 1, grader: @teacher, provisional: true)
>>>>>>> 9d4ac5c7

      @student_submission_1 = assignment.submissions.find_by(user: @student)

      @sc1 = @student_submission_1.add_comment(author: @student, comment: "First comment")
      @sc2 = @student_submission_1.add_comment(author: @teacher, comment: "Second comment")
      @sc3 = @student_submission_1.add_comment(author: @teacher, comment: "Third comment")
    end

    let(:teacher_type) do
      GraphQLTypeTester.new(@teacher, current_user: @teacher, domain_root_account: @course.account.root_account, request: ActionDispatch::TestRequest.create)
    end

    describe "viewableSubmissionsConnection field" do
      it "only gets submissions with comments" do
        query_result = teacher_type.resolve("viewableSubmissionsConnection { nodes { _id }  }")
        expect(query_result.count).to eq 1
        expect(query_result[0].to_i).to eq @student_submission_1.id
      end

      it "gets submissions with comments in order of last_comment_at || created_at DESC" do
        student_submission_2 = @assignment2.submissions.find_by(user: @student)
        student_submission_2.add_comment(author: @student, comment: "Fourth comment")
        student_submission_2.add_comment(author: @teacher, comment: "Fifth comment")

        query_result = teacher_type.resolve("viewableSubmissionsConnection { nodes { _id }  }")
        expect(query_result.count).to eq 2
        expect(query_result[0].to_i).to eq student_submission_2.id
      end

      it "can retrieve submission comments" do
        query_result = teacher_type.resolve("viewableSubmissionsConnection { nodes { commentsConnection { nodes { comment }} }  }")
        expect(query_result[0].count).to eq 3
        expect(query_result[0]).to match_array ["First comment", "Second comment", "Third comment"]
      end

      it "can get createdAt" do
        query_result = teacher_type.resolve("viewableSubmissionsConnection { nodes { commentsConnection { nodes { createdAt }} }  }")
        retrieved_values = query_result[0].map { |string_date| Time.parse(string_date) }
        expect(retrieved_values).to all(be_within(1.minute).of(@sc1.created_at))
      end

      it "can get assignment names" do
        expect(teacher_type.resolve("viewableSubmissionsConnection { nodes { assignment { name }  }  }")[0]).to eq @student_submission_1.assignment.name
      end

      it "can get course names" do
        expect(teacher_type.resolve("viewableSubmissionsConnection { nodes { commentsConnection { nodes { course { name } } }  }  }")[0]).to match_array %w[TEST TEST TEST]
      end

      describe "filter" do
        before(:once) do
          # add_comments by user 2 to course 1 and 2
          student_submission_2 = @assignment2.submissions.find_by(user: @student_2)
          @student_submission_3 = @assignment3.submissions.find_by(user: @student_2)

          student_submission_2.add_comment(author: @student_2, comment: "Fourth comment")
          student_submission_2.add_comment(author: @teacher, comment: "Fifth comment")
          @student_submission_3.add_comment(author: @student_2, comment: "sixth comment")
          @student_submission_3.add_comment(author: @teacher, comment: "seventh comment")
        end

        it "submissions by course" do
          query_result = teacher_type.resolve("viewableSubmissionsConnection(filter: [\"course_#{@course_2.id}\"]) { nodes { _id }  }")
          expect(query_result.count).to eq 1
          expect(query_result[0].to_i).to eq @student_submission_3.id
        end

        it "submissions by user" do
          query_result = teacher_type.resolve("viewableSubmissionsConnection(filter: [\"user_#{@student_2.id}\"]) { nodes { _id }  }")
          expect(query_result.count).to eq 2
          expect(query_result[0].to_i).to eq @student_submission_3.id
        end
      end
    end
  end
end<|MERGE_RESOLUTION|>--- conflicted
+++ resolved
@@ -828,11 +828,8 @@
 
       assignment.grade_student(@student, grade: 1, grader: @teacher, provisional: true)
       @assignment2.grade_student(@student, grade: 1, grader: @teacher, provisional: true)
-<<<<<<< HEAD
-=======
       @assignment2.grade_student(@student_2, grade: 1, grader: @teacher, provisional: true)
       @assignment3.grade_student(@student_2, grade: 1, grader: @teacher, provisional: true)
->>>>>>> 9d4ac5c7
 
       @student_submission_1 = assignment.submissions.find_by(user: @student)
 
