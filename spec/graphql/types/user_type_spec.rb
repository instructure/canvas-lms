# frozen_string_literal: true

#
# Copyright (C) 2017 - present Instructure, Inc.
#
# This file is part of Canvas.
#
# Canvas is free software: you can redistribute it and/or modify it under
# the terms of the GNU Affero General Public License as published by the Free
# Software Foundation, version 3 of the License.
#
# Canvas is distributed in the hope that it will be useful, but WITHOUT ANY
# WARRANTY; without even the implied warranty of MERCHANTABILITY or FITNESS FOR
# A PARTICULAR PURPOSE. See the GNU Affero General Public License for more
# details.
#
# You should have received a copy of the GNU Affero General Public License along
# with this program. If not, see <http://www.gnu.org/licenses/>.
#

require_relative "../graphql_spec_helper"
require "helpers/k5_common"

describe Types::UserType do
  include K5Common

  before(:once) do
    student = student_in_course(active_all: true).user
    course = @course
    teacher = @teacher
    @other_student = student_in_course(active_all: true).user

    @other_course = course_factory
    @random_person = teacher_in_course(active_all: true).user

    @course = course
    @student = student
    @teacher = teacher
    @ta = ta_in_course(active_all: true).user
  end

  let(:user_type) do
    GraphQLTypeTester.new(
      @student,
      current_user: @teacher,
      domain_root_account: @course.account.root_account,
      request: ActionDispatch::TestRequest.create
    )
  end

  context "node" do
    it "works" do
      expect(user_type.resolve("_id")).to eq @student.id.to_s
      expect(user_type.resolve("name")).to eq @student.name
    end

    it "works for users in the same course" do
      expect(user_type.resolve("_id", current_user: @other_student)).to eq @student.id.to_s
    end

    it "works for users without a current enrollment" do
      user = user_model
      type = GraphQLTypeTester.new(user, current_user: user, domain_root_account: user.account, request: ActionDispatch::TestRequest.create)
      expect(type.resolve("_id")).to eq user.id.to_s
      expect(type.resolve("name")).to eq user.name
    end

    it "doesn't work for just anyone" do
      expect(user_type.resolve("_id", current_user: @random_person)).to be_nil
    end

    it "loads inactive and concluded users" do
      @student.enrollments.update_all workflow_state: "inactive"
      expect(user_type.resolve("_id", current_user: @other_student)).to eq @student.id.to_s

      @student.enrollments.update_all workflow_state: "completed"
      expect(user_type.resolve("_id", current_user: @other_student)).to eq @student.id.to_s
    end
  end

  context "shortName" do
    before(:once) do
      @student.update! short_name: "new display name"
    end

    it "is displayed if set" do
      expect(user_type.resolve("shortName")).to eq "new display name"
    end

    it "returns full name if shortname is not set" do
      @student.update! short_name: nil
      expect(user_type.resolve("shortName")).to eq @student.name
    end
  end

  context "uuid" do
    it "is displayed when requested" do
      expect(user_type.resolve("uuid")).to eq @student.uuid.to_s
    end
  end

  context "avatarUrl" do
    before(:once) do
      @student.update! avatar_image_url: "not-a-fallback-avatar.png"
    end

    it "is nil when avatars are not enabled" do
      expect(user_type.resolve("avatarUrl")).to be_nil
    end

    it "returns an avatar url when avatars are enabled" do
      @student.account.enable_service(:avatars)
      expect(user_type.resolve("avatarUrl")).to match(/avatar.*png/)
    end

    it "returns nil when a user has no avatar" do
      @student.account.enable_service(:avatars)
      @student.update! avatar_image_url: nil
      expect(user_type.resolve("avatarUrl")).to be_nil
    end
  end

  context "htmlUrl" do
    it "returns the user's profile url" do
      html_url = user_type.resolve(%|htmlUrl(courseId: "#{@course.id}")|)
      expect(html_url.end_with?("courses/#{@course.id}/users/#{@student.id}")).to be_truthy
    end
  end

  context "pronouns" do
    it "returns user pronouns" do
      @student.account.root_account.settings[:can_add_pronouns] = true
      @student.account.root_account.save!
      @student.pronouns = "Dude/Guy"
      @student.save!
      expect(user_type.resolve("pronouns")).to eq "Dude/Guy"
    end
  end

  context "sisId" do
    before(:once) do
      @student.pseudonyms.create!(
        account: @course.account,
        unique_id: "alex@columbia.edu",
        workflow_state: "active",
        sis_user_id: "a.ham"
      )
    end

    context "as admin" do
      let(:admin) { account_admin_user }
      let(:user_type_as_admin) do
        GraphQLTypeTester.new(@student,
                              current_user: admin,
                              domain_root_account: @course.account.root_account,
                              request: ActionDispatch::TestRequest.create)
      end

      it "returns the sis user id if the user has permissions to read it" do
        expect(user_type_as_admin.resolve("sisId")).to eq "a.ham"
      end

      it "returns nil if the user does not have permission to read the sis user id" do
        account_admin_user_with_role_changes(role_changes: { read_sis: false, manage_sis: false })
        admin_type = GraphQLTypeTester.new(@student,
                                           current_user: @admin,
                                           domain_root_account: @course.account.root_account,
                                           request: ActionDispatch::TestRequest.create)
        expect(admin_type.resolve("sisId")).to be_nil
      end
    end

    context "as teacher" do
      it "returns the sis user id if the user has permissions to read it" do
        expect(user_type.resolve("sisId")).to eq "a.ham"
      end

      it "returns null if the user does not have permission to read the sis user id" do
        @teacher.enrollments.find_by(course: @course).role
                .role_overrides.create!(permission: "read_sis", enabled: false, account: @course.account)
        expect(user_type.resolve("sisId")).to be_nil
      end
    end
  end

  context "integrationId" do
    before(:once) do
      @student.pseudonyms.create!(
        account: @course.account,
        unique_id: "rlands@eab.com",
        workflow_state: "active",
        integration_id: "Rachel.Lands"
      )
    end

    context "as admin" do
      let(:admin) { account_admin_user }
      let(:user_type_as_admin) do
        GraphQLTypeTester.new(@student,
                              current_user: admin,
                              domain_root_account: @course.account.root_account,
                              request: ActionDispatch::TestRequest.create)
      end

      it "returns the integration id if admin user has permissions to read SIS info" do
        expect(user_type_as_admin.resolve("integrationId")).to eq "Rachel.Lands"
      end

      it "returns null for integration id if admin user does not have permission to read SIS info" do
        account_admin_user_with_role_changes(role_changes: { read_sis: false, manage_sis: false })
        admin_type = GraphQLTypeTester.new(@student,
                                           current_user: @admin,
                                           domain_root_account: @course.account.root_account,
                                           request: ActionDispatch::TestRequest.create)
        expect(admin_type.resolve("integrationId")).to be_nil
      end
    end

    context "as teacher" do
      it "returns the integration id if teacher user has permissions to read SIS info" do
        expect(user_type.resolve("integrationId")).to eq "Rachel.Lands"
      end

      it "returns null if teacher user does not have permission to read SIS info" do
        @teacher.enrollments.find_by(course: @course).role
                .role_overrides.create!(permission: "read_sis", enabled: false, account: @course.account)
        expect(user_type.resolve("integrationId")).to be_nil
      end
    end
  end

  context "enrollments" do
    before(:once) do
      @course1 = @course
      @course2 = course_factory
      @course2.enroll_student(@student, enrollment_state: "active")
    end

    it "returns enrollments for a given course" do
      expect(
        user_type.resolve(%|enrollments(courseId: "#{@course1.id}") { _id }|)
      ).to eq [@student.enrollments.first.to_param]
    end

    it "returns all enrollments for a user (that can be read)" do
      @course1.enroll_student(@student, enrollment_state: "active")

      expect(
        user_type.resolve("enrollments { _id }")
      ).to eq [@student.enrollments.first.to_param]

      site_admin_user
      expect(
        user_type.resolve(
          "enrollments { _id }",
          current_user: @admin
        )
      ).to match_array @student.enrollments.map(&:to_param)
    end

    it "excludes deleted course enrollments for a user" do
      @course1.enroll_student(@student, enrollment_state: "active")
      @course2.destroy

      site_admin_user
      expect(
        user_type.resolve(
          "enrollments { _id }",
          current_user: @admin
        )
      ).to eq [@student.enrollments.first.to_param]
    end

    it "excludes unavailable courses when currentOnly is true" do
      @course1.complete

      expect(user_type.resolve("enrollments(currentOnly: true) { _id }")).to eq []
    end

    it "excludes concluded courses when currentOnly is true" do
      @course1.start_at = 2.weeks.ago
      @course1.conclude_at = 1.week.ago
      @course1.restrict_enrollments_to_course_dates = true
      @course1.save!

      expect(user_type.resolve("enrollments(currentOnly: true) { _id }")).to eq []
    end

    it "sorts correctly when orderBy is provided" do
      @course2.start_at = 1.week.ago
      @course2.save!

      expect(user_type.resolve('enrollments(orderBy: ["courses.start_at"]) {
          _id
          course {
            _id
          }
        }',
                               current_user: @student).map(&:to_i)).to eq [@course2.id, @course1.id]
    end

    it "doesn't return enrollments for courses the user doesn't have permission for" do
      expect(
        user_type.resolve(%|enrollments(courseId: "#{@course2.id}") { _id }|)
      ).to eq []
    end

    it "excludes deactivated enrollments when currentOnly is true" do
      @student.enrollments.each(&:deactivate)
      results = user_type.resolve("enrollments(currentOnly: true) { _id }")
      expect(results).to be_empty
    end

    it "includes deactivated enrollments when currentOnly is false" do
      @student.enrollments.each(&:deactivate)
      results = user_type.resolve("enrollments(currentOnly: false) { _id }")
      expect(results).not_to be_empty
    end

    it "excludes concluded enrollments when excludeConcluded is true" do
      expect(user_type.resolve("enrollments(excludeConcluded: true) { _id }").length).to eq 1
      @student.enrollments.update_all workflow_state: "completed"
      expect(user_type.resolve("enrollments(excludeConcluded: true) { _id }")).to eq []
    end

    it "excludes enrollments that have a state of creation_pending" do
      expect(user_type.resolve("enrollments { _id }").length).to eq 1
      @student.enrollments.update(workflow_state: "creation_pending")
      expect(user_type.resolve("enrollments { _id }")).to eq []
    end

    it "excludes enrollments that have a enrollment_state of pending_active" do
      expect(user_type.resolve("enrollments { _id }", current_user: @student).length).to eq @student.enrollments.count

      @course1.update(start_at: 1.week.from_now, restrict_enrollments_to_course_dates: true)

      expect(@student.enrollments.where(course_id: @course1)[0].enrollment_state.state).to eq "pending_active"

      expect(user_type.resolve("enrollments { _id }", current_user: @student)).to eq [@student.enrollments.where(course_id: @course2).first.to_param]
    end

<<<<<<< HEAD
    it "return only horizon courses if included" do
      course3 = course_factory
      course3.update!(horizon_course: true)

      course3.enroll_student(@student, enrollment_state: "active")

      expect(user_type.resolve("enrollments(horizonCourses: true) { _id }", current_user: @student).length).to eq 1
    end

    it "returns only non-horizon courses if false" do
      course3 = course_factory
      course3.update!(horizon_course: true)
=======
    context "Horizon courses" do
      before :once do
        @course3 = course_factory
        @course3.update!(horizon_course: true)
      end
>>>>>>> 442bbfc6

      it "return only horizon courses if included" do
        @course3.enroll_student(@student, enrollment_state: "active")
        expect(user_type.resolve("enrollments(horizonCourses: true) { _id }", current_user: @student).length).to eq 1
      end

      it "returns only non-horizon courses if false" do
        @course3.enroll_student(@student, enrollment_state: "active")
        expect(user_type.resolve("enrollments(horizonCourses: false) { _id }", current_user: @student).length).to eq @student.enrollments.length - 1
      end
    end
  end

  context "email" do
    let!(:read_email_override) do
      RoleOverride.create!(
        context: @teacher.account,
        permission: "read_email_addresses",
        role: teacher_role,
        enabled: true
      )
    end

    let!(:admin) { account_admin_user }

    before(:once) do
      @student.update! email: "cooldude@example.com"
    end

    it "returns email for admins" do
      admin_tester = GraphQLTypeTester.new(
        @student,
        current_user: admin,
        domain_root_account: @course.account.root_account,
        request: ActionDispatch::TestRequest.create
      )

      expect(admin_tester.resolve("email")).to eq @student.email

      # this is for the cached branch
      allow(@student).to receive(:email_cached?).and_return(true)
      expect(admin_tester.resolve("email")).to eq @student.email
    end

    it "returns email for teachers" do
      expect(user_type.resolve("email")).to eq @student.email

      # this is for the cached branch
      allow(@student).to receive(:email_cached?).and_return(true)
      expect(user_type.resolve("email")).to eq @student.email
    end

    it "doesn't return email for others" do
      expect(user_type.resolve("email", current_user: nil)).to be_nil
      expect(user_type.resolve("email", current_user: @other_student)).to be_nil
      expect(user_type.resolve("email", current_user: @random_person)).to be_nil
    end

    it "respects :read_email_addresses permission" do
      read_email_override.update!(enabled: false)

      expect(user_type.resolve("email")).to be_nil
    end
  end

  context "groups" do
    before(:once) do
      @user_group_ids = (1..5).map do
        group_with_user({ user: @student, active_all: true }).group_id.to_s
      end
      @deleted_user_group_ids = (1..3).map do
        group = group_with_user({ user: @student, active_all: true })
        group.destroy
        group.group_id.to_s
      end
    end

    it "fetches the groups associated with a user" do
      user_type.resolve("groups { _id }", current_user: @student).all? do |id|
        expect(@user_group_ids.include?(id)).to be true
        expect(@deleted_user_group_ids.include?(id)).to be false
      end
    end

    it "only returns groups for current_user" do
      expect(
        user_type.resolve("groups { _id }", current_user: @teacher)
      ).to be_nil
    end
  end

  context "notificationPreferences" do
    it "returns the users notification preferences" do
      Notification.delete_all
      @student.communication_channels.create!(path: "test@test.com").confirm!
      notification_model(name: "test", category: "Announcement")

      expect(
        user_type.resolve("notificationPreferences { channels { notificationPolicies(contextType: Course) { notification { name } } } }")[0][0]
      ).to eq "test"
    end

    it "only returns active communication channels" do
      Notification.delete_all
      communication_channel = @student.communication_channels.create!(path: "test@test.com")
      communication_channel.confirm!
      notification_model(name: "test", category: "Announcement")

      expect(
        user_type.resolve("notificationPreferences { channels { notificationPolicies(contextType: Course) { notification { name } } } }")[0][0]
      ).to eq "test"

      communication_channel.destroy
      expect(
        user_type.resolve("notificationPreferences { channels { notificationPolicies(contextType: Course) { notification { name } } } }").count
      ).to eq 0
    end

    context "when the requesting user does not have permission to view the communication channels" do
      let(:user_type) do
        GraphQLTypeTester.new(
          @student,
          current_user: @other_student,
          domain_root_account: @course.account.root_account,
          request: ActionDispatch::TestRequest.create
        )
      end

      it "returns nil" do
        expect(
          user_type.resolve("notificationPreferences { channels { notificationPolicies(contextType: Course) { notification { name } } } }")
        ).to be_nil
      end
    end
  end

  context "conversations" do
    it "returns conversations for the user" do
      c = conversation(@student, @teacher)
      type = GraphQLTypeTester.new(@student, current_user: @student, domain_root_account: @student.account, request: ActionDispatch::TestRequest.create)
      expect(
        type.resolve("conversationsConnection { nodes { conversation { conversationMessagesConnection { nodes { body } } } } }")[0][0]
      ).to eq c.conversation.conversation_messages.first.body
    end

    context "recipient user deleted" do
      def delete_recipient
        # The short issue is CP and CMP are not fk attached to the user, but our code expects an associated user.
        # As a result the below specs give us options to handle when a user is hard deleted without cleanup.
        # The CMP requires that the cmp.workflow_state == deleted;
        # there is no way around this because the loader takes an array of cmps and it would defeat the purpose to check user beforehand.
        # Thus for now we handle this and return null which can be processed.

        conversation(@student, sender: @teacher)

        # delete student
        student_id = @student.id

        # delete enrollments can run in a loop if multiple
        enrollment = @student.enrollments.first
        enrollment_state = enrollment.enrollment_state
        enrollment_state.delete
        enrollment.delete

        # delete stream_item_instances can run in a loop if multiple
        stream_item_instance = @student.stream_item_instances.first
        stream_item_instance.delete

        # delete user_account_associations can run in a loop if multiple
        user_account_association = @student.user_account_associations.first
        user_account_association.delete

        @student.delete

        # deleting the cmp
        # the problem cp:  cp_without_associated_user = ConversationParticipant.where(user_id: student_id).first
        cmp_without_associated_user = ConversationMessageParticipant.where(user_id: student_id).first
        cmp_without_associated_user.workflow_state = "deleted"
        cmp_without_associated_user.save

        student_id
      end

      it "returns empty recipients" do
        delete_recipient
        type = GraphQLTypeTester.new(@teacher, current_user: @teacher, domain_root_account: @teacher.account, request: ActionDispatch::TestRequest.create)

        recipients_ids = type.resolve("
        conversationsConnection(scope: \"sent\") {
          nodes {
            conversation {
              conversationMessagesConnection {
                nodes {
                  recipients {
                    _id
                  }
                }
              }
            }
          }
        }
        ")
        expect(recipients_ids[0][0].empty?).to be true
      end

      context "ConversationMessageParticipant.workflow_state deleted" do
        it "returns nil for user" do
          student_id = delete_recipient
          type = GraphQLTypeTester.new(@teacher, current_user: @teacher, domain_root_account: @teacher.account, request: ActionDispatch::TestRequest.create)
          cmps_ids = type.resolve("
            conversationsConnection(scope: \"sent\") {
              nodes {
                conversation {
                  conversationParticipantsConnection {
                    nodes {
                      user {
                        _id
                      }
                    }
                  }
                }
              }
            }
            ")
          expect(cmps_ids[0].include?(@teacher.id.to_s)).to be true
          expect(cmps_ids[0].include?(student_id.to_s)).to be false
        end
      end
    end

    it "has createdAt field for conversationMessagesConnection" do
      Timecop.freeze do
        c = conversation(@student, @teacher)
        type = GraphQLTypeTester.new(@student, current_user: @student, domain_root_account: @student.account, request: ActionDispatch::TestRequest.create)
        expect(
          type.resolve("conversationsConnection { nodes { conversation { conversationMessagesConnection { nodes { createdAt } } } } }")[0][0]
        ).to eq c.conversation.conversation_messages.first.created_at.iso8601
      end
    end

    it "has updatedAt field for conversations and conversationParticipants" do
      Timecop.freeze do
        convo = conversation(@student, @teacher)
        type = GraphQLTypeTester.new(@student, current_user: @student, domain_root_account: @student.account, request: ActionDispatch::TestRequest.create)
        res_node = type.resolve("conversationsConnection { nodes { updatedAt }}")[0]
        expect(res_node).to eq convo.conversation.conversation_participants.first.updated_at.iso8601
      end
    end

    it "has updatedAt field for conversationParticipantsConnection" do
      Timecop.freeze do
        convo = conversation(@student, @teacher)
        type = GraphQLTypeTester.new(@student, current_user: @student, domain_root_account: @student.account, request: ActionDispatch::TestRequest.create)
        res_node = type.resolve("conversationsConnection { nodes { conversation { conversationParticipantsConnection { nodes { updatedAt } } } } }")[0][0]
        expect(res_node).to eq convo.conversation.conversation_participants.first.updated_at.iso8601
      end
    end

    it "does not return conversations for other users" do
      conversation(@student, @teacher)
      type = GraphQLTypeTester.new(@teacher, current_user: @student, domain_root_account: @teacher.account, request: ActionDispatch::TestRequest.create)
      expect(
        type.resolve("conversationsConnection { nodes { conversation { conversationMessagesConnection { nodes { body } } } } }")
      ).to be_nil
    end

    it "filters the conversations" do
      conversation(@student, @teacher, { body: "Howdy Partner" })
      conversation(@student, @random_person, { body: "Not in course" })
      conversation(@student, @ta, { body: "Hey Im using SimpleTags tagged_scope_handler." })

      type = GraphQLTypeTester.new(@student, current_user: @student, domain_root_account: @student.account, request: ActionDispatch::TestRequest.create)
      result = type.resolve(
        "conversationsConnection(filter: \"course_#{@course.id}\") { nodes { conversation { conversationMessagesConnection { nodes { body } } } } }"
      )
      expect(result.count).to eq 2
      expect(result.flatten).to match_array ["Howdy Partner", "Hey Im using SimpleTags tagged_scope_handler."]

      result = type.resolve(
        "conversationsConnection(filter: \"user_#{@ta.id}\") { nodes { conversation { conversationMessagesConnection { nodes { body } } } } }"
      )
      expect(result.count).to eq 1
      expect(result[0][0]).to eq "Hey Im using SimpleTags tagged_scope_handler."

      result = type.resolve(
        "conversationsConnection { nodes { conversation { conversationMessagesConnection { nodes { body } } } } }"
      )
      expect(result.count).to eq 3
      expect(result.flatten).to match_array ["Howdy Partner", "Not in course", "Hey Im using SimpleTags tagged_scope_handler."]

      result = type.resolve(
        "conversationsConnection(filter: [\"user_#{@ta.id}\", \"course_#{@course.id}\"]) { nodes { conversation { conversationMessagesConnection { nodes { body } } } } }"
      )
      expect(result.count).to eq 1
      expect(result[0][0]).to eq "Hey Im using SimpleTags tagged_scope_handler."
    end

    it "returns the conversations without conversation participants" do
      conversation(@student, @teacher, { body: "Hello, Mr White" })
      conversation_participant = conversation(@student, @teacher, { body: "Hello??" })

      # Delete the conversation but leave the conversation_participants orphaned
      conversation_participant.conversation.conversation_messages.destroy_all
      conversation_participant.conversation.delete

      type = GraphQLTypeTester.new(@student, current_user: @student, domain_root_account: @student.account, request: ActionDispatch::TestRequest.create)
      result = type.resolve(
        "conversationsConnection { nodes { conversation { conversationMessagesConnection { nodes { body } } } } }"
      )
      expect(result.count).to eq 1
    end

    it "scopes the conversations" do
      allow(InstStatsd::Statsd).to receive(:increment)
      conversation(@student, @teacher, { body: "You get that thing I sent ya?" })
      conversation(@teacher, @student, { body: "oh yea =)" })
      conversation(@student, @random_person, { body: "Whats up?", starred: true })

      # used for the sent scope
      conversation(@random_person, @teacher, { body: "Help! Please make me non-random!" })
      type = GraphQLTypeTester.new(@student, current_user: @student, domain_root_account: @student.account, request: ActionDispatch::TestRequest.create)
      result = type.resolve(
        "conversationsConnection(scope: \"inbox\") { nodes { conversation { conversationMessagesConnection { nodes { body } } } } }"
      )
      expect(result.flatten.count).to eq 3
      expect(result.flatten).to match_array ["You get that thing I sent ya?", "oh yea =)", "Whats up?"]
      expect(InstStatsd::Statsd).to have_received(:increment).with("inbox.visit.scope.inbox.pages_loaded.react")

      result = type.resolve(
        "conversationsConnection(scope: \"starred\") { nodes { conversation { conversationMessagesConnection { nodes { body } } } } }"
      )
      expect(result.count).to eq 1
      expect(result[0][0]).to eq "Whats up?"
      expect(InstStatsd::Statsd).to have_received(:increment).with("inbox.visit.scope.starred.pages_loaded.react")

      type = GraphQLTypeTester.new(@student, current_user: @student, domain_root_account: @student.account, request: ActionDispatch::TestRequest.create)
      result = type.resolve(
        "conversationsConnection(scope: \"unread\") { nodes { conversation { conversationMessagesConnection { nodes { body } } } } }"
      )
      expect(result.flatten.count).to eq 2
      expect(InstStatsd::Statsd).to have_received(:increment).with("inbox.visit.scope.unread.pages_loaded.react")

      type = GraphQLTypeTester.new(
        @random_person,
        current_user: @random_person,
        domain_root_account: @random_person.account,
        request: ActionDispatch::TestRequest.create
      )
      result = type.resolve("conversationsConnection(scope: \"sent\") { nodes { conversation { conversationMessagesConnection { nodes { body } } } } }")
      expect(result[0][0]).to eq "Help! Please make me non-random!"
      expect(InstStatsd::Statsd).to have_received(:increment).with("inbox.visit.scope.sent.pages_loaded.react")

      @conversation.update!(workflow_state: "archived")
      type = GraphQLTypeTester.new(
        @random_person,
        current_user: @random_person,
        domain_root_account: @random_person.account,
        request: ActionDispatch::TestRequest.create
      )
      result = type.resolve("conversationsConnection(scope: \"archived\") { nodes { conversation { conversationMessagesConnection { nodes { body } } } } }")
      expect(result[0][0]).to eq "Help! Please make me non-random!"
      expect(InstStatsd::Statsd).to have_received(:increment).with("inbox.visit.scope.archived.pages_loaded.react")
      @conversation.update!(workflow_state: "read")
    end
  end

  context "recipients" do
    let(:type) do
      GraphQLTypeTester.new(
        @student,
        current_user: @student,
        domain_root_account: @course.account.root_account,
        request: ActionDispatch::TestRequest.create
      )
    end

    let(:teacher_type) do
      GraphQLTypeTester.new(
        @teacher,
        current_user: @teacher,
        domain_root_account: @course.account.root_account,
        request: ActionDispatch::TestRequest.create
      )
    end

    let(:ta_type) do
      GraphQLTypeTester.new(
        @ta,
        current_user: @ta,
        domain_root_account: @course.account.root_account,
        request: ActionDispatch::TestRequest.create
      )
    end

    it "returns nil if the user is not the current user" do
      result = user_type.resolve("recipients { usersConnection { nodes { _id } } }")
      expect(result).to be_nil
    end

    it "returns known users" do
      known_users = @student.address_book.search_users.paginate(per_page: 4)
      result = type.resolve("recipients { usersConnection { nodes { _id } } }")
      expect(result).to match_array(known_users.pluck(:id).map(&:to_s))
    end

    it "returns contexts" do
      result = type.resolve("recipients { contextsConnection { nodes { name } } }")
      expect(result[0]).to eq(@course.name)
    end

    it "returns false for sendMessagesAll if no context is given" do
      result = type.resolve("recipients { sendMessagesAll }")
      expect(result).to be(false)
    end

    it "returns false for sendMessagesAll if not allowed" do
      # Students do not have the sendMessagesAll permission by default
      result = type.resolve("recipients(context: \"course_#{@course.id}_students\") { sendMessagesAll }")
      expect(result).to be(false)
    end

    it "returns true for sendMessagesAll if allowed" do
      @random_person.account.role_overrides.create!(permission: :send_messages_all, role: student_role, enabled: true)

      result = type.resolve("recipients(context: \"course_#{@course.id}_students\") { sendMessagesAll }")
      expect(result).to be(true)
    end

    it "searches users" do
      known_users = @student.address_book.search_users.paginate(per_page: 3)
      User.find(known_users.first.id).update!(name: "Matthew Lemon")
      result = type.resolve('recipients(search: "lemon") { usersConnection { nodes { _id } } }')
      expect(result[0]).to eq(known_users.first.id.to_s)

      result = type.resolve('recipients(search: "morty") { usersConnection { nodes { _id } } }')
      expect(result).to be_empty
    end

    it "searches contexts" do
      result = type.resolve('recipients(search: "unnamed") { contextsConnection { nodes { name } } }')
      expect(result[0]).to eq(@course.name)

      result = type.resolve('recipients(search: "Lemon") { contextsConnection { nodes { name } } }')
      expect(result).to be_empty
    end

    it "filters results based on context" do
      known_users = @student.address_book.search_users(context: "course_#{@course.id}_students").paginate(per_page: 3)
      result = type.resolve("recipients(context: \"course_#{@course.id}_students\") { usersConnection { nodes { _id } } }")
      expect(result).to match_array(known_users.pluck(:id).map(&:to_s))
    end

    context "differentiation tags" do
      before do
        Account.default.enable_feature!(:differentiation_tags)
        @collaborative_category = @course.group_categories.create!(name: "Collaborative Category", non_collaborative: false)
        @collaborative_group = @course.groups.create!(name: "Collaborative group", group_category: @collaborative_category)
        @collaborative_group.add_user(@student)

        @non_collaborative_category = @course.group_categories.create!(name: "Non-Collaborative Category", non_collaborative: true)
        @non_collaborative_group = @course.groups.create!(name: "non Collaborative group", group_category: @non_collaborative_category)
        @non_collaborative_group.add_user(@student)
      end

      describe "teacher type" do
        it "returns differentiation tags" do
          result = teacher_type.resolve("recipients(context: \"course_#{@course.id}\") { contextsConnection { nodes { name } } }")
          expect(result).to include("Differentiation Tags")
        end

        it "returns differentiation tag details" do
          result = teacher_type.resolve("recipients(context: \"course_#{@course.id}_differentiation_tags\") { contextsConnection { nodes { name } } }")
          expect(result).to eq(["non Collaborative group"])
        end

        it "returns differentiation tag users" do
          result = teacher_type.resolve("recipients(context: \"differentiation_tag_#{@non_collaborative_group.id}\") { usersConnection { nodes { name } } }")
          expect(result).to eq([@student.name])
        end

        it "returns group tag users" do
          result = teacher_type.resolve("recipients(context: \"group_#{@collaborative_group.id}\") { usersConnection { nodes { name } } }")
          expect(result).to eq([@student.name])
        end

        it "does not return differentiation tags when flag is off" do
          Account.default.disable_feature!(:differentiation_tags)

          result = teacher_type.resolve("recipients(context: \"course_#{@course.id}\") { contextsConnection { nodes { name } } }")
          expect(result).not_to include("Differentiation Tags")
        end
      end

      describe "student type" do
        it "does not return differentiation tags" do
          result = type.resolve("recipients(context: \"course_#{@course.id}\") { contextsConnection { nodes { name } } }")
          expect(result).not_to include("Differentiation Tags")
        end

        it "does not return differentiation tag details" do
          result = type.resolve("recipients(context: \"course_#{@course.id}_differentiation_tags\") { contextsConnection { nodes { name } } }")
          expect(result).to eq([])
        end

        it "does not return differentiation tag users" do
          result = type.resolve("recipients(context: \"differentiation_tag_#{@non_collaborative_group.id}\") { usersConnection { nodes { name } } }")
          expect(result).to eq([])
        end

        it "does not allow circumventing permissions by calling group" do
          result = type.resolve("recipients(context: \"group_#{@non_collaborative_group.id}\") { usersConnection { nodes { name } } }")
          expect(result).to eq([])
        end
      end

      describe "ta type" do
        it "does not return differentiation tags" do
          result = ta_type.resolve("recipients(context: \"course_#{@course.id}\") { contextsConnection { nodes { name } } }")
          expect(result).not_to include("Differentiation Tags")
        end

        it "does not return differentiation tag details" do
          result = ta_type.resolve("recipients(context: \"course_#{@course.id}_differentiation_tags\") { contextsConnection { nodes { name } } }")
          expect(result).to eq([])
        end

        it "does not return differentiation tag users" do
          result = ta_type.resolve("recipients(context: \"differentiation_tag_#{@non_collaborative_group.id}\") { usersConnection { nodes { name } } }")
          expect(result).to eq([])
        end

        it "does not allow circumventing permissions by calling group" do
          result = ta_type.resolve("recipients(context: \"group_#{@non_collaborative_group.id}\") { usersConnection { nodes { name } } }")
          expect(result).to eq([])
        end
      end
    end
  end

  context "observerEnrollmentsConnection" do
    specs_require_sharding

    let(:teacher_type) do
      GraphQLTypeTester.new(
        @teacher,
        current_user: @teacher,
        domain_root_account: @course.account.root_account,
        request: ActionDispatch::TestRequest.create
      )
    end

    let(:student_type) do
      GraphQLTypeTester.new(
        @student,
        current_user: @student,
        domain_root_account: @course.account.root_account,
        request: ActionDispatch::TestRequest.create
      )
    end

    before do
      @shard1.activate do
        @student1 = student_in_course(active_all: true).user
        @student2 = student_in_course(active_all: true).user

        @student1_observer = observer_in_course(active_all: true, associated_user_id: @student1).user
        @student2_observer = observer_in_course(active_all: true, associated_user_id: @student2).user
      end

      @shard2.activate do
        @student2_observer2 = User.create
        enrollment = @course.enroll_user(@student2_observer2, "ObserverEnrollment")
        enrollment.associated_user = @student2
        enrollment.workflow_state = "active"
        enrollment.save
      end
    end

    it "returns associatedUser ids" do
      result = teacher_type.resolve("recipients(context: \"course_#{@course.id}_observers\") { usersConnection { nodes { observerEnrollmentsConnection(contextCode: \"course_#{@course.id}\") { nodes { associatedUser { _id } } } } } }")
      expect(result).to match_array([[@student1.id.to_s], [@student2.id.to_s], [@student2.id.to_s]])
    end

    it "returns empty associatedUser ids" do
      result = teacher_type.resolve("recipients(context: \"course_#{@course.id}_students\") { usersConnection { nodes { observerEnrollmentsConnection(contextCode: \"course_#{@course.id}\") { nodes { associatedUser { _id } } } } } }")
      expect(result).to match_array([[], [], [], []])
    end

    it "returns nil when context is empty" do
      result = teacher_type.resolve("recipients(context: \"course_#{@course.id}_observers\") { usersConnection { nodes { observerEnrollmentsConnection(contextCode: \"\") { nodes { associatedUser { _id } } } } } }")
      expect(result).to match_array([nil, nil, nil])
    end

    it "returns nil when not teacher" do
      result = student_type.resolve("recipients(context: \"course_#{@course.id}_observers\") { usersConnection { nodes { observerEnrollmentsConnection(contextCode: \"\") { nodes { associatedUser { _id } } } } } }")
      expect(result).to match_array([nil, nil])
    end
  end

  context "total_recipients" do
    let(:type) do
      GraphQLTypeTester.new(
        @student,
        current_user: @student,
        domain_root_account: @course.account.root_account,
        request: ActionDispatch::TestRequest.create
      )
    end

    it "returns total_recipients for given context (excluding current_user)" do
      result = type.resolve("totalRecipients(context: \"course_#{@course.id}\")")
      expect(result).to eq(@course.enrollments.count - 1)
    end
  end

  context "recipients_observers" do
    let(:student_type) do
      GraphQLTypeTester.new(
        @student,
        current_user: @student,
        domain_root_account: @course.account.root_account,
        request: ActionDispatch::TestRequest.create
      )
    end

    let(:teacher_type) do
      GraphQLTypeTester.new(
        @teacher,
        current_user: @teacher,
        domain_root_account: @course.account.root_account,
        request: ActionDispatch::TestRequest.create
      )
    end

    before do
      student = @student
      @third_student = student_in_course(active_all: true).user
      @fourth_student = student_in_course(active_all: true).user
      @student = student

      observer = observer_in_course(active_all: true, associated_user_id: @student).user
      observer_enrollment_2 = @course.enroll_user(observer, "ObserverEnrollment", enrollment_state: "active")
      observer_enrollment_2.update_attribute(:associated_user_id, @other_student.id)

      observer_enrollment_3 = @course.enroll_user(observer, "ObserverEnrollment", enrollment_state: "active")
      observer_enrollment_3.update_attribute(:associated_user_id, @third_student.id)

      second_observer = observer_in_course(active_all: true, associated_user_id: @fourth_student).user

      @observer = observer
      @second_observer = second_observer
    end

    it "returns nil if the user is not the current user" do
      result = teacher_type.resolve('recipientsObservers(contextCode: "course_1", recipientIds: ["1"]) { nodes { _id } } ')
      expect(result).to be_nil
    end

    it "returns nil if invalid course is given" do
      result = teacher_type.resolve('recipientsObservers(contextCode: "fake_2", recipientIds: ["1"]) { nodes { _id } } ')
      expect(result).to be_nil
    end

    it "returns a users observers as messageable user" do
      recipients = [@student.id.to_s]
      result = teacher_type.resolve("recipientsObservers(contextCode: \"course_#{@course.id}\", recipientIds: #{recipients}) { nodes { _id } } ", current_user: @teacher)
      expect(result).to eq [@observer.id.to_s]
    end

    it "does not return observers that are not active" do
      inactive_observer = User.create
      inactive_observer_enrollment = @course.enroll_user(inactive_observer, "ObserverEnrollment", enrollment_state: "completed")
      inactive_observer_enrollment.update_attribute(:associated_user_id, @student.id)
      recipients = [@student.id.to_s]
      result = teacher_type.resolve("recipientsObservers(contextCode: \"course_#{@course.id}\", recipientIds: #{recipients}) { nodes { _id } } ", current_user: @teacher)
      expect(result).not_to include(inactive_observer.id.to_s)
    end

    it "does not return duplicate observers if an observer is observing multiple students in the course" do
      recipients = [@student, @other_student, @third_student].map { |u| u.id.to_s }
      result = teacher_type.resolve("recipientsObservers(contextCode: \"course_#{@course.id}\", recipientIds: #{recipients}) { nodes { _id } } ", current_user: @teacher)
      expect(result).to eq [@observer.id.to_s]
    end

    it "returns observers for all students in a course if the entire course is a recipient and current user can send observers messages" do
      recipients = ["course_#{@course.id}"]
      result = teacher_type.resolve("recipientsObservers(contextCode: \"course_#{@course.id}\", recipientIds: #{recipients}) { nodes { _id } } ", current_user: @teacher)
      expect(result.length).to eq 2
      expect(result).to include(@observer.id.to_s, @second_observer.id.to_s)
    end

    it "does not return observers that the current user is unable to message" do
      recipients = ["course_#{@course.id}"]
      result = student_type.resolve("recipientsObservers(contextCode: \"course_#{@course.id}\", recipientIds: #{recipients}) { nodes { _id } } ", current_user: @student)
      expect(result.length).to eq 1
      expect(result).to include(@student.observee_enrollments.first.user.id.to_s)
    end
  end

  context "favorite_courses" do
    before(:once) do
      @course1 = @course
      course_with_user("StudentEnrollment", user: @student, active_all: true)
      @course2 = @course
    end

    let(:type) do
      GraphQLTypeTester.new(
        @student,
        current_user: @student,
        domain_root_account: @course.account.root_account,
        request: ActionDispatch::TestRequest.create
      )
    end

    it "returns primary enrollment courses if there are no favorite courses" do
      result = type.resolve("favoriteCoursesConnection { nodes { _id } }")
      expect(result).to match_array([@course1.id.to_s, @course2.id.to_s])
    end

    it "returns favorite courses" do
      @student.favorites.create!(context: @course1)
      result = type.resolve("favoriteCoursesConnection { nodes { _id } }")
      expect(result).to match_array([@course1.id.to_s])
    end

    context "dashboard_card" do
      it "returns the correct dashboard cards if there are no favorite courses" do
        result = type.resolve("favoriteCoursesConnection { nodes { dashboardCard { assetString } } }")
        expect(result).to match_array([@course1.asset_string, @course2.asset_string])
      end

      it "returns the correct dashboard cards if there are favorite courses" do
        @student.favorites.create!(context: @course1)
        result = type.resolve("favoriteCoursesConnection { nodes { dashboardCard { assetString } } }")
        expect(result).to match_array([@course1.asset_string])
      end

      it "caches dashboard card counts" do
        @cur_teacher = course_with_teacher(active_all: true).user
        @published_course = @course
        @unpublished_course = course_factory(active_course: false)
        @unpublished_course.enroll_teacher(@cur_teacher).accept!

        teacher_type = GraphQLTypeTester.new(
          @cur_teacher,
          current_user: @cur_teacher,
          domain_root_account: @course.account.root_account,
          request: ActionDispatch::TestRequest.create
        )

        enable_cache do
          teacher_type.resolve("favoriteCoursesConnection { nodes { dashboardCard { assetString } } }")
          published_count = Rails.cache.read(["last_known_dashboard_cards_published_count", @cur_teacher.global_id].cache_key)
          unpublished_count = Rails.cache.read(["last_known_dashboard_cards_unpublished_count", @cur_teacher.global_id].cache_key)
          expect(published_count).to eq 1
          expect(unpublished_count).to eq 1

          # Publish the unpublished course
          @unpublished_course.offer!
          teacher_type.resolve("favoriteCoursesConnection { nodes { dashboardCard { assetString } } }")
          published_count = Rails.cache.read(["last_known_dashboard_cards_published_count", @cur_teacher.global_id].cache_key)
          unpublished_count = Rails.cache.read(["last_known_dashboard_cards_unpublished_count", @cur_teacher.global_id].cache_key)
          expect(published_count).to eq 2
          expect(unpublished_count).to eq 0
        end
      end

      it "caches dashboard card counts for k5" do
        k5_account = Account.create!(name: "K5 Elementary")
        toggle_k5_setting(k5_account)
        @cur_teacher = user_factory(active_all: true)
        @k5_course1 = course_factory(course_name: "K5 Course 1", active_all: true, account: k5_account)
        @k5_course1.enroll_teacher(@cur_teacher, enrollment_state: "active")

        teacher_type = GraphQLTypeTester.new(
          @cur_teacher,
          current_user: @cur_teacher,
          domain_root_account: k5_account.root_account,
          request: ActionDispatch::TestRequest.create
        )

        enable_cache do
          teacher_type.resolve("favoriteCoursesConnection { nodes { dashboardCard { assetString } } }")
          k5_count = Rails.cache.read(["last_known_k5_cards_count", @cur_teacher.global_id].cache_key)
          expect(k5_count).to eq 1

          # Create and add a new K5 course
          @k5_course2 = course_factory(course_name: "K5 Course 2", active_all: true, account: k5_account)
          @k5_course2.enroll_teacher(@cur_teacher, enrollment_state: "active")
          teacher_type.resolve("favoriteCoursesConnection { nodes { dashboardCard { assetString } } }")
          k5_count = Rails.cache.read(["last_known_k5_cards_count", @cur_teacher.global_id].cache_key)
          expect(k5_count).to eq 2
        end
      end
    end
  end

  context "favorite_groups" do
    let(:type) do
      GraphQLTypeTester.new(
        @student,
        current_user: @student,
        domain_root_account: @course.account.root_account,
        request: ActionDispatch::TestRequest.create
      )
    end

    it "returns all groups if there are no favorite groups" do
      group_with_user(user: @student, active_all: true)
      result = type.resolve("favoriteGroupsConnection { nodes { _id } }")
      expect(result).to match_array([@group.id.to_s])
    end

    it "return favorite groups" do
      2.times do
        group_with_user(user: @student, active_all: true)
      end
      @student.favorites.create!(context: @group)
      result = type.resolve("favoriteGroupsConnection { nodes { _id } }")
      expect(result).to match_array([@group.id.to_s])
    end

    it "includes non_collaborative group when asked for by someone with permissions" do
      Account.default.enable_feature!(:differentiation_tags)
      allow_any_instance_of(Course).to receive(:grants_any_right?).with(@student, anything, *RoleOverride::GRANULAR_MANAGE_TAGS_PERMISSIONS).and_return(true)

      @non_collaborative_category = @course.group_categories.create!(name: "Non-Collaborative Groups", non_collaborative: true)
      group_with_user(user: @student, active_all: true)
      favorite_group = @group
      @student.favorites.create!(context: favorite_group)

      hidden_group_membership = group_with_user(user: @student, active_all: true, group_category: @non_collaborative_category, context: @course)
      hidden_group = hidden_group_membership.group
      @student.favorites.create!(context: hidden_group)
      allow(hidden_group).to receive(:grants_any_right?).and_return(true)

      result = type.resolve("favoriteGroupsConnection(includeNonCollaborative: true) { nodes { _id } }")
      expect(result).to match_array([favorite_group.id.to_s, hidden_group.id.to_s])
    end

    it "excludes non_collaborative groups when asked for by someone without permissions" do
      Account.default.enable_feature!(:differentiation_tags)
      @non_collaborative_category = @course.group_categories.create!(name: "Non-Collaborative Groups", non_collaborative: true)
      group_with_user(user: @student, active_all: true)
      favorite_group = @group
      @student.favorites.create!(context: favorite_group)

      hidden_group_membership = group_with_user(user: @student, active_all: true, group_category: @non_collaborative_category, context: @course)
      hidden_group = hidden_group_membership.group
      @student.favorites.create!(context: hidden_group)

      result = type.resolve("favoriteGroupsConnection { nodes { _id } }")
      expect(result).to match_array([favorite_group.id.to_s])
    end

    it "excludes non_collaborative groups when asked for by someone without permissions and no favorite groups" do
      Account.default.enable_feature!(:differentiation_tags)
      @non_collaborative_category = @course.group_categories.create!(name: "Non-Collaborative Groups", non_collaborative: true)

      hidden_group_membership = group_with_user(user: @student, active_all: true, group_category: @non_collaborative_category, context: @course)
      hidden_group = hidden_group_membership.group
      @student.favorites.create!(context: hidden_group)

      result = type.resolve("favoriteGroupsConnection { nodes { _id } }")
      expect(result).to be_empty
    end
  end

  context "CommentBankItemsConnection" do
    before do
      @comment_bank_item = comment_bank_item_model(user: @teacher, context: @course, comment: "great comment!")
    end

    let(:type) do
      GraphQLTypeTester.new(
        @teacher,
        current_user: @teacher,
        domain_root_account: @course.account.root_account,
        request: ActionDispatch::TestRequest.create
      )
    end

    it "returns comment bank items for the queried user" do
      expect(
        type.resolve("commentBankItemsConnection { nodes { _id } }")
      ).to eq [@comment_bank_item.id.to_s]
    end

    describe "cross sharding" do
      specs_require_sharding

      it "returns comments across shards" do
        @shard1.activate do
          account = Account.create!(name: "new shard account")
          @course2 = course_factory(account:)
          @course2.enroll_user(@teacher)
          @comment2 = comment_bank_item_model(user: @teacher, context: @course2, comment: "shard 2 comment")
        end

        expect(
          type.resolve("commentBankItemsConnection { nodes { comment } }").sort
        ).to eq ["great comment!", "shard 2 comment"]
      end
    end

    describe "with the limit argument" do
      it "returns a limited number of results" do
        comment_bank_item_model(user: @teacher, context: @course, comment: "2nd great comment!")
        expect(
          type.resolve("commentBankItemsConnection(limit: 1) { nodes { comment } }").length
        ).to eq 1
      end
    end

    describe "with a search query" do
      before do
        @comment_bank_item2 = comment_bank_item_model(user: @teacher, context: @course, comment: "new comment!")
      end

      it "returns results that match the query" do
        expect(
          type.resolve("commentBankItemsConnection(query: \"new\") { nodes { _id } }").length
        ).to eq 1
      end

      it "strips leading/trailing white space" do
        expect(
          type.resolve("commentBankItemsConnection(query: \"    new   \") { nodes { _id } }").length
        ).to eq 1
      end

      it "does not query results if query.strip is blank" do
        expect(
          type.resolve("commentBankItemsConnection(query: \"  \") { nodes { _id } }").length
        ).to eq 2
      end
    end
  end

  context "courseBuiltInRoles" do
    before do
      @teacher_with_multiple_roles = user_factory(name: "blah")
      @course.enroll_user(@teacher_with_multiple_roles, "TeacherEnrollment")
      @course.enroll_user(@teacher_with_multiple_roles, "TaEnrollment", allow_multiple_enrollments: true)

      @custom_teacher = user_factory(name: "blah")
      role = custom_teacher_role("CustomTeacher", account: @course.account)
      @course.enroll_user(@custom_teacher, "TeacherEnrollment", role:)

      @teacher_with_duplicate_roles = user_factory(name: "blah")
      @course.enroll_user(@teacher_with_duplicate_roles, "TeacherEnrollment")
      @course.enroll_user(@teacher_with_duplicate_roles, "TeacherEnrollment", allow_multiple_enrollments: true)
    end

    let(:user_ta_type) do
      GraphQLTypeTester.new(@ta, current_user: @teacher, domain_root_account: @course.account.root_account, request: ActionDispatch::TestRequest.create)
    end

    let(:user_teacher_type) do
      GraphQLTypeTester.new(@teacher, current_user: @teacher, domain_root_account: @course.account.root_account, request: ActionDispatch::TestRequest.create)
    end

    let(:teacher_ta_type) do
      GraphQLTypeTester.new(@teacher_with_multiple_roles, current_user: @teacher, domain_root_account: @course.account.root_account, request: ActionDispatch::TestRequest.create)
    end

    let(:teacher_with_duplicate_role_types) do
      GraphQLTypeTester.new(@teacher_with_duplicate_roles, current_user: @teacher, domain_root_account: @course.account.root_account, request: ActionDispatch::TestRequest.create)
    end

    let(:custom_teacher_type) do
      GraphQLTypeTester.new(@custom_teacher, current_user: @teacher, domain_root_account: @course.account.root_account, request: ActionDispatch::TestRequest.create)
    end

    it "correctly returns default teacher role" do
      expect(
        user_teacher_type.resolve(%|courseRoles(courseId: "#{@course.id}", roleTypes: ["TaEnrollment","TeacherEnrollment"])|)
      ).to eq ["TeacherEnrollment"]
    end

    it "correctly returns default TA role" do
      expect(
        user_ta_type.resolve(%|courseRoles(courseId: "#{@course.id}", roleTypes: ["TaEnrollment","TeacherEnrollment"])|)
      ).to eq ["TaEnrollment"]
    end

    it "does not return student role" do
      expect(
        user_type.resolve(%|courseRoles(courseId: "#{@course.id}", roleTypes: ["TaEnrollment","TeacherEnrollment"])|)
      ).to be_nil
    end

    it "returns nil when no course id is given" do
      expect(
        user_type.resolve(%|courseRoles(roleTypes: ["TaEnrollment","TeacherEnrollment"])|)
      ).to be_nil
    end

    it "returns nil when course id is null" do
      expect(
        user_type.resolve(%|courseRoles(courseId: null, roleTypes: ["TaEnrollment","TeacherEnrollment"])|)
      ).to be_nil
    end

    it "does not return custom roles based on teacher" do
      expect(
        custom_teacher_type.resolve(%|courseRoles(courseId: "#{@course.id}", roleTypes: ["TaEnrollment","TeacherEnrollment"])|)
      ).to be_nil
    end

    it "Returns multiple roles when mutiple enrollments exist" do
      expect(
        teacher_ta_type.resolve(%|courseRoles(courseId: "#{@course.id}", roleTypes: ["TaEnrollment","TeacherEnrollment"])|)
      ).to include("TaEnrollment", "TeacherEnrollment")
    end

    it "does not return duplicate roles when mutiple enrollments exist" do
      expect(
        teacher_with_duplicate_role_types.resolve(%|courseRoles(courseId: "#{@course.id}", roleTypes: ["TaEnrollment","TeacherEnrollment"])|)
      ).to eq ["TeacherEnrollment"]
    end

    it "returns all roles if no role types are specified" do
      expect(
        teacher_ta_type.resolve(%|courseRoles(courseId: "#{@course.id}")|)
      ).to include("TaEnrollment", "TeacherEnrollment")
    end

    it "returns only the role specified" do
      expect(
        teacher_ta_type.resolve(%|courseRoles(courseId: "#{@course.id}", roleTypes: ["TaEnrollment"])|)
      ).to eq ["TaEnrollment"]
    end

    it "returns custom role's base_type if built_in_only is set to false" do
      expect(
        custom_teacher_type.resolve(%|courseRoles(courseId: "#{@course.id}", roleTypes: ["TeacherEnrollment"], builtInOnly: false)|)
      ).to eq ["TeacherEnrollment"]
    end
  end

  describe "course_progression" do
    let(:progress_helper) do
      progress_helper = double(CourseProgress.name)
      allow(progress_helper).to receive_messages(can_evaluate_progression?: true, normalized_requirement_count: 1)
      progress_helper
    end

    before do
      allow(CourseProgress).to receive(:new).and_return(progress_helper)
    end

    it "returns nil in a non-course context" do
      type = GraphQLTypeTester.new(@student, current_user: @student)

      expect(type.resolve("courseProgression { requirements { total } }")).to be_nil
    end

    it "returns nil when progress cannot be evaluated" do
      type = GraphQLTypeTester.new(@student, current_user: @teacher, course: @course)

      expect(progress_helper).to receive(:can_evaluate_progression?).and_return(false)
      expect(type.resolve("courseProgression { requirements { total } }")).to be_nil
    end

    context "for a user with view_all_grades permission in the course" do
      it "returns progression for another user" do
        type = GraphQLTypeTester.new(@student, current_user: @teacher, course: @course)

        expect(type.resolve("courseProgression { requirements { total } }")).to be_truthy
      end
    end

    context "for a user without view_all_grades permission in the course" do
      it "does not return progression for another user" do
        type = GraphQLTypeTester.new(@student, current_user: @other_student, course: @course)

        expect(type.resolve("courseProgression { requirements { total } }")).to be_nil
      end

      it "returns progression for self" do
        type = GraphQLTypeTester.new(@student, current_user: @student, course: @course)

        expect(type.resolve("courseProgression { requirements { total } }")).to be_truthy
      end
    end
  end

  describe "submission comments" do
    before(:once) do
      course = Course.create! name: "TEST"
      course_2 = Course.create! name: "TEST 2"

      # these 'course_with_user' will  reassign @course
      @teacher = course_with_user("TeacherEnrollment", course:, name: "Mr Teacher", active_all: true).user
      @teacher = course_with_user("TeacherEnrollment", course: course_2, user: @teacher, active_all: true).user
      @student = course_with_user("StudentEnrollment", course:, name: "Mr Student 1", active_all: true).user
      @student_2 = course_with_user("StudentEnrollment", course:, name: "Mr Student 2", active_all: true).user
      @student_2 = course_with_user("StudentEnrollment", course: course_2, user: @student_2, active_all: true).user

      @course = course
      @course_2 = course_2
      assignment = @course.assignments.create!(
        name: "Test Assignment",
        moderated_grading: true,
        grader_count: 10,
        final_grader: @teacher
      )
      @assignment2 = @course.assignments.create!(
        name: "Assignment without Comments",
        moderated_grading: true,
        grader_count: 10,
        final_grader: @teacher
      )
      @assignment3 = @course_2.assignments.create!(
        name: "Assignment without Comments 2",
        moderated_grading: true,
        grader_count: 10,
        final_grader: @teacher
      )

      assignment.grade_student(@student, grade: 1, grader: @teacher, provisional: true)
      @assignment2.grade_student(@student, grade: 1, grader: @teacher, provisional: true)
      @assignment2.grade_student(@student_2, grade: 1, grader: @teacher, provisional: true)
      @assignment3.grade_student(@student_2, grade: 1, grader: @teacher, provisional: true)

      @student_submission_1 = assignment.submissions.find_by(user: @student)

      @sc1 = @student_submission_1.add_comment(author: @student, comment: "First comment")
      @sc2 = @student_submission_1.add_comment(author: @teacher, comment: "Second comment")
      @sc3 = @student_submission_1.add_comment(author: @teacher, comment: "Third comment")
    end

    let(:teacher_type) do
      GraphQLTypeTester.new(@teacher, current_user: @teacher, domain_root_account: @course.account.root_account, request: ActionDispatch::TestRequest.create)
    end

    describe "viewableSubmissionsConnection field" do
      it "only gets submissions with comments" do
        query_result = teacher_type.resolve("viewableSubmissionsConnection { nodes { _id }  }")
        expect(query_result.count).to eq 1
        expect(query_result[0].to_i).to eq @student_submission_1.id
      end

      it "gets submissions with comments in order of last_comment_at DESC" do
        student_submission_2 = @assignment2.submissions.find_by(user: @student)
        student_submission_2.add_comment(author: @student, comment: "Fourth comment")
        student_submission_2.add_comment(author: @teacher, comment: "Fifth comment")

        student_submission_2.update_attribute(:last_comment_at, 1.day.ago)
        @student_submission_1.update_attribute(:last_comment_at, 2.days.ago)

        query_result = teacher_type.resolve("viewableSubmissionsConnection { nodes { _id }  }")

        expect(query_result.count).to eq 2
        expect(query_result[0].to_i).to eq student_submission_2.id
      end

      it "gets submissions with comments in order of last submission comment if last_comment_at is nil" do
        student_submission_2 = @assignment2.submissions.find_by(user: @student)
        student_submission_2.add_comment(author: @student, comment: "Fourth comment")
        student_submission_2.add_comment(author: @teacher, comment: "Fifth comment")

        student_submission_2.update_attribute(:last_comment_at, nil)
        @student_submission_1.update_attribute(:last_comment_at, nil)

        query_result = teacher_type.resolve("viewableSubmissionsConnection { nodes { _id }  }")

        expect(query_result.count).to eq 2
        expect(query_result[0].to_i).to eq student_submission_2.id
      end

      it "gets submissions with comments in order of last submission comment over last_comment_at" do
        student_submission_2 = @assignment2.submissions.find_by(user: @student)

        @student_submission_1.submission_comments.last.update_attribute(:created_at, Time.new(2024, 2, 9, 4, 21, 0).utc)
        @student_submission_1.update_attribute(:last_comment_at, nil)

        student_submission_2.add_comment(author: @student, comment: "Fourth comment", created_at: Time.new(2024, 2, 8, 13, 17, 0).utc)
        student_submission_2.add_comment(author: @teacher, comment: "Fifth comment", created_at: Time.new(2024, 2, 10, 5, 11, 0).utc)
        student_submission_2.update_attribute(:last_comment_at, Time.new(2024, 2, 8, 13, 17, 0).utc)

        # Notice: submission 2 is older, but submission 2 has newest submission_comment.
        query_result = teacher_type.resolve("viewableSubmissionsConnection { nodes { _id }  }")

        expect(query_result.count).to eq 2
        expect(query_result[0].to_i).to eq student_submission_2.id
      end

      it "can retrieve submission comments" do
        allow(InstStatsd::Statsd).to receive(:increment)
        query_result = teacher_type.resolve("viewableSubmissionsConnection { nodes { commentsConnection { nodes { comment }} }  }")
        expect(query_result[0].count).to eq 3
        expect(query_result[0]).to match_array ["First comment", "Second comment", "Third comment"]
        expect(InstStatsd::Statsd).to have_received(:increment).with("inbox.visit.scope.submission_comments.pages_loaded.react")
      end

      it "can get createdAt" do
        query_result = teacher_type.resolve("viewableSubmissionsConnection { nodes { commentsConnection { nodes { createdAt }} }  }")
        retrieved_values = query_result[0].map { |string_date| Time.zone.parse(string_date) }
        expect(retrieved_values).to all(be_within(1.minute).of(@sc1.created_at))
      end

      it "can get assignment names" do
        expect(teacher_type.resolve("viewableSubmissionsConnection { nodes { assignment { name }  }  }")[0]).to eq @student_submission_1.assignment.name
      end

      it "can get course names" do
        expect(teacher_type.resolve("viewableSubmissionsConnection { nodes { commentsConnection { nodes { course { name } } }  }  }")[0]).to match_array %w[TEST TEST TEST]
      end

      describe "filter" do
        before(:once) do
          # add_comments by user 2 to course 1 and 2
          student_submission_2 = @assignment2.submissions.find_by(user: @student_2)
          @student_submission_3 = @assignment3.submissions.find_by(user: @student_2)

          student_submission_2.add_comment(author: @student_2, comment: "Fourth comment")
          student_submission_2.add_comment(author: @teacher, comment: "Fifth comment")
          @student_submission_3.add_comment(author: @student_2, comment: "sixth comment")
          @student_submission_3.add_comment(author: @teacher, comment: "seventh comment")
        end

        it "submissions by course" do
          query_result = teacher_type.resolve("viewableSubmissionsConnection(filter: [\"course_#{@course_2.id}\"]) { nodes { _id }  }")
          expect(query_result.count).to eq 1
          expect(query_result[0].to_i).to eq @student_submission_3.id
        end

        it "submissions by user" do
          query_result = teacher_type.resolve("viewableSubmissionsConnection(filter: [\"user_#{@student_2.id}\"]) { nodes { _id }  }")
          expect(query_result.count).to eq 2
          expect(query_result[0].to_i).to eq @student_submission_3.id
        end
      end
    end
  end

  context "with a user" do
    before(:once) do
      @user = user_factory
    end

    let(:user_type) do
      GraphQLTypeTester.new(@user, current_user: @user, domain_root_account: @user.account, request: ActionDispatch::TestRequest.create)
    end

    it "returns the user's inbox labels" do
      @user.preferences[:inbox_labels] = ["Test 1", "Test 2"]
      @user.save!

      expect(user_type.resolve("inboxLabels")).to eq @user.inbox_labels
    end

    it "returns an empty user's inbox labels" do
      expect(user_type.resolve("inboxLabels")).to eq []
    end
  end

  context "ActivityStream" do
    it "returns the activity stream summary" do
      @context = @course
      discussion_topic_model
      discussion_topic_model(user: @user)
      announcement_model
      conversation(User.create, @user)
      Notification.create(name: "Assignment Due Date Changed", category: "TestImmediately")
      allow_any_instance_of(Assignment).to receive(:created_at).and_return(4.hours.ago)
      assignment_model(course: @course)
      @assignment.update_attribute(:due_at, 1.week.from_now)

      cur_resolver = GraphQLTypeTester.new(@user, current_user: @user, domain_root_account: @course.account.root_account, request: ActionDispatch::TestRequest.create)
      expect(cur_resolver.resolve("activityStream { summary { type } } ")).to match_array %w[Announcement Conversation DiscussionTopic Message]
      expect(cur_resolver.resolve("activityStream { summary { count } } ")).to match_array [1, 1, 2, 1]
      expect(cur_resolver.resolve("activityStream { summary { unreadCount } } ")).to match_array [1, 0, 1, 0]
      expect(cur_resolver.resolve("activityStream { summary { notificationCategory } } ")).to match_array [nil, nil, nil, "TestImmediately"]
    end
  end

  context "Cross-Shard ActivityStream Summary" do
    specs_require_sharding
    it "returns the activity stream summary with cross-shard items" do
      @student = user_factory(active_all: true)
      @shard1.activate do
        @account = Account.create!
        course_factory(active_all: true, account: @account)
        @course.enroll_student(@student).accept!
        @context = @course
        discussion_topic_model
        discussion_topic_model(user: @user)
        announcement_model
        conversation(User.create, @user)
        Notification.create(name: "Assignment Due Date Changed", category: "TestImmediately")
        allow_any_instance_of(Assignment).to receive(:created_at).and_return(4.hours.ago)
        assignment_model(course: @course)
        @assignment.update_attribute(:due_at, 1.week.from_now)
        @assignment.update_attribute(:due_at, 2.weeks.from_now)
      end
      cur_resolver = GraphQLTypeTester.new(@user, current_user: @user, domain_root_account: @course.account.root_account, request: ActionDispatch::TestRequest.create)
      expect(cur_resolver.resolve("activityStream { summary { type } } ")).to match_array %w[Announcement Conversation DiscussionTopic Message]
      expect(cur_resolver.resolve("activityStream { summary { count } } ")).to match_array [1, 1, 2, 2]
      expect(cur_resolver.resolve("activityStream { summary { unreadCount } } ")).to match_array [1, 0, 1, 0]
      expect(cur_resolver.resolve("activityStream { summary { notificationCategory } } ")).to match_array [nil, nil, nil, "TestImmediately"]
    end

    it "filters the activity stream summary to currently active courses if requested" do
      @student = user_factory(active_all: true)
      @shard1.activate do
        @account = Account.create!
        @course1 = course_factory(active_all: true, account: @account)
        @course1.enroll_student(@student).accept!
        @course2 = course_factory(active_all: true, account: @account)
        course2_enrollment = @course2.enroll_student(@student)
        course2_enrollment.accept!
        @dt1 = discussion_topic_model(context: @course1)
        @dt2 = discussion_topic_model(context: @course2)
        course2_enrollment.destroy!
      end
      cur_resolver = GraphQLTypeTester.new(@user, current_user: @user, domain_root_account: @course.account.root_account, request: ActionDispatch::TestRequest.create)
      # without filtering to active courses
      expect(cur_resolver.resolve("activityStream { summary { type } } ")).to match_array ["DiscussionTopic"]
      expect(cur_resolver.resolve("activityStream { summary { count } } ")).to match_array [2]
      expect(cur_resolver.resolve("activityStream { summary { unreadCount } } ")).to match_array [2]
      expect(cur_resolver.resolve("activityStream { summary { notificationCategory } } ")).to match_array [nil]

      # with filtering to active courses
      expect(cur_resolver.resolve("activityStream(onlyActiveCourses: true) { summary { type } } ")).to match_array ["DiscussionTopic"]
      expect(cur_resolver.resolve("activityStream(onlyActiveCourses: true) { summary { count } } ")).to match_array [1]
      expect(cur_resolver.resolve("activityStream(onlyActiveCourses: true) { summary { unreadCount } } ")).to match_array [1]
      expect(cur_resolver.resolve("activityStream(onlyActiveCourses: true) { summary { notificationCategory } } ")).to match_array [nil]
    end
  end
end<|MERGE_RESOLUTION|>--- conflicted
+++ resolved
@@ -339,26 +339,11 @@
       expect(user_type.resolve("enrollments { _id }", current_user: @student)).to eq [@student.enrollments.where(course_id: @course2).first.to_param]
     end
 
-<<<<<<< HEAD
-    it "return only horizon courses if included" do
-      course3 = course_factory
-      course3.update!(horizon_course: true)
-
-      course3.enroll_student(@student, enrollment_state: "active")
-
-      expect(user_type.resolve("enrollments(horizonCourses: true) { _id }", current_user: @student).length).to eq 1
-    end
-
-    it "returns only non-horizon courses if false" do
-      course3 = course_factory
-      course3.update!(horizon_course: true)
-=======
     context "Horizon courses" do
       before :once do
         @course3 = course_factory
         @course3.update!(horizon_course: true)
       end
->>>>>>> 442bbfc6
 
       it "return only horizon courses if included" do
         @course3.enroll_student(@student, enrollment_state: "active")
