# frozen_string_literal: true

#
# Copyright (C) 2017 - present Instructure, Inc.
#
# This file is part of Canvas.
#
# Canvas is free software: you can redistribute it and/or modify it under
# the terms of the GNU Affero General Public License as published by the Free
# Software Foundation, version 3 of the License.
#
# Canvas is distributed in the hope that it will be useful, but WITHOUT ANY
# WARRANTY; without even the implied warranty of MERCHANTABILITY or FITNESS FOR
# A PARTICULAR PURPOSE. See the GNU Affero General Public License for more
# details.
#
# You should have received a copy of the GNU Affero General Public License along
# with this program. If not, see <http://www.gnu.org/licenses/>.
#

require_relative "../graphql_spec_helper"

describe Types::ModuleItemType do
  let_once(:course) do
    course_with_teacher(active_all: true)
    @course
  end
  let_once(:module1) { course.context_modules.create! name: "module1" }
  let_once(:assign1) { course.assignments.create(title: "a1", workflow_state: "published") }
  let_once(:module_item1) { module1.add_item({ type: "assignment", id: assign1.id }, nil, position: 1) }

  it "works" do
    resolver = GraphQLTypeTester.new(module_item1, current_user: @teacher)
    expect(resolver.resolve("_id")).to eq module_item1.id.to_s
  end

  it "gets the indent" do
    resolver = GraphQLTypeTester.new(module_item1, current_user: @teacher)
    expect(resolver.resolve("indent")).to eq 0
  end

  context "permissions" do
    let_once(:student) { student_in_course(course:).user }

    it "requires read permission on context module" do
      module1.workflow_state = "unpublished"
      module1.save!
      resolver = GraphQLTypeTester.new(module_item1, current_user: student)
      expect(resolver.resolve("_id")).to be_nil
    end

    it "requires read permission on context" do
      other_course_student = student_in_course(course: course_factory).user
      resolver = GraphQLTypeTester.new(module_item1, current_user: other_course_student)
      expect(resolver.resolve("_id")).to be_nil
    end

    it "requires read permission on content" do
      assign1.workflow_state = "unpublished"
      assign1.save!
      resolver = GraphQLTypeTester.new(module_item1, current_user: student)
      expect(resolver.resolve("_id")).to be_nil
    end
  end

  context "Module Progressions" do
    let_once(:assign2) { course.assignments.create(title: "a2", workflow_state: "published") }
    let_once(:assign3) { course.assignments.create(title: "a3", workflow_state: "published") }
    let_once(:assign4) { course.assignments.create(title: "a4", workflow_state: "published") }
    let_once(:assign5) { course.assignments.create(title: "a5", workflow_state: "published") }
    let_once(:module_item2) { module1.add_item({ type: "assignment", id: assign2.id }, nil, position: 2) }
    let_once(:module_item3) { module1.add_item({ type: "assignment", id: assign3.id }, nil, position: 3) }
    let_once(:module_item4) { module1.add_item({ type: "assignment", id: assign4.id }, nil, position: 4) }
    let_once(:module_item5) { module1.add_item({ type: "assignment", id: assign5.id }, nil, position: 5) }

    it "works" do
      resolver = GraphQLTypeTester.new(module_item2, current_user: @teacher)
      expect(resolver.resolve("_id")).to eq module_item2.id.to_s
      expect(resolver.resolve("previous { _id }")).to eq module_item1.id.to_s
      expect(resolver.resolve("next { _id }")).to eq module_item3.id.to_s
    end

    it "returns null for next it does not exist" do
      resolver = GraphQLTypeTester.new(module_item5, current_user: @teacher)
      expect(resolver.resolve("_id")).to eq module_item5.id.to_s
      expect(resolver.resolve("next { _id }")).to be_nil
    end

    it "returns empty array for next items if there is none" do
      resolver = GraphQLTypeTester.new(module_item5, current_user: @teacher)
      expect(resolver.resolve("_id")).to eq module_item5.id.to_s
      expect(resolver.resolve("nextItemsConnection { nodes { _id } }")).to eq []
    end

    it "does not return an item not visible to the user" do
      course.assignments.create(title: "a6", workflow_state: "unpublished")
      module1.add_item({ type: "assignment", id: course.assignments.last.id }, nil, position: 6)
      student = student_in_course(course:).user

      resolver = GraphQLTypeTester.new(module_item5, current_user: student)
      expect(resolver.resolve("_id")).to eq module_item5.id.to_s
      expect(resolver.resolve("nextItemsConnection { nodes { _id } }")).to eq []
      expect(resolver.resolve("next { _id }")).to be_nil
    end

    it "returns null for previous it does not exist" do
      resolver = GraphQLTypeTester.new(module_item1, current_user: @teacher)
      expect(resolver.resolve("_id")).to eq module_item1.id.to_s
      expect(resolver.resolve("previous { _id }")).to be_nil
    end

    it "returns empty array for previous items if there is none" do
      resolver = GraphQLTypeTester.new(module_item1, current_user: @teacher)
      expect(resolver.resolve("_id")).to eq module_item1.id.to_s
      expect(resolver.resolve("previousItemsConnection { nodes { _id } }")).to eq []
    end

    it "returns all previous items starting from the closest one" do
      resolver = GraphQLTypeTester.new(module_item5, current_user: @teacher)
      expect(resolver.resolve("previousItemsConnection { nodes { _id } }")).to eq(
        [module_item4, module_item3, module_item2, module_item1].map { |i| i.id.to_s }
      )
    end

    it "returns all next items starting from the closest one" do
      resolver = GraphQLTypeTester.new(module_item1, current_user: @teacher)
      expect(resolver.resolve("nextItemsConnection { nodes { _id } }")).to eq(
        [module_item2, module_item3, module_item4, module_item5].map { |i| i.id.to_s }
      )
    end
  end

  context "module item content" do
    def verify_module_item_works(module_item)
      resolver = GraphQLTypeTester.new(module_item, current_user: @teacher)
      expect(resolver.resolve("_id")).to eq module_item.id.to_s
    end

    it "works for assignments" do
      assignment = assignment_model({ context: course })
      module_item = module1.add_item({ type: "Assignment", id: assignment.id }, nil, position: 1)
      verify_module_item_works(module_item)
    end

    it "works for discussions" do
      discussion = discussion_topic_model({ context: course })
      module_item = module1.add_item({ type: "DiscussionTopic", id: discussion.id }, nil, position: 1)
      verify_module_item_works(module_item)
    end

    it "works for quizzes" do
      quiz = quiz_model({ course: })
      module_item = module1.add_item({ type: "Quiz", id: quiz.id }, nil, position: 1)
      verify_module_item_works(module_item)
    end

    it "works for pages" do
      page = wiki_page_model({ course: })
      module_item = module1.add_item({ type: "WikiPage", id: page.id }, nil, position: 1)
      verify_module_item_works(module_item)
    end

    it "works for files" do
      file = attachment_with_context(course)
      module_item = module1.add_item({ type: "Attachment", id: file.id }, nil, position: 1)
      verify_module_item_works(module_item)
    end

    it "works for external urls" do
      module_item = module1.content_tags.create!(
        tag_type: "context_module",
        content_type: "ExternalUrl",
        context_id: course.id,
        context_type: "Course",
        title: "Test Title",
        url: "https://google.com"
      )
      verify_module_item_works(module_item)
    end

    it "works for external tools" do
      external_tool = external_tool_model(context: course)
      module_item = module1.add_item({ type: "ContextExternalTool", id: external_tool.id }, nil, position: 1)
      verify_module_item_works(module_item)
    end

    it "works for module external tools" do
      module_item = module1.content_tags.create!(
        tag_type: "context_module",
        content_type: "ContextExternalTool",
        context_id: course.id,
        context_type: "Course",
        title: "Test Title",
        url: "https://google.com"
      )
      verify_module_item_works(module_item)
    end

    it "works for sub headings" do
      module_item = module1.add_item({ type: "SubHeader", title: "WHOA!" }, nil, position: 1)
      expect(
        GraphQLTypeTester.new(module_item, current_user: @teacher)
           .resolve("content { ... on SubHeader { title } }")
      ).to eq module_item.title
    end

    it "shows estimated_duration" do
      assignment = assignment_model({ context: course })
<<<<<<< HEAD
      EstimatedDuration.create!(assignment: assignment, duration: 1.hour + 30.minutes)
=======
      EstimatedDuration.create!(assignment:, duration: 1.hour + 30.minutes)
>>>>>>> 442bbfc6
      module_item = module1.add_item({ type: "Assignment", id: assignment.id }, nil, position: 1)
      resolver = GraphQLTypeTester.new(module_item, current_user: @teacher)
      expect(resolver.resolve("estimatedDuration")).to eq (1.hour + 30.minutes).iso8601
    end

    it "does not show estimated_duration when missing" do
      assignment = assignment_model({ context: course })
      module_item = module1.add_item({ type: "Assignment", id: assignment.id }, nil, position: 1)
      resolver = GraphQLTypeTester.new(module_item, current_user: @teacher)
      expect(resolver.resolve("estimatedDuration")).to be_nil
    end
  end

  context "assignments" do
    let_once(:assignment) { assignment_model({ context: course }) }
    let_once(:module_item) { module1.add_item({ type: "Assignment", id: assignment.id }, nil, position: 1) }

    it "works" do
      resolver = GraphQLTypeTester.new(module_item, current_user: @teacher)
      expect(resolver.resolve("content { title }")).to eq module_item.title
      expect(resolver.resolve("content { type }")).to eq "Assignment"
      expect(resolver.resolve("content { pointsPossible }")).to eq module_item.content.points_possible
      expect(resolver.resolve("content { published }")).to eq module_item.content.published?
      expect(resolver.resolve("content { canUnpublish }")).to eq module_item.content.can_unpublish?
    end
  end

  context "discussions" do
    let_once(:discussion_topic) { discussion_topic_model({ context: course }) }
    let_once(:module_item) { module1.add_item({ type: "DiscussionTopic", id: discussion_topic.id }, nil, position: 1) }

    it "works" do
      resolver = GraphQLTypeTester.new(module_item, current_user: @teacher)
      expect(resolver.resolve("content { title }")).to eq module_item.title
      expect(resolver.resolve("content { type }")).to eq "DiscussionTopic"
      expect(resolver.resolve("content { published }")).to eq module_item.content.published?
      expect(resolver.resolve("content { canUnpublish }")).to eq module_item.content.can_unpublish?
    end

    context "graded discussions" do
      it "works" do
        assignment = assignment_model({ context: course })
        discussion_topic.assignment = assignment
        discussion_topic.save!
        module_item.reload
        resolver = GraphQLTypeTester.new(module_item, current_user: @teacher)
        expect(resolver.resolve("content { title }")).to eq module_item.title
        expect(resolver.resolve("content { type }")).to eq "DiscussionTopic"
        expect(resolver.resolve("content { pointsPossible }")).to eq module_item.content.assignment.points_possible
      end
    end
  end

  context "quizzes" do
    let_once(:quiz) { quiz_model({ course: }) }
    let_once(:module_item) { module1.add_item({ type: "Quiz", id: quiz.id }, nil, position: 1) }

    it "works" do
      resolver = GraphQLTypeTester.new(module_item, current_user: @teacher)
      expect(resolver.resolve("content { title }")).to eq module_item.title
      expect(resolver.resolve("content { type }").to_s).to eq "Quizzes::Quiz"
      expect(resolver.resolve("content { pointsPossible }")).to eq module_item.content.points_possible
    end
<<<<<<< HEAD
=======
  end

  context "module text sub header" do
    let_once(:module_item) { module1.add_item({ type: "ContextModuleSubHeader", title: "Sub Header" }, nil, position: 1) }

    it "works" do
      resolver = GraphQLTypeTester.new(module_item, current_user: @teacher)
      expect(resolver.resolve("content { title }")).to eq module_item.title
      expect(resolver.resolve("content { type }")).to eq "ContentTag"
      expect(resolver.resolve("content { published }")).to be module_item.active?
      expect(resolver.resolve("content { canUnpublish }")).to be true
    end
  end

  context "external url" do
    let_once(:module_item) { module1.add_item({ type: "ExternalUrl", title: "External URL", url: "https://example.com" }, nil, position: 1) }

    it "works" do
      resolver = GraphQLTypeTester.new(module_item, current_user: @teacher)
      expect(resolver.resolve("content { title }")).to eq module_item.title
      expect(resolver.resolve("content { type }")).to eq "ContentTag"
      expect(resolver.resolve("content { published }")).to be module_item.active?
      expect(resolver.resolve("content { canUnpublish }")).to be true
    end
  end

  context "blueprint courses" do
    before do
      @course_1 = Course.create!(name: "Course 1")
      @course_2 = Course.create!(name: "Course 2")

      @teacher_1 = User.create!(name: "Teacher 1")
      @course_1.enroll_teacher(@teacher_1).accept!
      @course_2.enroll_teacher(@teacher_1).accept!

      @module_1 = @course_1.context_modules.create!(name: "Module the First", position: 1)
      @original_assmt = @course_1.assignments.create!(
        title: "blah", description: "bloo", points_possible: 27
      )

      @module_1.add_item({ type: "Assignment", id: @original_assmt.id }, nil, position: 1)
      @template = MasterCourses::MasterTemplate.set_as_master_course(@course_1)
      @tag = @template.create_content_tag_for!(@original_assmt)

      @module_2 = @course_2.context_modules.create!(name: "Module the First", position: 1)
      @copy_assmt = @course_2.assignments.create!(
        title: "blah", description: "bloo", points_possible: 27
      )

      @module_2.add_item({ type: "Assignment", id: @copy_assmt.id }, nil, position: 1)
      @template.add_child_course!(@course_2)
      @copy_assmt.migration_id = @tag.migration_id
      @copy_assmt.save!

      @module_item = ContentTag.find_by!(content_id: @original_assmt.id, context_id: @course_1.id)
      @module_item_copy = ContentTag.find_by!(content_id: @copy_assmt.id, context_id: @course_2.id)
    end

    context "returns false" do
      context "for the master course" do
        it "isLockedByMasterCourse" do
          resolver = GraphQLTypeTester.new(@module_item, current_user: @teacher_1)
          expect(resolver.resolve("content { isLockedByMasterCourse }")).to be false
        end
      end

      context "for the child course" do
        it "isLockedByMasterCourse" do
          resolver = GraphQLTypeTester.new(@module_item_copy, current_user: @teacher_1)
          expect(resolver.resolve("content { isLockedByMasterCourse }")).to be false
        end
      end
    end

    context "returns true" do
      before do
        mc_tag = @template.content_tag_for(@original_assmt)
        mc_tag.use_default_restrictions = true
        mc_tag.restrictions = { content: true, points: true, due_dates: false, availability_dates: false }
        mc_tag.save!
      end

      context "for the master course" do
        it "isLockedByMasterCourse" do
          resolver = GraphQLTypeTester.new(@module_item, current_user: @teacher_1)
          expect(resolver.resolve("content { isLockedByMasterCourse }")).to be true
        end
      end

      context "for the child course" do
        it "isLockedByMasterCourse" do
          resolver = GraphQLTypeTester.new(@module_item_copy, current_user: @teacher_1)
          expect(resolver.resolve("content { isLockedByMasterCourse }")).to be true
        end
      end
    end
>>>>>>> 442bbfc6
  end
end<|MERGE_RESOLUTION|>--- conflicted
+++ resolved
@@ -206,11 +206,7 @@
 
     it "shows estimated_duration" do
       assignment = assignment_model({ context: course })
-<<<<<<< HEAD
-      EstimatedDuration.create!(assignment: assignment, duration: 1.hour + 30.minutes)
-=======
       EstimatedDuration.create!(assignment:, duration: 1.hour + 30.minutes)
->>>>>>> 442bbfc6
       module_item = module1.add_item({ type: "Assignment", id: assignment.id }, nil, position: 1)
       resolver = GraphQLTypeTester.new(module_item, current_user: @teacher)
       expect(resolver.resolve("estimatedDuration")).to eq (1.hour + 30.minutes).iso8601
@@ -274,8 +270,6 @@
       expect(resolver.resolve("content { type }").to_s).to eq "Quizzes::Quiz"
       expect(resolver.resolve("content { pointsPossible }")).to eq module_item.content.points_possible
     end
-<<<<<<< HEAD
-=======
   end
 
   context "module text sub header" do
@@ -372,6 +366,5 @@
         end
       end
     end
->>>>>>> 442bbfc6
   end
 end