--- conflicted
+++ resolved
@@ -360,8 +360,6 @@
 
       let(:moderated_submission_type) { GraphQLTypeTester.new(@moderated_submission, current_user: @final_grader) }
       let(:provisional_submission_type) { GraphQLTypeTester.new(@moderated_submission, current_user: @provisional_grader) }
-<<<<<<< HEAD
-=======
       let(:student_submission_type) { GraphQLTypeTester.new(@moderated_submission, current_user: @student1) }
 
       context "as a student" do
@@ -373,7 +371,6 @@
           expect(result).to eq([@student1.id.to_s])
         end
       end
->>>>>>> 2ec7b1b5
 
       context "final grader/moderator" do
         it "does not return author when assignment is moderated" do
