# frozen_string_literal: true

#
# Copyright (C) 2017 - present Instructure, Inc.
#
# This file is part of Canvas.
#
# Canvas is free software: you can redistribute it and/or modify it under
# the terms of the GNU Affero General Public License as published by the Free
# Software Foundation, version 3 of the License.
#
# Canvas is distributed in the hope that it will be useful, but WITHOUT ANY
# WARRANTY; without even the implied warranty of MERCHANTABILITY or FITNESS FOR
# A PARTICULAR PURPOSE. See the GNU Affero General Public License for more
# details.
#
# You should have received a copy of the GNU Affero General Public License along
# with this program. If not, see <http://www.gnu.org/licenses/>.
#

require_relative "../graphql_spec_helper"

describe Types::QueryType do
  it "works" do
    # set up courses, teacher, and enrollments
    test_course_1 = Course.create! name: "TEST"
    test_course_2 = Course.create! name: "TEST2"
    Course.create! name: "TEST3"

    teacher = user_factory(name: 'Coolguy Mcgee')
    test_course_1.enroll_user(teacher, 'TeacherEnrollment')
    test_course_2.enroll_user(teacher, 'TeacherEnrollment')

    # this is a set of course ids to check against

    # get query_type.allCourses
    expect(
      CanvasSchema.execute(
        "{ allCourses { _id } }",
        context: { current_user: teacher }
      ).dig("data", "allCourses").map { |c| c["_id"] }
    ).to match_array [test_course_1, test_course_2].map(&:to_param)
  end

  context "OutcomeCalculationMethod" do
    it "works" do
      @course = Course.create! name: "TEST"
      @admin = account_admin_user(account: @course.account)
      @calc_method = outcome_calculation_method_model(@course.account)

      expect(
        CanvasSchema.execute(
          "{ outcomeCalculationMethod(id: #{@calc_method.id}) { _id } }",
          context: { current_user: @admin }
        ).dig("data", "outcomeCalculationMethod", "_id")
      ).to eq @calc_method.id.to_s
    end
  end

  context "OutcomeProficiency" do
    it "works" do
      @course = Course.create! name: "TEST"
      @admin = account_admin_user(account: @course.account)
      @proficiency = outcome_proficiency_model(@course.account)

      expect(
        CanvasSchema.execute(
          "{ outcomeProficiency(id: #{@proficiency.id}) { _id } }",
          context: { current_user: @admin }
        ).dig("data", "outcomeProficiency", "_id")
      ).to eq @proficiency.id.to_s
    end
  end

  context "sisId" do
    let_once(:generic_sis_id) { "di_ecruos_sis" }
    let_once(:course) { Course.create!(name: "TEST", sis_source_id: generic_sis_id, account: account) }
    let_once(:account) do
      acct = Account.default.sub_accounts.create!(name: 'sub')
      acct.update!(sis_source_id: generic_sis_id)
      acct
    end
    let_once(:assignment) { course.assignments.create!(name: "test", sis_source_id: generic_sis_id) }
    let_once(:assignmentGroup) do
      assignment.assignment_group.update!(sis_source_id: generic_sis_id)
      assignment.assignment_group
    end
<<<<<<< HEAD
    let_once(:term) { course.enrollment_term.update!(sis_source_id: generic_sis_id); course.enrollment_term }
=======
    let_once(:term) do
      course.enrollment_term.update!(sis_source_id: generic_sis_id)
      course.enrollment_term
    end
>>>>>>> 2bda9f78
    let_once(:admin) { account_admin_user(account: Account.default) }

    %w/account course assignment assignmentGroup term/.each do |type|
      it "doesn't allow searching #{type} when given both types of ids" do
        expect(
          CanvasSchema.execute("{#{type}(id: \"123\", sisId: \"123\") { id }}").dig("errors", 0, "message")
        ).to eq("Must specify exactly one of id or sisId")
      end

      it "allows searching #{type} by sisId" do
        original_object = send(type)
        expect(
          CanvasSchema.execute(%/{#{type}(sisId: "#{generic_sis_id}") { _id }}/, context: { current_user: admin })
          .dig("data", type, "_id")
        ).to eq(original_object.id.to_s)
      end
    end
  end
end<|MERGE_RESOLUTION|>--- conflicted
+++ resolved
@@ -85,17 +85,13 @@
       assignment.assignment_group.update!(sis_source_id: generic_sis_id)
       assignment.assignment_group
     end
-<<<<<<< HEAD
-    let_once(:term) { course.enrollment_term.update!(sis_source_id: generic_sis_id); course.enrollment_term }
-=======
     let_once(:term) do
       course.enrollment_term.update!(sis_source_id: generic_sis_id)
       course.enrollment_term
     end
->>>>>>> 2bda9f78
     let_once(:admin) { account_admin_user(account: Account.default) }
 
-    %w/account course assignment assignmentGroup term/.each do |type|
+    %w[account course assignment assignmentGroup term].each do |type|
       it "doesn't allow searching #{type} when given both types of ids" do
         expect(
           CanvasSchema.execute("{#{type}(id: \"123\", sisId: \"123\") { id }}").dig("errors", 0, "message")
