--- conflicted
+++ resolved
@@ -87,33 +87,21 @@
     it "returns false when course is active" do
       expect(
         group_type.resolve("canMessage")
-<<<<<<< HEAD
-      ).to eq true
-=======
       ).to be true
->>>>>>> 8936177e
     end
 
     it "returns nil when course is deleted" do
       @group.context.destroy!
       expect(
         group_type.resolve("canMessage")
-<<<<<<< HEAD
-      ).to eq nil
-=======
       ).to be_nil
->>>>>>> 8936177e
     end
 
     it "returns false when course is concluded" do
       @group.context.complete!
       expect(
         group_type.resolve("canMessage")
-<<<<<<< HEAD
-      ).to eq false
-=======
       ).to be false
->>>>>>> 8936177e
     end
   end
 
