# frozen_string_literal: true

#
# Copyright (C) 2017 - present Instructure, Inc.
#
# This file is part of Canvas.
#
# Canvas is free software: you can redistribute it and/or modify it under
# the terms of the GNU Affero General Public License as published by the Free
# Software Foundation, version 3 of the License.
#
# Canvas is distributed in the hope that it will be useful, but WITHOUT ANY
# WARRANTY; without even the implied warranty of MERCHANTABILITY or FITNESS FOR
# A PARTICULAR PURPOSE. See the GNU Affero General Public License for more
# details.
#
# You should have received a copy of the GNU Affero General Public License along
# with this program. If not, see <http://www.gnu.org/licenses/>.
#

require File.expand_path(File.dirname(__FILE__) + "/../../spec_helper")
require_relative "../graphql_spec_helper"

describe Types::AssignmentType do
  let_once(:course) { course_factory(active_all: true) }

  let_once(:teacher) { teacher_in_course(active_all: true, course: course).user }
  let_once(:student) { student_in_course(course: course, active_all: true).user }

  let(:assignment) do
    course.assignments.create(title: "some assignment",
                              submission_types: ["online_text_entry"],
                              workflow_state: "published",
                              allowed_extensions: ["doc", "xlt", "foo"])
  end

  let(:assignment_type) { GraphQLTypeTester.new(assignment, current_user: student) }


  it "works" do
    expect(assignment_type.resolve("_id")).to eq assignment.id.to_s
    expect(assignment_type.resolve("name")).to eq assignment.name
    expect(assignment_type.resolve("state")).to eq assignment.workflow_state
    expect(assignment_type.resolve("onlyVisibleToOverrides")).to eq assignment.only_visible_to_overrides
    expect(assignment_type.resolve("assignmentGroup { _id }")).to eq assignment.assignment_group.id.to_s
    expect(assignment_type.resolve("allowedExtensions")).to eq assignment.allowed_extensions
    expect(assignment_type.resolve("createdAt").to_datetime).to eq assignment.created_at.to_s.to_datetime
    expect(assignment_type.resolve("updatedAt").to_datetime).to eq assignment.updated_at.to_s.to_datetime
    expect(assignment_type.resolve("gradeGroupStudentsIndividually")).to eq assignment.grade_group_students_individually
    expect(assignment_type.resolve("anonymousGrading")).to eq assignment.anonymous_grading
    expect(assignment_type.resolve("omitFromFinalGrade")).to eq assignment.omit_from_final_grade
    expect(assignment_type.resolve("anonymousInstructorAnnotations")).to eq assignment.anonymous_instructor_annotations
    expect(assignment_type.resolve("postToSis")).to eq assignment.post_to_sis
    expect(assignment_type.resolve("canUnpublish")).to eq assignment.can_unpublish?
  end

  context "top-level permissions" do
    it "requires read permission" do
      assignment.unpublish

      # node / legacy node
      expect(assignment_type.resolve("_id")).to be_nil

      # assignment
      expect(
<<<<<<< HEAD
        CanvasSchema.execute(<<~GQL, context: {current_user: student}).dig("data", "assignment")
          query { assignment(id: "#{assignment.id.to_s}") { id } }
=======
        CanvasSchema.execute(<<~GQL, context: { current_user: student }).dig("data", "assignment")
          query { assignment(id: "#{assignment.id}") { id } }
>>>>>>> 2d51e8e7
        GQL
      ).to be_nil
    end
  end

  context "sis field" do
    let_once(:sis_assignment) { assignment.update!(sis_source_id: "sisAssignment"); assignment }

    let(:admin) { account_admin_user_with_role_changes(role_changes: { read_sis: false})}

    it "returns sis_id if you have read_sis permissions" do
      expect(
        CanvasSchema.execute(<<~GQL, context: { current_user: teacher}).dig("data", "assignment", "sisId")
          query { assignment(id: "#{sis_assignment.id}") { sisId } }
        GQL
      ).to eq("sisAssignment")
    end

    it "returns sis_id if you have manage_sis permissions" do
      expect(
        CanvasSchema.execute(<<~GQL, context: { current_user: admin}).dig("data", "assignment", "sisId")
          query { assignment(id: "#{sis_assignment.id}") { sisId } }
        GQL
      ).to eq("sisAssignment")
    end

    it "doesn't return sis_id if you don't have read_sis or management_sis permissions" do
      expect(
        CanvasSchema.execute(<<~GQL, context: { current_user: student}).dig("data", "assignment", "sisId")
          query { assignment(id: "#{sis_assignment.id}") { sisId } }
        GQL
      ).to be_nil
    end
  end

  it "works with rubric" do
    rubric_for_course
    rubric_association_model(context: course, rubric: @rubric, association_object: assignment, purpose: 'grading')
    expect(assignment_type.resolve("rubric { _id }")).to eq @rubric.id.to_s
  end

  describe "rubric association" do
    before(:each) do
      rubric_for_course
      rubric_association_model(context: course, rubric: @rubric, association_object: assignment, purpose: 'grading')
    end

    it "is returned if an association exists and is active" do
      expect(assignment_type.resolve("rubricAssociation { _id }")).to eq @rubric_association.id.to_s
    end

    it "is not returned if the association is soft-deleted" do
      @rubric_association.destroy!
      expect(assignment_type.resolve("rubricAssociation { _id }")).to eq nil
    end
  end

  it "works with moderated grading" do
    assignment.moderated_grading = true
    assignment.grader_count = 1
    assignment.final_grader_id = teacher.id
    assignment.save!
    assignment.update final_grader_id: teacher.id
    expect(assignment_type.resolve("moderatedGrading { enabled }")).to eq assignment.moderated_grading
    expect(assignment_type.resolve("moderatedGrading { finalGrader { _id } }")).to eq teacher.id.to_s
    expect(assignment_type.resolve("moderatedGrading { gradersAnonymousToGraders }")).to eq assignment.graders_anonymous_to_graders
    expect(assignment_type.resolve("moderatedGrading { graderCount }")).to eq assignment.grader_count
    expect(assignment_type.resolve("moderatedGrading { graderCommentsVisibleToGraders }")).to eq assignment.grader_comments_visible_to_graders
    expect(assignment_type.resolve("moderatedGrading { graderNamesVisibleToFinalGrader }")).to eq assignment.grader_names_visible_to_final_grader
  end

  it "works with peer review info" do
    assignment.peer_reviews_due_at = Time.zone.now
    assignment.save!
    expect(assignment_type.resolve("peerReviews { enabled }")).to eq assignment.peer_reviews
    expect(assignment_type.resolve("peerReviews { count }")).to eq assignment.peer_review_count
    expect(assignment_type.resolve("peerReviews { dueAt }").to_datetime).to eq assignment.peer_reviews_due_at.to_s.to_datetime
    expect(assignment_type.resolve("peerReviews { intraReviews }")).to eq assignment.intra_group_peer_reviews
    expect(assignment_type.resolve("peerReviews { anonymousReviews }")).to eq assignment.anonymous_peer_reviews
    expect(assignment_type.resolve("peerReviews { automaticReviews }")).to eq assignment.automatic_peer_reviews
  end

  it 'returns assessment requests for the current user' do
    student2 = student_in_course(course: course, name: 'Matthew Lemon', active_all: true).user
    student3 = student_in_course(course: course, name: 'Rob Orton', active_all: true).user

    assignment.assign_peer_review(student, student2)
    assignment.assign_peer_review(student2, student3)
    assignment.assign_peer_review(student3, student)

    result = assignment_type.resolve('assessmentRequestsForCurrentUser { user { name } }')
    expect(result.count).to eq 1
    expect(result[0]).to eq student2.name

    result = GraphQLTypeTester.new(assignment, current_user: student2).resolve('assessmentRequestsForCurrentUser { user { name } }')
    expect(result.count).to eq 1
    expect(result[0]).to eq student3.name

    result = GraphQLTypeTester.new(assignment, current_user: student3).resolve('assessmentRequestsForCurrentUser { user { name } }')
    expect(result.count).to eq 1
    expect(result[0]).to eq student.name
  end

  it "works with timezone stuffs" do
    assignment.time_zone_edited = "Mountain Time (US & Canada)"
    assignment.save!
    expect(assignment_type.resolve("timeZoneEdited")).to eq assignment.time_zone_edited
  end

  it "returns needsGradingCount" do
    assignment.submit_homework(student, {:body => "so cool", :submission_type => "online_text_entry"})
    expect(assignment_type.resolve("needsGradingCount", current_user: teacher)).to eq 1
  end

  it "can return a url for the assignment" do
    expect(
      assignment_type.resolve("htmlUrl", request: ActionDispatch::TestRequest.create)
    ).to eq "http://test.host/courses/#{assignment.context_id}/assignments/#{assignment.id}"
  end

  context "description" do
    before do
      assignment.update description: %|Hi <img src="/courses/#{course.id}/files/12/download"<h1>Content</h1>|
    end

    it "includes description when lock settings allow" do
      expect_any_instance_of(Assignment).
        to receive(:low_level_locked_for?).
        and_return(can_view: true)
      expect(assignment_type.resolve("description", request: ActionDispatch::TestRequest.create)).to include "Content"
    end

    it "returns null when not allowed" do
      expect_any_instance_of(Assignment).
        to receive(:low_level_locked_for?).
        and_return(can_view: false)
      expect(assignment_type.resolve("description", request: ActionDispatch::TestRequest.create)).to be_nil
    end

    it "works for assignments in public courses" do
      course.update! is_public: true
      expect(
        assignment_type.resolve(
          "description",
          request: ActionDispatch::TestRequest.create,
          current_user: nil
        )
      ).to include "Content"
    end

    it "uses api_user_content for the description" do
      expect(
        assignment_type.resolve("description", request: ActionDispatch::TestRequest.create)
      ).to include "http://test.host/courses/#{course.id}/files/12/download"
    end
  end

  it "returns nil when allowed_attempts is unset" do
    expect(assignment_type.resolve("allowedAttempts")).to eq nil
  end

  it "returns nil when allowed_attempts is an invalid non-positive value" do
    assignment.update allowed_attempts: 0
    expect(assignment_type.resolve("allowedAttempts")).to eq nil
    assignment.update allowed_attempts: -1
    expect(assignment_type.resolve("allowedAttempts")).to eq nil
  end

  it "returns allowed_attempts value set on the assignment" do
    assignment.update allowed_attempts: 7
    expect(assignment_type.resolve("allowedAttempts")).to eq 7
  end

  describe "submissionsConnection" do
    let_once(:other_student) { student_in_course(course: course, active_all: true).user }

    # This is kind of a catch-all test the assignment.submissionsConnection
    # graphql plumbing. The submission search specs handle testing the
    # implementation. This makes sure the graphql inputs are hooked up right.
    # Other tests below were already here to test specific cases, and I think
    # they still have value as a sanity check.
    it "plumbs through filter options to SubmissionSearch" do
      allow(SubmissionSearch).to receive(:new).and_call_original
      assignment_type.resolve(<<~GQL, current_user: teacher)
        submissionsConnection(
          filter: {
            states: submitted,
            sectionIds: 42,
            enrollmentTypes: StudentEnrollment,
            userSearch: "foo",
            scoredLessThan: 3
            scoredMoreThan: 1
            gradingStatus: needs_grading
          }
          orderBy: {field: username, direction: descending}
        ) { nodes { _id } }
      GQL
      expect(SubmissionSearch).to have_received(:new).with(assignment, teacher, nil, {
        states: ["submitted"],
        section_ids: ["42"],
        enrollment_types: ["StudentEnrollment"],
        user_search: 'foo',
        scored_less_than: 3.0,
        scored_more_than: 1.0,
        grading_status: :needs_grading,
        order_by: [{
          field: "username",
          direction: "descending"
        }]
      })
    end

    it "returns 'real' submissions from with permissions" do
      submission1 = assignment.submit_homework(student, {:body => "sub1", :submission_type => "online_text_entry"})
      submission2 = assignment.submit_homework(other_student, {:body => "sub1", :submission_type => "online_text_entry"})

      expect(
        assignment_type.resolve(
          "submissionsConnection { edges { node { _id } } }",
          current_user: teacher
        )
      ).to match_array [submission1.id.to_s, submission2.id.to_s]

      expect(
        assignment_type.resolve(
          "submissionsConnection { edges { node { _id } } }",
          current_user: student
        )
      ).to eq [submission1.id.to_s]
    end

    it "returns nil when not logged in" do
      course.update(is_public: true)

      expect(
        assignment_type.resolve("_id", current_user: nil)
      ).to eq assignment.id.to_s

      expect(
        assignment_type.resolve(
          "submissionsConnection { nodes { _id } }",
          current_user: nil
        )
      ).to be_nil
    end

    it "can filter submissions according to workflow state" do
      expect(
        assignment_type.resolve(
          "submissionsConnection { edges { node { _id } } }",
          current_user: teacher
        )
      ).to eq []

      expect(
        assignment_type.resolve(<<~GQL, current_user: teacher)
          submissionsConnection(filter: {states: [unsubmitted]}) {
            edges { node { _id } }
          }
        GQL
      ).to match_array assignment.submissions.pluck(:id).map(&:to_s)
    end

    context "filtering by section" do
      let(:assignment) { course.assignments.create! }
      let(:course) { Course.create! }
      let(:section1) { course.course_sections.create! }
      let(:section2) { course.course_sections.create! }
      let(:teacher) { course.enroll_user(User.create!, "TeacherEnrollment", enrollment_state: "active").user }

      before(:each) do
        section1_student = section1.enroll_user(User.create!, "StudentEnrollment", "active").user
        section2_student = section2.enroll_user(User.create!, "StudentEnrollment", "active").user
        @section1_student_submission = assignment.submit_homework(section1_student, body: "hello world")
        @section2_student_submission = assignment.submit_homework(section2_student, body: "hello universe")
      end

      it "returns submissions only for the given section" do
        section1_submission_ids = assignment_type.resolve(<<~GQL, current_user: teacher)
          submissionsConnection(filter: {sectionIds: [#{section1.id}]}) {
            edges { node { _id } }
          }
        GQL
        expect(section1_submission_ids.map(&:to_i)).to contain_exactly(@section1_student_submission.id)
      end

      it "respects visibility for limited teachers" do
        teacher.enrollments.first.update! course_section: section2,
          limit_privileges_to_course_section: true

        submissions =  assignment_type.resolve(<<~GQL, current_user: teacher)
          submissionsConnection { nodes { _id } }
        GQL

        expect(submissions).not_to include @section1_student_submission.id.to_s
        expect(submissions).to include @section2_student_submission.id.to_s
      end
    end
  end

  describe 'groupSubmissionConnection' do
    before(:once) do
      course_with_teacher()
      assignment_model(group_category: 'GROUPS!')
      @group_category.create_groups(2)
      2.times {
        student_in_course()
        @group_category.groups.first.add_user(@user)
      }
      2.times {
        student_in_course()
        @group_category.groups.last.add_user(@user)
      }
      @assignment.submit_homework(@group_category.groups.first.users.first, body: 'Submit!')
      @assignment.submit_homework(@group_category.groups.last.users.first, body: 'Submit!')

      @assignment_type = GraphQLTypeTester.new(@assignment, current_user: @teacher)
    end

    it "plumbs through filter options to SubmissionSearch" do
      allow(SubmissionSearch).to receive(:new).and_call_original
      @assignment_type.resolve(<<~GQL, current_user: @teacher)
        groupSubmissionsConnection(
          filter: {
            states: submitted,
            sectionIds: 42,
            enrollmentTypes: StudentEnrollment,
            userSearch: "foo",
            scoredLessThan: 3
            scoredMoreThan: 1
            gradingStatus: needs_grading
          }
        ) { nodes { _id } }
      GQL
      expect(SubmissionSearch).to have_received(:new).with(@assignment, @teacher, nil, {
        states: ["submitted"],
        section_ids: ["42"],
        enrollment_types: ["StudentEnrollment"],
        user_search: 'foo',
        scored_less_than: 3.0,
        scored_more_than: 1.0,
        grading_status: :needs_grading,
        order_by: []
      })
    end

    it "returns nil if not a group assignment" do
      assignment = @course.assignments.create!
      type = GraphQLTypeTester.new(assignment, current_user: @teacher)
      result = type.resolve(<<~GQL, current_user: @teacher)
        groupSubmissionsConnection {
          edges { node { _id } }
        }
      GQL
      expect(result).to be_nil
    end

    it "returns submissions grouped up" do
      result = @assignment_type.resolve(<<~GQL, current_user: @teacher)
        groupSubmissionsConnection(
          filter: {
            states: submitted
          }
        ) {
          edges { node { _id } }
        }
      GQL
      expect(result.count).to eq 2
    end
  end

  xit "validate assignment 404 return correctly with override instrumenter (ADMIN-2407)" do
    result = CanvasSchema.execute(<<~GQL, context: {current_user: @teacher})
      query {
        assignment(id: "987654321") {
          _id dueAt lockAt unlockAt
        }
      }
    GQL
    expect(result.dig('errors')).to be_nil
    expect(result.dig('data', 'assignment')).to be_nil
  end

  it "can access it's parent course" do
    expect(assignment_type.resolve("course { _id }")).to eq course.to_param
  end

  it "has an assignmentGroup" do
    expect(assignment_type.resolve("assignmentGroup { _id }")).to eq assignment.assignment_group.to_param
  end

  it "has modules" do
    module1 = assignment.course.context_modules.create!(name: 'Module 1')
    module2 = assignment.course.context_modules.create!(name: 'Module 2')
    assignment.context_module_tags.create!(context_module: module1, context: assignment.course, tag_type: 'context_module')
    assignment.context_module_tags.create!(context_module: module2, context: assignment.course, tag_type: 'context_module')
    expect(assignment_type.resolve("modules { _id }").to_set).to eq [module1.id.to_s, module2.id.to_s].to_set
  end

  it "only returns valid submission types" do
    assignment.update_attribute :submission_types, "none,foodfight"
    expect(assignment_type.resolve("submissionTypes")).to eq ["none"]
  end

  it "can return multiple submission types" do
    assignment.update_attribute :submission_types, "discussion_topic,wiki_page"
    expect(assignment_type.resolve("submissionTypes")).to eq ["discussion_topic", "wiki_page"]
  end

  it "returns (valid) grading types" do
    expect(assignment_type.resolve("gradingType")).to eq assignment.grading_type

    assignment.update_attribute :grading_type, "fakefakefake"
    expect(assignment_type.resolve("gradingType")).to be_nil
  end

  context "overridden assignments" do
    before(:once) do
      @assignment_due_at = 1.month.from_now

      @overridden_due_at = 2.weeks.from_now
      @overridden_unlock_at = 1.week.from_now
      @overridden_lock_at = 3.weeks.from_now

      @overridden_assignment = course.assignments.create!(title: "asdf",
                                                          workflow_state: "published",
                                                          due_at: @assignment_due_at)

      override = assignment_override_model(assignment: @overridden_assignment,
                                           due_at: @overridden_due_at,
                                           unlock_at: @overridden_unlock_at,
                                           lock_at: @overridden_lock_at)

      override.assignment_override_students.build(user: student)
      override.save!
    end

    let(:overridden_assignment_type) { GraphQLTypeTester.new(@overridden_assignment) }

    it "returns overridden assignment dates" do
      expect(overridden_assignment_type.resolve("dueAt", current_user: teacher)).to eq @assignment_due_at.iso8601
      expect(overridden_assignment_type.resolve("dueAt", current_user: student)).to eq @overridden_due_at.iso8601

      expect(overridden_assignment_type.resolve("lockAt", current_user: student)).to eq @overridden_lock_at.iso8601
      expect(overridden_assignment_type.resolve("unlockAt", current_user: student)).to eq @overridden_unlock_at.iso8601
    end

    it "allows opting out of overrides" do
      # need to make the assignment due sooner so we can tell that the teacher
      # is getting the un-overridden date (not the most lenient date)
      @overridden_assignment.update(due_at: 1.hour.from_now)
      expect(
        overridden_assignment_type.resolve("dueAt(applyOverrides: false)", current_user: @teacher)
      ).to eq @overridden_assignment.without_overrides.due_at.iso8601

      # students still get overrides
      expect(
        overridden_assignment_type.resolve("dueAt(applyOverrides: false)", current_user: @student)
      ).to eq @overridden_due_at.iso8601
      expect(
        overridden_assignment_type.resolve("lockAt(applyOverrides: false)", current_user: @student)
      ).to eq @overridden_lock_at.iso8601
      expect(
        overridden_assignment_type.resolve("unlockAt(applyOverrides: false)", current_user: @student)
      ).to eq @overridden_unlock_at.iso8601
    end
  end

  describe Types::AssignmentOverrideType do
    it "works for groups" do
      gc = assignment.group_category = GroupCategory.create! name: "asdf", context: course
      group = gc.groups.create! name: "group", context: course
      assignment.update group_category: gc
      group_override = assignment.assignment_overrides.create!(set: group)
      expect(
        assignment_type.resolve(<<~GQL, current_user: teacher)
          assignmentOverrides { edges { node { set {
            ... on Group {
              _id
            }
          } } } }
        GQL
      ).to eq [group.id.to_s]
    end

    it "works for sections" do
      section = course.course_sections.create! name: "section"
      section_override = assignment.assignment_overrides.create!(set: section)
      expect(
        assignment_type.resolve(<<~GQL, current_user: teacher)
          assignmentOverrides { edges { node { set {
            ... on Section {
              _id
            }
          } } } }
        GQL
      ).to eq [section.id.to_s]
    end

    it "works for adhoc students" do
      adhoc_override = assignment.assignment_overrides.new(set_type: "ADHOC")
      adhoc_override.assignment_override_students.build(
        assignment: assignment,
        user: student,
        assignment_override: adhoc_override
      )
      adhoc_override.save!

      expect(
        assignment_type.resolve(<<~GQL, current_user: teacher)
          assignmentOverrides { edges { node { set {
            ... on AdhocStudents {
              students {
                _id
              }
            }
          } } } }
        GQL
      ).to eq [[student.id.to_s]]
    end

    it "works for Noop tags" do
      course.root_account.enable_feature! 'conditional_release'
      assignment.assignment_overrides.create!(set_type: 'Noop', set_id: 555)
      expect(
        assignment_type.resolve(<<~GQL, current_user: teacher)
          assignmentOverrides { edges { node { set {
            ... on Noop {
              _id
            }
          } } } }
        GQL
      ).to eq ['555']
    end
  end

  describe Types::LockInfoType do
    it "works when lock_info is false" do
      expect(
        assignment_type.resolve("lockInfo { isLocked }")
      ).to eq false

      %i[lockAt unlockAt canView].each { |field|
        expect(
          assignment_type.resolve("lockInfo { #{field} }")
        ).to eq nil
      }
    end

    it "works when lock_info is a hash" do
      assignment.update! unlock_at: 1.month.from_now
      expect(assignment_type.resolve("lockInfo { isLocked }")).to eq true
    end
  end

  describe "PostPolicy" do
    let(:assignment) { course.assignments.create! }
    let(:course) { Course.create!(workflow_state: "available") }
    let(:student) { course.enroll_user(User.create!, "StudentEnrollment", enrollment_state: "active").user }
    let(:teacher) { course.enroll_user(User.create!, "TeacherEnrollment", enrollment_state: "active").user }

    context "when user has manage_grades permission" do
      let(:context) { { current_user: teacher } }

      it "returns the PostPolicy related to the assignment" do
        resolver = GraphQLTypeTester.new(assignment, context)
        expect(resolver.resolve("postPolicy {_id}").to_i).to eql assignment.post_policy.id
      end
    end

    context "when user does not have manage_grades permission" do
      let(:context) { { current_user: student } }

      it "returns null in place of the PostPolicy" do
        resolver = GraphQLTypeTester.new(assignment, context)
        expect(resolver.resolve("postPolicy {_id}")).to be nil
      end
    end
  end
end<|MERGE_RESOLUTION|>--- conflicted
+++ resolved
@@ -36,7 +36,6 @@
 
   let(:assignment_type) { GraphQLTypeTester.new(assignment, current_user: student) }
 
-
   it "works" do
     expect(assignment_type.resolve("_id")).to eq assignment.id.to_s
     expect(assignment_type.resolve("name")).to eq assignment.name
@@ -63,13 +62,8 @@
 
       # assignment
       expect(
-<<<<<<< HEAD
-        CanvasSchema.execute(<<~GQL, context: {current_user: student}).dig("data", "assignment")
-          query { assignment(id: "#{assignment.id.to_s}") { id } }
-=======
         CanvasSchema.execute(<<~GQL, context: { current_user: student }).dig("data", "assignment")
           query { assignment(id: "#{assignment.id}") { id } }
->>>>>>> 2d51e8e7
         GQL
       ).to be_nil
     end
@@ -78,11 +72,11 @@
   context "sis field" do
     let_once(:sis_assignment) { assignment.update!(sis_source_id: "sisAssignment"); assignment }
 
-    let(:admin) { account_admin_user_with_role_changes(role_changes: { read_sis: false})}
+    let(:admin) { account_admin_user_with_role_changes(role_changes: { read_sis: false }) }
 
     it "returns sis_id if you have read_sis permissions" do
       expect(
-        CanvasSchema.execute(<<~GQL, context: { current_user: teacher}).dig("data", "assignment", "sisId")
+        CanvasSchema.execute(<<~GQL, context: { current_user: teacher }).dig("data", "assignment", "sisId")
           query { assignment(id: "#{sis_assignment.id}") { sisId } }
         GQL
       ).to eq("sisAssignment")
@@ -90,7 +84,7 @@
 
     it "returns sis_id if you have manage_sis permissions" do
       expect(
-        CanvasSchema.execute(<<~GQL, context: { current_user: admin}).dig("data", "assignment", "sisId")
+        CanvasSchema.execute(<<~GQL, context: { current_user: admin }).dig("data", "assignment", "sisId")
           query { assignment(id: "#{sis_assignment.id}") { sisId } }
         GQL
       ).to eq("sisAssignment")
@@ -98,7 +92,7 @@
 
     it "doesn't return sis_id if you don't have read_sis or management_sis permissions" do
       expect(
-        CanvasSchema.execute(<<~GQL, context: { current_user: student}).dig("data", "assignment", "sisId")
+        CanvasSchema.execute(<<~GQL, context: { current_user: student }).dig("data", "assignment", "sisId")
           query { assignment(id: "#{sis_assignment.id}") { sisId } }
         GQL
       ).to be_nil
@@ -180,7 +174,7 @@
   end
 
   it "returns needsGradingCount" do
-    assignment.submit_homework(student, {:body => "so cool", :submission_type => "online_text_entry"})
+    assignment.submit_homework(student, { :body => "so cool", :submission_type => "online_text_entry" })
     expect(assignment_type.resolve("needsGradingCount", current_user: teacher)).to eq 1
   end
 
@@ -196,16 +190,16 @@
     end
 
     it "includes description when lock settings allow" do
-      expect_any_instance_of(Assignment).
-        to receive(:low_level_locked_for?).
-        and_return(can_view: true)
+      expect_any_instance_of(Assignment)
+        .to receive(:low_level_locked_for?)
+        .and_return(can_view: true)
       expect(assignment_type.resolve("description", request: ActionDispatch::TestRequest.create)).to include "Content"
     end
 
     it "returns null when not allowed" do
-      expect_any_instance_of(Assignment).
-        to receive(:low_level_locked_for?).
-        and_return(can_view: false)
+      expect_any_instance_of(Assignment)
+        .to receive(:low_level_locked_for?)
+        .and_return(can_view: false)
       expect(assignment_type.resolve("description", request: ActionDispatch::TestRequest.create)).to be_nil
     end
 
@@ -268,23 +262,23 @@
         ) { nodes { _id } }
       GQL
       expect(SubmissionSearch).to have_received(:new).with(assignment, teacher, nil, {
-        states: ["submitted"],
-        section_ids: ["42"],
-        enrollment_types: ["StudentEnrollment"],
-        user_search: 'foo',
-        scored_less_than: 3.0,
-        scored_more_than: 1.0,
-        grading_status: :needs_grading,
-        order_by: [{
-          field: "username",
-          direction: "descending"
-        }]
-      })
+                                                             states: ["submitted"],
+                                                             section_ids: ["42"],
+                                                             enrollment_types: ["StudentEnrollment"],
+                                                             user_search: 'foo',
+                                                             scored_less_than: 3.0,
+                                                             scored_more_than: 1.0,
+                                                             grading_status: :needs_grading,
+                                                             order_by: [{
+                                                               field: "username",
+                                                               direction: "descending"
+                                                             }]
+                                                           })
     end
 
     it "returns 'real' submissions from with permissions" do
-      submission1 = assignment.submit_homework(student, {:body => "sub1", :submission_type => "online_text_entry"})
-      submission2 = assignment.submit_homework(other_student, {:body => "sub1", :submission_type => "online_text_entry"})
+      submission1 = assignment.submit_homework(student, { :body => "sub1", :submission_type => "online_text_entry" })
+      submission2 = assignment.submit_homework(other_student, { :body => "sub1", :submission_type => "online_text_entry" })
 
       expect(
         assignment_type.resolve(
@@ -358,9 +352,9 @@
 
       it "respects visibility for limited teachers" do
         teacher.enrollments.first.update! course_section: section2,
-          limit_privileges_to_course_section: true
-
-        submissions =  assignment_type.resolve(<<~GQL, current_user: teacher)
+                                          limit_privileges_to_course_section: true
+
+        submissions = assignment_type.resolve(<<~GQL, current_user: teacher)
           submissionsConnection { nodes { _id } }
         GQL
 
@@ -405,15 +399,15 @@
         ) { nodes { _id } }
       GQL
       expect(SubmissionSearch).to have_received(:new).with(@assignment, @teacher, nil, {
-        states: ["submitted"],
-        section_ids: ["42"],
-        enrollment_types: ["StudentEnrollment"],
-        user_search: 'foo',
-        scored_less_than: 3.0,
-        scored_more_than: 1.0,
-        grading_status: :needs_grading,
-        order_by: []
-      })
+                                                             states: ["submitted"],
+                                                             section_ids: ["42"],
+                                                             enrollment_types: ["StudentEnrollment"],
+                                                             user_search: 'foo',
+                                                             scored_less_than: 3.0,
+                                                             scored_more_than: 1.0,
+                                                             grading_status: :needs_grading,
+                                                             order_by: []
+                                                           })
     end
 
     it "returns nil if not a group assignment" do
@@ -442,7 +436,7 @@
   end
 
   xit "validate assignment 404 return correctly with override instrumenter (ADMIN-2407)" do
-    result = CanvasSchema.execute(<<~GQL, context: {current_user: @teacher})
+    result = CanvasSchema.execute(<<~GQL, context: { current_user: @teacher })
       query {
         assignment(id: "987654321") {
           _id dueAt lockAt unlockAt
