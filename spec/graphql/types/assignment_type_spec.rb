# frozen_string_literal: true

#
# Copyright (C) 2017 - present Instructure, Inc.
#
# This file is part of Canvas.
#
# Canvas is free software: you can redistribute it and/or modify it under
# the terms of the GNU Affero General Public License as published by the Free
# Software Foundation, version 3 of the License.
#
# Canvas is distributed in the hope that it will be useful, but WITHOUT ANY
# WARRANTY; without even the implied warranty of MERCHANTABILITY or FITNESS FOR
# A PARTICULAR PURPOSE. See the GNU Affero General Public License for more
# details.
#
# You should have received a copy of the GNU Affero General Public License along
# with this program. If not, see <http://www.gnu.org/licenses/>.
#

require_relative "../graphql_spec_helper"

describe Types::AssignmentType do
  let_once(:course) { course_factory(active_all: true) }

  let_once(:teacher) { teacher_in_course(active_all: true, course: course).user }
  let_once(:student) { student_in_course(course: course, active_all: true).user }

  let(:assignment) do
    course.assignments.create(title: "some assignment",
                              submission_types: ["online_text_entry"],
                              workflow_state: "published",
                              allowed_extensions: ["doc", "xlt", "foo"])
  end

  let(:assignment_type) { GraphQLTypeTester.new(assignment, current_user: student) }

  it "works" do
    expect(assignment_type.resolve("_id")).to eq assignment.id.to_s
    expect(assignment_type.resolve("name")).to eq assignment.name
    expect(assignment_type.resolve("state")).to eq assignment.workflow_state
    expect(assignment_type.resolve("onlyVisibleToOverrides")).to eq assignment.only_visible_to_overrides
    expect(assignment_type.resolve("assignmentGroup { _id }")).to eq assignment.assignment_group.id.to_s
    expect(assignment_type.resolve("allowedExtensions")).to eq assignment.allowed_extensions
    expect(assignment_type.resolve("createdAt").to_datetime).to eq assignment.created_at.to_s.to_datetime
    expect(assignment_type.resolve("updatedAt").to_datetime).to eq assignment.updated_at.to_s.to_datetime
    expect(assignment_type.resolve("gradeGroupStudentsIndividually")).to eq assignment.grade_group_students_individually
    expect(assignment_type.resolve("anonymousGrading")).to eq assignment.anonymous_grading
    expect(assignment_type.resolve("omitFromFinalGrade")).to eq assignment.omit_from_final_grade
    expect(assignment_type.resolve("anonymousInstructorAnnotations")).to eq assignment.anonymous_instructor_annotations
    expect(assignment_type.resolve("postToSis")).to eq assignment.post_to_sis
    expect(assignment_type.resolve("canUnpublish")).to eq assignment.can_unpublish?
  end

  context "top-level permissions" do
    it "requires read permission" do
      assignment.unpublish

      # node / legacy node
      expect(assignment_type.resolve("_id")).to be_nil

      # assignment
      expect(
        CanvasSchema.execute(<<~GQL, context: { current_user: student }).dig("data", "assignment")
          query { assignment(id: "#{assignment.id}") { id } }
        GQL
      ).to be_nil
    end
  end

  context "sis field" do
<<<<<<< HEAD
    let_once(:sis_assignment) { assignment.update!(sis_source_id: "sisAssignment"); assignment }
=======
    let_once(:sis_assignment) do
      assignment.update!(sis_source_id: "sisAssignment")
      assignment
    end
>>>>>>> 2bda9f78

    let(:admin) { account_admin_user_with_role_changes(role_changes: { read_sis: false }) }

    it "returns sis_id if you have read_sis permissions" do
      expect(
        CanvasSchema.execute(<<~GQL, context: { current_user: teacher }).dig("data", "assignment", "sisId")
          query { assignment(id: "#{sis_assignment.id}") { sisId } }
        GQL
      ).to eq("sisAssignment")
    end

    it "returns sis_id if you have manage_sis permissions" do
      expect(
        CanvasSchema.execute(<<~GQL, context: { current_user: admin }).dig("data", "assignment", "sisId")
          query { assignment(id: "#{sis_assignment.id}") { sisId } }
        GQL
      ).to eq("sisAssignment")
    end

    it "doesn't return sis_id if you don't have read_sis or management_sis permissions" do
      expect(
        CanvasSchema.execute(<<~GQL, context: { current_user: student }).dig("data", "assignment", "sisId")
          query { assignment(id: "#{sis_assignment.id}") { sisId } }
        GQL
      ).to be_nil
    end
  end

  it "works with rubric" do
    rubric_for_course
    rubric_association_model(context: course, rubric: @rubric, association_object: assignment, purpose: 'grading')
    expect(assignment_type.resolve("rubric { _id }")).to eq @rubric.id.to_s
  end

  describe "rubric association" do
    before do
      rubric_for_course
      rubric_association_model(context: course, rubric: @rubric, association_object: assignment, purpose: 'grading')
    end

    it "is returned if an association exists and is active" do
      expect(assignment_type.resolve("rubricAssociation { _id }")).to eq @rubric_association.id.to_s
    end

    it "is not returned if the association is soft-deleted" do
      @rubric_association.destroy!
      expect(assignment_type.resolve("rubricAssociation { _id }")).to eq nil
    end
  end

  it "works with moderated grading" do
    assignment.moderated_grading = true
    assignment.grader_count = 1
    assignment.final_grader_id = teacher.id
    assignment.save!
    assignment.update final_grader_id: teacher.id
    expect(assignment_type.resolve("moderatedGrading { enabled }")).to eq assignment.moderated_grading
    expect(assignment_type.resolve("moderatedGrading { finalGrader { _id } }")).to eq teacher.id.to_s
    expect(assignment_type.resolve("moderatedGrading { gradersAnonymousToGraders }")).to eq assignment.graders_anonymous_to_graders
    expect(assignment_type.resolve("moderatedGrading { graderCount }")).to eq assignment.grader_count
    expect(assignment_type.resolve("moderatedGrading { graderCommentsVisibleToGraders }")).to eq assignment.grader_comments_visible_to_graders
    expect(assignment_type.resolve("moderatedGrading { graderNamesVisibleToFinalGrader }")).to eq assignment.grader_names_visible_to_final_grader
  end

  it "works with peer review info" do
    assignment.peer_reviews_due_at = Time.zone.now
    assignment.save!
    expect(assignment_type.resolve("peerReviews { enabled }")).to eq assignment.peer_reviews
    expect(assignment_type.resolve("peerReviews { count }")).to eq assignment.peer_review_count
    expect(assignment_type.resolve("peerReviews { dueAt }").to_datetime).to eq assignment.peer_reviews_due_at.to_s.to_datetime
    expect(assignment_type.resolve("peerReviews { intraReviews }")).to eq assignment.intra_group_peer_reviews
    expect(assignment_type.resolve("peerReviews { anonymousReviews }")).to eq assignment.anonymous_peer_reviews
    expect(assignment_type.resolve("peerReviews { automaticReviews }")).to eq assignment.automatic_peer_reviews
  end

  it 'returns assessment requests for the current user' do
    student2 = student_in_course(course: course, name: 'Matthew Lemon', active_all: true).user
    student3 = student_in_course(course: course, name: 'Rob Orton', active_all: true).user

    assignment.assign_peer_review(student, student2)
    assignment.assign_peer_review(student2, student3)
    assignment.assign_peer_review(student3, student)

    result = assignment_type.resolve('assessmentRequestsForCurrentUser { user { name } }')
    expect(result.count).to eq 1
    expect(result[0]).to eq student2.name

    result = GraphQLTypeTester.new(assignment, current_user: student2).resolve('assessmentRequestsForCurrentUser { user { name } }')
    expect(result.count).to eq 1
    expect(result[0]).to eq student3.name

    result = GraphQLTypeTester.new(assignment, current_user: student3).resolve('assessmentRequestsForCurrentUser { user { name } }')
    expect(result.count).to eq 1
    expect(result[0]).to eq student.name
  end

  it "works with timezone stuffs" do
    assignment.time_zone_edited = "Mountain Time (US & Canada)"
    assignment.save!
    expect(assignment_type.resolve("timeZoneEdited")).to eq assignment.time_zone_edited
  end

  it "returns needsGradingCount" do
    assignment.submit_homework(student, { :body => "so cool", :submission_type => "online_text_entry" })
    expect(assignment_type.resolve("needsGradingCount", current_user: teacher)).to eq 1
  end

  it "can return a url for the assignment" do
    expect(
      assignment_type.resolve("htmlUrl", request: ActionDispatch::TestRequest.create)
    ).to eq "http://test.host/courses/#{assignment.context_id}/assignments/#{assignment.id}"
  end

  context "description" do
    before do
      assignment.update description: %|Hi <img src="/courses/#{course.id}/files/12/download"<h1>Content</h1>|
    end

    it "includes description when lock settings allow" do
      expect_any_instance_of(Assignment)
        .to receive(:low_level_locked_for?)
        .and_return(can_view: true)
      expect(assignment_type.resolve("description", request: ActionDispatch::TestRequest.create)).to include "Content"
    end

    it "returns null when not allowed" do
      expect_any_instance_of(Assignment)
        .to receive(:low_level_locked_for?)
        .and_return(can_view: false)
      expect(assignment_type.resolve("description", request: ActionDispatch::TestRequest.create)).to be_nil
    end

    it "works for assignments in public courses" do
      course.update! is_public: true
      expect(
        assignment_type.resolve(
          "description",
          request: ActionDispatch::TestRequest.create,
          current_user: nil
        )
      ).to include "Content"
    end

    it "uses api_user_content for the description" do
      expect(
        assignment_type.resolve("description", request: ActionDispatch::TestRequest.create)
      ).to include "http://test.host/courses/#{course.id}/files/12/download"
    end
  end

  it "returns nil when allowed_attempts is unset" do
    expect(assignment_type.resolve("allowedAttempts")).to eq nil
  end

  it "returns nil when allowed_attempts is an invalid non-positive value" do
    assignment.update allowed_attempts: 0
    expect(assignment_type.resolve("allowedAttempts")).to eq nil
    assignment.update allowed_attempts: -1
    expect(assignment_type.resolve("allowedAttempts")).to eq nil
  end

  it "returns allowed_attempts value set on the assignment" do
    assignment.update allowed_attempts: 7
    expect(assignment_type.resolve("allowedAttempts")).to eq 7
  end

  describe "submissionsConnection" do
    let_once(:other_student) { student_in_course(course: course, active_all: true).user }

    # This is kind of a catch-all test the assignment.submissionsConnection
    # graphql plumbing. The submission search specs handle testing the
    # implementation. This makes sure the graphql inputs are hooked up right.
    # Other tests below were already here to test specific cases, and I think
    # they still have value as a sanity check.
    it "plumbs through filter options to SubmissionSearch" do
      allow(SubmissionSearch).to receive(:new).and_call_original
      assignment_type.resolve(<<~GQL, current_user: teacher)
        submissionsConnection(
          filter: {
            states: submitted,
            sectionIds: 42,
            enrollmentTypes: StudentEnrollment,
            userSearch: "foo",
            scoredLessThan: 3
            scoredMoreThan: 1
            gradingStatus: needs_grading
          }
          orderBy: {field: username, direction: descending}
        ) { nodes { _id } }
      GQL
      expect(SubmissionSearch).to have_received(:new).with(assignment, teacher, nil, {
                                                             states: ["submitted"],
                                                             section_ids: ["42"],
                                                             enrollment_types: ["StudentEnrollment"],
                                                             user_search: 'foo',
                                                             scored_less_than: 3.0,
                                                             scored_more_than: 1.0,
                                                             grading_status: :needs_grading,
                                                             order_by: [{
                                                               field: "username",
                                                               direction: "descending"
                                                             }]
                                                           })
    end

    it "returns 'real' submissions from with permissions" do
      submission1 = assignment.submit_homework(student, { :body => "sub1", :submission_type => "online_text_entry" })
      submission2 = assignment.submit_homework(other_student, { :body => "sub1", :submission_type => "online_text_entry" })

      expect(
        assignment_type.resolve(
          "submissionsConnection { edges { node { _id } } }",
          current_user: teacher
        )
      ).to match_array [submission1.id.to_s, submission2.id.to_s]

      expect(
        assignment_type.resolve(
          "submissionsConnection { edges { node { _id } } }",
          current_user: student
        )
      ).to eq [submission1.id.to_s]
    end

    it "returns nil when not logged in" do
      course.update(is_public: true)

      expect(
        assignment_type.resolve("_id", current_user: nil)
      ).to eq assignment.id.to_s

      expect(
        assignment_type.resolve(
          "submissionsConnection { nodes { _id } }",
          current_user: nil
        )
      ).to be_nil
    end

    it "can filter submissions according to workflow state" do
      expect(
        assignment_type.resolve(
          "submissionsConnection { edges { node { _id } } }",
          current_user: teacher
        )
      ).to eq []

      expect(
        assignment_type.resolve(<<~GQL, current_user: teacher)
          submissionsConnection(filter: {states: [unsubmitted]}) {
            edges { node { _id } }
          }
        GQL
      ).to match_array assignment.submissions.pluck(:id).map(&:to_s)
    end

    context "filtering by section" do
      let(:assignment) { course.assignments.create! }
      let(:course) { Course.create! }
      let(:section1) { course.course_sections.create! }
      let(:section2) { course.course_sections.create! }
      let(:teacher) { course.enroll_user(User.create!, "TeacherEnrollment", enrollment_state: "active").user }

      before do
        section1_student = section1.enroll_user(User.create!, "StudentEnrollment", "active").user
        section2_student = section2.enroll_user(User.create!, "StudentEnrollment", "active").user
        @section1_student_submission = assignment.submit_homework(section1_student, body: "hello world")
        @section2_student_submission = assignment.submit_homework(section2_student, body: "hello universe")
      end

      it "returns submissions only for the given section" do
        section1_submission_ids = assignment_type.resolve(<<~GQL, current_user: teacher)
          submissionsConnection(filter: {sectionIds: [#{section1.id}]}) {
            edges { node { _id } }
          }
        GQL
        expect(section1_submission_ids.map(&:to_i)).to contain_exactly(@section1_student_submission.id)
      end

      it "respects visibility for limited teachers" do
        teacher.enrollments.first.update! course_section: section2,
                                          limit_privileges_to_course_section: true

        submissions = assignment_type.resolve(<<~GQL, current_user: teacher)
          submissionsConnection { nodes { _id } }
        GQL

        expect(submissions).not_to include @section1_student_submission.id.to_s
        expect(submissions).to include @section2_student_submission.id.to_s
      end
    end
  end

  describe 'groupSubmissionConnection' do
    before(:once) do
      course_with_teacher()
      assignment_model(group_category: 'GROUPS!')
      @group_category.create_groups(2)
<<<<<<< HEAD
      2.times {
        student_in_course()
        @group_category.groups.first.add_user(@user)
      }
      2.times {
        student_in_course()
=======
      2.times do
        student_in_course
        @group_category.groups.first.add_user(@user)
      end
      2.times do
        student_in_course
>>>>>>> 2bda9f78
        @group_category.groups.last.add_user(@user)
      end
      @assignment.submit_homework(@group_category.groups.first.users.first, body: 'Submit!')
      @assignment.submit_homework(@group_category.groups.last.users.first, body: 'Submit!')

      @assignment_type = GraphQLTypeTester.new(@assignment, current_user: @teacher)
    end

    it "plumbs through filter options to SubmissionSearch" do
      allow(SubmissionSearch).to receive(:new).and_call_original
      @assignment_type.resolve(<<~GQL, current_user: @teacher)
        groupSubmissionsConnection(
          filter: {
            states: submitted,
            sectionIds: 42,
            enrollmentTypes: StudentEnrollment,
            userSearch: "foo",
            scoredLessThan: 3
            scoredMoreThan: 1
            gradingStatus: needs_grading
          }
        ) { nodes { _id } }
      GQL
      expect(SubmissionSearch).to have_received(:new).with(@assignment, @teacher, nil, {
                                                             states: ["submitted"],
                                                             section_ids: ["42"],
                                                             enrollment_types: ["StudentEnrollment"],
                                                             user_search: 'foo',
                                                             scored_less_than: 3.0,
                                                             scored_more_than: 1.0,
                                                             grading_status: :needs_grading,
                                                             order_by: []
                                                           })
    end

    it "returns nil if not a group assignment" do
      assignment = @course.assignments.create!
      type = GraphQLTypeTester.new(assignment, current_user: @teacher)
      result = type.resolve(<<~GQL, current_user: @teacher)
        groupSubmissionsConnection {
          edges { node { _id } }
        }
      GQL
      expect(result).to be_nil
    end

    it "returns submissions grouped up" do
      result = @assignment_type.resolve(<<~GQL, current_user: @teacher)
        groupSubmissionsConnection(
          filter: {
            states: submitted
          }
        ) {
          edges { node { _id } }
        }
      GQL
      expect(result.count).to eq 2
    end
  end

  xit "validate assignment 404 return correctly with override instrumenter (ADMIN-2407)" do
    result = CanvasSchema.execute(<<~GQL, context: { current_user: @teacher })
      query {
        assignment(id: "987654321") {
          _id dueAt lockAt unlockAt
        }
      }
    GQL
    expect(result.dig('errors')).to be_nil
    expect(result.dig('data', 'assignment')).to be_nil
  end

  it "can access it's parent course" do
    expect(assignment_type.resolve("course { _id }")).to eq course.to_param
  end

  it "has an assignmentGroup" do
    expect(assignment_type.resolve("assignmentGroup { _id }")).to eq assignment.assignment_group.to_param
  end

  it "has modules" do
    module1 = assignment.course.context_modules.create!(name: 'Module 1')
    module2 = assignment.course.context_modules.create!(name: 'Module 2')
    assignment.context_module_tags.create!(context_module: module1, context: assignment.course, tag_type: 'context_module')
    assignment.context_module_tags.create!(context_module: module2, context: assignment.course, tag_type: 'context_module')
    expect(assignment_type.resolve("modules { _id }").to_set).to eq [module1.id.to_s, module2.id.to_s].to_set
  end

  it "only returns valid submission types" do
    assignment.update_attribute :submission_types, "none,foodfight"
    expect(assignment_type.resolve("submissionTypes")).to eq ["none"]
  end

  it "can return multiple submission types" do
    assignment.update_attribute :submission_types, "discussion_topic,wiki_page"
    expect(assignment_type.resolve("submissionTypes")).to eq ["discussion_topic", "wiki_page"]
  end

  it "returns (valid) grading types" do
    expect(assignment_type.resolve("gradingType")).to eq assignment.grading_type

    assignment.update_attribute :grading_type, "fakefakefake"
    expect(assignment_type.resolve("gradingType")).to be_nil
  end

  context "overridden assignments" do
    before(:once) do
      @assignment_due_at = 1.month.from_now

      @overridden_due_at = 2.weeks.from_now
      @overridden_unlock_at = 1.week.from_now
      @overridden_lock_at = 3.weeks.from_now

      @overridden_assignment = course.assignments.create!(title: "asdf",
                                                          workflow_state: "published",
                                                          due_at: @assignment_due_at)

      override = assignment_override_model(assignment: @overridden_assignment,
                                           due_at: @overridden_due_at,
                                           unlock_at: @overridden_unlock_at,
                                           lock_at: @overridden_lock_at)

      override.assignment_override_students.build(user: student)
      override.save!
    end

    let(:overridden_assignment_type) { GraphQLTypeTester.new(@overridden_assignment) }

    it "returns overridden assignment dates" do
      expect(overridden_assignment_type.resolve("dueAt", current_user: teacher)).to eq @assignment_due_at.iso8601
      expect(overridden_assignment_type.resolve("dueAt", current_user: student)).to eq @overridden_due_at.iso8601

      expect(overridden_assignment_type.resolve("lockAt", current_user: student)).to eq @overridden_lock_at.iso8601
      expect(overridden_assignment_type.resolve("unlockAt", current_user: student)).to eq @overridden_unlock_at.iso8601
    end

    it "allows opting out of overrides" do
      # need to make the assignment due sooner so we can tell that the teacher
      # is getting the un-overridden date (not the most lenient date)
      @overridden_assignment.update(due_at: 1.hour.from_now)
      expect(
        overridden_assignment_type.resolve("dueAt(applyOverrides: false)", current_user: @teacher)
      ).to eq @overridden_assignment.without_overrides.due_at.iso8601

      # students still get overrides
      expect(
        overridden_assignment_type.resolve("dueAt(applyOverrides: false)", current_user: @student)
      ).to eq @overridden_due_at.iso8601
      expect(
        overridden_assignment_type.resolve("lockAt(applyOverrides: false)", current_user: @student)
      ).to eq @overridden_lock_at.iso8601
      expect(
        overridden_assignment_type.resolve("unlockAt(applyOverrides: false)", current_user: @student)
      ).to eq @overridden_unlock_at.iso8601
    end
  end

  describe Types::AssignmentOverrideType do
    it "works for groups" do
      gc = assignment.group_category = GroupCategory.create! name: "asdf", context: course
      group = gc.groups.create! name: "group", context: course
      assignment.update group_category: gc
      assignment.assignment_overrides.create!(set: group)
      expect(
        assignment_type.resolve(<<~GQL, current_user: teacher)
          assignmentOverrides { edges { node { set {
            ... on Group {
              _id
            }
          } } } }
        GQL
      ).to eq [group.id.to_s]
    end

    it "works for sections" do
      section = course.course_sections.create! name: "section"
      assignment.assignment_overrides.create!(set: section)
      expect(
        assignment_type.resolve(<<~GQL, current_user: teacher)
          assignmentOverrides { edges { node { set {
            ... on Section {
              _id
            }
          } } } }
        GQL
      ).to eq [section.id.to_s]
    end

    it "works for adhoc students" do
      adhoc_override = assignment.assignment_overrides.new(set_type: "ADHOC")
      adhoc_override.assignment_override_students.build(
        assignment: assignment,
        user: student,
        assignment_override: adhoc_override
      )
      adhoc_override.save!

      expect(
        assignment_type.resolve(<<~GQL, current_user: teacher)
          assignmentOverrides { edges { node { set {
            ... on AdhocStudents {
              students {
                _id
              }
            }
          } } } }
        GQL
      ).to eq [[student.id.to_s]]
    end

    it "works for Noop tags" do
      course.root_account.enable_feature! 'conditional_release'
      assignment.assignment_overrides.create!(set_type: 'Noop', set_id: 555)
      expect(
        assignment_type.resolve(<<~GQL, current_user: teacher)
          assignmentOverrides { edges { node { set {
            ... on Noop {
              _id
            }
          } } } }
        GQL
      ).to eq ['555']
    end
  end

  describe Types::LockInfoType do
    it "works when lock_info is false" do
      expect(
        assignment_type.resolve("lockInfo { isLocked }")
      ).to eq false

      %i[lockAt unlockAt canView].each do |field|
        expect(
          assignment_type.resolve("lockInfo { #{field} }")
        ).to eq nil
      end
    end

    it "works when lock_info is a hash" do
      assignment.update! unlock_at: 1.month.from_now
      expect(assignment_type.resolve("lockInfo { isLocked }")).to eq true
    end
  end

  describe "PostPolicy" do
    let(:assignment) { course.assignments.create! }
    let(:course) { Course.create!(workflow_state: "available") }
    let(:student) { course.enroll_user(User.create!, "StudentEnrollment", enrollment_state: "active").user }
    let(:teacher) { course.enroll_user(User.create!, "TeacherEnrollment", enrollment_state: "active").user }

    context "when user has manage_grades permission" do
      let(:context) { { current_user: teacher } }

      it "returns the PostPolicy related to the assignment" do
        resolver = GraphQLTypeTester.new(assignment, context)
        expect(resolver.resolve("postPolicy {_id}").to_i).to eql assignment.post_policy.id
      end
    end

    context "when user does not have manage_grades permission" do
      let(:context) { { current_user: student } }

      it "returns null in place of the PostPolicy" do
        resolver = GraphQLTypeTester.new(assignment, context)
        expect(resolver.resolve("postPolicy {_id}")).to be nil
      end
    end
  end
end<|MERGE_RESOLUTION|>--- conflicted
+++ resolved
@@ -30,7 +30,7 @@
     course.assignments.create(title: "some assignment",
                               submission_types: ["online_text_entry"],
                               workflow_state: "published",
-                              allowed_extensions: ["doc", "xlt", "foo"])
+                              allowed_extensions: %w[doc xlt foo])
   end
 
   let(:assignment_type) { GraphQLTypeTester.new(assignment, current_user: student) }
@@ -69,14 +69,10 @@
   end
 
   context "sis field" do
-<<<<<<< HEAD
-    let_once(:sis_assignment) { assignment.update!(sis_source_id: "sisAssignment"); assignment }
-=======
     let_once(:sis_assignment) do
       assignment.update!(sis_source_id: "sisAssignment")
       assignment
     end
->>>>>>> 2bda9f78
 
     let(:admin) { account_admin_user_with_role_changes(role_changes: { read_sis: false }) }
 
@@ -192,7 +188,7 @@
 
   context "description" do
     before do
-      assignment.update description: %|Hi <img src="/courses/#{course.id}/files/12/download"<h1>Content</h1>|
+      assignment.update description: %(Hi <img src="/courses/#{course.id}/files/12/download"<h1>Content</h1>)
     end
 
     it "includes description when lock settings allow" do
@@ -372,24 +368,15 @@
 
   describe 'groupSubmissionConnection' do
     before(:once) do
-      course_with_teacher()
+      course_with_teacher
       assignment_model(group_category: 'GROUPS!')
       @group_category.create_groups(2)
-<<<<<<< HEAD
-      2.times {
-        student_in_course()
-        @group_category.groups.first.add_user(@user)
-      }
-      2.times {
-        student_in_course()
-=======
       2.times do
         student_in_course
         @group_category.groups.first.add_user(@user)
       end
       2.times do
         student_in_course
->>>>>>> 2bda9f78
         @group_category.groups.last.add_user(@user)
       end
       @assignment.submit_homework(@group_category.groups.first.users.first, body: 'Submit!')
@@ -458,7 +445,7 @@
         }
       }
     GQL
-    expect(result.dig('errors')).to be_nil
+    expect(result['errors']).to be_nil
     expect(result.dig('data', 'assignment')).to be_nil
   end
 
