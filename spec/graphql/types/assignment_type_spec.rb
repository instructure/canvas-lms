# frozen_string_literal: true

#
# Copyright (C) 2017 - present Instructure, Inc.
#
# This file is part of Canvas.
#
# Canvas is free software: you can redistribute it and/or modify it under
# the terms of the GNU Affero General Public License as published by the Free
# Software Foundation, version 3 of the License.
#
# Canvas is distributed in the hope that it will be useful, but WITHOUT ANY
# WARRANTY; without even the implied warranty of MERCHANTABILITY or FITNESS FOR
# A PARTICULAR PURPOSE. See the GNU Affero General Public License for more
# details.
#
# You should have received a copy of the GNU Affero General Public License along
# with this program. If not, see <http://www.gnu.org/licenses/>.
#

require_relative "../graphql_spec_helper"
require_relative "shared_examples/types_with_enumerable_workflow_states"

describe Types::AssignmentType do
  let_once(:course) { course_factory(active_all: true) }

  let_once(:teacher) { teacher_in_course(active_all: true, course:).user }
  let_once(:student) { student_in_course(course:, active_all: true).user }
  let_once(:admin_user) { account_admin_user_with_role_changes }

  let(:assignment) do
    course.assignments.create(title: "some assignment",
                              points_possible: 10,
                              submission_types: ["online_text_entry"],
                              workflow_state: "published",
                              allowed_extensions: %w[doc xlt foo])
  end

  let(:assignment_type) { GraphQLTypeTester.new(assignment, current_user: student) }
  let(:teacher_assignment_type) { GraphQLTypeTester.new(assignment, current_user: teacher) }
  let(:admin_user_assignment_type) { GraphQLTypeTester.new(assignment, current_user: admin_user) }

  let(:assignment_visibility) do
    AssignmentVisibility::AssignmentVisibilityService.assignments_with_user_visibilities(
      course, [assignment]
    )[assignment.id].map(&:to_s)
  end

  it "works" do
    expect(assignment_type.resolve("_id")).to eq assignment.id.to_s
    expect(assignment_type.resolve("name")).to eq assignment.name
    expect(assignment_type.resolve("state")).to eq assignment.workflow_state
    expect(assignment_type.resolve("onlyVisibleToOverrides")).to eq assignment.only_visible_to_overrides
    expect(assignment_type.resolve("assignmentGroup { _id }")).to eq assignment.assignment_group.id.to_s
    expect(assignment_type.resolve("allowedExtensions")).to eq assignment.allowed_extensions
    expect(Time.iso8601(assignment_type.resolve("createdAt")).to_i).to eq assignment.created_at.to_i
    expect(Time.iso8601(assignment_type.resolve("updatedAt")).to_i).to eq assignment.updated_at.to_i
    expect(assignment_type.resolve("gradeGroupStudentsIndividually")).to eq assignment.grade_group_students_individually
    expect(assignment_type.resolve("originalityReportVisibility")).to eq assignment.turnitin_settings[:originality_report_visibility]
    expect(assignment_type.resolve("anonymousGrading")).to eq assignment.anonymous_grading
    expect(assignment_type.resolve("omitFromFinalGrade")).to eq assignment.omit_from_final_grade
    expect(assignment_type.resolve("anonymousInstructorAnnotations")).to eq assignment.anonymous_instructor_annotations
    expect(assignment_type.resolve("postToSis")).to eq assignment.post_to_sis
    expect(assignment_type.resolve("canUnpublish")).to eq assignment.can_unpublish?
    expect(assignment_type.resolve("courseId")).to eq assignment.context_id.to_s
    expect(assignment_type.resolve("gradesPublished")).to eq assignment.grades_published?
    expect(assignment_type.resolve("moderatedGradingEnabled")).to eq assignment.moderated_grading?
    expect(assignment_type.resolve("postManually")).to eq assignment.post_manually?
    expect(assignment_type.resolve("published")).to eq assignment.published?
    expect(assignment_type.resolve("importantDates")).to eq assignment.important_dates
    expect(assignment_type.resolve("isNewQuiz")).to eq assignment.quiz_lti?
    expect(assignment_type.resolve("muted")).to eq assignment.muted?
    expect(assignment_type.resolve("hasRubric")).to eq assignment.active_rubric_association?
  end

  describe "graded_submissions_exist" do
    it "returns true when graded submissions exist" do
      assignment.grade_student(student, grade: 5, grader: teacher)
      expect(assignment_type.resolve("gradedSubmissionsExist")).to be true
    end

    it "returns false when no graded submissions exist" do
      expect(assignment_type.resolve("gradedSubmissionsExist")).to be false
    end
  end

  it_behaves_like "types with enumerable workflow states" do
    let(:enum_class) { Types::AssignmentType::AssignmentStateType }
    let(:model_class) { Assignment }
  end

  describe "hasGroupCategory" do
    it "returns true for group assignments" do
      assignment.update!(group_category: course.group_categories.create!(name: "My Category"))
      expect(assignment_type.resolve("hasGroupCategory")).to be true
    end

    it "returns false for non-group assignments" do
      expect(assignment_type.resolve("hasGroupCategory")).to be false
    end
  end

  describe "gradeAsGroup" do
    it "returns true for group assignments being graded as group" do
      assignment.update!(group_category: course.group_categories.create!(name: "My Category"))
      expect(assignment_type.resolve("gradeAsGroup")).to be true
    end

    it "returns false for group assignments being graded individually" do
      assignment.update!(
        group_category: course.group_categories.create!(name: "My Category"),
        grade_group_students_individually: true
      )
      expect(assignment_type.resolve("gradeAsGroup")).to be false
    end

    it "returns false for non-group assignments" do
      expect(assignment_type.resolve("gradeAsGroup")).to be false
    end
  end

  context "top-level permissions" do
    it "requires read permission" do
      assignment.unpublish

      # node / legacy node
      expect(assignment_type.resolve("_id")).to be_nil

      # assignment
      expect(
        CanvasSchema.execute(<<~GQL, context: { current_user: student }).dig("data", "assignment")
          query { assignment(id: "#{assignment.id}") { id } }
        GQL
      ).to be_nil
    end
  end

  context "sis field" do
    let_once(:sis_assignment) do
      assignment.update!(sis_source_id: "sisAssignment")
      assignment
    end

    let(:admin) { account_admin_user_with_role_changes(role_changes: { read_sis: false }) }

    it "returns sis_id if you have read_sis permissions" do
      expect(
        CanvasSchema.execute(<<~GQL, context: { current_user: teacher }).dig("data", "assignment", "sisId")
          query { assignment(id: "#{sis_assignment.id}") { sisId } }
        GQL
      ).to eq("sisAssignment")
    end

    it "returns sis_id if you have manage_sis permissions" do
      expect(
        CanvasSchema.execute(<<~GQL, context: { current_user: admin }).dig("data", "assignment", "sisId")
          query { assignment(id: "#{sis_assignment.id}") { sisId } }
        GQL
      ).to eq("sisAssignment")
    end

    it "doesn't return sis_id if you don't have read_sis or management_sis permissions" do
      expect(
        CanvasSchema.execute(<<~GQL, context: { current_user: student }).dig("data", "assignment", "sisId")
          query { assignment(id: "#{sis_assignment.id}") { sisId } }
        GQL
      ).to be_nil
    end
  end

  it "works with rubric" do
    rubric_for_course
    rubric_association_model(context: course, rubric: @rubric, association_object: assignment, purpose: "grading")
    expect(assignment_type.resolve("rubric { _id }")).to eq @rubric.id.to_s
  end

  describe "rubric association" do
    before do
      rubric_for_course
      rubric_association_model(context: course, rubric: @rubric, association_object: assignment, purpose: "grading")
    end

    it "is returned if an association exists and is active" do
      expect(assignment_type.resolve("rubricAssociation { _id }")).to eq @rubric_association.id.to_s
    end

    it "is not returned if the association is soft-deleted" do
      @rubric_association.destroy!
      expect(assignment_type.resolve("rubric { _id }")).to be_nil
      expect(assignment_type.resolve("rubricAssociation { _id }")).to be_nil
    end
  end

  describe "rubric self assessments" do
    before do
      rubric_for_course
      rubric_association_model(context: course, rubric: @rubric, association_object: assignment, purpose: "grading")
      course.enable_feature!(:enhanced_rubrics)
      course.enable_feature!(:platform_service_speedgrader)
      course.root_account.enable_feature!(:rubric_self_assessment)
      assignment.update(rubric_self_assessment_enabled: true)
    end

    it "returns rubric self assessment enabled" do
      expect(assignment_type.resolve("rubricSelfAssessmentEnabled")).to be true
    end

    it "returns can_update_rubric_self_assessment" do
      expect(assignment_type.resolve("canUpdateRubricSelfAssessment")).to be true
    end

    it "returns can_update_rubric_self_assessment false if the due dates have passed" do
      assignment.update(due_at: 1.day.ago)
      expect(assignment_type.resolve("canUpdateRubricSelfAssessment")).to be false
    end
  end

  it "works with moderated grading" do
    assignment.moderated_grading = true
    assignment.grader_count = 1
    assignment.final_grader_id = teacher.id
    assignment.save!
    assignment.update final_grader_id: teacher.id
    expect(assignment_type.resolve("moderatedGrading { enabled }")).to eq assignment.moderated_grading
    expect(assignment_type.resolve("moderatedGrading { finalGrader { _id } }")).to eq teacher.id.to_s
    expect(assignment_type.resolve("moderatedGrading { gradersAnonymousToGraders }")).to eq assignment.graders_anonymous_to_graders
    expect(assignment_type.resolve("moderatedGrading { graderCount }")).to eq assignment.grader_count
    expect(assignment_type.resolve("moderatedGrading { graderCommentsVisibleToGraders }")).to eq assignment.grader_comments_visible_to_graders
    expect(assignment_type.resolve("moderatedGrading { graderNamesVisibleToFinalGrader }")).to eq assignment.grader_names_visible_to_final_grader
  end

  it "works with peer review info" do
    assignment.peer_reviews_due_at = Time.zone.now
    assignment.save!
    expect(assignment_type.resolve("peerReviews { enabled }")).to eq assignment.peer_reviews
    expect(assignment_type.resolve("peerReviews { count }")).to eq assignment.peer_review_count
    expect(Time.iso8601(assignment_type.resolve("peerReviews { dueAt }")).to_i).to eq assignment.peer_reviews_due_at.to_i
    expect(assignment_type.resolve("peerReviews { intraReviews }")).to eq assignment.intra_group_peer_reviews
    expect(assignment_type.resolve("peerReviews { anonymousReviews }")).to eq assignment.anonymous_peer_reviews
    expect(assignment_type.resolve("peerReviews { automaticReviews }")).to eq assignment.automatic_peer_reviews
  end

  it "returns assessment requests for the current user" do
    student2 = student_in_course(course:, name: "Matthew Lemon", active_all: true).user
    student3 = student_in_course(course:, name: "Rob Orton", active_all: true).user

    assignment.assign_peer_review(student, student2)
    assignment.assign_peer_review(student2, student3)
    assignment.assign_peer_review(student3, student)

    result = assignment_type.resolve("assessmentRequestsForCurrentUser { user { name } }")
    expect(result.count).to eq 1
    expect(result[0]).to eq student2.name

    result = GraphQLTypeTester.new(assignment, current_user: student2).resolve("assessmentRequestsForCurrentUser { user { name } }")
    expect(result.count).to eq 1
    expect(result[0]).to eq student3.name

    result = GraphQLTypeTester.new(assignment, current_user: student3).resolve("assessmentRequestsForCurrentUser { user { name } }")
    expect(result.count).to eq 1
    expect(result[0]).to eq student.name
  end

  it "works with timezone stuffs" do
    assignment.time_zone_edited = "Mountain Time (US & Canada)"
    assignment.save!
    expect(assignment_type.resolve("timeZoneEdited")).to eq assignment.time_zone_edited
  end

  it "returns needsGradingCount" do
    assignment.submit_homework(student, { body: "so cool", submission_type: "online_text_entry" })
    expect(assignment_type.resolve("needsGradingCount", current_user: teacher)).to eq 1
  end

  it "can return a url for the assignment" do
    expect(
      assignment_type.resolve("htmlUrl", request: ActionDispatch::TestRequest.create)
    ).to eq "http://test.host/courses/#{assignment.context_id}/assignments/#{assignment.id}"
  end

  context "scoreStatistic" do
    it "returns null when there are no scores" do
      assignment.submissions.destroy_all
      expect(assignment_type.resolve("scoreStatistic { mean }")).to be_nil
    end

    context "when there are scores" do
      before do
        assignment.update!(grading_type: "points")
        assignment.grade_student(student, grade: 5, grader: teacher)
        student_2 = student_in_course(course:, active_all: true).user
        assignment.grade_student(student_2, grade: 10, grader: teacher)
        student_3 = student_in_course(course:, active_all: true).user
        assignment.grade_student(student_3, grade: 15, grader: teacher)
      end

      it "returns the scoreStatistic always for teachers" do
        expect(teacher_assignment_type.resolve("scoreStatistic { mean }")).to be 10.0
        expect(teacher_assignment_type.resolve("scoreStatistic { maximum }")).to be 15.0
        expect(teacher_assignment_type.resolve("scoreStatistic { minimum }")).to be 5.0
        expect(teacher_assignment_type.resolve("scoreStatistic { count }")).to be 3

        assignment.mute!

        expect(teacher_assignment_type.resolve("scoreStatistic { mean }")).to be 10.0
      end

      it "returns null for students when there are fewer than 5 submissions" do
        expect(assignment_type.resolve("scoreStatistic { mean }")).to be_nil
      end

      it "returns the scoreStatistic for students when there are 5 or more submissions" do
        student_4 = student_in_course(course:, active_all: true).user
        assignment.grade_student(student_4, grade: 10, grader: teacher)
        student_5 = student_in_course(course:, active_all: true).user
        assignment.grade_student(student_5, grade: 10, grader: teacher)

        # students should see statistics if there are 5 or more submissions
        expect(assignment_type.resolve("scoreStatistic { mean }")).to be 10.0
      end

      it "returns null for students when the assignment is muted" do
        assignment.mute!
        expect(assignment_type.resolve("scoreStatistic { mean }")).to be_nil
      end

      it "returns stats for admins" do
        expect(admin_user_assignment_type.resolve("scoreStatistic { mean }")).to be 10.0
      end
    end
  end

  context "description" do
    before do
      assignment.update(description: %(Hi <img src="/courses/#{course.id}/files/12/download"<h1>Content</h1>), saving_user: teacher)
    end

    it "includes description when lock settings allow" do
      expect_any_instance_of(Assignment)
        .to receive(:low_level_locked_for?)
        .and_return(can_view: true)
      expect(assignment_type.resolve("description", request: ActionDispatch::TestRequest.create)).to include "Content"
    end

    it "returns null when not allowed" do
      expect_any_instance_of(Assignment)
        .to receive(:low_level_locked_for?)
        .and_return(can_view: false)
      expect(assignment_type.resolve("description", request: ActionDispatch::TestRequest.create)).to be_nil
    end

    it "works for assignments in public courses" do
      course.update!(is_public: true, saving_user: teacher)
      expect(
        assignment_type.resolve(
          "description",
          request: ActionDispatch::TestRequest.create,
          current_user: nil
        )
      ).to include "Content"
    end

    it "uses api_user_content for the description" do
      expect(
        assignment_type.resolve("description", request: ActionDispatch::TestRequest.create)
      ).to include "http://test.host/courses/#{course.id}/files/12/download"
    end

    it "tags attachments with location when file_association_access is enabled" do
      assignment_type =  GraphQLTypeTester.new(assignment, current_user: teacher, domain_root_account: course.root_account)
      course.root_account.enable_feature!(:file_association_access)
      attachment = attachment_model(context: course)
      assignment.update(description: "<img src='/courses/#{course.id}/files/#{attachment.id}/download'>", saving_user: teacher)
      expect(
        assignment_type.resolve("description", request: ActionDispatch::TestRequest.create)
      ).to include "http://test.host/courses/#{course.id}/files/#{attachment.id}/download?location=#{assignment.asset_string}"
    end
  end

  it "returns nil when allowed_attempts is unset" do
    expect(assignment_type.resolve("allowedAttempts")).to be_nil
  end

  it "returns nil when allowed_attempts is an invalid non-positive value" do
    assignment.update allowed_attempts: 0
    expect(assignment_type.resolve("allowedAttempts")).to be_nil
    assignment.update allowed_attempts: -1
    expect(assignment_type.resolve("allowedAttempts")).to be_nil
  end

  it "returns allowed_attempts value set on the assignment" do
    assignment.update allowed_attempts: 7
    expect(assignment_type.resolve("allowedAttempts")).to eq 7
  end

  describe "gradingStandard" do
    context "is set" do
      before do
        @grading_standard = course.grading_standards.create!(title: "Win/Lose", data: [["Winner", 0.94], ["Loser", 0]])
        assignment.update(grading_type: "letter_grade", grading_standard_id: @grading_standard.id)
        assignment.save!
      end

      it "returns the grading standard id" do
        expect(assignment_type.resolve("gradingStandardId")).to eq @grading_standard.id.to_s
      end

      it "returns the grading standard" do
        expect(assignment_type.resolve("gradingStandard { title }")).to eq @grading_standard.title
      end
    end

    context "is not set" do
      it "returns null if no grading standard is set" do
        expect(assignment_type.resolve("gradingStandardId")).to be_nil
        expect(assignment_type.resolve("gradingStandard { title }")).to be_nil
      end
    end
  end

  describe "submissionsConnection" do
    let_once(:other_student) { student_in_course(course:, active_all: true).user }

    # This is kind of a catch-all test the assignment.submissionsConnection
    # graphql plumbing. The submission search specs handle testing the
    # implementation. This makes sure the graphql inputs are hooked up right.
    # Other tests below were already here to test specific cases, and I think
    # they still have value as a sanity check.
    it "plumbs through filter options to SubmissionSearch" do
      allow(SubmissionSearch).to receive(:new).and_call_original
      assignment_type.resolve(<<~GQL, current_user: teacher)
        submissionsConnection(
          filter: {
            states: submitted,
            sectionIds: 42,
            enrollmentTypes: StudentEnrollment,
            userSearch: "foo",
            scoredLessThan: 3
            scoredMoreThan: 1
            gradingStatus: needs_grading
          }
          orderBy: {field: username, direction: descending}
        ) { nodes { _id } }
      GQL
      expect(SubmissionSearch).to have_received(:new).with(assignment, teacher, nil, {
                                                             states: ["submitted"],
                                                             section_ids: ["42"],
                                                             enrollment_types: ["StudentEnrollment"],
                                                             user_search: "foo",
                                                             scored_less_than: 3.0,
                                                             scored_more_than: 1.0,
                                                             grading_status: :needs_grading,
                                                             order_by: [{
                                                               field: "username",
                                                               direction: "descending"
                                                             }]
                                                           })
    end

    context "include_unsubmitted" do
      it "returns unsubmitted submission when include_unsubmitted is true" do
        assignment_unsubmitted = course.assignments.create!
        assignment_unsubmitted.update!(submission_types: "online_text_entry")
        assignment_type_2 = GraphQLTypeTester.new(assignment_unsubmitted, current_user: student)

        result = assignment_type_2.resolve(<<~GQL, current_user: student)
          submissionsConnection(
            filter: {
              includeUnsubmitted: true
            }
          ) { nodes { state } }
        GQL

        expect(result.count).to eq 1
        expect(result[0]).to eq "unsubmitted"
      end

      it "does not return unsubmitted submission when include_unsubmitted is false" do
        assignment_unsubmitted = course.assignments.create!
        assignment_unsubmitted.update!(submission_types: "online_text_entry")
        assignment_type_2 = GraphQLTypeTester.new(assignment_unsubmitted, current_user: student)

        result = assignment_type_2.resolve(<<~GQL, current_user: student)
          submissionsConnection(
            filter: {
              includeUnsubmitted: false
            }
          ) { nodes { state } }
        GQL

        expect(result.count).to eq 0
      end
    end

    it "returns 'real' submissions from with permissions" do
      submission1 = assignment.submit_homework(student, { body: "sub1", submission_type: "online_text_entry" })
      submission2 = assignment.submit_homework(other_student, { body: "sub1", submission_type: "online_text_entry" })

      expect(
        assignment_type.resolve(
          "submissionsConnection { edges { node { _id } } }",
          current_user: teacher
        )
      ).to match_array [submission1.id.to_s, submission2.id.to_s]

      expect(
        assignment_type.resolve(
          "submissionsConnection { edges { node { _id } } }",
          current_user: student
        )
      ).to eq [submission1.id.to_s]
    end

    it "returns nil when not logged in" do
      course.update(is_public: true)

      expect(
        assignment_type.resolve("_id", current_user: nil)
      ).to eq assignment.id.to_s

      expect(
        assignment_type.resolve(
          "submissionsConnection { nodes { _id } }",
          current_user: nil
        )
      ).to be_nil
    end

    it "can filter submissions according to workflow state" do
      expect(
        assignment_type.resolve(
          "submissionsConnection { edges { node { _id } } }",
          current_user: teacher
        )
      ).to eq []

      expect(
        assignment_type.resolve(<<~GQL, current_user: teacher)
          submissionsConnection(filter: {states: [unsubmitted]}) {
            edges { node { _id } }
          }
        GQL
      ).to match_array assignment.submissions.pluck(:id).map(&:to_s)
    end

    context "filtering by section" do
      let(:assignment) { course.assignments.create! }
      let(:course) { Course.create! }
      let(:section1) { course.course_sections.create! }
      let(:section2) { course.course_sections.create! }
      let(:teacher) { course.enroll_user(User.create!, "TeacherEnrollment", enrollment_state: "active").user }

      before do
        section1_student = section1.enroll_user(User.create!, "StudentEnrollment", "active").user
        section2_student = section2.enroll_user(User.create!, "StudentEnrollment", "active").user
        @section1_student_submission = assignment.submit_homework(section1_student, body: "hello world")
        @section2_student_submission = assignment.submit_homework(section2_student, body: "hello universe")
      end

      it "returns submissions only for the given section" do
        gql = "submissionsConnection(filter: {sectionIds: [#{section1.id}]}) {
            edges { node { _id } }
          }"
        section1_submission_ids = assignment_type.resolve(gql, current_user: teacher)
        expect(section1_submission_ids.map(&:to_i)).to contain_exactly(@section1_student_submission.id)
      end

      it "respects visibility for limited teachers" do
        teacher.enrollments.first.update! course_section: section2,
                                          limit_privileges_to_course_section: true
        submissions = assignment_type.resolve("submissionsConnection { nodes { _id } }", current_user: teacher)

        expect(submissions).not_to include @section1_student_submission.id.to_s
        expect(submissions).to include @section2_student_submission.id.to_s
      end
    end
  end

  describe "groupSubmissionConnection" do
    before(:once) do
      course_with_teacher
      assignment_model(group_category: "GROUPS!")
      @group_category.create_groups(2)
      2.times do
        student_in_course
        @group_category.groups.first.add_user(@user)
      end
      2.times do
        student_in_course
        @group_category.groups.last.add_user(@user)
      end
      @assignment.submit_homework(@group_category.groups.first.users.first, body: "Submit!")
      @assignment.submit_homework(@group_category.groups.last.users.first, body: "Submit!")

      @assignment_type = GraphQLTypeTester.new(@assignment, current_user: @teacher)
    end

    it "plumbs through filter options to SubmissionSearch" do
      allow(SubmissionSearch).to receive(:new).and_call_original
      @assignment_type.resolve(<<~GQL, current_user: @teacher)
        groupSubmissionsConnection(
          filter: {
            states: submitted,
            sectionIds: 42,
            enrollmentTypes: StudentEnrollment,
            userSearch: "foo",
            scoredLessThan: 3
            scoredMoreThan: 1
            gradingStatus: needs_grading
          }
        ) { nodes { _id } }
      GQL
      expect(SubmissionSearch).to have_received(:new).with(@assignment, @teacher, nil, {
                                                             states: ["submitted"],
                                                             section_ids: ["42"],
                                                             enrollment_types: ["StudentEnrollment"],
                                                             user_search: "foo",
                                                             scored_less_than: 3.0,
                                                             scored_more_than: 1.0,
                                                             grading_status: :needs_grading,
                                                             order_by: []
                                                           })
    end

    it "returns nil if not a group assignment" do
      assignment = @course.assignments.create!
      type = GraphQLTypeTester.new(assignment, current_user: @teacher)
      result = type.resolve(<<~GQL, current_user: @teacher)
        groupSubmissionsConnection {
          edges { node { _id } }
        }
      GQL
      expect(result).to be_nil
    end

    it "returns submissions grouped up" do
      result = @assignment_type.resolve(<<~GQL, current_user: @teacher)
        groupSubmissionsConnection(
          filter: {
            states: submitted
          }
        ) {
          edges { node { _id } }
        }
      GQL
      expect(result.count).to eq 2
    end
  end

  xit "validate assignment 404 return correctly with override instrumenter (ADMIN-2407)" do
    result = CanvasSchema.execute(<<~GQL, context: { current_user: @teacher })
      query {
        assignment(id: "987654321") {
          _id dueAt lockAt unlockAt
        }
      }
    GQL
    expect(result["errors"]).to be_nil
    expect(result.dig("data", "assignment")).to be_nil
  end

  it "can access it's parent course" do
    expect(assignment_type.resolve("course { _id }")).to eq course.to_param
  end

  it "has an assignmentGroup" do
    expect(assignment_type.resolve("assignmentGroup { _id }")).to eq assignment.assignment_group.to_param
  end

  it "has an assignmentGroupID" do
    expect(assignment_type.resolve("assignmentGroupId")).to eq assignment.assignment_group.id.to_s
  end

  it "has modules" do
    module1 = assignment.course.context_modules.create!(name: "Module 1")
    module2 = assignment.course.context_modules.create!(name: "Module 2")
    assignment.context_module_tags.create!(context_module: module1, context: assignment.course, tag_type: "context_module")
    assignment.context_module_tags.create!(context_module: module2, context: assignment.course, tag_type: "context_module")
    expect(assignment_type.resolve("modules { _id }").to_set).to eq [module1.id.to_s, module2.id.to_s].to_set
  end

  it "only returns valid submission types" do
    assignment.update_attribute :submission_types, "none,foodfight"
    expect(assignment_type.resolve("submissionTypes")).to eq ["none"]
  end

  it "can return multiple submission types" do
    assignment.update_attribute :submission_types, "discussion_topic,wiki_page"
    expect(assignment_type.resolve("submissionTypes")).to eq ["discussion_topic", "wiki_page"]
  end

  it "returns (valid) grading types" do
    expect(assignment_type.resolve("gradingType")).to eq assignment.grading_type

    assignment.update_attribute :grading_type, "fakefakefake"
    expect(assignment_type.resolve("gradingType")).to be_nil
  end

  it "returns grading period id" do
    grading_period_group = GradingPeriodGroup.create!(title: "foo", course_id: @course.id)
    grading_period = GradingPeriod.create!(title: "foo", start_date: 1.day.ago, end_date: 1.day.from_now, grading_period_group_id: grading_period_group.id)
    gp_assignment = @course.assignments.create! name: "asdf", points_possible: 10

    grading_period_assignment_type = GraphQLTypeTester.new(gp_assignment, current_user: student)

    expect(grading_period_assignment_type.resolve("gradingPeriodId")).to eq grading_period.id.to_s
  end

  context "overridden assignments" do
    before(:once) do
      @assignment_due_at = 1.month.from_now

      @overridden_due_at = 2.weeks.from_now
      @overridden_unlock_at = 1.week.from_now
      @overridden_lock_at = 3.weeks.from_now

      @overridden_assignment = course.assignments.create!(title: "asdf",
                                                          workflow_state: "published",
                                                          due_at: @assignment_due_at)

      override = assignment_override_model(assignment: @overridden_assignment,
                                           due_at: @overridden_due_at,
                                           unlock_at: @overridden_unlock_at,
                                           lock_at: @overridden_lock_at)

      override.assignment_override_students.build(user: student)
      override.save!
    end

    let(:overridden_assignment_type) { GraphQLTypeTester.new(@overridden_assignment) }

    it "returns overridden assignment dates" do
      expect(overridden_assignment_type.resolve("dueAt", current_user: teacher)).to eq @assignment_due_at.iso8601
      expect(overridden_assignment_type.resolve("dueAt", current_user: student)).to eq @overridden_due_at.iso8601

      expect(overridden_assignment_type.resolve("lockAt", current_user: student)).to eq @overridden_lock_at.iso8601
      expect(overridden_assignment_type.resolve("unlockAt", current_user: student)).to eq @overridden_unlock_at.iso8601
    end

    it "allows opting out of overrides" do
      # need to make the assignment due sooner so we can tell that the teacher
      # is getting the un-overridden date (not the most lenient date)
      @overridden_assignment.update(due_at: 1.hour.from_now)
      expect(
        overridden_assignment_type.resolve("dueAt(applyOverrides: false)", current_user: @teacher)
      ).to eq @overridden_assignment.without_overrides.due_at.iso8601

      # students still get overrides
      expect(
        overridden_assignment_type.resolve("dueAt(applyOverrides: false)", current_user: @student)
      ).to eq @overridden_due_at.iso8601
      expect(
        overridden_assignment_type.resolve("lockAt(applyOverrides: false)", current_user: @student)
      ).to eq @overridden_lock_at.iso8601
      expect(
        overridden_assignment_type.resolve("unlockAt(applyOverrides: false)", current_user: @student)
      ).to eq @overridden_unlock_at.iso8601
    end
  end

  describe Types::AssignmentOverrideType do
    it "works for groups" do
      gc = assignment.group_category = GroupCategory.create! name: "asdf", context: course
      group = gc.groups.create! name: "group", context: course
      assignment.update group_category: gc
      assignment.assignment_overrides.create!(set: group)
      expect(
        assignment_type.resolve(<<~GQL, current_user: teacher)
          assignmentOverrides { edges { node { set {
            ... on Group {
              _id
            }
          } } } }
        GQL
      ).to eq [group.id.to_s]
    end

    it "works for sections" do
      section = course.course_sections.create! name: "section"
      assignment.assignment_overrides.create!(set: section)
      expect(
        assignment_type.resolve(<<~GQL, current_user: teacher)
          assignmentOverrides { edges { node { set {
            ... on Section {
              _id
            }
          } } } }
        GQL
      ).to eq [section.id.to_s]
    end

    it "works for adhoc students" do
      adhoc_override = assignment.assignment_overrides.new(set_type: "ADHOC")
      adhoc_override.assignment_override_students.build(
        assignment:,
        user: student,
        assignment_override: adhoc_override
      )
      adhoc_override.save!

      expect(
        assignment_type.resolve(<<~GQL, current_user: teacher)
          assignmentOverrides { edges { node { set {
            ... on AdhocStudents {
              students {
                _id
              }
            }
          } } } }
        GQL
      ).to eq [[student.id.to_s]]
    end

    it "works for Noop tags" do
      account = course.account
      account.settings[:conditional_release] = { value: true }
      account.save!
      assignment.assignment_overrides.create!(set_type: "Noop", set_id: 555)
      expect(
        assignment_type.resolve(<<~GQL, current_user: teacher)
          assignmentOverrides { edges { node { set {
            ... on Noop {
              _id
            }
          } } } }
        GQL
      ).to eq ["555"]
    end

    it "works for Course tags" do
      assignment.assignment_overrides.create!(set: course)

      expect(
        assignment_type.resolve(<<~GQL, current_user: teacher)
          assignmentOverrides { edges { node { set {
            ... on Course {
              _id
            }
          } } } }
        GQL
      ).to eq [course.id.to_s]
    end
  end

  describe Types::LockInfoType do
    it "works when lock_info is false" do
      expect(
        assignment_type.resolve("lockInfo { isLocked }")
      ).to be false

      %i[lockAt unlockAt canView].each do |field|
        expect(
          assignment_type.resolve("lockInfo { #{field} }")
        ).to be_nil
      end
    end

    it "works when lock_info is a hash" do
      assignment.update! unlock_at: 1.month.from_now
      expect(assignment_type.resolve("lockInfo { isLocked }")).to be true
    end
  end

  describe "PostPolicy" do
    let(:assignment) { course.assignments.create! }
    let(:course) { Course.create!(workflow_state: "available") }
    let(:student) { course.enroll_user(User.create!, "StudentEnrollment", enrollment_state: "active").user }
    let(:teacher) { course.enroll_user(User.create!, "TeacherEnrollment", enrollment_state: "active").user }

    context "when user has manage_grades permission" do
      let(:context) { { current_user: teacher } }

      it "returns the PostPolicy related to the assignment" do
        resolver = GraphQLTypeTester.new(assignment, context)
        expect(resolver.resolve("postPolicy {_id}").to_i).to eql assignment.post_policy.id
      end
    end

    context "when user does not have manage_grades permission" do
      let(:context) { { current_user: student } }

      it "returns null in place of the PostPolicy" do
        resolver = GraphQLTypeTester.new(assignment, context)
        expect(resolver.resolve("postPolicy {_id}")).to be_nil
      end
    end
  end

  describe "lti_asset_processors_connection" do
    let(:assignment) { course.assignments.create! }
    let(:course) { Course.create!(workflow_state: "available") }
    let(:student) { course.enroll_user(User.create!, "StudentEnrollment", enrollment_state: "active").user }
    let(:teacher) { course.enroll_user(User.create!, "TeacherEnrollment", enrollment_state: "active").user }

    context "when lti_asset_processor feature flag is disabled" do
      before { course.root_account.disable_feature!(:lti_asset_processor) }

      it "returns null" do
        resolver = GraphQLTypeTester.new(assignment, current_user: teacher)
        expect(resolver.resolve("ltiAssetProcessorsConnection { edges { node { _id } } }")).to be_nil
      end
    end

    context "when user has manage_grades permission" do
      let(:context) { { current_user: teacher } }

      it "returns lti asset processors" do
        asset_processor = lti_asset_processor_model(assignment:)
        resolver = GraphQLTypeTester.new(assignment, context)
        result = resolver.resolve("ltiAssetProcessorsConnection { edges { node { _id } } }")
        expect(result).to eq([asset_processor.id.to_s])
      end

      it "returns empty collection when no asset processors exist" do
        resolver = GraphQLTypeTester.new(assignment, context)
        result = resolver.resolve("ltiAssetProcessorsConnection { edges { node { _id } } }")
        expect(result).to eq([])
      end
    end

    context "when user does not have manage_grades permission" do
      let(:context) { { current_user: student } }
      let!(:asset_processor) { lti_asset_processor_model(assignment:) }

      context "when student can read their own grade" do
        it "returns lti asset processors" do
          allow_any_instance_of(Submission).to receive(:user_can_read_grade?).with(student).and_return(true)

          resolver = GraphQLTypeTester.new(assignment, context)
          result = resolver.resolve("ltiAssetProcessorsConnection { edges { node { _id } } }")
          expect(result).to eq([asset_processor.id.to_s])
        end
      end

      context "when student cannot read their own grade" do
        it "returns null" do
          allow_any_instance_of(Submission).to receive(:user_can_read_grade?).with(student).and_return(false)

          resolver = GraphQLTypeTester.new(assignment, context)
          expect(resolver.resolve("ltiAssetProcessorsConnection { edges { node { _id } } }")).to be_nil
        end
      end
    end
  end

  describe "provisional_grading_locked" do
    let(:moderated_assignment) do
      course.assignments.create!(
        title: "moderated assignment",
        moderated_grading: true,
        grader_count: 2,
        final_grader: teacher
      )
    end

    let(:moderated_assignment_type) { GraphQLTypeTester.new(moderated_assignment, current_user: teacher) }

    context "when user is a student" do
      it "returns false" do
        student_type = GraphQLTypeTester.new(moderated_assignment, current_user: student)
        expect(student_type.resolve("provisionalGradingLocked")).to be false
      end
    end

    context "when user is the final grader" do
      it "returns false" do
        expect(moderated_assignment_type.resolve("provisionalGradingLocked")).to be false
      end
    end

    context "when grades are published" do
      it "returns false" do
        other_teacher = teacher_in_course(course:, active_all: true).user
        other_teacher_type = GraphQLTypeTester.new(moderated_assignment, current_user: other_teacher)

        moderated_assignment.update!(grades_published_at: Time.now.utc)

        expect(other_teacher_type.resolve("provisionalGradingLocked")).to be false
      end
    end

    context "when user is already a provisional grader" do
      it "returns false" do
        other_teacher = teacher_in_course(course:, active_all: true).user
        other_teacher_type = GraphQLTypeTester.new(moderated_assignment, current_user: other_teacher)

        moderated_assignment.moderation_graders.create!(user: other_teacher, anonymous_id: "abcde")

        expect(other_teacher_type.resolve("provisionalGradingLocked")).to be false
      end
    end

    context "when grader limit is not reached" do
      it "returns false" do
        other_teacher = teacher_in_course(course:, active_all: true).user
        other_teacher_type = GraphQLTypeTester.new(moderated_assignment, current_user: other_teacher)

        expect(other_teacher_type.resolve("provisionalGradingLocked")).to be false
      end
    end

    context "when grader limit is reached" do
      it "returns true for a teacher who is not already a grader" do
        grader1 = teacher_in_course(course:, active_all: true).user
        grader2 = teacher_in_course(course:, active_all: true).user
        extra_teacher = teacher_in_course(course:, active_all: true).user

        moderated_assignment.moderation_graders.create!(user: grader1, anonymous_id: "abcde")
        moderated_assignment.moderation_graders.create!(user: grader2, anonymous_id: "fghij")

        extra_teacher_type = GraphQLTypeTester.new(moderated_assignment, current_user: extra_teacher)
        expect(extra_teacher_type.resolve("provisionalGradingLocked")).to be true
      end
    end
  end

  describe "grading_role" do
    context "when user does not have grading permissions" do
      it "returns nil" do
        expect(assignment_type.resolve("gradingRole")).to be_nil
      end
    end

    context "when user has grading permissions" do
      let(:moderated_assignment) do
        course.assignments.create!(
          title: "moderated assignment",
          moderated_grading: true,
          grader_count: 2,
          final_grader: teacher
        )
      end

      let(:moderated_assignment_type) { GraphQLTypeTester.new(moderated_assignment, current_user: teacher) }

      it "returns 'moderator' when user is the final grader and grades are not published" do
        expect(moderated_assignment_type.resolve("gradingRole")).to eq "moderator"
      end

      it "returns 'provisional_grader' when user is not the final grader and grades are not published" do
        other_teacher = teacher_in_course(course:, active_all: true).user
        other_teacher_assignment_type = GraphQLTypeTester.new(moderated_assignment, current_user: other_teacher)

        expect(other_teacher_assignment_type.resolve("gradingRole")).to eq "provisional_grader"
      end

      it "returns 'grader' when grades are published" do
        moderated_assignment.update!(grades_published_at: Time.now.utc)

        expect(moderated_assignment_type.resolve("gradingRole")).to eq "grader"
      end
    end
  end

  describe "restrictQuantitativeData" do
    it "returns false when restrictQuantitativeData is off" do
      expect(
        assignment_type.resolve("restrictQuantitativeData")
      ).to be false
    end

    context "when RQD is enabled" do
      before :once do
        # truthy feature flag
        Account.default.enable_feature! :restrict_quantitative_data

        # truthy setting
        Account.default.settings[:restrict_quantitative_data] = { value: true, locked: true }
        Account.default.save!
        course.restrict_quantitative_data = true
        course.save!
      end

      context "default RQD state" do
        it "returns true for student" do
          expect(
            assignment_type.resolve("restrictQuantitativeData")
          ).to be true
        end

        it "returns true for teacher" do
          expect(
            teacher_assignment_type.resolve("restrictQuantitativeData")
          ).to be true
        end
      end

      context "checkExtraPermissions RQD state" do
        it "returns true for student" do
          expect(
            assignment_type.resolve("restrictQuantitativeData(checkExtraPermissions: true)")
          ).to be true
        end

        it "returns false for teacher" do
          expect(
            teacher_assignment_type.resolve("restrictQuantitativeData(checkExtraPermissions: true)")
          ).to be false
        end
      end
    end
  end

  describe "checkpoints" do
    describe "when feature flag is disabled" do
      it "checkpoints is nil and hasSubAssignments is false" do
        @course.account.disable_feature!(:discussion_checkpoints)
        expect(assignment_type.resolve("checkpoints {tag}")).to be_nil
        expect(assignment_type.resolve("hasSubAssignments")).to be_falsey
      end
    end

    describe "when feature flag is enabled" do
      before do
        course.account.enable_feature!(:discussion_checkpoints)
      end

      it "checkpoints is [] and hasSubAssignments is false" do
        expect(assignment_type.resolve("checkpoints {tag}")).to eq []
        expect(assignment_type.resolve("hasSubAssignments")).to be_falsey
      end

      describe "when assignment has checkpoint assignments" do
        before do
          assignment.update!(has_sub_assignments: true)
          @c1 = assignment.sub_assignments.create!(context: course, sub_assignment_tag: CheckpointLabels::REPLY_TO_TOPIC, points_possible: 5, due_at: 3.days.from_now)
          @c2 = assignment.sub_assignments.create!(context: course, sub_assignment_tag: CheckpointLabels::REPLY_TO_ENTRY, points_possible: 10, due_at: 5.days.from_now)
        end

        it "checkpoints returns the correct tags" do
          expect(assignment_type.resolve("checkpoints {tag}")).to match_array [CheckpointLabels::REPLY_TO_TOPIC, CheckpointLabels::REPLY_TO_ENTRY]
        end

        it "hasSubAssignments is true" do
          expect(assignment_type.resolve("hasSubAssignments")).to be_truthy
        end

        it "checkpoints returns the points possible" do
          expect(assignment_type.resolve("checkpoints {pointsPossible}")).to eq [@c1.points_possible, @c2.points_possible]
        end

        it "checkpoints returns the due at" do
          expect(assignment_type.resolve("checkpoints {dueAt}")).to match_array [@c1.due_at.iso8601, @c2.due_at.iso8601]
        end

        it "checkpoints returns the onlyVisibleToOverrides as false" do
          expect(assignment_type.resolve("checkpoints {onlyVisibleToOverrides}")).to match_array [@c1.only_visible_to_overrides, @c2.only_visible_to_overrides]
        end
      end

      describe "when assignment has checkpoints with overrides" do
        before do
          @everyone_due_at = 2.days.from_now
          @section_due_at = 3.days.from_now

          @topic = DiscussionTopic.create_graded_topic!(course:, title: "Checkpointed Discussion")
          @c1 = Checkpoints::DiscussionCheckpointCreatorService.call(
            discussion_topic: @topic,
            checkpoint_label: CheckpointLabels::REPLY_TO_TOPIC,
            dates: [
              { type: "everyone", due_at: @everyone_due_at },
              { type: "override", set_type: "CourseSection", set_id: @topic.course.default_section.id, due_at: @section_due_at }
            ],
            points_possible: 10
          )
        end

        it "returns assignment overrides for checkpoints" do
          query = GraphQLTypeTester.new(@topic.assignment, current_user: student)

          expect(query.resolve("checkpoints {pointsPossible}")).to eq [10]
          expect(query.resolve("checkpoints {dueAt}")).to eq [@section_due_at.iso8601]
          expect(query.resolve("checkpoints {assignmentOverrides {nodes {dueAt}}}")).to eq [[@section_due_at.iso8601]]
        end
      end
    end
  end

  describe "mySubAssignmentSubmissionsConnection" do
    context "when feature flag is enabled" do
      before do
        course.account.enable_feature!(:discussion_checkpoints)
        @topic = DiscussionTopic.create_graded_topic!(course:, title: "Checkpointed Discussion")
        @topic.reply_to_entry_required_count = 2
        @topic.save!
        @assignment = @topic.assignment
        @assignment.update!(has_sub_assignments: true)
        @assignment.sub_assignments.create!(context: course, sub_assignment_tag: CheckpointLabels::REPLY_TO_TOPIC, points_possible: 5, due_at: 3.days.from_now)
        @assignment.sub_assignments.create!(context: course, sub_assignment_tag: CheckpointLabels::REPLY_TO_ENTRY, points_possible: 10, due_at: 5.days.from_now)
        @other_student = student_in_course(course:, active_all: true).user
      end

      it "returns the correct sub assignment submissions" do
        root_entry = @topic.discussion_entries.create!(user: student, message: "my reply to topic")
        2.times { |i| @topic.discussion_entries.create!(user: student, message: "my child reply #{i}", parent_entry: root_entry) }
        @topic.discussion_entries.create!(user: @other_student, message: "other student reply to topic")

        query = GraphQLTypeTester.new(@assignment, current_user: student)

        expect(query.resolve("mySubAssignmentSubmissionsConnection {nodes {userId}}")).to match_array [student.id.to_s, student.id.to_s]
        expect(query.resolve("mySubAssignmentSubmissionsConnection {nodes {subAssignmentTag}}")).to match_array [CheckpointLabels::REPLY_TO_TOPIC, CheckpointLabels::REPLY_TO_ENTRY]
        expect(query.resolve("mySubAssignmentSubmissionsConnection {nodes {submissionStatus}}")).to match_array ["submitted", "submitted"]
      end

      it "does not mark REPLY_TO_ENTRY as submitted if user has not met minimum count" do
        root_entry = @topic.discussion_entries.create!(user: student, message: "my reply to topic")
        @topic.discussion_entries.create!(user: student, message: "my child reply", parent_entry: root_entry)

        query = GraphQLTypeTester.new(@assignment, current_user: student)
        expect(query.resolve("mySubAssignmentSubmissionsConnection {nodes {userId}}")).to match_array [student.id.to_s, student.id.to_s]
        expect(query.resolve("mySubAssignmentSubmissionsConnection {nodes {subAssignmentTag}}")).to match_array [CheckpointLabels::REPLY_TO_TOPIC, CheckpointLabels::REPLY_TO_ENTRY]
        expect(query.resolve("mySubAssignmentSubmissionsConnection {nodes {submissionStatus}}")).to match_array ["submitted", "unsubmitted"]
      end

      it "does not mark REPLY_TO_TOPIC as submitted if user has only replied to entries (but not enough)" do
        root_entry = @topic.discussion_entries.create!(user: @other_student, message: "my reply to topic")
        @topic.discussion_entries.create!(user: student, message: "my child reply", parent_entry: root_entry)
        query = GraphQLTypeTester.new(@assignment, current_user: student)
        expect(query.resolve("mySubAssignmentSubmissionsConnection {nodes {userId}}")).to match_array [student.id.to_s, student.id.to_s]
        expect(query.resolve("mySubAssignmentSubmissionsConnection {nodes {subAssignmentTag}}")).to match_array [CheckpointLabels::REPLY_TO_TOPIC, CheckpointLabels::REPLY_TO_ENTRY]
        expect(query.resolve("mySubAssignmentSubmissionsConnection {nodes {submissionStatus}}")).to match_array ["unsubmitted", "unsubmitted"]
      end
    end
  end

  describe "sub_assignment_submissions" do
    context "when feature flag is enabled" do
      before do
        course.account.enable_feature!(:discussion_checkpoints)
        @topic = DiscussionTopic.create_graded_topic!(course:, title: "Checkpointed Discussion")
        @topic.reply_to_entry_required_count = 2
        @topic.save!
        @assignment = @topic.assignment
        @assignment.update!(has_sub_assignments: true)
        @c1 = @assignment.sub_assignments.create!(context: course, sub_assignment_tag: CheckpointLabels::REPLY_TO_TOPIC, points_possible: 5, due_at: 3.days.from_now)
        @c2 = @assignment.sub_assignments.create!(context: course, sub_assignment_tag: CheckpointLabels::REPLY_TO_ENTRY, points_possible: 10, due_at: 5.days.from_now)
        @other_student = student_in_course(course:, active_all: true).user
      end

      it "sub_submissions return correct submissions corresponding to the sub assignments" do
        root_entry = @topic.discussion_entries.create!(user: student, message: "my reply to topic")
        2.times { |i| @topic.discussion_entries.create!(user: student, message: "my child reply #{i}", parent_entry: root_entry) }
        @topic.discussion_entries.create!(user: @other_student, message: "other student reply to topic")

        query = GraphQLTypeTester.new(@assignment, current_user: teacher)

        expect(query.resolve("submissionsConnection {nodes {subAssignmentSubmissions {assignmentId}}}")).to match_array [[@c1.id.to_s, @c2.id.to_s]]
      end
    end
  end

  describe "supportsGradeByQuestion" do
    it "returns false when the assignment does not support grade by question" do
      expect(assignment_type.resolve("supportsGradeByQuestion")).to be false
    end

    it "returns true when the assignment supports grade by question" do
      assignment.update!(submission_types: "online_quiz")
      expect(assignment_type.resolve("supportsGradeByQuestion")).to be true
    end
  end

  describe "gradeByQuestionEnabled" do
    context "when the assignment does not support grade by question" do
      it "returns false, even if the user's preference is set to true" do
        teacher.update!(preferences: { enable_speedgrader_grade_by_question: true })
        expect(teacher_assignment_type.resolve("gradeByQuestionEnabled")).to be false
      end

      it "returns false when the user's preference is set to false" do
        expect(teacher_assignment_type.resolve("gradeByQuestionEnabled")).to be false
      end
    end

    context "when the assignment supports grade by question" do
      before do
        assignment.update!(submission_types: "online_quiz")
      end

      it "returns true when the user's preference is set to true" do
        teacher.update!(preferences: { enable_speedgrader_grade_by_question: true })
        expect(teacher_assignment_type.resolve("gradeByQuestionEnabled")).to be true
      end

      it "returns false when the user's preference is set to false" do
        expect(teacher_assignment_type.resolve("gradeByQuestionEnabled")).to be false
      end
    end
  end

  describe "submission stats" do
    let_once(:student2) { student_in_course(course:, active_all: true).user }
    let(:assignment2) do
      course.assignments.create(title: "another assignment",
                                points_possible: 10,
                                submission_types: ["online_text_entry"],
                                workflow_state: "published")
    end
    let(:teacher_assignment2_type) { GraphQLTypeTester.new(assignment2, current_user: teacher) }

    before do
      assignment.submit_homework(student, { body: "submission 1", submission_type: "online_text_entry" })
      assignment.submit_homework(student2, { body: "submission 2", submission_type: "online_text_entry" })
    end

    context "total_submissions" do
      context "when user has permissions to manage assignments" do
        it "returns the total submissions for an assignment" do
          expect(teacher_assignment_type.resolve("totalSubmissions")).to eq 2
        end

        it "calculates properly the total submissions for an assignment" do
          assignment2.submit_homework(student, { body: "submission 1, assignment 2", submission_type: "online_text_entry" })
          expect(teacher_assignment2_type.resolve("totalSubmissions")).to eq 1
        end
      end

      context "when user does not have permissions to manage assignments" do
        it "returns nil" do
          expect(assignment_type.resolve("totalSubmissions")).to be_nil
        end
      end
    end

    context "total_graded_submissions" do
      before do
        assignment.grade_student(student, grade: 5, grader: teacher)
      end

      context "when user has permissions to manage assignments" do
        it "returns the total graded submissions for an assignment" do
          expect(teacher_assignment_type.resolve("totalGradedSubmissions")).to eq 1
        end

        it "calculates properly the total graded submissions for an assignment" do
          assignment2.submit_homework(student, { body: "submission 1, assignment 2", submission_type: "online_text_entry" })
          assignment2.grade_student(student, grade: 5, grader: teacher)
          expect(teacher_assignment2_type.resolve("totalGradedSubmissions")).to eq 1
        end
      end

      context "when user does not have permissions to manage assignments" do
        it "returns nil" do
          expect(assignment_type.resolve("totalGradedSubmissions")).to be_nil
        end
      end
    end
  end

  describe "assignmentTargetConnection" do
    before(:once) do
      @overridden_assignment = course.assignments.create!(title: "assignment with overrides",
                                                          workflow_state: "published",
                                                          due_at: 5.weeks.from_now)

      @override1 = assignment_override_model(assignment: @overridden_assignment,
                                             title: "First override",
                                             due_at: 2.weeks.from_now,
                                             unlock_at: 1.week.from_now,
                                             lock_at: 3.weeks.from_now)
      @override1.assignment_override_students.build(user: student)
      @override1.save!

      @override2 = assignment_override_model(assignment: @overridden_assignment,
                                             title: "Second override",
                                             due_at: 3.weeks.from_now,
                                             unlock_at: 2.weeks.from_now,
                                             lock_at: 4.weeks.from_now)

      @override2.assignment_override_students.build(user: student2)
      @override2.save!
    end

    let_once(:student2) { student_in_course(course:, active_all: true).user }
    let(:overridden_assignment_type) { GraphQLTypeTester.new(@overridden_assignment, current_user: teacher) }
    let(:student_overridden_assignment_type) { GraphQLTypeTester.new(@overridden_assignment, current_user: student) }

    def create_context_module_and_override_adhoc(context: @course, assignment: @overridden_assignment, name: "Module 1", student: student2)
      context_module = context.context_modules.create!(name:)
      assignment.context_module_tags.create! context_module:, context:, tag_type: "context_module"
      module_override = context_module.assignment_overrides.create! title: "1 Student"
      override_student = module_override.assignment_override_students.build
      override_student.user = student
      override_student.save!
      module_override
    end

    def format_timestamps(timestamp)
      timestamp.map { |t| t&.strftime("%Y-%m-%dT%H:%M:%SZ") }
    end

    def sorted_results(field, sort_by, direction = "ascending")
      overridden_assignment_type.resolve(
        "assignmentTargetConnection (orderBy: { field: #{sort_by}, direction: #{direction} }) { edges { node { #{field} } } }"
      )
    end

    def paginated_results(field, first = 1)
      overridden_assignment_type.resolve(
        "assignmentTargetConnection (first: #{first}) { edges { node { #{field} } } }"
      )
    end

    def paginated_results_next_page(first = 1)
      overridden_assignment_type.resolve(
        "assignmentTargetConnection (first: #{first}) { pageInfo { hasNextPage } }"
      )
    end

    def expect_error(result, message)
      errors = result["errors"] || result.dig("data", "assignmentTargetConnection", "errors")
      expect(errors).not_to be_nil
      expect(errors[0]["message"]).to match(message)
    end

    context "when user has permissions to manage assignments" do
      it "returns assignment overrides for the assignment" do
        expect(overridden_assignment_type.resolve(
                 "assignmentTargetConnection { edges { node { title } } }"
               )).to match_array([@override1.title, @override2.title])
      end

      it "returns module overrides for the assignment" do
        module_override = create_context_module_and_override_adhoc
        expect(overridden_assignment_type.resolve(
                 "assignmentTargetConnection { edges { node { title } } }"
               )).to match_array([@override1.title, @override2.title, module_override.title])
      end

      it "returns only active overrides for the assignment" do
        @override2.assignment_override_students.first.delete
        @override2.delete
        expect(overridden_assignment_type.resolve(
                 "assignmentTargetConnection { edges { node { title } } }"
               )).to match_array([@override1.title])
      end

      context "sorting" do
        it "sorts by title in ascending order" do
          expect(sorted_results("title", "title")).to eq([@override1.title, @override2.title])
        end

        it "sorts by title in descending order" do
          expect(sorted_results("title", "title", "descending")).to eq([@override2.title, @override1.title])
        end

        it "sorts by due_at in ascending order" do
          expect(sorted_results("dueAt", "due_at")).to eq(format_timestamps([@override1.due_at, @override2.due_at]))
        end

        it "sorts by due_at in descending order" do
          expect(sorted_results("dueAt", "due_at", "descending")).to eq(format_timestamps([@override2.due_at, @override1.due_at]))
        end

        it "sorts by unlock_at in ascending order" do
          expect(sorted_results("unlockAt", "unlock_at")).to eq(format_timestamps([@override1.unlock_at, @override2.unlock_at]))
        end

        it "sorts by unlock_at in descending order" do
          expect(sorted_results("unlockAt", "unlock_at", "descending")).to eq(format_timestamps([@override2.unlock_at, @override1.unlock_at]))
        end

        it "sorts by lock_at in ascending order" do
          expect(sorted_results("lockAt", "lock_at")).to eq(format_timestamps([@override1.lock_at, @override2.lock_at]))
        end

        it "sorts by lock_at in descending order" do
          expect(sorted_results("lockAt", "lock_at", "descending")).to eq(format_timestamps([@override2.lock_at, @override1.lock_at]))
        end

        it "orders NULL values at the end if descending order" do
          expect(sorted_results("lockAt", "lock_at", "descending")).to eq(format_timestamps([@override2.lock_at, @override1.lock_at]))
          @override2.lock_at = nil
          @override2.save!
          expect(sorted_results("lockAt", "lock_at", "descending")).to eq(format_timestamps([@override1.lock_at, @override2.lock_at]))
        end

        context "argument validation" do
          it "raises graphql error if sort field is invalid" do
            expect { sorted_results("title", "invalid_sort_field") }.to raise_error(GraphQLTypeTester::Error)
          end

          it "raises graphql error if sort direction is invalid" do
            expect { sorted_results("title", "title", "invalid_sort_direction") }.to raise_error(GraphQLTypeTester::Error)
          end
        end
      end

      context "pagination" do
        it "paginates results" do
          expect(paginated_results("title", 1).length).to eq 1
          expect(paginated_results_next_page(1)).to be true
          expect(paginated_results("title", 2).length).to eq 2
          expect(paginated_results_next_page(2)).to be false
        end
      end
    end

    context "when user does not have permissions to manage assignments" do
      it "returns nil" do
        expect(student_overridden_assignment_type.resolve(
                 "assignmentTargetConnection { edges { node { title } } }"
               )).to be_nil
      end
    end

    context "anonymous_student_identities" do
      context "when user does not have manage_grades permission" do
        let(:context) { { current_user: student } }

        it "returns null in place of the PostPolicy" do
          resolver = GraphQLTypeTester.new(assignment, context)
          expect(resolver.resolve("anonymousStudentIdentities {anonymousId}")).to be_nil
        end
      end

      context "when user has manage_grades permission" do
        let(:context) { { current_user: teacher } }
        let(:resolver) { GraphQLTypeTester.new(assignment, context) }

        it "returns the anonymous student identities for the assignment" do
          assignment.anonymous_grading = true
          assignment.save!
          result = resolver.resolve("anonymousStudentIdentities {anonymousId}")
          expect(result).to match_array(assignment.submissions.pluck(:anonymous_id))
        end
      end
    end
  end

  describe "assignmentVisibility" do
    it "returns assignment visiblity for teachers" do
      expect(teacher_assignment_type.resolve("assignmentVisibility")).to eq assignment_visibility
    end

    it "returns nil as assignment visiblity for non-authorized users" do
      expect(assignment_type.resolve("assignmentVisibility")).to be_nil
    end
  end

  describe "module_items" do
    let_once(:module_1) { course.context_modules.create!(name: "module 1") }
    let_once(:module_2) { course.context_modules.create!(name: "module 2") }

    let(:regular_assignment) do
      assignment = course.assignments.create!(
        title: "regular assignment",
        submission_types: "online_text_entry"
      )
      module_1.add_item(type: "assignment", id: assignment.id)
      assignment
    end

    let(:multi_module_assignment) do
      assignment = course.assignments.create!(
        title: "multi module assignment",
        submission_types: "online_text_entry,online_upload"
      )
      module_1.add_item(type: "assignment", id: assignment.id)
      module_2.add_item(type: "assignment", id: assignment.id)
      assignment
    end

    let(:quiz_assignment) do
      quiz = course.quizzes.create!(title: "test quiz")
      quiz.publish!
      module_1.add_item(type: "quiz", id: quiz.id)
      quiz.assignment
    end

    let(:discussion_assignment) do
      discussion = course.discussion_topics.create!(
        title: "test discussion",
        assignment: course.assignments.create!
      )
      module_1.add_item(type: "discussion_topic", id: discussion.id)
      discussion.assignment
    end

    let(:orphaned_assignment) do
      course.assignments.create!(title: "orphaned assignment")
    end

    it "returns module items for regular assignment" do
      resolver = GraphQLTypeTester.new(regular_assignment, current_user: teacher)
      expect(resolver.resolve("moduleItems { _id }")).to eq(regular_assignment.context_module_tags.map { |tag| tag.id.to_s })
      expect(resolver.resolve("moduleItems { position }")).to eq(regular_assignment.context_module_tags.map(&:position))
      expect(resolver.resolve("moduleItems { content { type } }")).to eq ["Assignment"]
      expect(resolver.resolve("moduleItems { module { _id } }")).to eq [module_1.id.to_s]
    end

    it "returns module items for quiz assignment" do
      resolver = GraphQLTypeTester.new(quiz_assignment, current_user: teacher)
      expect(resolver.resolve("moduleItems { _id }")).to eq(quiz_assignment.quiz.context_module_tags.map { |tag| tag.id.to_s })
      expect(resolver.resolve("moduleItems { position }")).to eq(quiz_assignment.quiz.context_module_tags.map(&:position))
      expect(resolver.resolve("moduleItems { content { type } }")).to eq ["Quizzes::Quiz"]
      expect(resolver.resolve("moduleItems { module { _id } }")).to eq [module_1.id.to_s]
    end

    it "returns module items for discussion assignment" do
      resolver = GraphQLTypeTester.new(discussion_assignment, current_user: teacher)
      expect(resolver.resolve("moduleItems { _id }")).to eq(discussion_assignment.discussion_topic.context_module_tags.map { |tag| tag.id.to_s })
      expect(resolver.resolve("moduleItems { position }")).to eq(discussion_assignment.discussion_topic.context_module_tags.map(&:position))
      expect(resolver.resolve("moduleItems { content { type } }")).to eq ["DiscussionTopic"]
      expect(resolver.resolve("moduleItems { module { _id } }")).to eq [module_1.id.to_s]
    end

    it "returns empty array when assignment is not in any module" do
      resolver = GraphQLTypeTester.new(orphaned_assignment, current_user: teacher)
      module_items = resolver.resolve("moduleItems { id }")

      expect(module_items).to eq []
    end

    it "returns multiple module items for an assignment in multiple modules" do
      resolver = GraphQLTypeTester.new(multi_module_assignment, current_user: teacher)

      expect(resolver.resolve("moduleItems { _id }")).to eq(multi_module_assignment.context_module_tags.map { |tag| tag.id.to_s })
      expect(resolver.resolve("moduleItems { position }")).to eq(multi_module_assignment.context_module_tags.map(&:position))
      expect(resolver.resolve("moduleItems { content { type } }")).to eq ["Assignment", "Assignment"]
      expect(resolver.resolve("moduleItems { module { _id } }")).to eq [module_1.id.to_s, module_2.id.to_s]
    end
  end

  describe "assigned_students" do
    let(:regular_assignment) do
      course.assignments.create!(
        title: "regular assignment",
        submission_types: "online_text_entry"
      )
    end

    let_once(:student2) do
      user = user_factory(name: "First Last", account: @account)
      student_in_course(course:, user:, active_all: true).user
    end

    let_once(:fake_student) { course.student_view_student }

    it "returns students with assignment visibility when user has :manage_grades permission" do
      resolver = GraphQLTypeTester.new(regular_assignment, current_user: teacher)
      expect(resolver.resolve("assignedStudents { nodes { _id } }")).to match_array [student.id.to_s, student2.id.to_s]
    end

    it "returns nil when user doesn't have :manage_grades permission" do
      resolver = GraphQLTypeTester.new(regular_assignment, current_user: student)
      expect(resolver.resolve("assignedStudents { nodes { _id } }")).to be_nil
    end

    it "doesn't include fake students" do
      resolver = GraphQLTypeTester.new(regular_assignment, current_user: teacher)
      expect(resolver.resolve("assignedStudents { nodes { _id } }")).not_to include(fake_student.id.to_s)
    end

    it "filters by search term" do
      resolver = GraphQLTypeTester.new(regular_assignment, current_user: teacher)
      expect(resolver.resolve("assignedStudents (filter: { searchTerm: \"First\" }) { edges { node { name } } }")).to include(student2.name)
    end

    it "raises an error if search term is too short" do
      resolver = GraphQLTypeTester.new(regular_assignment, current_user: teacher)
      expect_error = "search term must be at least"
      expect do
        resolver.resolve("assignedStudents (filter: { searchTerm: \"a\" }) { edges { node { name } } }")
      end.to raise_error(GraphQLTypeTester::Error, /#{Regexp.escape(expect_error)}/)
    end

    it "only returns students who have visibility for the assignment" do
      create_adhoc_override_for_assignment(regular_assignment, student2)
      regular_assignment.update!(only_visible_to_overrides: true)
      resolver = GraphQLTypeTester.new(regular_assignment, current_user: teacher)
      result = resolver.resolve("assignedStudents { nodes { _id } }")
      expect(result).to eq [student2.id.to_s]
      expect(result).not_to include(student.id.to_s)
    end
  end

  describe "graderIdentitiesConnection" do
    before(:once) do
      @admin = account_admin_user(account: @account, name: "Admin")
      @grader_teacher = user_factory(active_all: true, name: "Grader Teacher")
      @student = user_factory(active_all: true, name: "Student")
      @moderator = user_factory(active_all: true, name: "Moderator")
      @course = course_factory(active_all: true)
      @course.enroll_teacher(@grader_teacher, enrollment_state: "active")
      @course.enroll_student(@student, enrollment_state: "active")
      @course.enroll_teacher(@moderator, enrollment_state: "active")

      @assignment = @course.assignments.create!(name: "assignment")

      @moderated_assignment = @course.assignments.create!(
        name: "moderated assignment",
        moderated_grading: true,
        grader_count: 2,
        final_grader: @moderator
      )
      @moderated_assignment.grade_student(@student, grader: @grader_teacher, provisional: true, score: 10)
      @moderated_assignment.grade_student(@student, grader: @moderator, provisional: true, score: 20)
    end

    def type(assignment, current_user)
      GraphQLTypeTester.new(assignment, current_user:)
    end

    it "returns nil for non-moderated assignments" do
      res = type(@assignment, @moderator).resolve("graderIdentitiesConnection { nodes { name } }")
      expect(res).to be_nil
    end

    it "returns nil for non-authorized users" do
      res = type(@moderated_assignment, @student).resolve("graderIdentitiesConnection { nodes { name } }")
      expect(res).to be_nil
    end

    %w[admin moderator grader_teacher].each do |user_type|
      it "returns all provisional grades for #{user_type}s" do
        user = instance_variable_get("@#{user_type}")
        res = type(@moderated_assignment, user).resolve("graderIdentitiesConnection { nodes { name } }")
        expect(res).to match_array(["Moderator", "Grader Teacher"])
      end
    end

    context "when grader names are anonymous to final grader" do
      before(:once) do
        @moderated_assignment.update!(grader_names_visible_to_final_grader: false)
      end

      it "final grader sees anonymous names" do
        res = type(@moderated_assignment, @moderator).resolve("graderIdentitiesConnection { nodes { name } }")
        expect(res).to eq ["Grader 1", "Grader 2"]
      end

      it "provisional grader sees non-anonymous names" do
        res = type(@moderated_assignment, @grader_teacher).resolve("graderIdentitiesConnection { nodes { name } }")
        expect(res).not_to eq ["Grader 1", "Grader 2"]
        expect(res).to match_array(["Moderator", "Grader Teacher"])
      end
    end

    shared_examples "grader name visibility" do
      it "final grader sees non-anonymous names" do
        res = type(@moderated_assignment, @moderator).resolve("graderIdentitiesConnection { nodes { name } }")

        expect(res).not_to eq ["Grader 1", "Grader 2"]
        expect(res).to match_array(["Moderator", "Grader Teacher"])
      end

      it "provisional grader sees anonymous names" do
        res = type(@moderated_assignment, @grader_teacher).resolve("graderIdentitiesConnection { nodes { name } }")
        expect(res).to eq ["Grader 1", "Grader 2"]
      end
    end

    context "when grader comments are anonymous to graders" do
      before(:once) do
        @moderated_assignment.update!(grader_comments_visible_to_graders: false)
      end

      it_behaves_like "grader name visibility"
    end

    context "when grader names are anonymous to graders" do
      before(:once) do
        @moderated_assignment.update!(graders_anonymous_to_graders: true)
      end

      it_behaves_like "grader name visibility"
    end
  end

  describe "assignedToDates field" do
<<<<<<< HEAD
    context "when standardize_assignment_date_formatting feature flag is disabled" do
      before do
        Account.site_admin.disable_feature!(:standardize_assignment_date_formatting)
      end

      it "returns nil" do
        expect(assignment_type.resolve("assignedToDates { id }")).to be_nil
      end
    end

    context "when standardize_assignment_date_formatting feature flag is enabled" do
      before do
        Account.site_admin.enable_feature!(:standardize_assignment_date_formatting)
      end

      after do
        Account.site_admin.disable_feature!(:standardize_assignment_date_formatting)
      end

      it "includes assignment overrides when present" do
        override = assignment_override_model(assignment:, due_at: 2.weeks.from_now)
        override.assignment_override_students.build(user: student)
        override.save!

        result = assignment_type.resolve("assignedToDates { id dueAt title base }")
        expect(result).to be_an(Array)
        expect(result.length).to eq(1)
      end
=======
    it "includes assignment overrides when present" do
      override = assignment_override_model(assignment:, due_at: 2.weeks.from_now)
      override.assignment_override_students.build(user: student)
      override.save!

      result = assignment_type.resolve("assignedToDates { id dueAt title base }")
      expect(result).to be_an(Array)
      expect(result.length).to eq(1)
>>>>>>> 5b970e1a
    end
  end

  describe "N+1 query prevention" do
    it "prevents N+1 queries when accessing assignment overrides and dates" do
      # Create assignments with context modules
      module1 = course.context_modules.create!(name: "Module 1")
      assignments = []
      5.times do |i|
        assignment = course.assignments.create!(title: "Assignment #{i}")
        assignment.context_module_tags.create!(context_module: module1, context: course, tag_type: "context_module")
        assignments << assignment
      end

      # Create some overrides
      module1.assignment_overrides.create!

      # Build GraphQL query that accesses fields that could cause N+1 queries
      query = <<~GQL
        query {
          course(id: "#{course.id}") {
            assignmentsConnection {
              nodes {
                id
                visibleToEveryone
                assignmentOverrides {
                  nodes {
                    id
                  }
                }
              }
            }
          }
        }
      GQL

      # Track N+1 queries to module_ids/assignment_context_modules
      module_query_count = 0
      override_query_count = 0

      subscriber = ActiveSupport::Notifications.subscribe("sql.active_record") do |_name, _start, _finish, _id, payload|
        # Check for module_ids N+1 queries
        if /FROM\s+["`]?context_modules["`]?\s+WHERE.*context_modules\.workflow_state.*context_modules\.id.*IN.*SELECT.*context_module_id/i.match?(payload[:sql])
          module_query_count += 1
        end
        # Check for assignment override N+1 queries
        if /FROM\s+["`]?assignment_overrides["`]?\s+WHERE.*assignment_overrides\.assignment_id.*LIMIT\s+1/i.match?(payload[:sql])
          override_query_count += 1
        end
      end

      # Execute the GraphQL query
      result = CanvasSchema.execute(query, context: { current_user: teacher, request: ActionDispatch::TestRequest.create })

      # Should be bulk loading, not N+1 queries
      expect(module_query_count).to be <= 1
      expect(override_query_count).to be <= 1

      # Verify the query succeeded
      expect(result["errors"]).to be_nil
      expect(result.dig("data", "course", "assignmentsConnection", "nodes")).to be_present

      ActiveSupport::Notifications.unsubscribe(subscriber)
    end
  end
<<<<<<< HEAD
=======

  describe "allocation_rules_connection" do
    let(:assignment_with_peer_reviews) do
      course.assignments.create!(
        title: "Peer Review Assignment",
        points_possible: 10,
        submission_types: ["online_text_entry"],
        peer_reviews: true,
        peer_review_count: 2
      )
    end

    let(:student1) { student_in_course(course:, active_all: true).user }
    let(:student2) { student_in_course(course:, active_all: true).user }
    let(:student3) { student_in_course(course:, active_all: true).user }
    let(:ta) { ta_in_course(course:, active_all: true).user }
    let(:observer) { observer_in_course(course:, active_all: true).user }

    before do
      course.enable_feature!(:peer_review_allocation_and_grading)

      @allocation_rule_1 = AllocationRule.create!(
        course:,
        assignment: assignment_with_peer_reviews,
        assessor: student1,
        assessee: student2,
        must_review: true,
        review_permitted: true,
        applies_to_assessor: true
      )

      @allocation_rule_2 = AllocationRule.create!(
        course:,
        assignment: assignment_with_peer_reviews,
        assessor: student2,
        assessee: student3,
        must_review: true,
        review_permitted: true,
        applies_to_assessor: true
      )
      @teacher_assignment_type = GraphQLTypeTester.new(assignment_with_peer_reviews, current_user: teacher)
      @ta_assignment_type = GraphQLTypeTester.new(assignment_with_peer_reviews, current_user: ta)
      @student_assignment_type = GraphQLTypeTester.new(assignment_with_peer_reviews, current_user: student1)
      @observer_assignment_type = GraphQLTypeTester.new(assignment_with_peer_reviews, current_user: observer)
    end

    context "when user has grading permissions" do
      it "returns allocation rules connection for teachers" do
        result = @teacher_assignment_type.resolve("allocationRulesConnection { nodes { _id } }")

        expect(result).to eq([@allocation_rule_1.id.to_s, @allocation_rule_2.id.to_s])
      end

      it "allows access to nested assessor and assessee information" do
        assessors = @teacher_assignment_type.resolve("allocationRulesConnection { nodes { assessor { _id } } }")
        assessees = @teacher_assignment_type.resolve("allocationRulesConnection { nodes { assessee { _id } } }")

        expect(assessors).to eq([@allocation_rule_1.assessor.id.to_s, @allocation_rule_2.assessor.id.to_s])
        expect(assessees).to eq([@allocation_rule_1.assessee.id.to_s, @allocation_rule_2.assessee.id.to_s])
      end

      it "allows TAs with grading permissions to access allocation rules" do
        result = @ta_assignment_type.resolve("allocationRulesConnection { nodes { _id } }")

        expect(result).to eq([@allocation_rule_1.id.to_s, @allocation_rule_2.id.to_s])
      end

      it "paginates results" do
        expect(@teacher_assignment_type.resolve("allocationRulesConnection (first: 1) { edges { node { _id } } }").length).to eq 1
        expect(@teacher_assignment_type.resolve("allocationRulesConnection (first: 1) { pageInfo { hasNextPage } }")).to be true
        expect(@teacher_assignment_type.resolve("allocationRulesConnection (first: 2) { edges { node { _id } } }").length).to eq 2
        expect(@teacher_assignment_type.resolve("allocationRulesConnection (first: 2) { pageInfo { hasNextPage } }")).to be false
      end
    end

    context "when user lacks grading permissions" do
      it "returns nil for students" do
        result = @student_assignment_type.resolve("allocationRulesConnection { nodes { _id } }")

        expect(result).to be_nil
      end

      it "returns nil for observers" do
        result = @observer_assignment_type.resolve("allocationRulesConnection { nodes { _id } }")

        expect(result).to be_nil
      end
    end

    context "when feature flag is disabled" do
      before do
        course.disable_feature!(:peer_review_allocation_and_grading)
      end

      it "returns nil even for teachers" do
        result = @teacher_assignment_type.resolve("allocationRulesConnection { nodes { _id } }")

        expect(result).to be_nil
      end
    end

    context "when peer reviews are disabled" do
      let(:assignment_without_peer_reviews) do
        course.assignments.create!(
          title: "Regular Assignment",
          points_possible: 10,
          submission_types: ["online_text_entry"],
          peer_reviews: false
        )
      end

      it "returns nil even for teachers" do
        peer_reviews_disabled_type = GraphQLTypeTester.new(assignment_without_peer_reviews, current_user: teacher)
        result = peer_reviews_disabled_type.resolve("allocationRulesConnection { nodes { _id } }")

        expect(result).to be_nil
      end
    end

    context "when assignment has no allocation rules" do
      let(:empty_assignment) do
        course.assignments.create!(
          title: "Empty Peer Review Assignment",
          points_possible: 10,
          submission_types: ["online_text_entry"],
          peer_reviews: true
        )
      end

      it "returns empty connection" do
        empty_type = GraphQLTypeTester.new(empty_assignment, current_user: teacher)
        result = empty_type.resolve("allocationRulesConnection { nodes { _id } }")

        expect(result).to be_empty
      end
    end

    context "with deleted allocation rules" do
      it "only returns active allocation rules" do
        AllocationRule.first.destroy
        result = @teacher_assignment_type.resolve("allocationRulesConnection { nodes { workflowState } }")

        expect(result.size).to eq 1
        expect(result.first).to eq "active"
      end
    end
  end
>>>>>>> 5b970e1a
end<|MERGE_RESOLUTION|>--- conflicted
+++ resolved
@@ -1769,36 +1769,6 @@
   end
 
   describe "assignedToDates field" do
-<<<<<<< HEAD
-    context "when standardize_assignment_date_formatting feature flag is disabled" do
-      before do
-        Account.site_admin.disable_feature!(:standardize_assignment_date_formatting)
-      end
-
-      it "returns nil" do
-        expect(assignment_type.resolve("assignedToDates { id }")).to be_nil
-      end
-    end
-
-    context "when standardize_assignment_date_formatting feature flag is enabled" do
-      before do
-        Account.site_admin.enable_feature!(:standardize_assignment_date_formatting)
-      end
-
-      after do
-        Account.site_admin.disable_feature!(:standardize_assignment_date_formatting)
-      end
-
-      it "includes assignment overrides when present" do
-        override = assignment_override_model(assignment:, due_at: 2.weeks.from_now)
-        override.assignment_override_students.build(user: student)
-        override.save!
-
-        result = assignment_type.resolve("assignedToDates { id dueAt title base }")
-        expect(result).to be_an(Array)
-        expect(result.length).to eq(1)
-      end
-=======
     it "includes assignment overrides when present" do
       override = assignment_override_model(assignment:, due_at: 2.weeks.from_now)
       override.assignment_override_students.build(user: student)
@@ -1807,7 +1777,6 @@
       result = assignment_type.resolve("assignedToDates { id dueAt title base }")
       expect(result).to be_an(Array)
       expect(result.length).to eq(1)
->>>>>>> 5b970e1a
     end
   end
 
@@ -1873,8 +1842,6 @@
       ActiveSupport::Notifications.unsubscribe(subscriber)
     end
   end
-<<<<<<< HEAD
-=======
 
   describe "allocation_rules_connection" do
     let(:assignment_with_peer_reviews) do
@@ -2022,5 +1989,4 @@
       end
     end
   end
->>>>>>> 5b970e1a
 end