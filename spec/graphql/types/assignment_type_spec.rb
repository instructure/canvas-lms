# frozen_string_literal: true

#
# Copyright (C) 2017 - present Instructure, Inc.
#
# This file is part of Canvas.
#
# Canvas is free software: you can redistribute it and/or modify it under
# the terms of the GNU Affero General Public License as published by the Free
# Software Foundation, version 3 of the License.
#
# Canvas is distributed in the hope that it will be useful, but WITHOUT ANY
# WARRANTY; without even the implied warranty of MERCHANTABILITY or FITNESS FOR
# A PARTICULAR PURPOSE. See the GNU Affero General Public License for more
# details.
#
# You should have received a copy of the GNU Affero General Public License along
# with this program. If not, see <http://www.gnu.org/licenses/>.
#

require_relative "../graphql_spec_helper"
require_relative "./shared_examples/types_with_enumerable_workflow_states"

describe Types::AssignmentType do
  let_once(:course) { course_factory(active_all: true) }

  let_once(:teacher) { teacher_in_course(active_all: true, course: course).user }
  let_once(:student) { student_in_course(course: course, active_all: true).user }

  let(:assignment) do
    course.assignments.create(title: "some assignment",
                              submission_types: ["online_text_entry"],
                              workflow_state: "published",
                              allowed_extensions: %w[doc xlt foo])
  end

  let(:assignment_type) { GraphQLTypeTester.new(assignment, current_user: student) }
  let(:teacher_assignment_type) { GraphQLTypeTester.new(assignment, current_user: teacher) }

  it "works" do
    expect(assignment_type.resolve("_id")).to eq assignment.id.to_s
    expect(assignment_type.resolve("name")).to eq assignment.name
    expect(assignment_type.resolve("state")).to eq assignment.workflow_state
    expect(assignment_type.resolve("onlyVisibleToOverrides")).to eq assignment.only_visible_to_overrides
    expect(assignment_type.resolve("assignmentGroup { _id }")).to eq assignment.assignment_group.id.to_s
    expect(assignment_type.resolve("allowedExtensions")).to eq assignment.allowed_extensions
    expect(assignment_type.resolve("createdAt").to_datetime).to eq assignment.created_at.to_s.to_datetime
    expect(assignment_type.resolve("updatedAt").to_datetime).to eq assignment.updated_at.to_s.to_datetime
    expect(assignment_type.resolve("gradeGroupStudentsIndividually")).to eq assignment.grade_group_students_individually
    expect(assignment_type.resolve("originalityReportVisibility")).to eq assignment.turnitin_settings[:originality_report_visibility]
    expect(assignment_type.resolve("anonymousGrading")).to eq assignment.anonymous_grading
    expect(assignment_type.resolve("omitFromFinalGrade")).to eq assignment.omit_from_final_grade
    expect(assignment_type.resolve("anonymousInstructorAnnotations")).to eq assignment.anonymous_instructor_annotations
    expect(assignment_type.resolve("postToSis")).to eq assignment.post_to_sis
    expect(assignment_type.resolve("canUnpublish")).to eq assignment.can_unpublish?
  end

  it_behaves_like "types with enumerable workflow states" do
    let(:enum_class) { Types::AssignmentType::AssignmentStateType }
    let(:model_class) { Assignment }
  end

  context "top-level permissions" do
    it "requires read permission" do
      assignment.unpublish

      # node / legacy node
      expect(assignment_type.resolve("_id")).to be_nil

      # assignment
      expect(
        CanvasSchema.execute(<<~GQL, context: { current_user: student }).dig("data", "assignment")
          query { assignment(id: "#{assignment.id}") { id } }
        GQL
      ).to be_nil
    end
  end

  context "sis field" do
    let_once(:sis_assignment) do
      assignment.update!(sis_source_id: "sisAssignment")
      assignment
    end

    let(:admin) { account_admin_user_with_role_changes(role_changes: { read_sis: false }) }

    it "returns sis_id if you have read_sis permissions" do
      expect(
        CanvasSchema.execute(<<~GQL, context: { current_user: teacher }).dig("data", "assignment", "sisId")
          query { assignment(id: "#{sis_assignment.id}") { sisId } }
        GQL
      ).to eq("sisAssignment")
    end

    it "returns sis_id if you have manage_sis permissions" do
      expect(
        CanvasSchema.execute(<<~GQL, context: { current_user: admin }).dig("data", "assignment", "sisId")
          query { assignment(id: "#{sis_assignment.id}") { sisId } }
        GQL
      ).to eq("sisAssignment")
    end

    it "doesn't return sis_id if you don't have read_sis or management_sis permissions" do
      expect(
        CanvasSchema.execute(<<~GQL, context: { current_user: student }).dig("data", "assignment", "sisId")
          query { assignment(id: "#{sis_assignment.id}") { sisId } }
        GQL
      ).to be_nil
    end
  end

  it "works with rubric" do
    rubric_for_course
    rubric_association_model(context: course, rubric: @rubric, association_object: assignment, purpose: "grading")
    expect(assignment_type.resolve("rubric { _id }")).to eq @rubric.id.to_s
  end

  describe "rubric association" do
    before do
      rubric_for_course
      rubric_association_model(context: course, rubric: @rubric, association_object: assignment, purpose: "grading")
    end

    it "is returned if an association exists and is active" do
      expect(assignment_type.resolve("rubricAssociation { _id }")).to eq @rubric_association.id.to_s
    end

    it "is not returned if the association is soft-deleted" do
      @rubric_association.destroy!
      expect(assignment_type.resolve("rubricAssociation { _id }")).to be_nil
    end
  end

  it "works with moderated grading" do
    assignment.moderated_grading = true
    assignment.grader_count = 1
    assignment.final_grader_id = teacher.id
    assignment.save!
    assignment.update final_grader_id: teacher.id
    expect(assignment_type.resolve("moderatedGrading { enabled }")).to eq assignment.moderated_grading
    expect(assignment_type.resolve("moderatedGrading { finalGrader { _id } }")).to eq teacher.id.to_s
    expect(assignment_type.resolve("moderatedGrading { gradersAnonymousToGraders }")).to eq assignment.graders_anonymous_to_graders
    expect(assignment_type.resolve("moderatedGrading { graderCount }")).to eq assignment.grader_count
    expect(assignment_type.resolve("moderatedGrading { graderCommentsVisibleToGraders }")).to eq assignment.grader_comments_visible_to_graders
    expect(assignment_type.resolve("moderatedGrading { graderNamesVisibleToFinalGrader }")).to eq assignment.grader_names_visible_to_final_grader
  end

  it "works with peer review info" do
    assignment.peer_reviews_due_at = Time.zone.now
    assignment.save!
    expect(assignment_type.resolve("peerReviews { enabled }")).to eq assignment.peer_reviews
    expect(assignment_type.resolve("peerReviews { count }")).to eq assignment.peer_review_count
    expect(assignment_type.resolve("peerReviews { dueAt }").to_datetime).to eq assignment.peer_reviews_due_at.to_s.to_datetime
    expect(assignment_type.resolve("peerReviews { intraReviews }")).to eq assignment.intra_group_peer_reviews
    expect(assignment_type.resolve("peerReviews { anonymousReviews }")).to eq assignment.anonymous_peer_reviews
    expect(assignment_type.resolve("peerReviews { automaticReviews }")).to eq assignment.automatic_peer_reviews
  end

  it "returns assessment requests for the current user" do
    student2 = student_in_course(course: course, name: "Matthew Lemon", active_all: true).user
    student3 = student_in_course(course: course, name: "Rob Orton", active_all: true).user

    assignment.assign_peer_review(student, student2)
    assignment.assign_peer_review(student2, student3)
    assignment.assign_peer_review(student3, student)

    result = assignment_type.resolve("assessmentRequestsForCurrentUser { user { name } }")
    expect(result.count).to eq 1
    expect(result[0]).to eq student2.name

    result = GraphQLTypeTester.new(assignment, current_user: student2).resolve("assessmentRequestsForCurrentUser { user { name } }")
    expect(result.count).to eq 1
    expect(result[0]).to eq student3.name

    result = GraphQLTypeTester.new(assignment, current_user: student3).resolve("assessmentRequestsForCurrentUser { user { name } }")
    expect(result.count).to eq 1
    expect(result[0]).to eq student.name
  end

  it "works with timezone stuffs" do
    assignment.time_zone_edited = "Mountain Time (US & Canada)"
    assignment.save!
    expect(assignment_type.resolve("timeZoneEdited")).to eq assignment.time_zone_edited
  end

  it "returns needsGradingCount" do
    assignment.submit_homework(student, { body: "so cool", submission_type: "online_text_entry" })
    expect(assignment_type.resolve("needsGradingCount", current_user: teacher)).to eq 1
  end

  it "can return a url for the assignment" do
    expect(
      assignment_type.resolve("htmlUrl", request: ActionDispatch::TestRequest.create)
    ).to eq "http://test.host/courses/#{assignment.context_id}/assignments/#{assignment.id}"
  end

  context "description" do
    before do
      assignment.update description: %(Hi <img src="/courses/#{course.id}/files/12/download"<h1>Content</h1>)
    end

    it "includes description when lock settings allow" do
      expect_any_instance_of(Assignment)
        .to receive(:low_level_locked_for?)
        .and_return(can_view: true)
      expect(assignment_type.resolve("description", request: ActionDispatch::TestRequest.create)).to include "Content"
    end

    it "returns null when not allowed" do
      expect_any_instance_of(Assignment)
        .to receive(:low_level_locked_for?)
        .and_return(can_view: false)
      expect(assignment_type.resolve("description", request: ActionDispatch::TestRequest.create)).to be_nil
    end

    it "works for assignments in public courses" do
      course.update! is_public: true
      expect(
        assignment_type.resolve(
          "description",
          request: ActionDispatch::TestRequest.create,
          current_user: nil
        )
      ).to include "Content"
    end

    it "uses api_user_content for the description" do
      expect(
        assignment_type.resolve("description", request: ActionDispatch::TestRequest.create)
      ).to include "http://test.host/courses/#{course.id}/files/12/download"
    end
  end

  it "returns nil when allowed_attempts is unset" do
    expect(assignment_type.resolve("allowedAttempts")).to be_nil
  end

  it "returns nil when allowed_attempts is an invalid non-positive value" do
    assignment.update allowed_attempts: 0
    expect(assignment_type.resolve("allowedAttempts")).to be_nil
    assignment.update allowed_attempts: -1
    expect(assignment_type.resolve("allowedAttempts")).to be_nil
  end

  it "returns allowed_attempts value set on the assignment" do
    assignment.update allowed_attempts: 7
    expect(assignment_type.resolve("allowedAttempts")).to eq 7
  end

  describe "submissionsConnection" do
    let_once(:other_student) { student_in_course(course: course, active_all: true).user }

    # This is kind of a catch-all test the assignment.submissionsConnection
    # graphql plumbing. The submission search specs handle testing the
    # implementation. This makes sure the graphql inputs are hooked up right.
    # Other tests below were already here to test specific cases, and I think
    # they still have value as a sanity check.
    it "plumbs through filter options to SubmissionSearch" do
      allow(SubmissionSearch).to receive(:new).and_call_original
      assignment_type.resolve(<<~GQL, current_user: teacher)
        submissionsConnection(
          filter: {
            states: submitted,
            sectionIds: 42,
            enrollmentTypes: StudentEnrollment,
            userSearch: "foo",
            scoredLessThan: 3
            scoredMoreThan: 1
            gradingStatus: needs_grading
          }
          orderBy: {field: username, direction: descending}
        ) { nodes { _id } }
      GQL
      expect(SubmissionSearch).to have_received(:new).with(assignment, teacher, nil, {
                                                             states: ["submitted"],
                                                             section_ids: ["42"],
                                                             enrollment_types: ["StudentEnrollment"],
                                                             user_search: "foo",
                                                             scored_less_than: 3.0,
                                                             scored_more_than: 1.0,
                                                             grading_status: :needs_grading,
                                                             order_by: [{
                                                               field: "username",
                                                               direction: "descending"
                                                             }]
                                                           })
    end

    it "returns 'real' submissions from with permissions" do
      submission1 = assignment.submit_homework(student, { body: "sub1", submission_type: "online_text_entry" })
      submission2 = assignment.submit_homework(other_student, { body: "sub1", submission_type: "online_text_entry" })

      expect(
        assignment_type.resolve(
          "submissionsConnection { edges { node { _id } } }",
          current_user: teacher
        )
      ).to match_array [submission1.id.to_s, submission2.id.to_s]

      expect(
        assignment_type.resolve(
          "submissionsConnection { edges { node { _id } } }",
          current_user: student
        )
      ).to eq [submission1.id.to_s]
    end

    it "returns nil when not logged in" do
      course.update(is_public: true)

      expect(
        assignment_type.resolve("_id", current_user: nil)
      ).to eq assignment.id.to_s

      expect(
        assignment_type.resolve(
          "submissionsConnection { nodes { _id } }",
          current_user: nil
        )
      ).to be_nil
    end

    it "can filter submissions according to workflow state" do
      expect(
        assignment_type.resolve(
          "submissionsConnection { edges { node { _id } } }",
          current_user: teacher
        )
      ).to eq []

      expect(
        assignment_type.resolve(<<~GQL, current_user: teacher)
          submissionsConnection(filter: {states: [unsubmitted]}) {
            edges { node { _id } }
          }
        GQL
      ).to match_array assignment.submissions.pluck(:id).map(&:to_s)
    end

    context "filtering by section" do
      let(:assignment) { course.assignments.create! }
      let(:course) { Course.create! }
      let(:section1) { course.course_sections.create! }
      let(:section2) { course.course_sections.create! }
      let(:teacher) { course.enroll_user(User.create!, "TeacherEnrollment", enrollment_state: "active").user }

      before do
        section1_student = section1.enroll_user(User.create!, "StudentEnrollment", "active").user
        section2_student = section2.enroll_user(User.create!, "StudentEnrollment", "active").user
        @section1_student_submission = assignment.submit_homework(section1_student, body: "hello world")
        @section2_student_submission = assignment.submit_homework(section2_student, body: "hello universe")
      end

      it "returns submissions only for the given section" do
        section1_submission_ids = assignment_type.resolve(<<~GQL, current_user: teacher)
          submissionsConnection(filter: {sectionIds: [#{section1.id}]}) {
            edges { node { _id } }
          }
        GQL
        expect(section1_submission_ids.map(&:to_i)).to contain_exactly(@section1_student_submission.id)
      end

      it "respects visibility for limited teachers" do
        teacher.enrollments.first.update! course_section: section2,
                                          limit_privileges_to_course_section: true

        submissions = assignment_type.resolve(<<~GQL, current_user: teacher)
          submissionsConnection { nodes { _id } }
        GQL

        expect(submissions).not_to include @section1_student_submission.id.to_s
        expect(submissions).to include @section2_student_submission.id.to_s
      end
    end
  end

  describe "groupSubmissionConnection" do
    before(:once) do
      course_with_teacher
      assignment_model(group_category: "GROUPS!")
      @group_category.create_groups(2)
      2.times do
        student_in_course
        @group_category.groups.first.add_user(@user)
      end
      2.times do
        student_in_course
        @group_category.groups.last.add_user(@user)
      end
      @assignment.submit_homework(@group_category.groups.first.users.first, body: "Submit!")
      @assignment.submit_homework(@group_category.groups.last.users.first, body: "Submit!")

      @assignment_type = GraphQLTypeTester.new(@assignment, current_user: @teacher)
    end

    it "plumbs through filter options to SubmissionSearch" do
      allow(SubmissionSearch).to receive(:new).and_call_original
      @assignment_type.resolve(<<~GQL, current_user: @teacher)
        groupSubmissionsConnection(
          filter: {
            states: submitted,
            sectionIds: 42,
            enrollmentTypes: StudentEnrollment,
            userSearch: "foo",
            scoredLessThan: 3
            scoredMoreThan: 1
            gradingStatus: needs_grading
          }
        ) { nodes { _id } }
      GQL
      expect(SubmissionSearch).to have_received(:new).with(@assignment, @teacher, nil, {
                                                             states: ["submitted"],
                                                             section_ids: ["42"],
                                                             enrollment_types: ["StudentEnrollment"],
                                                             user_search: "foo",
                                                             scored_less_than: 3.0,
                                                             scored_more_than: 1.0,
                                                             grading_status: :needs_grading,
                                                             order_by: []
                                                           })
    end

    it "returns nil if not a group assignment" do
      assignment = @course.assignments.create!
      type = GraphQLTypeTester.new(assignment, current_user: @teacher)
      result = type.resolve(<<~GQL, current_user: @teacher)
        groupSubmissionsConnection {
          edges { node { _id } }
        }
      GQL
      expect(result).to be_nil
    end

    it "returns submissions grouped up" do
      result = @assignment_type.resolve(<<~GQL, current_user: @teacher)
        groupSubmissionsConnection(
          filter: {
            states: submitted
          }
        ) {
          edges { node { _id } }
        }
      GQL
      expect(result.count).to eq 2
    end
  end

  xit "validate assignment 404 return correctly with override instrumenter (ADMIN-2407)" do
    result = CanvasSchema.execute(<<~GQL, context: { current_user: @teacher })
      query {
        assignment(id: "987654321") {
          _id dueAt lockAt unlockAt
        }
      }
    GQL
    expect(result["errors"]).to be_nil
    expect(result.dig("data", "assignment")).to be_nil
  end

  it "can access it's parent course" do
    expect(assignment_type.resolve("course { _id }")).to eq course.to_param
  end

  it "has an assignmentGroup" do
    expect(assignment_type.resolve("assignmentGroup { _id }")).to eq assignment.assignment_group.to_param
  end

  it "has modules" do
    module1 = assignment.course.context_modules.create!(name: "Module 1")
    module2 = assignment.course.context_modules.create!(name: "Module 2")
    assignment.context_module_tags.create!(context_module: module1, context: assignment.course, tag_type: "context_module")
    assignment.context_module_tags.create!(context_module: module2, context: assignment.course, tag_type: "context_module")
    expect(assignment_type.resolve("modules { _id }").to_set).to eq [module1.id.to_s, module2.id.to_s].to_set
  end

  it "only returns valid submission types" do
    assignment.update_attribute :submission_types, "none,foodfight"
    expect(assignment_type.resolve("submissionTypes")).to eq ["none"]
  end

  it "can return multiple submission types" do
    assignment.update_attribute :submission_types, "discussion_topic,wiki_page"
    expect(assignment_type.resolve("submissionTypes")).to eq ["discussion_topic", "wiki_page"]
  end

  it "returns (valid) grading types" do
    expect(assignment_type.resolve("gradingType")).to eq assignment.grading_type

    assignment.update_attribute :grading_type, "fakefakefake"
    expect(assignment_type.resolve("gradingType")).to be_nil
  end

  context "overridden assignments" do
    before(:once) do
      @assignment_due_at = 1.month.from_now

      @overridden_due_at = 2.weeks.from_now
      @overridden_unlock_at = 1.week.from_now
      @overridden_lock_at = 3.weeks.from_now

      @overridden_assignment = course.assignments.create!(title: "asdf",
                                                          workflow_state: "published",
                                                          due_at: @assignment_due_at)

      override = assignment_override_model(assignment: @overridden_assignment,
                                           due_at: @overridden_due_at,
                                           unlock_at: @overridden_unlock_at,
                                           lock_at: @overridden_lock_at)

      override.assignment_override_students.build(user: student)
      override.save!
    end

    let(:overridden_assignment_type) { GraphQLTypeTester.new(@overridden_assignment) }

    it "returns overridden assignment dates" do
      expect(overridden_assignment_type.resolve("dueAt", current_user: teacher)).to eq @assignment_due_at.iso8601
      expect(overridden_assignment_type.resolve("dueAt", current_user: student)).to eq @overridden_due_at.iso8601

      expect(overridden_assignment_type.resolve("lockAt", current_user: student)).to eq @overridden_lock_at.iso8601
      expect(overridden_assignment_type.resolve("unlockAt", current_user: student)).to eq @overridden_unlock_at.iso8601
    end

    it "allows opting out of overrides" do
      # need to make the assignment due sooner so we can tell that the teacher
      # is getting the un-overridden date (not the most lenient date)
      @overridden_assignment.update(due_at: 1.hour.from_now)
      expect(
        overridden_assignment_type.resolve("dueAt(applyOverrides: false)", current_user: @teacher)
      ).to eq @overridden_assignment.without_overrides.due_at.iso8601

      # students still get overrides
      expect(
        overridden_assignment_type.resolve("dueAt(applyOverrides: false)", current_user: @student)
      ).to eq @overridden_due_at.iso8601
      expect(
        overridden_assignment_type.resolve("lockAt(applyOverrides: false)", current_user: @student)
      ).to eq @overridden_lock_at.iso8601
      expect(
        overridden_assignment_type.resolve("unlockAt(applyOverrides: false)", current_user: @student)
      ).to eq @overridden_unlock_at.iso8601
    end
  end

  describe Types::AssignmentOverrideType do
    it "works for groups" do
      gc = assignment.group_category = GroupCategory.create! name: "asdf", context: course
      group = gc.groups.create! name: "group", context: course
      assignment.update group_category: gc
      assignment.assignment_overrides.create!(set: group)
      expect(
        assignment_type.resolve(<<~GQL, current_user: teacher)
          assignmentOverrides { edges { node { set {
            ... on Group {
              _id
            }
          } } } }
        GQL
      ).to eq [group.id.to_s]
    end

    it "works for sections" do
      section = course.course_sections.create! name: "section"
      assignment.assignment_overrides.create!(set: section)
      expect(
        assignment_type.resolve(<<~GQL, current_user: teacher)
          assignmentOverrides { edges { node { set {
            ... on Section {
              _id
            }
          } } } }
        GQL
      ).to eq [section.id.to_s]
    end

    it "works for adhoc students" do
      adhoc_override = assignment.assignment_overrides.new(set_type: "ADHOC")
      adhoc_override.assignment_override_students.build(
        assignment: assignment,
        user: student,
        assignment_override: adhoc_override
      )
      adhoc_override.save!

      expect(
        assignment_type.resolve(<<~GQL, current_user: teacher)
          assignmentOverrides { edges { node { set {
            ... on AdhocStudents {
              students {
                _id
              }
            }
          } } } }
        GQL
      ).to eq [[student.id.to_s]]
    end

    it "works for Noop tags" do
      account = course.account
      account.settings[:conditional_release] = { value: true }
      account.save!
      assignment.assignment_overrides.create!(set_type: "Noop", set_id: 555)
      expect(
        assignment_type.resolve(<<~GQL, current_user: teacher)
          assignmentOverrides { edges { node { set {
            ... on Noop {
              _id
            }
          } } } }
        GQL
      ).to eq ["555"]
    end
  end

  describe Types::LockInfoType do
    it "works when lock_info is false" do
      expect(
        assignment_type.resolve("lockInfo { isLocked }")
      ).to be false

      %i[lockAt unlockAt canView].each do |field|
        expect(
          assignment_type.resolve("lockInfo { #{field} }")
        ).to be_nil
      end
    end

    it "works when lock_info is a hash" do
      assignment.update! unlock_at: 1.month.from_now
      expect(assignment_type.resolve("lockInfo { isLocked }")).to be true
    end
  end

  describe "PostPolicy" do
    let(:assignment) { course.assignments.create! }
    let(:course) { Course.create!(workflow_state: "available") }
    let(:student) { course.enroll_user(User.create!, "StudentEnrollment", enrollment_state: "active").user }
    let(:teacher) { course.enroll_user(User.create!, "TeacherEnrollment", enrollment_state: "active").user }

    context "when user has manage_grades permission" do
      let(:context) { { current_user: teacher } }

      it "returns the PostPolicy related to the assignment" do
        resolver = GraphQLTypeTester.new(assignment, context)
        expect(resolver.resolve("postPolicy {_id}").to_i).to eql assignment.post_policy.id
      end
    end

    context "when user does not have manage_grades permission" do
      let(:context) { { current_user: student } }

      it "returns null in place of the PostPolicy" do
        resolver = GraphQLTypeTester.new(assignment, context)
        expect(resolver.resolve("postPolicy {_id}")).to be_nil
      end
    end
  end

  describe "restrictQuantitativeData" do
    it "returns false when restrictQuantitativeData is off" do
      expect(
        assignment_type.resolve("restrictQuantitativeData")
      ).to be false
    end

    context "when RQD is enabled" do
      before :once do
        # truthy feature flag
        Account.default.enable_feature! :restrict_quantitative_data

        # truthy setting
        Account.default.settings[:restrict_quantitative_data] = { value: true, locked: true }
        Account.default.save!

        # truthy permission(since enabled is being "not"ed)
        Account.default.role_overrides.create!(role: student_role, enabled: false, permission: "restrict_quantitative_data")
        Account.default.reload
      end

<<<<<<< HEAD
      it "returns false when restrictQuantitativeData is off" do
        expect(
          assignment_type.resolve("restrictQuantitativeData")
        ).to be true
=======
      context "default RQD state" do
        it "returns true for student" do
          expect(
            assignment_type.resolve("restrictQuantitativeData")
          ).to be true
        end

        it "returns true for teacher" do
          expect(
            teacher_assignment_type.resolve("restrictQuantitativeData")
          ).to be true
        end
      end

      context "checkExtraPermissions RQD state" do
        it "returns true for student" do
          expect(
            assignment_type.resolve("restrictQuantitativeData(checkExtraPermissions: true)")
          ).to be true
        end

        it "returns false for teacher" do
          expect(
            teacher_assignment_type.resolve("restrictQuantitativeData(checkExtraPermissions: true)")
          ).to be false
        end
>>>>>>> eb82fcc9
      end
    end
  end
end<|MERGE_RESOLUTION|>--- conflicted
+++ resolved
@@ -677,12 +677,6 @@
         Account.default.reload
       end
 
-<<<<<<< HEAD
-      it "returns false when restrictQuantitativeData is off" do
-        expect(
-          assignment_type.resolve("restrictQuantitativeData")
-        ).to be true
-=======
       context "default RQD state" do
         it "returns true for student" do
           expect(
@@ -709,7 +703,6 @@
             teacher_assignment_type.resolve("restrictQuantitativeData(checkExtraPermissions: true)")
           ).to be false
         end
->>>>>>> eb82fcc9
       end
     end
   end
