--- conflicted
+++ resolved
@@ -956,8 +956,6 @@
     end
   end
 
-<<<<<<< HEAD
-=======
   describe "grading_role" do
     context "when user does not have grading permissions" do
       it "returns nil" do
@@ -996,7 +994,6 @@
     end
   end
 
->>>>>>> 5493525b
   describe "restrictQuantitativeData" do
     it "returns false when restrictQuantitativeData is off" do
       expect(
