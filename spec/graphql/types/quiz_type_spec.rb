# frozen_string_literal: true

#
# Copyright (C) 2017 - present Instructure, Inc.
#
# This file is part of Canvas.
#
# Canvas is free software: you can redistribute it and/or modify it under
# the terms of the GNU Affero General Public License as published by the Free
# Software Foundation, version 3 of the License.
#
# Canvas is distributed in the hope that it will be useful, but WITHOUT ANY
# WARRANTY; without even the implied warranty of MERCHANTABILITY or FITNESS FOR
# A PARTICULAR PURPOSE. See the GNU Affero General Public License for more
# details.
#
# You should have received a copy of the GNU Affero General Public License along
# with this program. If not, see <http://www.gnu.org/licenses/>.
#

require_relative "../graphql_spec_helper"

describe Types::QuizType do
  let_once(:quiz) { quiz_model }
  let(:quiz_type) { GraphQLTypeTester.new(quiz, current_user: @teacher) }

  it "works" do
    expect(quiz_type.resolve("_id")).to eq quiz.id.to_s
  end

  it "has modules" do
    module1 = quiz.context.context_modules.create!(name: "Module 1")
    module2 = quiz.context.context_modules.create!(name: "Module 2")
    quiz.context_module_tags.create!(context_module: module1, context: quiz.context, tag_type: "context_module")
    quiz.context_module_tags.create!(context_module: module2, context: quiz.context, tag_type: "context_module")
    expect(quiz_type.resolve("modules { _id }")).to match_array([module1.id.to_s, module2.id.to_s])
  end

  it "has anonymous_submissions" do
    expect(quiz_type.resolve("anonymousSubmissions")).to be_falsey

    quiz.anonymous_submissions = true
    quiz.save!
    expect(quiz_type.resolve("anonymousSubmissions")).to be_truthy
  end

  describe "submissions_connection" do
    let_once(:quiz_submission) { quiz_with_submission }
    let_once(:quiz) { quiz_submission.quiz }
    let(:quiz_type) { GraphQLTypeTester.new(quiz, current_user: @teacher) }
    let(:submission) { quiz_submission.submission }

    it "returns submissions for the quiz's assignment" do
      expect(
        quiz_type.resolve("submissionsConnection { nodes { _id }}")
      ).to eq [submission.id.to_s]
    end

    it "returns submissions with include_unsubmitted" do
      # Creating another student ensures we have a mix of submitted and unsubmitted users
      student_in_course(course: @course, active_all: true).user
      expect(
        quiz_type.resolve("submissionsConnection(filter: {includeUnsubmitted: true}) { nodes { _id }}")
      ).to include(submission.id.to_s)
    end

    it "respects filter states" do
      expect(
        quiz_type.resolve("submissionsConnection(filter: {states: [unsubmitted]}) { nodes { _id }}")
      ).not_to include(submission.id.to_s)
    end

    it "returns nil if no assignment" do
      quiz_without_assignment = quiz_model
      quiz_without_assignment.workflow_state = "available"
      quiz_without_assignment.save!

      type = GraphQLTypeTester.new(quiz_without_assignment, current_user: @teacher)
      expect(type.resolve("submissionsConnection { nodes { _id }}")).to be_empty
    end

    it "returns nil if no current_user" do
      type = GraphQLTypeTester.new(quiz, current_user: nil)
      expect(type.resolve("submissionsConnection { nodes { _id }}")).to be_nil
    end
  end

  describe "assignedToDates field" do
<<<<<<< HEAD
    context "when standardize_assignment_date_formatting feature flag is disabled" do
      before do
        Account.site_admin.disable_feature!(:standardize_assignment_date_formatting)
      end

      it "returns nil" do
        expect(quiz_type.resolve("assignedToDates { id }")).to be_nil
      end
    end

    context "when standardize_assignment_date_formatting feature flag is enabled" do
      before do
        Account.site_admin.enable_feature!(:standardize_assignment_date_formatting)
      end

      it "includes quiz overrides when present" do
        student = student_in_course(course: @course, active_all: true).user
        override = assignment_override_model(assignment: quiz, due_at: 2.weeks.from_now)
        override.assignment_override_students.create!(user: student)

        result = quiz_type.resolve("assignedToDates { id dueAt title base }")
        expect(result).to be_an(Array)
        expect(result.length).to be > 0
      end
=======
    it "includes quiz overrides when present" do
      student = student_in_course(course: @course, active_all: true).user
      override = assignment_override_model(assignment: quiz, due_at: 2.weeks.from_now)
      override.assignment_override_students.create!(user: student)

      result = quiz_type.resolve("assignedToDates { id dueAt title base }")
      expect(result).to be_an(Array)
      expect(result.length).to be > 0
>>>>>>> 2ec7b1b5
    end
  end
end<|MERGE_RESOLUTION|>--- conflicted
+++ resolved
@@ -86,32 +86,6 @@
   end
 
   describe "assignedToDates field" do
-<<<<<<< HEAD
-    context "when standardize_assignment_date_formatting feature flag is disabled" do
-      before do
-        Account.site_admin.disable_feature!(:standardize_assignment_date_formatting)
-      end
-
-      it "returns nil" do
-        expect(quiz_type.resolve("assignedToDates { id }")).to be_nil
-      end
-    end
-
-    context "when standardize_assignment_date_formatting feature flag is enabled" do
-      before do
-        Account.site_admin.enable_feature!(:standardize_assignment_date_formatting)
-      end
-
-      it "includes quiz overrides when present" do
-        student = student_in_course(course: @course, active_all: true).user
-        override = assignment_override_model(assignment: quiz, due_at: 2.weeks.from_now)
-        override.assignment_override_students.create!(user: student)
-
-        result = quiz_type.resolve("assignedToDates { id dueAt title base }")
-        expect(result).to be_an(Array)
-        expect(result.length).to be > 0
-      end
-=======
     it "includes quiz overrides when present" do
       student = student_in_course(course: @course, active_all: true).user
       override = assignment_override_model(assignment: quiz, due_at: 2.weeks.from_now)
@@ -120,7 +94,6 @@
       result = quiz_type.resolve("assignedToDates { id dueAt title base }")
       expect(result).to be_an(Array)
       expect(result.length).to be > 0
->>>>>>> 2ec7b1b5
     end
   end
 end