# frozen_string_literal: true

#
# Copyright (C) 2017 - present Instructure, Inc.
#
# This file is part of Canvas.
#
# Canvas is free software: you can redistribute it and/or modify it under
# the terms of the GNU Affero General Public License as published by the Free
# Software Foundation, version 3 of the License.
#
# Canvas is distributed in the hope that it will be useful, but WITHOUT ANY
# WARRANTY; without even the implied warranty of MERCHANTABILITY or FITNESS FOR
# A PARTICULAR PURPOSE. See the GNU Affero General Public License for more
# details.
#
# You should have received a copy of the GNU Affero General Public License along
# with this program. If not, see <http://www.gnu.org/licenses/>.
#

require_relative "../graphql_spec_helper"

describe Types::CourseType do
<<<<<<< HEAD
  let_once(:course) { course_with_student(active_all: true); @course }
=======
  let_once(:course) do
    course_with_student(active_all: true)
    @course
  end
>>>>>>> 2bda9f78
  let(:course_type) { GraphQLTypeTester.new(course, current_user: @student) }

  let_once(:other_section) { course.course_sections.create! name: "other section" }
  let_once(:other_teacher) do
    course.enroll_teacher(user_factory, section: other_section, limit_privileges_to_course_section: true).user
  end

  it "works" do
    expect(course_type.resolve("_id")).to eq course.id.to_s
    expect(course_type.resolve("name")).to eq course.name
  end

  it 'works for root_outcome_group' do
    expect(course_type.resolve('rootOutcomeGroup { _id }')).to eq course.root_outcome_group.id.to_s
  end

  context "top-level permissions" do
    it "needs read permission" do
      course_with_student
      @course2, @student2 = @course, @student

      # node / legacy node
      expect(course_type.resolve("_id", current_user: @student2)).to be_nil

      # course
      expect(
        CanvasSchema.execute(<<~GQL, context: { current_user: @student2 }).dig("data", "course")
          query { course(id: "#{course.id}") { id } }
        GQL
      ).to be_nil
    end
  end

  context "sis fields" do
<<<<<<< HEAD
    let_once(:sis_course) { course.update!(sis_course_id: "SIScourseID"); course }
=======
    let_once(:sis_course) do
      course.update!(sis_course_id: "SIScourseID")
      course
    end
>>>>>>> 2bda9f78

    let(:admin) { account_admin_user_with_role_changes(role_changes: { read_sis: false }) }

    it "returns sis_id if you have read_sis permissions" do
      expect(
        CanvasSchema.execute(<<~GQL, context: { current_user: @teacher }).dig("data", "course", "sisId")
          query { course(id: "#{sis_course.id}") { sisId } }
        GQL
      ).to eq("SIScourseID")
    end

    it "returns sis_id if you have manage_sis permissions" do
      expect(
        CanvasSchema.execute(<<~GQL, context: { current_user: admin }).dig("data", "course", "sisId")
          query { course(id: "#{sis_course.id}") { sisId } }
        GQL
      ).to eq("SIScourseID")
    end

    it "doesn't return sis_id if you don't have read_sis or management_sis permissions" do
      expect(
        CanvasSchema.execute(<<~GQL, context: { current_user: @student }).dig("data", "course", "sisId")
          query { course(id: "#{sis_course.id}") { sisId } }
        GQL
      ).to be_nil
    end
  end

  describe "assignmentsConnection" do
    let_once(:assignment) do
      course.assignments.create! name: "asdf", workflow_state: "unpublished"
    end

    it "only returns visible assignments" do
      expect(course_type.resolve("assignmentsConnection { edges { node { _id } } }", current_user: @teacher).size).to eq 1
      expect(course_type.resolve("assignmentsConnection { edges { node { _id } } }", current_user: @student).size).to eq 0
    end

    context "grading periods" do
      before(:once) do
        gpg = GradingPeriodGroup.create! title: "asdf",
                                         root_account: course.root_account
        course.enrollment_term.update grading_period_group: gpg
        @term1 = gpg.grading_periods.create! title: "past grading period",
                                             start_date: 2.weeks.ago,
                                             end_date: 1.weeks.ago
        @term2 = gpg.grading_periods.create! title: "current grading period",
                                             start_date: 2.days.ago,
                                             end_date: 2.days.from_now
        @term1_assignment1 = course.assignments.create! name: "asdf",
                                                        due_at: 1.5.weeks.ago
        @term2_assignment1 = course.assignments.create! name: ";lkj",
                                                        due_at: Date.today
      end

      it "only returns assignments for the current grading period" do
        expect(
          course_type.resolve("assignmentsConnection { edges { node { _id } } }", current_user: @student)
        ).to eq [@term2_assignment1.id.to_s]
      end

      it "returns no assignments when outside of a grading period" do
        @term2.destroy
        expect(
          course_type.resolve("assignmentsConnection { edges { node { _id } } }", current_user: @student)
        ).to eq []
      end

      it "returns assignments for the requested grading period" do
        expect(
          course_type.resolve(<<~GQL, current_user: @student)
            assignmentsConnection(filter: {gradingPeriodId: "#{@term1.id}"}) { edges { node { _id } } }
          GQL
        ).to eq [@term1_assignment1.id.to_s]
      end

      it "can still return assignments for all grading periods" do
        result = course_type.resolve(<<~GQL, current_user: @student)
          assignmentsConnection(filter: {gradingPeriodId: null}) { edges { node { _id } } }
        GQL
        expect(result.sort).to match course.assignments.published.map(&:to_param).sort
      end

      it "returns assignments in order by position" do
        ag = @course.assignment_groups.create! name: "Other Assignments", position: 1
        other_ag_assignment = @course.assignments.create! assignment_group: ag, name: "other ag"

        @term1_assignment1.assignment_group.update!(position: 2)
        @term2_assignment1.update!(position: 1)
        @term1_assignment1.update!(position: 2)

        expect(
          course_type.resolve(<<~GQL, current_user: @student)
            assignmentsConnection(filter: {gradingPeriodId: null}) { edges { node { _id } } }
          GQL
        ).to eq([
          other_ag_assignment,
          @term2_assignment1,
          @term1_assignment1,
        ].map { |a| a.id.to_s })
      end
    end
  end

  describe "outcomeProficiency" do
    it 'resolves to the account proficiency' do
      outcome_proficiency_model(course.account)
      expect(
        course_type.resolve('outcomeProficiency { _id }', current_user: @teacher)
      ).to eq course.account.outcome_proficiency.id.to_s
    end
  end

  describe "outcomeCalculationMethod" do
    it 'resolves to the account calculation method' do
      outcome_calculation_method_model(course.account)
      expect(
        course_type.resolve('outcomeCalculationMethod { _id }', current_user: @teacher)
      ).to eq course.account.outcome_calculation_method.id.to_s
    end
  end

  describe "sectionsConnection" do
    it "only includes active sections" do
      section1 = course.course_sections.create!(name: "Delete Me")
      expect(
        course_type.resolve("sectionsConnection { edges { node { _id } } }")
      ).to match_array course.course_sections.map(&:to_param)

      section1.destroy
      expect(
        course_type.resolve("sectionsConnection { edges { node { _id } } }")
      ).to match_array course.course_sections.active.map(&:to_param)
    end
  end

  describe "modulesConnection" do
    it "returns course modules" do
      modulea = course.context_modules.create! name: "module a"
      course.context_modules.create! name: "module b"
      expect(
        course_type.resolve("modulesConnection { edges {node { _id } } }")
      ).to match_array course.context_modules.map(&:to_param)

      modulea.destroy
      expect(
        course_type.resolve("modulesConnection { edges {node { _id } } }")
      ).to match_array course.modules_visible_to(@student).map(&:to_param)
    end
  end

  context "submissionsConnection" do
    before(:once) do
      a1 = course.assignments.create! name: "one", points_possible: 10
      a2 = course.assignments.create! name: "two", points_possible: 10

      @student1 = @student
      student_in_course(active_all: true)
      @student2 = @student

      @student1a1_submission, _ = a1.grade_student(@student1, grade: 1, grader: @teacher)
      @student1a2_submission, _ = a2.grade_student(@student1, grade: 9, grader: @teacher)
      @student2a1_submission, _ = a1.grade_student(@student2, grade: 5, grader: @teacher)

      @student1a1_submission.update_attribute :graded_at, 4.days.ago
      @student1a2_submission.update_attribute :graded_at, 2.days.ago
      @student2a1_submission.update_attribute :graded_at, 3.days.ago
    end

    it "returns submissions for specified students" do
      expect(
        course_type.resolve(<<~GQL, current_user: @teacher)
          submissionsConnection(
            studentIds: ["#{@student1.id}", "#{@student2.id}"],
            orderBy: [{field: _id, direction: ascending}]
          ) { edges { node { _id } } }
        GQL
      ).to eq [
        @student1a1_submission.id.to_s,
        @student1a2_submission.id.to_s,
        @student2a1_submission.id.to_s,
      ].sort
    end

    it "doesn't let students see other student's submissions" do
      expect(
        course_type.resolve(<<~GQL, current_user: @student2)
          submissionsConnection(
            studentIds: ["#{@student1.id}", "#{@student2.id}"],
          ) { edges { node { _id } } }
        GQL
      ).to eq [@student2a1_submission.id.to_s]

      expect(
        course_type.resolve(<<~GQL, current_user: @student2)
          submissionsConnection { nodes { _id } }
        GQL
      ).to eq [@student2a1_submission.id.to_s]
    end

    context "sorting criteria" do
      it "takes sorting criteria" do
        expect(
          course_type.resolve(<<~GQL, current_user: @teacher)
            submissionsConnection(
              studentIds: ["#{@student1.id}", "#{@student2.id}"],
              orderBy: [{field: gradedAt, direction: descending}]
            ) { edges { node { _id } } }
          GQL
        ).to eq [
          @student1a2_submission.id.to_s,
          @student2a1_submission.id.to_s,
          @student1a1_submission.id.to_s,
        ]
      end

      it "sorts null last" do
        @student2a1_submission.update_attribute :graded_at, nil

        expect(
          course_type.resolve(<<~GQL, current_user: @teacher)
            submissionsConnection(
              studentIds: ["#{@student1.id}", "#{@student2.id}"],
              orderBy: [{field: gradedAt, direction: descending}]
            ) { edges { node { _id } } }
          GQL
        ).to eq [
          @student1a2_submission.id.to_s,
          @student1a1_submission.id.to_s,
          @student2a1_submission.id.to_s,
        ]
      end
    end

    context "filtering" do
      it "allows filtering submissions by their state" do
        expect(
          course_type.resolve(<<~GQL, current_user: @teacher)
            submissionsConnection(
              studentIds: ["#{@student1.id}"],
              filter: {states: [unsubmitted]}
            ) { edges { node { _id } } }
          GQL
        ).to eq []
      end

      it "submitted_since" do
        @student1a1_submission.update_attribute(:submitted_at, 1.month.ago)
        @student1a2_submission.update_attribute(:submitted_at, 1.day.ago)

        expect(
          course_type.resolve(<<~GQL, current_user: @teacher)
            submissionsConnection(
              filter: { submittedSince: "#{5.days.ago.iso8601}" }
            ) { nodes { _id } }
          GQL
        ).to eq [@student1a2_submission.id.to_s]
      end

      it "graded_since" do
        @student2a1_submission.update_attribute(:graded_at, 1.week.from_now)
        expect(
          course_type.resolve(<<~GQL, current_user: @teacher)
            submissionsConnection(
              filter: { gradedSince: "#{1.day.from_now.iso8601}" }
            ) { nodes { _id } }
          GQL
        ).to eq [@student2a1_submission.id.to_s]
      end

      it "updated_since" do
        @student2a1_submission.update_attribute(:updated_at, 1.week.from_now)
        expect(
          course_type.resolve(<<~GQL, current_user: @teacher)
            submissionsConnection(
              filter: { updatedSince: "#{1.day.from_now.iso8601}" }
            ) { nodes { _id } }
          GQL
        ).to eq [@student2a1_submission.id.to_s]
      end
    end
  end

  context "users and enrollments" do
    before(:once) do
      @student1 = @student
      @student2 = student_in_course(active_all: true).user
      @inactive_user = student_in_course.tap { |enrollment|
        enrollment.invite
      }.user
      @concluded_user = student_in_course.tap { |enrollment|
        enrollment.complete
      }.user
    end

    describe "usersConnection" do
      it "returns all visible users" do
        expect(
          course_type.resolve(
            "usersConnection { edges { node { _id } } }",
            current_user: @teacher
          )
        ).to eq [@teacher, @student1, other_teacher, @student2, @inactive_user].map(&:to_param)
      end

      it "returns only the specified users" do
        # deprecated method
        expect(
          course_type.resolve(<<~GQL, current_user: @teacher)
            usersConnection(userIds: ["#{@student1.id}"]) { edges { node { _id } } }
          GQL
        ).to eq [@student1.to_param]

        # current method
        expect(
          course_type.resolve(<<~GQL, current_user: @teacher)
            usersConnection(filter: {userIds: ["#{@student1.id}"]}) { edges { node { _id } } }
          GQL
        ).to eq [@student1.to_param]
      end

      it "doesn't return users that aren't visible to you" do
        expect(
          course_type.resolve(
            "usersConnection { edges { node { _id } } }",
            current_user: other_teacher
          )
        ).to eq [other_teacher.id.to_s]
      end

      it "allows filtering by enrollment state" do
        expect(
          course_type.resolve(<<~GQL, current_user: @teacher)
            usersConnection(
              filter: {enrollmentStates: [active completed]}
            ) { edges { node { _id } } }
          GQL
        ).to match_array [@teacher, @student1, @student2, @concluded_user].map(&:to_param)
      end
    end

    describe "enrollmentsConnection" do
      it "works" do
        expect(
          course_type.resolve(
            "enrollmentsConnection { nodes { _id } }",
            current_user: @teacher,
          )
        ).to match_array @course.all_enrollments.map(&:to_param)
      end

      it "doesn't return users not visible to current_user" do
        expect(
          course_type.resolve(
            "enrollmentsConnection { nodes { _id } }",
            current_user: other_teacher
          )
        ).to match_array [
          @teacher.enrollments.first.id.to_s,
          other_teacher.enrollments.first.id.to_s,
        ]
      end

      describe "filtering" do
        it "returns only enrollments of the specified types if included" do
          ta_enrollment = course.enroll_ta(User.create!, enrollment_state: :active)

          expect(
            course_type.resolve(
              "enrollmentsConnection(filter: {types: [TeacherEnrollment, TaEnrollment]}) { nodes { _id } }",
              current_user: @teacher
            )
          ).to match_array([
                             @teacher.enrollments.first.id.to_s,
                             other_teacher.enrollments.first.id.to_s,
                             ta_enrollment.id.to_s
                           ])
        end

        it "returns only enrollments with the specified associated_user_ids if included" do
          observer = User.create!
          observer_enrollment = observer_in_course(course: @course, user: observer)
          observer_enrollment.update!(associated_user: @student1)

          other_observer_enrollment = observer_in_course(course: @course, user: observer)
          other_observer_enrollment.update!(associated_user: @student2)

          expect(
            course_type.resolve(
              "enrollmentsConnection(filter: {associatedUserIds: [#{@student1.id}]}) { nodes { _id } }",
              current_user: @teacher
            )
          ).to eq [observer_enrollment.id.to_s]
        end
      end
    end
  end

  describe "AssignmentGroupConnection" do
    it "returns assignment groups" do
      ag = course.assignment_groups.create!(name: 'a group')
      expect(
        course_type.resolve("assignmentGroupsConnection { edges { node { _id } } }")
      ).to eq [ag.to_param]
    end
  end

  describe "GroupsConnection" do
    before(:once) do
      course.groups.create! name: "A Group"
    end

    it "returns student groups" do
      expect(
        course_type.resolve("groupsConnection { edges { node { _id } } }")
      ).to eq course.groups.map(&:to_param)
    end
  end

  describe "GroupSetsConnection" do
    before(:once) do
      @project_groups = course.group_categories.create! name: "Project Groups"
      @student_groups = GroupCategory.student_organized_for(course)
    end

    it "returns project groups" do
      expect(
        course_type.resolve("groupSetsConnection { edges { node { _id } } }",
                            current_user: @teacher)
      ).to eq [@project_groups.id.to_s]
    end
  end

  describe "term" do
    before(:once) do
      course.enrollment_term.update(start_at: 1.month.ago)
    end

    it "works" do
      expect(
        course_type.resolve("term { _id }")
      ).to eq course.enrollment_term.id.to_s
      expect(
        course_type.resolve("term { name }")
      ).to eq course.enrollment_term.name
      expect(
        course_type.resolve("term { startAt }")
      ).to eq course.enrollment_term.start_at.iso8601
    end
  end

  describe "PostPolicy" do
    let(:assignment) { course.assignments.create! }
    let(:course) { Course.create!(workflow_state: "available") }
    let(:student) { course.enroll_user(User.create!, "StudentEnrollment", enrollment_state: "active").user }
    let(:teacher) { course.enroll_user(User.create!, "TeacherEnrollment", enrollment_state: "active").user }

    context "when user has manage_grades permission" do
      let(:context) { { current_user: teacher } }

      it "returns the PostPolicy for the course" do
        resolver = GraphQLTypeTester.new(course, context)
        expect(resolver.resolve("postPolicy { _id }").to_i).to eql course.default_post_policy.id
      end

      it "returns null if there is no course-specific PostPolicy" do
        course.default_post_policy.destroy
        resolver = GraphQLTypeTester.new(course, context)
        expect(resolver.resolve("postPolicy { _id }")).to be nil
      end
    end

    context "when user does not have manage_grades permission" do
      let(:context) { { current_user: student } }

      it "returns null in place of the PostPolicy" do
        course.default_post_policy.update!(post_manually: true)
        resolver = GraphQLTypeTester.new(course, context)
        expect(resolver.resolve("postPolicy { _id }")).to be nil
      end
    end
  end

  describe "AssignmentPostPoliciesConnection" do
    let(:course) { Course.create!(workflow_state: "available") }
    let(:student) { course.enroll_user(User.create!, "StudentEnrollment", enrollment_state: "active").user }
    let(:teacher) { course.enroll_user(User.create!, "TeacherEnrollment", enrollment_state: "active").user }

    context "when user has manage_grades permission" do
      let(:context) { { current_user: teacher } }

      it "returns only the assignment PostPolicies for the course" do
        assignment1 = course.assignments.create!
        assignment2 = course.assignments.create!

        resolver = GraphQLTypeTester.new(course, context)
        ids = resolver.resolve("assignmentPostPolicies { nodes { _id } }").map(&:to_i)
        expect(ids).to contain_exactly(assignment1.post_policy.id, assignment2.post_policy.id)
      end

      it "returns null if there are no assignment PostPolicies" do
        course.post_policies.where.not(assignment: nil).destroy_all
        resolver = GraphQLTypeTester.new(course, context)
        expect(resolver.resolve("assignmentPostPolicies { nodes { _id } }")).to be_empty
      end
    end

    context "when user does not have manage_grades permission" do
      let(:context) { { current_user: student } }

      it "returns null in place of the PostPolicy" do
        resolver = GraphQLTypeTester.new(course, context)
        expect(resolver.resolve("assignmentPostPolicies { nodes { _id } }")).to be nil
      end
    end
  end

  describe 'Account' do
    it 'works' do
      expect(course_type.resolve("account { _id }")).to eq course.account.id.to_s
    end
  end

  describe 'imageUrl' do
    it 'returns a url from an uploaded image' do
      course.image_id = attachment_model(context: @course).id
      course.save!
      expect(course_type.resolve("imageUrl")).to_not be_nil
    end

    it 'returns a url from id when url is blank' do
      course.image_url = ''
      course.image_id = attachment_model(context: @course).id
      course.save!
      expect(course_type.resolve("imageUrl")).to_not be_nil
      expect(course_type.resolve("imageUrl")).to_not eq ""
    end

    it 'returns a url from settings' do
      course.image_url = "http://some.cool/gif.gif"
      course.save!
      expect(course_type.resolve("imageUrl")).to eq "http://some.cool/gif.gif"
    end
  end

  describe 'AssetString' do
    it 'returns the asset string' do
      result = course_type.resolve('assetString')
      expect(result).to eq @course.asset_string
    end
  end
end<|MERGE_RESOLUTION|>--- conflicted
+++ resolved
@@ -21,14 +21,10 @@
 require_relative "../graphql_spec_helper"
 
 describe Types::CourseType do
-<<<<<<< HEAD
-  let_once(:course) { course_with_student(active_all: true); @course }
-=======
   let_once(:course) do
     course_with_student(active_all: true)
     @course
   end
->>>>>>> 2bda9f78
   let(:course_type) { GraphQLTypeTester.new(course, current_user: @student) }
 
   let_once(:other_section) { course.course_sections.create! name: "other section" }
@@ -63,14 +59,10 @@
   end
 
   context "sis fields" do
-<<<<<<< HEAD
-    let_once(:sis_course) { course.update!(sis_course_id: "SIScourseID"); course }
-=======
     let_once(:sis_course) do
       course.update!(sis_course_id: "SIScourseID")
       course
     end
->>>>>>> 2bda9f78
 
     let(:admin) { account_admin_user_with_role_changes(role_changes: { read_sis: false }) }
 
@@ -116,7 +108,7 @@
         course.enrollment_term.update grading_period_group: gpg
         @term1 = gpg.grading_periods.create! title: "past grading period",
                                              start_date: 2.weeks.ago,
-                                             end_date: 1.weeks.ago
+                                             end_date: 1.week.ago
         @term2 = gpg.grading_periods.create! title: "current grading period",
                                              start_date: 2.days.ago,
                                              end_date: 2.days.from_now
@@ -358,12 +350,8 @@
     before(:once) do
       @student1 = @student
       @student2 = student_in_course(active_all: true).user
-      @inactive_user = student_in_course.tap { |enrollment|
-        enrollment.invite
-      }.user
-      @concluded_user = student_in_course.tap { |enrollment|
-        enrollment.complete
-      }.user
+      @inactive_user = student_in_course.tap(&:invite).user
+      @concluded_user = student_in_course.tap(&:complete).user
     end
 
     describe "usersConnection" do
@@ -417,7 +405,7 @@
         expect(
           course_type.resolve(
             "enrollmentsConnection { nodes { _id } }",
-            current_user: @teacher,
+            current_user: @teacher
           )
         ).to match_array @course.all_enrollments.map(&:to_param)
       end
