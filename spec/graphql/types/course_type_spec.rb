--- conflicted
+++ resolved
@@ -172,7 +172,6 @@
               assignmentsConnection(filter: {userId: "#{other_student.id}"}) { edges { node { _id } } }
             GQL
           ).to eq [assignment.id.to_s, @overridden_assignment.id.to_s]
-<<<<<<< HEAD
 
           # A teacher has permission to see all assignments
           expect(
@@ -182,17 +181,6 @@
           ).to eq [assignment.id.to_s]
         end
 
-=======
-
-          # A teacher has permission to see all assignments
-          expect(
-            course_type.resolve(<<~GQL, current_user: @teacher)
-              assignmentsConnection(filter: {userId: "#{@student.id}"}) { edges { node { _id } } }
-            GQL
-          ).to eq [assignment.id.to_s]
-        end
-
->>>>>>> 442bbfc6
         it "returns visible assignments to current user" do
           expect(course_type.resolve("assignmentsConnection { edges { node { _id } } }", current_user: @teacher).size).to eq 2
           expect(course_type.resolve("assignmentsConnection { edges { node { _id } } }", current_user: @student).size).to eq 1
@@ -276,7 +264,6 @@
             course_type.resolve("gradingStandard { title }", current_user: @student)
           ).to eq "Default Grading Scheme"
         end
-<<<<<<< HEAD
 
         it "returns grading standard id" do
           expect(
@@ -289,20 +276,6 @@
             course_type.resolve("gradingStandard { data { letterGrade } }", current_user: @student)
           ).to eq ["A", "A-", "B+", "B", "B-", "C+", "C", "C-", "D+", "D", "D-", "F"]
 
-=======
-
-        it "returns grading standard id" do
-          expect(
-            course_type.resolve("gradingStandard { _id }", current_user: @student)
-          ).to eq course.grading_standard_or_default.id
-        end
-
-        it "returns grading standard data" do
-          expect(
-            course_type.resolve("gradingStandard { data { letterGrade } }", current_user: @student)
-          ).to eq ["A", "A-", "B+", "B", "B-", "C+", "C", "C-", "D+", "D", "D-", "F"]
-
->>>>>>> 442bbfc6
           expect(
             course_type.resolve("gradingStandard { data { baseValue } }", current_user: @student)
           ).to eq [0.94, 0.9, 0.87, 0.84, 0.8, 0.77, 0.74, 0.7, 0.67, 0.64, 0.61, 0.0]
@@ -446,7 +419,6 @@
             course_type.resolve("pagesConnection { edges { node { _id } } }", current_user: @student)
           ).to eq [@page_2.id.to_s, @page_3.id.to_s]
         end
-<<<<<<< HEAD
       end
 
       context "userId filter" do
@@ -472,33 +444,6 @@
         @quiz_3 = course.quizzes.create!(title: "asdf3", quiz_type: "assignment")
       end
 
-=======
-      end
-
-      context "userId filter" do
-        it "returns unauthorized code when user is not allowed to act as another user" do
-          expect_error = "You do not have permission to view this course."
-          expect do
-            course_type.resolve("pagesConnection(filter: { userId: \"#{@teacher.id}\" }) { edges { node { _id } } }", current_user: @student)
-          end.to raise_error(GraphQLTypeTester::Error, /#{Regexp.escape(expect_error)}/)
-        end
-
-        it "returns pages for the given user" do
-          expect(
-            course_type.resolve("pagesConnection(filter: { userId: \"#{@teacher.id}\" }) { edges { node { _id } } }", current_user: @teacher)
-          ).to eq [@page_1.id.to_s, @page_2.id.to_s, @page_3.id.to_s]
-        end
-      end
-    end
-
-    context "quizzesConnection" do
-      before do
-        @quiz_1 = course.quizzes.create!(title: "asdf", quiz_type: "assignment")
-        @quiz_2 = course.quizzes.create!(title: "asdf2", quiz_type: "assignment")
-        @quiz_3 = course.quizzes.create!(title: "asdf3", quiz_type: "assignment")
-      end
-
->>>>>>> 442bbfc6
       it "returns quizzes" do
         expect(
           course_type.resolve("quizzesConnection { edges { node { _id } } }", current_user: @teacher)
