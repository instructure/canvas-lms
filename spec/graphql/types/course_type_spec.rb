--- conflicted
+++ resolved
@@ -1010,7 +1010,6 @@
       @project_groups = course.group_categories.create! name: "Project Groups"
       @student_groups = GroupCategory.student_organized_for(course)
       @non_collaborative_groups = course.group_categories.create! name: "NC Groups", non_collaborative: true
-<<<<<<< HEAD
     end
 
     it "returns project group sets (not student_organized, not non_collaborative) when not asked for" do
@@ -1020,17 +1019,6 @@
       ).to eq [@project_groups.id.to_s]
     end
 
-=======
-    end
-
-    it "returns project group sets (not student_organized, not non_collaborative) when not asked for" do
-      expect(
-        course_type.resolve("groupSetsConnection { edges { node { _id } } }",
-                            current_user: @teacher)
-      ).to eq [@project_groups.id.to_s]
-    end
-
->>>>>>> 3c9ff88d
     it "includes non_collaborative group sets when asked for by someone with permissions" do
       @course.account.enable_feature!(:differentiation_tags)
       RoleOverride::GRANULAR_MANAGE_TAGS_PERMISSIONS.each do |permission|
