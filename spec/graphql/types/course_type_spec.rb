# frozen_string_literal: true

#
# Copyright (C) 2017 - present Instructure, Inc.
#
# This file is part of Canvas.
#
# Canvas is free software: you can redistribute it and/or modify it under
# the terms of the GNU Affero General Public License as published by the Free
# Software Foundation, version 3 of the License.
#
# Canvas is distributed in the hope that it will be useful, but WITHOUT ANY
# WARRANTY; without even the implied warranty of MERCHANTABILITY or FITNESS FOR
# A PARTICULAR PURPOSE. See the GNU Affero General Public License for more
# details.
#
# You should have received a copy of the GNU Affero General Public License along
# with this program. If not, see <http://www.gnu.org/licenses/>.
#

require_relative "../graphql_spec_helper"

describe Types::CourseType do
  let_once(:course) do
    course_with_student(active_all: true)
    @course
  end
  let(:course_type) { GraphQLTypeTester.new(course, current_user: @student) }

  let_once(:other_section) { course.course_sections.create! name: "other section" }
  let_once(:other_teacher) do
    course.enroll_teacher(user_factory, section: other_section, limit_privileges_to_course_section: true).user
  end

  it "works" do
    expect(course_type.resolve("_id")).to eq course.id.to_s
    expect(course_type.resolve("name")).to eq course.name
    expect(course_type.resolve("courseNickname")).to be_nil
  end

  it "works for root_outcome_group" do
    expect(course_type.resolve("rootOutcomeGroup { _id }")).to eq course.root_outcome_group.id.to_s
  end

  context "top-level permissions" do
    it "needs read permission" do
      course_with_student
      @course2, @student2 = @course, @student

      # node / legacy node
      expect(course_type.resolve("_id", current_user: @student2)).to be_nil

      # course
      expect(
        CanvasSchema.execute(<<~GQL, context: { current_user: @student2 }).dig("data", "course")
          query { course(id: "#{course.id}") { id } }
        GQL
      ).to be_nil
    end
  end

  context "sis fields" do
    let_once(:sis_course) do
      course.update!(sis_course_id: "SIScourseID")
      course
    end

    let(:admin) { account_admin_user_with_role_changes(role_changes: { read_sis: false }) }

    it "returns sis_id if you have read_sis permissions" do
      expect(
        CanvasSchema.execute(<<~GQL, context: { current_user: @teacher }).dig("data", "course", "sisId")
          query { course(id: "#{sis_course.id}") { sisId } }
        GQL
      ).to eq("SIScourseID")
    end

    it "returns sis_id if you have manage_sis permissions" do
      expect(
        CanvasSchema.execute(<<~GQL, context: { current_user: admin }).dig("data", "course", "sisId")
          query { course(id: "#{sis_course.id}") { sisId } }
        GQL
      ).to eq("SIScourseID")
    end

    it "doesn't return sis_id if you don't have read_sis or management_sis permissions" do
      expect(
        CanvasSchema.execute(<<~GQL, context: { current_user: @student }).dig("data", "course", "sisId")
          query { course(id: "#{sis_course.id}") { sisId } }
        GQL
      ).to be_nil
    end
  end

  describe "relevantGradingPeriodGroup" do
    let!(:grading_period_group) { Account.default.grading_period_groups.create!(title: "a test group") }

    it "returns the grading period group for the course" do
      enrollment_term = course.enrollment_term
      enrollment_term.update(grading_period_group_id: grading_period_group.id)
      expect(course.relevant_grading_period_group).to eq grading_period_group
      expect(course_type.resolve("relevantGradingPeriodGroup { _id }")).to eq grading_period_group.id.to_s
    end
  end

  context "connection types" do
    describe "foldersConnection" do
      before(:once) do
        @folder1 = folder_model(context: course, name: "Folder 1")
        @folder2 = folder_model(context: course, name: "Folder 2")
        @folder3 = folder_model(context: course, name: "Folder 3")
        @folder3.destroy
      end

      it "returns course folders" do
        expect(
          course_type.resolve("foldersConnection { edges { node { _id } } }", current_user: @teacher)
        ).to match_array [@folder1.id.to_s, @folder2.id.to_s, Folder.root_folders(course).first.id.to_s]
      end

      it "doesn't return deleted folders" do
        expect(
          course_type.resolve("foldersConnection { edges { node { _id name } } }", current_user: @teacher)
        ).not_to include("node" => { "_id" => @folder3.id.to_s, "name" => @folder3.name })
      end

      it "requires read permission" do
        other_course_student = student_in_course(course: course_factory).user
        resolver = GraphQLTypeTester.new(course, current_user: other_course_student)
        expect(resolver.resolve("foldersConnection { edges { node { _id } } }")).to be_nil
      end
    end

    describe "assignmentsConnection" do
      let_once(:assignment) do
        course.assignments.create! name: "asdf", workflow_state: "unpublished"
      end

      context "user_id filter" do
        let_once(:other_student) do
          other_user = user_factory(active_all: true, active_state: "active")
          @course.enroll_student(other_user, enrollment_state: "active").user
        end

        # Create an observer in the course that observes the other_student
        let_once(:observer) do
          course_with_observer(course: @course, associated_user_id: other_student.id)
          @observer
        end

        # Create an assignment that is only visible to other_student
        before(:once) do
          # Set the assigment to active
          assignment.workflow_state = "active"
          assignment.save

          @overridden_assignment = course.assignments.create!(title: "asdf",
                                                              workflow_state: "published",
                                                              only_visible_to_overrides: true)

          override = assignment_override_model(assignment: @overridden_assignment)
          override.assignment_override_students.build(user: other_student)
          override.save!
        end

        it "filters assignments by userId correctly for students" do
          expect(
            course_type.resolve(<<~GQL, current_user: other_student)
              assignmentsConnection(filter: {userId: "#{other_student.id}"}) { edges { node { _id } } }
            GQL
          ).to eq [assignment.id.to_s, @overridden_assignment.id.to_s]

          # the other_student lacks permission to see @student's assignments
          expect(
            course_type.resolve(<<~GQL, current_user: other_student)
              assignmentsConnection(filter: {userId: "#{@student.id}"}) { edges { node { _id } } }
            GQL
          ).to eq []
        end

        it "filters assignments by userId correctly for observers" do
          expect(
            course_type.resolve(<<~GQL, current_user: observer)
              assignmentsConnection(filter: {userId: "#{other_student.id}"}) { edges { node { _id } } }
            GQL
          ).to eq [assignment.id.to_s, @overridden_assignment.id.to_s]

          # the observer doesn't observer @student, so it can not see their assignments
          expect(
            course_type.resolve(<<~GQL, current_user: observer)
              assignmentsConnection(filter: {userId: "#{@student.id}"}) { edges { node { _id } } }
            GQL
          ).to eq []
        end

        it "filters assignments by userId correctly for teachers" do
          expect(
            course_type.resolve(<<~GQL, current_user: @teacher)
              assignmentsConnection(filter: {userId: "#{other_student.id}"}) { edges { node { _id } } }
            GQL
          ).to eq [assignment.id.to_s, @overridden_assignment.id.to_s]

          # A teacher has permission to see all assignments
          expect(
            course_type.resolve(<<~GQL, current_user: @teacher)
              assignmentsConnection(filter: {userId: "#{@student.id}"}) { edges { node { _id } } }
            GQL
          ).to eq [assignment.id.to_s]
        end

        it "returns visible assignments to current user" do
          expect(course_type.resolve("assignmentsConnection { edges { node { _id } } }", current_user: @teacher).size).to eq 2
          expect(course_type.resolve("assignmentsConnection { edges { node { _id } } }", current_user: @student).size).to eq 1
          expect(course_type.resolve("assignmentsConnection { edges { node { _id } } }", current_user: other_student).size).to eq 2
        end
      end

      it "only returns visible assignments" do
        expect(course_type.resolve("assignmentsConnection { edges { node { _id } } }", current_user: @teacher).size).to eq 1
        expect(course_type.resolve("assignmentsConnection { edges { node { _id } } }", current_user: @student).size).to eq 0
      end

      context "hide_in_gradebook filter" do
        before(:once) do
          @regular_assignment = course.assignments.create!(
            name: "Regular Assignment",
            points_possible: 10,
            workflow_state: "published"
          )
          @hidden_assignment = course.assignments.create!(
            name: "Hidden Assignment",
            points_possible: 0,
            workflow_state: "published",
            hide_in_gradebook: true,
            omit_from_final_grade: true
          )
        end

        it "filters out assignments with hide_in_gradebook when feature flag is enabled" do
          Account.site_admin.enable_feature!(:hide_zero_point_quizzes_option)
          result = course_type.resolve("assignmentsConnection { edges { node { _id } } }", current_user: @student)
          assignment_ids = result.map(&:to_i)
          expect(assignment_ids).to include(@regular_assignment.id)
          expect(assignment_ids).not_to include(@hidden_assignment.id)
        end

        it "includes all assignments when feature flag is disabled" do
          Account.site_admin.disable_feature!(:hide_zero_point_quizzes_option)
          result = course_type.resolve("assignmentsConnection { edges { node { _id } } }", current_user: @student)
          assignment_ids = result.map(&:to_i)
          expect(assignment_ids).to include(@regular_assignment.id)
          expect(assignment_ids).to include(@hidden_assignment.id)
        end
      end

      context "submission types" do
        before(:once) do
          @assignment1 = course.assignments.create!(
            name: "Online Upload Assignment",
            submission_types: "online_upload",
            workflow_state: "published"
          )
          @assignment2 = course.assignments.create!(
            name: "Online Quiz Assignment",
            submission_types: "online_quiz",
            workflow_state: "published"
          )
          @assignment3 = course.assignments.create!(
            name: "No Submission Assignment",
            submission_types: "none",
            workflow_state: "published"
          )
          @assignment4 = course.assignments.create!(
            name: "Multiple Submission Types Assignment",
            submission_types: "online_upload,online_quiz",
            workflow_state: "published"
          )
          @assignment5 = course.assignments.create!(
            name: "No Submission Assignment 2",
            submission_types: "",
            workflow_state: "published"
          )
        end

        it "only returns assignments with `online_upload` submission type" do
          result = course_type.resolve("assignmentsConnection(filter: { submissionTypes: [online_upload] }) { edges { node { _id } } }", current_user: @student)
          expect(result).to eq [@assignment1.id.to_s, @assignment4.id.to_s]
        end

        it "only returns assignments with `online_upload, online_quiz` submission type" do
          result = course_type.resolve("assignmentsConnection(filter: { submissionTypes: [online_upload, online_quiz] }) { edges { node { _id } } }", current_user: @student)
          expect(result).to eq [@assignment1.id.to_s, @assignment2.id.to_s, @assignment4.id.to_s]
        end

        it "only returns assignments with `no submission` submission type" do
          result = course_type.resolve("assignmentsConnection(filter: { submissionTypes: [none] }) { edges { node { _id } } }", current_user: @student)
          expect(result).to eq [@assignment3.id.to_s, @assignment5.id.to_s]
        end
      end

      context "grading periods" do
        before(:once) do
          gpg = GradingPeriodGroup.create! title: "asdf",
                                           root_account: course.root_account
          course.enrollment_term.update grading_period_group: gpg
          @term1 = gpg.grading_periods.create! title: "past grading period",
                                               start_date: 2.weeks.ago,
                                               end_date: 1.week.ago
          @term2 = gpg.grading_periods.create! title: "current grading period",
                                               start_date: 2.days.ago,
                                               end_date: 2.days.from_now
          @term1_assignment1 = course.assignments.create! name: "asdf",
                                                          due_at: 1.5.weeks.ago
          @term2_assignment1 = course.assignments.create! name: ";lkj",
                                                          due_at: Time.zone.today
        end

        it "only returns assignments for the current grading period" do
          expect(
            course_type.resolve("assignmentsConnection { edges { node { _id } } }", current_user: @student)
          ).to eq [@term2_assignment1.id.to_s]
        end

        it "returns no assignments when outside of a grading period" do
          @term2.destroy
          expect(
            course_type.resolve("assignmentsConnection { edges { node { _id } } }", current_user: @student)
          ).to eq []
        end

        it "returns assignments for the requested grading period" do
          expect(
            course_type.resolve(<<~GQL, current_user: @student)
              assignmentsConnection(filter: {gradingPeriodId: "#{@term1.id}"}) { edges { node { _id } } }
            GQL
          ).to eq [@term1_assignment1.id.to_s]
        end

        it "can still return assignments for all grading periods" do
          result = course_type.resolve(<<~GQL, current_user: @student)
            assignmentsConnection(filter: {gradingPeriodId: null}) { edges { node { _id } } }
          GQL
          expect(result.sort).to match course.assignments.published.map(&:to_param).sort
        end

        it "returns assignments in order by position" do
          ag = @course.assignment_groups.create! name: "Other Assignments", position: 1
          other_ag_assignment = @course.assignments.create! assignment_group: ag, name: "other ag"

          @term1_assignment1.assignment_group.update!(position: 2)
          @term2_assignment1.update!(position: 1)
          @term1_assignment1.update!(position: 2)

          expect(
            course_type.resolve(<<~GQL, current_user: @student)
              assignmentsConnection(filter: {gradingPeriodId: null}) { edges { node { _id } } }
            GQL
          ).to eq([
            other_ag_assignment,
            @term2_assignment1,
            @term1_assignment1,
          ].map { |a| a.id.to_s })
        end
      end

      context "grading standards" do
        it "returns grading standard title" do
          expect(
            course_type.resolve("gradingStandard { title }", current_user: @student)
          ).to eq "Default Grading Scheme"
        end

        it "returns grading standard id" do
          expect(
            course_type.resolve("gradingStandard { _id }", current_user: @student)
          ).to eq course.grading_standard_or_default.id
        end

        it "returns grading standard data" do
          expect(
            course_type.resolve("gradingStandard { data { letterGrade } }", current_user: @student)
          ).to eq ["A", "A-", "B+", "B", "B-", "C+", "C", "C-", "D+", "D", "D-", "F"]

          expect(
            course_type.resolve("gradingStandard { data { baseValue } }", current_user: @student)
          ).to eq [0.94, 0.9, 0.87, 0.84, 0.8, 0.77, 0.74, 0.7, 0.67, 0.64, 0.61, 0.0]
        end
      end

      context "apply assignment group weights" do
        it "returns false if not weighted" do
          expect(
            course_type.resolve("applyGroupWeights", current_user: @student)
          ).to be false
        end
      end

      context "searchTerm" do
        before do
          @discussion_1 = course.discussion_topics.create!(title: "asdf", message: "asdf")
          @discussion_2 = course.discussion_topics.create!(title: "asdf2", message: "asdf2")
          @discussion_3 = course.discussion_topics.create!(title: "asdf3", message: "asdf3")
        end

        it "returns discussions with general search term" do
          expect(
            course_type.resolve("discussionsConnection(filter: { searchTerm: \"asdf\" }) { edges { node { _id } } }", current_user: @teacher)
          ).to eq [@discussion_1.id.to_s, @discussion_2.id.to_s, @discussion_3.id.to_s]
        end

        it "returns discussions with specific search term" do
          expect(
            course_type.resolve("discussionsConnection(filter: { searchTerm: \"asdf2\" }) { edges { node { _id } } }", current_user: @teacher)
          ).to eq [@discussion_2.id.to_s]
        end
      end
    end

    context "discussionsConnection" do
      before do
        @discussion_1 = course.discussion_topics.create!(title: "asdf", message: "asdf")
        @discussion_2 = course.discussion_topics.create!(title: "asdf2", message: "asdf2")
        @discussion_3 = course.discussion_topics.create!(title: "asdf3", message: "asdf3")
      end

      it "returns discussions" do
        expect(
          course_type.resolve("discussionsConnection { edges { node { _id } } }", current_user: @teacher)
        ).to eq [@discussion_1.id.to_s, @discussion_2.id.to_s, @discussion_3.id.to_s]
      end

      context "searchTerm" do
        it "returns discussions with general search term" do
          expect(
            course_type.resolve("discussionsConnection(filter: { searchTerm: \"asdf\" }) { edges { node { _id } } }", current_user: @teacher)
          ).to eq [@discussion_1.id.to_s, @discussion_2.id.to_s, @discussion_3.id.to_s]
        end

        it "returns discussions with specific search term" do
          expect(
            course_type.resolve("discussionsConnection(filter: { searchTerm: \"asdf2\" }) { edges { node { _id } } }", current_user: @teacher)
          ).to eq [@discussion_2.id.to_s]
        end
      end

      context "as a student" do
        it "returns discussions" do
          expect(
            course_type.resolve("discussionsConnection { edges { node { _id } } }", current_user: @student)
          ).to eq [@discussion_1.id.to_s, @discussion_2.id.to_s, @discussion_3.id.to_s]
        end

        it "returns only discussions assigned to the student" do
          new_section = course.course_sections.create!(name: "new section")
          @discussion_1.assignment_overrides.create!(course_section: new_section)
          @discussion_1.update!(only_visible_to_overrides: true)
          expect(
            course_type.resolve("discussionsConnection { edges { node { _id } } }", current_user: @student)
          ).to eq [@discussion_2.id.to_s, @discussion_3.id.to_s]
        end
      end

      context "userId filter" do
        it "returns unauthorized code when user is not allowed to act as another user" do
          new_section = course.course_sections.create!(name: "new section")
          @discussion_1.assignment_overrides.create!(course_section: new_section)
          @discussion_1.update!(only_visible_to_overrides: true)
          expect_error = "You do not have permission to view this course."
          expect do
            course_type.resolve("discussionsConnection(filter: { userId: \"#{@teacher.id}\" }) { edges { node { _id } } }", current_user: @student)
          end.to raise_error(GraphQLTypeTester::Error, /#{Regexp.escape(expect_error)}/)
        end

        it "returns discussions assigned to the user_id when allowed to act as that user" do
          new_section = course.course_sections.create!(name: "new section")
          @discussion_1.assignment_overrides.create!(course_section: new_section)
          @discussion_1.update!(only_visible_to_overrides: true)
          expect(
            course_type.resolve("discussionsConnection(filter: { userId: \"#{@student.id}\" }) { edges { node { _id } } }", current_user: @teacher)
          ).to eq [@discussion_2.id.to_s, @discussion_3.id.to_s]
        end
      end
    end

    context "pagesConnection" do
      before do
        @page_1 = course.wiki_pages.create!(title: "asdf", body: "asdf")
        @page_2 = course.wiki_pages.create!(title: "asdf2", body: "asdf2")
        @page_3 = course.wiki_pages.create!(title: "asdf3", body: "asdf3")
      end

      it "returns pages" do
        expect(
          course_type.resolve("pagesConnection { edges { node { _id } } }", current_user: @teacher)
        ).to eq [@page_1.id.to_s, @page_2.id.to_s, @page_3.id.to_s]
      end

      context "search" do
        it "returns pages with general search term" do
          expect(
            course_type.resolve("pagesConnection(filter: { searchTerm: \"asdf\" }) { edges { node { _id } } }", current_user: @teacher)
          ).to eq [@page_1.id.to_s, @page_2.id.to_s, @page_3.id.to_s]
        end

        it "returns pages with specific search term" do
          expect(
            course_type.resolve("pagesConnection(filter: { searchTerm: \"asdf2\" }) { edges { node { _id } } }", current_user: @teacher)
          ).to eq [@page_2.id.to_s]
        end
      end

      context "as a student" do
        it "returns pages" do
          expect(
            course_type.resolve("pagesConnection { edges { node { _id } } }", current_user: @student)
          ).to eq [@page_1.id.to_s, @page_2.id.to_s, @page_3.id.to_s]
        end

        it "returns only wiki pages assigned to the student" do
          new_section = course.course_sections.create!(name: "new section")
          @page_1.assignment_overrides.create!(course_section: new_section)
          @page_1.update!(only_visible_to_overrides: true)
          expect(
            course_type.resolve("pagesConnection { edges { node { _id } } }", current_user: @student)
          ).to eq [@page_2.id.to_s, @page_3.id.to_s]
        end
      end

      context "userId filter" do
        it "returns unauthorized code when user is not allowed to act as another user" do
          expect_error = "You do not have permission to view this course."
          expect do
            course_type.resolve("pagesConnection(filter: { userId: \"#{@teacher.id}\" }) { edges { node { _id } } }", current_user: @student)
          end.to raise_error(GraphQLTypeTester::Error, /#{Regexp.escape(expect_error)}/)
        end

        it "returns pages for the given user" do
          expect(
            course_type.resolve("pagesConnection(filter: { userId: \"#{@teacher.id}\" }) { edges { node { _id } } }", current_user: @teacher)
          ).to eq [@page_1.id.to_s, @page_2.id.to_s, @page_3.id.to_s]
        end
      end
    end

    context "quizzesConnection" do
      before do
        @quiz_1 = course.quizzes.create!(title: "asdf", quiz_type: "assignment")
        @quiz_2 = course.quizzes.create!(title: "asdf2", quiz_type: "assignment")
        @quiz_3 = course.quizzes.create!(title: "asdf3", quiz_type: "assignment")
        @quiz_lti_1 = new_quizzes_assignment(course:, title: "quiz_lti_1")

        @quiz_lti_1.quiz_lti!
        @quiz_lti_1.save!
      end

      shared_examples "userId filter tests" do
        context "userId filter" do
          it "returns unauthorized code when user is not allowed to act as another user" do
            expect_error = "You do not have permission to view this course."
            expect do
              course_type.resolve("quizzesConnection(filter: { userId: \"#{@teacher.id}\" }) { edges { node { _id } } }", current_user: @student)
            end.to raise_error(GraphQLTypeTester::Error, /#{Regexp.escape(expect_error)}/)
          end

          it "returns quizzes for the given user" do
            expect(
              course_type.resolve("quizzesConnection(filter: { userId: \"#{@teacher.id}\" }) { edges { node { _id } } }", current_user: @teacher)
            ).to match_array expected_quiz_ids_for_teacher
          end
        end
      end

      context "without new quizzes enabled" do
        let(:expected_quiz_ids_for_teacher) { [@quiz_1.id.to_s, @quiz_2.id.to_s, @quiz_3.id.to_s] }

        it "returns quizzes" do
          expect(
            course_type.resolve("quizzesConnection { edges { node { _id } } }", current_user: @teacher)
          ).to match_array [@quiz_1.id.to_s, @quiz_2.id.to_s, @quiz_3.id.to_s]
        end

        context "searchTerm" do
          it "returns quizzes with general search term" do
            expect(
              course_type.resolve("quizzesConnection(filter: { searchTerm: \"asdf\" }) { edges { node { _id } } }", current_user: @teacher)
            ).to match_array [@quiz_1.id.to_s, @quiz_2.id.to_s, @quiz_3.id.to_s]
          end

          it "returns quizzes with specific search term" do
            expect(
              course_type.resolve("quizzesConnection(filter: { searchTerm: \"asdf2\" }) { edges { node { _id } } }", current_user: @teacher)
            ).to match_array [@quiz_2.id.to_s]
          end

          it "returns empty array for LTI quiz search term" do
            expect(
              course_type.resolve("quizzesConnection(filter: { searchTerm: \"quiz_lti_1\" }) { edges { node { _id } } }", current_user: @teacher)
            ).to be_empty
          end
        end

        context "as a student" do
          it "returns quizzes" do
            expect(
              course_type.resolve("quizzesConnection { edges { node { _id } } }", current_user: @student)
            ).to match_array [@quiz_1.id.to_s, @quiz_2.id.to_s, @quiz_3.id.to_s]
          end

          it "returns only quizzes assigned to the student" do
            new_section = course.course_sections.create!(name: "new section")
            @quiz_1.assignment_overrides.create!(course_section: new_section)
            @quiz_1.update!(only_visible_to_overrides: true)
            expect(
              course_type.resolve("quizzesConnection { edges { node { _id } } }", current_user: @student)
            ).to match_array [@quiz_2.id.to_s, @quiz_3.id.to_s]
          end
        end

        include_examples "userId filter tests"
      end

      context "with new quizzes enabled" do
        let(:expected_quiz_ids_for_teacher) { [@quiz_1.id.to_s, @quiz_2.id.to_s, @quiz_3.id.to_s, @quiz_lti_1.id.to_s] }

        before do
          course.context_external_tools.create!(
            name: "Quizzes.Next",
            consumer_key: "test_key",
            shared_secret: "test_secret",
            tool_id: "Quizzes 2",
            url: "http://example.com/launch"
          )
          course.root_account.settings[:provision] = { "lti" => "lti url" }
          course.root_account.save!
          course.root_account.enable_feature! :quizzes_next
          course.enable_feature! :quizzes_next
        end

        it "returns quizzes" do
          expect(
            course_type.resolve("quizzesConnection { edges { node { _id } } }", current_user: @teacher)
          ).to match_array [@quiz_1.id.to_s, @quiz_2.id.to_s, @quiz_3.id.to_s, @quiz_lti_1.id.to_s]
        end

        context "searchTerm" do
          it "returns quizzes with general search term" do
            expect(
              course_type.resolve("quizzesConnection(filter: { searchTerm: \"asdf\" }) { edges { node { _id } } }", current_user: @teacher)
            ).to match_array [@quiz_1.id.to_s, @quiz_2.id.to_s, @quiz_3.id.to_s]
          end

          it "returns quizzes with specific search term" do
            expect(
              course_type.resolve("quizzesConnection(filter: { searchTerm: \"asdf2\" }) { edges { node { _id } } }", current_user: @teacher)
            ).to match_array [@quiz_2.id.to_s]
          end

          it "returns quiz with new engine" do
            expect(
              course_type.resolve("quizzesConnection(filter: { searchTerm: \"quiz_lti_1\" }) { edges { node { quizType } } }", current_user: @teacher)
            ).to match_array ["assignment"]
          end
<<<<<<< HEAD
        end

        context "as a student" do
          it "returns quizzes" do
            expect(
              course_type.resolve("quizzesConnection { edges { node { _id } } }", current_user: @student)
            ).to match_array [@quiz_1.id.to_s, @quiz_2.id.to_s, @quiz_3.id.to_s, @quiz_lti_1.id.to_s]
          end

          it "returns only quizzes assigned to the student" do
            new_section = course.course_sections.create!(name: "new section")
            @quiz_1.assignment_overrides.create!(course_section: new_section)
            @quiz_1.update!(only_visible_to_overrides: true)
            expect(
              course_type.resolve("quizzesConnection { edges { node { _id } } }", current_user: @student)
            ).to match_array [@quiz_2.id.to_s, @quiz_3.id.to_s, @quiz_lti_1.id.to_s]
          end
        end

=======
        end

        context "as a student" do
          it "returns quizzes" do
            expect(
              course_type.resolve("quizzesConnection { edges { node { _id } } }", current_user: @student)
            ).to match_array [@quiz_1.id.to_s, @quiz_2.id.to_s, @quiz_3.id.to_s, @quiz_lti_1.id.to_s]
          end

          it "returns only quizzes assigned to the student" do
            new_section = course.course_sections.create!(name: "new section")
            @quiz_1.assignment_overrides.create!(course_section: new_section)
            @quiz_1.update!(only_visible_to_overrides: true)
            expect(
              course_type.resolve("quizzesConnection { edges { node { _id } } }", current_user: @student)
            ).to match_array [@quiz_2.id.to_s, @quiz_3.id.to_s, @quiz_lti_1.id.to_s]
          end
        end

>>>>>>> 70ef2fec
        include_examples "userId filter tests"
      end
    end

    context "filesConnection" do
      before do
        @file_1 = course.attachments.create!(filename: "asdf", uploaded_data: default_uploaded_data)
        @file_2 = course.attachments.create!(filename: "asdf2", uploaded_data: default_uploaded_data)
        @file_3 = course.attachments.create!(filename: "asdf3", uploaded_data: default_uploaded_data)
      end

      it "returns files" do
        expect(
          course_type.resolve("filesConnection { edges { node { _id } } }", current_user: @teacher)
        ).to eq [@file_1.id.to_s, @file_2.id.to_s, @file_3.id.to_s]
      end

      context "search" do
        it "returns files with general search term" do
          expect(
            course_type.resolve("filesConnection(filter: { searchTerm: \"asdf\" }) { edges { node { _id } } }", current_user: @teacher)
          ).to eq [@file_1.id.to_s, @file_2.id.to_s, @file_3.id.to_s]
        end

        it "returns files with specific search term" do
          expect(
            course_type.resolve("filesConnection(filter: { searchTerm: \"asdf2\" }) { edges { node { _id } } }", current_user: @teacher)
          ).to eq [@file_2.id.to_s]
        end
      end

      context "userId filter" do
        it "returns unauthorized code when user is not allowed to act as another user" do
          expect_error = "You do not have permission to view this course."
          expect do
            course_type.resolve("filesConnection(filter: { userId: \"#{@teacher.id}\" }) { edges { node { _id } } }", current_user: @student)
          end.to raise_error(GraphQLTypeTester::Error, /#{Regexp.escape(expect_error)}/)
        end

        it "returns files for the given user" do
          expect(
            course_type.resolve("filesConnection(filter: { userId: \"#{@teacher.id}\" }) { edges { node { _id } } }", current_user: @teacher)
          ).to eq [@file_1.id.to_s, @file_2.id.to_s, @file_3.id.to_s]
        end
      end
    end
  end

  describe "customGradeStatusesConnection" do
    before do
      account_admin_user
      course.root_account.custom_grade_statuses.create!(
        color: "#BBB",
        created_by: @admin,
        name: "My Status"
      )
    end

    it "returns nil when the feature flag is disabled" do
      Account.site_admin.disable_feature!(:custom_gradebook_statuses)
      expect(
        course_type.resolve("customGradeStatusesConnection { edges { node { name } } }", current_user: @teacher)
      ).to be_nil
    end

    it "returns the custom grade statuses used by the course" do
      expect(
        course_type.resolve("customGradeStatusesConnection { edges { node { name } } }", current_user: @teacher)
      ).to match_array ["My Status"]
    end

    it "returns the custom grade statuses used by the course for a student" do
      expect(
        course_type.resolve("customGradeStatusesConnection { edges { node { name } } }", current_user: @student)
      ).to match_array ["My Status"]
    end

    it "excludes custom statuses not used by the course" do
      new_account = Account.create!
      new_admin = account_admin_user(account: new_account)
      new_account.custom_grade_statuses.create!(color: "#AAA", created_by: new_admin, name: "Another Status")
      expect(
        course_type.resolve("customGradeStatusesConnection { edges { node { name } } }", current_user: @teacher)
      ).not_to include "Another Status"
    end
  end

  describe "gradeStatuses" do
    before do
      account_admin_user
    end

    it "always includes 'late', 'missing', 'none', and 'excused'" do
      expect(
        course_type.resolve("gradeStatuses", current_user: @teacher)
      ).to include("late", "missing", "none", "excused")
    end

    it "returns 'extended' only when the 'Extended Submission State' feature flag is enabled" do
      expect do
        course.root_account.disable_feature!(:extended_submission_state)
      end.to change {
        course_type.resolve("gradeStatuses", current_user: @teacher).include?("extended")
      }.from(true).to(false)
    end
  end

  describe "outcomeProficiency" do
    it "resolves to the account proficiency" do
      outcome_proficiency_model(course.account)
      expect(
        course_type.resolve("outcomeProficiency { _id }", current_user: @teacher)
      ).to eq course.account.outcome_proficiency.id.to_s
    end
  end

  describe "outcomeCalculationMethod" do
    it "resolves to the account calculation method" do
      outcome_calculation_method_model(course.account)
      expect(
        course_type.resolve("outcomeCalculationMethod { _id }", current_user: @teacher)
      ).to eq course.account.outcome_calculation_method.id.to_s
    end
  end

  context "outcomeAlignmentStats" do
    before do
      account_admin_user
      outcome_alignment_stats_model
      course_with_student(course: @course)
      @course.account.enable_feature!(:improved_outcomes_management)
    end

    context "for users with Admin role" do
      it "resolves outcome alignment stats" do
        course_type = GraphQLTypeTester.new(@course, { current_user: @admin })
        expect(course_type.resolve("outcomeAlignmentStats { totalOutcomes }")).to eq 2
        expect(course_type.resolve("outcomeAlignmentStats { alignedOutcomes }")).to eq 1
      end
    end

    context "for users with Teacher role" do
      it "resolves outcome alignment stats" do
        course_type = GraphQLTypeTester.new(@course, { current_user: @teacher })
        expect(course_type.resolve("outcomeAlignmentStats { totalOutcomes }")).to eq 2
        expect(course_type.resolve("outcomeAlignmentStats { alignedOutcomes }")).to eq 1
      end
    end

    context "for users with Student role" do
      it "does not resolve outcome alignment stats" do
        course_type = GraphQLTypeTester.new(@course, { current_user: @student })
        expect(course_type.resolve("outcomeAlignmentStats { totalOutcomes }")).to be_nil
      end
    end
  end

  describe "sectionsConnection" do
    it "only includes active sections" do
      section1 = course.course_sections.create!(name: "Delete Me")
      expect(
        course_type.resolve("sectionsConnection { edges { node { _id } } }")
      ).to match_array course.course_sections.map(&:to_param)

      section1.destroy
      expect(
        course_type.resolve("sectionsConnection { edges { node { _id } } }")
      ).to match_array course.course_sections.active.map(&:to_param)
    end

    describe "assignmentId filter" do
      before do
        other_section_student = course_with_student(active_all: true, course:, section: other_section).user
        @assignment = course.assignments.create!(only_visible_to_overrides: true)
        create_adhoc_override_for_assignment(@assignment, other_section_student)
      end

      let(:query) { "sectionsConnection(filter: { assignmentId: #{@assignment.id} }) { edges { node { _id } } }" }

      it "returns course sections associated with the assignment's assigned students" do
        expect(course_type.resolve(query)).to match_array [other_section.to_param]
      end

      it "raises an error if the provided assignment is soft-deleted" do
        @assignment.destroy
        expect { course_type.resolve(query) }.to raise_error(/assignment not found/)
      end
    end
  end

  describe "modulesConnection" do
    it "returns course modules" do
      modulea = course.context_modules.create! name: "module a"
      course.context_modules.create! name: "module b"
      expect(
        course_type.resolve("modulesConnection { edges {node { _id } } }")
      ).to match_array course.context_modules.map(&:to_param)

      modulea.destroy
      expect(
        course_type.resolve("modulesConnection { edges {node { _id } } }")
      ).to match_array course.modules_visible_to(@student).map(&:to_param)
    end
  end

  context "submissionsConnection" do
    before(:once) do
      a1 = course.assignments.create! name: "one", points_possible: 10
      a2 = course.assignments.create! name: "two", points_possible: 10

      @student1 = @student
      student_in_course(active_all: true)
      @student2 = @student

      @student1a1_submission, _ = a1.grade_student(@student1, grade: 1, grader: @teacher)
      @student1a2_submission, _ = a2.grade_student(@student1, grade: 9, grader: @teacher)
      @student2a1_submission, _ = a1.grade_student(@student2, grade: 5, grader: @teacher)

      @student1a1_submission.update_attribute :graded_at, 4.days.ago
      @student1a2_submission.update_attribute :graded_at, 2.days.ago
      @student2a1_submission.update_attribute :graded_at, 3.days.ago
    end

    it "returns submissions for specified students" do
      expect(
        course_type.resolve(<<~GQL, current_user: @teacher)
          submissionsConnection(
            studentIds: ["#{@student1.id}", "#{@student2.id}"],
            orderBy: [{field: _id, direction: ascending}]
          ) { edges { node { _id } } }
        GQL
      ).to eq [
        @student1a1_submission.id.to_s,
        @student1a2_submission.id.to_s,
        @student2a1_submission.id.to_s,
      ].sort
    end

    it "doesn't let students see other student's submissions" do
      expect(
        course_type.resolve(<<~GQL, current_user: @student2)
          submissionsConnection(
            studentIds: ["#{@student1.id}", "#{@student2.id}"],
          ) { edges { node { _id } } }
        GQL
      ).to eq [@student2a1_submission.id.to_s]

      expect(
        course_type.resolve(<<~GQL, current_user: @student2)
          submissionsConnection { nodes { _id } }
        GQL
      ).to eq [@student2a1_submission.id.to_s]
    end

    context "sorting criteria" do
      it "takes sorting criteria" do
        expect(
          course_type.resolve(<<~GQL, current_user: @teacher)
            submissionsConnection(
              studentIds: ["#{@student1.id}", "#{@student2.id}"],
              orderBy: [{field: gradedAt, direction: descending}]
            ) { edges { node { _id } } }
          GQL
        ).to eq [
          @student1a2_submission.id.to_s,
          @student2a1_submission.id.to_s,
          @student1a1_submission.id.to_s,
        ]
      end

      it "sorts null last" do
        @student2a1_submission.update_attribute :graded_at, nil

        expect(
          course_type.resolve(<<~GQL, current_user: @teacher)
            submissionsConnection(
              studentIds: ["#{@student1.id}", "#{@student2.id}"],
              orderBy: [{field: gradedAt, direction: descending}]
            ) { edges { node { _id } } }
          GQL
        ).to eq [
          @student1a2_submission.id.to_s,
          @student1a1_submission.id.to_s,
          @student2a1_submission.id.to_s,
        ]
      end
    end

    context "filtering" do
      it "allows filtering submissions by their state" do
        expect(
          course_type.resolve(<<~GQL, current_user: @teacher)
            submissionsConnection(
              studentIds: ["#{@student1.id}"],
              filter: {states: [unsubmitted]}
            ) { edges { node { _id } } }
          GQL
        ).to eq []
      end

      it "submitted_since" do
        @student1a1_submission.update_attribute(:submitted_at, 1.month.ago)
        @student1a2_submission.update_attribute(:submitted_at, 1.day.ago)

        expect(
          course_type.resolve(<<~GQL, current_user: @teacher)
            submissionsConnection(
              filter: { submittedSince: "#{5.days.ago.iso8601}" }
            ) { nodes { _id } }
          GQL
        ).to eq [@student1a2_submission.id.to_s]
      end

      it "graded_since" do
        @student2a1_submission.update_attribute(:graded_at, 1.week.from_now)
        expect(
          course_type.resolve(<<~GQL, current_user: @teacher)
            submissionsConnection(
              filter: { gradedSince: "#{1.day.from_now.iso8601}" }
            ) { nodes { _id } }
          GQL
        ).to eq [@student2a1_submission.id.to_s]
      end

      it "updated_since" do
        @student2a1_submission.update_attribute(:updated_at, 1.week.from_now)
        expect(
          course_type.resolve(<<~GQL, current_user: @teacher)
            submissionsConnection(
              filter: { updatedSince: "#{1.day.from_now.iso8601}" }
            ) { nodes { _id } }
          GQL
        ).to eq [@student2a1_submission.id.to_s]
      end

      describe "due_between" do
        it "accepts a full range" do
          @student2a1_submission.assignment.update(due_at: 3.days.ago)

          expect(
            course_type.resolve(<<~GQL, current_user: @teacher)
              submissionsConnection(
                filter: {
                  dueBetween: {
                    start: "#{1.week.ago.iso8601}",
                    end: "#{1.day.ago.iso8601}"
                  }
                }
              ) { nodes { _id } }
            GQL
          ).to include @student2a1_submission.id.to_s
        end

        it "does not include submissions out of the range" do
          @student2a1_submission.assignment.update(due_at: 8.days.ago)

          expect(
            course_type.resolve(<<~GQL, current_user: @teacher)
              submissionsConnection(
                filter: {
                  dueBetween: {
                    start: "#{1.week.ago.iso8601}",
                    end: "#{1.day.ago.iso8601}"
                  }
                }
              ) { nodes { _id } }
            GQL
          ).to_not include @student2a1_submission.id.to_s
        end

        it "accepts a start-open range" do
          @student2a1_submission.assignment.update(due_at: 3.days.ago)

          expect(
            course_type.resolve(<<~GQL, current_user: @teacher)
              submissionsConnection(
                filter: {
                  dueBetween: {
                    end: "#{1.day.ago.iso8601}"
                  }
                }
              ) { nodes { _id } }
            GQL
          ).to include @student2a1_submission.id.to_s
        end

        it "accepts a end-open range" do
          @student2a1_submission.assignment.update(due_at: 3.days.ago)

          expect(
            course_type.resolve(<<~GQL, current_user: @teacher)
              submissionsConnection(
                filter: {
                  dueBetween: {
                    start: "#{1.week.ago.iso8601}",
                  }
                }
              ) { nodes { _id } }
            GQL
          ).to include @student2a1_submission.id.to_s
        end
      end
    end
  end

  context "users and enrollments" do
    before(:once) do
      @student1 = @student
      @student2 = student_in_course(active_all: true).user
      @inactive_user = student_in_course.tap(&:invite).user
      @concluded_user = student_in_course.tap(&:complete).user
    end

    describe "usersConnection" do
      it "returns all visible users" do
        expect(
          course_type.resolve(
            "usersConnection { edges { node { _id } } }",
            current_user: @teacher
          )
        ).to eq [@teacher, @student1, other_teacher, @student2, @inactive_user].map(&:to_param)
      end

      it "returns all visible users in alphabetical order by the sortable_name" do
        expected_users = [@teacher, @student1, other_teacher, @student2, @inactive_user]
                         .sort_by(&:sortable_name)
                         .map(&:to_param)

        actual_user_response = course_type.resolve(
          "usersConnection { edges { node { _id } } }",
          current_user: @teacher
        )

        expect(actual_user_response).to eq(expected_users)
      end

      it "returns only the specified users" do
        # deprecated method
        expect(
          course_type.resolve(<<~GQL, current_user: @teacher)
            usersConnection(userIds: ["#{@student1.id}"]) { edges { node { _id } } }
          GQL
        ).to eq [@student1.to_param]

        # current method
        expect(
          course_type.resolve(<<~GQL, current_user: @teacher)
            usersConnection(filter: {userIds: ["#{@student1.id}"]}) { edges { node { _id } } }
          GQL
        ).to eq [@student1.to_param]
      end

      it "doesn't return users that aren't visible to you" do
        expect(
          course_type.resolve(
            "usersConnection { edges { node { _id } } }",
            current_user: other_teacher
          )
        ).to eq [other_teacher.id.to_s]
      end

      context "permissions" do
        it "returns nil for student without permissions" do
          @course.account.role_overrides.create!(permission: :read_roster, role: student_role, enabled: false)

          expect(
            course_type.resolve(
              "usersConnection { edges { node { _id } } }",
              current_user: @student1
            )
          ).to be_nil
        end

        it "returns nil for teacher without permissions" do
          @course.account.role_overrides.create!(permission: :read_roster, role: teacher_role, enabled: false)
          @course.account.role_overrides.create!(permission: :view_all_grades, role: teacher_role, enabled: false)
          @course.account.role_overrides.create!(permission: :manage_grades, role: teacher_role, enabled: false)

          expect(
            course_type.resolve(
              "usersConnection { edges { node { _id } } }",
              current_user: @teacher
            )
          ).to be_nil
        end

        it "returns user even without read_roster permission if only self is requested" do
          @course.account.role_overrides.create!(permission: :read_roster, role: student_role, enabled: false)

          student1_id_variations = [@student1.id, @student1.global_id]
          student1_id_variations.each do |id|
            expect(
              course_type.resolve(<<~GQL, current_user: @student1)
                usersConnection(filter: {userIds: ["#{id}"]}) { edges { node { _id } } }
              GQL
            ).to eq [@student1.to_param]
          end
        end

        it "returns nil for for user without read_roster permission if they request other users" do
          @course.account.role_overrides.create!(permission: :read_roster, role: student_role, enabled: false)

          expect(
            course_type.resolve(<<~GQL, current_user: @student1)
              usersConnection(filter: {userIds: ["#{@student1.id}", "#{@student2.id}"]}) { edges { node { _id } } }
            GQL
          ).to be_nil
        end
      end

      context "filtering" do
        it "allows filtering by enrollment state" do
          expect(
            course_type.resolve(<<~GQL, current_user: @teacher)
              usersConnection(
                filter: {enrollmentStates: [active completed]}
              ) { edges { node { _id } } }
            GQL
          ).to match_array [@teacher, @student1, @student2, @concluded_user].map(&:to_param)
        end

        it "allows filtering by enrollment type" do
          expect(
            course_type.resolve(<<~GQL, current_user: @teacher)
              usersConnection(
                filter: {enrollmentTypes: [TeacherEnrollment]}
              ) { edges { node { _id } } }
            GQL
          ).to match_array [@teacher, other_teacher].map(&:to_param)
          expect(
            course_type.resolve(<<~GQL, current_user: @teacher)
              usersConnection(
                filter: {enrollmentTypes: [StudentEnrollment]}
              ) { edges { node { _id } } }
            GQL
          ).to match_array [@student1, @student2, @inactive_user].map(&:to_param)
        end

        context "enrollment role ids" do
          before(:once) do
            root_account_id = @course.root_account.id
            @student_role = Role.get_built_in_role("StudentEnrollment", root_account_id:)
            @ta_role = Role.get_built_in_role("TaEnrollment", root_account_id:)
            @teacher_role = Role.get_built_in_role("TeacherEnrollment", root_account_id:)
            @ta = course_with_ta(course: @course, active_all: true).user
          end

          it "returns only users with the specified enrollment role ids" do
            result = course_type.resolve(<<~GQL, current_user: @teacher)
              usersConnection(filter: {enrollmentRoleIds: ["#{@student_role.id}"]}) { edges { node { _id } } }
            GQL
            expect(result).to match_array([@student1.id, @student2.id, @inactive_user.id].map(&:to_s))

            result = course_type.resolve(<<~GQL, current_user: @teacher)
              usersConnection(filter: {enrollmentRoleIds: ["#{@ta_role.id}"]}) { edges { node { _id } } }
            GQL
            expect(result).to match_array([@ta.id.to_s])
          end

          it "does not return users when enrollment role ids are invalid" do
            fake_role_id = (@teacher_role.id + 99_999).to_s
            result = course_type.resolve(<<~GQL, current_user: @teacher)
              usersConnection(filter: {enrollmentRoleIds: ["#{fake_role_id}"]}) { edges { node { _id } } }
            GQL
            expect(result).to be_empty
          end
        end

        context "test students" do
          before(:once) do
            @test_student = course.student_view_student
            @regular_student = student_in_course(active_all: true).user
          end

          it "includes test students by default" do
            result = course_type.resolve("usersConnection { edges { node { _id } } }", current_user: @teacher)
            expect(result).to include(@test_student.to_param, @regular_student.to_param)
          end

          it "excludes test students when exclude_test_students is true" do
            result = course_type.resolve(<<~GQL, current_user: @teacher)
              usersConnection(filter: {excludeTestStudents: true}) { edges { node { _id } } }
            GQL
            expect(result).not_to include(@test_student.to_param)
            expect(result).to include(@regular_student.to_param)
          end
        end
      end

      context "loginId" do
        def pseud_params(unique_id, account = Account.default)
          {
            account:,
            unique_id:,
          }
        end

        before do
          users = [@teacher, @student1, other_teacher, @student2, @inactive_user]
          @pseudonyms = users.map { |user| user.pseudonyms.create!(pseud_params("#{user.id}@example.com")).unique_id }
        end

        it "returns loginId for all users when requested by a teacher" do
          expect(
            course_type.resolve(
              "usersConnection { edges { node { loginId } } }",
              current_user: @teacher
            )
          ).to eq @pseudonyms
        end

        it "does not return loginId for any users when requested by a student" do
          expect(
            course_type.resolve(
              "usersConnection { edges { node { loginId } } }",
              current_user: @student1
            )
          ).to eq [nil, nil, nil, nil, nil]
        end
      end

      context "search and sort" do
        before(:once) do
          @domain_root_account = Account.default
          @student_with_name = student_in_course(active_all: true).user
          @student_with_name.update!(name: "John Doe", sortable_name: "Doe, John")
          @student_with_email = student_in_course(active_all: true).user
          @student_with_email.update!(name: "Mary Smith", sortable_name: "Smith, Mary")
          @student_with_email.email = "a123@example.com"
          @student_with_email.save!
          @student_with_sis = student_in_course(active_all: true).user
          @student_with_sis.update(email: "b456@email.com", name: "Claire Anne", sortable_name: "Anne, Claire")
          @student_with_sis.pseudonyms.create!(
            account: Account.default,
            sis_user_id: "sis_123",
            unique_id: "uid_123"
          )
          @student_with_login = student_in_course(active_all: true).user
          @student_with_login.update(email: "c789@example.com", name: "Newman Bradley", sortable_name: "Bradley, Newman")
          @student_with_login.pseudonyms.create!(
            account: Account.default,
            sis_user_id: "sis_456",
            unique_id: "uid_456"
          )
          @student_with_email.pseudonyms.create!(
            account: Account.default,
            sis_user_id: "sis_789",
            unique_id: "uid_789"
          )
          @student_with_email.enrollments.first.update!(total_activity_time: 100)
          @student_with_sis.enrollments.first.update!(total_activity_time: 200)
          @student_with_login.enrollments.first.update!(total_activity_time: 300)
        end

        context "search" do
          it "filters users by search term matching name" do
            expect(
              course_type.resolve(<<~GQL, current_user: @teacher)
                usersConnection(filter: {searchTerm: "john"}) { edges { node { _id } } }
              GQL
            ).to eq [@student_with_name.to_param]
          end

          it "filters users by search term matching email when user has permissions" do
            expect(
              course_type.resolve(<<~GQL, current_user: @teacher)
                usersConnection(filter: {searchTerm: "a123@example.com"}) { edges { node { _id } } }
              GQL
            ).to eq [@student_with_email.to_param]
          end

          it "does not match email when user lacks permissions" do
            expect(
              course_type.resolve(<<~GQL, current_user: @student1)
                usersConnection(filter: {searchTerm: "a123@example.com"}) { edges { node { _id } } }
              GQL
            ).to be_empty
          end

          it "filters users by search term matching SIS ID when user has permissions" do
            expect(
              course_type.resolve(<<~GQL, current_user: @teacher)
                usersConnection(filter: {searchTerm: "sis_123"}) { edges { node { _id } } }
              GQL
            ).to eq [@student_with_sis.to_param]
          end

          it "does not match SIS ID when user lacks permissions" do
            expect(
              course_type.resolve(<<~GQL, current_user: @student1)
                usersConnection(filter: {searchTerm: "sis_123"}) { edges { node { _id } } }
              GQL
            ).to be_empty
          end

          it "filters users by search term matching login ID when user has permissions" do
            expect(
              course_type.resolve(<<~GQL, current_user: @teacher)
                usersConnection(filter: {searchTerm: "uid_456"}) { edges { node { _id } } }
              GQL
            ).to eq [@student_with_login.to_param]
          end

          it "does not match login ID when user lacks permissions" do
            expect(
              course_type.resolve(<<~GQL, current_user: @student1)
                usersConnection(filter: {searchTerm: "uid_456"}) { edges { node { _id } } }
              GQL
            ).to be_empty
          end

          it "returns empty when search term does not match users" do
            expect(
              course_type.resolve(<<~GQL, current_user: @teacher)
                usersConnection(filter: {searchTerm: "nonexistent"}) { edges { node { _id } } }
              GQL
            ).to be_empty
          end

          it "throws error if search term is too short" do
            result = CanvasSchema.execute(<<~GQL, context: { current_user: @teacher })
              query {
                course(id: "#{course.id}") {
                  usersConnection(filter: {searchTerm: "a"}) {
                    edges { node { _id } }
                  }
                }
              }
            GQL

            expect(result["errors"]).to be_present
            expect(result["errors"][0]["message"]).to match(/at least 2 characters/)
          end

          it "ignores search term if empty string" do
            expect(
              course_type.resolve(<<~GQL, current_user: @teacher)
                usersConnection(filter: {searchTerm: ""}) { edges { node { _id } } }
              GQL
            ).to match_array([
              @teacher,
              @student1,
              other_teacher,
              @student2,
              @inactive_user,
              @student_with_name,
              @student_with_email,
              @student_with_sis,
              @student_with_login
            ].map(&:to_param))
          end
        end

        context "sort" do
          before :once do
            @sorted_by_name_asc = [@student_with_sis, @student_with_name, @student_with_email].map(&:name)
            @sorted_by_sis_id_asc = [@student_with_sis, @student_with_login, @student_with_email].map { |u| u.pseudonyms.first.sis_user_id }
            @sorted_by_login_id_asc = [@student_with_sis, @student_with_login, @student_with_email].map { |u| u.pseudonyms.first.unique_id }
            @sorted_by_total_activity_time_asc = [@student_with_email, @student_with_sis, @student_with_login].map { |u| u.enrollments.first.total_activity_time }
          end

          def get_sorted_results(field, direction, result = "_id")
            course_type.resolve(
              "usersConnection(sort: {field: #{field}, direction: #{direction}}) { edges { node { #{result} } } }",
              current_user: @teacher,
              domain_root_account: @domain_root_account
            )
          end

          context "name" do
            it "sorts by name ascending" do
              expect(get_sorted_results(:name, :asc, "name")[0..2]).to eq @sorted_by_name_asc
            end

            it "sorts by name descending" do
              expect(get_sorted_results(:name, :desc, "name")[-3..]).to eq @sorted_by_name_asc.reverse
            end
          end

          context "sis_id" do
            it "sorts by SIS ID ascending" do
              expect(get_sorted_results(:sis_id, :asc, "sisId")[0..2]).to eq @sorted_by_sis_id_asc
            end

            it "sorts by SIS ID descending" do
              expect(get_sorted_results(:sis_id, :desc, "sisId")[0..2]).to eq @sorted_by_sis_id_asc.reverse
            end
          end

          context "login_id" do
            it "sorts by login_id ascending" do
              expect(get_sorted_results(:login_id, :asc, "loginId")[0..2]).to eq @sorted_by_login_id_asc
            end

            it "sorts by login_id descending" do
              expect(get_sorted_results(:login_id, :desc, "loginId")[0..2]).to eq @sorted_by_login_id_asc.reverse
            end
          end

          context "total_activity_time" do
            it "sorts by total_activity_time ascending" do
              expect(get_sorted_results(:total_activity_time, :asc, "enrollments { totalActivityTime }")[0..2].flatten).to eq @sorted_by_total_activity_time_asc
            end

            it "sorts by total_activity_time descending" do
              expect(get_sorted_results(:total_activity_time, :desc, "enrollments { totalActivityTime }")[0..2].flatten).to eq @sorted_by_total_activity_time_asc.reverse
            end
          end
        end
      end

      describe "users_connection_count" do
        before(:once) do
          @course = course_factory
          @teacher = @course.enroll_teacher(user_factory, enrollment_state: "active").user
          @student1 = @course.enroll_student(user_factory, enrollment_state: "active").user
          @student2 = @course.enroll_student(user_factory, enrollment_state: "active").user
          @student3 = @course.enroll_student(user_factory(name: "Searchable Student"), enrollment_state: "active").user
          @inactive_student = @course.enroll_student(user_factory, enrollment_state: "inactive").user
          @test_student = @course.student_view_student
        end

        let(:course_type) { GraphQLTypeTester.new(@course, current_user: @teacher) }

        it "counts all course users" do
          users = course_type.resolve("usersConnection { edges { node { _id } } }")
          count = course_type.resolve("usersConnectionCount")
          expect(users.size).to eq count
          # All active students + teacher + test student + inactive student
          expect(count).to eq 6
        end

        it "counts users filtered by user_ids with legacy parameter" do
          users = course_type.resolve("usersConnection(userIds: [#{@student1.id}, #{@student2.id}]) { edges { node { _id } } }")
          count = course_type.resolve("usersConnectionCount(userIds: [#{@student1.id}, #{@student2.id}])")
          expect(users.size).to eq count
          expect(count).to eq 2
        end

        it "counts users filtered by user_ids with filter parameter" do
          users = course_type.resolve("usersConnection(filter: {userIds: [#{@student1.id}, #{@student2.id}]}) { edges { node { _id } } }")
          count = course_type.resolve("usersConnectionCount(filter: {userIds: [#{@student1.id}, #{@student2.id}]})")
          expect(users.size).to eq count
          expect(count).to eq 2
        end

        it "counts users filtered by search_term" do
          users = course_type.resolve('usersConnection(filter: {searchTerm: "Searchable"}) { edges { node { _id } } }')
          count = course_type.resolve('usersConnectionCount(filter: {searchTerm: "Searchable"})')
          expect(users.size).to eq count
          expect(count).to eq 1
        end

        it "counts users filtered by enrollment_states" do
          users = course_type.resolve("usersConnection(filter: {enrollmentStates: [inactive]}) { edges { node { _id } } }")
          count = course_type.resolve("usersConnectionCount(filter: {enrollmentStates: [inactive]})")
          expect(users.size).to eq count
          expect(count).to eq 1
        end

        it "counts users filtered by enrollment_types" do
          users = course_type.resolve("usersConnection(filter: {enrollmentTypes: [TeacherEnrollment]}) { edges { node { _id } } }")
          count = course_type.resolve("usersConnectionCount(filter: {enrollmentTypes: [TeacherEnrollment]})")
          expect(users.size).to eq count
          expect(count).to eq 1
        end

        it "excludes from count test students when requested" do
          users = course_type.resolve("usersConnection(filter: {excludeTestStudents: true}) { edges { node { _id } } }")
          count = course_type.resolve("usersConnectionCount(filter: {excludeTestStudents: true})")
          expect(users.size).to eq count
          expect(count).to eq 5 # All users except test student
        end

        it "requires appropriate permissions to return count" do
          other_user = user_factory
          resolver = GraphQLTypeTester.new(@course, current_user: other_user)
          users = resolver.resolve("usersConnection { edges { node { _id } } }")
          count = resolver.resolve("usersConnectionCount")
          expect(users).to be_nil
          expect(count).to be_nil
        end

        it "counts users filtered by multiple filters" do
          users_with_multiple_filters = <<~GQL
            usersConnection(
              filter: {
                enrollmentTypes: [StudentEnrollment]
                enrollmentStates: [active]
                excludeTestStudents: true
              }
            ){ edges { node { _id } } }
          GQL
          count_with_multiple_filters = <<~GQL
            usersConnectionCount(
              filter: {
                enrollmentTypes: [StudentEnrollment]
                enrollmentStates: [active]
                excludeTestStudents: true
              }
            )
          GQL
          users = course_type.resolve(users_with_multiple_filters)
          count = course_type.resolve(count_with_multiple_filters)
          expect(users.size).to eq count
          expect(count).to eq 3 # Three active students
        end
      end
    end

    describe "enrollmentsConnection" do
      it "works" do
        expect(
          course_type.resolve(
            "enrollmentsConnection { nodes { _id } }",
            current_user: @teacher
          )
        ).to match_array @course.all_enrollments.map(&:to_param)
      end

      it "doesn't return users not visible to current_user" do
        expect(
          course_type.resolve(
            "enrollmentsConnection { nodes { _id } }",
            current_user: other_teacher
          )
        ).to match_array [
          @teacher.enrollments.first.id.to_s,
          other_teacher.enrollments.first.id.to_s,
        ]
      end

      it "returns nil for each user's initial lastActivityAt" do
        expect(
          course_type.resolve(
            "enrollmentsConnection { nodes { lastActivityAt } }",
            current_user: @teacher
          )
        ).to eq [nil, nil, nil, nil, nil, nil]
      end

      it "returns a datetime for each user enrollment once its last activity has been updated" do
        last_activity = "2022-08-01T00:00:00Z"
        course.enrollments.each do |enrollment|
          enrollment.last_activity_at = last_activity
          enrollment.save
          last_activity = (Date.parse(last_activity) + 1.day).to_s
        end

        expect(
          course_type.resolve(
            "enrollmentsConnection { nodes { lastActivityAt } }",
            current_user: @teacher
          ).sort
        ).to eq [
          "2022-08-01T00:00:00Z",
          "2022-08-02T00:00:00Z",
          "2022-08-03T00:00:00Z",
          "2022-08-04T00:00:00Z",
          "2022-08-05T00:00:00Z",
          "2022-08-06T00:00:00Z"
        ]
      end

      it "returns nil for other users's initial lastActivityAt if current user does not have appropriate permissions" do
        last_activity = "2022-08-01T00:00:00Z"
        course.enrollments.each do |enrollment|
          enrollment.last_activity_at = last_activity
          enrollment.save
          last_activity = (Date.parse(last_activity) + 1.day).to_s
        end

        student_last_activity = course_type.resolve(
          "enrollmentsConnection { nodes { lastActivityAt } }",
          current_user: @student1
        ).compact

        expect(student_last_activity).to have(1).items
        expect(Time.iso8601(student_last_activity.first)).to be_within(1.second)
          .of(@student1.enrollments.first.last_activity_at)
      end

      it "returns zero for each user's initial totalActivityTime" do
        expect(
          course_type.resolve(
            "enrollmentsConnection { nodes { totalActivityTime } }",
            current_user: @teacher
          )
        ).to eq [0, 0, 0, 0, 0, 0]
      end

      it "returns nil for other users's initial totalActivityTime if current user does not have appropriate permissions" do
        expected_total_activity_time = [nil, 0, nil, nil, nil, nil]

        result_total_activity_time = course_type.resolve(
          "enrollmentsConnection { nodes { totalActivityTime } }",
          current_user: @student1
        )

        expect(result_total_activity_time).to match_array(expected_total_activity_time)
      end

      it "returns the sisRole of each user" do
        expected_sis_roles = %w[teacher student teacher student student student]

        result_sis_roles = course_type.resolve(
          "enrollmentsConnection { nodes { sisRole } }",
          current_user: @teacher
        )

        expect(result_sis_roles).to match_array(expected_sis_roles)
      end

      it "returns an htmlUrl for each enrollment" do
        expected_urls = [@teacher, @student1, other_teacher, @student2, @inactive_user, @concluded_user]
                        .map { |user| "http://test.host/courses/#{@course.id}/users/#{user.id}" }

        result_urls = course_type.resolve(
          "enrollmentsConnection { nodes { htmlUrl } }",
          current_user: @teacher,
          request: ActionDispatch::TestRequest.create
        )

        expect(result_urls).to match_array(expected_urls)
      end

      it "returns canBeRemoved boolean value for each enrollment" do
        expected_can_be_removed = [false, true, true, true, true, true]

        result_can_be_removed = course_type.resolve(
          "enrollmentsConnection { nodes { canBeRemoved } }",
          current_user: @teacher
        )

        expect(result_can_be_removed).to match_array(expected_can_be_removed)
      end

      describe "filtering" do
        it "returns only enrollments of the specified types if included" do
          ta_enrollment = course.enroll_ta(User.create!, enrollment_state: :active)

          expect(
            course_type.resolve(
              "enrollmentsConnection(filter: {types: [TeacherEnrollment, TaEnrollment]}) { nodes { _id } }",
              current_user: @teacher
            )
          ).to match_array([
                             @teacher.enrollments.first.id.to_s,
                             other_teacher.enrollments.first.id.to_s,
                             ta_enrollment.id.to_s
                           ])
        end

        it "returns only enrollments with the specified associated_user_ids if included" do
          observer = User.create!
          observer_enrollment = observer_in_course(course: @course, user: observer)
          observer_enrollment.update!(associated_user: @student1)

          other_observer_enrollment = observer_in_course(course: @course, user: observer)
          other_observer_enrollment.update!(associated_user: @student2)

          expect(
            course_type.resolve(
              "enrollmentsConnection(filter: {associatedUserIds: [#{@student1.id}]}) { nodes { _id } }",
              current_user: @teacher
            )
          ).to eq [observer_enrollment.id.to_s]
        end

        it "returns only enrollments with the specified user_ids if included" do
          student_1 = course.enroll_user(User.create!, "StudentEnrollment", enrollment_state: "active").user
          student_2 = course.enroll_user(User.create!, "StudentEnrollment", enrollment_state: "active").user
          course.enroll_user(User.create!, "StudentEnrollment", enrollment_state: "active").user

          expect(
            course_type.resolve(
              "enrollmentsConnection(filter: {userIds: [#{student_1.id}, #{student_2.id}]}) { nodes { _id } }",
              current_user: @teacher
            )
          ).to eq [student_1.enrollments.first.id.to_s, student_2.enrollments.first.id.to_s]
        end

        it "returns only enrollments with the specified states if included" do
          inactive_student = course.enroll_user(User.create!, "StudentEnrollment", enrollment_state: "inactive").user
          deleted_student = course.enroll_user(User.create!, "StudentEnrollment", enrollment_state: "deleted").user
          rejected_student = course.enroll_user(User.create!, "StudentEnrollment", enrollment_state: "rejected").user
          expect(
            course_type.resolve(
              "enrollmentsConnection(filter: {states: [inactive, deleted, rejected]}) { nodes { _id } }",
              current_user: @teacher
            )
          ).to eq [inactive_student.enrollments.first.id.to_s, deleted_student.enrollments.first.id.to_s, rejected_student.enrollments.first.id.to_s]
        end
      end
    end
  end

  describe "AssignmentGroupConnection" do
    it "returns assignment groups" do
      ag = course.assignment_groups.create!(name: "a group")
      ag2 = course.assignment_groups.create!(name: "another group")
      ag2.destroy
      expect(
        course_type.resolve("assignmentGroupsConnection { edges { node { _id } } }")
      ).to eq [ag.to_param]
    end
  end

  describe "GroupsConnection" do
    before(:once) do
      @cg = course.groups.create! name: "A Group"
      ncc = course.group_categories.create! name: "Non-Collaborative Category", non_collaborative: true
      @ncg = course.groups.create! name: "Non-Collaborative Group", non_collaborative: true, group_category: ncc
    end

    it "returns student groups" do
      expect(
        course_type.resolve("groupsConnection { edges { node { _id } } }")
      ).to eq [@cg.to_param]
    end

    context "differentiation_tags" do
      before :once do
        Account.default.enable_feature! :assign_to_differentiation_tags
        Account.default.settings[:allow_assign_to_differentiation_tags] = { value: true }
        Account.default.save!
        Account.default.reload
        @teacher = course.enroll_teacher(user_factory, section: other_section, limit_privileges_to_course_section: false).user
      end

      it "returns combined student groups and non-collaborative groups for users with sufficient permission" do
        RoleOverride::GRANULAR_MANAGE_TAGS_PERMISSIONS.each do |permission|
          course.account.role_overrides.create!(
            permission:,
            role: teacher_role,
            enabled: true
          )
        end

        tester = GraphQLTypeTester.new(course, current_user: @teacher)
        res = tester.resolve("groupsConnection(includeNonCollaborative: true) { edges { node { _id } } }")
        expect(res).to match_array([@cg.id.to_param, @ncg.id.to_param])
      end

      it "returns only collaborative groups if includeNonCollaborative is not provided" do
        RoleOverride::GRANULAR_MANAGE_TAGS_PERMISSIONS.each do |permission|
          course.account.role_overrides.create!(
            permission:,
            role: teacher_role,
            enabled: true
          )
        end

        tester = GraphQLTypeTester.new(course, current_user: @teacher)
        res = tester.resolve("groupsConnection { edges { node { _id } } }")
        expect(res).to match_array([@cg.id.to_param])
      end

      it "returns only collaborative groups if the user does not have sufficient permissions" do
        # course_type is student, keep in mind, the setting differentiation_tags is enabled
        expect(
          course_type.resolve("groupsConnection(includeNonCollaborative: true) { edges { node { _id } } }")
        ).to eq [@cg.to_param]
      end
    end
  end

  describe "groupSetsConnection" do
    before(:once) do
      @teacher_role = Role.get_built_in_role("TeacherEnrollment", root_account_id: Account.default.id)
      @project_groups = course.group_categories.create! name: "Project Groups"
      @student_groups = GroupCategory.student_organized_for(course)
      @non_collaborative_groups = course.group_categories.create! name: "NC Groups", non_collaborative: true
    end

    it "returns project group sets (not student_organized, not non_collaborative) when not asked for" do
      expect(
        course_type.resolve("groupSetsConnection { edges { node { _id } } }",
                            current_user: @teacher)
      ).to eq [@project_groups.id.to_s]
    end

    it "includes non_collaborative group sets when asked for by someone with permissions" do
      @course.account.enable_feature! :assign_to_differentiation_tags
      @course.account.settings[:allow_assign_to_differentiation_tags] = { value: true }
      @course.account.save!
      @course.account.reload
      RoleOverride::GRANULAR_MANAGE_TAGS_PERMISSIONS.each do |permission|
        @course.account.role_overrides.create!(
          permission:,
          role: @teacher_role,
          enabled: true
        )
      end

      expect(
        course_type.resolve("groupSetsConnection(includeNonCollaborative: true) { edges { node { _id } } }",
                            current_user: @teacher)
      ).to match_array [@project_groups.id.to_s, @non_collaborative_groups.id.to_s]
    end

    it "does not include non_collaborative group sets when asked for by someone without permissions" do
      @course.account.settings[:allow_assign_to_differentiation_tags] = { value: true }
      @course.account.save!
      @course.account.reload
      RoleOverride::GRANULAR_MANAGE_TAGS_PERMISSIONS.each do |permission|
        @course.account.role_overrides.create!(
          permission:,
          role: @teacher_role,
          enabled: false
        )
      end
      expect(
        course_type.resolve("groupSetsConnection { edges { node { _id } } }",
                            current_user: @teacher)
      ).to eq [@project_groups.id.to_s]
    end
  end

  describe "groupSets" do
    before(:once) do
      @teacher_role = Role.get_built_in_role("TeacherEnrollment", root_account_id: Account.default.id)
      @project_groups = course.group_categories.create! name: "Project Groups"
      @student_groups = GroupCategory.student_organized_for(course)
      @non_collaborative_groups = course.group_categories.create! name: "NC Groups", non_collaborative: true
    end

    it "returns project group sets (not student_organized, not non_collaborative) when not asked for" do
      expect(
        course_type.resolve("groupSets { _id}",
                            current_user: @teacher)
      ).to eq [@project_groups.id.to_s]
    end

    it "includes non_collaborative group sets when asked for by someone with permissions" do
      @course.account.enable_feature! :assign_to_differentiation_tags
      @course.account.settings[:allow_assign_to_differentiation_tags] = { value: true }
      @course.account.save!
      @course.account.reload
      RoleOverride::GRANULAR_MANAGE_TAGS_PERMISSIONS.each do |permission|
        @course.account.role_overrides.create!(
          permission:,
          role: @teacher_role,
          enabled: true
        )
      end

      expect(
        course_type.resolve("groupSets(includeNonCollaborative: true) { _id }",
                            current_user: @teacher)
      ).to match_array [@project_groups.id.to_s, @non_collaborative_groups.id.to_s]
    end

    it "excludes non_collaborative group sets when asked for by someone without permissions" do
      @course.account.settings[:allow_assign_to_differentiation_tags] = { value: true }
      @course.account.save!
      @course.account.reload
      RoleOverride::GRANULAR_MANAGE_TAGS_PERMISSIONS.each do |permission|
        @course.account.role_overrides.create!(
          permission:,
          role: @teacher_role,
          enabled: false
        )
      end

      expect(
        course_type.resolve("groupSets(includeNonCollaborative: true) { _id }",
                            current_user: @teacher)
      ).to match_array [@project_groups.id.to_s]
    end
  end

  describe "term" do
    before(:once) do
      course.enrollment_term.update(start_at: 1.month.ago)
    end

    it "works" do
      expect(
        course_type.resolve("term { _id }")
      ).to eq course.enrollment_term.id.to_s
      expect(
        course_type.resolve("term { name }")
      ).to eq course.enrollment_term.name
      expect(
        course_type.resolve("term { startAt }")
      ).to eq course.enrollment_term.start_at.iso8601
    end
  end

  describe "PostPolicy" do
    let(:assignment) { course.assignments.create! }
    let(:course) { Course.create!(workflow_state: "available") }
    let(:student) { course.enroll_user(User.create!, "StudentEnrollment", enrollment_state: "active").user }
    let(:teacher) { course.enroll_user(User.create!, "TeacherEnrollment", enrollment_state: "active").user }

    context "when user has manage_grades permission" do
      let(:context) { { current_user: teacher } }

      it "returns the PostPolicy for the course" do
        resolver = GraphQLTypeTester.new(course, context)
        expect(resolver.resolve("postPolicy { _id }").to_i).to eql course.default_post_policy.id
      end

      it "returns null if there is no course-specific PostPolicy" do
        course.default_post_policy.destroy
        resolver = GraphQLTypeTester.new(course, context)
        expect(resolver.resolve("postPolicy { _id }")).to be_nil
      end
    end

    context "when user does not have manage_grades permission" do
      let(:context) { { current_user: student } }

      it "returns null in place of the PostPolicy" do
        course.default_post_policy.update!(post_manually: true)
        resolver = GraphQLTypeTester.new(course, context)
        expect(resolver.resolve("postPolicy { _id }")).to be_nil
      end
    end
  end

  describe "AssignmentPostPoliciesConnection" do
    let(:course) { Course.create!(workflow_state: "available") }
    let(:student) { course.enroll_user(User.create!, "StudentEnrollment", enrollment_state: "active").user }
    let(:teacher) { course.enroll_user(User.create!, "TeacherEnrollment", enrollment_state: "active").user }

    context "when user has manage_grades permission" do
      let(:context) { { current_user: teacher } }

      it "returns only the assignment PostPolicies for the course" do
        assignment1 = course.assignments.create!
        assignment2 = course.assignments.create!

        resolver = GraphQLTypeTester.new(course, context)
        ids = resolver.resolve("assignmentPostPolicies { nodes { _id } }").map(&:to_i)
        expect(ids).to contain_exactly(assignment1.post_policy.id, assignment2.post_policy.id)
      end

      it "returns null if there are no assignment PostPolicies" do
        course.post_policies.where.not(assignment: nil).destroy_all
        resolver = GraphQLTypeTester.new(course, context)
        expect(resolver.resolve("assignmentPostPolicies { nodes { _id } }")).to be_empty
      end
    end

    context "when user does not have manage_grades permission" do
      let(:context) { { current_user: student } }

      it "returns null in place of the PostPolicy" do
        resolver = GraphQLTypeTester.new(course, context)
        expect(resolver.resolve("assignmentPostPolicies { nodes { _id } }")).to be_nil
      end
    end
  end

  describe "Account" do
    it "works" do
      expect(course_type.resolve("account { _id }")).to eq course.account.id.to_s
    end
  end

  describe "imageUrl" do
    it "returns a url from an uploaded image" do
      course.image_id = attachment_model(context: @course).id
      course.save!
      expect(course_type.resolve("imageUrl")).to_not be_nil
    end

    it "returns a url from id when url is blank" do
      course.image_url = ""
      course.image_id = attachment_model(context: @course).id
      course.save!
      expect(course_type.resolve("imageUrl")).to_not be_nil
      expect(course_type.resolve("imageUrl")).to_not eq ""
    end

    it "returns a url from settings" do
      course.image_url = "http://some.cool/gif.gif"
      course.save!
      expect(course_type.resolve("imageUrl")).to eq "http://some.cool/gif.gif"
    end
  end

  describe "AssetString" do
    it "returns the asset string" do
      result = course_type.resolve("assetString")
      expect(result).to eq @course.asset_string
    end
  end

  describe "AllowFinalGradeOverride" do
    it "returns the final grade override policy" do
      result = course_type.resolve("allowFinalGradeOverride")
      expect(result).to eq @course.allow_final_grade_override
    end
  end

  describe "RubricsConnection" do
    before(:once) do
      rubric_for_course
      deleted_rubric_for_course
      rubric_association_model(context: course, rubric: @rubric, association_object: course, purpose: "bookmark")
      rubric_association_model(context: course, rubric: @deleted_rubric, association_object: course, purpose: "bookmark")
    end

    it "returns rubrics" do
      expect(
        course_type.resolve("rubricsConnection { edges { node { _id } } }")
      ).to eq [course.rubrics.first.to_param]
    end

    it "returns only active rubrics, excluding those with workflow_state 'deleted'" do
      rubrics = course_type.resolve("rubricsConnection { edges { node { _id workflowState } } }")

      expect(rubrics).to match_array(["active"])
    end
  end

  describe "ActivityStream" do
    it "return activity stream summaries" do
      cur_course = Course.create!
      new_teacher = User.create!
      cur_course.enroll_teacher(new_teacher).accept
      cur_course.announcements.create! title: "hear ye!", message: "wat"
      cur_course.discussion_topics.create!
      cur_resolver = GraphQLTypeTester.new(cur_course, current_user: new_teacher)
      expect(cur_resolver.resolve("activityStream { summary { type } } ")).to match_array ["DiscussionTopic", "Announcement"]
      expect(cur_resolver.resolve("activityStream { summary { count } } ")).to match_array [1, 1]
      expect(cur_resolver.resolve("activityStream { summary { unreadCount } } ")).to match_array [1, 1]
      expect(cur_resolver.resolve("activityStream { summary { notificationCategory } } ")).to match_array [nil, nil]
    end
  end

  describe "submissionStatistics" do
    let(:now) { Time.zone.now }

    context "when user doesn't have read permission" do
      it "returns null" do
        other_student = user_factory
        expect(course_type.resolve("submissionStatistics { submissionsDueThisWeekCount }", current_user: other_student)).to be_nil
      end
    end

    context "when user has read permission" do
      describe "submissionsDueThisWeekCount" do
        it "counts submissions with due dates within the next 7 days" do
          Timecop.freeze(now) do
            # Set up a submission due within this week
            assignment = course.assignments.create!(
              title: "Assignment due this week",
              workflow_state: "published",
              submission_types: "online_text_entry"
            )
            submission = assignment.submissions.find_by(user_id: @student.id)
            submission.update!(cached_due_date: now + 2.days)

            expect(course_type.resolve("submissionStatistics { submissionsDueThisWeekCount }")).to eq 1
          end
        end

        it "excludes submissions due beyond this week" do
          Timecop.freeze(now) do
            # Set up a submission due far in the future
            assignment = course.assignments.create!(
              title: "Future assignment",
              workflow_state: "published",
              submission_types: "online_text_entry"
            )
            submission = assignment.submissions.find_by(user_id: @student.id)
            submission.update!(cached_due_date: now + 10.days)

            expect(course_type.resolve("submissionStatistics { submissionsDueThisWeekCount }")).to eq 0
          end
        end

        it "excludes submissions from unpublished assignments" do
          Timecop.freeze(now) do
            # Set up a submission for an unpublished assignment
            assignment = course.assignments.create!(
              title: "Unpublished assignment",
              workflow_state: "unpublished",
              submission_types: "online_text_entry"
            )
            submission = assignment.submissions.find_by(user_id: @student.id)
            submission.update!(cached_due_date: now + 2.days)

            expect(course_type.resolve("submissionStatistics { submissionsDueThisWeekCount }")).to eq 0
          end
        end

        context "when the submission is coming from graded discussion assignment" do
          let(:assignment_for_graded_discussion) do
            course.assignments.create!(title: "Assignment for graded discussion", workflow_state: "published", submission_types: ["online_text_entry"])
          end

          let(:graded_discussion) do
            course.discussion_topics.create!(message: "hi", title: "title", assignment: assignment_for_graded_discussion)
          end

          it "should use it in the calculation" do
            Timecop.freeze(now) do
              submission = graded_discussion.assignment.submissions.find_by(user_id: @student.id)
              submission.update!(cached_due_date: now + 2.days)

              expect(course_type.resolve("submissionStatistics { submissionsDueThisWeekCount }")).to eq 1
            end
          end
        end

        context "when the submission is coming from checkpoint discussion assignment" do
          let(:assignment_for_checkpoint_discussion) do
            parent_assignment = course.assignments.create!(has_sub_assignments: true, title: "Parent Assignment", workflow_state: "published")
            parent_assignment.sub_assignments.create!(
              context: course,
              sub_assignment_tag: CheckpointLabels::REPLY_TO_TOPIC,
              title: "Sub Assignment 1",
              workflow_state: "published",
              submission_types: "discussion_topic"
            )
            parent_assignment
          end

          let(:checkpoint_discussion) do
            course.discussion_topics.create!(message: "hi", title: "discussion title", assignment: assignment_for_checkpoint_discussion)
          end

          it "should use it in the calculation" do
            Timecop.freeze(now) do
              sub_assignments = assignment_for_checkpoint_discussion.sub_assignments
              submission = sub_assignments.first.submissions.find_by(user_id: @student.id)
              submission.update!(cached_due_date: now + 2.days)

              expect(course_type.resolve("submissionStatistics { submissionsDueThisWeekCount }")).to eq 1
            end
          end
        end

        context "when the submission is coming from classic quiz assignment" do
          let(:assignment_for_classic_quiz) do
            course.assignments.create!(title: "Assignment for classic quiz", workflow_state: "published", submission_types: ["online_text_entry"])
          end

          let(:classic_quiz_with_assignment) do
            course.quizzes.create!(title: "classic_quiz_with_assignment", assignment: assignment_for_classic_quiz)
          end

          it "should use it in the calculation" do
            Timecop.freeze(now) do
              submission = classic_quiz_with_assignment.assignment.submissions.find_by(user_id: @student.id)
              submission.update!(cached_due_date: now + 2.days)

              expect(course_type.resolve("submissionStatistics { submissionsDueThisWeekCount }")).to eq 1
            end
          end
        end
      end

      describe "missingSubmissionsCount" do
        # Create a fresh course and enrollment for each test to ensure isolation
        let(:isolated_course_with_student) do
          course_with_student(active_all: true)
          @course
        end

        let(:isolated_course_type) do
          GraphQLTypeTester.new(isolated_course_with_student, current_user: @student)
        end

        it "counts past-due submissions that aren't submitted" do
          course = isolated_course_with_student
          Timecop.freeze(now) do
            # Set up a past-due submission
            assignment = course.assignments.create!(
              title: "Past due assignment",
              workflow_state: "published",
              submission_types: "online_text_entry"
            )
            submission = assignment.submissions.find_by(user_id: @student.id)
            submission.update!(cached_due_date: now - 2.days)

            expect(isolated_course_type.resolve("submissionStatistics { missingSubmissionsCount }")).to eq 1
          end
        end

        it "excludes submissions due in the future" do
          course = isolated_course_with_student
          Timecop.freeze(now) do
            # Set up a submission due far in the future
            assignment = course.assignments.create!(
              title: "Future assignment",
              workflow_state: "published",
              submission_types: "online_text_entry"
            )
            submission = assignment.submissions.find_by(user_id: @student.id)
            submission.update!(cached_due_date: now + 10.days)

            expect(isolated_course_type.resolve("submissionStatistics { missingSubmissionsCount }")).to eq 0
          end
        end

        it "counts submissions explicitly marked as missing" do
          course = isolated_course_with_student
          Timecop.freeze(now) do
            # Set up a submission marked as missing
            assignment = course.assignments.create!(
              title: "Assignment marked missing",
              workflow_state: "published",
              submission_types: "online_text_entry"
            )
            submission = assignment.submissions.find_by(user_id: @student.id)
            submission.update!(late_policy_status: "missing")

            expect(isolated_course_type.resolve("submissionStatistics { missingSubmissionsCount }")).to eq 1
          end
        end

        it "excludes submitted submissions" do
          Timecop.freeze(now) do
            # Set up a past-due but submitted submission
            assignment = course.assignments.create!(
              title: "Submitted assignment",
              workflow_state: "published",
              submission_types: "online_text_entry"
            )
            submission = assignment.submissions.find_by(user_id: @student.id)
            submission.update!(
              cached_due_date: now - 2.days,
              submission_type: "online_text_entry",
              workflow_state: "submitted"
            )

            expect(course_type.resolve("submissionStatistics { missingSubmissionsCount }")).to eq 0
          end
        end

        context "when the submission is coming from graded discussion assignment" do
          let(:assignment_for_graded_discussion) do
            course.assignments.create!(title: "Assignment for graded discussion", workflow_state: "published", submission_types: ["online_text_entry"])
          end

          let(:graded_discussion) do
            course.discussion_topics.create!(message: "hi", title: "title", assignment: assignment_for_graded_discussion)
          end

          it "should use it in the calculation" do
            Timecop.freeze(now) do
              submission = graded_discussion.assignment.submissions.find_by(user_id: @student.id)
              submission.update!(cached_due_date: now - 1.day)

              expect(course_type.resolve("submissionStatistics { missingSubmissionsCount }")).to eq 1
            end
          end
        end

        context "when the submission is coming from checkpoint discussion assignment" do
          let(:assignment_for_checkpoint_discussion) do
            parent_assignment = course.assignments.create!(has_sub_assignments: true, title: "Parent Assignment", workflow_state: "published")
            parent_assignment.sub_assignments.create!(
              context: course,
              sub_assignment_tag: CheckpointLabels::REPLY_TO_TOPIC,
              title: "Sub Assignment 1",
              workflow_state: "published",
              submission_types: "discussion_topic"
            )
            parent_assignment
          end

          let(:checkpoint_discussion) do
            course.discussion_topics.create!(message: "hi", title: "discussion title", assignment: assignment_for_checkpoint_discussion)
          end

          it "should use it in the calculation" do
            Timecop.freeze(now) do
              sub_assignments = assignment_for_checkpoint_discussion.sub_assignments
              submission = sub_assignments.first.submissions.find_by(user_id: @student.id)
              submission.update!(cached_due_date: now - 1.day)

              expect(course_type.resolve("submissionStatistics { missingSubmissionsCount }")).to eq 1
            end
          end
        end

        context "when the submission is coming from classic quiz assignment" do
          let(:assignment_for_classic_quiz) do
            course.assignments.create!(title: "Assignment for classic quiz", workflow_state: "published", submission_types: ["online_text_entry"])
          end

          let(:classic_quiz_with_assignment) do
            course.quizzes.create!(title: "classic_quiz_with_assignment", assignment: assignment_for_classic_quiz)
          end

          it "should use it in the calculation" do
            Timecop.freeze(now) do
              submission = classic_quiz_with_assignment.assignment.submissions.find_by(user_id: @student.id)
              submission.update!(cached_due_date: now - 1.day)

              expect(course_type.resolve("submissionStatistics { missingSubmissionsCount }")).to eq 1
            end
          end
        end
      end
    end
  end

  describe "moderators" do
    def execute_query(pagination_options: {}, user: @teacher)
      options_string = pagination_options.empty? ? "" : "(#{pagination_options.map { |key, value| "#{key}: #{value.inspect}" }.join(", ")})"
      CanvasSchema.execute(<<~GQL, context: { current_user: user }).dig("data", "course")
        query {
          course(id: #{course.id}) {
            availableModerators#{options_string} {
              edges {
                node {
                  _id
                  name
                }
              }
              pageInfo {
                hasNextPage
                endCursor
              }
            }
            availableModeratorsCount
          }
        }
      GQL
    end

    before(:once) do
      @ta = User.create!
      course.enroll_ta(@ta, enrollment_state: :active)
    end

    context "when user has permissions to manage assignments" do
      it "returns availableModerators and availableModeratorsCount" do
        result = execute_query

        expect(result["availableModerators"]["edges"]).to match_array [
          { "node" => { "_id" => @teacher.id.to_s, "name" => @teacher.name } },
          { "node" => { "_id" => @ta.id.to_s, "name" => @ta.name } },
        ]

        expect(result["availableModeratorsCount"]).to eq 2
      end

      it "paginate available moderators" do
        result = execute_query(pagination_options: { first: 1 })
        expect(result["availableModerators"]["edges"].length).to eq 1
        expect(result["availableModerators"]["pageInfo"]["hasNextPage"]).to be true

        end_cursor = result["availableModerators"]["pageInfo"]["endCursor"]
        result = execute_query(pagination_options: { first: 1, after: end_cursor })
        expect(result["availableModerators"]["edges"].length).to eq 1
        expect(result["availableModerators"]["pageInfo"]["hasNextPage"]).to be false
      end
    end

    context "when user does not have permissions to manage assignments" do
      it "returns nil" do
        result = execute_query(user: @student)
        expect(result["availableModerators"]).to be_nil
        expect(result["availableModeratorsCount"]).to be_nil
      end
    end
  end

  describe "modules_connection with filters" do
    let(:course) { @course }
    let(:student) { @student }
    let(:teacher) { @teacher }

    def execute_with_context(query, user)
      CanvasSchema.execute(query, context: { current_user: user })
    end

    before :once do
      # Create modules with different completion states
      @completed_module = @course.context_modules.create!(name: "Completed Module")
      @started_module = @course.context_modules.create!(name: "Started Module")
      @unlocked_module = @course.context_modules.create!(name: "Unlocked Module")
      @no_progression_module = @course.context_modules.create!(name: "No Progression Module")

      # Create progressions for student and ensure they're persisted
      completed_progression = @completed_module.context_module_progressions.create!(
        user: @student,
        workflow_state: "completed"
      )
      started_progression = @started_module.context_module_progressions.create!(
        user: @student,
        workflow_state: "started"
      )
      unlocked_progression = @unlocked_module.context_module_progressions.create!(
        user: @student,
        workflow_state: "unlocked"
      )

      # Ensure all progressions are committed to the database before tests run
      [completed_progression, started_progression, unlocked_progression].each(&:reload)
    end

    context "filtering by completion status" do
      def modules_query(completion_status, user_id = nil)
        <<~GQL
          query {
            course(id: "#{@course.id}") {
              modulesConnection(filter: {
                completionStatus: #{completion_status}
                #{", userId: \"#{user_id}\"" if user_id}
              }) {
                nodes {
                  _id
                  name
                  progression {
                    workflowState
                  }
                }
              }
            }
          }
        GQL
      end

      def fetch_modules_from_result(result)
        result.dig("data", "course", "modulesConnection", "nodes")
      end

      context "as a student" do
        it "returns completed modules" do
          result = execute_with_context(modules_query("COMPLETED"), student)
          modules = fetch_modules_from_result(result)

          expect(modules.length).to eq(1)
          expect(modules[0]["name"]).to eq("Completed Module")
        end

        it "returns incomplete modules" do
          result = execute_with_context(modules_query("INCOMPLETE"), student)
          modules = fetch_modules_from_result(result)

          expect(modules.length).to eq(3)
          module_names = modules.pluck("name")
          expect(module_names).to contain_exactly("Started Module", "Unlocked Module", "No Progression Module")
        end

        it "returns in progress modules" do
          result = execute_with_context(modules_query("IN_PROGRESS"), student)
          modules = fetch_modules_from_result(result)

          expect(modules.length).to eq(1)
          expect(modules[0]["name"]).to eq("Started Module")
        end

        it "returns not started modules" do
          result = execute_with_context(modules_query("NOT_STARTED"), student)
          modules = fetch_modules_from_result(result)

          expect(modules.length).to eq(2)
          module_names = modules.pluck("name")
          expect(module_names).to contain_exactly("Unlocked Module", "No Progression Module")
        end

        it "returns error when trying to view another user's progress" do
          other_student = user_factory(active_all: true)
          @course.enroll_student(other_student, enrollment_state: "active")

          # Ensure they're different users
          expect(student.id).not_to eq(other_student.id)

          result = execute_with_context(modules_query("COMPLETED", other_student.id), student)

          expect(result["errors"]).to be_present
          expect(result["errors"][0]["message"]).to eq("Not authorized to view this user's module progress")
        end
      end

      context "as a teacher" do
        it "can view student's completed modules" do
          result = execute_with_context(modules_query("COMPLETED", student.id), teacher)
          modules = fetch_modules_from_result(result)

          expect(modules.length).to eq(1)
          expect(modules[0]["name"]).to eq("Completed Module")
        end

        it "defaults to teacher's own progress when no user_id specified" do
          # Teacher has no progressions, so should return no completed modules
          result = execute_with_context(modules_query("COMPLETED"), teacher)
          modules = fetch_modules_from_result(result)

          expect(modules).to be_empty
        end
      end

      context "filtering performance" do
        it "uses efficient filtering at database level for completion status" do
          # Create many modules and ensure progressions are persisted
          progressions = []
          10.times do |i|
            mod = @course.context_modules.create!(name: "Module #{i}")
            progressions << mod.context_module_progressions.create!(
              user: student,
              workflow_state: i.even? ? "completed" : "started"
            )
          end

          # Ensure all progressions are committed to the database before testing
          progressions.each(&:reload)

          # The filter uses a JOIN which is expected for database-level filtering
          result = execute_with_context(modules_query("COMPLETED"), student)
          modules = fetch_modules_from_result(result)

          # Should return only completed modules
          expect(modules.length).to eq(6) # 1 original + 5 even-numbered new ones
          expect(modules.all? { |m| m.dig("progression", "workflowState") == "completed" }).to be true
        end
      end

      context "as an unauthenticated user (public course)" do
        before do
          @course.update!(is_public: true)
        end

        it "returns all modules for incomplete filter" do
          result = execute_with_context(modules_query("INCOMPLETE"), nil)
          modules = fetch_modules_from_result(result)

          expect(modules.length).to eq(4)
          module_names = modules.pluck("name")
          expect(module_names).to contain_exactly(
            "Completed Module",
            "Started Module",
            "Unlocked Module",
            "No Progression Module"
          )
        end

        it "returns no modules for completed filter" do
          result = execute_with_context(modules_query("COMPLETED"), nil)
          modules = fetch_modules_from_result(result)

          expect(modules).to be_empty
        end

        it "returns no modules for in_progress filter" do
          result = execute_with_context(modules_query("IN_PROGRESS"), nil)
          modules = fetch_modules_from_result(result)

          expect(modules).to be_empty
        end

        it "returns no modules for not_started filter" do
          result = execute_with_context(modules_query("NOT_STARTED"), nil)
          modules = fetch_modules_from_result(result)

          expect(modules).to be_empty
        end

        it "cannot specify a user_id when unauthenticated" do
          result = execute_with_context(modules_query("COMPLETED", student.id), nil)

          expect(result["errors"]).to be_present
          expect(result["errors"][0]["message"]).to eq("Authentication required to view other users' module progress")
        end
      end
    end
  end

  describe "submission_statistics with observed_user_id" do
    before do
      course_with_teacher(active_all: true)

      @observer = user_factory(name: "Observer")
      @observed_student = user_factory(name: "Observed Student")

      @course.enroll_student(@observed_student, active_all: true)
      @course.enroll_user(@observer, "ObserverEnrollment", associated_user_id: @observed_student.id, active_all: true)

      @assignment = @course.assignments.create!(
        title: "Test Assignment",
        points_possible: 10,
        workflow_state: "published",
        submission_types: "online_text_entry",
        due_at: 1.day.from_now
      )

      # Create unsubmitted submission for observed student
      @observed_submission = @assignment.submissions.find_by(user: @observed_student)
      @observed_submission.update!(cached_due_date: 1.day.from_now)
    end

    context "as observer with observed_user_id" do
      let(:observer_type) { GraphQLTypeTester.new(@course, current_user: @observer) }

      it "returns statistics for the specified observed user" do
        due_count = observer_type.resolve(<<~GQL)
          submissionStatistics(observedUserId: "#{@observed_student.id}") {
            submissionsDueCount(startDate: "#{1.week.ago.iso8601}", endDate: "#{1.week.from_now.iso8601}")
          }
        GQL

        submitted_count = observer_type.resolve(<<~GQL)
          submissionStatistics(observedUserId: "#{@observed_student.id}") {
            submissionsSubmittedCount
          }
        GQL

        expect(due_count).to eq(1)
        expect(submitted_count).to eq(0)
      end

      it "returns nil when observed_user_id is provided but user is not an observer in this course" do
        # Enroll observer as student in another course
        other_course = course_factory
        other_course.enroll_student(@observer, enrollment_state: "active")
        other_course_type = GraphQLTypeTester.new(other_course, current_user: @observer)

        result = other_course_type.resolve(<<~GQL)
          submissionStatistics(observedUserId: "#{@observed_student.id}") {
            submissionsDueCount(startDate: "#{1.week.ago.iso8601}", endDate: "#{1.week.from_now.iso8601}")
          }
        GQL

        expect(result).to be_nil
      end
    end
  end
end<|MERGE_RESOLUTION|>--- conflicted
+++ resolved
@@ -660,7 +660,6 @@
               course_type.resolve("quizzesConnection(filter: { searchTerm: \"quiz_lti_1\" }) { edges { node { quizType } } }", current_user: @teacher)
             ).to match_array ["assignment"]
           end
-<<<<<<< HEAD
         end
 
         context "as a student" do
@@ -680,27 +679,6 @@
           end
         end
 
-=======
-        end
-
-        context "as a student" do
-          it "returns quizzes" do
-            expect(
-              course_type.resolve("quizzesConnection { edges { node { _id } } }", current_user: @student)
-            ).to match_array [@quiz_1.id.to_s, @quiz_2.id.to_s, @quiz_3.id.to_s, @quiz_lti_1.id.to_s]
-          end
-
-          it "returns only quizzes assigned to the student" do
-            new_section = course.course_sections.create!(name: "new section")
-            @quiz_1.assignment_overrides.create!(course_section: new_section)
-            @quiz_1.update!(only_visible_to_overrides: true)
-            expect(
-              course_type.resolve("quizzesConnection { edges { node { _id } } }", current_user: @student)
-            ).to match_array [@quiz_2.id.to_s, @quiz_3.id.to_s, @quiz_lti_1.id.to_s]
-          end
-        end
-
->>>>>>> 70ef2fec
         include_examples "userId filter tests"
       end
     end
