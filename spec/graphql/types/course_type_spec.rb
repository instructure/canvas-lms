--- conflicted
+++ resolved
@@ -29,7 +29,6 @@
     course.enroll_teacher(user_factory, section: other_section, limit_privileges_to_course_section: true).user
   }
 
-
   it "works" do
     expect(course_type.resolve("_id")).to eq course.id.to_s
     expect(course_type.resolve("name")).to eq course.name
@@ -49,13 +48,8 @@
 
       # course
       expect(
-<<<<<<< HEAD
-        CanvasSchema.execute(<<~GQL, context: {current_user: @student2}).dig("data", "course")
-          query { course(id: "#{course.id.to_s}") { id } }
-=======
         CanvasSchema.execute(<<~GQL, context: { current_user: @student2 }).dig("data", "course")
           query { course(id: "#{course.id}") { id } }
->>>>>>> 2d51e8e7
         GQL
       ).to be_nil
     end
@@ -64,11 +58,11 @@
   context "sis fields" do
     let_once(:sis_course) { course.update!(sis_course_id: "SIScourseID"); course }
 
-    let(:admin) { account_admin_user_with_role_changes(role_changes: { read_sis: false})}
+    let(:admin) { account_admin_user_with_role_changes(role_changes: { read_sis: false }) }
 
     it "returns sis_id if you have read_sis permissions" do
       expect(
-        CanvasSchema.execute(<<~GQL, context: { current_user: @teacher}).dig("data", "course", "sisId")
+        CanvasSchema.execute(<<~GQL, context: { current_user: @teacher }).dig("data", "course", "sisId")
           query { course(id: "#{sis_course.id}") { sisId } }
         GQL
       ).to eq("SIScourseID")
@@ -76,7 +70,7 @@
 
     it "returns sis_id if you have manage_sis permissions" do
       expect(
-        CanvasSchema.execute(<<~GQL, context: { current_user: admin}).dig("data", "course", "sisId")
+        CanvasSchema.execute(<<~GQL, context: { current_user: admin }).dig("data", "course", "sisId")
           query { course(id: "#{sis_course.id}") { sisId } }
         GQL
       ).to eq("SIScourseID")
@@ -84,7 +78,7 @@
 
     it "doesn't return sis_id if you don't have read_sis or management_sis permissions" do
       expect(
-        CanvasSchema.execute(<<~GQL, context: { current_user: @student}).dig("data", "course", "sisId")
+        CanvasSchema.execute(<<~GQL, context: { current_user: @student }).dig("data", "course", "sisId")
           query { course(id: "#{sis_course.id}") { sisId } }
         GQL
       ).to be_nil
@@ -104,18 +98,18 @@
     context "grading periods" do
       before(:once) do
         gpg = GradingPeriodGroup.create! title: "asdf",
-          root_account: course.root_account
+                                         root_account: course.root_account
         course.enrollment_term.update grading_period_group: gpg
         @term1 = gpg.grading_periods.create! title: "past grading period",
-        start_date: 2.weeks.ago,
-          end_date: 1.weeks.ago
+                                             start_date: 2.weeks.ago,
+                                             end_date: 1.weeks.ago
         @term2 = gpg.grading_periods.create! title: "current grading period",
-        start_date: 2.days.ago,
-          end_date: 2.days.from_now
+                                             start_date: 2.days.ago,
+                                             end_date: 2.days.from_now
         @term1_assignment1 = course.assignments.create! name: "asdf",
-          due_at: (1.5).weeks.ago
+                                                        due_at: (1.5).weeks.ago
         @term2_assignment1 = course.assignments.create! name: ";lkj",
-          due_at: Date.today
+                                                        due_at: Date.today
       end
 
       it "only returns assignments for the current grading period" do
@@ -234,13 +228,12 @@
 
     it "returns submissions for specified students" do
       expect(
-        course_type.resolve(<<~GQL, current_user: @teacher
+        course_type.resolve(<<~GQL, current_user: @teacher)
           submissionsConnection(
             studentIds: ["#{@student1.id}", "#{@student2.id}"],
             orderBy: [{field: _id, direction: ascending}]
           ) { edges { node { _id } } }
-          GQL
-        )
+        GQL
       ).to eq [
         @student1a1_submission.id.to_s,
         @student1a2_submission.id.to_s,
@@ -272,7 +265,7 @@
               studentIds: ["#{@student1.id}", "#{@student2.id}"],
               orderBy: [{field: gradedAt, direction: descending}]
             ) { edges { node { _id } } }
-            GQL
+          GQL
         ).to eq [
           @student1a2_submission.id.to_s,
           @student2a1_submission.id.to_s,
@@ -307,7 +300,7 @@
               filter: {states: [unsubmitted]}
             ) { edges { node { _id } } }
           GQL
-        ).to eq [ ]
+        ).to eq []
       end
 
       it "submitted_since" do
@@ -320,7 +313,7 @@
               filter: { submittedSince: "#{5.days.ago.iso8601}" }
             ) { nodes { _id } }
           GQL
-        ).to eq [ @student1a2_submission.id.to_s ]
+        ).to eq [@student1a2_submission.id.to_s]
       end
 
       it "graded_since" do
@@ -331,7 +324,7 @@
               filter: { gradedSince: "#{1.day.from_now.iso8601}" }
             ) { nodes { _id } }
           GQL
-        ).to eq [ @student2a1_submission.id.to_s ]
+        ).to eq [@student2a1_submission.id.to_s]
       end
     end
   end
