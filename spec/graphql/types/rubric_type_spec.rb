--- conflicted
+++ resolved
@@ -26,11 +26,6 @@
   let(:rubric) { rubric_for_course }
   let(:rubric_type) { GraphQLTypeTester.new(rubric, current_user: student) }
   let(:assignment) { assignment_model(course: @course) }
-<<<<<<< HEAD
-  let(:association) { rubric_association_model(rubric:, association_object: assignment, purpose: "grading") }
-  let(:assessment) { rubric_assessment_model(rubric:, rubric_association: association) }
-=======
->>>>>>> f80453be
 
   it "works" do
     expect(rubric_type.resolve("_id")).to eq rubric.id.to_s
@@ -88,8 +83,6 @@
 
     it "unassessed" do
       expect(rubric_type.resolve("unassessed")).to be true
-<<<<<<< HEAD
-=======
 
       association = rubric_association_model(rubric:, association_object: assignment, purpose: "grading")
       rubric_assessment_model(rubric:, rubric_association: association, user: student)
@@ -101,7 +94,6 @@
 
       rubric_association_model(rubric:, association_object: assignment, purpose: "grading")
       expect(rubric_type.resolve("hasRubricAssociations")).to be true
->>>>>>> f80453be
     end
   end
 end