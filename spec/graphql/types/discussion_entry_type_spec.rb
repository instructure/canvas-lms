# frozen_string_literal: true

#
# Copyright (C) 2021 - present Instructure, Inc.
#
# This file is part of Canvas.
#
# Canvas is free software: you can redistribute it and/or modify it under
# the terms of the GNU Affero General Public License as published by the Free
# Software Foundation, version 3 of the License.
#
# Canvas is distributed in the hope that it will be useful, but WITHOUT ANY
# WARRANTY; without even the implied warranty of MERCHANTABILITY or FITNESS FOR
# A PARTICULAR PURPOSE. See the GNU Affero General Public License for more
# details.
#
# You should have received a copy of the GNU Affero General Public License along
# with this program. If not, see <http://www.gnu.org/licenses/>.
#

require_relative "../graphql_spec_helper"

describe Types::DiscussionEntryType do
  let_once(:discussion_entry) { create_valid_discussion_entry }
  let(:parent) { discussion_entry.discussion_topic.discussion_entries.create!(message: "parent_entry", parent_id: discussion_entry.id, user: @teacher) }
  let(:sub_entry) { discussion_entry.discussion_topic.discussion_entries.create!(message: "sub_entry", parent_id: parent.id, user: @teacher) }
  let(:discussion_entry_type) { GraphQLTypeTester.new(discussion_entry, current_user: @teacher) }
  let(:discussion_sub_entry_type) { GraphQLTypeTester.new(sub_entry, current_user: @teacher) }
  let(:permissions) do
    [
      {
        value: "delete",
        allowed: proc { |user| discussion_entry.grants_right?(user, :delete) }
      },
      {
        value: "rate",
        allowed: proc { |user| discussion_entry.grants_right?(user, :rate) }
      },
      {
        value: "viewRating",
        allowed: proc { discussion_entry.discussion_topic.allow_rating && !discussion_entry.deleted? }
      }
    ]
  end

  it "works" do
    expect(discussion_entry_type.resolve("_id")).to eq discussion_entry.id.to_s
  end

  it "queries the attributes" do
    parent_entry = discussion_entry.discussion_topic.discussion_entries.create!(message: "sub entry", user: @teacher, parent_id: discussion_entry.id, editor: @teacher)
    type = GraphQLTypeTester.new(parent_entry, current_user: @teacher)
    expect(type.resolve("discussionTopicId")).to eq parent_entry.discussion_topic_id.to_s
    expect(type.resolve("parentId")).to eq parent_entry.parent_id.to_s
    expect(type.resolve("rootEntryId")).to eq parent_entry.root_entry_id.to_s
    expect(type.resolve("message")).to eq parent_entry.message
    expect(type.resolve("ratingSum")).to eq parent_entry.rating_sum
    expect(type.resolve("ratingCount")).to eq parent_entry.rating_count
    expect(type.resolve("deleted")).to eq parent_entry.deleted?
    expect(type.resolve("author { _id }")).to eq parent_entry.user_id.to_s
    expect(type.resolve("editor { _id }")).to eq parent_entry.editor_id.to_s
    expect(type.resolve("discussionTopic { _id }")).to eq parent_entry.discussion_topic.id.to_s
  end

  it "returns successfully on nil messages" do
    parent_entry = discussion_entry.discussion_topic.discussion_entries.create!(message: "sub entry", user: @teacher, parent_id: discussion_entry.id, editor: @teacher)
    parent_entry.message = nil
    parent_entry.save!
    type = GraphQLTypeTester.new(parent_entry, current_user: @teacher)
    expect(type.resolve("discussionTopicId")).to eq parent_entry.discussion_topic_id.to_s
    expect(type.resolve("parentId")).to eq parent_entry.parent_id.to_s
    expect(type.resolve("rootEntryId")).to eq parent_entry.root_entry_id.to_s
    expect(type.resolve("message")).to be_nil
    expect(type.resolve("ratingSum")).to eq parent_entry.rating_sum
    expect(type.resolve("ratingCount")).to eq parent_entry.rating_count
    expect(type.resolve("deleted")).to eq parent_entry.deleted?
    expect(type.resolve("author { _id }")).to eq parent_entry.user_id.to_s
    expect(type.resolve("editor { _id }")).to eq parent_entry.editor_id.to_s
    expect(type.resolve("discussionTopic { _id }")).to eq parent_entry.discussion_topic.id.to_s
  end

  it "has an attachment" do
    a = attachment_model
    discussion_entry.attachment = a
    discussion_entry.save!

    expect(discussion_entry_type.resolve("attachment { _id }")).to eq discussion_entry.attachment.id.to_s
    expect(discussion_entry_type.resolve("attachment { displayName }")).to eq discussion_entry.attachment.display_name
  end

  it "queries the isolated entry id" do
    expect(discussion_sub_entry_type.resolve("isolatedEntryId")).to eq sub_entry.parent_id.to_s
    sub_entry.update!(legacy: false)
    expect(discussion_sub_entry_type.resolve("isolatedEntryId")).to eq sub_entry.root_entry_id.to_s
  end

  describe "converts anchor tag to video tag" do
    it "uses api_user_content for the message" do
      discussion_for_translating_tags = DiscussionTopic.create!(
        title: "Welcome whoever you are",
        message: "anonymous discussion",
        context: @course,
        user: @teacher
      )

      entry_to_translate = discussion_for_translating_tags.discussion_entries.create!(message: %(Hi <img src="/courses/#{@course.id}/files/12/download"<h1>Content</h1>), user: @teacher, editor: @teacher)
      type = GraphQLTypeTester.new(entry_to_translate, current_user: @teacher)

      expect(
        type.resolve("message", request: ActionDispatch::TestRequest.create)
      ).to include "/courses/#{@course.id}/files/12/download"
    end
  end

  describe "quoted entry" do
    context "split screen view" do
      before do
        allow(Account.site_admin).to receive(:feature_enabled?).with(:split_screen_view).and_return(true)
        allow(Account.site_admin).to receive(:feature_enabled?).with(:isolated_view).and_return(false)
      end

      it "returns the reply preview data" do
        message = "<p>Hey I am a pretty long message with <strong>bold text</strong>. </p>" # .length => 71
        parent.message = message * 5 # something longer than the default 150 chars
        parent.save
        type = GraphQLTypeTester.new(sub_entry, current_user: @teacher)
        sub_entry.update!(include_reply_preview: true)
        expect(type.resolve("quotedEntry { author { shortName } }")).to eq parent.user.short_name
        expect(type.resolve("quotedEntry { createdAt }")).to eq parent.created_at.iso8601
        expect(type.resolve("quotedEntry { previewMessage }")).to eq parent.summary(500) # longer than the message
        expect(type.resolve("quotedEntry { previewMessage }").length).to eq 235
      end
    end

    context "isolated view" do
      before do
        allow(Account.site_admin).to receive(:feature_enabled?).with(:isolated_view).and_return(true)
      end

      it "returns the reply preview data" do
        message = "<p>Hey I am a pretty long message with <strong>bold text</strong>. </p>" # .length => 71
        parent.message = message * 5 # something longer than the default 150 chars
        parent.save
        type = GraphQLTypeTester.new(sub_entry, current_user: @teacher)
        sub_entry.update!(include_reply_preview: true)
        expect(type.resolve("quotedEntry { author { shortName } }")).to eq parent.user.short_name
        expect(type.resolve("quotedEntry { createdAt }")).to eq parent.created_at.iso8601
        expect(type.resolve("quotedEntry { previewMessage }")).to eq parent.summary(500) # longer than the message
        expect(type.resolve("quotedEntry { previewMessage }").length).to eq 235
      end
    end
  end

  context "anonymous discussions" do
    before do
      @anon_discussion = DiscussionTopic.create!(title: "Welcome whoever you are",
                                                 message: "anonymous discussion",
                                                 anonymous_state: "full_anonymity",
                                                 context: @course,
                                                 user: @teacher)

      @partially_anon_discussion = DiscussionTopic.create!(title: "Welcome whoever you are",
                                                           message: "anonymous discussion",
                                                           anonymous_state: "partial_anonymity",
                                                           context: @course,
                                                           user: @teacher)

      @anon_teacher_discussion_entry = @anon_discussion.discussion_entries.create!(message: "Hello!", user: @teacher, editor: @teacher)
      @anon_teacher_discussion_entry_type = GraphQLTypeTester.new(@anon_teacher_discussion_entry, current_user: @teacher)

      course_with_student(course: @course)
      @anon_student_discussion_entry = @anon_discussion.discussion_entries.create!(message: "Why, hello back to you!", user: @student, editor: @student)
      @anon_student_discussion_entry_type = GraphQLTypeTester.new(@anon_student_discussion_entry, current_user: @teacher)

      ta_in_course(course: @course)
      @anon_ta_discussion_entry = @anon_discussion.discussion_entries.create!(message: "Why, hello back to you!", user: @ta, editor: @ta)
      @anon_ta_discussion_entry_type = GraphQLTypeTester.new(@anon_ta_discussion_entry, current_user: @teacher)

      course_with_designer(course: @course)
      @anon_designer_discussion_entry = @anon_discussion.discussion_entries.create!(message: "I designed this course!", user: @designer, editor: @designer)
      @anon_designer_discussion_entry_type = GraphQLTypeTester.new(@anon_designer_discussion_entry, current_user: @teacher)

      @custom_teacher = user_factory(name: "custom teacher")
      teacher_role_custom = custom_teacher_role("CustomTeacherRole", account: @course.account)
      course_with_user("TeacherEnrollment", course: @course, user: @custom_teacher, active_all: true, role: teacher_role_custom)
      @anon_custom_teacher_discussion_entry = @anon_discussion.discussion_entries.create!(message: "Hello!", user: @custom_teacher, editor: @custom_teacher)
      @anon_custom_teacher_discussion_entry_type = GraphQLTypeTester.new(@anon_custom_teacher_discussion_entry, current_user: @custom_teacher)

      @custom_ta = user_factory(name: "custom ta")
      ta_role_custom = custom_ta_role("CustomTARole", account: @course.account)
      course_with_user("TaEnrollment", course: @course, user: @custom_ta, active_all: true, role: ta_role_custom)
      @anon_custom_ta_discussion_entry = @anon_discussion.discussion_entries.create!(message: "Hello!", user: @custom_ta, editor: @custom_ta)
      @anon_custom_ta_discussion_entry_type = GraphQLTypeTester.new(@anon_custom_ta_discussion_entry, current_user: @custom_ta)

      @custom_designer = user_factory(name: "custom designer")
      designer_role_custom = custom_designer_role("CustomDesignerRole", account: @course.account)
      course_with_user("DesignerEnrollment", course: @course, user: @custom_designer, active_all: true, role: designer_role_custom)
      @anon_custom_designer_discussion_entry = @anon_discussion.discussion_entries.create!(message: "Hello!", user: @custom_designer, editor: @custom_designer)
      @anon_custom_designer_discussion_entry_type = GraphQLTypeTester.new(@anon_custom_designer_discussion_entry, current_user: @custom_designer)

      @partial_anon_student_discussion_entry_exposed = @partially_anon_discussion.discussion_entries.create!(message: "Why, hello there!", user: @student, editor: @student, is_anonymous_author: false)
      @partial_anon_student_discussion_entry_exposed_type = GraphQLTypeTester.new(@partial_anon_student_discussion_entry_exposed, current_user: @teacher)

      @partial_anon_student_discussion_entry_not_exposed = @partially_anon_discussion.discussion_entries.create!(message: "Why, hello there!", user: @student, editor: @student, is_anonymous_author: true)
      @partial_anon_student_discussion_entry_not_exposed_type = GraphQLTypeTester.new(@partial_anon_student_discussion_entry_not_exposed, current_user: @teacher)
    end

    it "returns the author of teacher post" do
      expect(@anon_teacher_discussion_entry_type.resolve("author { shortName }")).to eq @teacher.short_name
    end

    it "returns the author of custom teacher post" do
      expect(@anon_custom_teacher_discussion_entry_type.resolve("author { shortName }")).to eq @custom_teacher.short_name
    end

    it "returns the author of ta post" do
      expect(@anon_ta_discussion_entry_type.resolve("author { shortName }")).to eq @ta.short_name
    end

    it "returns the author of custom TA post" do
      expect(@anon_custom_ta_discussion_entry_type.resolve("author { shortName }")).to eq @custom_ta.short_name
    end

    it "returns the author of designer post" do
      expect(@anon_designer_discussion_entry_type.resolve("author { shortName }")).to eq @designer.short_name
    end

    it "returns the author of custom designer post" do
      expect(@anon_custom_designer_discussion_entry_type.resolve("author { shortName }")).to eq @custom_designer.short_name
    end

    it "does not return the author of student anonymous entry" do
      expect(@anon_student_discussion_entry_type.resolve("author { shortName }")).to eq nil
    end

    it "does not return the editor of student anonymous entry" do
      expect(@anon_student_discussion_entry_type.resolve("editor { shortName }")).to eq nil
    end

    it "returns current_user for anonymousAuthor when the current user created the entry" do
      expect(@anon_teacher_discussion_entry_type.resolve("anonymousAuthor { shortName }")).to eq "current_user"
    end

    it "returns anonymous short name for an anonymous author" do
      student_in_course(active_all: true)
      expect(GraphQLTypeTester.new(@anon_teacher_discussion_entry, current_user: @student).resolve("anonymousAuthor { shortName }")).to eq @anon_discussion.discussion_topic_participants.where(user_id: @teacher.id).first.id.to_s(36)
    end

    it "returns the teacher author if a course id is provided" do
      expect(@anon_teacher_discussion_entry_type.resolve("author(courseId: \"#{@course.id}\") { shortName }")).to eq @teacher.short_name
    end

    it "returns the teacher editor if a course id is provided" do
      expect(@anon_teacher_discussion_entry_type.resolve("editor(courseId: \"#{@course.id}\") { shortName }")).to eq @teacher.short_name
    end

    it "returns the designer author if a course id is provided" do
      expect(@anon_designer_discussion_entry_type.resolve("author(courseId: \"#{@course.id}\") { shortName }")).to eq @designer.short_name
    end

    it "returns the designer editor if a course id is provided" do
      expect(@anon_designer_discussion_entry_type.resolve("editor(courseId: \"#{@course.id}\") { shortName }")).to eq @designer.short_name
    end

    it "does not return the student author if a course id is provided" do
      expect(@anon_student_discussion_entry_type.resolve("author(courseId: \"#{@course.id}\") { shortName }")).to eq nil
    end

    it "does not return the student editor if a course id is provided" do
      expect(@anon_student_discussion_entry_type.resolve("editor(courseId: \"#{@course.id}\") { shortName }")).to eq nil
    end

    describe "quoted reply" do
      let(:anon_discussion_teacher_quoted) { @anon_discussion.discussion_entries.create!(message: "quoting teacher", parent_id: @anon_teacher_discussion_entry.id, user: @student, include_reply_preview: true) }
      let(:anon_teacher_quoted_type) { GraphQLTypeTester.new(anon_discussion_teacher_quoted, current_user: @teacher) }

      let(:anon_discussion_ta_quoted) { @anon_discussion.discussion_entries.create!(message: "quoting student", parent_id: @anon_ta_discussion_entry.id, user: @student, include_reply_preview: true) }
      let(:anon_ta_quoted_type) { GraphQLTypeTester.new(anon_discussion_ta_quoted, current_user: @teacher) }

      let(:anon_discussion_designer_quoted) { @anon_discussion.discussion_entries.create!(message: "quoting designer", parent_id: @anon_designer_discussion_entry.id, user: @student, include_reply_preview: true) }
      let(:anon_designer_quoted_type) { GraphQLTypeTester.new(anon_discussion_designer_quoted, current_user: @teacher) }

      let(:anon_discussion_student_quoted) { @anon_discussion.discussion_entries.create!(message: "quoting student", parent_id: @anon_student_discussion_entry.id, user: @student, include_reply_preview: true) }
      let(:anon_student_quoted_type) { GraphQLTypeTester.new(anon_discussion_student_quoted, current_user: @teacher) }

      context "split screen view flag" do
        before do
          allow(Account.site_admin).to receive(:feature_enabled?).with(:split_screen_view).and_return(true)
          allow(Account.site_admin).to receive(:feature_enabled?).with(:isolated_view).and_return(false)
        end

        it "returns the author information of a teacher post" do
          expect(anon_teacher_quoted_type.resolve("quotedEntry { author { shortName } }")).to eq @anon_teacher_discussion_entry.user.short_name
        end

        it "returns the author information of a ta post" do
          expect(anon_ta_quoted_type.resolve("quotedEntry { author { shortName } }")).to eq @anon_ta_discussion_entry.user.short_name
        end
<<<<<<< HEAD

        it "returns the author information of a designer post" do
          expect(anon_designer_quoted_type.resolve("quotedEntry { author { shortName } }")).to eq @anon_designer_discussion_entry.user.short_name
        end

=======

        it "returns the author information of a designer post" do
          expect(anon_designer_quoted_type.resolve("quotedEntry { author { shortName } }")).to eq @anon_designer_discussion_entry.user.short_name
        end

>>>>>>> 2351dac5
        it "does not return author of anonymous student" do
          expect(anon_student_quoted_type.resolve("quotedEntry { author { shortName } }")).to eq nil
        end
      end

      context "isolated view flag" do
        before do
          allow(Account.site_admin).to receive(:feature_enabled?).with(:isolated_view).and_return(true)
        end

        it "returns the author information of a teacher post" do
          expect(anon_teacher_quoted_type.resolve("quotedEntry { author { shortName } }")).to eq @anon_teacher_discussion_entry.user.short_name
        end

        it "returns the author information of a ta post" do
          expect(anon_ta_quoted_type.resolve("quotedEntry { author { shortName } }")).to eq @anon_ta_discussion_entry.user.short_name
        end

        it "returns the author information of a designer post" do
          expect(anon_designer_quoted_type.resolve("quotedEntry { author { shortName } }")).to eq @anon_designer_discussion_entry.user.short_name
        end

        it "does not return author of anonymous student" do
          expect(anon_student_quoted_type.resolve("quotedEntry { author { shortName } }")).to eq nil
        end
      end
    end

    context "partial anonymity" do
      context "when is_anonymous_author is set to true" do
        it "does not return author" do
          expect(@partial_anon_student_discussion_entry_not_exposed_type.resolve("author(courseId: \"#{@course.id}\") { shortName }")).to eq nil
        end

        it "does not return editor" do
          expect(@partial_anon_student_discussion_entry_not_exposed_type.resolve("editor(courseId: \"#{@course.id}\") { shortName }")).to eq nil
        end

        it "returns anonymous_author" do
          expect(@partial_anon_student_discussion_entry_not_exposed_type.resolve("anonymousAuthor { shortName }")).to eq @partially_anon_discussion.discussion_topic_participants.where(user_id: @student.id).first.id.to_s(36)
        end
      end

      context "when is_anonymous_author is set to false" do
        it "returns author when shard id is present" do
          expect(@partial_anon_student_discussion_entry_exposed_type.resolve("author(courseId: \"#{Shard.current.id}~#{@course.id}\") { shortName }")).to eq @student.short_name
        end

        it "returns author" do
          expect(@partial_anon_student_discussion_entry_exposed_type.resolve("author(courseId: \"#{@course.id}\") { shortName }")).to eq @student.short_name
        end

        it "returns editor" do
          expect(@partial_anon_student_discussion_entry_exposed_type.resolve("editor(courseId: \"#{@course.id}\") { shortName }")).to eq @student.short_name
        end

        it "does not return anonymous_author" do
          expect(@partial_anon_student_discussion_entry_exposed_type.resolve("anonymousAuthor { shortName }")).to eq nil
        end
      end
    end
  end

  it "does not query for discussion subentries on non legacy entries" do
    discussion_entry.discussion_topic.discussion_entries.create!(message: "sub entry", user: @teacher, parent_id: parent.id)
    DiscussionEntry.where(id: parent).update_all(legacy: false)

    result = GraphQLTypeTester.new(parent, current_user: @teacher).resolve("discussionSubentriesConnection { nodes { message } }")
    expect(result).to be_nil
  end

  it "allows querying for discussion subentries on legacy parents" do
    de = sub_entry
    result = GraphQLTypeTester.new(parent, current_user: @teacher).resolve("discussionSubentriesConnection { nodes { message } }")
    expect(result.count).to be 1
    expect(result[0]).to eq de.message
  end

  it "allows querying for discussion subentries with sort" do
    de1 = sub_entry

    result = GraphQLTypeTester.new(parent, current_user: @teacher).resolve("discussionSubentriesConnection(sortOrder: desc) { nodes { message } }")
    expect(result.count).to be 1
    expect(result[0]).to eq de1.message
  end

  it "allows querying for the last subentry" do
    de = discussion_entry
    4.times do |i|
      de = discussion_entry.discussion_topic.discussion_entries.create!(message: "sub entry #{i}", user: @teacher, parent_id: de.id)
    end

    result = discussion_entry_type.resolve("lastReply { message }")
    expect(result).to eq de.message
  end

  it "allows querying for participant counts" do
    3.times { discussion_entry.discussion_topic.discussion_entries.create!(message: "sub entry", user: @teacher, parent_id: discussion_entry.id) }

    expect(discussion_entry_type.resolve("rootEntryParticipantCounts { unreadCount }")).to eq 0
    expect(discussion_entry_type.resolve("rootEntryParticipantCounts { repliesCount }")).to eq 3
    DiscussionEntryParticipant.where(user_id: @teacher).update_all(workflow_state: "unread")
    expect(discussion_entry_type.resolve("rootEntryParticipantCounts { unreadCount }")).to eq 3
    expect(discussion_entry_type.resolve("rootEntryParticipantCounts { repliesCount }")).to eq 3
  end

  it "allows querying for participant information" do
    expect(discussion_entry_type.resolve("entryParticipant { read }")).to eq true
    expect(discussion_entry_type.resolve("entryParticipant { forcedReadState }")).to be_nil
    expect(discussion_entry_type.resolve("entryParticipant { rating }")).to eq false
    expect(discussion_entry_type.resolve("entryParticipant { reportType }")).to be_nil
  end

  it "does not allows querying for participant counts on non root_entries" do
    de_type = GraphQLTypeTester.new(parent, current_user: @teacher)
    expect(de_type.resolve("rootEntryParticipantCounts { unreadCount }")).to be_nil
  end

  it "returns a null message when entry is marked as deleted" do
    discussion_entry.destroy
    expect(discussion_entry_type.resolve("message")).to eq nil
  end

  it "returns nil for subentries count on non legacy non root entries" do
    sub_entry
    DiscussionEntry.where(id: parent).update_all(legacy: false)
    expect(GraphQLTypeTester.new(parent, current_user: @teacher).resolve("subentriesCount")).to be_nil
  end

  it "returns subentries count" do
    4.times do |i|
      discussion_entry.discussion_topic.discussion_entries.create!(message: "sub entry #{i}", user: @teacher, parent_id: parent.id)
    end

    expect(GraphQLTypeTester.new(parent, current_user: @teacher).resolve("subentriesCount")).to eq 4
  end

  it "returns the current user permissions" do
    student_in_course(active_all: true)
    discussion_entry.update(depth: 4)
    type = GraphQLTypeTester.new(discussion_entry, current_user: @student)

    permissions.each do |permission|
      expect(type.resolve("permissions { #{permission[:value]} }")).to eq permission[:allowed].call(@student)

      expect(discussion_entry_type.resolve("permissions { #{permission[:value]} }")).to eq permission[:allowed].call(@teacher)
    end
  end

  describe "forced_read_state attribute" do
    context "forced_read_state is nil" do
      before do
        discussion_entry.update_or_create_participant({ current_user: @teacher, forced: false, new_state: "read" })
      end

      it "returns false" do
        expect(discussion_entry_type.resolve("entryParticipant { forcedReadState }")).to be false
      end
    end

    context "forced_read_state is false" do
      before do
        discussion_entry.update_or_create_participant({ current_user: @teacher, forced: false })
      end

      it "returns false" do
        expect(discussion_entry_type.resolve("entryParticipant { forcedReadState }")).to be false
      end
    end

    context "forced_read_state is true" do
      before do
        discussion_entry.update_or_create_participant({ current_user: @teacher, forced: true })
      end

      it "returns true" do
        expect(discussion_entry_type.resolve("entryParticipant { forcedReadState }")).to be true
      end
    end
  end

  it "returns the root entry if there is one" do
    de = discussion_entry.discussion_topic.discussion_entries.create!(message: "sub entry", user: @teacher, parent_id: discussion_entry.id)

    expect(discussion_entry_type.resolve("rootEntry { _id }")).to be nil

    sub_entry_type = GraphQLTypeTester.new(de, current_user: @teacher)
    expect(sub_entry_type.resolve("rootEntry { _id }")).to eq discussion_entry.id.to_s
  end

  it "returns the discussion entry versions" do
    discussion_entry.message = "Hello! 2"
    discussion_entry.save!

    discussion_entry.message = "Hello! 3"
    discussion_entry.save!

    discussion_entry_versions = discussion_entry_type.resolve("discussionEntryVersionsConnection { nodes { message } }")
    expect(discussion_entry_versions).to eq(["Hello! 3", "Hello! 2", "Hello!"])
  end

  it "returns nil discussion entry versions when is other student" do
    student_in_course(course: @course, active_all: true)
    discussion_entry_student_type = GraphQLTypeTester.new(discussion_entry, current_user: @student)

    discussion_entry.message = "Hello! 2"
    discussion_entry.save!

    discussion_entry.message = "Hello! 3"
    discussion_entry.save!

    discussion_entry_versions = discussion_entry_student_type.resolve("discussionEntryVersionsConnection { nodes { message } }")
    expect(discussion_entry_versions).to eq(nil)
  end

  it "return the discussion entry versions when they belong to the student" do
    course_with_teacher(active_all: true)
    student_in_course(course: @course, active_all: true)
    @topic = @course.discussion_topics.create!(title: "title", message: "message", user: @teacher, discussion_type: "threaded")
    entry = @topic.discussion_entries.create!(message: "Hello!", user: @student, editor: @student)

    discussion_entry_student_type = GraphQLTypeTester.new(entry, current_user: @student)

    entry.message = "Hello! 2"
    entry.save!

    entry.message = "Hello! 3"
    entry.save!

    discussion_entry_versions = discussion_entry_student_type.resolve("discussionEntryVersionsConnection { nodes { message } }")
    expect(discussion_entry_versions).to eq(["Hello! 3", "Hello! 2", "Hello!"])
  end

  it "return the discussion entry versions when a group discussion is retrieved by a teacher" do
    course_factory(active_all: true)

    teacher = User.create!
    student = User.create!
    @course.enroll_teacher(teacher, enrollment_state: "active")
    @course.enroll_student(student)

    group_category = @course.group_categories.create(name: "Project Group")
    group = group_model(name: "Project Group 1", group_category: group_category, context: @course)
    group.add_user(student)

    group_topic = group.discussion_topics.create!(title: "Title", user: teacher)
    entry = group_topic.discussion_entries.create!(message: "Hello!", user: student, editor: student)
    discussion_entry_teacher_type = GraphQLTypeTester.new(entry, current_user: teacher)

    entry.message = "Hello! 2"
    entry.save!

    entry.message = "Hello! 3"
    entry.save!

    discussion_entry_versions = discussion_entry_teacher_type.resolve("discussionEntryVersionsConnection { nodes { message } }")
    expect(discussion_entry_versions).to eq(["Hello! 3", "Hello! 2", "Hello!"])
  end
end<|MERGE_RESOLUTION|>--- conflicted
+++ resolved
@@ -296,19 +296,11 @@
         it "returns the author information of a ta post" do
           expect(anon_ta_quoted_type.resolve("quotedEntry { author { shortName } }")).to eq @anon_ta_discussion_entry.user.short_name
         end
-<<<<<<< HEAD
 
         it "returns the author information of a designer post" do
           expect(anon_designer_quoted_type.resolve("quotedEntry { author { shortName } }")).to eq @anon_designer_discussion_entry.user.short_name
         end
 
-=======
-
-        it "returns the author information of a designer post" do
-          expect(anon_designer_quoted_type.resolve("quotedEntry { author { shortName } }")).to eq @anon_designer_discussion_entry.user.short_name
-        end
-
->>>>>>> 2351dac5
         it "does not return author of anonymous student" do
           expect(anon_student_quoted_type.resolve("quotedEntry { author { shortName } }")).to eq nil
         end
