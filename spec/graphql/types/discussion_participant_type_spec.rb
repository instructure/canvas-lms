--- conflicted
+++ resolved
@@ -39,10 +39,7 @@
       showPinnedEntries
       discussionTopic
       preferredLanguage
-<<<<<<< HEAD
-=======
       posted
->>>>>>> 67acb827
     ]
     expect(Types::DiscussionParticipantType.fields.keys).to match_array(expected_fields)
   end
