# frozen_string_literal: true

#
# Copyright (C) 2017 - present Instructure, Inc.
#
# This file is part of Canvas.
#
# Canvas is free software: you can redistribute it and/or modify it under
# the terms of the GNU Affero General Public License as published by the Free
# Software Foundation, version 3 of the License.
#
# Canvas is distributed in the hope that it will be useful, but WITHOUT ANY
# WARRANTY; without even the implied warranty of MERCHANTABILITY or FITNESS FOR
# A PARTICULAR PURPOSE. See the GNU Affero General Public License for more
# details.
#
# You should have received a copy of the GNU Affero General Public License along
# with this program. If not, see <http://www.gnu.org/licenses/>.
#

require_relative "../graphql_spec_helper"

describe Types::CoursePermissionsType do
<<<<<<< HEAD
  let_once(:course) { course_with_student(active_all: true); @course }
=======
  let_once(:course) do
    course_with_student(active_all: true)
    @course
  end
>>>>>>> 2bda9f78
  let(:course_type) { GraphQLTypeTester.new(course) }

  it "works" do
    expect(
      course_type.resolve(
        "permissions { viewAllGrades }",
        current_user: @student
      )
    ).to eq false
    expect(
      course_type.resolve(
        "permissions { viewAllGrades }",
        current_user: @teacher
      )
    ).to eq true
  end
end<|MERGE_RESOLUTION|>--- conflicted
+++ resolved
@@ -21,14 +21,10 @@
 require_relative "../graphql_spec_helper"
 
 describe Types::CoursePermissionsType do
-<<<<<<< HEAD
-  let_once(:course) { course_with_student(active_all: true); @course }
-=======
   let_once(:course) do
     course_with_student(active_all: true)
     @course
   end
->>>>>>> 2bda9f78
   let(:course_type) { GraphQLTypeTester.new(course) }
 
   it "works" do
