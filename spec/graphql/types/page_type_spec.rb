# frozen_string_literal: true

#
# Copyright (C) 2018 - present Instructure, Inc.
#
# This file is part of Canvas.
#
# Canvas is free software: you can redistribute it and/or modify it under
# the terms of the GNU Affero General Public License as published by the Free
# Software Foundation, version 3 of the License.
#
# Canvas is distributed in the hope that it will be useful, but WITHOUT ANY
# WARRANTY; without even the implied warranty of MERCHANTABILITY or FITNESS FOR
# A PARTICULAR PURPOSE. See the GNU Affero General Public License for more
# details.
#
# You should have received a copy of the GNU Affero General Public License along
# with this program. If not, see <http://www.gnu.org/licenses/>.
#

require_relative "../graphql_spec_helper"

describe Types::PageType do
<<<<<<< HEAD
  let_once(:course) { course_with_teacher(active_all: true); @course }
=======
  let_once(:course) do
    course_with_teacher(active_all: true)
    @course
  end
>>>>>>> 2bda9f78
  let_once(:wiki) { course.create_wiki! has_no_front_page: false, title: "asdf" }
  let_once(:page) { wiki.front_page.tap(&:save!) }
  let(:page_type) { GraphQLTypeTester.new(page, current_user: @teacher) }

  it "works" do
    expect(page_type.resolve("title")).to eq page.title
  end

  it "has modules" do
    module1 = course.context_modules.create!(name: 'Module 1')
    module2 = course.context_modules.create!(name: 'Module 2')
    page.context_module_tags.create!(context_module: module1, context: course, tag_type: 'context_module')
    page.context_module_tags.create!(context_module: module2, context: course, tag_type: 'context_module')
    expect(page_type.resolve("modules { _id }").sort).to eq [module1.id.to_s, module2.id.to_s]
  end
end<|MERGE_RESOLUTION|>--- conflicted
+++ resolved
@@ -21,14 +21,10 @@
 require_relative "../graphql_spec_helper"
 
 describe Types::PageType do
-<<<<<<< HEAD
-  let_once(:course) { course_with_teacher(active_all: true); @course }
-=======
   let_once(:course) do
     course_with_teacher(active_all: true)
     @course
   end
->>>>>>> 2bda9f78
   let_once(:wiki) { course.create_wiki! has_no_front_page: false, title: "asdf" }
   let_once(:page) { wiki.front_page.tap(&:save!) }
   let(:page_type) { GraphQLTypeTester.new(page, current_user: @teacher) }
