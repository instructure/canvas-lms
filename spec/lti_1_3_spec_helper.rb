# frozen_string_literal: true

#
# Copyright (C) 2018 - present Instructure, Inc.
#
# This file is part of Canvas.
#
# Canvas is free software: you can redistribute it and/or modify it under
# the terms of the GNU Affero General Public License as published by the Free
# Software Foundation, version 3 of the License.
#
# Canvas is distributed in the hope that it will be useful, but WITHOUT ANY
# WARRANTY; without even the implied warranty of MERCHANTABILITY or FITNESS FOR
# A PARTICULAR PURPOSE. See the GNU Affero General Public License for more
# details.
#
# You should have received a copy of the GNU Affero General Public License along
# with this program. If not, see <http://www.gnu.org/licenses/>.

require 'spec_helper'
require 'lti_1_3_tool_configuration_spec_helper'

RSpec.shared_context "lti_1_3_spec_helper", shared_context: :metadata do
  include_context 'lti_1_3_tool_configuration_spec_helper'

  let(:fallback_proxy) do
    Canvas::DynamicSettings::FallbackProxy.new({
<<<<<<< HEAD
      Canvas::Security::KeyStorage::PAST => Canvas::Security::KeyStorage.new_key,
      Canvas::Security::KeyStorage::PRESENT => Canvas::Security::KeyStorage.new_key,
      Canvas::Security::KeyStorage::FUTURE => Canvas::Security::KeyStorage.new_key
    })
=======
                                                 CanvasSecurity::KeyStorage::PAST => CanvasSecurity::KeyStorage.new_key,
                                                 CanvasSecurity::KeyStorage::PRESENT => CanvasSecurity::KeyStorage.new_key,
                                                 CanvasSecurity::KeyStorage::FUTURE => CanvasSecurity::KeyStorage.new_key
                                               })
>>>>>>> 75b2b932
  end

  let(:developer_key) { DeveloperKey.create!(account: account) }

  before do
    allow(Canvas::DynamicSettings).to receive(:kv_proxy).and_return(fallback_proxy)
  end
end<|MERGE_RESOLUTION|>--- conflicted
+++ resolved
@@ -25,17 +25,10 @@
 
   let(:fallback_proxy) do
     Canvas::DynamicSettings::FallbackProxy.new({
-<<<<<<< HEAD
-      Canvas::Security::KeyStorage::PAST => Canvas::Security::KeyStorage.new_key,
-      Canvas::Security::KeyStorage::PRESENT => Canvas::Security::KeyStorage.new_key,
-      Canvas::Security::KeyStorage::FUTURE => Canvas::Security::KeyStorage.new_key
-    })
-=======
                                                  CanvasSecurity::KeyStorage::PAST => CanvasSecurity::KeyStorage.new_key,
                                                  CanvasSecurity::KeyStorage::PRESENT => CanvasSecurity::KeyStorage.new_key,
                                                  CanvasSecurity::KeyStorage::FUTURE => CanvasSecurity::KeyStorage.new_key
                                                })
->>>>>>> 75b2b932
   end
 
   let(:developer_key) { DeveloperKey.create!(account: account) }
