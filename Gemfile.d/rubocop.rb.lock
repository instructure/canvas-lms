--- conflicted
+++ resolved
@@ -78,11 +78,7 @@
     parser (3.2.2.4)
       ast (~> 2.4.1)
       racc
-<<<<<<< HEAD
-    racc (1.7.2)
-=======
     racc (1.7.3)
->>>>>>> ad43e8f4
     rack (2.2.8)
     rack-test (2.1.0)
       rack (>= 1.3)
