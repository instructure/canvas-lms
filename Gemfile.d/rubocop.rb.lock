PATH
  remote: ../gems/rubocop-canvas
  specs:
    rubocop-canvas (1.0.0)
      activesupport (>= 7.0)
      jira_ref_parser (= 1.0.1)
      outrigger (~> 3.0, >= 3.0.1)
      railties (~> 7.0)
      rubocop (~> 1.19)
      rubocop-rails (~> 2.19)

GEM
  remote: https://rubygems.org/
  specs:
    actionpack (7.0.8)
      actionview (= 7.0.8)
      activesupport (= 7.0.8)
      rack (~> 2.0, >= 2.2.4)
      rack-test (>= 0.6.3)
      rails-dom-testing (~> 2.0)
      rails-html-sanitizer (~> 1.0, >= 1.2.0)
    actionview (7.0.8)
      activesupport (= 7.0.8)
      builder (~> 3.1)
      erubi (~> 1.4)
      rails-dom-testing (~> 2.0)
      rails-html-sanitizer (~> 1.1, >= 1.2.0)
    activemodel (7.0.8)
      activesupport (= 7.0.8)
    activerecord (7.0.8)
      activemodel (= 7.0.8)
      activesupport (= 7.0.8)
    activesupport (7.0.8)
      concurrent-ruby (~> 1.0, >= 1.0.2)
      i18n (>= 1.6, < 2)
      minitest (>= 5.1)
      tzinfo (~> 2.0)
    ast (2.4.2)
    builder (3.2.4)
    colorize (1.1.0)
    concurrent-ruby (1.2.3)
    crass (1.0.6)
    erubi (1.12.0)
    gergich (2.1.4)
      httparty (~> 0.17)
      sqlite3 (~> 1.4)
    httparty (0.21.0)
      mini_mime (>= 1.0.0)
      multi_xml (>= 0.5.2)
    i18n (1.14.4)
      concurrent-ruby (~> 1.0)
    jira_ref_parser (1.0.1)
    json (2.7.1)
    language_server-protocol (3.17.0.3)
    loofah (2.22.0)
      crass (~> 1.0.2)
      nokogiri (>= 1.12.0)
    method_source (1.0.0)
    mini_mime (1.1.5)
    mini_portile2 (2.8.5)
    minitest (5.22.3)
    multi_xml (0.6.0)
    nokogiri (1.16.3)
      mini_portile2 (~> 2.8.2)
      racc (~> 1.4)
    nokogiri (1.16.3-aarch64-linux)
      racc (~> 1.4)
    nokogiri (1.16.3-arm64-darwin)
      racc (~> 1.4)
    nokogiri (1.16.3-x86_64-darwin)
      racc (~> 1.4)
    nokogiri (1.16.3-x86_64-linux)
      racc (~> 1.4)
    outrigger (3.0.2)
      activerecord (>= 6.0, < 7.2)
      railties (>= 6.0, < 7.2)
    parallel (1.24.0)
    parser (3.3.0.5)
      ast (~> 2.4.1)
      racc
    racc (1.7.3)
    rack (2.2.9)
    rack-test (2.1.0)
      rack (>= 1.3)
    rails-dom-testing (2.2.0)
      activesupport (>= 5.0.0)
      minitest
      nokogiri (>= 1.6)
    rails-html-sanitizer (1.6.0)
      loofah (~> 2.21)
      nokogiri (~> 1.14)
    railties (7.0.8)
      actionpack (= 7.0.8)
      activesupport (= 7.0.8)
      method_source
      rake (>= 12.2)
      thor (~> 1.0)
      zeitwerk (~> 2.5)
    rainbow (3.1.1)
    rake (13.2.1)
    regexp_parser (2.9.0)
    rexml (3.2.6)
<<<<<<< HEAD
    rubocop (1.62.1)
=======
    rubocop (1.63.1)
>>>>>>> 2017494a
      json (~> 2.3)
      language_server-protocol (>= 3.17.0)
      parallel (~> 1.10)
      parser (>= 3.3.0.2)
      rainbow (>= 2.2.2, < 4.0)
      regexp_parser (>= 1.8, < 3.0)
      rexml (>= 3.2.5, < 4.0)
      rubocop-ast (>= 1.31.1, < 2.0)
      ruby-progressbar (~> 1.7)
      unicode-display_width (>= 2.4.0, < 3.0)
    rubocop-ast (1.31.2)
      parser (>= 3.3.0.4)
    rubocop-capybara (2.20.0)
      rubocop (~> 1.41)
    rubocop-factory_bot (2.25.1)
      rubocop (~> 1.41)
    rubocop-graphql (1.5.1)
      rubocop (>= 0.90, < 2)
    rubocop-inst (1.0.2)
      rubocop (~> 1.50)
      rubocop-performance (~> 1.17)
    rubocop-performance (1.21.0)
      rubocop (>= 1.48.1, < 2.0)
      rubocop-ast (>= 1.31.1, < 2.0)
    rubocop-rails (2.24.1)
      activesupport (>= 4.2.0)
      rack (>= 1.1)
      rubocop (>= 1.33.0, < 2.0)
      rubocop-ast (>= 1.31.1, < 2.0)
    rubocop-rake (0.6.0)
      rubocop (~> 1.0)
    rubocop-rspec (2.29.1)
      rubocop (~> 1.40)
      rubocop-capybara (~> 2.17)
      rubocop-factory_bot (~> 2.22)
      rubocop-rspec_rails (~> 2.28)
    rubocop-rspec_rails (2.28.2)
      rubocop (~> 1.40)
    ruby-progressbar (1.13.0)
    sqlite3 (1.7.3)
      mini_portile2 (~> 2.8.0)
    sqlite3 (1.7.3-aarch64-linux)
    sqlite3 (1.7.3-arm64-darwin)
    sqlite3 (1.7.3-x86_64-darwin)
    sqlite3 (1.7.3-x86_64-linux)
    thor (1.3.1)
    tzinfo (2.0.6)
      concurrent-ruby (~> 1.0)
    unicode-display_width (2.5.0)
    zeitwerk (2.6.13)

PLATFORMS
  aarch64-linux
  arm64-darwin
  ruby
  x86_64-darwin
  x86_64-linux

DEPENDENCIES
  colorize (~> 1.0)
  gergich (~> 2.1)
  rubocop-canvas!
  rubocop-graphql (~> 1.3)
  rubocop-inst (~> 1)
  rubocop-rails (~> 2.19)
  rubocop-rake (~> 0.6)
  rubocop-rspec (~> 2.22)

RUBY VERSION
   ruby 3.1.2p20

BUNDLED WITH
   2.5.7<|MERGE_RESOLUTION|>--- conflicted
+++ resolved
@@ -100,11 +100,7 @@
     rake (13.2.1)
     regexp_parser (2.9.0)
     rexml (3.2.6)
-<<<<<<< HEAD
-    rubocop (1.62.1)
-=======
     rubocop (1.63.1)
->>>>>>> 2017494a
       json (~> 2.3)
       language_server-protocol (>= 3.17.0)
       parallel (~> 1.10)
