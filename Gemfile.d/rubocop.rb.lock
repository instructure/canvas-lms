--- conflicted
+++ resolved
@@ -58,11 +58,7 @@
     method_source (1.0.0)
     mini_mime (1.1.5)
     mini_portile2 (2.8.5)
-<<<<<<< HEAD
-    minitest (5.21.2)
-=======
     minitest (5.22.2)
->>>>>>> 9d21a3c2
     multi_xml (0.6.0)
     nokogiri (1.15.5)
       mini_portile2 (~> 2.8.2)
