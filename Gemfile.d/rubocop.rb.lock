--- conflicted
+++ resolved
@@ -61,11 +61,7 @@
     method_source (1.1.0)
     mini_mime (1.1.5)
     mini_portile2 (2.8.6)
-<<<<<<< HEAD
-    minitest (5.23.0)
-=======
     minitest (5.23.1)
->>>>>>> 3a2a498e
     multi_xml (0.7.1)
       bigdecimal (~> 3.1)
     nokogiri (1.16.5)
@@ -109,11 +105,7 @@
     regexp_parser (2.9.2)
     rexml (3.2.8)
       strscan (>= 3.0.9)
-<<<<<<< HEAD
-    rubocop (1.63.5)
-=======
     rubocop (1.64.0)
->>>>>>> 3a2a498e
       json (~> 2.3)
       language_server-protocol (>= 3.17.0)
       parallel (~> 1.10)
