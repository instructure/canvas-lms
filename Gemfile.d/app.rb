if CANVAS_RAILS4_0
  gem 'rails', '4.0.13'
  gem 'rack', '1.5.4'
  gem 'builder', '3.1.4'
  gem 'protected_attributes', '1.0.8'
  gem 'rails-observers', '0.1.2'
  gem 'tzinfo', '0.3.43'
  gem 'foreigner', '0.9.2'
else
  gem 'rails', '4.2.5.1'
  gem 'rack', '1.6.4'
  gem 'builder', '3.1.4'
  gem 'protected_attributes', '1.1.3'
  gem 'rails-observers', '0.1.2'
  gem 'tzinfo', '1.2.2'
  gem 'oj_mimic_json', require: false
  gem 'activesupport-json_encoder', '1.1.0'
end

gem 'encrypted_cookie_store-instructure', '1.1.12', require: 'encrypted_cookie_store'
gem 'active_model_serializers',   '0.9.0alpha1',
  github: 'rails-api/active_model_serializers', ref: '61882e1e4127facfe92e49057aec71edbe981829'
gem 'authlogic', '3.4.6'
gem 'active_model-better_errors', '1.6.7', require: 'active_model/better_errors'
gem 'dynamic_form', '1.1.4', require: false
gem 'rails-patch-json-encode', '0.0.1'
<<<<<<< HEAD
gem 'switchman', '1.3.14-1'
gem 'folio-pagination', '0.0.9', require: 'folio/rails'
=======
gem 'switchman', '1.3.18'
gem 'folio-pagination', '0.0.11', require: 'folio/rails'
>>>>>>> edbc72a9
  # for folio, see the folio README
  gem 'will_paginate', '3.0.7', require: false

gem "after_transaction_commit", '1.0.1'
gem "aws-sdk", '1.63.0', require: false
  gem 'uuidtools', '2.1.4', require: false
gem 'barby', '0.5.0', require: false
  gem 'rqrcode', '0.4.2', require: false
  gem 'chunky_png', '1.3.0', require: false
gem 'bcrypt-ruby', '3.0.1'
gem 'canvas_connect', '0.3.10'
  gem 'adobe_connect', '1.0.3', require: false
gem 'canvas_webex', '0.17'
gem 'canvas-jobs', '0.10.4'
  gem 'rufus-scheduler', '3.1.2', require: false
gem 'ffi', '1.1.5', require: false
gem 'hairtrigger', '0.2.15'
  gem 'ruby2ruby', '2.0.8', require: false
  gem 'ruby_parser', '3.7.0', require: false
gem 'hashery', '1.3.0', require: false
gem 'highline', '1.6.1', require: false
gem 'hoe', '3.8.1'
gem 'httparty', '0.13.7'
gem 'i18n', '0.7.0'
gem 'i18nema', '0.0.8'
gem 'i18nliner', '0.0.12'
gem 'icalendar', '1.5.4', require: false
gem 'ims-lti', '2.0.0.beta.33'
gem 'json', '1.8.2'
gem 'oj', '2.14.1'
gem 'jwt', '1.2.1', require: false
gem 'json-jwt', '1.5.1', require: false
gem 'twilio-ruby', '4.2.1'

gem 'mail', '2.5.4', require: false
  gem 'treetop', '1.4.15', require: false
    gem 'polyglot', '0.3.5', require: false
gem 'marginalia', '1.3.0', require: false
gem 'mime-types', '1.17.2', require: 'mime/types'
gem 'mini_magick', '4.2.7'
  gem 'subexec', '0.0.4', require: false
gem 'multi_json', '1.10.1'
gem 'netaddr', '1.5.0', require: false
gem 'nokogiri', '1.6.6.2.20150813143452', require: false, github: 'codekitchen/nokogiri', ref: 'd47e53f885'
# oauth gem, with rails3 fixes rolled in
gem 'oauth-instructure', '0.4.10', require: false
gem 'oauth2', '1.0.0', require: false
gem 'parallel', '1.4.1', require: false
  gem 'ruby-progressbar', '1.7.5', require: false #used to show progress of S3Uploader
gem 'rack-mini-profiler', '0.9.2', require: false
gem 'flamegraph', '0.1.0', require: false
  gem 'stackprof', '0.2.7', require: false
gem 'rake', '10.5.0'
gem 'rdoc', '3.12'
gem 'ratom-nokogiri', '0.10.4', require: false
gem 'rdiscount', '1.6.8', require: false
gem 'ritex', '1.0.1', require: false

gem 'rotp', '1.6.1', require: false
gem 'net-ldap', '0.10.1', require: false
gem 'ruby-duration', '3.2.0', require: false
gem 'ruby-saml-mod', '0.2.7'
gem 'rubycas-client', '2.3.9', require: false
gem 'rubyzip', '1.1.1', require: 'zip'
gem 'safe_yaml', '1.0.4', require: false
gem 'sanitize', '2.0.6', require: false
gem 'shackles', '1.0.10'

gem 'useragent', '0.10.0', require: false

gem 'crocodoc-ruby', '0.0.1', require: false
gem 'hey', '1.3.0', require: false
gem 'sentry-raven', '0.15.3', require: false
gem 'canvas_statsd', '1.0.3'
gem 'diplomat', '0.14.0', require: false

gem 'activesupport-suspend_callbacks', path: 'gems/activesupport-suspend_callbacks'
gem 'acts_as_list', path: 'gems/acts_as_list'
gem 'adheres_to_policy', path: 'gems/adheres_to_policy'
gem 'attachment_fu', path: 'gems/attachment_fu'
gem 'autoextend', path: 'gems'
gem 'bookmarked_collection', path: 'gems/bookmarked_collection'
gem 'broadcast_policy', path: "gems/broadcast_policy"
gem 'canvas_breach_mitigation', path: 'gems/canvas_breach_mitigation'
gem 'canvas_color', path: 'gems/canvas_color'
gem 'canvas_crummy', path: 'gems/canvas_crummy'
gem 'canvas_ext', path: 'gems/canvas_ext'
gem 'canvas_http', path: 'gems/canvas_http'
gem 'canvas_kaltura', path: 'gems/canvas_kaltura'
gem 'canvas_panda_pub', path: 'gems/canvas_panda_pub'
gem 'canvas_partman', path: 'gems/canvas_partman'
gem 'event_stream', path: 'gems/event_stream'
gem 'canvas_mimetype_fu', path: 'gems/canvas_mimetype_fu'
gem 'canvas_quiz_statistics', path: 'gems/canvas_quiz_statistics'
gem 'canvas_sanitize', path: 'gems/canvas_sanitize'
gem 'canvas_slug', path: 'gems/canvas_slug'
gem 'canvas_sort', path: 'gems/canvas_sort'
gem 'canvas_stringex', path: 'gems/canvas_stringex'
gem 'canvas_text_helper', path: 'gems/canvas_text_helper'
gem 'canvas_time', path: 'gems/canvas_time'
gem 'canvas_unzip', path: 'gems/canvas_unzip'
gem 'csv_diff', path: 'gems/csv_diff'
gem 'google_docs', path: 'gems/google_docs'
gem 'google_drive', path: 'gems/google_drive'
gem 'html_text_helper', path: 'gems/html_text_helper'
gem 'incoming_mail_processor', path: 'gems/incoming_mail_processor'
gem 'json_token', path: 'gems/json_token'
gem 'linked_in', path: 'gems/linked_in'
gem 'live_events', path: 'gems/live_events'
gem 'diigo', path: 'gems/diigo'
gem 'lti_outbound', path: 'gems/lti_outbound'
gem 'multipart', path: 'gems/multipart'
gem 'paginated_collection', path: 'gems/paginated_collection'
gem 'twitter', path: 'gems/twitter'
gem 'utf8_cleaner', path: 'gems/utf8_cleaner'
gem 'workflow', path: 'gems/workflow'
gem 'gepub'<|MERGE_RESOLUTION|>--- conflicted
+++ resolved
@@ -24,13 +24,8 @@
 gem 'active_model-better_errors', '1.6.7', require: 'active_model/better_errors'
 gem 'dynamic_form', '1.1.4', require: false
 gem 'rails-patch-json-encode', '0.0.1'
-<<<<<<< HEAD
-gem 'switchman', '1.3.14-1'
-gem 'folio-pagination', '0.0.9', require: 'folio/rails'
-=======
 gem 'switchman', '1.3.18'
 gem 'folio-pagination', '0.0.11', require: 'folio/rails'
->>>>>>> edbc72a9
   # for folio, see the folio README
   gem 'will_paginate', '3.0.7', require: false
 
