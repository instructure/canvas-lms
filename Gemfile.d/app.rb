#
# Copyright (C) 2014 - present Instructure, Inc.
#
# This file is part of Canvas.
#
# Canvas is free software: you can redistribute it and/or modify it under
# the terms of the GNU Affero General Public License as published by the Free
# Software Foundation, version 3 of the License.
#
# Canvas is distributed in the hope that it will be useful, but WITHOUT ANY
# WARRANTY; without even the implied warranty of MERCHANTABILITY or FITNESS FOR
# A PARTICULAR PURPOSE. See the GNU Affero General Public License for more
# details.
#
# You should have received a copy of the GNU Affero General Public License along
# with this program. If not, see <http://www.gnu.org/licenses/>.

# Note: Indented gems are meant to indicate transient dependencies of parent gems

if CANVAS_RAILS5_2
  gem 'rails', '5.2.4.4'
    gem 'loofah', '2.3.0'
    gem 'sprockets', '4.0.2'
else
  gem 'rails', '6.0.3.4'
end

gem 'academic_benchmarks', '0.0.11', require: false
gem 'active_model-better_errors', '1.6.7', require: 'active_model/better_errors'
gem 'active_model_serializers', '0.9.0alpha1',
  github: 'rails-api/active_model_serializers', ref: '61882e1e4127facfe92e49057aec71edbe981829'
gem 'addressable', '2.7.0', require: false
gem 'after_transaction_commit', '2.2.1'
gem 'authlogic', '6.2.0'
  gem 'scrypt', '3.0.7'
gem 'aws-sdk-core', '3.109.2', require: false
  gem 'aws-partitions', '1.393.0', require: false
gem 'aws-sdk-dynamodb', '1.57.0'
gem 'aws-sdk-kinesis', '1.30.0', require: false
gem 'aws-sdk-s3', '1.84.1', require: false
gem 'aws-sdk-sns', '1.36.0', require: false
gem 'aws-sdk-sqs', '1.34.0', require: false
gem 'aws-sdk-kms', '1.39.0', require: false
gem 'aws-sigv4', '1.2.2', require: false
gem 'barby', '0.6.8', require: false
  gem 'rqrcode', '1.1.2', require: false
  gem 'chunky_png', '1.3.14', require: false
gem 'bcrypt', '3.1.16'
gem 'brotli', '0.2.3', require: false
gem 'browser', '5.1.0', require: false
gem 'builder', '3.2.4'
gem 'canvas_connect', '0.3.11'
  gem 'adobe_connect', '1.0.8', require: false
gem 'canvas_webex', '0.17'
gem 'crocodoc-ruby', '0.0.1', require: false
gem 'ddtrace', '0.42.0', require: false
gem 'encrypted_cookie_store-instructure', '1.2.10', require: 'encrypted_cookie_store'
gem 'folio-pagination', '0.0.12', require: 'folio/rails'
gem 'ffi', '1.13.1', require: false
gem 'gepub', '1.0.11', github: 'skoji/gepub', ref: '04c8c2542f9fa3f8d99652f9058d77c8a23c1fd9'
gem 'graphql', '1.9.17'
gem 'graphql-batch', '0.4.3'
gem 'hashery', '2.1.2', require: false
gem 'highline', '2.0.3', require: false
gem 'httparty', '0.18.1'
gem 'i18n', '1.8.5'
gem 'i18nliner', '0.1.2'
  gem 'ruby2ruby', '2.4.4', require: false
  gem 'ruby_parser', '3.15.0', require: false
gem 'icalendar', '2.7.0', require: false
gem 'imperium', '0.5.2', require: false
gem 'ims-lti', '2.3.0', require: 'ims'
gem 'inst_statsd', '2.1.6'
  gem 'statsd-ruby', '1.4.0', require: false
  gem 'aroi', '0.0.7', require: false
<<<<<<< HEAD
  gem 'dogstatsd-ruby', '4.7.0'
=======
  gem 'dogstatsd-ruby', '4.8.2'
>>>>>>> 5bccbd5e
gem 'inst-jobs', '1.0.4'
  gem 'fugit', '1.4.0', require: false
    gem 'et-orbi', '1.2.4', require: false
gem 'inst-jobs-autoscaling', '2.0.0'
  gem 'aws-sdk-autoscaling', '1.49.0', require: false
gem 'inst-jobs-statsd', '2.0.0'
gem 'json', '2.3.1'
gem 'json_schemer', '0.2.16'
gem 'json-jwt', '1.13.0', require: false
gem 'link_header', '0.0.8'
gem 'mail', '2.7.1', require: false
  gem 'mini_mime', '1.0.2', require: false
gem 'marginalia', '1.9.0', require: false
gem 'mime-types', '3.3.1'
gem 'mini_magick', '4.11.0'
gem 'multi_json', '1.15.0'
gem 'net-ldap', '0.16.3', require: false
gem 'nokogiri', '1.10.10', require: false
gem 'oauth', '0.5.4', require: false
gem 'oauth2', '1.4.4', require: false
gem 'oj', '3.10.16'
gem 'parallel', '1.20.0', require: false
  gem 'ruby-progressbar', '1.10.1', require: false # used to show progress of S3Uploader
gem 'prawn-rails', '1.3.0'
gem 'rack', '2.2.3'
gem 'rack-brotli', '1.0.0'
gem 'rack-test', '1.1.0'
gem 'rake', '13.0.1'
gem 'rails-observers', '0.1.5'
gem 'ratom-nokogiri', '0.10.8', require: false
gem 'redcarpet', '3.5.0', require: false
gem 'retriable', '1.4.1'
gem 'ritex', '1.0.1', require: false
gem 'rotp', '6.2.0', require: false
gem 'ruby-duration', '3.2.3', require: false
gem 'rubycas-client', '2.3.9', require: false
gem 'rubyzip', '2.3.0', require: 'zip'
gem 'safe_yaml', '1.0.5', require: false
gem 'saml2', '3.0.9'
  gem 'nokogiri-xmlsec-instructure', '0.9.7', require: false
gem 'sanitize', '2.1.1', require: false
gem 'sentry-raven', '2.13.0', require: false
gem 'guardrail', '2.0.1'
gem 'simple_oauth', '0.3.1', require: false
gem 'switchman', '2.0.2'
  gem 'open4', '1.3.4', require: false
gem 'switchman-inst-jobs', '3.0.5'
gem 'twilio-ruby', '5.36.0', require: false
gem 'tzinfo', '1.2.7'
gem 'vault', '0.15.0', require: false
gem 'vericite_api', '1.5.3'
gem 'will_paginate', '3.3.0', require: false # required for folio-pagination

path 'gems' do
  gem 'activesupport-suspend_callbacks'
  gem 'acts_as_list'
  gem 'adheres_to_policy'
  gem 'attachment_fu'
  gem 'autoextend'
  gem 'bookmarked_collection'
  gem 'broadcast_policy'
  gem 'canvas_breach_mitigation'
  gem 'canvas_color'
  gem 'canvas_crummy'
  gem 'canvas_dynamodb'
  gem 'canvas_ext'
  gem 'canvas_http'
  gem 'canvas_kaltura'
  gem 'canvas_panda_pub'
  gem 'canvas_partman'
  gem 'canvas_mimetype_fu'
  gem 'canvas_quiz_statistics'
  gem 'canvas_sanitize'
  gem 'canvas_slug'
  gem 'canvas_sort'
  gem 'canvas_stringex'
  gem 'canvas_text_helper'
  gem 'canvas_time'
  gem 'canvas_unzip'
  gem 'diigo'
  gem 'event_stream'
  gem 'google_drive'
  gem 'html_text_helper'
  gem 'incoming_mail_processor'
  gem 'json_token'
  gem 'linked_in'
  gem 'live_events'
  gem 'lti-advantage'
  gem 'lti_outbound'
  gem 'multipart'
  gem 'paginated_collection'
  gem 'stringify_ids'
  gem 'twitter'
  gem 'utf8_cleaner'
  gem 'workflow'
end

gem 'csv_diff', path: 'gems'
  gem 'sqlite3', '1.4.2'<|MERGE_RESOLUTION|>--- conflicted
+++ resolved
@@ -73,11 +73,7 @@
 gem 'inst_statsd', '2.1.6'
   gem 'statsd-ruby', '1.4.0', require: false
   gem 'aroi', '0.0.7', require: false
-<<<<<<< HEAD
-  gem 'dogstatsd-ruby', '4.7.0'
-=======
   gem 'dogstatsd-ruby', '4.8.2'
->>>>>>> 5bccbd5e
 gem 'inst-jobs', '1.0.4'
   gem 'fugit', '1.4.0', require: false
     gem 'et-orbi', '1.2.4', require: false
