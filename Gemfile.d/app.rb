--- conflicted
+++ resolved
@@ -28,15 +28,9 @@
 end
 
 gem "bootsnap", "1.13.0", require: false
-<<<<<<< HEAD
-gem "rails", ::CANVAS_RAILS == "6.1" ? "6.1.4.6" : "7.0.3"
-gem "tzinfo", "2.0.4"
-gem_override "switchman", "3.3.1"
-=======
 gem "rails", "7.0.3"
 gem "tzinfo", "2.0.4"
 gem_override "switchman", "3.3.2"
->>>>>>> 9571148c
 gem "guardrail", "3.0.2"
 gem_override "switchman-inst-jobs", "4.0.13"
 gem "irb", "1.4.1"
