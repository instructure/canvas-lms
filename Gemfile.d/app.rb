--- conflicted
+++ resolved
@@ -96,11 +96,7 @@
   gem "statsd-ruby", "1.4.0", require: false
   gem "aroi", "0.0.7", require: false
   gem "dogstatsd-ruby", "4.8.2"
-<<<<<<< HEAD
-gem_override "inst-jobs", "3.0.12"
-=======
 gem_override "inst-jobs", "3.0.13"
->>>>>>> 9378b4e4
   gem "fugit", "1.4.0", require: false
     gem "et-orbi", "1.2.4", require: false
 gem "inst-jobs-autoscaling", "2.1.1"
