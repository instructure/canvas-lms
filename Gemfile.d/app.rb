# frozen_string_literal: true

#
# Copyright (C) 2014 - present Instructure, Inc.
#
# This file is part of Canvas.
#
# Canvas is free software: you can redistribute it and/or modify it under
# the terms of the GNU Affero General Public License as published by the Free
# Software Foundation, version 3 of the License.
#
# Canvas is distributed in the hope that it will be useful, but WITHOUT ANY
# WARRANTY; without even the implied warranty of MERCHANTABILITY or FITNESS FOR
# A PARTICULAR PURPOSE. See the GNU Affero General Public License for more
# details.
#
# You should have received a copy of the GNU Affero General Public License along
# with this program. If not, see <http://www.gnu.org/licenses/>.

# NOTE: Indented gems are meant to indicate optional dependencies of parent gems

gem "bootsnap", "~> 1.16", require: false
gem "rails", "~> 7.1.3"
  # can't upgrade to 3.1 until Rails 7.2
  gem "rack", "~> 3.0.11" if $canvas_rails == "7.1"
  # can't upgrade to 2.0 until Rails 7.2
  gem "sqlite3", "~> 1.7"
gem "switchman", "~> 3.5"
gem "guardrail", "~> 3.0"
gem "switchman-inst-jobs", "~> 4.0"
gem "irb", "~> 1.7"

gem "academic_benchmarks", "~> 1.1", require: false
gem "active_model-better_errors", "1.6.7", require: "active_model/better_errors"
gem "active_model_serializers", "~> 0.9.9"
gem "addressable", "~> 2.8", require: false
gem "authlogic", "~> 6.4"
  gem "scrypt", "~> 3.0"
gem "aws-sdk-bedrockruntime", "~> 1.7", require: false
gem "aws-sdk-kinesis", "~> 1.45", require: false
gem "aws-sdk-s3", "~> 1.119", require: false
gem "aws-sdk-sns", "~> 1.60", require: false
gem "aws-sdk-sqs", "~> 1.53", require: false
gem "aws-sdk-sagemakerruntime", "~> 1.61", require: false
gem "rqrcode", "~> 2.2", require: false
gem "bcrypt", "~> 3.1"
gem "bigdecimal", "~> 3.1"
gem "browser", "~> 5.3", require: false
gem "business_time", "0.13.0"
gem "canvas_connect", "0.3.16"
<<<<<<< HEAD
gem "canvas_link_migrator", "~> 1.0.13"
=======
gem "canvas_link_migrator", "~> 1.0.14"
>>>>>>> 72fa6639
gem "canvas_webex", "0.18.2"
gem "cld", "~> 0.13"
gem "crocodoc-ruby", "0.0.1", require: false
gem "code_ownership", "~> 1.33"
gem "datadog", "~> 2.1", require: false
gem "docx", "~> 0.8"
gem "encrypted_cookie_store-instructure", "~> 1.2", require: "encrypted_cookie_store"
gem "gepub", "~> 1.0"
gem "apollo-federation", "~> 3.8"
gem "graphql", "~> 2.3.0"
gem "graphql-batch", "~> 0.5"
gem "highline", "~> 3.0", require: false
gem "httparty", "~> 0.21"
gem "i18nliner", "~> 0.2.4"
gem "icalendar", "~> 2.9", require: false
gem "diplomat", "~> 2.6", require: false
gem "ims-lti", "~> 2.3", require: "ims"
gem "rrule", "~> 0.5", require: false
gem "inst_llm", "~> 0.2.4"

gem "inst_access", "0.4.2"
gem "inst_statsd", "~> 3.0"
gem "inst-jobs", "~> 3.1"
gem "inst-jobs-autoscaling", "2.1.1"
gem "inst-jobs-statsd", "~> 3.0"
gem "json_schemer", "~> 2.0"
gem "json-jwt", "~> 1.13", require: false
gem "link_header", "0.0.8"
gem "marginalia", "1.11.1", require: false
gem "method_source", "~> 1.1"
gem "mime-types", "~> 3.5"
gem "mini_magick", "~> 4.12"
gem "multi_json", "1.15.0"
gem "net-http", "~> 0.1", require: false
gem "net-ldap", "~> 0.18", require: false
gem "oauth", "~> 1.1", require: false
gem "oauth2", "~> 2.0", require: false
gem "oj", "~> 3.16"
gem "outrigger", "~> 3.0"
gem "parallel", "~> 1.23", require: false
gem "pdf-reader", "~> 2.11"
gem "pg_query", "~> 5.1", require: false
gem "pragmatic_segmenter", "~> 0.3"
gem "prawn-emoji", "~> 5.3", require: false
gem "prawn-rails", "~> 1.4"
  gem "matrix", "0.4.2" # Used to be a default gem but is no more, but prawn depends on it implicitly
gem "prosopite", "~> 1.3"
gem "rack3-brotli", "~> 1.0", require: "rack/brotli"
gem "rails-observers", "0.1.5"
gem "feedjira", "~> 3.2.3", require: false
gem "redcarpet", "~> 3.6", require: false
gem "retriable", "~> 3.1"
gem "ritex", "1.0.1", require: false
gem "rotp", "~> 6.2", require: false
gem "rss", "~> 0.3", require: false
gem "ruby-duration", "3.2.3", require: false
gem "rubycas-client", "2.3.9", require: false
gem "ruby-rtf", "0.0.5"
gem "rubyzip", "~> 2.3", require: "zip"
gem "saml2", "~> 3.1"
gem "sanitize", "~> 6.0", require: false
gem "stackprof", "~> 0.2" # must be loaded before Sentry
gem "sentry-rails", "~> 5.10"
gem "sentry-inst_jobs", "~> 5.10"
gem "soap4r-ng", github: "instructure/soap4r", require: false # dependency of respondus_soap_endpoint, but we need to use an unreleased fork
gem "twilio-ruby", "~> 7.0", require: false
gem "vault", "~> 0.17", require: false
gem "vericite_api", "1.5.3"
gem "wcag_color_contrast", "0.1.0"

path "../gems" do
  gem "activesupport-suspend_callbacks"
  gem "acts_as_list"
  gem "adheres_to_policy"
  gem "attachment_fu"
  gem "autoextend"
  gem "bookmarked_collection"
  gem "broadcast_policy"
  gem "canvas_breach_mitigation"
  gem "canvas_cache"
  gem "canvas_color"
  gem "canvas_crummy"
  gem "canvas_dynamodb"
  gem "canvas_errors"
  gem "canvas_ext"
  gem "canvas_http"
  gem "canvas_kaltura"
  gem "canvas_panda_pub"
  gem "canvas_partman"
  gem "canvas_mimetype_fu"
  gem "canvas_quiz_statistics"
  gem "canvas_sanitize"
  gem "canvas_security"
  gem "canvas_slug"
  gem "canvas_sort"
  gem "canvas_stringex"
  gem "canvas_text_helper"
  gem "canvas_time"
  gem "canvas_unzip"
  gem "config_file"
  gem "csv_diff"
  gem "diigo"
  gem "dynamic_settings"
  gem "event_stream"
  gem "google_drive"
  gem "html_text_helper"
  gem "incoming_mail_processor"
  gem "json_token"
  gem "legacy_multipart"
  gem "live_events"
  gem "lti-advantage"
  gem "lti_outbound"
  gem "paginated_collection"
  gem "request_context"
  gem "stringify_ids"
  gem "turnitin_api"
  gem "twitter"
  gem "utf8_cleaner"
  gem "workflow"
end<|MERGE_RESOLUTION|>--- conflicted
+++ resolved
@@ -48,11 +48,7 @@
 gem "browser", "~> 5.3", require: false
 gem "business_time", "0.13.0"
 gem "canvas_connect", "0.3.16"
-<<<<<<< HEAD
-gem "canvas_link_migrator", "~> 1.0.13"
-=======
 gem "canvas_link_migrator", "~> 1.0.14"
->>>>>>> 72fa6639
 gem "canvas_webex", "0.18.2"
 gem "cld", "~> 0.13"
 gem "crocodoc-ruby", "0.0.1", require: false
