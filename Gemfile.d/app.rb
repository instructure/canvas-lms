--- conflicted
+++ resolved
@@ -73,11 +73,7 @@
   gem 'stackprof', '0.2.7', require: false
 gem 'rake', '10.4.2'
 gem 'rdoc', '3.12'
-<<<<<<< HEAD
-gem 'ratom-nokogiri', '0.10.3', require: false
-=======
 gem 'ratom-nokogiri', '0.10.4', require: false
->>>>>>> 996023a7
 gem 'rdiscount', '1.6.8', require: false
 gem 'ritex', '1.0.1', require: false
 
