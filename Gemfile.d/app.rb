--- conflicted
+++ resolved
@@ -19,9 +19,6 @@
 
 # NOTE: Indented gems are meant to indicate transient dependencies of parent gems
 
-<<<<<<< HEAD
-if CANVAS_RAILS6_0
-=======
 def gem_override(name, version)
   if File.directory?("vendor/#{name}")
     gem name, path: "vendor/#{name}"
@@ -31,22 +28,17 @@
 end
 
 if CANVAS_RAILS == "6.0"
->>>>>>> 1c34e1a6
   gem "rails", "6.0.4.2"
     gem "tzinfo", "1.2.7"
-  gem "switchman", "2.2.2"
+  gem_override "switchman", "2.2.3"
     gem "guardrail", "2.0.1"
-  gem "switchman-inst-jobs", "3.2.10"
+  gem_override "switchman-inst-jobs", "3.2.10"
 else
   gem "rails", "6.1.4.6"
     gem "tzinfo", "2.0.4"
-<<<<<<< HEAD
-  gem "switchman", "3.0.8"
-=======
   gem_override "switchman", "3.0.16"
->>>>>>> 1c34e1a6
     gem "guardrail", "3.0.0"
-  gem "switchman-inst-jobs", "4.0.6"
+  gem_override "switchman-inst-jobs", "4.0.6"
 end
   gem "irb", "1.4.1"
   gem "open4", "1.3.4", require: false
@@ -76,7 +68,7 @@
 gem "browser", "5.1.0", require: false
 gem "builder", "3.2.4"
 gem "business_time", "0.10.0"
-gem "canvas_connect", "0.3.14"
+gem "canvas_connect", "0.3.15"
   gem "adobe_connect", "1.0.10", require: false
 gem "canvas_webex", "0.18.1"
 gem "crocodoc-ruby", "0.0.1", require: false
@@ -104,7 +96,7 @@
   gem "statsd-ruby", "1.4.0", require: false
   gem "aroi", "0.0.7", require: false
   gem "dogstatsd-ruby", "4.8.2"
-gem "inst-jobs", "3.0.9"
+gem_override "inst-jobs", "3.0.9"
   gem "fugit", "1.4.0", require: false
     gem "et-orbi", "1.2.4", require: false
 gem "inst-jobs-autoscaling", "2.1.1"
