#
# Copyright (C) 2014 - present Instructure, Inc.
#
# This file is part of Canvas.
#
# Canvas is free software: you can redistribute it and/or modify it under
# the terms of the GNU Affero General Public License as published by the Free
# Software Foundation, version 3 of the License.
#
# Canvas is distributed in the hope that it will be useful, but WITHOUT ANY
# WARRANTY; without even the implied warranty of MERCHANTABILITY or FITNESS FOR
# A PARTICULAR PURPOSE. See the GNU Affero General Public License for more
# details.
#
# You should have received a copy of the GNU Affero General Public License along
# with this program. If not, see <http://www.gnu.org/licenses/>.

if CANVAS_RAILS5_1
  gem 'rails', '5.1.6'
else
  gem 'rails', '5.2.1'
end

gem 'rack', '2.0.4'

# oauth2-1.4.0 caused issues with google oauth login flow, which needs to be
# investigated as part of a future gem bump.
gem 'oauth2', '1.2.0', require: false

gem 'rails-observers', '0.1.5'

gem 'builder', '3.2.3'
gem 'tzinfo', '1.2.5'

gem 'encrypted_cookie_store-instructure', '1.2.8', require: 'encrypted_cookie_store'
gem 'active_model_serializers',   '0.9.0alpha1',
  github: 'rails-api/active_model_serializers', ref: '61882e1e4127facfe92e49057aec71edbe981829'
gem 'authlogic', '4.0.1'
  gem 'scrypt', '3.0.5'
gem 'active_model-better_errors', '1.6.7', require: 'active_model/better_errors'
<<<<<<< HEAD
gem 'switchman', '1.12.8'
=======
gem 'switchman', '1.12.10'
>>>>>>> fca6866b
  gem 'open4', '1.3.4', require: false
gem 'folio-pagination', '0.0.12', require: 'folio/rails'
  # for folio, see the folio README
  gem 'will_paginate', '3.1.6', require: false

gem 'addressable', '2.5.2', require: false
gem "after_transaction_commit", '2.0.0'
<<<<<<< HEAD
gem "aws-sdk-kinesis", '1.2.0', require: false
gem "aws-sdk-s3", '1.8.2', require: false
gem "aws-sdk-sns", '1.1.0', require: false
gem "aws-sdk-sqs", '1.3.0', require: false
gem "aws-sdk-core", "3.22.0", require: false
gem "aws-sigv4", "1.0.2", require: false
gem "aws-sdk-kms", "1.7.0", require: false
=======
gem "aws-sdk-kinesis", '1.6.0', require: false
gem "aws-sdk-s3", '1.19.0', require: false
gem "aws-sdk-sns", '1.5.0', require: false
gem "aws-sdk-sqs", '1.6.0', require: false
gem "aws-sdk-core", "3.27.0", require: false
gem "aws-sdk-kms", "1.9.0", require: false
gem "aws-sigv4", "1.0.3", require: false
>>>>>>> fca6866b

gem 'barby', '0.6.5', require: false
  gem 'rqrcode', '0.10.1', require: false
  gem 'chunky_png', '1.3.10', require: false
gem 'bcrypt', '3.1.11'
gem 'canvas_connect', '0.3.11'
  gem 'adobe_connect', '1.0.6', require: false
gem 'canvas_webex', '0.17'
gem 'inst-jobs', '0.15.3'
  gem 'rufus-scheduler', '3.4.2', require: false
    gem 'et-orbi', '1.0.8', require: false
gem 'switchman-inst-jobs', '1.2.1'
gem 'inst-jobs-autoscaling', '1.0.5'
  gem 'aws-sdk-autoscaling', '1.5.0', require: false
# ffi 1.9.2x seem to have issues on RHEL & CentOS causing segfaults
# check https://github.com/ffi/ffi/issues/621 for resolution prior to bumping version
gem 'ffi', '1.9.18', require: false
gem 'hashery', '2.1.2', require: false
gem 'highline', '1.7.10', require: false
gem 'httparty', '0.16.1'
if CANVAS_RAILS5_1
  gem 'i18n', '0.9.5'
else
  gem 'i18n', '1.0.0'
end
gem 'i18nliner', '0.1.0'
  gem 'ruby2ruby', '2.4.1', require: false
  gem 'ruby_parser', '3.11.0', require: false
gem 'icalendar', '1.5.4', require: false
gem 'ims-lti', '2.2.3', require: 'ims'
gem 'simple_oauth', '0.3.1', require: false
gem 'json', '2.1.0'
gem 'oj', '3.3.9'
gem 'jwt', '1.5.6', require: false
gem 'json-jwt', '1.9.4', require: false
gem 'twilio-ruby', '5.7.2', require: false

gem 'mail', '2.7.0', require: false
  gem 'mini_mime', '1.0.0', require: false
gem 'marginalia', '1.5.0', require: false
gem 'mime-types', '1.25.1', require: 'mime/types'
gem 'mini_magick', '4.8.0'
gem 'multi_json', '1.13.1'
gem 'netaddr', '1.5.1', require: false
gem 'nokogiri', '1.8.2', require: false
gem 'oauth', '0.5.4', require: false
gem 'parallel', '1.12.1', require: false
  gem 'ruby-progressbar', '1.9.0', require: false # used to show progress of S3Uploader
gem 'retriable', '1.4.1'
gem 'rake', '12.3.1'
gem 'ratom-nokogiri', '0.10.6', require: false
gem 'rdiscount', '1.6.8', require: false
gem 'ritex', '1.0.1', require: false

gem 'rotp', '3.3.1', require: false
gem 'net-ldap', '0.16.1', require: false
gem 'ruby-duration', '3.2.3', require: false
gem 'ruby-saml-mod', '0.3.8'
gem 'saml2', '3.0.1'
  gem 'nokogiri-xmlsec-instructure', '0.9.6', require: false
gem 'rubycas-client', '2.3.9', require: false
gem 'rubyzip', '1.2.1', require: 'zip'
gem 'safe_yaml', '1.0.4', require: false
gem 'sanitize', '2.1.0', require: false
gem 'shackles', '1.4.1'

gem 'useragent', '0.16.10', require: false

gem 'crocodoc-ruby', '0.0.1', require: false
gem 'sentry-raven', '2.7.2', require: false
gem 'canvas_statsd', '2.0.4'
  gem 'statsd-ruby', '1.4.0', require: false
  gem 'aroi', '0.0.6', require: false
gem 'gepub', '0.7.0beta4'
gem 'imperium', '0.5.0', require: false
gem 'academic_benchmarks', '0.0.10', require: false

gem 'graphql', '1.8.8'
gem 'graphql-batch', '0.3.9'

gem 'prawn-rails', '1.2.0'

gem 'activesupport-suspend_callbacks', path: 'gems/activesupport-suspend_callbacks'
gem 'acts_as_list', path: 'gems/acts_as_list'
gem 'adheres_to_policy', path: 'gems/adheres_to_policy'
gem 'attachment_fu', path: 'gems/attachment_fu'
gem 'autoextend', path: 'gems'
gem 'bookmarked_collection', path: 'gems/bookmarked_collection'
gem 'broadcast_policy', path: "gems/broadcast_policy"
gem 'canvas_breach_mitigation', path: 'gems/canvas_breach_mitigation'
gem 'canvas_color', path: 'gems/canvas_color'
gem 'canvas_crummy', path: 'gems/canvas_crummy'
gem 'canvas_ext', path: 'gems/canvas_ext'
gem 'canvas_http', path: 'gems/canvas_http'
gem 'canvas_kaltura', path: 'gems/canvas_kaltura'
gem 'canvas_panda_pub', path: 'gems/canvas_panda_pub'
gem 'canvas_partman', path: 'gems/canvas_partman'
gem 'event_stream', path: 'gems/event_stream'
gem 'canvas_mimetype_fu', path: 'gems/canvas_mimetype_fu'
gem 'canvas_quiz_statistics', path: 'gems/canvas_quiz_statistics'
gem 'canvas_sanitize', path: 'gems/canvas_sanitize'
gem 'canvas_slug', path: 'gems/canvas_slug'
gem 'canvas_sort', path: 'gems/canvas_sort'
gem 'canvas_stringex', path: 'gems/canvas_stringex'
gem 'canvas_text_helper', path: 'gems/canvas_text_helper'
gem 'canvas_time', path: 'gems/canvas_time'
gem 'canvas_unzip', path: 'gems/canvas_unzip'
gem 'csv_diff', path: 'gems/csv_diff'
gem 'google_drive', path: 'gems/google_drive'
gem 'html_text_helper', path: 'gems/html_text_helper'
gem 'incoming_mail_processor', path: 'gems/incoming_mail_processor'
gem 'json_token', path: 'gems/json_token'
gem 'linked_in', path: 'gems/linked_in'
gem 'live_events', path: 'gems/live_events'
gem 'diigo', path: 'gems/diigo'
gem 'lti-advantage', path: 'gems/lti-advantage'
gem 'lti_outbound', path: 'gems/lti_outbound'
gem 'multipart', path: 'gems/multipart'
gem 'paginated_collection', path: 'gems/paginated_collection'
gem 'stringify_ids', path: 'gems/stringify_ids'
gem 'twitter', path: 'gems/twitter'
gem 'vericite_api', '1.5.3'
gem 'utf8_cleaner', path: 'gems/utf8_cleaner'
gem 'workflow', path: 'gems/workflow'
gem 'dogstatsd-ruby', '3.3.0'<|MERGE_RESOLUTION|>--- conflicted
+++ resolved
@@ -38,11 +38,7 @@
 gem 'authlogic', '4.0.1'
   gem 'scrypt', '3.0.5'
 gem 'active_model-better_errors', '1.6.7', require: 'active_model/better_errors'
-<<<<<<< HEAD
-gem 'switchman', '1.12.8'
-=======
 gem 'switchman', '1.12.10'
->>>>>>> fca6866b
   gem 'open4', '1.3.4', require: false
 gem 'folio-pagination', '0.0.12', require: 'folio/rails'
   # for folio, see the folio README
@@ -50,15 +46,6 @@
 
 gem 'addressable', '2.5.2', require: false
 gem "after_transaction_commit", '2.0.0'
-<<<<<<< HEAD
-gem "aws-sdk-kinesis", '1.2.0', require: false
-gem "aws-sdk-s3", '1.8.2', require: false
-gem "aws-sdk-sns", '1.1.0', require: false
-gem "aws-sdk-sqs", '1.3.0', require: false
-gem "aws-sdk-core", "3.22.0", require: false
-gem "aws-sigv4", "1.0.2", require: false
-gem "aws-sdk-kms", "1.7.0", require: false
-=======
 gem "aws-sdk-kinesis", '1.6.0', require: false
 gem "aws-sdk-s3", '1.19.0', require: false
 gem "aws-sdk-sns", '1.5.0', require: false
@@ -66,7 +53,6 @@
 gem "aws-sdk-core", "3.27.0", require: false
 gem "aws-sdk-kms", "1.9.0", require: false
 gem "aws-sigv4", "1.0.3", require: false
->>>>>>> fca6866b
 
 gem 'barby', '0.6.5', require: false
   gem 'rqrcode', '0.10.1', require: false
