# frozen_string_literal: true

#
# Copyright (C) 2014 - present Instructure, Inc.
#
# This file is part of Canvas.
#
# Canvas is free software: you can redistribute it and/or modify it under
# the terms of the GNU Affero General Public License as published by the Free
# Software Foundation, version 3 of the License.
#
# Canvas is distributed in the hope that it will be useful, but WITHOUT ANY
# WARRANTY; without even the implied warranty of MERCHANTABILITY or FITNESS FOR
# A PARTICULAR PURPOSE. See the GNU Affero General Public License for more
# details.
#
# You should have received a copy of the GNU Affero General Public License along
# with this program. If not, see <http://www.gnu.org/licenses/>.

# NOTE: Indented gems are meant to indicate optional dependencies of parent gems

gem "bootsnap", "1.13.0", require: false
gem "rails", "~> 7.0.4"
gem "tzinfo", "2.0.4"
<<<<<<< HEAD
gem_override "switchman", "3.4.2"
=======
gem "switchman", "~> 3.5"
>>>>>>> 5e181781
gem "guardrail", "3.0.2"
gem "switchman-inst-jobs", "4.0.13"
gem "irb", "1.4.1"

gem "academic_benchmarks", "1.1.2", require: false
gem "active_model-better_errors", "1.6.7", require: "active_model/better_errors"
gem "active_model_serializers",
    "0.9.0alpha1",
    github: "rails-api/active_model_serializers",
    ref: "61882e1e4127facfe92e49057aec71edbe981829"
gem "activerecord-pg-extensions", "0.4.4"
gem "addressable", "~> 2.8", require: false
gem "after_transaction_commit", "2.2.2"
gem "authlogic", "6.4.2"
  gem "scrypt", "3.0.7"
gem "aws-sdk-dynamodb", "~> 1.83"
gem "aws-sdk-kinesis", "~> 1.45", require: false
gem "aws-sdk-kms", "~> 1.63", require: false
gem "aws-sdk-s3", "~> 1.119", require: false
gem "aws-sdk-sns", "~> 1.60", require: false
gem "aws-sdk-sqs", "~> 1.53", require: false
gem "barby", "0.6.8", require: false
  gem "rqrcode", "1.2.0", require: false
  gem "chunky_png", "1.4.0", require: false
gem "bcrypt", "3.1.16"
gem "bigdecimal", "3.1.3"
gem "browser", "5.1.0", require: false
gem "builder", "3.2.4"
gem "business_time", "0.13.0"
gem "canvas_connect", "0.3.16"
gem "canvas_webex", "0.18.2"
gem "crocodoc-ruby", "0.0.1", require: false
gem "ddtrace", "0.42.0", require: false
gem "docx", "0.6.2"
gem "encrypted_cookie_store-instructure", "1.2.12", require: "encrypted_cookie_store"
gem "folio-pagination", "0.0.12", require: "folio/rails"
gem "ffi", "1.14.2", require: false
gem "gepub", "1.0.15"
gem "apollo-federation", "1.1.5"
gem "graphql", "1.12.14"
gem "graphql-batch", "0.4.3"
gem "hashery", "2.1.2", require: false
gem "highline", "2.0.3", require: false
gem "httparty", "~> 0.21"
gem "i18n", "~> 1.12"
gem "i18nliner", "0.2.2", github: "instructure/i18nliner", ref: "ruby3"
gem "icalendar", "2.7.0", require: false
gem "diplomat", "2.6.3", require: false
gem "ims-lti", "2.3.3", require: "ims"
gem "rrule", "0.4.4", require: false

gem "inst_access", "0.1.1"
gem "inst_statsd", "2.2.0"
<<<<<<< HEAD
gem_override "inst-jobs", "~> 3.1"
=======
gem "inst-jobs", "~> 3.1"
>>>>>>> 5e181781
gem "inst-jobs-autoscaling", "2.1.1"
gem "inst-jobs-statsd", "2.2.0"
# if updating json gem it will need to be hotfixed because if a newer version of
# the json gem is installed, it will always use that one even before bundler
# gets activated. Updating the gem in it's own commit will make this easier.
gem "json", "~> 2.6.1"
gem "json_schemer", "~> 0.2"
gem "json-jwt", "1.13.0", require: false
gem "link_header", "0.0.8"
gem "mail", "2.7.1", require: false
gem "marginalia", "1.11.1", require: false
gem "mime-types", "3.3.1"
gem "mini_magick", "4.11.0"
gem "multi_json", "1.15.0"
gem "net-ldap", "0.16.3", require: false
gem "net-imap", "0.2.3", require: false
gem "net-pop", "0.1.1", require: false
gem "net-smtp", "0.3.1", require: false
gem "nokogiri", "~> 1.13.8", require: false # 1.14 breaks nokogiri-xmlsec
gem "oauth", "~> 1.1", require: false
gem "oauth2", "1.4.4", require: false
gem "oj", "3.10.16"
gem "outrigger", "3.0.1"
gem "parallel", "1.22.1", require: false
gem "pdf-reader", "2.5.0"
gem "pg_query", "2.2.0"
gem "prawn-emoji", "~> 5.3", require: false
gem "prawn-rails", "1.3.0"
  gem "matrix", "0.4.2" # Used to be a default gem but is no more, but prawn depends on it implicitly
gem "prosopite", "~> 1.3"
gem "rack", "~> 2.2"
gem "rack-brotli", "1.0.0"
gem "rack-test", "1.1.0"
gem "rake", "~> 13.0"
gem "rails-observers", "0.1.5"
gem "ratom-nokogiri", "0.10.11", require: false
gem "redcarpet", "~> 3.6", require: false
gem "regexp_parser", "2.7.0", require: false
gem "retriable", "1.4.1"
gem "ritex", "1.0.1", require: false
gem "rotp", "6.2.0", require: false
gem "rss", "0.2.9", require: false
gem "ruby-duration", "3.2.3", require: false
gem "ruby2_keywords", "0.0.3"
gem "rubycas-client", "2.3.9", require: false
gem "ruby-rtf", "0.0.5"
gem "rubyzip", "2.3.0", require: "zip"
gem "saml2", "3.1.2"
gem "sanitize", "~> 6.0", require: false
gem "sentry-ruby", "5.1.0"
gem "sentry-rails", "5.1.0"
gem "sentry-inst_jobs", "1.0.2"
gem "simple_oauth", "0.3.1", require: false
gem "twilio-ruby", "5.36.0", require: false
gem "vault", "0.15.0", require: false
gem "vericite_api", "1.5.3"
gem "wcag_color_contrast", "0.1.0"
gem "week_of_month",
    "1.2.5",
    github: "instructure/week-of-month",
    ref: "b3013639e9474f302b5a6f27e4e45313e8d24902"
gem "will_paginate", "3.3.0", require: false # required for folio-pagination

gem "faraday", "0.17.4"

path "gems" do
  gem "activesupport-suspend_callbacks"
  gem "acts_as_list"
  gem "adheres_to_policy"
  gem "attachment_fu"
  gem "autoextend"
  gem "bookmarked_collection"
  gem "broadcast_policy"
  gem "canvas_breach_mitigation"
  gem "canvas_cache"
  gem "canvas_color"
  gem "canvas_crummy"
  gem "canvas_dynamodb"
  gem "canvas_errors"
  gem "canvas_ext"
  gem "canvas_http"
  gem "canvas_kaltura"
  gem "canvas_panda_pub"
  gem "canvas_partman"
  gem "canvas_mimetype_fu"
  gem "canvas_quiz_statistics"
  gem "canvas_sanitize"
  gem "canvas_security"
  gem "canvas_slug"
  gem "canvas_sort"
  gem "canvas_stringex"
  gem "canvas_text_helper"
  gem "canvas_time"
  gem "canvas_unzip"
  gem "config_file"
  gem "csv_diff"
  gem "diigo"
  gem "dynamic_settings"
  gem "event_stream"
  gem "google_drive"
  gem "html_text_helper"
  gem "incoming_mail_processor"
  gem "json_token"
  gem "linked_in"
  gem "live_events"
  gem "lti-advantage"
  gem "lti_outbound"
  gem "multipart"
  gem "paginated_collection"
  gem "request_context"
  gem "stringify_ids"
  gem "turnitin_api"
  gem "twitter"
  gem "utf8_cleaner"
  gem "workflow"
end<|MERGE_RESOLUTION|>--- conflicted
+++ resolved
@@ -22,11 +22,7 @@
 gem "bootsnap", "1.13.0", require: false
 gem "rails", "~> 7.0.4"
 gem "tzinfo", "2.0.4"
-<<<<<<< HEAD
-gem_override "switchman", "3.4.2"
-=======
 gem "switchman", "~> 3.5"
->>>>>>> 5e181781
 gem "guardrail", "3.0.2"
 gem "switchman-inst-jobs", "4.0.13"
 gem "irb", "1.4.1"
@@ -80,11 +76,7 @@
 
 gem "inst_access", "0.1.1"
 gem "inst_statsd", "2.2.0"
-<<<<<<< HEAD
-gem_override "inst-jobs", "~> 3.1"
-=======
 gem "inst-jobs", "~> 3.1"
->>>>>>> 5e181781
 gem "inst-jobs-autoscaling", "2.1.1"
 gem "inst-jobs-statsd", "2.2.0"
 # if updating json gem it will need to be hotfixed because if a newer version of
