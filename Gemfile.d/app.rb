#
# Copyright (C) 2014 - present Instructure, Inc.
#
# This file is part of Canvas.
#
# Canvas is free software: you can redistribute it and/or modify it under
# the terms of the GNU Affero General Public License as published by the Free
# Software Foundation, version 3 of the License.
#
# Canvas is distributed in the hope that it will be useful, but WITHOUT ANY
# WARRANTY; without even the implied warranty of MERCHANTABILITY or FITNESS FOR
# A PARTICULAR PURPOSE. See the GNU Affero General Public License for more
# details.
#
# You should have received a copy of the GNU Affero General Public License along
# with this program. If not, see <http://www.gnu.org/licenses/>.

# Note: Indented gems are meant to indicate transient dependencies of parent gems

if CANVAS_RAILS5_2
  gem 'rails', '5.2.4.4'
    gem 'loofah', '2.3.0'
    gem 'sprockets', '4.0.2'
else
  gem 'rails', '6.0.3.4'
end

gem 'academic_benchmarks', '0.0.11', require: false
gem 'active_model-better_errors', '1.6.7', require: 'active_model/better_errors'
gem 'active_model_serializers', '0.9.0alpha1',
  github: 'rails-api/active_model_serializers', ref: '61882e1e4127facfe92e49057aec71edbe981829'
gem 'addressable', '2.7.0', require: false
gem 'after_transaction_commit', '2.2.1'
gem 'authlogic', '6.2.0'
  gem 'scrypt', '3.0.7'
gem 'aws-sdk-core', '3.109.2', require: false
  gem 'aws-partitions', '1.393.0', require: false
gem 'aws-sdk-dynamodb', '1.57.0'
gem 'aws-sdk-kinesis', '1.30.0', require: false
gem 'aws-sdk-s3', '1.84.1', require: false
gem 'aws-sdk-sns', '1.36.0', require: false
gem 'aws-sdk-sqs', '1.34.0', require: false
gem 'aws-sdk-kms', '1.39.0', require: false
gem 'aws-sigv4', '1.2.2', require: false
gem 'barby', '0.6.8', require: false
  gem 'rqrcode', '1.1.2', require: false
  gem 'chunky_png', '1.3.14', require: false
gem 'bcrypt', '3.1.16'
gem 'brotli', '0.2.3', require: false
gem 'browser', '5.1.0', require: false
gem 'builder', '3.2.4'
gem 'canvas_connect', '0.3.11'
  gem 'adobe_connect', '1.0.8', require: false
gem 'canvas_webex', '0.17'
gem 'crocodoc-ruby', '0.0.1', require: false
gem 'ddtrace', '0.42.0', require: false
gem 'encrypted_cookie_store-instructure', '1.2.10', require: 'encrypted_cookie_store'
gem 'folio-pagination', '0.0.12', require: 'folio/rails'
gem 'ffi', '1.13.1', require: false
gem 'gepub', '1.0.11', github: 'skoji/gepub', ref: '04c8c2542f9fa3f8d99652f9058d77c8a23c1fd9'
gem 'graphql', '1.9.17'
gem 'graphql-batch', '0.4.3'
gem 'hashery', '2.1.2', require: false
gem 'highline', '2.0.3', require: false
gem 'httparty', '0.18.1'
gem 'i18n', '1.8.5'
gem 'i18nliner', '0.1.2'
  gem 'ruby2ruby', '2.4.4', require: false
  gem 'ruby_parser', '3.15.0', require: false
gem 'icalendar', '2.7.0', require: false
gem 'imperium', '0.5.2', require: false
gem 'ims-lti', '2.3.0', require: 'ims'
gem 'inst_statsd', '2.1.6'
  gem 'statsd-ruby', '1.4.0', require: false
  gem 'aroi', '0.0.7', require: false
  gem 'dogstatsd-ruby', '4.8.2'
<<<<<<< HEAD
gem 'inst-jobs', '2.1.3'
=======
gem 'inst-jobs', '2.2.0'
>>>>>>> b301f7b9
  gem 'fugit', '1.4.0', require: false
    gem 'et-orbi', '1.2.4', require: false
gem 'inst-jobs-autoscaling', '2.1.0'
  gem 'aws-sdk-autoscaling', '1.49.0', require: false
gem 'inst-jobs-statsd', '2.1.0'
gem 'json', '2.5.1'
gem 'json_schemer', '0.2.16', github: 'robotdana/json_schemer', ref: '0d2ac359a87964f74c07a14cafeb98cfcae4e29f'
gem 'json-jwt', '1.13.0', require: false
gem 'link_header', '0.0.8'
gem 'mail', '2.7.1', require: false
  gem 'mini_mime', '1.0.2', require: false
gem 'marginalia', '1.9.0', require: false
gem 'mime-types', '3.3.1'
gem 'mini_magick', '4.11.0'
gem 'multi_json', '1.15.0'
gem 'net-ldap', '0.16.3', require: false
gem 'nokogiri', '1.10.10', require: false
gem 'oauth', '0.5.4', require: false
gem 'oauth2', '1.4.4', require: false
gem 'oj', '3.10.16'
gem 'parallel', '1.20.0', require: false
  gem 'ruby-progressbar', '1.10.1', require: false # used to show progress of S3Uploader
gem 'prawn-rails', '1.3.0'
gem 'rack', '2.2.3'
gem 'rack-brotli', '1.0.0'
gem 'rack-test', '1.1.0'
gem 'rake', '13.0.1'
gem 'rails-observers', '0.1.5'
gem 'ratom-nokogiri', '0.10.8', require: false
gem 'redcarpet', '3.5.0', require: false
gem 'retriable', '1.4.1'
gem 'ritex', '1.0.1', require: false
gem 'rotp', '6.2.0', require: false
gem 'ruby-duration', '3.2.3', require: false
gem 'rubycas-client', '2.3.9', require: false
gem 'rubyzip', '2.3.0', require: 'zip'
gem 'safe_yaml', '1.0.5', require: false
gem 'saml2', '3.0.9'
  gem 'nokogiri-xmlsec-instructure', '0.9.7', require: false
gem 'sanitize', '2.1.1', require: false
gem 'sentry-raven', '2.13.0', require: false
gem 'guardrail', '2.0.1'
gem 'simple_oauth', '0.3.1', require: false
gem 'switchman', '2.0.2'
  gem 'open4', '1.3.4', require: false
gem 'switchman-inst-jobs', '3.1.1'
gem 'twilio-ruby', '5.36.0', require: false
gem 'tzinfo', '1.2.7'
gem 'vault', '0.15.0', require: false
gem 'vericite_api', '1.5.3'
gem 'will_paginate', '3.3.0', require: false # required for folio-pagination

path 'gems' do
  gem 'activesupport-suspend_callbacks'
  gem 'acts_as_list'
  gem 'adheres_to_policy'
  gem 'attachment_fu'
  gem 'autoextend'
  gem 'bookmarked_collection'
  gem 'broadcast_policy'
  gem 'canvas_breach_mitigation'
  gem 'canvas_color'
  gem 'canvas_crummy'
  gem 'canvas_dynamodb'
  gem 'canvas_ext'
  gem 'canvas_http'
  gem 'canvas_kaltura'
  gem 'canvas_panda_pub'
  gem 'canvas_partman'
  gem 'canvas_mimetype_fu'
  gem 'canvas_quiz_statistics'
  gem 'canvas_sanitize'
  gem 'canvas_slug'
  gem 'canvas_sort'
  gem 'canvas_stringex'
  gem 'canvas_text_helper'
  gem 'canvas_time'
  gem 'canvas_unzip'
  gem 'diigo'
  gem 'event_stream'
  gem 'google_drive'
  gem 'html_text_helper'
  gem 'incoming_mail_processor'
  gem 'json_token'
  gem 'linked_in'
  gem 'live_events'
  gem 'lti-advantage'
  gem 'lti_outbound'
  gem 'multipart'
  gem 'paginated_collection'
  gem 'stringify_ids'
  gem 'twitter'
  gem 'utf8_cleaner'
  gem 'workflow'
end

gem 'csv_diff', path: 'gems'
  gem 'sqlite3', '1.4.2'<|MERGE_RESOLUTION|>--- conflicted
+++ resolved
@@ -74,11 +74,7 @@
   gem 'statsd-ruby', '1.4.0', require: false
   gem 'aroi', '0.0.7', require: false
   gem 'dogstatsd-ruby', '4.8.2'
-<<<<<<< HEAD
-gem 'inst-jobs', '2.1.3'
-=======
 gem 'inst-jobs', '2.2.0'
->>>>>>> b301f7b9
   gem 'fugit', '1.4.0', require: false
     gem 'et-orbi', '1.2.4', require: false
 gem 'inst-jobs-autoscaling', '2.1.0'
