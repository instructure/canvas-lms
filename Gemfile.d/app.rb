# frozen_string_literal: true

#
# Copyright (C) 2014 - present Instructure, Inc.
#
# This file is part of Canvas.
#
# Canvas is free software: you can redistribute it and/or modify it under
# the terms of the GNU Affero General Public License as published by the Free
# Software Foundation, version 3 of the License.
#
# Canvas is distributed in the hope that it will be useful, but WITHOUT ANY
# WARRANTY; without even the implied warranty of MERCHANTABILITY or FITNESS FOR
# A PARTICULAR PURPOSE. See the GNU Affero General Public License for more
# details.
#
# You should have received a copy of the GNU Affero General Public License along
# with this program. If not, see <http://www.gnu.org/licenses/>.

# NOTE: Indented gems are meant to indicate optional dependencies of parent gems

gem "bootsnap", "~> 1.16", require: false
<<<<<<< HEAD
gem "rails", ($canvas_rails == "7.2") ? "~> 7.2.0" : "~> 8.0.0"
gem "rack", ($canvas_rails == "7.2") ? "~> 3.1.0" : "~> 3.2"
=======
gem "rails", "~> 8.0.0"
gem "rack", "~> 3.2"
>>>>>>> 8d1d98d9
gem "sqlite3", "~> 2.6"

gem "switchman", "~> 4.0"
gem "guardrail", "~> 3.0"
gem "switchman-inst-jobs", "~> 4.0"
gem "irb", "~> 1.7"

gem "academic_benchmarks", "~> 1.1", require: false
gem "active_model_serializers", "~> 0.9.9"
gem "addressable", "~> 2.8", require: false
gem "authlogic", github: "binarylogic/authlogic", ref: "d155fff4672595af99cb3488d9731f1efc595049"
  gem "scrypt", "~> 3.0"
gem "aws-sdk-bedrockruntime", "~> 1.7", require: false
gem "aws-sdk-core", "3.218.1", require: false # pinned for now, because it breaks one of our specs
gem "aws-sdk-kinesis", "~> 1.45", require: false
gem "aws-sdk-s3", "~> 1.119", require: false
gem "aws-sdk-sns", "~> 1.60", require: false
gem "aws-sdk-sqs", "~> 1.53", require: false
gem "aws-sdk-sagemakerruntime", "~> 1.61", require: false
gem "aws-sdk-translate", "~> 1.77", require: false
gem "rqrcode", "~> 3.0", require: false
gem "bcrypt", "~> 3.1"
gem "benchmark", "~> 0.4", require: false
gem "bigdecimal", "~> 3.1"
gem "browser", "~> 6.0", require: false
gem "business_time", "0.13.0"
gem "canvas_connect", "0.3.16"
gem "canvas_link_migrator", "~> 1.0"
gem "canvas_webex", "0.18.2"
gem "cld", "~> 0.13"
gem "code_ownership", "~> 1.33"
gem "datadog", "~> 2.1", require: false
gem "docx", "~> 0.8"
gem "encrypted_cookie_store-instructure", "~> 1.2", require: "encrypted_cookie_store"
gem "gepub", "~> 2.0"
gem "graphql", "~> 2.3"
gem "graphql-batch", "~> 0.5"
gem "hashdiff", "~> 1.1", require: false
gem "highline", "~> 3.0", require: false
gem "httparty", "~> 0.21"
gem "i18nliner", "~> 0.2.4"
gem "icalendar", "~> 2.9", require: false
gem "diplomat", "~> 2.6", require: false
gem "ims-lti", "~> 2.3", require: "ims"
gem "rrule", "~> 0.5", require: false
gem "inst_llm", "~> 0.2.4"

gem "inst_access", "0.4.4"
gem "inst_statsd", "~> 3.0"
gem "inst-jobs", "~> 3.1"
gem "inst-jobs-autoscaling", "2.1.1"
gem "inst-jobs-statsd", "~> 4.0"
gem "json_schemer", "~> 2.0"
gem "json-jwt", "~> 1.13", require: false
gem "link_header", "0.0.8"
gem "logger", "~> 1.5"
gem "method_source", "~> 1.1"
gem "mime-types", "~> 3.5"
gem "mimemagic", "~> 0.4.3"
gem "mini_magick", "~> 5.0"
gem "multi_json", "1.15.0"
gem "net-http", "~> 0.1", require: false
gem "net-ldap", "~> 0.18", require: false
gem "oauth", "~> 1.1", require: false
gem "oauth2", "~> 2.0", require: false
gem "oj", "~> 3.16"
gem "outrigger", "~> 3.0"
gem "parallel", "~> 1.23", require: false
gem "pdf-reader", "~> 2.11"
gem "pg_query", "~> 6.0", require: false
gem "pragmatic_segmenter", "~> 0.3"
gem "prawn-emoji", "~> 6.0", require: false
gem "prawn-rails", "~> 1.4"
gem "prosopite", "~> 2.1"
gem "puma", "~> 7.0", require: false
gem "rack3-brotli", "~> 1.0", require: "rack/brotli"
gem "rails-observers", "0.1.5"
gem "feedjira", "~> 4.0", require: false
gem "redcarpet", "~> 3.6", require: false
gem "retriable", "~> 3.1"
gem "ritex", "1.0.1", require: false
gem "rotp", "~> 6.2", require: false
gem "rss", "~> 0.3", require: false
gem "ruby-duration", "3.2.3", require: false
gem "rubycas-client", "2.3.9", require: false
  gem "pstore", "~> 0.2", require: false
gem "ruby-rtf", "0.0.5"
gem "rubyzip", "~> 3.0", require: "zip"
gem "saml2", "~> 3.1"
gem "sanitize", "~> 7.0", require: false
gem "stackprof", github: "instructure/stackprof", branch: "switch-d3-data-to-iterative"
gem "sentry-rails", "~> 5.10"
gem "sentry-inst_jobs", "~> 5.10"
gem "soap4r-ng", github: "instructure/soap4r", require: false # dependency of respondus_soap_endpoint, but we need to use an unreleased fork
gem "syslog", "~> 0.1"
gem "twilio-ruby", "~> 7.0", require: false
gem "vault", "~> 0.17", require: false
gem "vericite_api", "1.5.3"
gem "wcag_color_contrast", "0.1.0"

path "../gems" do
  gem "activesupport-suspend_callbacks"
  gem "acts_as_list"
  gem "adheres_to_policy"
  gem "attachment_fu"
  gem "autoextend"
  gem "bookmarked_collection"
  gem "broadcast_policy"
  gem "canvas_breach_mitigation"
  gem "canvas_cache"
  gem "canvas_color"
  gem "canvas_crummy"
  gem "canvas_dynamodb"
  gem "canvas_errors"
  gem "canvas_ext"
  gem "canvas_http"
  gem "canvas_kaltura"
  gem "canvas_panda_pub"
  gem "canvas_partman"
  gem "canvas_mimetype_fu"
  gem "canvas_quiz_statistics"
  gem "canvas_sanitize"
  gem "canvas_security"
  gem "canvas_slug"
  gem "canvas_sort"
  gem "canvas_stringex"
  gem "canvas_text_helper"
  gem "canvas_time"
  gem "canvas_unzip"
  gem "config_file"
  gem "csv_diff"
  gem "diigo"
  gem "dynamic_settings"
  gem "event_stream"
  gem "google_drive"
  gem "html_text_helper"
  gem "incoming_mail_processor"
  gem "json_token"
  gem "legacy_multipart"
  gem "live_events"
  gem "lti-advantage"
  gem "lti_outbound"
  gem "paginated_collection"
  gem "request_context"
  gem "stringify_ids"
  gem "turnitin_api"
  gem "utf8_cleaner"
  gem "workflow"
end<|MERGE_RESOLUTION|>--- conflicted
+++ resolved
@@ -20,13 +20,8 @@
 # NOTE: Indented gems are meant to indicate optional dependencies of parent gems
 
 gem "bootsnap", "~> 1.16", require: false
-<<<<<<< HEAD
-gem "rails", ($canvas_rails == "7.2") ? "~> 7.2.0" : "~> 8.0.0"
-gem "rack", ($canvas_rails == "7.2") ? "~> 3.1.0" : "~> 3.2"
-=======
 gem "rails", "~> 8.0.0"
 gem "rack", "~> 3.2"
->>>>>>> 8d1d98d9
 gem "sqlite3", "~> 2.6"
 
 gem "switchman", "~> 4.0"
