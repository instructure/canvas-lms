#
# Copyright (C) 2014 - present Instructure, Inc.
#
# This file is part of Canvas.
#
# Canvas is free software: you can redistribute it and/or modify it under
# the terms of the GNU Affero General Public License as published by the Free
# Software Foundation, version 3 of the License.
#
# Canvas is distributed in the hope that it will be useful, but WITHOUT ANY
# WARRANTY; without even the implied warranty of MERCHANTABILITY or FITNESS FOR
# A PARTICULAR PURPOSE. See the GNU Affero General Public License for more
# details.
#
# You should have received a copy of the GNU Affero General Public License along
# with this program. If not, see <http://www.gnu.org/licenses/>.

# Note: Indented gems are meant to indicate transient dependencies of parent gems

if CANVAS_RAILS5_2
  gem 'rails', '5.2.4.4'
    gem 'loofah', '2.3.0'
    gem 'sprockets', '4.0.2'
else
  gem 'rails', '6.0.3.4'
end

gem 'academic_benchmarks', '0.0.11', require: false
gem 'active_model-better_errors', '1.6.7', require: 'active_model/better_errors'
gem 'active_model_serializers', '0.9.0alpha1',
  github: 'rails-api/active_model_serializers', ref: '61882e1e4127facfe92e49057aec71edbe981829'
gem 'addressable', '2.7.0', require: false
gem 'after_transaction_commit', '2.2.1'
gem 'authlogic', '6.2.0'
  gem 'scrypt', '3.0.7'
gem 'aws-sdk-core', '3.109.2', require: false
  gem 'aws-partitions', '1.393.0', require: false
gem 'aws-sdk-dynamodb', '1.57.0'
gem 'aws-sdk-kinesis', '1.30.0', require: false
gem 'aws-sdk-s3', '1.84.1', require: false
gem 'aws-sdk-sns', '1.36.0', require: false
gem 'aws-sdk-sqs', '1.34.0', require: false
gem 'aws-sdk-kms', '1.39.0', require: false
gem 'aws-sigv4', '1.2.2', require: false
gem 'barby', '0.6.8', require: false
  gem 'rqrcode', '1.1.2', require: false
  gem 'chunky_png', '1.3.14', require: false
gem 'bcrypt', '3.1.16'
gem 'brotli', '0.2.3', require: false
gem 'browser', '5.1.0', require: false
gem 'builder', '3.2.4'
gem 'canvas_connect', '0.3.11'
  gem 'adobe_connect', '1.0.8', require: false
gem 'canvas_webex', '0.17'
gem 'crocodoc-ruby', '0.0.1', require: false
gem 'ddtrace', '0.42.0', require: false
gem 'encrypted_cookie_store-instructure', '1.2.10', require: 'encrypted_cookie_store'
gem 'folio-pagination', '0.0.12', require: 'folio/rails'
gem 'ffi', '1.13.1', require: false
gem 'gepub', '1.0.11', github: 'skoji/gepub', ref: '04c8c2542f9fa3f8d99652f9058d77c8a23c1fd9'
gem 'graphql', '1.9.17'
gem 'graphql-batch', '0.4.3'
gem 'hashery', '2.1.2', require: false
gem 'highline', '2.0.3', require: false
gem 'httparty', '0.18.1'
gem 'i18n', '1.8.5'
gem 'i18nliner', '0.1.2'
  gem 'ruby2ruby', '2.4.4', require: false
  gem 'ruby_parser', '3.15.0', require: false
gem 'icalendar', '2.7.0', require: false
gem 'imperium', '0.5.2', require: false
gem 'ims-lti', '2.3.0', require: 'ims'
gem 'inst_statsd', '2.1.6'
  gem 'statsd-ruby', '1.4.0', require: false
  gem 'aroi', '0.0.7', require: false
<<<<<<< HEAD
  gem 'dogstatsd-ruby', '4.7.0'
=======
  gem 'dogstatsd-ruby', '4.8.2'
>>>>>>> 4afd4784
gem 'inst-jobs', '2.1.2'
  gem 'fugit', '1.4.0', require: false
    gem 'et-orbi', '1.2.4', require: false
gem 'inst-jobs-autoscaling', '2.1.0'
  gem 'aws-sdk-autoscaling', '1.49.0', require: false
gem 'inst-jobs-statsd', '2.1.0'
gem 'json', '2.3.1'
gem 'json_schemer', '0.2.16'
gem 'json-jwt', '1.13.0', require: false
gem 'link_header', '0.0.8'
gem 'mail', '2.7.1', require: false
  gem 'mini_mime', '1.0.2', require: false
gem 'marginalia', '1.9.0', require: false
gem 'mime-types', '3.3.1'
gem 'mini_magick', '4.11.0'
gem 'multi_json', '1.15.0'
gem 'net-ldap', '0.16.3', require: false
gem 'nokogiri', '1.10.10', require: false
gem 'oauth', '0.5.4', require: false
gem 'oauth2', '1.4.4', require: false
gem 'oj', '3.10.16'
gem 'parallel', '1.20.0', require: false
  gem 'ruby-progressbar', '1.10.1', require: false # used to show progress of S3Uploader
gem 'prawn-rails', '1.3.0'
gem 'rack', '2.2.3'
gem 'rack-brotli', '1.0.0'
gem 'rack-test', '1.1.0'
gem 'rake', '13.0.1'
gem 'rails-observers', '0.1.5'
gem 'ratom-nokogiri', '0.10.8', require: false
gem 'redcarpet', '3.5.0', require: false
gem 'retriable', '1.4.1'
gem 'ritex', '1.0.1', require: false
gem 'rotp', '6.2.0', require: false
gem 'ruby-duration', '3.2.3', require: false
gem 'rubycas-client', '2.3.9', require: false
gem 'rubyzip', '2.3.0', require: 'zip'
gem 'safe_yaml', '1.0.5', require: false
gem 'saml2', '3.0.9'
  gem 'nokogiri-xmlsec-instructure', '0.9.7', require: false
gem 'sanitize', '2.1.1', require: false
gem 'sentry-raven', '2.13.0', require: false
gem 'guardrail', '2.0.1'
gem 'simple_oauth', '0.3.1', require: false
gem 'switchman', '2.0.2'
  gem 'open4', '1.3.4', require: false
gem 'switchman-inst-jobs', '3.1.0'
gem 'twilio-ruby', '5.36.0', require: false
gem 'tzinfo', '1.2.7'
gem 'vault', '0.15.0', require: false
gem 'vericite_api', '1.5.3'
gem 'will_paginate', '3.3.0', require: false # required for folio-pagination

path 'gems' do
  gem 'activesupport-suspend_callbacks'
  gem 'acts_as_list'
  gem 'adheres_to_policy'
  gem 'attachment_fu'
  gem 'autoextend'
  gem 'bookmarked_collection'
  gem 'broadcast_policy'
  gem 'canvas_breach_mitigation'
  gem 'canvas_color'
  gem 'canvas_crummy'
  gem 'canvas_dynamodb'
  gem 'canvas_ext'
  gem 'canvas_http'
  gem 'canvas_kaltura'
  gem 'canvas_panda_pub'
  gem 'canvas_partman'
  gem 'canvas_mimetype_fu'
  gem 'canvas_quiz_statistics'
  gem 'canvas_sanitize'
  gem 'canvas_slug'
  gem 'canvas_sort'
  gem 'canvas_stringex'
  gem 'canvas_text_helper'
  gem 'canvas_time'
  gem 'canvas_unzip'
  gem 'diigo'
  gem 'event_stream'
  gem 'google_drive'
  gem 'html_text_helper'
  gem 'incoming_mail_processor'
  gem 'json_token'
  gem 'linked_in'
  gem 'live_events'
  gem 'lti-advantage'
  gem 'lti_outbound'
  gem 'multipart'
  gem 'paginated_collection'
  gem 'stringify_ids'
  gem 'twitter'
  gem 'utf8_cleaner'
  gem 'workflow'
end

gem 'csv_diff', path: 'gems'
  gem 'sqlite3', '1.4.2'<|MERGE_RESOLUTION|>--- conflicted
+++ resolved
@@ -73,11 +73,7 @@
 gem 'inst_statsd', '2.1.6'
   gem 'statsd-ruby', '1.4.0', require: false
   gem 'aroi', '0.0.7', require: false
-<<<<<<< HEAD
-  gem 'dogstatsd-ruby', '4.7.0'
-=======
   gem 'dogstatsd-ruby', '4.8.2'
->>>>>>> 4afd4784
 gem 'inst-jobs', '2.1.2'
   gem 'fugit', '1.4.0', require: false
     gem 'et-orbi', '1.2.4', require: false
