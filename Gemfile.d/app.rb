#
# Copyright (C) 2014 - present Instructure, Inc.
#
# This file is part of Canvas.
#
# Canvas is free software: you can redistribute it and/or modify it under
# the terms of the GNU Affero General Public License as published by the Free
# Software Foundation, version 3 of the License.
#
# Canvas is distributed in the hope that it will be useful, but WITHOUT ANY
# WARRANTY; without even the implied warranty of MERCHANTABILITY or FITNESS FOR
# A PARTICULAR PURPOSE. See the GNU Affero General Public License for more
# details.
#
# You should have received a copy of the GNU Affero General Public License along
# with this program. If not, see <http://www.gnu.org/licenses/>.

if CANVAS_RAILS5_1
  gem 'rails', '5.1.6'
else
  gem 'rails', '5.2.0'
end

gem 'rack', '2.0.4'

# oauth2-1.4.0 caused issues with google oauth login flow, which needs to be
# investigated as part of a future gem bump.
gem 'oauth2', '1.2.0', require: false

gem 'rails-observers', '0.1.5'

gem 'builder', '3.2.3'
gem 'tzinfo', '1.2.5'

gem 'encrypted_cookie_store-instructure', '1.2.8', require: 'encrypted_cookie_store'
gem 'active_model_serializers',   '0.9.0alpha1',
  github: 'rails-api/active_model_serializers', ref: '61882e1e4127facfe92e49057aec71edbe981829'
gem 'authlogic', '4.0.1'
  gem 'scrypt', '3.0.5'
gem 'active_model-better_errors', '1.6.7', require: 'active_model/better_errors'
gem 'switchman', '1.12.2'
  gem 'open4', '1.3.4', require: false
gem 'folio-pagination', '0.0.12', require: 'folio/rails'
  # for folio, see the folio README
  gem 'will_paginate', '3.1.6', require: false

gem 'addressable', '2.5.2', require: false
gem "after_transaction_commit", '2.0.0'
gem "aws-sdk-kinesis", '1.2.0', require: false
gem "aws-sdk-s3", '1.8.2', require: false
gem "aws-sdk-sns", '1.1.0', require: false
gem "aws-sdk-sqs", '1.3.0', require: false
gem 'barby', '0.6.5', require: false
  gem 'rqrcode', '0.10.1', require: false
  gem 'chunky_png', '1.3.10', require: false
gem 'bcrypt', '3.1.11'
gem 'canvas_connect', '0.3.11'
  gem 'adobe_connect', '1.0.6', require: false
gem 'canvas_webex', '0.17'
<<<<<<< HEAD
gem 'inst-jobs', '0.14.6'
=======
gem 'inst-jobs', '0.14.7'
>>>>>>> a4d00242
  gem 'rufus-scheduler', '3.4.2', require: false
    gem 'et-orbi', '1.0.8', require: false
gem 'switchman-inst-jobs', '1.1.5'
gem 'inst-jobs-autoscaling', '1.0.3'
  gem 'aws-sdk-autoscaling', '1.5.0', require: false
# ffi 1.9.2x seem to have issues on RHEL & CentOS causing segfaults
# check https://github.com/ffi/ffi/issues/621 for resolution prior to bumping version
gem 'ffi', '1.9.18', require: false
gem 'hashery', '2.1.2', require: false
gem 'highline', '1.7.10', require: false
gem 'httparty', '0.16.1'
if CANVAS_RAILS5_1
  gem 'i18n', '0.9.5'
else
  gem 'i18n', '1.0.0'
end
gem 'i18nliner', '0.1.0'
  gem 'ruby2ruby', '2.4.1', require: false
  gem 'ruby_parser', '3.11.0', require: false
gem 'icalendar', '1.5.4', require: false
gem 'ims-lti', '2.2.3', require: 'ims'
gem 'simple_oauth', '0.3.1', require: false
gem 'json', '2.1.0'
gem 'oj', '3.3.9'
gem 'jwt', '1.5.6', require: false
gem 'json-jwt', '1.7.2', require: false
gem 'twilio-ruby', '5.7.2', require: false

gem 'mail', '2.7.0', require: false
  gem 'mini_mime', '1.0.0', require: false
gem 'marginalia', '1.5.0', require: false
gem 'mime-types', '1.25.1', require: 'mime/types'
gem 'mini_magick', '4.8.0'
gem 'multi_json', '1.13.1'
gem 'netaddr', '1.5.1', require: false
gem 'nokogiri', '1.8.2', require: false
gem 'oauth', '0.5.4', require: false
gem 'parallel', '1.12.1', require: false
  gem 'ruby-progressbar', '1.9.0', require: false # used to show progress of S3Uploader
gem 'retriable', '1.4.1'
gem 'rake', '12.3.1'
gem 'ratom-nokogiri', '0.10.6', require: false
gem 'rdiscount', '1.6.8', require: false
gem 'ritex', '1.0.1', require: false

gem 'rotp', '3.3.1', require: false
gem 'net-ldap', '0.16.1', require: false
gem 'ruby-duration', '3.2.3', require: false
gem 'ruby-saml-mod', '0.3.8'
gem 'saml2', '2.2.5'
  gem 'nokogiri-xmlsec-instructure', '0.9.6', require: false
gem 'rubycas-client', '2.3.9', require: false
gem 'rubyzip', '1.2.1', require: 'zip'
gem 'safe_yaml', '1.0.4', require: false
gem 'sanitize', '2.1.0', require: false
gem 'shackles', '1.4.1'

gem 'useragent', '0.16.10', require: false

gem 'crocodoc-ruby', '0.0.1', require: false
gem 'sentry-raven', '2.7.2', require: false
gem 'canvas_statsd', '2.0.4'
  gem 'statsd-ruby', '1.4.0', require: false
  gem 'aroi', '0.0.6', require: false
gem 'gepub', '0.7.0beta4'
gem 'imperium', '0.3.0', require: false
gem 'academic_benchmarks', '0.0.10', require: false

gem 'graphql', '1.7.12'
gem 'graphql-batch', '0.3.9'

gem 'activesupport-suspend_callbacks', path: 'gems/activesupport-suspend_callbacks'
gem 'acts_as_list', path: 'gems/acts_as_list'
gem 'adheres_to_policy', path: 'gems/adheres_to_policy'
gem 'attachment_fu', path: 'gems/attachment_fu'
gem 'autoextend', path: 'gems'
gem 'bookmarked_collection', path: 'gems/bookmarked_collection'
gem 'broadcast_policy', path: "gems/broadcast_policy"
gem 'canvas_breach_mitigation', path: 'gems/canvas_breach_mitigation'
gem 'canvas_color', path: 'gems/canvas_color'
gem 'canvas_crummy', path: 'gems/canvas_crummy'
gem 'canvas_ext', path: 'gems/canvas_ext'
gem 'canvas_http', path: 'gems/canvas_http'
gem 'canvas_kaltura', path: 'gems/canvas_kaltura'
gem 'canvas_panda_pub', path: 'gems/canvas_panda_pub'
gem 'canvas_partman', path: 'gems/canvas_partman'
gem 'event_stream', path: 'gems/event_stream'
gem 'canvas_mimetype_fu', path: 'gems/canvas_mimetype_fu'
gem 'canvas_quiz_statistics', path: 'gems/canvas_quiz_statistics'
gem 'canvas_sanitize', path: 'gems/canvas_sanitize'
gem 'canvas_slug', path: 'gems/canvas_slug'
gem 'canvas_sort', path: 'gems/canvas_sort'
gem 'canvas_stringex', path: 'gems/canvas_stringex'
gem 'canvas_text_helper', path: 'gems/canvas_text_helper'
gem 'canvas_time', path: 'gems/canvas_time'
gem 'canvas_unzip', path: 'gems/canvas_unzip'
gem 'csv_diff', path: 'gems/csv_diff'
gem 'google_drive', path: 'gems/google_drive'
gem 'html_text_helper', path: 'gems/html_text_helper'
gem 'incoming_mail_processor', path: 'gems/incoming_mail_processor'
gem 'json_token', path: 'gems/json_token'
gem 'linked_in', path: 'gems/linked_in'
gem 'live_events', path: 'gems/live_events'
gem 'diigo', path: 'gems/diigo'
gem 'lti_outbound', path: 'gems/lti_outbound'
gem 'multipart', path: 'gems/multipart'
gem 'paginated_collection', path: 'gems/paginated_collection'
gem 'stringify_ids', path: 'gems/stringify_ids'
gem 'twitter', path: 'gems/twitter'
gem 'vericite_api', '1.5.3'
gem 'utf8_cleaner', path: 'gems/utf8_cleaner'
gem 'workflow', path: 'gems/workflow'
gem 'dogstatsd-ruby', '3.3.0'<|MERGE_RESOLUTION|>--- conflicted
+++ resolved
@@ -57,11 +57,7 @@
 gem 'canvas_connect', '0.3.11'
   gem 'adobe_connect', '1.0.6', require: false
 gem 'canvas_webex', '0.17'
-<<<<<<< HEAD
-gem 'inst-jobs', '0.14.6'
-=======
 gem 'inst-jobs', '0.14.7'
->>>>>>> a4d00242
   gem 'rufus-scheduler', '3.4.2', require: false
     gem 'et-orbi', '1.0.8', require: false
 gem 'switchman-inst-jobs', '1.1.5'
