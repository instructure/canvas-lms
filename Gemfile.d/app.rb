--- conflicted
+++ resolved
@@ -20,22 +20,9 @@
 # NOTE: Indented gems are meant to indicate optional dependencies of parent gems
 
 gem "bootsnap", "~> 1.16", require: false
-<<<<<<< HEAD
-if $canvas_rails == "7.1"
-  gem "rails", "~> 7.1.3"
-  # if rack is updated, please remove gems/autoextend/lib/rack/
-  gem "rack", "~> 3.0.11"
-  gem "sqlite3", "~> 1.7"
-else
-  gem "rails", "~> 7.2.0"
-  gem "rack", "~> 3.1"
-  gem "sqlite3", "~> 2.6"
-end
-=======
 gem "rails", "~> 7.2.0"
 gem "rack", "~> 3.1"
 gem "sqlite3", "~> 2.6"
->>>>>>> 9432ec57
 
 gem "switchman", "~> 4.0"
 gem "guardrail", "~> 3.0"
