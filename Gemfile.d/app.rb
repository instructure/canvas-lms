# frozen_string_literal: true

#
# Copyright (C) 2014 - present Instructure, Inc.
#
# This file is part of Canvas.
#
# Canvas is free software: you can redistribute it and/or modify it under
# the terms of the GNU Affero General Public License as published by the Free
# Software Foundation, version 3 of the License.
#
# Canvas is distributed in the hope that it will be useful, but WITHOUT ANY
# WARRANTY; without even the implied warranty of MERCHANTABILITY or FITNESS FOR
# A PARTICULAR PURPOSE. See the GNU Affero General Public License for more
# details.
#
# You should have received a copy of the GNU Affero General Public License along
# with this program. If not, see <http://www.gnu.org/licenses/>.

# NOTE: Indented gems are meant to indicate transient dependencies of parent gems

if CANVAS_RAILS6_0
  gem 'rails', '6.0.4.1'
    gem 'tzinfo', '1.2.7'
  gem 'switchman', '2.2.2'
    gem 'guardrail', '2.0.1'
  gem 'switchman-inst-jobs', '3.2.4'
else
  gem 'rails', '6.1.4.1'
    gem 'tzinfo', '2.0.4'
  gem 'switchman', '3.0.5'
    gem 'guardrail', '3.0.0'
  gem 'switchman-inst-jobs', '4.0.0'
end
  gem 'irb', '1.3.5'
  gem 'open4', '1.3.4', require: false

gem 'academic_benchmarks', '1.1.1', require: false
gem 'active_model-better_errors', '1.6.7', require: 'active_model/better_errors'
gem 'active_model_serializers', '0.9.0alpha1',
    github: 'rails-api/active_model_serializers', ref: '61882e1e4127facfe92e49057aec71edbe981829'
gem 'activerecord-pg-extensions', '0.4.2'
gem 'addressable', '2.7.0', require: false
gem 'after_transaction_commit', '2.2.2'
gem 'authlogic', '6.4.1'
  gem 'scrypt', '3.0.7'
gem 'aws-sdk-core', '3.109.2', require: false
  gem 'aws-partitions', '1.393.0', require: false
gem 'aws-sdk-dynamodb', '1.57.0'
gem 'aws-sdk-kinesis', '1.30.0', require: false
gem 'aws-sdk-s3', '1.84.1', require: false
gem 'aws-sdk-sns', '1.36.0', require: false
gem 'aws-sdk-sqs', '1.34.0', require: false
gem 'aws-sdk-kms', '1.39.0', require: false
gem 'aws-sigv4', '1.2.2', require: false
gem 'barby', '0.6.8', require: false
  gem 'rqrcode', '1.2.0', require: false
  gem 'chunky_png', '1.3.14', require: false
gem 'bcrypt', '3.1.16'
gem 'browser', '5.1.0', require: false
gem 'builder', '3.2.4'
<<<<<<< HEAD
gem 'canvas_connect', '0.3.11'
=======
gem 'business_time', '0.10.0'
gem 'canvas_connect', '0.3.13'
>>>>>>> ca77b053
  gem 'adobe_connect', '1.0.9', require: false
gem 'canvas_webex', '0.17'
gem 'crocodoc-ruby', '0.0.1', require: false
gem 'ddtrace', '0.42.0', require: false
gem 'encrypted_cookie_store-instructure', '1.2.11', require: 'encrypted_cookie_store'
gem 'folio-pagination', '0.0.12', require: 'folio/rails'
gem 'ffi', '1.13.1', require: false
gem 'gepub', '1.0.13'
gem 'apollo-federation', '1.1.5'
gem 'graphql', '1.12.14'
gem 'graphql-batch', '0.4.3'
gem 'hashery', '2.1.2', require: false
gem 'highline', '2.0.3', require: false
gem 'httparty', '0.18.1'
gem 'i18n', '1.8.5'
gem 'i18nliner', '0.1.2'
  gem 'ruby2ruby', '2.4.4', require: false
  gem 'ruby_parser', '3.15.0', require: false
gem 'icalendar', '2.7.0', require: false
gem 'diplomat', '2.5.1', require: false
gem 'ims-lti', '2.3.0', require: 'ims'
gem 'inst_statsd', '2.2.0'
  gem 'statsd-ruby', '1.4.0', require: false
  gem 'aroi', '0.0.7', require: false
  gem 'dogstatsd-ruby', '4.8.2'
gem 'inst-jobs', '3.0.1'
  gem 'fugit', '1.4.0', require: false
    gem 'et-orbi', '1.2.4', require: false
gem 'inst-jobs-autoscaling', '2.1.1'
  gem 'aws-sdk-autoscaling', '1.49.0', require: false
gem 'inst-jobs-statsd', '2.1.2'
# if updating json gem it will need to be hotfixed because if a newer version of
# the json gem is installed, it will always use that one even before bundler
# gets activated. Updating the gem in it's own commit will make this easier.
gem 'json', '2.5.1'
gem 'json_schemer', '0.2.16', github: 'robotdana/json_schemer', ref: '0d2ac359a87964f74c07a14cafeb98cfcae4e29f'
  gem 'ecma-re-validator', '0.2.1'
gem 'json-jwt', '1.13.0', require: false
gem 'link_header', '0.0.8'
gem 'mail', '2.7.1', require: false
  gem 'mini_mime', '1.0.2', require: false
gem 'marginalia', '1.9.0', require: false
gem 'mime-types', '3.3.1'
gem 'mini_magick', '4.11.0'
gem 'multi_json', '1.15.0'
gem 'net-ldap', '0.16.3', require: false
gem 'nokogiri', '1.11.5', require: false
gem 'nokogumbo', '2.0.4'
gem 'oauth', '0.5.4', require: false
gem 'oauth2', '1.4.4', require: false
gem 'oj', '3.10.16'
gem 'outrigger', '3.0.0'
gem 'prawn-rails', '1.3.0'
gem 'rack', '2.2.3'
gem 'rack-brotli', '1.0.0'
gem 'rack-test', '1.1.0'
gem 'rake', '13.0.3'
gem 'rails-observers', '0.1.5'
gem 'ratom-nokogiri', '0.10.10', require: false
gem 'redcarpet', '3.5.0', require: false
gem 'retriable', '1.4.1'
gem 'ritex', '1.0.1', require: false
gem 'rotp', '6.2.0', require: false
gem 'ruby-duration', '3.2.3', require: false
gem 'ruby2_keywords', '0.0.3'
gem 'rubycas-client', '2.3.9', require: false
gem 'rubyzip', '2.3.0', require: 'zip'
gem 'saml2', '3.1.0'
  gem 'nokogiri-xmlsec-instructure', '0.10.1', require: false
gem 'sanitize', '5.2.3', require: false
gem 'sentry-raven', '2.13.0', require: false
gem 'simple_oauth', '0.3.1', require: false
gem 'twilio-ruby', '5.36.0', require: false
gem 'vault', '0.15.0', require: false
gem 'vericite_api', '1.5.3'
gem 'week_of_month', '1.2.5',
    github: 'instructure/week-of-month', ref: 'b3013639e9474f302b5a6f27e4e45313e8d24902'
gem 'will_paginate', '3.3.0', require: false # required for folio-pagination

# needs pin to satisfy varying requirements of google_drive and another gem
gem 'faraday', '0.17.4'
  gem 'faraday_middleware', '0.14.0'

path 'engines' do
  gem 'audits'
end
path 'gems' do
  gem 'activesupport-suspend_callbacks'
  gem 'acts_as_list'
  gem 'adheres_to_policy'
  gem 'attachment_fu'
  gem 'autoextend'
  gem 'bookmarked_collection'
  gem 'broadcast_policy'
  gem 'canvas_breach_mitigation'
  gem 'canvas_cache'
  gem 'canvas_color'
  gem 'canvas_crummy'
  gem 'canvas_dynamodb'
  gem 'canvas_errors'
  gem 'canvas_ext'
  gem 'canvas_http'
  gem 'canvas_kaltura'
  gem 'canvas_panda_pub'
  gem 'canvas_partman'
  gem 'canvas_mimetype_fu'
  gem 'canvas_quiz_statistics'
  gem 'canvas_sanitize'
  gem 'canvas_security'
  gem 'canvas_slug'
  gem 'canvas_sort'
  gem 'canvas_stringex'
  gem 'canvas_text_helper'
  gem 'canvas_time'
  gem 'canvas_unzip'
  gem 'config_file'
  gem 'diigo'
  gem 'dynamic_settings'
  gem 'event_stream'
  gem 'google_drive'
  gem 'html_text_helper'
  gem 'incoming_mail_processor'
  gem 'json_token'
  gem 'linked_in'
  gem 'live_events'
  gem 'lti-advantage'
  gem 'lti_outbound'
  gem 'multipart'
  gem 'paginated_collection'
  gem 'request_context'
  gem 'stringify_ids'
  gem 'twitter'
  gem 'utf8_cleaner'
  gem 'workflow'
end

gem 'csv_diff', path: 'gems'
  gem 'sqlite3', '1.4.2'<|MERGE_RESOLUTION|>--- conflicted
+++ resolved
@@ -59,12 +59,8 @@
 gem 'bcrypt', '3.1.16'
 gem 'browser', '5.1.0', require: false
 gem 'builder', '3.2.4'
-<<<<<<< HEAD
-gem 'canvas_connect', '0.3.11'
-=======
 gem 'business_time', '0.10.0'
 gem 'canvas_connect', '0.3.13'
->>>>>>> ca77b053
   gem 'adobe_connect', '1.0.9', require: false
 gem 'canvas_webex', '0.17'
 gem 'crocodoc-ruby', '0.0.1', require: false
