--- conflicted
+++ resolved
@@ -60,13 +60,9 @@
 gem 'browser', '5.1.0', require: false
 gem 'builder', '3.2.4'
 gem 'business_time', '0.10.0'
-gem 'canvas_connect', '0.3.13'
+gem 'canvas_connect', '0.3.14'
   gem 'adobe_connect', '1.0.9', require: false
-<<<<<<< HEAD
-gem 'canvas_webex', '0.17'
-=======
 gem 'canvas_webex', '0.18.1'
->>>>>>> 8fe69dca
 gem 'crocodoc-ruby', '0.0.1', require: false
 gem 'ddtrace', '0.42.0', require: false
 gem 'encrypted_cookie_store-instructure', '1.2.11', require: 'encrypted_cookie_store'
