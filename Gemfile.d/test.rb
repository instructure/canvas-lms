--- conflicted
+++ resolved
@@ -39,15 +39,6 @@
   gem 'rspec-mocks', '3.10.2'
   gem 'shoulda-matchers', '4.3.0'
 
-<<<<<<< HEAD
-  gem 'rubocop-canvas', require: false, path: 'gems/rubocop-canvas'
-    gem 'rubocop', '0.68.0', require: false
-      gem 'rainbow', '3.0.0', require: false
-  gem 'rubocop-rspec', '1.33.0', require: false
-  gem 'rubocop-performance', '1.3.0', require: false
-
-=======
->>>>>>> 0a2b2f26
   gem 'once-ler', '0.1.4'
   gem 'sauce_whisk', '0.2.2'
 
