--- conflicted
+++ resolved
@@ -62,14 +62,7 @@
   gem 'headless', '2.3.1', require: false
   gem 'escape_code', '0.2', require: false
   gem 'luminosity_contrast', '0.2.1'
-<<<<<<< HEAD
-  gem 'pact', '1.49.0', require: false
-    gem 'pact-mock_service', '3.5.0', require: false
-    gem 'pact-support', '1.15.1', require: false # pinned until https://github.com/pact-foundation/pact-support/issues/81 fixed
-    gem 'sync', '0.5.0', require: false
-=======
   gem 'pact', '1.57.0', require: false
->>>>>>> 48172643
   gem 'pact-messages', '0.2.0'
   gem 'pact_broker-client', '1.40.0'
   gem 'database_cleaner', '~> 1.5', '>= 1.5.3'
