--- conflicted
+++ resolved
@@ -35,11 +35,7 @@
   gem 'rails-patch-json-encode', '0.0.1'
   gem 'rack', '1.4.5'
   gem 'routing_concerns', '0.1.0'
-<<<<<<< HEAD
-  gem 'switchman', '1.2.3'
-=======
   gem 'switchman', '1.2.8'
->>>>>>> e43ae5cd
   gem 'folio-pagination', '0.0.7', :require => 'folio/rails'
   gem 'will_paginate', '3.0.4', :require => false
 end
