if CANVAS_RAILS2
  # If you have a license to rails lts, you can create a vendor/plugins/*/RAILS_LTS yaml file
  # with the Gemfile `gem` command to use (pointing to the private repo with your username/password).
  # Otherwise, the free community version of rails lts will be used.
  lts_file = Dir.glob(File.expand_path("../../vendor/plugins/*/RAILS_LTS", __FILE__)).first
  if lts_file
    eval(File.read(lts_file))
  else
    gem 'rails', :github => 'makandra/rails', :branch => '2-3-lts', :ref => 'e86daf8ff727d5efc0040c876ba00c9444a5d915'
  end
  # AMS needs to be loaded BEFORE authlogic because it defines the constant
  # "ActiveModel", and aliases ActiveRecord::Errors to ActiveModel::Errors
  # so Authlogic will use the right thing when it detects that ActiveModel
  # is defined.
  gem 'active_model_serializers_rails_2.3', '0.9.0alpha1', :require => 'active_model_serializers'
  gem 'authlogic', '2.1.3'

  gem 'instructure-active_model-better_errors', '1.6.5.rails2.3', :require => 'active_model/better_errors'
  gem 'encrypted_cookie_store-instructure', '1.0.5', :require => 'encrypted_cookie_store'
  gem 'erubis', '2.7.0'
  gem 'fake_arel', '1.5.0'
  gem 'fake_rails3_routes', '1.0.4'
    gem 'journey', '1.0.4'
  gem 'rack', '1.1.3'
  gem 'folio-pagination-legacy', '0.0.3', :require => 'folio/rails'
  gem 'will_paginate', '2.3.15', :require => false
else
  # just to be clear, Canvas is NOT READY to run under Rails 3 in production
  gem 'rails', '3.2.17'
  gem 'active_model_serializers', '0.9.0alpha1',
    :github => 'rails-api/active_model_serializers', :ref => '61882e1e4127facfe92e49057aec71edbe981829'
  gem 'authlogic', '3.3.0'
  gem 'active_model-better_errors', '1.6.7', :require => 'active_model/better_errors'
  gem 'dynamic_form', '1.1.4'
  gem 'encrypted_cookie_store-instructure', '1.1.2', :require => 'encrypted_cookie_store'
  gem 'rails-patch-json-encode', '0.0.1'
  gem 'rack', '1.4.5'
  gem 'routing_concerns', '0.1.0'
  gem 'switchman', '1.2.3'
  gem 'folio-pagination', '0.0.7', :require => 'folio/rails'
  gem 'will_paginate', '3.0.4', :require => false
end

gem "aws-sdk", '1.21.0'
  gem 'uuidtools', '2.1.4'
gem 'barby', '0.5.0'
gem 'bcrypt-ruby', '3.0.1'
gem 'builder', '3.0.0'
gem 'canvas_connect', '0.3.5'
  gem 'adobe_connect', '1.0.0'
gem 'canvas_webex', '0.14'
gem 'daemons', '1.1.0'
gem 'diff-lcs', '1.1.3', :require => 'diff/lcs'

gem 'ffi', '1.1.5'
gem 'hairtrigger', '0.2.3'
  gem 'ruby2ruby', '2.0.7'
gem 'hashery', '1.3.0', :require => 'hashery/dictionary'
gem 'highline', '1.6.1'
gem 'hoe', '3.8.1'
gem 'i18n', '0.6.8'
gem 'i18nema', '0.0.7'
gem 'icalendar', '1.1.5'
gem 'jammit', '0.6.6'
  gem 'cssmin', '1.0.3'
  gem 'jsmin', '1.0.1'
gem 'json', '1.8.1'
gem 'oj', '2.5.5'

# native xml parsing, diigo
gem 'libxml-ruby', '2.6.0', :require => 'xml/libxml'
gem 'macaddr', '1.0.0' # macaddr 1.2.0 tries to require 'systemu' which isn't a dependency
gem 'mail', '2.5.4'
  gem 'treetop', '1.4.15'
    gem 'polyglot', '0.3.3'
gem 'marginalia', '1.1.3', :require => false
gem 'mime-types', '1.17.2', :require => 'mime/types'
# attachment_fu (even the current technoweenie one on github) does not work
# with mini_magick 3.1
gem 'mini_magick', '1.3.2'
  gem 'subexec', '0.0.4'
gem 'multi_json', '1.8.2'
gem 'netaddr', '1.5.0'
gem 'nokogiri', '1.5.6'
# oauth gem, with rails3 fixes rolled in
gem 'oauth-instructure', '0.4.10', :require => 'oauth'
gem 'rack-mini-profiler', '0.9.1', :require => false
gem 'rake', '10.3.1'
gem 'rdoc', '3.12'
gem 'ratom-instructure', '0.6.9', :require => "atom" # custom gem until necessary changes are merged into mainstream
gem 'rdiscount', '1.6.8'
gem 'ritex', '1.0.1'

gem 'rotp', '1.4.1'
gem 'rqrcode', '0.4.2'
gem 'rscribd', '1.2.0'
gem 'net-ldap', '0.3.1', :require => 'net/ldap'
gem 'ruby-saml-mod', '0.1.28'
<<<<<<< HEAD
gem 'rubycas-client', '2.2.1'
=======
gem 'rubycas-client', '2.3.9'
>>>>>>> e5143687
gem 'rubyzip', '1.1.0', :require => 'zip', :github => 'rubyzip/rubyzip', :ref => '2697c7ea4fba6dca66acd4793965501b06ea8df6'
gem 'zip-zip', '0.2' # needed until plugins use the new namespace
gem 'safe_yaml', '0.9.7', :require => false
gem 'safe_yaml-instructure', '0.8.0', :require => false
  gem 'hashie', '2.0.5'
gem 'sanitize', '2.0.3'
gem 'shackles', '1.0.5'

gem 'tzinfo', '0.3.35'
gem 'useragent', '0.4.16'
gem 'uuid', '2.3.2'

gem 'xml-simple', '1.0.12', :require => 'xmlsimple'
gem 'foreigner', '0.9.2'
gem 'crocodoc-ruby', '0.0.1', :require => 'crocodoc'

gem 'active_polymorph', :path => 'gems/active_polymorph'
gem 'activesupport-suspend_callbacks', :path => 'gems/activesupport-suspend_callbacks'
gem 'acts_as_list', :path => 'gems/acts_as_list'
gem 'adheres_to_policy', :path => 'gems/adheres_to_policy'
gem 'bookmarked_collection', :path => 'gems/bookmarked_collection'
gem 'canvas_breach_mitigation', :path => 'gems/canvas_breach_mitigation'
gem 'canvas_color', :path => 'gems/canvas_color'
gem 'canvas_crummy', :path => 'gems/canvas_crummy'
gem 'canvas_ember_url', :path => 'gems/canvas_ember_url'
gem 'canvas_ext', :path => 'gems/canvas_ext'
gem 'canvas_http', :path => 'gems/canvas_http'
gem 'canvas_kaltura', :path => 'gems/canvas_kaltura'
gem 'event_stream', :path => 'gems/event_stream'
gem 'canvas_mimetype_fu', :path => 'gems/canvas_mimetype_fu'
gem 'canvas_quiz_statistics', :path => 'gems/canvas_quiz_statistics'
gem 'canvas_sanitize', :path => 'gems/canvas_sanitize'
gem 'canvas_sort', :path => 'gems/canvas_sort'
gem 'canvas_statsd', :path => 'gems/canvas_statsd'
gem 'canvas_stringex', :path => 'gems/canvas_stringex'
gem 'canvas_text_helper', :path => 'gems/canvas_text_helper'
gem 'canvas_time', :path => 'gems/canvas_time'
gem 'canvas_uuid', :path => 'gems/canvas_uuid'
gem 'facebook', :path => 'gems/facebook'
gem 'google_docs', :path => 'gems/google_docs'
gem 'html_text_helper', :path => 'gems/html_text_helper'
gem 'incoming_mail_processor', :path => 'gems/incoming_mail_processor'
gem 'json_token', :path => 'gems/json_token'
gem 'linked_in', :path => 'gems/linked_in'
gem 'lti_outbound', :path => 'gems/lti_outbound'
gem 'multipart', :path => 'gems/multipart'
gem 'paginated_collection', :path => 'gems/paginated_collection'
gem 'twitter', :path => 'gems/twitter'
gem 'utf8_cleaner', :path => 'gems/utf8_cleaner'
gem 'workflow', :path => 'gems/workflow'
<|MERGE_RESOLUTION|>--- conflicted
+++ resolved
@@ -96,11 +96,7 @@
 gem 'rscribd', '1.2.0'
 gem 'net-ldap', '0.3.1', :require => 'net/ldap'
 gem 'ruby-saml-mod', '0.1.28'
-<<<<<<< HEAD
-gem 'rubycas-client', '2.2.1'
-=======
 gem 'rubycas-client', '2.3.9'
->>>>>>> e5143687
 gem 'rubyzip', '1.1.0', :require => 'zip', :github => 'rubyzip/rubyzip', :ref => '2697c7ea4fba6dca66acd4793965501b06ea8df6'
 gem 'zip-zip', '0.2' # needed until plugins use the new namespace
 gem 'safe_yaml', '0.9.7', :require => false
