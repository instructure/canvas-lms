--- conflicted
+++ resolved
@@ -16,11 +16,7 @@
   gem 'authlogic', '2.1.3'
 
   gem 'instructure-active_model-better_errors', '1.6.5.rails2.3', :require => 'active_model/better_errors'
-<<<<<<< HEAD
-  gem 'encrypted_cookie_store-instructure', '1.0.6', :require => 'encrypted_cookie_store'
-=======
   gem 'encrypted_cookie_store-instructure', '1.0.8', :require => 'encrypted_cookie_store'
->>>>>>> ff5b3bb6
   gem 'erubis', '2.7.0'
   gem 'fake_arel', '1.5.0'
   gem 'fake_rails3_routes', '1.0.4'
@@ -29,29 +25,17 @@
   gem 'folio-pagination-legacy', '0.0.3', :require => 'folio/rails'
   gem 'will_paginate', '2.3.15', :require => false
 else
-<<<<<<< HEAD
-  gem 'rails', '3.2.18'
-=======
   gem 'rails', '3.2.19'
->>>>>>> ff5b3bb6
   gem 'active_model_serializers', '0.9.0alpha1',
     :github => 'rails-api/active_model_serializers', :ref => '61882e1e4127facfe92e49057aec71edbe981829'
   gem 'authlogic', '3.3.0'
   gem 'active_model-better_errors', '1.6.7', :require => 'active_model/better_errors'
   gem 'dynamic_form', '1.1.4'
-<<<<<<< HEAD
-  gem 'encrypted_cookie_store-instructure', '1.1.4', :require => 'encrypted_cookie_store'
-  gem 'rails-patch-json-encode', '0.0.1'
-  gem 'rack', '1.4.5'
-  gem 'routing_concerns', '0.1.0'
-  gem 'switchman', '1.2.10'
-=======
   gem 'encrypted_cookie_store-instructure', '1.1.6', :require => 'encrypted_cookie_store'
   gem 'rails-patch-json-encode', '0.0.1'
   gem 'rack', '1.4.5'
   gem 'routing_concerns', '0.1.0'
   gem 'switchman', '1.2.12'
->>>>>>> ff5b3bb6
   gem 'folio-pagination', '0.0.7', :require => 'folio/rails'
   gem 'will_paginate', '3.0.4', :require => false
 end
