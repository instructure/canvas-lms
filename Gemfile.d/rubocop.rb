# frozen_string_literal: true

#
# Copyright (C) 2014 - present Instructure, Inc.
#
# This file is part of Canvas.
#
# Canvas is free software: you can redistribute it and/or modify it under
# the terms of the GNU Affero General Public License as published by the Free
# Software Foundation, version 3 of the License.
#
# Canvas is distributed in the hope that it will be useful, but WITHOUT ANY
# WARRANTY; without even the implied warranty of MERCHANTABILITY or FITNESS FOR
# A PARTICULAR PURPOSE. See the GNU Affero General Public License for more
# details.
#
# You should have received a copy of the GNU Affero General Public License along
# with this program. If not, see <http://www.gnu.org/licenses/>.

# these gems are separate from test.rb so that we can treat it as a dedicated
# Gemfile for script/rlint, and it will run very quickly.

source "https://rubygems.org/"

group :test do
  gem "gergich", "2.1.1", require: false
    gem "mime-types-data", "~> 3.2023", require: false

<<<<<<< HEAD
  gem "rubocop", "1.50.2", require: false
  gem "rubocop-canvas", require: false, path: "gems/rubocop-canvas"
  gem "rubocop-graphql", "1.1.1", require: false
  gem "rubocop-performance", "1.17.1", require: false
=======
  rubocop_canvas_path = "gems/rubocop-canvas"
  if File.dirname(@gemfile) == __dir__
    rubocop_canvas_path = "../#{rubocop_canvas_path}"
  end

  gem "rubocop-canvas", require: false, path: rubocop_canvas_path
  gem "rubocop-inst", "~> 1", require: false
  gem "rubocop-graphql", "1.1.1", require: false
>>>>>>> b7de7814
  gem "rubocop-rails", "2.19.1", require: false
  gem "rubocop-rake", "0.6.0", require: false
  gem "rubocop-rspec", "2.19.0", require: false
end<|MERGE_RESOLUTION|>--- conflicted
+++ resolved
@@ -26,12 +26,6 @@
   gem "gergich", "2.1.1", require: false
     gem "mime-types-data", "~> 3.2023", require: false
 
-<<<<<<< HEAD
-  gem "rubocop", "1.50.2", require: false
-  gem "rubocop-canvas", require: false, path: "gems/rubocop-canvas"
-  gem "rubocop-graphql", "1.1.1", require: false
-  gem "rubocop-performance", "1.17.1", require: false
-=======
   rubocop_canvas_path = "gems/rubocop-canvas"
   if File.dirname(@gemfile) == __dir__
     rubocop_canvas_path = "../#{rubocop_canvas_path}"
@@ -40,7 +34,6 @@
   gem "rubocop-canvas", require: false, path: rubocop_canvas_path
   gem "rubocop-inst", "~> 1", require: false
   gem "rubocop-graphql", "1.1.1", require: false
->>>>>>> b7de7814
   gem "rubocop-rails", "2.19.1", require: false
   gem "rubocop-rake", "0.6.0", require: false
   gem "rubocop-rspec", "2.19.0", require: false
