# frozen_string_literal: true

#
# Copyright (C) 2014 - present Instructure, Inc.
#
# This file is part of Canvas.
#
# Canvas is free software: you can redistribute it and/or modify it under
# the terms of the GNU Affero General Public License as published by the Free
# Software Foundation, version 3 of the License.
#
# Canvas is distributed in the hope that it will be useful, but WITHOUT ANY
# WARRANTY; without even the implied warranty of MERCHANTABILITY or FITNESS FOR
# A PARTICULAR PURPOSE. See the GNU Affero General Public License for more
# details.
#
# You should have received a copy of the GNU Affero General Public License along
# with this program. If not, see <http://www.gnu.org/licenses/>.
#

gem "bundler", "~> 2.2"

if Gem::Version.new(Bundler::VERSION) >= Gem::Version.new("1.14.0") &&
   Gem::Version.new(Gem::VERSION) < Gem::Version.new("2.6.9")
  raise "Please run `gem update --system` to bring RubyGems to 2.6.9 or newer for use with Bundler 1.14 or newer."
end

if RUBY_ENGINE == "truffleruby"
  warn "TruffleRuby support is experimental" unless ENV["SUPPRESS_RUBY_WARNING"]
<<<<<<< HEAD
elsif RUBY_VERSION >= "3.0.0"
  warn "Ruby 3.0+ support is experimental" unless ENV["SUPPRESS_RUBY_WARNING"]
=======
elsif RUBY_VERSION >= "3.2.0"
  warn "Ruby 3.2+ support is experimental" unless ENV["SUPPRESS_RUBY_WARNING"]
>>>>>>> 78e2d27c
end
ruby ">= 2.7.0"

# Add the version number to the Gemfile.lock as Gemfile.<version>.lock
Bundler::SharedHelpers.class_eval do
  class << self
    def default_lockfile
      lockfile = "#{Bundler.default_gemfile}.rails#{CANVAS_RAILS.delete(".")}.lock"
      Pathname.new(lockfile)
    end
  end
end

Bundler::Dsl.class_eval do
  def to_definition(_lockfile, unlock)
    @sources << @rubygems_source if @sources.respond_to?(:include?) && !@sources.include?(@rubygems_source)
    Definition.new(Bundler.default_lockfile, @dependencies, @sources, unlock, @ruby_version)
  end
end<|MERGE_RESOLUTION|>--- conflicted
+++ resolved
@@ -27,13 +27,8 @@
 
 if RUBY_ENGINE == "truffleruby"
   warn "TruffleRuby support is experimental" unless ENV["SUPPRESS_RUBY_WARNING"]
-<<<<<<< HEAD
-elsif RUBY_VERSION >= "3.0.0"
-  warn "Ruby 3.0+ support is experimental" unless ENV["SUPPRESS_RUBY_WARNING"]
-=======
 elsif RUBY_VERSION >= "3.2.0"
   warn "Ruby 3.2+ support is experimental" unless ENV["SUPPRESS_RUBY_WARNING"]
->>>>>>> 78e2d27c
 end
 ruby ">= 2.7.0"
 
