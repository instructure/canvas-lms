# Using Docker for Canvas Development

You can use Docker in your development environment for a more seamless
way to get started developing Canvas.

**Note for previous Docker for Canvas development users**
If you have a `docker-compose.override.yml`, you'll need to update it to version 2 or delete it.

## Automated setup script

The easiest way to get a working development environment is to run:

```
./script/docker_dev_setup.sh
```

This will guide you through the process of building the docker images and setting up Canvas.

If you would rather do things manually, read on! And be sure to check the [Troubleshooting](#Troubleshooting) section below.

## Recommendations

We recommend using [Mutagen](https://mutagen.io/documentation/synchronization) and Mutagen-Compose for file synchronization. The steps listed below assume you are using Mutagen-Compose. If you are not, replace each `mutagen-compose` with `docker-compose`.

By default `docker-compose` will look at 2 files
- docker-compose.yml
- docker-compose.override.yml

If you do not specify your own `docker-compose.override.yml` file,
the `./script/docker_dev_setup.sh` (as well as the `./script/docker_dev_update.sh` script) will copy a working
one into the root directory for docker-compose to use.
The `docker-compose.override.yml` file is ignored by git in the `.gitignore` file, so you must provide one or run the
setup script before running docker-compose.

### macOS and Linux with Mutagen

You may manually copy the `docker-compose/mutagen/docker-compose.override.yml` to `docker-compose.override.yml` with the following
command: `cp docker-compose/mutagen/docker-compose.override.yml docker-compose.override.yml`.

### Linux no Mutagen

You may manually copy the `config/docker-compose.override.yml.example` to `docker-compose.override.yml` with the following
command: `cp config/docker-compose.override.yml.example docker-compose.override.yml`.

Keep in mind copying this manually will overwrite any existing `docker-compose.override.yml` file, whereas the setup
script will not overwrite an existing configuration.
If you need more than what the default override provides you should use a `.env` file to set your `COMPOSE_FILE` environment variable.

### Create your own local docker-compose overrides file(s)

In order to tweak your local environment (which you may want to do for any of several reasons),
you can create your own [docker-compose overrides file](https://docs.docker.com/compose/compose-file/).
To get docker-compose to pick up your file and use its settings, you'll want to set an
environment variable `COMPOSE_FILE`.  The place to do this is in a `.env` file.
Create a `docker-compose.local.<username>.yml` and add a `COMPOSE_FILE` environment variable.
This variable can then have a list of files, separated by `:`.  You need to keep the main docker-compose and docker-compose.override (generated by `./script/docker_dev_setup.sh`) otherwise everything will be ruined.

```bash
echo "COMPOSE_FILE=docker-compose.yml:docker-compose.override.yml:docker-compose.local.`whoami`.yml" >> .env
```

Setup your user-specific docker-compose override file as an empty file using the following command:

```bash
echo "version: '2.3'" > docker-compose.local.`whoami`.yml
```

## Getting Started
After you have [installed the dependencies](getting_docker.md). You'll need to copy
over the required configuration files.

The `docker-compose/config` directory has some config files already set up to use
the linked containers supplied by config. Only copy yamls, not the contents of new-jenkins folder.
You can just copy them to
`config/`:

```
$ cp docker-compose/config/*.yml config/
```

Now you're ready to build all of the containers. This will take a while as a lot is going on here.

- Images are downloaded and built
- Database is created and initial setup is run
- Assets are compiled

First let's get our Mutagen sidecar running.

```bash
<<<<<<< HEAD
mutagen-compose build
=======
mutagen-compose build --pull
>>>>>>> 9378b4e4
mutagen-compose up --no-start web
```

Now we can install assets, create and migrate databases.

```bash
mutagen-compose run --rm web ./script/install_assets.sh
mutagen-compose run --rm web bundle exec rake db:create db:initial_setup
mutagen-compose run --rm web bundle exec rake db:migrate RAILS_ENV=test
```

Now you should be able to start up and access canvas like you would any other container.
```bash
mutagen-compose up -d
open http://canvas.docker/
```

## Normal Usage

<<<<<<< HEAD
Normally you can just start everything with `mutagen-compose up -d`, and
=======
Normally you can just start everything with `mutagen-compose up -d` and
>>>>>>> 9378b4e4
access Canvas at http://canvas.docker/

After pulling new code, you'll want to update all your local gems, rebuild your
docker images, pull plugin code, run migrations, and recompile assets. This can
all be done with one command:

```
./script/docker_dev_update.sh
```

Changes you're making are not showing up? See the Caveats section below.


### With an IDE
Canvas supports [ruby-debug-ide](https://github.com/ruby-debug/ruby-debug-ide) to establish
communication between the debugger engine and IDE (RubyMine or VS Code)

For full instructions on setting up RubyMine or VS Code to visually debug Canvas
Please see [this page](https://instructure.atlassian.net/wiki/spaces/CE/pages/4287561732/Debugging+Dockerized+Canvas+with+RubyMine+or+Visual+Studio+Code).

#### Example VS Code Configuration
1. Add `docker-compose/rdebug-ide.override.yml` to the `COMPOSE_FILE` variable in the `.env` file. Example:
```
COMPOSE_FILE=docker-compose.yml:docker-compose.override.yml:docker-compose/rdebug-ide.override.yml
```
2. Install the Ruby extension from [the Visual Studio Marketplace](https://marketplace.visualstudio.com/items?itemName=rebornix.Ruby)
3. Create a .vscode/launch.json file at the repo root, with the following contents:
```json
{
  "version": "0.2.0",
  "configurations": [
    {
      "name": "Listen for rdebug-ide",
      "type": "Ruby",
      "request": "attach",
      "remoteHost": "127.0.0.1",
      "remotePort": "1234",
      "remoteWorkspaceRoot": "/usr/src/app",
      "cwd": "${workspaceRoot}"
    }
  ]
}
```
4. Press F5, set breakpoints, and start debugging!

### Byebug

A byebug server is running in development mode on the web and job containers
to allow you to remotely control any sessions where `byebug` has yielded
execution. To use it, you will need to enable `REMOTE_DEBUGGING_ENABLED` in your
`docker-compose.<user>.override.yml` file in your app's root directory. If you don't have
this file, you will need to create it and add the following:

```
version: '2.3'
services:
  web:
    environment:
      REMOTE_DEBUGGING_ENABLED: 'true'
```

Make sure you add this new file to your `COMPOSE_FILE` var in `.env`.

You can attach to the byebug server once the container is started:

Debugging web:

```
mutagen-compose exec web bin/byebug-remote
```

Debugging jobs:

```
mutagen-compose exec jobs bin/byebug-remote
```

### Prefer pry?

Unfortunately, you can't start a pry session in a remote byebug session. What
you can do instead is use `pry-remote`.

1. Add `pry-remote` to your Gemfile
2. Run `mutagen-compose exec web bundle install` to install `pry-remote`
3. Add `binding.remote_pry` in code where you want execution to yield a pry REPL
4. Launch pry-remote and have it wait for execution to yield to you:
```
mutagen-compose exec web pry-remote --wait
```

## Running tests

```
$ mutagen-compose exec web bundle exec rspec spec
```

## Running javascript tests

First off, there's some general JS testing info in
[testing_javascript.md](https://github.com/instructure/canvas-lms/blob/master/doc/testing_javascript.md).
That will guide you on running JS tests natively.  To run them in docker, read on.

First add `docker-compose/js-tests.override.yml` to your `COMPOSE_FILE` var in
`.env`. Then prepare that container with:

```
mutagen-compose up -d js-tests
mutagen-compose exec js-tests yarn install
```

If you run into issues with that command, either during initial setup or after
updating master, try to fix it with a `nuke_node`:

```
mutagen-compose exec js-tests ./script/nuke_node.sh
mutagen-compose exec js-tests yarn install
```

### QUnit Karma Tests in Headless Chrome

Run all QUnit tests in watch mode with:

```
mutagen-compose exec js-tests
```

Or, if you're iterating on something and want to just run a targeted test file
in watch mode, set the `JSPEC_PATH` env var, e.g.:

```
mutagen-compose exex -e JSPEC_PATH=spec/coffeescripts/util/deparamSpec.js js-tests
```

### Jest Tests

Run all Jest tests with:

```
mutagen-compose exec js-tests yarn test:jest
```

Or to run a targeted subset of tests in watch mode, use `test:jest:watch` and
specify the paths to the test files as one or more arguments, e.g.:

```
mutagen-compose exec js-tests yarn test:jest:watch app/jsx/actAs/__tests__/ActAsModal.test.js
```

## Selenium

To enable Selenium: Add `docker-compose/selenium.override.yml` to your `COMPOSE_FILE` var in `.env`.

The container used to run the selenium browser is only started when spinning up
all docker-compose containers, or when specified explicitly. The selenium
container needs to be started before running any specs that require selenium.
Select a browser to run in selenium through config/selenium.yml and then ensure
that only the corresponding browser is configured in selenium.override.yml.

```sh
mutagen-compose up -d selenium-hub
```

With the container running, you should be able to open a VNC session:

```sh
open vnc://secret:secret@seleniumff.docker          (firefox)
open vnc://secret:secret@seleniumch.docker:5901     (chrome)
open vnc://secret:secret@seleniumedge.docker:5902   (edge)
```

Now just run your choice of selenium specs:

```sh
mutagen-compose exec web bundle exec rspec spec/selenium/dashboard_spec.rb
```

### Capturing Rails Logs and Screenshots

When selenium specs fail, the root cause isn't always obvious from the
stdout/stderr of `rspec`. E.g. you might just see an `Uncaught Error: Internal
Server Error`. To see the actual stack trace that led to the 500 response, you
have to look at the rails logs. One way to do that is to just view
`/usr/src/app/log/test.log` after the fact, or `tail -f` it during the run.
Note that the log directory is a non-synchronized volume mount, so you need to
actually view it from inside the `web` container rather than just on your
native host.

But here's a hot tip -- you can capture the portion of the rails log that
corresponds to each failed spec, plus a screenshot of the page at the time of
the failure, by running your specs with the `spec/spec.opts` options like:

```sh
mutagen-compose exec web bundle exec rspec --options spec/spec.opts spec/selenium/dashboard_spec.rb
```

This will produce a `log/spec_failures` directory in the container, which you
can then `docker cp` to your host to view in a browser:

```sh
docker cp "$(docker-compose ps -q web | head -1)":/usr/src/app/log/spec_failures .
open -a "Google Chrome" file:///"$(pwd)"/spec_failures
```

That directory tree contains a web page per spec failure, each featuring a
colorized rails log and a browser screenshot taken at the time of the failure.

## Extra Services

### Cassandra

If you're using the analytics package, you'll also need Cassandra. The
Cassandra configuration isn't enabled by default. Add `docker-compose/cassandra.override.yml` to your `COMPOSE_FILE` var in `.env`

Then:
- Uncomment configuration in config/cassandra.yml
- See config/cassandra.yml.example for further setup instructions
- to invoke cqlsh as directed in cassandra.yml.example use:
```sh
docker-compose exec cassandra cqlsh
```

### Mail Catcher

To enable Mail Catcher: Add `docker-compose/mailcatcher.override.yml` to your `COMPOSE_FILE` var in `.env`.

Email is often sent through background jobs if you spin up the `jobs` container.
If you would like to test or preview any notifications, simply trigger the email
through its normal actions, and it should immediately show up in the emulated
webmail inbox available here: http://mail.canvas.docker/

### Canvas RCE API

The Canvas RCE relies on the Canvas RCE API service.

Add `docker-compose/rce-api.override.yml` to your `COMPOSE_FILE` var in `.env`.

Set `rich-content-service` `app-host` to `"http://rce.canvas.docker:3000"` in `config/dynamic_settings.yml`.
```
rich-content-service:
  app-host: "http://rce.canvas.docker:3000"
```

## Tips

It will likely be helpful to alias the various mutagen-compose commands like `mutagen-compose run --rm web` because that can get tiring to type over and over. Here are some recommended aliases you can add to your `~/.bash_profile` and reload your Terminal.

```
alias mc='mutagen-compose'
alias mcu='mutagen-compose up'
alias mce='mutagen-compose exec'
alias mcex='mutagen-compose exec web bundle exec'
alias mcr='mutagen-compose run --rm web'
alias mcrx='mutagen-compose run --rm web bundle exec'
```

Now you can just run commands like `mcex rake db:migrate` or `mcr bundle install`

## Troubleshooting

### Building docker container
If you get an error about some gems requiring a newer ruby, you may have to change `2.4-xenial` to `2.5` in the `FROM` line in Dockerfile.

### Permissions
If you are having trouble running the `web` container, make sure that permissions on the directory are permissive.  You can try the owner change (less disruptive):

```
chown -R 1000:1000 canvas-lms
```

Instead of `1000`, you may need to use `9999` -- the `docker` user inside the container may have uid `9999`.

Or the permissions change (which will make Docker work, but causes the git working directory to become filthy):

```
chmod a+rwx -R canvas-lms
```

If your distro is equipped with [SELinux](https://en.wikipedia.org/wiki/Security-Enhanced_Linux),
make sure it is not interfering.

```
$ sestatus
...
Current mode:                   disabled
...

```

If so, it can be disabled temporarily with:

```
sudo setenforce 0
```

Or it can be disabled permanently by editing `/etc/selinux/config` thusly:

```
SELINUX=disabled
```

### Performance
If you are having performance or other issues with your web container
starting up, you may try adding `DISABLE_SPRING: 1` to your
`docker-compose.override.yml` file, like so:

```
web: &WEB
  environment:
    DISABLE_SPRING: 1
```

Sometimes, very poor performance (or not loading at all) can be due to webpack
problems. Running
`mutagen-compose exec web bundle exec rake canvas:compile_assets` again, or
`mutagen-compose exec web bundle exec rake js:webpack_development` again, may help.


### DNS
If you are getting DNS resolution errors, and you use Docker Desktop or Linux,
make sure [dory](https://github.com/FreedomBen/dory) is running:

```
dory status
```

If dory is not running, you can start it with:

```
dory up
```

Alternatively, you can use Dinghy-http-proxy or Traefik to handle DNS resolution.<|MERGE_RESOLUTION|>--- conflicted
+++ resolved
@@ -87,11 +87,7 @@
 First let's get our Mutagen sidecar running.
 
 ```bash
-<<<<<<< HEAD
-mutagen-compose build
-=======
 mutagen-compose build --pull
->>>>>>> 9378b4e4
 mutagen-compose up --no-start web
 ```
 
@@ -111,11 +107,7 @@
 
 ## Normal Usage
 
-<<<<<<< HEAD
-Normally you can just start everything with `mutagen-compose up -d`, and
-=======
 Normally you can just start everything with `mutagen-compose up -d` and
->>>>>>> 9378b4e4
 access Canvas at http://canvas.docker/
 
 After pulling new code, you'll want to update all your local gems, rebuild your
