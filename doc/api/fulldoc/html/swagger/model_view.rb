# frozen_string_literal: true

#
# Copyright (C) 2013 - present Instructure, Inc.
#
# This file is part of Canvas.
#
# Canvas is free software: you can redistribute it and/or modify it under
# the terms of the GNU Affero General Public License as published by the Free
# Software Foundation, version 3 of the License.
#
# Canvas is distributed in the hope that it will be useful, but WITHOUT ANY
# WARRANTY; without even the implied warranty of MERCHANTABILITY or FITNESS FOR
# A PARTICULAR PURPOSE. See the GNU Affero General Public License for more
# details.
#
# You should have received a copy of the GNU Affero General Public License along
# with this program. If not, see <http://www.gnu.org/licenses/>.
#

require 'hash_view'
require 'json'

class ModelView < HashView
  attr_reader :name, :properties, :description, :required

  def initialize(name, properties, description = "", required = [], deprecated: false, deprecation_description: '')
    super()
    @name = name
    @properties = properties
    @description = description
    @required = required
    @deprecated = deprecated
    @deprecation_description = deprecation_description
  end

  def self.new_from_model(model)
    lines = model.text.lines.to_a
<<<<<<< HEAD
    json = JSON::parse(lines[1..-1].join)
=======
    json = JSON.parse(lines[1..].join)
>>>>>>> 6114368f

    new(
      lines[0].strip,
      json["properties"],
      json["description"] ? json["description"] : "",
      json["required"] ? json["required"] : [],
      deprecated: json["deprecated"],
      deprecation_description: json["deprecation_description"]
    )
  end

  def deprecated?
    !!@deprecated
  end

  def json_schema
    {
      name => {
        "id" => name,
        "description" => description,
        "required" => required,
        "deprecated" => deprecated?,
        "deprecation_description" => format(@deprecation_description),
        "properties" => properties
      }
    }
  end
end<|MERGE_RESOLUTION|>--- conflicted
+++ resolved
@@ -36,17 +36,13 @@
 
   def self.new_from_model(model)
     lines = model.text.lines.to_a
-<<<<<<< HEAD
-    json = JSON::parse(lines[1..-1].join)
-=======
     json = JSON.parse(lines[1..].join)
->>>>>>> 6114368f
 
     new(
       lines[0].strip,
       json["properties"],
-      json["description"] ? json["description"] : "",
-      json["required"] ? json["required"] : [],
+      json["description"] || "",
+      json["required"] || [],
       deprecated: json["deprecated"],
       deprecation_description: json["deprecation_description"]
     )
