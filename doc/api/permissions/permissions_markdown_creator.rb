--- conflicted
+++ resolved
@@ -91,11 +91,7 @@
                     .reject { |_, info| info[:account_only] == :site_admin }
                     .map do |key, info|
                       { key:,
-<<<<<<< HEAD
-                        group: (info[:group] && PERMISSION_GROUPS.dig(info[:group], :label)&.call) || "",
-=======
                         group: info[:group],
->>>>>>> cb9e0c9a
                         label: info[:label].call }
                     end
                     .sort_by { |entry| [group_names[entry[:group]] || "", entry[:key]] }
@@ -104,11 +100,7 @@
     course_perms = course_perms
                    .map do |key, info|
                      { key:,
-<<<<<<< HEAD
-                       group: (info[:group] && PERMISSION_GROUPS.dig(info[:group], :label)&.call) || "",
-=======
                        group: info[:group],
->>>>>>> cb9e0c9a
                        label: info[:label].call,
                        available_to: available_defaults(info) }
                    end
