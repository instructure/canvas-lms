# Placements Overview

Placements are the "entry points" into an External Tool. They determine where an External Tool is visible to users.

## List of Supported Placements

- [Account Navigation](#account-navigation)
- [Assignment Edit](#assignment-edit)
- [Assignment Group Menu](#assignment-group-menu)
- [Assignment Index Menu](#assignment-index-menu)
- [Assignment Menu](#assignment-menu)
- [Assignment Selection](#assignment-selection)
- [Assignment View](#assignment-view)
- [Collaboration](#collaboration)
- [Course Assignments Menu](#course-assignments-menu)
- [Course Home Sub Navigation](#course-home-sub-navigation)
- [Course Navigation](#course-navigation)
- [Course Settings Sub Navigation](#course-settings-sub-navigation)
- [Discussion Index Menu](#discussion-index-menu)
- [Discussion Topic Menu](#discussion-topic-menu)
- [Editor Button](#editor-button)
- [File Index Menu](#file-index-menu)
- [File Menu](#file-menu)
- [Global Navigation](#global-navigation)
- [Homework Submission](#homework-submission)
- [Link Selection](#link-selection)
- [Migration Selection](#migration-selection)
- [Module Group Menu](#module-group-menu)
- [Module Index Menu (Modal)](#module-index-menu-modal)
- [Module Index Menu (Tray)](#module-index-menu-tray)
- [Module Menu Modal](#module-menu-modal)
- [Module Menu](#module-menu)
- [Page Index Menu](#page-index-menu)
- [Page Menu](#page-menu)
- [Quiz Index Menu](#quiz-index-menu)
- [Quiz Menu](#quiz-menu)
- [Student Context Card](#student-context-card)
- [Submission Type Selection](#submission-type-selection)
- [Sync Grades](#sync-grades)
- [Tool Configuration](#tool-configuration)
- [Top Navigation](#top-navigation)
- [User Navigation](#user-navigation)
- [Resource Selection ⚠️](#resource-selection)

# Account Navigation

name: account_navigation

<img class="lti-placement-image" src="./images/placements/account_navigation.png" alt="Account Navigation Screenshot">

# Assignment Edit

name: assignment_edit

<img class="lti-placement-image" src="./images/placements/assignment_edit.png" alt="Assignment Edit Screenshot">

# Assignment Group Menu

name: assignment_group_menu

<img class="lti-placement-image" src="./images/placements/assignment_group_menu.png" alt="Assignments Group Menu Screenshot">

# Assignment Index Menu

name: assignment_index_menu

<img class="lti-placement-image" src="./images/placements/assignment_index_menu.png" alt="Assignments Index Menu Screenshot">

# Assignment Menu

name: assignment_menu

<img class="lti-placement-image" src="./images/placements/assignment_menu.png" alt="Assignment Menu Screenshot">

# Assignment Selection

name: assignment_selection

<img class="lti-placement-image" src="./images/placements/assignment_selection.png" alt="Assignment Selection Screenshot">

# Assignment View

name: assignment_view

<img class="lti-placement-image" src="./images/placements/assignment_view.png" alt="Assignment View Screenshot">

# Collaboration

name: collaboration

<img class="lti-placement-image" src="./images/placements/collaboration.png" alt="Collaboration Screenshot">

# Course Assignments Menu

name: course_assignments_menu

<img class="lti-placement-image" src="./images/placements/course_assignments_menu.png" alt="Course Assignments Menu Screenshot">

# Course Home Sub Navigation

name: course_home_sub_navigation

<img class="lti-placement-image" src="./images/placements/course_home_sub_navigation.png" alt="Course Home Sub Navigation Screenshot">

# Course Navigation

name: course_navigation

<img class="lti-placement-image" src="./images/placements/course_navigation.png" alt="Course Navigation Screenshot">

# Course Settings Sub Navigation

name: course_settings_sub_navigation

<img class="lti-placement-image" src="./images/placements/course_settings_sub_navigation.png" alt="Course Settings Sub Navigation Screenshot">

# Discussion Index Menu

name: discussion_topic_index_menu

<img class="lti-placement-image" src="./images/placements/discussion_topic_index_menu.png" alt="Discussions Index Menu Screenshot">

# Discussion Topic Menu

name: discussion_topic_menu

<img class="lti-placement-image" src="./images/placements/discussion_topic_menu.png" alt="Discussion Topic Menu Screenshot">

# Editor Button

name: editor_button

<img class="lti-placement-image" src="./images/placements/editor_button.png" alt="Editor Button Screenshot">

# File Index Menu

name: file_index_menu

<img class="lti-placement-image" src="./images/placements/file_index_menu.png" alt="Files Index Menu Screenshot">

# File Menu

name: file_menu

<img class="lti-placement-image" src="./images/placements/file_menu.png" alt="File Menu Screenshot">

# Global Navigation

name: global_navigation

<img class="lti-placement-image" src="./images/placements/global_navigation.png" alt="Global Navigation Screenshot">

# Homework Submission

name: homework_submission

<img class="lti-placement-image" src="./images/placements/homework_submission.png" alt="Homework Submission Screenshot">

# Link Selection

name: link_selection

<img class="lti-placement-image" src="./images/placements/link_selection.png" alt="Link Selection Screenshot">

# Migration Selection

name: migration_selection

<img class="lti-placement-image" src="./images/placements/migration_selection.png" alt="Migration Selection Screenshot">

# Module Group Menu

name: module_group_menu

<img class="lti-placement-image" src="./images/placements/module_group_menu.png" alt="A screenshot of the location of the Module Group Menu placement within Canvas, located underneath the three-dot menu in any module group.">

After clicking on the placement:
<<<<<<< HEAD
<img class="lti-placement-image" src="./images/placements/module_group_menu_open.png" alt="A screenshot of the Module Group Menu placement being opened on the right side of the screen as a pop-out window.">

# Module Index Menu (Modal)

name: module_index_menu_modal

<img class="lti-placement-image" src="./images/placements/module_index_menu_modal.png" alt="Modules Index Menu (Modal) Screenshot">

# Module Index Menu (Tray)

=======

<img class="lti-placement-image" src="./images/placements/module_group_menu_open.png" alt="A screenshot of the Module Group Menu placement being opened on the right side of the screen as a pop-out window.">

# Module Index Menu (Modal)

name: module_index_menu_modal

<img class="lti-placement-image" src="./images/placements/module_index_menu_modal.png" alt="Modules Index Menu (Modal) Screenshot">

# Module Index Menu (Tray)

>>>>>>> 97ae0b90
name: module_index_menu

<img class="lti-placement-image" src="./images/placements/module_index_menu.png" alt="Modules Index Menu (Tray) Screenshot">

# Module Menu Modal

name: module_menu_modal

<img class="lti-placement-image" src="./images/placements/module_menu_modal.png" alt="A screenshot of the Module Menu Modal placement within Canvas, located underneath the three-dot menu in any module group.">

After clicking on the placement:

<img class="lti-placement-image" src="./images/placements/module_menu_modal_open.png" alt="A screenshot of the Module Menu Modal placement being opened as a modal in the center of the screen.">

# Module Menu

name: module_menu

<img class="lti-placement-image" src="./images/placements/module_menu.png" alt="Module Menu Screenshot">

# Page Index Menu

name: wiki_index_menu

<img class="lti-placement-image" src="./images/placements/wiki_index_menu.png" alt="Pages Index Menu Screenshot">

# Page Menu

name: wiki_page_menu

<img class="lti-placement-image" src="./images/placements/wiki_page_menu.png" alt="Page Menu Screenshot">

# Quiz Index Menu

name: quiz_index_menu

<img class="lti-placement-image" src="./images/placements/quiz_index_menu.png" alt="Quizzes Index Menu Screenshot">

# Quiz Menu

name: quiz_menu

<img class="lti-placement-image" src="./images/placements/quiz_menu.png" alt="Quiz Menu Screenshot">

# Student Context Card

name: student_context_card

<img class="lti-placement-image" src="./images/placements/student_context_card.png" alt="Student Context Card Screenshot">

# Submission Type Selection

name: submission_type_selection

This is a restricted placement, contact your CSM (Customers) or [Developer Relations](mailto:dev-relations@instructure.com) (Partners) for more information.

<img class="lti-placement-image" src="./images/placements/submission_type_selection.png" alt="Submission Type Selection Screenshot">

# Sync Grades

name: post_grades

<img class="lti-placement-image" src="./images/placements/post_grades.png" alt="Sync Grades Screenshot">

# Tool Configuration

name: tool_configuration

<img class="lti-placement-image" src="./images/placements/tool_configuration.png" alt="Tool Configuration Screenshot">

# Top Navigation

name: top_navigation

This is a restricted placement, contact your CSM (Customers) or [Developer Relations](mailto:dev-relations@instructure.com) (Partners) for more information.

<img class="lti-placement-image" src="./images/placements/top_navigation.png" alt="Top Navigation Screenshot">

# User Navigation

name: user_navigation

<img class="lti-placement-image" src="./images/placements/user_navigation.png" alt="User Navigation Screenshot">

<div class="warning-message">
    Deprecated placements
</div>

# Resource Selection

name: resource_selection <span title="this placement is deprecated!">⚠️</span>

This is a placement that once was the default for 1.1 tools, and was one of the very first placements for Canvas. It makes the tool show up both in - [assignment_selection](#assignment-selection) and [link_selection](#link-selection) (new module item), but is deprecated now.

For 1.3 tools using this placement we highly recommend to use assignment_selection or link_selection instead!
You can read about those in details [here](file.assignment_selection_placement.html) and [here](file.link_selection_placement.html).<|MERGE_RESOLUTION|>--- conflicted
+++ resolved
@@ -175,7 +175,7 @@
 <img class="lti-placement-image" src="./images/placements/module_group_menu.png" alt="A screenshot of the location of the Module Group Menu placement within Canvas, located underneath the three-dot menu in any module group.">
 
 After clicking on the placement:
-<<<<<<< HEAD
+
 <img class="lti-placement-image" src="./images/placements/module_group_menu_open.png" alt="A screenshot of the Module Group Menu placement being opened on the right side of the screen as a pop-out window.">
 
 # Module Index Menu (Modal)
@@ -186,19 +186,6 @@
 
 # Module Index Menu (Tray)
 
-=======
-
-<img class="lti-placement-image" src="./images/placements/module_group_menu_open.png" alt="A screenshot of the Module Group Menu placement being opened on the right side of the screen as a pop-out window.">
-
-# Module Index Menu (Modal)
-
-name: module_index_menu_modal
-
-<img class="lti-placement-image" src="./images/placements/module_index_menu_modal.png" alt="Modules Index Menu (Modal) Screenshot">
-
-# Module Index Menu (Tray)
-
->>>>>>> 97ae0b90
 name: module_index_menu
 
 <img class="lti-placement-image" src="./images/placements/module_index_menu.png" alt="Modules Index Menu (Tray) Screenshot">
