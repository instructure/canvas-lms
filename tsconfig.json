--- conflicted
+++ resolved
@@ -1,23 +1,5 @@
 {
   "compilerOptions": {
-<<<<<<< HEAD
-    "allowJs": true, // allows importing of .js files from .ts files
-    "esModuleInterop": true, // more accurately transpiles to the ES6 module spec (maybe not needed w/ babel transpilation)
-    "isolatedModules": true, // required to adhere to babel's single-file transpilation process
-    "jsx": "react-jsx", // transpiles jsx to React.createElement calls (maybe not needed w/ babel transpilation)
-    "lib": ["DOM", "ES2020", "ESNext"], // include types for DOM APIs and standard JS up to ES2020
-    "incremental": true, // enables incremental compilation for faster builds
-    "module": "es2020", // support the most modern ES6-style module syntax
-    "moduleResolution": "node", // required for non-commonjs imports
-    "noEmit": true, // don't generate transpiled JS files, source-maps, or .d.ts files for Canvas source code
-    "resolveJsonModule": true, // enables importing json files
-    "verbatimModuleSyntax": true, // for better tree-shaking
-    "skipLibCheck": true, // don't do type-checking on dependencies' internal types for improved performance
-    "strict": true, // enables a bunch of strict mode family options. See https://www.typescriptlang.org/tsconfig#strict
-    "target": "es2020", // support the most modern JS features (let babel handle transpilation)
-    "noImplicitAny": true, // temporarily allows un-typed variables (and imports) to be automatically defined as "any"
-    "baseUrl": "./ui", // recommended to be defined when using `paths`
-=======
     "allowJs": true,
     "esModuleInterop": true,
     "isolatedModules": true,
@@ -34,7 +16,6 @@
     "target": "es2020",
     "noImplicitAny": true,
     "baseUrl": "./ui",
->>>>>>> 4b8c5dea
     "paths": {
       "@canvas/*": ["shared/*"],
       "@instructure/*": ["./packages/*"]
@@ -42,8 +23,5 @@
   },
   "include": ["ui/**/*.ts", "ui/**/*.tsx"],
   "exclude": ["node_modules"],
-  "references": [
-    {"path": "./packages/canvas-rce"}
-  ],
   "types": []
 }