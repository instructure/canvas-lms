--- conflicted
+++ resolved
@@ -898,14 +898,8 @@
       rake (>= 12.2)
       thor (~> 1.0)
       zeitwerk (~> 2.5)
-<<<<<<< HEAD
-    rainbow (3.0.0)
-    rake (13.0.6)
-    randexp (0.1.7)
-=======
     rainbow (3.1.1)
     rake (13.0.6)
->>>>>>> 8936177e
     ratom-nokogiri (0.10.11)
       nokogiri (>= 1.5.6, < 2.0)
     rchardet (1.8.0)
@@ -1077,11 +1071,7 @@
       rspec (~> 3.8)
     strscan (3.0.6)
     swearjar (1.4.0)
-<<<<<<< HEAD
-    switchman (3.3.7)
-=======
     switchman (3.4.1)
->>>>>>> 8936177e
       activerecord (>= 6.1.4, < 7.1)
       guardrail (~> 3.0.1)
       parallel (~> 1.22)
@@ -1103,11 +1093,7 @@
     thor (1.2.1)
     thread_safe (0.3.6)
     thrift (0.9.3.0)
-<<<<<<< HEAD
-    timecop (0.9.5)
-=======
     timecop (0.9.6)
->>>>>>> 8936177e
     timeout (0.3.2)
     tins (1.32.1)
       sync
@@ -1404,11 +1390,7 @@
   stackprof (~> 0.2)
   stormbreaker (= 0.0.8)
   stringify_ids!
-<<<<<<< HEAD
-  switchman (= 3.3.7)
-=======
   switchman (= 3.4.1)
->>>>>>> 8936177e
   switchman-inst-jobs (= 4.0.13)
   testrailtagging (= 0.3.8.7)
   thrift_client (= 0.9.3)!
