GIT
  remote: https://github.com/erickguan/ffi-icu.git
  revision: 0c6f8b201f3994fa10c741ff5dbb146cb83f4a9d
  ref: 0c6f8b201f3994fa10c741ff5dbb146cb83f4a9d
  specs:
    ffi-icu (0.4.0)
      ffi (~> 1.0, >= 1.0.9)

GIT
  remote: https://github.com/instructure/i18nliner.git
  revision: 05084d8bdecbe6765e47a53486ad2b3b189a4356
  ref: ruby3
  specs:
    i18nliner (0.2.2)
      activesupport (>= 6.0)
      erubi (~> 1.7)
      globby (>= 0.1.1)
      i18n (>= 1.8.6)
      nokogiri (>= 1.5.0)
      ruby2ruby (~> 2.4)
      ruby_parser (~> 3.10)
      sexp_processor (~> 4.10)
      ya2yaml (= 0.31)

GIT
  remote: https://github.com/instructure/week-of-month.git
  revision: b3013639e9474f302b5a6f27e4e45313e8d24902
  ref: b3013639e9474f302b5a6f27e4e45313e8d24902
  specs:
    week_of_month (1.2.5)

GIT
  remote: https://github.com/kreynolds/cassandra-cql.git
  revision: 02b5abbe441a345c051a180327932566fd66bb36
  ref: 02b5abbe441a345c051a180327932566fd66bb36
  specs:
    cassandra-cql (1.2.3)
      simple_uuid (>= 0.2.0)
      thrift_client (>= 0.7.1, < 0.10)

GIT
  remote: https://github.com/kyler-instructure/rspecq.git
  revision: 8cea6a3225cf0856a26c6c6b93a5ea5605082aa0
  ref: 8cea6a3225cf0856a26c6c6b93a5ea5605082aa0
  specs:
    rspecq (0.7.1)
      redis
      rspec-core
      rspec_junit_formatter
      sentry-ruby

GIT
  remote: https://github.com/rails-api/active_model_serializers.git
  revision: 61882e1e4127facfe92e49057aec71edbe981829
  ref: 61882e1e4127facfe92e49057aec71edbe981829
  specs:
    active_model_serializers (0.9.0.alpha1)
      activemodel (>= 3.2)

GIT
  remote: https://github.com/rda1902/spring-commands-rubocop.git
  revision: 818acb74130ac95adf9e8733986d45c168e4a5f3
  ref: 818acb74130ac95adf9e8733986d45c168e4a5f3
  specs:
    spring-commands-rubocop (0.3.0)
      spring (>= 1.0, < 5.0)

GIT
  remote: https://github.com/twitter/thrift_client.git
  revision: 5c10d59881825cb8e26ab1aa8f1d2738e88c0e83
  ref: 5c10d59881825cb8e26ab1aa8f1d2738e88c0e83
  specs:
    thrift_client (0.9.3)
      thrift (~> 0.9.0)

PATH
  remote: gems/canvas_cassandra
  specs:
    canvas_cassandra (0.1.0)
      cassandra-cql (~> 1.2.2)
      config_file
      rails (>= 5.0)

PATH
  remote: gems/i18n_extraction
  specs:
    i18n_extraction (0.0.1)
      activesupport (>= 3.2)
      i18nliner (~> 0.1)
      ruby_parser (~> 3.7)
      sexp_processor (~> 4.14, >= 4.14.1)

PATH
  remote: gems/i18n_tasks
  specs:
    i18n_tasks (0.0.1)
      activesupport (>= 6)
      i18n (>= 0.7, < 2)
      i18n_extraction
      ruby_parser (~> 3.7)
      utf8_cleaner

PATH
  remote: gems/plugins/academic_benchmark
  specs:
    academic_benchmark (1.1.0)
      academic_benchmarks (~> 1.1.0)
      rails (>= 3.2)

PATH
  remote: gems/plugins/account_reports
  specs:
    account_reports (1.1.0)
      rails (>= 3.2)

PATH
  remote: gems/plugins/moodle_importer
  specs:
    moodle_importer (1.0.0)
      moodle2cc (= 0.2.41)
      rails (>= 3.2)

PATH
  remote: gems/plugins/qti_exporter
  specs:
    qti_exporter (1.0.0)
      rails (>= 3.2)

PATH
  remote: gems/plugins/respondus_soap_endpoint
  specs:
    respondus_soap_endpoint (1.1.0)
      rails (>= 3.2)
      soap4r-middleware (= 0.8.7)
      soap4r-ruby1.9 (= 2.0.5)

PATH
  remote: gems/plugins/simply_versioned
  specs:
    simply_versioned (1.0.0)
      rails (>= 3.2)

PATH
  remote: gems/rubocop-canvas
  specs:
    rubocop-canvas (1.0.0)
      activesupport (>= 6.0)
      jira_ref_parser (= 1.0.1)
      outrigger (~> 3.0)
      rubocop (~> 1.19)
      rubocop-rails (~> 2.19)

PATH
  remote: gems
  specs:
    activesupport-suspend_callbacks (0.0.1)
      activesupport (>= 3.2, < 7.1)
    acts_as_list (0.0.1)
      rails (>= 3.2)
    adheres_to_policy (0.0.1)
      rails (>= 3.2)
    attachment_fu (1.0.0)
      rails (>= 3.2)
    autoextend (1.0.0)
    bookmarked_collection (1.0.0)
      folio-pagination (~> 0.0.12)
      json_token
      paginated_collection
      rails (>= 3.2)
      will_paginate (~> 3.0)
    broadcast_policy (1.0.0)
      activesupport
      after_transaction_commit
    canvas_breach_mitigation (0.0.1)
      activesupport
    canvas_cache (0.1.0)
      config_file
      digest-murmurhash (>= 1.1.0)
      guardrail (>= 2.0.0)
      inst_statsd (>= 2.1.0)
      rails
      redis (>= 4.1.0)
      redis-scripting (>= 1.0.0)
      sentry-ruby (~> 5.1.0)
    canvas_color (0.0.1)
    canvas_crummy (0.0.1)
    canvas_dynamodb (0.0.1)
      aws-sdk-applicationautoscaling (~> 1.26)
      aws-sdk-dynamodb (~> 1.32)
    canvas_errors (0.1.0)
      activesupport
      inst-jobs
    canvas_ext (1.0.0)
      activesupport (>= 3.2)
      tzinfo
    canvas_http (1.0.0)
      multipart
    canvas_kaltura (1.0.0)
      canvas_http
      canvas_slug
      canvas_sort
      multipart
      nokogiri
    canvas_mimetype_fu (0.0.1)
    canvas_panda_pub (1.0.0)
      canvas_http
      json-jwt (~> 1.10)
    canvas_partman (2.0.0)
      activerecord (>= 6.1, < 7.1)
      activerecord-pg-extensions (~> 0.4)
      pg (>= 0.17, < 2.0)
    canvas_quiz_statistics (0.1.0)
      activesupport
      html_text_helper
    canvas_sanitize (0.0.1)
      sanitize (~> 6.0)
    canvas_security (0.1.0)
      canvas_cache
      canvas_errors
      dynamic_settings
      json-jwt (= 1.13.0)
      rails
    canvas_slug (0.0.1)
      swearjar (~> 1.4)
    canvas_sort (1.0.0)
    canvas_stringex (0.0.1)
      rails (>= 3.2)
    canvas_text_helper (0.0.1)
      i18n
    canvas_time (1.0.0)
      activesupport (>= 3.2)
      tzinfo
    canvas_unzip (0.0.1)
      activesupport
      canvas_mimetype_fu
      rubyzip (~> 2.0)
    config_file (0.1.0)
      rails (>= 5.0)
    csv_diff (1.0.0)
      sqlite3
    diigo (1.0.0)
      nokogiri
    dynamic_settings (0.1.0)
      activesupport (>= 5.0)
      config_file
      diplomat (>= 2.5.1)
      railties
    event_stream (0.1.0)
      bookmarked_collection
      canvas_cassandra
      inst_statsd
      json_token
      paginated_collection
      rails (>= 4.2)
    google_drive (1.0.0)
      faraday (~> 0.17.3)
      google-api-client (= 0.8.2)
      rails (>= 3.2)
    html_text_helper (0.0.1)
      activesupport (>= 3.2)
      canvas_text_helper
      nokogiri
      sanitize (~> 6.0)
      twitter-text (~> 3.1)
    incoming_mail_processor (0.0.1)
      activesupport (>= 3.2)
      aws-sdk-s3
      aws-sdk-sqs
      html_text_helper
      inst_statsd
      mail (~> 2.7.1)
      net-imap
      net-pop
      net-smtp
      utf8_cleaner
    json_token (0.0.1)
      json
    linked_in (1.0.0)
      nokogiri
      oauth
    live_events (1.0.0)
      activesupport
      aws-sdk-kinesis
      inst_statsd
    lti-advantage (0.1.0)
      activemodel (>= 5.1)
      json-jwt (~> 1.5)
    lti_outbound (0.0.1)
      activesupport
      i18n
      oauth
    multipart (0.0.1)
      canvas_slug
      mime-types (~> 3.2)
    paginated_collection (1.0.0)
      folio-pagination (~> 0.0.12)
      will_paginate (~> 3.0)
    request_context (0.1.0)
      actionpack
      canvas_security
      railties
    stringify_ids (1.0.0)
    turnitin_api (0.1.0)
      activesupport
      faraday (~> 0.17.3)
      faraday_middleware (~> 0.8)
      inst_statsd
      simple_oauth (~> 0.3)
    twitter (1.0.0)
      html_text_helper
      oauth
    utf8_cleaner (0.0.1)
    workflow (0.0.1)
      rails (>= 3.2)

GEM
  remote: https://rubygems.org/
  specs:
    Ascii85 (1.1.0)
    academic_benchmarks (1.1.2)
      activesupport (>= 3.2.22, < 7.1)
      httparty (~> 0.13)
    actioncable (7.0.4.3)
      actionpack (= 7.0.4.3)
      activesupport (= 7.0.4.3)
      nio4r (~> 2.0)
      websocket-driver (>= 0.6.1)
    actionmailbox (7.0.4.3)
      actionpack (= 7.0.4.3)
      activejob (= 7.0.4.3)
      activerecord (= 7.0.4.3)
      activestorage (= 7.0.4.3)
      activesupport (= 7.0.4.3)
      mail (>= 2.7.1)
      net-imap
      net-pop
      net-smtp
    actionmailer (7.0.4.3)
      actionpack (= 7.0.4.3)
      actionview (= 7.0.4.3)
      activejob (= 7.0.4.3)
      activesupport (= 7.0.4.3)
      mail (~> 2.5, >= 2.5.4)
      net-imap
      net-pop
      net-smtp
      rails-dom-testing (~> 2.0)
    actionpack (7.0.4.3)
      actionview (= 7.0.4.3)
      activesupport (= 7.0.4.3)
      rack (~> 2.0, >= 2.2.0)
      rack-test (>= 0.6.3)
      rails-dom-testing (~> 2.0)
      rails-html-sanitizer (~> 1.0, >= 1.2.0)
    actiontext (7.0.4.3)
      actionpack (= 7.0.4.3)
      activerecord (= 7.0.4.3)
      activestorage (= 7.0.4.3)
      activesupport (= 7.0.4.3)
      globalid (>= 0.6.0)
      nokogiri (>= 1.8.5)
    actionview (7.0.4.3)
      activesupport (= 7.0.4.3)
      builder (~> 3.1)
      erubi (~> 1.4)
      rails-dom-testing (~> 2.0)
      rails-html-sanitizer (~> 1.1, >= 1.2.0)
    active_model-better_errors (1.6.7)
      activemodel (>= 3.0)
    active_record_query_trace (1.8)
    activejob (7.0.4.3)
      activesupport (= 7.0.4.3)
      globalid (>= 0.3.6)
    activemodel (7.0.4.3)
      activesupport (= 7.0.4.3)
    activemodel-serializers-xml (1.0.2)
      activemodel (> 5.x)
      activesupport (> 5.x)
      builder (~> 3.1)
    activerecord (7.0.4.3)
      activemodel (= 7.0.4.3)
      activesupport (= 7.0.4.3)
    activerecord-pg-extensions (0.4.4)
      activerecord (>= 6.0, < 7.1)
      railties (>= 6.0, < 7.1)
    activeresource (6.0.0)
      activemodel (>= 6.0)
      activemodel-serializers-xml (~> 1.0)
      activesupport (>= 6.0)
    activestorage (7.0.4.3)
      actionpack (= 7.0.4.3)
      activejob (= 7.0.4.3)
      activerecord (= 7.0.4.3)
      activesupport (= 7.0.4.3)
      marcel (~> 1.0)
      mini_mime (>= 1.1.0)
    activesupport (7.0.4.3)
      concurrent-ruby (~> 1.0, >= 1.0.2)
      i18n (>= 1.6, < 2)
      minitest (>= 5.1)
      tzinfo (~> 2.0)
    addressable (2.8.1)
      public_suffix (>= 2.0.2, < 6.0)
    adobe_connect (1.0.11)
      activesupport (>= 2.3.17)
      nokogiri (~> 1.13.3)
      rake (>= 0.9.2)
    aes_key_wrap (1.1.0)
    afm (0.2.2)
    after_transaction_commit (2.2.2)
      activerecord (>= 5.2)
    apollo-federation (1.1.5)
      google-protobuf (~> 3.7)
      graphql (>= 1.9.8)
    aroi (0.0.7)
      rails (>= 3.2)
    ast (2.4.2)
    authlogic (6.4.2)
      activemodel (>= 5.2, < 7.1)
      activerecord (>= 5.2, < 7.1)
      activesupport (>= 5.2, < 7.1)
      request_store (~> 1.0)
    autoparse (0.3.3)
      addressable (>= 2.3.1)
      extlib (>= 0.9.15)
      multi_json (>= 1.0.0)
    awesome_print (1.9.2)
    aws-eventstream (1.2.0)
    aws-partitions (1.737.0)
    aws-sdk-applicationautoscaling (1.68.0)
      aws-sdk-core (~> 3, >= 3.165.0)
      aws-sigv4 (~> 1.1)
    aws-sdk-autoscaling (1.86.0)
      aws-sdk-core (~> 3, >= 3.165.0)
      aws-sigv4 (~> 1.1)
    aws-sdk-core (3.171.0)
      aws-eventstream (~> 1, >= 1.0.2)
      aws-partitions (~> 1, >= 1.651.0)
      aws-sigv4 (~> 1.5)
      jmespath (~> 1, >= 1.6.1)
    aws-sdk-dynamodb (1.83.0)
      aws-sdk-core (~> 3, >= 3.165.0)
      aws-sigv4 (~> 1.1)
    aws-sdk-kinesis (1.45.0)
      aws-sdk-core (~> 3, >= 3.165.0)
      aws-sigv4 (~> 1.1)
    aws-sdk-kms (1.63.0)
      aws-sdk-core (~> 3, >= 3.165.0)
      aws-sigv4 (~> 1.1)
    aws-sdk-s3 (1.119.2)
      aws-sdk-core (~> 3, >= 3.165.0)
      aws-sdk-kms (~> 1)
      aws-sigv4 (~> 1.4)
    aws-sdk-sns (1.60.0)
      aws-sdk-core (~> 3, >= 3.165.0)
      aws-sigv4 (~> 1.1)
    aws-sdk-sqs (1.53.0)
      aws-sdk-core (~> 3, >= 3.165.0)
      aws-sigv4 (~> 1.1)
    aws-sigv4 (1.5.2)
      aws-eventstream (~> 1, >= 1.0.2)
    axe-core-api (4.1.0)
      capybara
      dumb_delegator
      selenium-webdriver
      virtus
      watir
    axe-core-rspec (4.1.0)
      axe-core-api
      dumb_delegator
      virtus
    axe-core-selenium (4.1.0)
      axe-core-api
      dumb_delegator
    axiom-types (0.1.1)
      descendants_tracker (~> 0.0.4)
      ice_nine (~> 0.11.0)
      thread_safe (~> 0.3, >= 0.3.1)
    barby (0.6.8)
    bcrypt (3.1.16)
    bigdecimal (3.1.3)
    bindata (2.4.14)
    bluecloth (2.2.0)
    bootsnap (1.13.0)
      msgpack (~> 1.2)
    brakeman (5.4.1)
    brotli (0.4.0)
    browser (5.1.0)
    builder (3.2.4)
    business_time (0.13.0)
      activesupport (>= 3.2.0)
      tzinfo
    byebug (11.1.3)
    canvas_connect (0.3.16)
      adobe_connect (~> 1.0.0)
      rake (>= 0.9.6)
    canvas_webex (0.18.2)
      railties
    capybara (3.39.0)
      addressable
      matrix
      mini_mime (>= 0.1.3)
      nokogiri (~> 1.8)
      rack (>= 1.6.0)
      rack-test (>= 0.6.3)
      regexp_parser (>= 1.5, < 3.0)
      xpath (~> 3.2)
    childprocess (3.0.0)
    chunky_png (1.4.0)
    coderay (1.1.3)
    coercible (1.0.0)
      descendants_tracker (~> 0.0.1)
    colored (1.2)
    colorize (0.8.1)
    concurrent-ruby (1.2.2)
    connection_pool (2.3.0)
    crack (0.4.5)
      rexml
    crass (1.0.6)
    crocodoc-ruby (0.0.1)
      json
    crypt (2.2.1)
    crystalball (0.7.0)
      git
    database_cleaner (2.0.2)
      database_cleaner-active_record (>= 2, < 3)
    database_cleaner-active_record (2.1.0)
      activerecord (>= 5.a)
      database_cleaner-core (~> 2.0.0)
    database_cleaner-core (2.0.1)
    db-query-matchers (0.11.0)
      activesupport (>= 4.0, < 7.1)
      rspec (>= 3.0)
    ddtrace (0.42.0)
      msgpack
    debug_inspector (1.1.0)
    deep_merge (1.2.2)
    descendants_tracker (0.0.4)
      thread_safe (~> 0.3, >= 0.3.1)
    diff-lcs (1.5.0)
    dig_rb (1.0.1)
    digest (3.1.1)
    digest-murmurhash (1.1.1)
    diplomat (2.6.3)
      deep_merge (~> 1.2)
      faraday (>= 0.9, < 2.0)
    docile (1.4.0)
    docx (0.6.2)
      nokogiri (~> 1.10, >= 1.10.4)
      rubyzip (~> 2.0)
    dogstatsd-ruby (4.8.2)
    domain_name (0.5.20190701)
      unf (>= 0.0.5, < 1.0.0)
    dotenv (2.8.1)
    dress_code (1.2.1)
      colored
      mustache
      pygments.rb
      redcarpet
    dumb_delegator (1.0.0)
    dynect4r (0.2.4)
      json
      rest-client
    ecma-re-validator (0.4.0)
      regexp_parser (~> 2.2)
    encrypted_cookie_store-instructure (1.2.12)
      actionpack (>= 4.2, < 7.1)
    erubi (1.12.0)
    escape_code (0.2)
    et-orbi (1.2.7)
      tzinfo
    ethon (0.12.0)
      ffi (>= 1.3.0)
    expgen (0.1.1)
      parslet
    extlib (0.9.16)
    factory_bot (6.2.1)
      activesupport (>= 5.0.0)
    faraday (0.17.4)
      multipart-post (>= 1.2, < 3)
    faraday_middleware (0.14.0)
      faraday (>= 0.7.4, < 1.0)
    ffi (1.14.2)
    ffi-compiler (1.0.1)
      ffi (>= 1.0.0)
      rake
    filelock (1.1.1)
    find_a_port (1.0.1)
    flakey_spec_catcher (0.12.1)
      rspec (~> 3.10)
      timecop (~> 0.9)
    folio-pagination (0.0.12)
    fugit (1.8.1)
      et-orbi (~> 1, >= 1.2.7)
      raabro (~> 1.4)
    gepub (1.0.15)
      nokogiri (>= 1.8.2, < 2.0)
      rubyzip (> 1.1.1, < 2.4)
    gergich (2.1.1)
      httparty (~> 0.17)
      sqlite3 (~> 1.4)
    git (1.11.0)
      rchardet (~> 1.8)
    git-version-bump (0.18.0)
    globalid (1.1.0)
      activesupport (>= 5.0)
    globby (0.1.2)
    google-api-client (0.8.2)
      activesupport (>= 3.2)
      addressable (~> 2.3)
      autoparse (~> 0.3)
      extlib (~> 0.9)
      faraday (~> 0.9)
      launchy (~> 2.4)
      multi_json (~> 1.10)
      retriable (~> 1.4)
      signet (~> 0.6)
    google-protobuf (3.22.2-aarch64-linux)
    google-protobuf (3.22.2-arm64-darwin)
    google-protobuf (3.22.2-x86_64-darwin)
    google-protobuf (3.22.2-x86_64-linux)
    graphql (1.12.14)
    graphql-batch (0.4.3)
      graphql (>= 1.3, < 2)
      promise.rb (~> 0.7.2)
    guardrail (3.0.2)
      activerecord (>= 6.1, < 7.1)
      railties (>= 6.1, < 7.1)
    hana (1.3.7)
    hashdiff (1.0.1)
    hashery (2.1.2)
    hashie (4.1.0)
    headless (2.3.1)
    highline (2.0.3)
    http-accept (1.7.0)
    http-cookie (1.0.5)
      domain_name (~> 0.5)
    httparty (0.18.1)
      mime-types (~> 3.0)
      multi_xml (>= 0.5.2)
    i18n (1.12.0)
      concurrent-ruby (~> 1.0)
    icalendar (2.7.0)
      ice_cube (~> 0.16)
    ice_cube (0.16.4)
    ice_nine (0.11.2)
    idn-ruby (0.1.5)
    ims-lti (2.3.3)
      addressable (~> 2.5, >= 2.5.1)
      builder (~> 3.2)
      faraday (< 2.0)
      faraday_middleware (< 2.0)
      json-jwt (~> 1.7)
      rexml
      simple_oauth (~> 0.3.1)
    inflection (1.0.0)
    inst-jobs (3.1.10)
      activerecord (>= 6.0)
      activerecord-pg-extensions (~> 0.4.4)
      activesupport (>= 6.0)
      after_transaction_commit (>= 1.0, < 3)
      debug_inspector (~> 1.0)
      fugit (~> 1.3)
      railties (>= 6.0)
    inst-jobs-autoscaling (2.1.1)
      aws-sdk-autoscaling
      inst-jobs (> 1.0, < 4.0)
    inst-jobs-statsd (2.2.0)
      inst-jobs (>= 3.1.1, < 4.0)
      inst_statsd (>= 2.1.2, < 3.0)
    inst_access (0.1.1)
      activesupport (>= 5)
      json-jwt (= 1.13.0)
    inst_statsd (2.2.0)
      aroi (>= 0.0.7)
      dogstatsd-ruby (~> 4.2)
      statsd-ruby (~> 1.0)
    instructure-happymapper (0.5.10)
      nokogiri (~> 1.5)
    io-console (0.6.0)
    irb (1.4.1)
      reline (>= 0.3.0)
    iso8601 (0.13.0)
    jira_ref_parser (1.0.1)
    jmespath (1.6.2)
    json (2.6.3)
    json-jwt (1.13.0)
      activesupport (>= 4.2)
      aes_key_wrap
      bindata
    json-schema (2.8.1)
      addressable (>= 2.4)
    json_schemer (0.2.24)
      ecma-re-validator (~> 0.3)
      hana (~> 1.3)
      regexp_parser (~> 2.0)
      uri_template (~> 0.7)
    jwt (2.5.0)
    launchy (2.5.0)
      addressable (~> 2.7)
    letter_opener (1.7.0)
      launchy (~> 2.2)
    link_header (0.0.8)
    loofah (2.20.0)
      crass (~> 1.0.2)
      nokogiri (>= 1.5.9)
    luminosity_contrast (0.2.1)
    mail (2.7.1)
      mini_mime (>= 0.1.1)
    marcel (1.0.2)
    marginalia (1.11.1)
      actionpack (>= 5.2)
      activerecord (>= 5.2)
    matrix (0.4.2)
    maxminddb (0.1.22)
    mechanize (2.7.7)
      domain_name (~> 0.5, >= 0.5.1)
      http-cookie (~> 1.0)
      mime-types (>= 1.17.2)
      net-http-digest_auth (~> 1.1, >= 1.1.1)
      net-http-persistent (>= 2.5.2)
      nokogiri (~> 1.6)
      ntlm-http (~> 0.1, >= 0.1.1)
      webrick (~> 1.7)
      webrobots (>= 0.0.9, < 0.2)
    method_source (1.0.0)
    mime-types (3.3.1)
      mime-types-data (~> 3.2015)
    mime-types-data (3.2023.0218.1)
    mini_magick (4.11.0)
    mini_mime (1.1.2)
    minitest (5.18.0)
    moodle2cc (0.2.41)
      builder
      instructure-happymapper (~> 0.5.10)
      nokogiri
      rdiscount
      rubyzip (>= 1.0.0)
      thor
    msgpack (1.6.0)
    multi_json (1.15.0)
    multi_xml (0.6.0)
    multipart-post (2.1.1)
    mustache (1.1.1)
    net-http-digest_auth (1.4.1)
    net-http-persistent (4.0.1)
      connection_pool (~> 2.2)
    net-imap (0.2.3)
      digest
      net-protocol
      strscan
    net-ldap (0.16.3)
    net-pop (0.1.1)
      digest
      net-protocol
      timeout
    net-protocol (0.2.1)
      timeout
    net-smtp (0.3.1)
      digest
      net-protocol
      timeout
    netrc (0.11.0)
    nio4r (2.5.9)
    nokogiri (1.13.8-aarch64-linux)
      racc (~> 1.4)
    nokogiri (1.13.8-arm64-darwin)
      racc (~> 1.4)
    nokogiri (1.13.8-x86_64-darwin)
      racc (~> 1.4)
    nokogiri (1.13.8-x86_64-linux)
      racc (~> 1.4)
    nokogiri-xmlsec-instructure (0.10.2)
      nokogiri (>= 1.11.2)
    ntlm-http (0.1.1)
    oauth (0.5.4)
    oauth2 (1.4.4)
      faraday (>= 0.8, < 2.0)
      jwt (>= 1.0, < 3.0)
      multi_json (~> 1.3)
      multi_xml (~> 0.5)
      rack (>= 1.2, < 3)
    oj (3.10.16)
    once-ler (2.0.1)
      activerecord (>= 6.0, < 7.1)
      rspec (>= 3.6)
      rspec-rails (>= 4.0)
    outrigger (3.0.1)
      activerecord (>= 6.0, < 7.1)
      railties (>= 6.0, < 7.1)
    pact (1.63.0)
      pact-mock_service (~> 3.0, >= 3.3.1)
      pact-support (~> 1.16, >= 1.16.9)
      rack-test (>= 0.6.3, < 3.0.0)
      rspec (~> 3.0)
      term-ansicolor (~> 1.0)
      thor (>= 0.20, < 2.0)
      webrick (~> 1.3)
    pact-messages (0.2.0)
      pact (~> 1.9)
    pact-mock_service (3.11.0)
      filelock (~> 1.1)
      find_a_port (~> 1.0.1)
      json
      pact-support (~> 1.16, >= 1.16.4)
      rack (~> 2.0)
      rspec (>= 2.14)
      term-ansicolor (~> 1.0)
      thor (>= 0.19, < 2.0)
      webrick (~> 1.3)
    pact-support (1.17.0)
      awesome_print (~> 1.9)
      diff-lcs (~> 1.4)
      expgen (~> 0.1)
      term-ansicolor (~> 1.0)
    pact_broker-client (1.66.0)
      dig_rb (~> 1.0)
      httparty (~> 0.18.1)
      rake (~> 13.0)
      table_print (~> 1.5)
      term-ansicolor (~> 1.7)
      thor (>= 0.20, < 2.0)
    parallel (1.22.1)
    parser (3.2.2.0)
      ast (~> 2.4.1)
    parslet (2.0.0)
    pdf-core (0.9.0)
    pdf-reader (2.5.0)
      Ascii85 (~> 1.0)
      afm (~> 0.2.1)
      hashery (~> 2.0)
      ruby-rc4
      ttfunk
    pg (1.4.5)
    pg_query (2.2.0)
      google-protobuf (>= 3.19.2)
    prawn (2.4.0)
      pdf-core (~> 0.9.0)
      ttfunk (~> 1.7)
    prawn-emoji (5.3.0)
      prawn (~> 2.3)
      unicode-emoji (~> 3.1)
    prawn-rails (1.3.0)
      prawn
      prawn-table
      rails (>= 3.1.0)
    prawn-table (0.2.2)
      prawn (>= 1.3.0, < 3.0.0)
    promise.rb (0.7.4)
    prosopite (1.3.0)
    pry (0.14.2)
      coderay (~> 1.1)
      method_source (~> 1.0)
    pry-byebug (3.10.1)
      byebug (~> 11.0)
      pry (>= 0.13, < 0.15)
    public_suffix (5.0.1)
    puma (5.6.5)
      nio4r (~> 2.0)
    pygments.rb (2.2.0)
    raabro (1.4.0)
    racc (1.6.2)
    rack (2.2.3)
    rack-brotli (1.0.0)
      brotli (>= 0.1.7)
      git-version-bump (>= 0.15)
      rack (>= 1.4)
    rack-test (1.1.0)
      rack (>= 1.0, < 3)
    rails (7.0.4.3)
      actioncable (= 7.0.4.3)
      actionmailbox (= 7.0.4.3)
      actionmailer (= 7.0.4.3)
      actionpack (= 7.0.4.3)
      actiontext (= 7.0.4.3)
      actionview (= 7.0.4.3)
      activejob (= 7.0.4.3)
      activemodel (= 7.0.4.3)
      activerecord (= 7.0.4.3)
      activestorage (= 7.0.4.3)
      activesupport (= 7.0.4.3)
      bundler (>= 1.15.0)
      railties (= 7.0.4.3)
    rails-controller-testing (1.0.5)
      actionpack (>= 5.0.1.rc1)
      actionview (>= 5.0.1.rc1)
      activesupport (>= 5.0.1.rc1)
    rails-dom-testing (2.0.3)
      activesupport (>= 4.2.0)
      nokogiri (>= 1.6)
    rails-html-sanitizer (1.5.0)
      loofah (~> 2.19, >= 2.19.1)
    rails-observers (0.1.5)
      activemodel (>= 4.0)
    railties (7.0.4.3)
      actionpack (= 7.0.4.3)
      activesupport (= 7.0.4.3)
      method_source
      rake (>= 12.2)
      thor (~> 1.0)
      zeitwerk (~> 2.5)
    rainbow (3.1.1)
    rake (13.0.6)
    ratom-nokogiri (0.10.11)
      nokogiri (>= 1.5.6, < 2.0)
    rchardet (1.8.0)
    rdiscount (2.2.7)
    redcarpet (3.5.0)
    redis (4.1.4)
    redis-scripting (1.0.1)
      redis (>= 3.0)
    regexp_parser (2.7.0)
    reline (0.3.2)
      io-console (~> 0.5)
    request_store (1.5.1)
      rack (>= 1.4)
    rest-client (2.1.0)
      http-accept (>= 1.7.0, < 2.0)
      http-cookie (>= 1.0.2, < 2.0)
      mime-types (>= 1.16, < 4.0)
      netrc (~> 0.8)
    restforce (5.0.3)
      faraday (>= 0.9.0, <= 2.0)
      faraday_middleware (>= 0.8.8, <= 2.0)
      hashie (>= 1.2.0, < 5.0)
      jwt (>= 1.5.6)
    retriable (1.4.1)
    rexml (3.2.5)
    ritex (1.0.1)
    rotp (6.2.0)
    rqrcode (1.2.0)
      chunky_png (~> 1.0)
      rqrcode_core (~> 0.2)
    rqrcode_core (0.2.0)
    rrule (0.4.4)
      activesupport (>= 2.3)
    rspec (3.12.0)
      rspec-core (~> 3.12.0)
      rspec-expectations (~> 3.12.0)
      rspec-mocks (~> 3.12.0)
    rspec-collection_matchers (1.2.0)
      rspec-expectations (>= 2.99.0.beta1)
    rspec-core (3.12.1)
      rspec-support (~> 3.12.0)
    rspec-expectations (3.12.2)
      diff-lcs (>= 1.2.0, < 2.0)
      rspec-support (~> 3.12.0)
    rspec-mocks (3.12.5)
      diff-lcs (>= 1.2.0, < 2.0)
      rspec-support (~> 3.12.0)
    rspec-rails (6.0.1)
      actionpack (>= 6.1)
      activesupport (>= 6.1)
      railties (>= 6.1)
      rspec-core (~> 3.11)
      rspec-expectations (~> 3.11)
      rspec-mocks (~> 3.11)
      rspec-support (~> 3.11)
    rspec-support (3.12.0)
    rspec_around_all (0.2.0)
      rspec (>= 2.0)
    rspec_junit_formatter (0.6.0)
      rspec-core (>= 2, < 4, != 2.12.0)
    rss (0.2.9)
      rexml
<<<<<<< HEAD
    rubocop (1.49.0)
=======
    rubocop (1.50.2)
>>>>>>> eb82fcc9
      json (~> 2.3)
      parallel (~> 1.10)
      parser (>= 3.2.0.0)
      rainbow (>= 2.2.2, < 4.0)
      regexp_parser (>= 1.8, < 3.0)
      rexml (>= 3.2.5, < 4.0)
      rubocop-ast (>= 1.28.0, < 2.0)
      ruby-progressbar (~> 1.7)
      unicode-display_width (>= 2.4.0, < 3.0)
    rubocop-ast (1.28.0)
      parser (>= 3.2.1.0)
    rubocop-capybara (2.17.1)
      rubocop (~> 1.41)
<<<<<<< HEAD
=======
    rubocop-graphql (1.1.1)
      rubocop (>= 0.87, < 2)
>>>>>>> eb82fcc9
    rubocop-performance (1.17.1)
      rubocop (>= 1.7.0, < 2.0)
      rubocop-ast (>= 0.4.0)
    rubocop-rails (2.19.1)
      activesupport (>= 4.2.0)
      rack (>= 1.1)
      rubocop (>= 1.33.0, < 2.0)
    rubocop-rake (0.6.0)
      rubocop (~> 1.0)
    rubocop-rspec (2.19.0)
      rubocop (~> 1.33)
      rubocop-capybara (~> 2.17)
    ruby-duration (3.2.3)
      activesupport (>= 3.0.0)
      i18n
      iso8601
    ruby-progressbar (1.11.0)
    ruby-rc4 (0.1.5)
    ruby-rtf (0.0.5)
    ruby2_keywords (0.0.3)
    ruby2ruby (2.4.4)
      ruby_parser (~> 3.1)
      sexp_processor (~> 4.6)
    ruby_parser (3.20.0)
      sexp_processor (~> 4.16)
    rubycas-client (2.3.9)
      activesupport
    rubyzip (2.3.0)
    saml2 (3.1.2)
      activesupport (>= 3.2, < 7.1)
      nokogiri (>= 1.5.8, < 2.0)
      nokogiri-xmlsec-instructure (~> 0.9, >= 0.9.5)
    sanitize (6.0.0)
      crass (~> 1.0.2)
      nokogiri (>= 1.12.0)
    sauce_whisk (0.3.2)
      json
      rest-client (~> 2.0)
    scrypt (3.0.7)
      ffi-compiler (>= 1.0, < 2.0)
    selenium-webdriver (4.1.0)
      childprocess (>= 0.5, < 5.0)
      rexml (~> 3.2, >= 3.2.5)
      rubyzip (>= 1.2.2)
    sentry-inst_jobs (1.0.2)
      inst-jobs (~> 3.0)
      sentry-ruby-core (~> 5.1.0)
    sentry-rails (5.1.0)
      railties (>= 5.0)
      sentry-ruby-core (~> 5.1.0)
    sentry-ruby (5.1.0)
      concurrent-ruby (~> 1.0, >= 1.0.2)
      sentry-ruby-core (= 5.1.0)
    sentry-ruby-core (5.1.0)
      concurrent-ruby
    sexp_processor (4.16.1)
    shoulda-matchers (4.3.0)
      activesupport (>= 4.2.0)
    signet (0.15.0)
      addressable (~> 2.3)
      faraday (>= 0.17.3, < 2.0)
      jwt (>= 1.5, < 3.0)
      multi_json (~> 1.10)
    simple_oauth (0.3.1)
    simple_uuid (0.4.0)
    simplecov (0.22.0)
      docile (~> 1.1)
      simplecov-html (~> 0.11)
      simplecov_json_formatter (~> 0.1)
    simplecov-html (0.12.3)
    simplecov-rcov (0.3.1)
      simplecov (>= 0.4.1)
    simplecov_json_formatter (0.1.4)
    soap4r-middleware (0.8.7)
      soap4r-ruby1.9 (= 2.0.5)
    soap4r-ruby1.9 (2.0.5)
    spring (4.0.0)
    spring-commands-parallel-rspec (1.1.0)
      spring (>= 0.9.1)
    spring-commands-rspec (1.0.4)
      spring (>= 0.9.1)
    sqlite3 (1.6.2-aarch64-linux)
    sqlite3 (1.6.2-arm64-darwin)
    sqlite3 (1.6.2-x86_64-darwin)
    sqlite3 (1.6.2-x86_64-linux)
    sshkey (2.0.0)
    stackprof (0.2.24)
    statsd-ruby (1.4.0)
    stormbreaker (0.0.8)
      axe-core-api (~> 4.1.0)
      axe-core-rspec (~> 4.1.0)
      axe-core-selenium (~> 4.1.0)
      rspec (~> 3.8)
    strscan (3.0.6)
    swearjar (1.4.0)
    switchman (3.4.2)
      activerecord (>= 6.1.4, < 7.1)
      guardrail (~> 3.0.1)
      parallel (~> 1.22)
      railties (>= 6.1, < 7.1)
    switchman-inst-jobs (4.0.13)
      inst-jobs (>= 2.4.9, < 4.0)
      parallel (>= 1.19)
      railties (>= 6.1, < 7.1)
      switchman (~> 3.1)
    sync (0.5.0)
    table_print (1.5.7)
    term-ansicolor (1.7.1)
      tins (~> 1.0)
    testrail_client (0.0.1)
    testrailtagging (0.3.8.7)
      parser
      rspec
      testrail_client
    thor (1.2.1)
    thread_safe (0.3.6)
    thrift (0.9.3.0)
    timecop (0.9.6)
    timeout (0.3.2)
    tins (1.32.1)
      sync
    ttfunk (1.7.0)
    twilio-ruby (5.36.0)
      faraday (>= 0.9, < 2.0)
      jwt (>= 1.5, <= 2.5)
      nokogiri (>= 1.6, < 2.0)
    twitter-text (3.1.0)
      idn-ruby
      unf (~> 0.1.0)
    typhoeus (1.4.0)
      ethon (>= 0.9.0)
    tzinfo (2.0.4)
      concurrent-ruby (~> 1.0)
    unf (0.1.4)
      unf_ext
    unf_ext (0.0.8.2)
    unicode-display_width (2.4.2)
    unicode-emoji (3.3.1)
      unicode-version (~> 1.0)
    unicode-version (1.3.0)
    uri_template (0.7.0)
    vault (0.15.0)
      aws-sigv4
    vcr (6.1.0)
    vericite_api (1.5.3)
      json (>= 1.4.6)
    virtus (2.0.0)
      axiom-types (~> 0.1)
      coercible (~> 1.0)
      descendants_tracker (~> 0.0, >= 0.0.3)
    watir (7.1.0)
      regexp_parser (>= 1.2, < 3)
      selenium-webdriver (~> 4.0)
    wcag_color_contrast (0.1.0)
    webdrivers (5.2.0)
      nokogiri (~> 1.6)
      rubyzip (>= 1.3.0)
      selenium-webdriver (~> 4.0)
    webmock (3.18.1)
      addressable (>= 2.8.0)
      crack (>= 0.3.2)
      hashdiff (>= 0.4.0, < 2.0.0)
    webrick (1.8.1)
    webrobots (0.1.2)
    websocket-driver (0.7.5)
      websocket-extensions (>= 0.1.0)
    websocket-extensions (0.1.5)
    will_paginate (3.3.0)
    xml-simple (1.1.5)
    xpath (3.2.0)
      nokogiri (~> 1.8)
    ya2yaml (0.31)
    yard (0.9.26)
    yard-appendix (0.1.8)
      yard (>= 0.8.0)
    zeitwerk (2.6.7)
    zendesk_api (1.28.0)
      faraday (>= 0.9.0, < 2.0.0)
      hashie (>= 3.5.2, < 5.0.0)
      inflection
      mime-types
      multipart-post (~> 2.0)

PLATFORMS
  aarch64-linux
  arm64-darwin
  x86_64-darwin
  x86_64-linux

DEPENDENCIES
  academic_benchmark!
  academic_benchmarks (= 1.1.2)
  account_reports!
  active_model-better_errors (= 1.6.7)
  active_model_serializers (= 0.9.0alpha1)!
  active_record_query_trace (= 1.8)
  activerecord-pg-extensions (= 0.4.4)
  activeresource (= 6.0.0)
  activesupport-suspend_callbacks!
  acts_as_list!
  addressable (~> 2.8)
  adheres_to_policy!
  after_transaction_commit (= 2.2.2)
  apollo-federation (= 1.1.5)
  attachment_fu!
  authlogic (= 6.4.2)
  autoextend!
  aws-sdk-dynamodb (~> 1.83)
  aws-sdk-kinesis (~> 1.45)
  aws-sdk-kms (~> 1.63)
  aws-sdk-s3 (~> 1.119)
  aws-sdk-sns (~> 1.60)
  aws-sdk-sqs (~> 1.53)
  axe-core-api (~> 4.1.0)
  axe-core-rspec (~> 4.1.0)
  axe-core-selenium (~> 4.1.0)
  barby (= 0.6.8)
  bcrypt (= 3.1.16)
  bigdecimal (= 3.1.3)
  bluecloth (= 2.2.0)
  bookmarked_collection!
  bootsnap (= 1.13.0)
  brakeman (~> 5.4)
  broadcast_policy!
  browser (= 5.1.0)
  builder (= 3.2.4)
  bundler (~> 2.2)
  business_time (= 0.13.0)
  byebug (= 11.1.3)
  canvas_breach_mitigation!
  canvas_cache!
  canvas_cassandra!
  canvas_color!
  canvas_connect (= 0.3.16)
  canvas_crummy!
  canvas_dynamodb!
  canvas_errors!
  canvas_ext!
  canvas_http!
  canvas_kaltura!
  canvas_mimetype_fu!
  canvas_panda_pub!
  canvas_partman!
  canvas_quiz_statistics!
  canvas_sanitize!
  canvas_security!
  canvas_slug!
  canvas_sort!
  canvas_stringex!
  canvas_text_helper!
  canvas_time!
  canvas_unzip!
  canvas_webex (= 0.18.2)
  cassandra-cql (= 1.2.3)!
  chunky_png (= 1.4.0)
  colorize (= 0.8.1)
  config_file!
  crocodoc-ruby (= 0.0.1)
  crypt (>= 2.2.0)
  crystalball (= 0.7.0)
  csv_diff!
  database_cleaner (~> 2.0)
  db-query-matchers (= 0.11.0)
  ddtrace (= 0.42.0)
  digest-murmurhash (= 1.1.1)
  diigo!
  diplomat (= 2.6.3)
  docx (= 0.6.2)
  dotenv (~> 2.8)
  dress_code (= 1.2.1)
  dynamic_settings!
  dynect4r (= 0.2.4)
  encrypted_cookie_store-instructure (= 1.2.12)
  escape_code (= 0.2)
  event_stream!
  factory_bot (= 6.2.1)
  faraday (= 0.17.4)
  ffi (= 1.14.2)
  ffi-icu (= 0.4.0)!
  flakey_spec_catcher (~> 0.12)
  folio-pagination (= 0.0.12)
  gepub (= 1.0.15)
  gergich (= 2.1.1)
  google_drive!
  graphql (= 1.12.14)
  graphql-batch (= 0.4.3)
  guardrail (= 3.0.2)
  hashery (= 2.1.2)
  headless (= 2.3.1)
  highline (= 2.0.3)
  html_text_helper!
  httparty (= 0.18.1)
  i18n (~> 1.12)
  i18n_extraction!
  i18n_tasks!
  i18nliner (= 0.2.2)!
  icalendar (= 2.7.0)
  ims-lti (= 2.3.3)
  incoming_mail_processor!
  inst-jobs (~> 3.1)
  inst-jobs-autoscaling (= 2.1.1)
  inst-jobs-statsd (= 2.2.0)
  inst_access (= 0.1.1)
  inst_statsd (= 2.2.0)
  irb (= 1.4.1)
  jira_ref_parser (= 1.0.1)
  json (~> 2.6.1)
  json-jwt (= 1.13.0)
  json-schema (~> 2.8.1)
  json_schemer (~> 0.2)
  json_token!
  letter_opener (= 1.7.0)
  link_header (= 0.0.8)
  linked_in!
  live_events!
  lti-advantage!
  lti_outbound!
  luminosity_contrast (= 0.2.1)
  mail (= 2.7.1)
  marginalia (= 1.11.1)
  matrix (= 0.4.2)
  maxminddb (= 0.1.22)
  mechanize (= 2.7.7)
  mime-types (= 3.3.1)
  mime-types-data (~> 3.2023)
  mini_magick (= 4.11.0)
  moodle_importer!
  multi_json (= 1.15.0)
  multipart!
  net-imap (= 0.2.3)
  net-ldap (= 0.16.3)
  net-pop (= 0.1.1)
  net-smtp (= 0.3.1)
  nokogiri (= 1.13.8)
  oauth (= 0.5.4)
  oauth2 (= 1.4.4)
  oj (= 3.10.16)
  once-ler (= 2.0.1)
  outrigger (= 3.0.1)
  pact (~> 1.57)
  pact-messages (= 0.2.0)
  pact_broker-client (~> 1.66)
  paginated_collection!
  parallel (= 1.22.1)
  pdf-reader (= 2.5.0)
  pg (= 1.4.5)
  pg_query (= 2.2.0)
  prawn-emoji (~> 5.3)
  prawn-rails (= 1.3.0)
  prosopite (~> 1.3)
  pry-byebug (= 3.10.1)
  puma (~> 5.6.5)
  qti_exporter!
  rack (= 2.2.3)
  rack-brotli (= 1.0.0)
  rack-test (= 1.1.0)
  rails (~> 7.0.4)
  rails-controller-testing (= 1.0.5)
  rails-dom-testing (= 2.0.3)
  rails-observers (= 0.1.5)
  rake (~> 13.0)
  ratom-nokogiri (= 0.10.11)
  redcarpet (= 3.5.0)
  redis (= 4.1.4)
  redis-scripting (= 1.0.1)
  regexp_parser (= 2.7.0)
  request_context!
  respondus_soap_endpoint!
  restforce (= 5.0.3)
  retriable (= 1.4.1)
  ritex (= 1.0.1)
  rotp (= 6.2.0)
  rqrcode (= 1.2.0)
  rrule (= 0.4.4)
  rspec (~> 3.12)
  rspec-collection_matchers (= 1.2.0)
  rspec-rails (= 6.0.1)
  rspec_around_all (= 0.2.0)
  rspec_junit_formatter
  rspecq!
  rss (= 0.2.9)
<<<<<<< HEAD
  rubocop (= 1.49.0)
  rubocop-canvas!
  rubocop-performance (= 1.17.1)
  rubocop-rails (= 2.12.4)
=======
  rubocop (= 1.50.2)
  rubocop-canvas!
  rubocop-graphql (= 1.1.1)
  rubocop-performance (= 1.17.1)
  rubocop-rails (= 2.19.1)
>>>>>>> eb82fcc9
  rubocop-rake (= 0.6.0)
  rubocop-rspec (= 2.19.0)
  ruby-duration (= 3.2.3)
  ruby-progressbar (= 1.11.0)
  ruby-rtf (= 0.0.5)
  ruby2_keywords (= 0.0.3)
  rubycas-client (= 2.3.9)
  rubyzip (= 2.3.0)
  saml2 (= 3.1.2)
  sanitize (= 6.0.0)
  sauce_whisk (~> 0.3)
  scrypt (= 3.0.7)
  selenium-webdriver (~> 4.1.0)
  sentry-inst_jobs (= 1.0.2)
  sentry-rails (= 5.1.0)
  sentry-ruby (= 5.1.0)
  shoulda-matchers (= 4.3.0)
  simple_oauth (= 0.3.1)
  simplecov (~> 0.22)
  simplecov-rcov (~> 0.3)
  simply_versioned!
  spring (= 4.0.0)
  spring-commands-parallel-rspec (= 1.1.0)
  spring-commands-rspec (= 1.0.4)
  spring-commands-rubocop (= 0.3.0)!
  sshkey (= 2.0.0)
  stackprof (~> 0.2)
  stormbreaker (= 0.0.8)
  stringify_ids!
  switchman (= 3.4.2)
  switchman-inst-jobs (= 4.0.13)
  testrailtagging (= 0.3.8.7)
  thrift_client (= 0.9.3)!
  timecop (~> 0.9)
  turnitin_api!
  twilio-ruby (= 5.36.0)
  twitter!
  typhoeus (~> 1.3)
  tzinfo (= 2.0.4)
  utf8_cleaner!
  vault (= 0.15.0)
  vcr (= 6.1.0)
  vericite_api (= 1.5.3)
  wcag_color_contrast (= 0.1.0)
  webdrivers (= 5.2.0)
  webmock (~> 3.18)
  week_of_month (= 1.2.5)!
  will_paginate (= 3.3.0)
  workflow!
  xml-simple (= 1.1.5)
  yard (~> 0.9)
  yard-appendix (= 0.1.8)
  zendesk_api (= 1.28.0)

RUBY VERSION
   ruby 2.7.5p203

BUNDLED WITH
   2.3.26<|MERGE_RESOLUTION|>--- conflicted
+++ resolved
@@ -963,11 +963,7 @@
       rspec-core (>= 2, < 4, != 2.12.0)
     rss (0.2.9)
       rexml
-<<<<<<< HEAD
-    rubocop (1.49.0)
-=======
     rubocop (1.50.2)
->>>>>>> eb82fcc9
       json (~> 2.3)
       parallel (~> 1.10)
       parser (>= 3.2.0.0)
@@ -981,11 +977,8 @@
       parser (>= 3.2.1.0)
     rubocop-capybara (2.17.1)
       rubocop (~> 1.41)
-<<<<<<< HEAD
-=======
     rubocop-graphql (1.1.1)
       rubocop (>= 0.87, < 2)
->>>>>>> eb82fcc9
     rubocop-performance (1.17.1)
       rubocop (>= 1.7.0, < 2.0)
       rubocop-ast (>= 0.4.0)
@@ -1367,18 +1360,11 @@
   rspec_junit_formatter
   rspecq!
   rss (= 0.2.9)
-<<<<<<< HEAD
-  rubocop (= 1.49.0)
-  rubocop-canvas!
-  rubocop-performance (= 1.17.1)
-  rubocop-rails (= 2.12.4)
-=======
   rubocop (= 1.50.2)
   rubocop-canvas!
   rubocop-graphql (= 1.1.1)
   rubocop-performance (= 1.17.1)
   rubocop-rails (= 2.19.1)
->>>>>>> eb82fcc9
   rubocop-rake (= 0.6.0)
   rubocop-rspec (= 2.19.0)
   ruby-duration (= 3.2.3)
