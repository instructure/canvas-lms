--- conflicted
+++ resolved
@@ -1078,11 +1078,7 @@
       rspec (~> 3.8)
     strscan (3.0.5)
     swearjar (1.4.0)
-<<<<<<< HEAD
-    switchman (3.3.3)
-=======
     switchman (3.3.7)
->>>>>>> 8e93bf79
       activerecord (>= 6.1.4, < 7.1)
       guardrail (~> 3.0.1)
       parallel (~> 1.22)
@@ -1404,11 +1400,7 @@
   stackprof
   stormbreaker (= 0.0.8)
   stringify_ids!
-<<<<<<< HEAD
-  switchman (= 3.3.3)
-=======
   switchman (= 3.3.7)
->>>>>>> 8e93bf79
   switchman-inst-jobs (= 4.0.13)
   testrailtagging (= 0.3.8.7)
   thrift_client (= 0.9.3)!
