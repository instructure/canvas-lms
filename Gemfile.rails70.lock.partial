GIT
  remote: https://github.com/erickguan/ffi-icu.git
  revision: 0c6f8b201f3994fa10c741ff5dbb146cb83f4a9d
  ref: 0c6f8b201f3994fa10c741ff5dbb146cb83f4a9d
  specs:
    ffi-icu (0.4.0)
      ffi (~> 1.0, >= 1.0.9)

GIT
  remote: https://github.com/instructure/i18nliner.git
  revision: 05084d8bdecbe6765e47a53486ad2b3b189a4356
  ref: ruby3
  specs:
    i18nliner (0.2.2)
      activesupport (>= 6.0)
      erubi (~> 1.7)
      globby (>= 0.1.1)
      i18n (>= 1.8.6)
      nokogiri (>= 1.5.0)
      ruby2ruby (~> 2.4)
      ruby_parser (~> 3.10)
      sexp_processor (~> 4.10)
      ya2yaml (= 0.31)

GIT
  remote: https://github.com/instructure/week-of-month.git
  revision: b3013639e9474f302b5a6f27e4e45313e8d24902
  ref: b3013639e9474f302b5a6f27e4e45313e8d24902
  specs:
    week_of_month (1.2.5)

GIT
  remote: https://github.com/kreynolds/cassandra-cql.git
  revision: 02b5abbe441a345c051a180327932566fd66bb36
  ref: 02b5abbe441a345c051a180327932566fd66bb36
  specs:
    cassandra-cql (1.2.3)
      simple_uuid (>= 0.2.0)
      thrift_client (>= 0.7.1, < 0.10)

GIT
  remote: https://github.com/kyler-instructure/rspecq.git
  revision: 8cea6a3225cf0856a26c6c6b93a5ea5605082aa0
  ref: 8cea6a3225cf0856a26c6c6b93a5ea5605082aa0
  specs:
    rspecq (0.7.1)
      redis
      rspec-core
      rspec_junit_formatter
      sentry-ruby

GIT
  remote: https://github.com/rails-api/active_model_serializers.git
  revision: 61882e1e4127facfe92e49057aec71edbe981829
  ref: 61882e1e4127facfe92e49057aec71edbe981829
  specs:
    active_model_serializers (0.9.0.alpha1)
      activemodel (>= 3.2)

GIT
  remote: https://github.com/rda1902/spring-commands-rubocop.git
  revision: 818acb74130ac95adf9e8733986d45c168e4a5f3
  ref: 818acb74130ac95adf9e8733986d45c168e4a5f3
  specs:
    spring-commands-rubocop (0.3.0)
      spring (>= 1.0, < 5.0)

GIT
  remote: https://github.com/twitter/thrift_client.git
  revision: 5c10d59881825cb8e26ab1aa8f1d2738e88c0e83
  ref: 5c10d59881825cb8e26ab1aa8f1d2738e88c0e83
  specs:
    thrift_client (0.9.3)
      thrift (~> 0.9.0)

PATH
  remote: gems/canvas_cassandra
  specs:
    canvas_cassandra (0.1.0)
      cassandra-cql (~> 1.2.2)
      config_file
      rails (>= 5.0)

PATH
  remote: gems/i18n_extraction
  specs:
    i18n_extraction (0.0.1)
      activesupport (>= 3.2)
      i18nliner (~> 0.1)
      ruby_parser (~> 3.7)
      sexp_processor (~> 4.14, >= 4.14.1)

PATH
  remote: gems/i18n_tasks
  specs:
    i18n_tasks (0.0.1)
      activesupport (>= 6)
      i18n (>= 0.7, < 2)
      i18n_extraction
      ruby_parser (~> 3.7)
      utf8_cleaner

PATH
  remote: gems/plugins/academic_benchmark
  specs:
    academic_benchmark (1.1.0)
      academic_benchmarks (~> 1.1.0)
      rails (>= 3.2)

PATH
  remote: gems/plugins/account_reports
  specs:
    account_reports (1.1.0)
      rails (>= 3.2)

PATH
  remote: gems/plugins/moodle_importer
  specs:
    moodle_importer (1.0.0)
      moodle2cc (= 0.2.41)
      rails (>= 3.2)

PATH
  remote: gems/plugins/qti_exporter
  specs:
    qti_exporter (1.0.0)
      rails (>= 3.2)

PATH
  remote: gems/plugins/respondus_soap_endpoint
  specs:
    respondus_soap_endpoint (1.1.0)
      rails (>= 3.2)
      soap4r-middleware (= 0.8.7)
      soap4r-ruby1.9 (= 2.0.5)

PATH
  remote: gems/plugins/simply_versioned
  specs:
    simply_versioned (1.0.0)
      rails (>= 3.2)

PATH
  remote: gems/rubocop-canvas
  specs:
    rubocop-canvas (1.0.0)
      activesupport (>= 6.0)
      jira_ref_parser (= 1.0.1)
      outrigger (~> 3.0)
      rubocop (~> 1.19)

PATH
  remote: gems
  specs:
    activesupport-suspend_callbacks (0.0.1)
      activesupport (>= 3.2, < 7.1)
    acts_as_list (0.0.1)
      rails (>= 3.2)
    adheres_to_policy (0.0.1)
      rails (>= 3.2)
    attachment_fu (1.0.0)
      rails (>= 3.2)
    autoextend (1.0.0)
    bookmarked_collection (1.0.0)
      folio-pagination (~> 0.0.12)
      json_token
      paginated_collection
      rails (>= 3.2)
      will_paginate (~> 3.0)
    broadcast_policy (1.0.0)
      activesupport
      after_transaction_commit
    canvas_breach_mitigation (0.0.1)
      activesupport
    canvas_cache (0.1.0)
      config_file
      digest-murmurhash (>= 1.1.0)
      guardrail (>= 2.0.0)
      inst_statsd (>= 2.1.0)
      rails
      redis (>= 4.1.0)
      redis-scripting (>= 1.0.0)
      sentry-ruby (~> 5.1.0)
    canvas_color (0.0.1)
    canvas_crummy (0.0.1)
    canvas_dynamodb (0.0.1)
      aws-sdk-applicationautoscaling (~> 1.26)
      aws-sdk-dynamodb (~> 1.32)
    canvas_errors (0.1.0)
      activesupport
      inst-jobs
    canvas_ext (1.0.0)
      activesupport (>= 3.2)
      tzinfo
    canvas_http (1.0.0)
      multipart
    canvas_kaltura (1.0.0)
      canvas_http
      canvas_slug
      canvas_sort
      multipart
      nokogiri
    canvas_mimetype_fu (0.0.1)
    canvas_panda_pub (1.0.0)
      canvas_http
      json-jwt (~> 1.10)
    canvas_partman (2.0.0)
      activerecord (>= 6.1, < 7.1)
      activerecord-pg-extensions (~> 0.4)
      pg (>= 0.17, < 2.0)
    canvas_quiz_statistics (0.1.0)
      activesupport
      html_text_helper
    canvas_sanitize (0.0.1)
      sanitize (~> 6.0)
    canvas_security (0.1.0)
      canvas_cache
      canvas_errors
      dynamic_settings
      json-jwt (= 1.13.0)
      rails
    canvas_slug (0.0.1)
      swearjar (~> 1.4)
    canvas_sort (1.0.0)
    canvas_stringex (0.0.1)
      rails (>= 3.2)
    canvas_text_helper (0.0.1)
      i18n
    canvas_time (1.0.0)
      activesupport (>= 3.2)
      tzinfo
    canvas_unzip (0.0.1)
      activesupport
      canvas_mimetype_fu
      rubyzip (~> 2.0)
    config_file (0.1.0)
      rails (>= 5.0)
    csv_diff (1.0.0)
      sqlite3
    diigo (1.0.0)
      nokogiri
    dynamic_settings (0.1.0)
      activesupport (>= 5.0)
      config_file
      diplomat (>= 2.5.1)
      railties
    event_stream (0.1.0)
      bookmarked_collection
      canvas_cassandra
      inst_statsd
      json_token
      paginated_collection
      rails (>= 4.2)
    google_drive (1.0.0)
      faraday (~> 0.17.3)
      google-api-client (= 0.8.2)
      rails (>= 3.2)
    html_text_helper (0.0.1)
      activesupport (>= 3.2)
      canvas_text_helper
      nokogiri
      sanitize (~> 6.0)
      twitter-text (~> 3.1)
    incoming_mail_processor (0.0.1)
      activesupport (>= 3.2)
      aws-sdk-s3
      aws-sdk-sqs
      html_text_helper
      inst_statsd
      mail (~> 2.7.1)
      net-imap
      net-pop
      net-smtp
      utf8_cleaner
    json_token (0.0.1)
      json
    linked_in (1.0.0)
      nokogiri
      oauth
    live_events (1.0.0)
      activesupport
      aws-sdk-kinesis
      inst_statsd
    lti-advantage (0.1.0)
      activemodel (>= 5.1)
      json-jwt (~> 1.5)
    lti_outbound (0.0.1)
      activesupport
      i18n
      oauth
    multipart (0.0.1)
      canvas_slug
      mime-types (~> 3.2)
    paginated_collection (1.0.0)
      folio-pagination (~> 0.0.12)
      will_paginate (~> 3.0)
    request_context (0.1.0)
      actionpack
      canvas_security
      railties
    stringify_ids (1.0.0)
    turnitin_api (0.1.0)
      activesupport
      faraday (~> 0.17.3)
      faraday_middleware (~> 0.8)
      inst_statsd
      simple_oauth (~> 0.3)
    twitter (1.0.0)
      html_text_helper
      oauth
    utf8_cleaner (0.0.1)
    workflow (0.0.1)
      rails (>= 3.2)

GEM
  remote: https://rubygems.org/
  specs:
    Ascii85 (1.1.0)
    academic_benchmarks (1.1.2)
      activesupport (>= 3.2.22, < 7.1)
      httparty (~> 0.13)
    actioncable (7.0.4.3)
      actionpack (= 7.0.4.3)
      activesupport (= 7.0.4.3)
      nio4r (~> 2.0)
      websocket-driver (>= 0.6.1)
    actionmailbox (7.0.4.3)
      actionpack (= 7.0.4.3)
      activejob (= 7.0.4.3)
      activerecord (= 7.0.4.3)
      activestorage (= 7.0.4.3)
      activesupport (= 7.0.4.3)
      mail (>= 2.7.1)
      net-imap
      net-pop
      net-smtp
    actionmailer (7.0.4.3)
      actionpack (= 7.0.4.3)
      actionview (= 7.0.4.3)
      activejob (= 7.0.4.3)
      activesupport (= 7.0.4.3)
      mail (~> 2.5, >= 2.5.4)
      net-imap
      net-pop
      net-smtp
      rails-dom-testing (~> 2.0)
    actionpack (7.0.4.3)
      actionview (= 7.0.4.3)
      activesupport (= 7.0.4.3)
      rack (~> 2.0, >= 2.2.0)
      rack-test (>= 0.6.3)
      rails-dom-testing (~> 2.0)
      rails-html-sanitizer (~> 1.0, >= 1.2.0)
    actiontext (7.0.4.3)
      actionpack (= 7.0.4.3)
      activerecord (= 7.0.4.3)
      activestorage (= 7.0.4.3)
      activesupport (= 7.0.4.3)
      globalid (>= 0.6.0)
      nokogiri (>= 1.8.5)
    actionview (7.0.4.3)
      activesupport (= 7.0.4.3)
      builder (~> 3.1)
      erubi (~> 1.4)
      rails-dom-testing (~> 2.0)
      rails-html-sanitizer (~> 1.1, >= 1.2.0)
    active_model-better_errors (1.6.7)
      activemodel (>= 3.0)
    active_record_query_trace (1.8)
    activejob (7.0.4.3)
      activesupport (= 7.0.4.3)
      globalid (>= 0.3.6)
    activemodel (7.0.4.3)
      activesupport (= 7.0.4.3)
    activemodel-serializers-xml (1.0.2)
      activemodel (> 5.x)
      activesupport (> 5.x)
      builder (~> 3.1)
    activerecord (7.0.4.3)
      activemodel (= 7.0.4.3)
      activesupport (= 7.0.4.3)
    activerecord-pg-extensions (0.4.4)
      activerecord (>= 6.0, < 7.1)
      railties (>= 6.0, < 7.1)
    activeresource (6.0.0)
      activemodel (>= 6.0)
      activemodel-serializers-xml (~> 1.0)
      activesupport (>= 6.0)
    activestorage (7.0.4.3)
      actionpack (= 7.0.4.3)
      activejob (= 7.0.4.3)
      activerecord (= 7.0.4.3)
      activesupport (= 7.0.4.3)
      marcel (~> 1.0)
      mini_mime (>= 1.1.0)
    activesupport (7.0.4.3)
      concurrent-ruby (~> 1.0, >= 1.0.2)
      i18n (>= 1.6, < 2)
      minitest (>= 5.1)
      tzinfo (~> 2.0)
    addressable (2.8.1)
      public_suffix (>= 2.0.2, < 6.0)
    adobe_connect (1.0.11)
      activesupport (>= 2.3.17)
      nokogiri (~> 1.13.3)
      rake (>= 0.9.2)
    aes_key_wrap (1.1.0)
    afm (0.2.2)
    after_transaction_commit (2.2.2)
      activerecord (>= 5.2)
    apollo-federation (1.1.5)
      google-protobuf (~> 3.7)
      graphql (>= 1.9.8)
    aroi (0.0.7)
      rails (>= 3.2)
    ast (2.4.2)
    authlogic (6.4.2)
      activemodel (>= 5.2, < 7.1)
      activerecord (>= 5.2, < 7.1)
      activesupport (>= 5.2, < 7.1)
      request_store (~> 1.0)
    autoparse (0.3.3)
      addressable (>= 2.3.1)
      extlib (>= 0.9.15)
      multi_json (>= 1.0.0)
    awesome_print (1.9.2)
    aws-eventstream (1.2.0)
    aws-partitions (1.737.0)
    aws-sdk-applicationautoscaling (1.68.0)
      aws-sdk-core (~> 3, >= 3.165.0)
      aws-sigv4 (~> 1.1)
    aws-sdk-autoscaling (1.86.0)
      aws-sdk-core (~> 3, >= 3.165.0)
      aws-sigv4 (~> 1.1)
    aws-sdk-core (3.171.0)
      aws-eventstream (~> 1, >= 1.0.2)
      aws-partitions (~> 1, >= 1.651.0)
      aws-sigv4 (~> 1.5)
      jmespath (~> 1, >= 1.6.1)
    aws-sdk-dynamodb (1.83.0)
      aws-sdk-core (~> 3, >= 3.165.0)
      aws-sigv4 (~> 1.1)
    aws-sdk-kinesis (1.45.0)
      aws-sdk-core (~> 3, >= 3.165.0)
      aws-sigv4 (~> 1.1)
    aws-sdk-kms (1.63.0)
      aws-sdk-core (~> 3, >= 3.165.0)
      aws-sigv4 (~> 1.1)
    aws-sdk-s3 (1.119.2)
      aws-sdk-core (~> 3, >= 3.165.0)
      aws-sdk-kms (~> 1)
      aws-sigv4 (~> 1.4)
    aws-sdk-sns (1.60.0)
      aws-sdk-core (~> 3, >= 3.165.0)
      aws-sigv4 (~> 1.1)
    aws-sdk-sqs (1.53.0)
      aws-sdk-core (~> 3, >= 3.165.0)
      aws-sigv4 (~> 1.1)
    aws-sigv4 (1.5.2)
      aws-eventstream (~> 1, >= 1.0.2)
    axe-core-api (4.1.0)
      capybara
      dumb_delegator
      selenium-webdriver
      virtus
      watir
    axe-core-rspec (4.1.0)
      axe-core-api
      dumb_delegator
      virtus
    axe-core-selenium (4.1.0)
      axe-core-api
      dumb_delegator
    axiom-types (0.1.1)
      descendants_tracker (~> 0.0.4)
      ice_nine (~> 0.11.0)
      thread_safe (~> 0.3, >= 0.3.1)
    barby (0.6.8)
    bcrypt (3.1.16)
    bigdecimal (3.1.3)
    bindata (2.4.14)
    bluecloth (2.2.0)
    bootsnap (1.13.0)
      msgpack (~> 1.2)
    brakeman (5.4.1)
    brotli (0.4.0)
    browser (5.1.0)
    builder (3.2.4)
    business_time (0.13.0)
      activesupport (>= 3.2.0)
      tzinfo
    byebug (11.1.3)
    canvas_connect (0.3.16)
      adobe_connect (~> 1.0.0)
      rake (>= 0.9.6)
    canvas_webex (0.18.2)
      railties
    capybara (3.39.0)
      addressable
      matrix
      mini_mime (>= 0.1.3)
      nokogiri (~> 1.8)
      rack (>= 1.6.0)
      rack-test (>= 0.6.3)
      regexp_parser (>= 1.5, < 3.0)
      xpath (~> 3.2)
    childprocess (3.0.0)
    chunky_png (1.4.0)
    coderay (1.1.3)
    coercible (1.0.0)
      descendants_tracker (~> 0.0.1)
    colored (1.2)
    colorize (0.8.1)
    concurrent-ruby (1.2.2)
    connection_pool (2.3.0)
    crack (0.4.5)
      rexml
    crass (1.0.6)
    crocodoc-ruby (0.0.1)
      json
    crypt (2.2.1)
    crystalball (0.7.0)
      git
    database_cleaner (2.0.2)
      database_cleaner-active_record (>= 2, < 3)
    database_cleaner-active_record (2.1.0)
      activerecord (>= 5.a)
      database_cleaner-core (~> 2.0.0)
    database_cleaner-core (2.0.1)
    db-query-matchers (0.11.0)
      activesupport (>= 4.0, < 7.1)
      rspec (>= 3.0)
    ddtrace (0.42.0)
      msgpack
    debug_inspector (1.1.0)
    deep_merge (1.2.2)
    descendants_tracker (0.0.4)
      thread_safe (~> 0.3, >= 0.3.1)
    diff-lcs (1.5.0)
    dig_rb (1.0.1)
    digest (3.1.1)
    digest-murmurhash (1.1.1)
    diplomat (2.6.3)
      deep_merge (~> 1.2)
      faraday (>= 0.9, < 2.0)
    docile (1.4.0)
    docx (0.6.2)
      nokogiri (~> 1.10, >= 1.10.4)
      rubyzip (~> 2.0)
    dogstatsd-ruby (4.8.2)
    domain_name (0.5.20190701)
      unf (>= 0.0.5, < 1.0.0)
    dotenv (2.8.1)
    dress_code (1.2.1)
      colored
      mustache
      pygments.rb
      redcarpet
    dumb_delegator (1.0.0)
    dynect4r (0.2.4)
      json
      rest-client
    ecma-re-validator (0.4.0)
      regexp_parser (~> 2.2)
    encrypted_cookie_store-instructure (1.2.12)
      actionpack (>= 4.2, < 7.1)
    erubi (1.12.0)
    escape_code (0.2)
    et-orbi (1.2.4)
      tzinfo
    ethon (0.12.0)
      ffi (>= 1.3.0)
    expgen (0.1.1)
      parslet
    extlib (0.9.16)
    factory_bot (6.2.1)
      activesupport (>= 5.0.0)
    faraday (0.17.4)
      multipart-post (>= 1.2, < 3)
    faraday_middleware (0.14.0)
      faraday (>= 0.7.4, < 1.0)
    ffi (1.14.2)
    ffi-compiler (1.0.1)
      ffi (>= 1.0.0)
      rake
    filelock (1.1.1)
    find_a_port (1.0.1)
    flakey_spec_catcher (0.12.1)
      rspec (~> 3.10)
      timecop (~> 0.9)
    folio-pagination (0.0.12)
    fugit (1.4.0)
      et-orbi (~> 1.1, >= 1.1.8)
      raabro (~> 1.4)
    gepub (1.0.15)
      nokogiri (>= 1.8.2, < 2.0)
      rubyzip (> 1.1.1, < 2.4)
    gergich (2.1.1)
      httparty (~> 0.17)
      sqlite3 (~> 1.4)
    git (1.11.0)
      rchardet (~> 1.8)
    git-version-bump (0.18.0)
    globalid (1.1.0)
      activesupport (>= 5.0)
    globby (0.1.2)
    google-api-client (0.8.2)
      activesupport (>= 3.2)
      addressable (~> 2.3)
      autoparse (~> 0.3)
      extlib (~> 0.9)
      faraday (~> 0.9)
      launchy (~> 2.4)
      multi_json (~> 1.10)
      retriable (~> 1.4)
      signet (~> 0.6)
    google-protobuf (3.22.2-aarch64-linux)
    google-protobuf (3.22.2-arm64-darwin)
    google-protobuf (3.22.2-x86_64-darwin)
    google-protobuf (3.22.2-x86_64-linux)
    graphql (1.12.14)
    graphql-batch (0.4.3)
      graphql (>= 1.3, < 2)
      promise.rb (~> 0.7.2)
    guardrail (3.0.2)
      activerecord (>= 6.1, < 7.1)
      railties (>= 6.1, < 7.1)
    hana (1.3.7)
    hashdiff (1.0.1)
    hashery (2.1.2)
    hashie (4.1.0)
    headless (2.3.1)
    highline (2.0.3)
    http-accept (1.7.0)
    http-cookie (1.0.5)
      domain_name (~> 0.5)
    httparty (0.18.1)
      mime-types (~> 3.0)
      multi_xml (>= 0.5.2)
    i18n (1.12.0)
      concurrent-ruby (~> 1.0)
    icalendar (2.7.0)
      ice_cube (~> 0.16)
    ice_cube (0.16.4)
    ice_nine (0.11.2)
    idn-ruby (0.1.5)
    ims-lti (2.3.3)
      addressable (~> 2.5, >= 2.5.1)
      builder (~> 3.2)
      faraday (< 2.0)
      faraday_middleware (< 2.0)
      json-jwt (~> 1.7)
      rexml
      simple_oauth (~> 0.3.1)
    inflection (1.0.0)
    inst-jobs (3.1.6)
      activerecord (>= 6.0)
      activerecord-pg-extensions (~> 0.4.4)
      activesupport (>= 6.0)
      after_transaction_commit (>= 1.0, < 3)
      debug_inspector (~> 1.0)
      fugit (~> 1.3)
      railties (>= 6.0)
    inst-jobs-autoscaling (2.1.1)
      aws-sdk-autoscaling
      inst-jobs (> 1.0, < 4.0)
    inst-jobs-statsd (2.2.0)
      inst-jobs (>= 3.1.1, < 4.0)
      inst_statsd (>= 2.1.2, < 3.0)
    inst_access (0.1.1)
      activesupport (>= 5)
      json-jwt (= 1.13.0)
    inst_statsd (2.2.0)
      aroi (>= 0.0.7)
      dogstatsd-ruby (~> 4.2)
      statsd-ruby (~> 1.0)
    instructure-happymapper (0.5.10)
      nokogiri (~> 1.5)
    io-console (0.6.0)
    irb (1.4.1)
      reline (>= 0.3.0)
    iso8601 (0.13.0)
    jira_ref_parser (1.0.1)
    jmespath (1.6.2)
    json (2.6.3)
    json-jwt (1.13.0)
      activesupport (>= 4.2)
      aes_key_wrap
      bindata
    json-schema (2.8.1)
      addressable (>= 2.4)
    json_schemer (0.2.24)
      ecma-re-validator (~> 0.3)
      hana (~> 1.3)
      regexp_parser (~> 2.0)
      uri_template (~> 0.7)
    jwt (2.5.0)
    launchy (2.5.0)
      addressable (~> 2.7)
    letter_opener (1.7.0)
      launchy (~> 2.2)
    link_header (0.0.8)
    loofah (2.20.0)
      crass (~> 1.0.2)
      nokogiri (>= 1.5.9)
    luminosity_contrast (0.2.1)
    mail (2.7.1)
      mini_mime (>= 0.1.1)
    marcel (1.0.2)
    marginalia (1.11.1)
      actionpack (>= 5.2)
      activerecord (>= 5.2)
    matrix (0.4.2)
    maxminddb (0.1.22)
    mechanize (2.7.7)
      domain_name (~> 0.5, >= 0.5.1)
      http-cookie (~> 1.0)
      mime-types (>= 1.17.2)
      net-http-digest_auth (~> 1.1, >= 1.1.1)
      net-http-persistent (>= 2.5.2)
      nokogiri (~> 1.6)
      ntlm-http (~> 0.1, >= 0.1.1)
      webrick (~> 1.7)
      webrobots (>= 0.0.9, < 0.2)
    method_source (1.0.0)
    mime-types (3.3.1)
      mime-types-data (~> 3.2015)
    mime-types-data (3.2023.0218.1)
    mini_magick (4.11.0)
    mini_mime (1.1.2)
    minitest (5.18.0)
    moodle2cc (0.2.41)
      builder
      instructure-happymapper (~> 0.5.10)
      nokogiri
      rdiscount
      rubyzip (>= 1.0.0)
      thor
    msgpack (1.6.0)
    multi_json (1.15.0)
    multi_xml (0.6.0)
    multipart-post (2.1.1)
    mustache (1.1.1)
    net-http-digest_auth (1.4.1)
    net-http-persistent (4.0.1)
      connection_pool (~> 2.2)
    net-imap (0.2.3)
      digest
      net-protocol
      strscan
    net-ldap (0.16.3)
    net-pop (0.1.1)
      digest
      net-protocol
      timeout
    net-protocol (0.2.1)
      timeout
    net-smtp (0.3.1)
      digest
      net-protocol
      timeout
    netrc (0.11.0)
    nio4r (2.5.9)
    nokogiri (1.13.8-aarch64-linux)
      racc (~> 1.4)
    nokogiri (1.13.8-arm64-darwin)
      racc (~> 1.4)
    nokogiri (1.13.8-x86_64-darwin)
      racc (~> 1.4)
    nokogiri (1.13.8-x86_64-linux)
      racc (~> 1.4)
    nokogiri-xmlsec-instructure (0.10.2)
      nokogiri (>= 1.11.2)
    ntlm-http (0.1.1)
    oauth (0.5.4)
    oauth2 (1.4.4)
      faraday (>= 0.8, < 2.0)
      jwt (>= 1.0, < 3.0)
      multi_json (~> 1.3)
      multi_xml (~> 0.5)
      rack (>= 1.2, < 3)
    oj (3.10.16)
    once-ler (2.0.1)
      activerecord (>= 6.0, < 7.1)
      rspec (>= 3.6)
      rspec-rails (>= 4.0)
    outrigger (3.0.1)
      activerecord (>= 6.0, < 7.1)
      railties (>= 6.0, < 7.1)
    pact (1.63.0)
      pact-mock_service (~> 3.0, >= 3.3.1)
      pact-support (~> 1.16, >= 1.16.9)
      rack-test (>= 0.6.3, < 3.0.0)
      rspec (~> 3.0)
      term-ansicolor (~> 1.0)
      thor (>= 0.20, < 2.0)
      webrick (~> 1.3)
    pact-messages (0.2.0)
      pact (~> 1.9)
    pact-mock_service (3.11.0)
      filelock (~> 1.1)
      find_a_port (~> 1.0.1)
      json
      pact-support (~> 1.16, >= 1.16.4)
      rack (~> 2.0)
      rspec (>= 2.14)
      term-ansicolor (~> 1.0)
      thor (>= 0.19, < 2.0)
      webrick (~> 1.3)
    pact-support (1.17.0)
      awesome_print (~> 1.9)
      diff-lcs (~> 1.4)
      expgen (~> 0.1)
      term-ansicolor (~> 1.0)
    pact_broker-client (1.66.0)
      dig_rb (~> 1.0)
      httparty (~> 0.18.1)
      rake (~> 13.0)
      table_print (~> 1.5)
      term-ansicolor (~> 1.7)
      thor (>= 0.20, < 2.0)
    parallel (1.22.1)
    parser (3.2.2.0)
      ast (~> 2.4.1)
    parslet (2.0.0)
    pdf-core (0.9.0)
    pdf-reader (2.5.0)
      Ascii85 (~> 1.0)
      afm (~> 0.2.1)
      hashery (~> 2.0)
      ruby-rc4
      ttfunk
    pg (1.4.5)
    pg_query (2.2.0)
      google-protobuf (>= 3.19.2)
    prawn (2.4.0)
      pdf-core (~> 0.9.0)
      ttfunk (~> 1.7)
    prawn-emoji (5.3.0)
      prawn (~> 2.3)
      unicode-emoji (~> 3.1)
    prawn-rails (1.3.0)
      prawn
      prawn-table
      rails (>= 3.1.0)
    prawn-table (0.2.2)
      prawn (>= 1.3.0, < 3.0.0)
    promise.rb (0.7.4)
    prosopite (1.3.0)
    pry (0.14.2)
      coderay (~> 1.1)
      method_source (~> 1.0)
    pry-byebug (3.10.1)
      byebug (~> 11.0)
      pry (>= 0.13, < 0.15)
    public_suffix (5.0.1)
    puma (5.6.5)
      nio4r (~> 2.0)
    pygments.rb (2.2.0)
    raabro (1.4.0)
    racc (1.6.2)
    rack (2.2.3)
    rack-brotli (1.0.0)
      brotli (>= 0.1.7)
      git-version-bump (>= 0.15)
      rack (>= 1.4)
    rack-test (1.1.0)
      rack (>= 1.0, < 3)
    rails (7.0.4.3)
      actioncable (= 7.0.4.3)
      actionmailbox (= 7.0.4.3)
      actionmailer (= 7.0.4.3)
      actionpack (= 7.0.4.3)
      actiontext (= 7.0.4.3)
      actionview (= 7.0.4.3)
      activejob (= 7.0.4.3)
      activemodel (= 7.0.4.3)
      activerecord (= 7.0.4.3)
      activestorage (= 7.0.4.3)
      activesupport (= 7.0.4.3)
      bundler (>= 1.15.0)
      railties (= 7.0.4.3)
    rails-controller-testing (1.0.5)
      actionpack (>= 5.0.1.rc1)
      actionview (>= 5.0.1.rc1)
      activesupport (>= 5.0.1.rc1)
    rails-dom-testing (2.0.3)
      activesupport (>= 4.2.0)
      nokogiri (>= 1.6)
    rails-html-sanitizer (1.5.0)
      loofah (~> 2.19, >= 2.19.1)
    rails-observers (0.1.5)
      activemodel (>= 4.0)
    railties (7.0.4.3)
      actionpack (= 7.0.4.3)
      activesupport (= 7.0.4.3)
      method_source
      rake (>= 12.2)
      thor (~> 1.0)
      zeitwerk (~> 2.5)
<<<<<<< HEAD
    rainbow (3.0.0)
    rake (13.0.6)
    randexp (0.1.7)
=======
    rainbow (3.1.1)
    rake (13.0.6)
>>>>>>> 0889f4aa
    ratom-nokogiri (0.10.11)
      nokogiri (>= 1.5.6, < 2.0)
    rchardet (1.8.0)
    rdiscount (2.2.7)
    redcarpet (3.5.0)
    redis (4.1.4)
    redis-scripting (1.0.1)
      redis (>= 3.0)
    regexp_parser (2.7.0)
    reline (0.3.2)
      io-console (~> 0.5)
    request_store (1.5.1)
      rack (>= 1.4)
    rest-client (2.1.0)
      http-accept (>= 1.7.0, < 2.0)
      http-cookie (>= 1.0.2, < 2.0)
      mime-types (>= 1.16, < 4.0)
      netrc (~> 0.8)
    restforce (5.0.3)
      faraday (>= 0.9.0, <= 2.0)
      faraday_middleware (>= 0.8.8, <= 2.0)
      hashie (>= 1.2.0, < 5.0)
      jwt (>= 1.5.6)
    retriable (1.4.1)
    rexml (3.2.5)
    ritex (1.0.1)
    rotp (6.2.0)
    rqrcode (1.2.0)
      chunky_png (~> 1.0)
      rqrcode_core (~> 0.2)
    rqrcode_core (0.2.0)
    rrule (0.4.4)
      activesupport (>= 2.3)
    rspec (3.12.0)
      rspec-core (~> 3.12.0)
      rspec-expectations (~> 3.12.0)
      rspec-mocks (~> 3.12.0)
    rspec-collection_matchers (1.2.0)
      rspec-expectations (>= 2.99.0.beta1)
    rspec-core (3.12.1)
      rspec-support (~> 3.12.0)
    rspec-expectations (3.12.2)
      diff-lcs (>= 1.2.0, < 2.0)
      rspec-support (~> 3.12.0)
    rspec-mocks (3.12.5)
      diff-lcs (>= 1.2.0, < 2.0)
      rspec-support (~> 3.12.0)
    rspec-rails (6.0.1)
      actionpack (>= 6.1)
      activesupport (>= 6.1)
      railties (>= 6.1)
      rspec-core (~> 3.11)
      rspec-expectations (~> 3.11)
      rspec-mocks (~> 3.11)
      rspec-support (~> 3.11)
    rspec-support (3.12.0)
    rspec_around_all (0.2.0)
      rspec (>= 2.0)
    rspec_junit_formatter (0.6.0)
      rspec-core (>= 2, < 4, != 2.12.0)
    rss (0.2.9)
      rexml
    rubocop (1.49.0)
      json (~> 2.3)
      parallel (~> 1.10)
      parser (>= 3.2.0.0)
      rainbow (>= 2.2.2, < 4.0)
      regexp_parser (>= 1.8, < 3.0)
      rexml (>= 3.2.5, < 4.0)
      rubocop-ast (>= 1.28.0, < 2.0)
      ruby-progressbar (~> 1.7)
      unicode-display_width (>= 2.4.0, < 3.0)
    rubocop-ast (1.28.0)
      parser (>= 3.2.1.0)
    rubocop-capybara (2.17.1)
      rubocop (~> 1.41)
    rubocop-performance (1.17.1)
      rubocop (>= 1.7.0, < 2.0)
      rubocop-ast (>= 0.4.0)
    rubocop-rails (2.12.4)
      activesupport (>= 4.2.0)
      rack (>= 1.1)
      rubocop (>= 1.7.0, < 2.0)
    rubocop-rake (0.6.0)
      rubocop (~> 1.0)
    rubocop-rspec (2.19.0)
      rubocop (~> 1.33)
      rubocop-capybara (~> 2.17)
    ruby-duration (3.2.3)
      activesupport (>= 3.0.0)
      i18n
      iso8601
    ruby-progressbar (1.11.0)
    ruby-rc4 (0.1.5)
    ruby-rtf (0.0.5)
    ruby2_keywords (0.0.3)
    ruby2ruby (2.4.4)
      ruby_parser (~> 3.1)
      sexp_processor (~> 4.6)
    ruby_parser (3.20.0)
      sexp_processor (~> 4.16)
    rubycas-client (2.3.9)
      activesupport
    rubyzip (2.3.0)
    saml2 (3.1.2)
      activesupport (>= 3.2, < 7.1)
      nokogiri (>= 1.5.8, < 2.0)
      nokogiri-xmlsec-instructure (~> 0.9, >= 0.9.5)
    sanitize (6.0.0)
      crass (~> 1.0.2)
      nokogiri (>= 1.12.0)
    sauce_whisk (0.3.2)
      json
      rest-client (~> 2.0)
    scrypt (3.0.7)
      ffi-compiler (>= 1.0, < 2.0)
    selenium-webdriver (4.1.0)
      childprocess (>= 0.5, < 5.0)
      rexml (~> 3.2, >= 3.2.5)
      rubyzip (>= 1.2.2)
    sentry-inst_jobs (1.0.2)
      inst-jobs (~> 3.0)
      sentry-ruby-core (~> 5.1.0)
    sentry-rails (5.1.0)
      railties (>= 5.0)
      sentry-ruby-core (~> 5.1.0)
    sentry-ruby (5.1.0)
      concurrent-ruby (~> 1.0, >= 1.0.2)
      sentry-ruby-core (= 5.1.0)
    sentry-ruby-core (5.1.0)
      concurrent-ruby
    sexp_processor (4.16.1)
    shoulda-matchers (4.3.0)
      activesupport (>= 4.2.0)
    signet (0.15.0)
      addressable (~> 2.3)
      faraday (>= 0.17.3, < 2.0)
      jwt (>= 1.5, < 3.0)
      multi_json (~> 1.10)
    simple_oauth (0.3.1)
    simple_uuid (0.4.0)
    simplecov (0.22.0)
      docile (~> 1.1)
      simplecov-html (~> 0.11)
      simplecov_json_formatter (~> 0.1)
    simplecov-html (0.12.3)
    simplecov-rcov (0.3.1)
      simplecov (>= 0.4.1)
    simplecov_json_formatter (0.1.4)
    soap4r-middleware (0.8.7)
      soap4r-ruby1.9 (= 2.0.5)
    soap4r-ruby1.9 (2.0.5)
    spring (4.0.0)
    spring-commands-parallel-rspec (1.1.0)
      spring (>= 0.9.1)
    spring-commands-rspec (1.0.4)
      spring (>= 0.9.1)
    sqlite3 (1.6.2-aarch64-linux)
    sqlite3 (1.6.2-arm64-darwin)
    sqlite3 (1.6.2-x86_64-darwin)
    sqlite3 (1.6.2-x86_64-linux)
    sshkey (2.0.0)
    stackprof (0.2.24)
    statsd-ruby (1.4.0)
    stormbreaker (0.0.8)
      axe-core-api (~> 4.1.0)
      axe-core-rspec (~> 4.1.0)
      axe-core-selenium (~> 4.1.0)
      rspec (~> 3.8)
    strscan (3.0.6)
    swearjar (1.4.0)
    switchman (3.3.7)
      activerecord (>= 6.1.4, < 7.1)
      guardrail (~> 3.0.1)
      parallel (~> 1.22)
      railties (>= 6.1, < 7.1)
    switchman-inst-jobs (4.0.13)
      inst-jobs (>= 2.4.9, < 4.0)
      parallel (>= 1.19)
      railties (>= 6.1, < 7.1)
      switchman (~> 3.1)
    sync (0.5.0)
    table_print (1.5.7)
    term-ansicolor (1.7.1)
      tins (~> 1.0)
    testrail_client (0.0.1)
    testrailtagging (0.3.8.7)
      parser
      rspec
      testrail_client
    thor (1.2.1)
    thread_safe (0.3.6)
    thrift (0.9.3.0)
<<<<<<< HEAD
    timecop (0.9.5)
=======
    timecop (0.9.6)
>>>>>>> 0889f4aa
    timeout (0.3.2)
    tins (1.32.1)
      sync
    ttfunk (1.7.0)
    twilio-ruby (5.36.0)
      faraday (>= 0.9, < 2.0)
      jwt (>= 1.5, <= 2.5)
      nokogiri (>= 1.6, < 2.0)
    twitter-text (3.1.0)
      idn-ruby
      unf (~> 0.1.0)
    typhoeus (1.4.0)
      ethon (>= 0.9.0)
    tzinfo (2.0.4)
      concurrent-ruby (~> 1.0)
    unf (0.1.4)
      unf_ext
    unf_ext (0.0.8.2)
    unicode-display_width (2.4.2)
    unicode-emoji (3.3.1)
      unicode-version (~> 1.0)
    unicode-version (1.3.0)
    uri_template (0.7.0)
    vault (0.15.0)
      aws-sigv4
    vcr (6.1.0)
    vericite_api (1.5.3)
      json (>= 1.4.6)
    virtus (2.0.0)
      axiom-types (~> 0.1)
      coercible (~> 1.0)
      descendants_tracker (~> 0.0, >= 0.0.3)
    watir (7.1.0)
      regexp_parser (>= 1.2, < 3)
      selenium-webdriver (~> 4.0)
    wcag_color_contrast (0.1.0)
    webdrivers (5.2.0)
      nokogiri (~> 1.6)
      rubyzip (>= 1.3.0)
      selenium-webdriver (~> 4.0)
    webmock (3.18.1)
      addressable (>= 2.8.0)
      crack (>= 0.3.2)
      hashdiff (>= 0.4.0, < 2.0.0)
    webrick (1.8.1)
    webrobots (0.1.2)
    websocket-driver (0.7.5)
      websocket-extensions (>= 0.1.0)
    websocket-extensions (0.1.5)
    will_paginate (3.3.0)
    xml-simple (1.1.5)
    xpath (3.2.0)
      nokogiri (~> 1.8)
    ya2yaml (0.31)
    yard (0.9.26)
    yard-appendix (0.1.8)
      yard (>= 0.8.0)
    zeitwerk (2.6.7)
    zendesk_api (1.28.0)
      faraday (>= 0.9.0, < 2.0.0)
      hashie (>= 3.5.2, < 5.0.0)
      inflection
      mime-types
      multipart-post (~> 2.0)

PLATFORMS
  aarch64-linux
  arm64-darwin
  x86_64-darwin
  x86_64-linux

DEPENDENCIES
  academic_benchmark!
  academic_benchmarks (= 1.1.2)
  account_reports!
  active_model-better_errors (= 1.6.7)
  active_model_serializers (= 0.9.0alpha1)!
  active_record_query_trace (= 1.8)
  activerecord-pg-extensions (= 0.4.4)
  activeresource (= 6.0.0)
  activesupport-suspend_callbacks!
  acts_as_list!
  addressable (~> 2.8)
  adheres_to_policy!
  after_transaction_commit (= 2.2.2)
  apollo-federation (= 1.1.5)
  attachment_fu!
  authlogic (= 6.4.2)
  autoextend!
  aws-sdk-dynamodb (~> 1.83)
  aws-sdk-kinesis (~> 1.45)
  aws-sdk-kms (~> 1.63)
  aws-sdk-s3 (~> 1.119)
  aws-sdk-sns (~> 1.60)
  aws-sdk-sqs (~> 1.53)
  axe-core-api (~> 4.1.0)
  axe-core-rspec (~> 4.1.0)
  axe-core-selenium (~> 4.1.0)
  barby (= 0.6.8)
  bcrypt (= 3.1.16)
  bigdecimal (= 3.1.3)
  bluecloth (= 2.2.0)
  bookmarked_collection!
  bootsnap (= 1.13.0)
  brakeman (~> 5.4)
  broadcast_policy!
  browser (= 5.1.0)
  builder (= 3.2.4)
  bundler (~> 2.2)
  business_time (= 0.13.0)
  byebug (= 11.1.3)
  canvas_breach_mitigation!
  canvas_cache!
  canvas_cassandra!
  canvas_color!
  canvas_connect (= 0.3.16)
  canvas_crummy!
  canvas_dynamodb!
  canvas_errors!
  canvas_ext!
  canvas_http!
  canvas_kaltura!
  canvas_mimetype_fu!
  canvas_panda_pub!
  canvas_partman!
  canvas_quiz_statistics!
  canvas_sanitize!
  canvas_security!
  canvas_slug!
  canvas_sort!
  canvas_stringex!
  canvas_text_helper!
  canvas_time!
  canvas_unzip!
  canvas_webex (= 0.18.2)
  cassandra-cql (= 1.2.3)!
  chunky_png (= 1.4.0)
  colorize (= 0.8.1)
  config_file!
  crocodoc-ruby (= 0.0.1)
  crypt (>= 2.2.0)
  crystalball (= 0.7.0)
  csv_diff!
  database_cleaner (~> 2.0)
  db-query-matchers (= 0.11.0)
  ddtrace (= 0.42.0)
  digest-murmurhash (= 1.1.1)
  diigo!
  diplomat (= 2.6.3)
  docx (= 0.6.2)
  dotenv (~> 2.8)
  dress_code (= 1.2.1)
  dynamic_settings!
  dynect4r (= 0.2.4)
  encrypted_cookie_store-instructure (= 1.2.12)
  escape_code (= 0.2)
  event_stream!
  factory_bot (= 6.2.1)
  faraday (= 0.17.4)
  ffi (= 1.14.2)
  ffi-icu (= 0.4.0)!
  flakey_spec_catcher (~> 0.12)
  folio-pagination (= 0.0.12)
  gepub (= 1.0.15)
  gergich (= 2.1.1)
  google_drive!
  graphql (= 1.12.14)
  graphql-batch (= 0.4.3)
  guardrail (= 3.0.2)
  hashery (= 2.1.2)
  headless (= 2.3.1)
  highline (= 2.0.3)
  html_text_helper!
  httparty (= 0.18.1)
  i18n (~> 1.12)
  i18n_extraction!
  i18n_tasks!
  i18nliner (= 0.2.2)!
  icalendar (= 2.7.0)
  ims-lti (= 2.3.3)
  incoming_mail_processor!
  inst-jobs (= 3.1.6)
  inst-jobs-autoscaling (= 2.1.1)
  inst-jobs-statsd (= 2.2.0)
  inst_access (= 0.1.1)
  inst_statsd (= 2.2.0)
  irb (= 1.4.1)
  jira_ref_parser (= 1.0.1)
  json (~> 2.6.1)
  json-jwt (= 1.13.0)
  json-schema (~> 2.8.1)
  json_schemer (~> 0.2)
  json_token!
  letter_opener (= 1.7.0)
  link_header (= 0.0.8)
  linked_in!
  live_events!
  lti-advantage!
  lti_outbound!
  luminosity_contrast (= 0.2.1)
  mail (= 2.7.1)
  marginalia (= 1.11.1)
  matrix (= 0.4.2)
  maxminddb (= 0.1.22)
  mechanize (= 2.7.7)
  mime-types (= 3.3.1)
  mime-types-data (~> 3.2023)
  mini_magick (= 4.11.0)
  moodle_importer!
  multi_json (= 1.15.0)
  multipart!
  net-imap (= 0.2.3)
  net-ldap (= 0.16.3)
  net-pop (= 0.1.1)
  net-smtp (= 0.3.1)
  nokogiri (= 1.13.8)
  oauth (= 0.5.4)
  oauth2 (= 1.4.4)
  oj (= 3.10.16)
  once-ler (= 2.0.1)
  outrigger (= 3.0.1)
  pact (~> 1.57)
  pact-messages (= 0.2.0)
  pact_broker-client (~> 1.66)
  paginated_collection!
  parallel (= 1.22.1)
  pdf-reader (= 2.5.0)
  pg (= 1.4.5)
  pg_query (= 2.2.0)
  prawn-emoji (~> 5.3)
  prawn-rails (= 1.3.0)
  prosopite (~> 1.3)
  pry-byebug (= 3.10.1)
  puma (~> 5.6.5)
  qti_exporter!
  rack (= 2.2.3)
  rack-brotli (= 1.0.0)
  rack-test (= 1.1.0)
  rails (~> 7.0.4)
  rails-controller-testing (= 1.0.5)
  rails-dom-testing (= 2.0.3)
  rails-observers (= 0.1.5)
  rake (~> 13.0)
  ratom-nokogiri (= 0.10.11)
  redcarpet (= 3.5.0)
  redis (= 4.1.4)
  redis-scripting (= 1.0.1)
  regexp_parser (= 2.7.0)
  request_context!
  respondus_soap_endpoint!
  restforce (= 5.0.3)
  retriable (= 1.4.1)
  ritex (= 1.0.1)
  rotp (= 6.2.0)
  rqrcode (= 1.2.0)
  rrule (= 0.4.4)
  rspec (~> 3.12)
  rspec-collection_matchers (= 1.2.0)
  rspec-rails (= 6.0.1)
  rspec_around_all (= 0.2.0)
  rspec_junit_formatter
  rspecq!
  rss (= 0.2.9)
  rubocop (= 1.49.0)
  rubocop-canvas!
  rubocop-performance (= 1.17.1)
  rubocop-rails (= 2.12.4)
  rubocop-rake (= 0.6.0)
  rubocop-rspec (= 2.19.0)
  ruby-duration (= 3.2.3)
  ruby-progressbar (= 1.11.0)
  ruby-rtf (= 0.0.5)
  ruby2_keywords (= 0.0.3)
  rubycas-client (= 2.3.9)
  rubyzip (= 2.3.0)
  saml2 (= 3.1.2)
  sanitize (= 6.0.0)
  sauce_whisk (~> 0.3)
  scrypt (= 3.0.7)
  selenium-webdriver (~> 4.1.0)
  sentry-inst_jobs (= 1.0.2)
  sentry-rails (= 5.1.0)
  sentry-ruby (= 5.1.0)
  shoulda-matchers (= 4.3.0)
  simple_oauth (= 0.3.1)
  simplecov (~> 0.22)
  simplecov-rcov (~> 0.3)
  simply_versioned!
  spring (= 4.0.0)
  spring-commands-parallel-rspec (= 1.1.0)
  spring-commands-rspec (= 1.0.4)
  spring-commands-rubocop (= 0.3.0)!
  sshkey (= 2.0.0)
  stackprof (~> 0.2)
  stormbreaker (= 0.0.8)
  stringify_ids!
  switchman (= 3.3.7)
  switchman-inst-jobs (= 4.0.13)
  testrailtagging (= 0.3.8.7)
  thrift_client (= 0.9.3)!
  timecop (~> 0.9)
  turnitin_api!
  twilio-ruby (= 5.36.0)
  twitter!
  typhoeus (~> 1.3)
  tzinfo (= 2.0.4)
  utf8_cleaner!
  vault (= 0.15.0)
  vcr (= 6.1.0)
  vericite_api (= 1.5.3)
  wcag_color_contrast (= 0.1.0)
  webdrivers (= 5.2.0)
  webmock (~> 3.18)
  week_of_month (= 1.2.5)!
  will_paginate (= 3.3.0)
  workflow!
  xml-simple (= 1.1.5)
  yard (~> 0.9)
  yard-appendix (= 0.1.8)
  zendesk_api (= 1.28.0)

RUBY VERSION
   ruby 2.7.5p203

BUNDLED WITH
   2.3.26<|MERGE_RESOLUTION|>--- conflicted
+++ resolved
@@ -898,14 +898,8 @@
       rake (>= 12.2)
       thor (~> 1.0)
       zeitwerk (~> 2.5)
-<<<<<<< HEAD
-    rainbow (3.0.0)
-    rake (13.0.6)
-    randexp (0.1.7)
-=======
     rainbow (3.1.1)
     rake (13.0.6)
->>>>>>> 0889f4aa
     ratom-nokogiri (0.10.11)
       nokogiri (>= 1.5.6, < 2.0)
     rchardet (1.8.0)
@@ -1099,11 +1093,7 @@
     thor (1.2.1)
     thread_safe (0.3.6)
     thrift (0.9.3.0)
-<<<<<<< HEAD
-    timecop (0.9.5)
-=======
     timecop (0.9.6)
->>>>>>> 0889f4aa
     timeout (0.3.2)
     tins (1.32.1)
       sync
