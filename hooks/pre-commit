#!/usr/bin/env bash

if [[ "$SKIP_CANVAS_PRECOMMIT_HOOK" == "1" ]]; then
  exit 0
fi

SCRIPTPATH="$(
  cd -- "$(dirname "$0")" >/dev/null 2>&1
  pwd -P
)"
CANVAS=$(dirname $SCRIPTPATH)

if [ $(pwd -P) = $CANVAS ]; then
<<<<<<< HEAD
  # if .ts or .tsx files have changed (excluding those in packages/), run tsc
  if git diff --cached --name-only | grep -qE '\.(ts|tsx|js)$'; then
    if [ -f node_modules/.bin/tsc ]; then
      echo 'Checking TypeScript...'
      NODE_OPTIONS=--max-old-space-size=4096 node_modules/.bin/tsc -p tsconfig.json
      if [ $? -ne 0 ]; then
        echo 'TypeScript errors found, aborting commit'
        exit 1
      fi

      echo 'Checking TypeScript (strict)...'
      NODE_OPTIONS=--max-old-space-size=4096 node_modules/.bin/tsc -p tsconfig-strict.json
      if [ $? -ne 0 ]; then
        echo 'TypeScript errors found, aborting commit'
        exit 1
      fi
    else
      echo 'Trying to run tsc inside Docker. If you want things quicker yarn install locally.'
      docker-compose exec -T web node_modules/.bin/tsc -p tsconfig.json ||
        echo "You should run yarn locally or check to make sure docker is running."
      docker-compose exec -T web node_modules/.bin/tsc -p tsconfig-strict.json ||
        echo "You should run yarn locally or check to make sure docker is running."
    fi
  fi

=======
>>>>>>> b7de7814
  # if .js, .ts, or .tsx files have changed, run eslint
  if [ -f node_modules/.bin/lint-staged ]; then
    echo 'Running ESLint...'
    yarn run --silent lint:staged
    if [ $? -ne 0 ]; then
      echo 'ESLint errors found, aborting commit'
      exit 1
    fi
  else
    echo 'Trying to run lint:staged inside Docker. If you want things quicker yarn install locally.'
    docker-compose exec -T web yarn run lint:staged ||
      echo "You should run yarn locally or check to make sure docker is running."
  fi

<<<<<<< HEAD
  # per-package pre-commit hooks
  git diff --cached --name-only | grep -E -o '^(packages/[^/]+)' | sort | uniq | while read -r PACKAGE; do
    # check if CHANGED_PACKAGES/pre-commit-hook.sh exists and run it
    if [ -f "$PACKAGE/pre-commit-hook.sh" ]; then
      echo "Running pre-commit hook for $PACKAGE"

      (cd "$PACKAGE" && "./pre-commit-hook.sh")

      if [ $? -ne 0 ]; then
        echo "Pre-commit hook for $PACKAGE failed, aborting commit"
        exit 1
      fi
    fi
  done || exit 1

  if git diff --cached --name-only | grep -q Gemfile.lock; then
=======
  if git diff --cached --name-only | grep -q 'Gemfile\S*.lock'; then
>>>>>>> b7de7814
    echo "Checking lockfiles..."
    script/sync_lockfiles.rb
  fi
fi

$CANVAS/script/rlint ${RLINT_ARGUMENTS:- --auto-correct-all}

exit 0<|MERGE_RESOLUTION|>--- conflicted
+++ resolved
@@ -11,34 +11,6 @@
 CANVAS=$(dirname $SCRIPTPATH)
 
 if [ $(pwd -P) = $CANVAS ]; then
-<<<<<<< HEAD
-  # if .ts or .tsx files have changed (excluding those in packages/), run tsc
-  if git diff --cached --name-only | grep -qE '\.(ts|tsx|js)$'; then
-    if [ -f node_modules/.bin/tsc ]; then
-      echo 'Checking TypeScript...'
-      NODE_OPTIONS=--max-old-space-size=4096 node_modules/.bin/tsc -p tsconfig.json
-      if [ $? -ne 0 ]; then
-        echo 'TypeScript errors found, aborting commit'
-        exit 1
-      fi
-
-      echo 'Checking TypeScript (strict)...'
-      NODE_OPTIONS=--max-old-space-size=4096 node_modules/.bin/tsc -p tsconfig-strict.json
-      if [ $? -ne 0 ]; then
-        echo 'TypeScript errors found, aborting commit'
-        exit 1
-      fi
-    else
-      echo 'Trying to run tsc inside Docker. If you want things quicker yarn install locally.'
-      docker-compose exec -T web node_modules/.bin/tsc -p tsconfig.json ||
-        echo "You should run yarn locally or check to make sure docker is running."
-      docker-compose exec -T web node_modules/.bin/tsc -p tsconfig-strict.json ||
-        echo "You should run yarn locally or check to make sure docker is running."
-    fi
-  fi
-
-=======
->>>>>>> b7de7814
   # if .js, .ts, or .tsx files have changed, run eslint
   if [ -f node_modules/.bin/lint-staged ]; then
     echo 'Running ESLint...'
@@ -53,26 +25,7 @@
       echo "You should run yarn locally or check to make sure docker is running."
   fi
 
-<<<<<<< HEAD
-  # per-package pre-commit hooks
-  git diff --cached --name-only | grep -E -o '^(packages/[^/]+)' | sort | uniq | while read -r PACKAGE; do
-    # check if CHANGED_PACKAGES/pre-commit-hook.sh exists and run it
-    if [ -f "$PACKAGE/pre-commit-hook.sh" ]; then
-      echo "Running pre-commit hook for $PACKAGE"
-
-      (cd "$PACKAGE" && "./pre-commit-hook.sh")
-
-      if [ $? -ne 0 ]; then
-        echo "Pre-commit hook for $PACKAGE failed, aborting commit"
-        exit 1
-      fi
-    fi
-  done || exit 1
-
-  if git diff --cached --name-only | grep -q Gemfile.lock; then
-=======
   if git diff --cached --name-only | grep -q 'Gemfile\S*.lock'; then
->>>>>>> b7de7814
     echo "Checking lockfiles..."
     script/sync_lockfiles.rb
   fi
