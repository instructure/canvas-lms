# syntax = starlord.inscloudgate.net/jenkins/dockerfile:1.0-experimental

FROM starlord.inscloudgate.net/jenkins/core:focal
SHELL ["/usr/bin/bash", "-c"]
WORKDIR /tmp/src
RUN --mount=target=/tmp/src \
  mkdir -p /tmp/dst && \
  shopt -s globstar && \
<<<<<<< HEAD
  tar --sort=name --mtime='1970-01-01' --owner=0 --group=0 --numeric-owner -cf - \
=======
  tar --sort=name --mtime='1970-01-01' --owner=0 --group=0 --numeric-owner --mode='a+rwX' -cf - \
>>>>>>> bb7bdd27
    --exclude='vendor/qti_migration_tool' \
    config/canvas_rails_switcher.rb \
    Gemfile \
    Gemfile.d \
    gems/**/Gemfile \
    gems/**/*.gemspec \
    gems/**/gem_version.rb \
    gems/**/version.rb \
    gems/plugins/**/Gemfile.d \
    engines/**/Gemfile \
    engines/**/*.gemspec \
    engines/**/version.rb \
    vendor \
    \
    | tee /tmp/dst/ruby-runner.tar | md5sum > /tmp/dst/ruby-runner.tar.md5 && \
  \
<<<<<<< HEAD
  tar --sort=name --mtime='1970-01-01' --owner=0 --group=0 --numeric-owner -cf - \
=======
  tar --sort=name --mtime='1970-01-01' --owner=0 --group=0 --numeric-owner --mode='a+rwX' -cf - \
>>>>>>> bb7bdd27
    script/fix_inst_esm.js \
    package.json \
    yarn.lock \
    gems/plugins/**/package.json \
    ui/engine/**/package.json \
    ui/shared/**/package.json \
    packages/**/package.json \
    \
    | tee /tmp/dst/yarn-runner.tar | md5sum > /tmp/dst/yarn-runner.tar.md5 && \
  \
<<<<<<< HEAD
  tar --sort=name --mtime='1970-01-01' --owner=0 --group=0 --numeric-owner -cf - \
=======
  tar --sort=name --mtime='1970-01-01' --owner=0 --group=0 --numeric-owner --mode='a+rwX' -cf - \
    --exclude='**/__mocks__' \
    --exclude='**/__tests__' \
    --exclude='**/*.test.js' \
>>>>>>> bb7bdd27
    ui/engine \
    packages \
    \
    | tee /tmp/dst/webpack-builder.tar | md5sum > /tmp/dst/webpack-builder.tar.md5 && \
  \
<<<<<<< HEAD
  tar --sort=name --mtime='1970-01-01' --owner=0 --group=0 --numeric-owner -cf - \
=======
  tar --sort=name --mtime='1970-01-01' --owner=0 --group=0 --numeric-owner --mode='a+rwX' -cf - \
>>>>>>> bb7bdd27
    bin \
    config/environments \
    gems/{autoextend,canvas_color,canvas_text_helper,config_file,i18n_extraction,i18n_tasks,utf8_cleaner}/lib \
    lib/canvas/cdn \
    lib/rake \
    lib/tasks \
    ui-build \
    \
    config/application.rb \
    config/boot.rb \
    config/brandable_css.yml \
    config/browsers.yml \
    config/canvas_rails_switcher.rb \
    config/environment.rb \
    config/initializers/json.rb \
    config/initializers/revved_asset_urls.rb \
    db/migrate/*_regenerate_brand_files_based_on_new_defaults_*.rb \
    gems/plugins/.i18n* \
    lib/brandable_css.rb \
    lib/canvas_logger.rb \
    lib/logging_filter.rb \
    lib/request_cache.rb \
    lib/temp_cache.rb \
    lib/canvas/cdn.rb \
    lib/base/canvas/reloader.rb \
    .i18nignore \
    .i18nrc \
    Rakefile \
    gulpfile.js \
    webpack.config.js \
    \
    | tee /tmp/dst/webpack-runner-dependencies.tar | md5sum > /tmp/dst/webpack-runner-dependencies.tar.md5 && \
  \
<<<<<<< HEAD
  tar --sort=name --mtime='1970-01-01' --owner=0 --group=0 --numeric-owner -cf - \
=======
  tar --sort=name --mtime='1970-01-01' --owner=0 --group=0 --numeric-owner --mode='a+rwX' -cf - \
>>>>>>> bb7bdd27
    --exclude='**/__mocks__' \
    --exclude='**/__tests__' \
    app/stylesheets \
    config/locales \
    gems/**/config/locales \
    gems/plugins/**/app/coffeescripts \
    gems/plugins/**/app/jsx \
    gems/plugins/**/app/stylesheets \
    gems/plugins/**/app/views/jst \
    gems/plugins/**/public \
    public \
    ui \
    \
    | tee /tmp/dst/webpack-runner.tar | md5sum > /tmp/dst/webpack-runner.tar.md5 && \
  \
<<<<<<< HEAD
  tar --sort=name --mtime='1970-01-01' --owner=0 --group=0 --numeric-owner -cf - \
=======
  tar --sort=name --mtime='1970-01-01' --owner=0 --group=0 --numeric-owner --mode='a+rwX' -cf - \
>>>>>>> bb7bdd27
    app/stylesheets \
    config/brandable_css.yml \
    config/browsers.yml \
    gems/plugins/**/app/coffeescripts \
    gems/plugins/**/app/jsx \
    gems/plugins/**/app/stylesheets \
    gems/plugins/**/public \
    gems/plugins/**/spec_canvas/coffeescripts \
    jest \
    packages \
    public \
    spec/coffeescripts \
    spec/javascripts \
    spec/selenium/helpers/jquery.simulate.js \
    tmp \
    ui \
    ui-build \
    jest.config.js \
    karma.conf.js \
    package.json \
    tsconfig.json \
    yarn.lock \
    \
    | tee /tmp/dst/js.tar | md5sum > /tmp/dst/js.tar.md5 && \
  touch /tmp/dst/environment.sh && \
  echo "RUBY_RUNNER_MD5=$(cat /tmp/dst/ruby-runner.tar.md5 | cut -d' ' -f1)" >> /tmp/dst/environment.sh && \
  echo "YARN_RUNNER_MD5=$(cat /tmp/dst/yarn-runner.tar.md5 | cut -d' ' -f1)" >> /tmp/dst/environment.sh && \
  echo "WEBPACK_BUILDER_MD5=$(cat /tmp/dst/webpack-builder.tar.md5 | cut -d' ' -f1)" >> /tmp/dst/environment.sh && \
  echo "WEBPACK_RUNNER_MD5=$(cat /tmp/dst/webpack-runner.tar.md5 | cut -d' ' -f1)" >> /tmp/dst/environment.sh && \
  echo "WEBPACK_RUNNER_DEPENDENCIES_MD5=$(cat /tmp/dst/webpack-runner-dependencies.tar.md5 | cut -d' ' -f1)" >> /tmp/dst/environment.sh<|MERGE_RESOLUTION|>--- conflicted
+++ resolved
@@ -6,11 +6,7 @@
 RUN --mount=target=/tmp/src \
   mkdir -p /tmp/dst && \
   shopt -s globstar && \
-<<<<<<< HEAD
-  tar --sort=name --mtime='1970-01-01' --owner=0 --group=0 --numeric-owner -cf - \
-=======
   tar --sort=name --mtime='1970-01-01' --owner=0 --group=0 --numeric-owner --mode='a+rwX' -cf - \
->>>>>>> bb7bdd27
     --exclude='vendor/qti_migration_tool' \
     config/canvas_rails_switcher.rb \
     Gemfile \
@@ -27,11 +23,7 @@
     \
     | tee /tmp/dst/ruby-runner.tar | md5sum > /tmp/dst/ruby-runner.tar.md5 && \
   \
-<<<<<<< HEAD
-  tar --sort=name --mtime='1970-01-01' --owner=0 --group=0 --numeric-owner -cf - \
-=======
   tar --sort=name --mtime='1970-01-01' --owner=0 --group=0 --numeric-owner --mode='a+rwX' -cf - \
->>>>>>> bb7bdd27
     script/fix_inst_esm.js \
     package.json \
     yarn.lock \
@@ -42,24 +34,16 @@
     \
     | tee /tmp/dst/yarn-runner.tar | md5sum > /tmp/dst/yarn-runner.tar.md5 && \
   \
-<<<<<<< HEAD
-  tar --sort=name --mtime='1970-01-01' --owner=0 --group=0 --numeric-owner -cf - \
-=======
   tar --sort=name --mtime='1970-01-01' --owner=0 --group=0 --numeric-owner --mode='a+rwX' -cf - \
     --exclude='**/__mocks__' \
     --exclude='**/__tests__' \
     --exclude='**/*.test.js' \
->>>>>>> bb7bdd27
     ui/engine \
     packages \
     \
     | tee /tmp/dst/webpack-builder.tar | md5sum > /tmp/dst/webpack-builder.tar.md5 && \
   \
-<<<<<<< HEAD
-  tar --sort=name --mtime='1970-01-01' --owner=0 --group=0 --numeric-owner -cf - \
-=======
   tar --sort=name --mtime='1970-01-01' --owner=0 --group=0 --numeric-owner --mode='a+rwX' -cf - \
->>>>>>> bb7bdd27
     bin \
     config/environments \
     gems/{autoextend,canvas_color,canvas_text_helper,config_file,i18n_extraction,i18n_tasks,utf8_cleaner}/lib \
@@ -93,11 +77,7 @@
     \
     | tee /tmp/dst/webpack-runner-dependencies.tar | md5sum > /tmp/dst/webpack-runner-dependencies.tar.md5 && \
   \
-<<<<<<< HEAD
-  tar --sort=name --mtime='1970-01-01' --owner=0 --group=0 --numeric-owner -cf - \
-=======
   tar --sort=name --mtime='1970-01-01' --owner=0 --group=0 --numeric-owner --mode='a+rwX' -cf - \
->>>>>>> bb7bdd27
     --exclude='**/__mocks__' \
     --exclude='**/__tests__' \
     app/stylesheets \
@@ -113,11 +93,7 @@
     \
     | tee /tmp/dst/webpack-runner.tar | md5sum > /tmp/dst/webpack-runner.tar.md5 && \
   \
-<<<<<<< HEAD
-  tar --sort=name --mtime='1970-01-01' --owner=0 --group=0 --numeric-owner -cf - \
-=======
   tar --sort=name --mtime='1970-01-01' --owner=0 --group=0 --numeric-owner --mode='a+rwX' -cf - \
->>>>>>> bb7bdd27
     app/stylesheets \
     config/brandable_css.yml \
     config/browsers.yml \
