#!/usr/bin/env groovy

/*
 * Copyright (C) 2019 - present Instructure, Inc.
 *
 * This file is part of Canvas.
 *
 * Canvas is free software: you can redistribute it and/or modify it under
 * the terms of the GNU Affero General Public License as published by the Free
 * Software Foundation, version 3 of the License.
 *
 * Canvas is distributed in the hope that it will be useful, but WITHOUT ANY
 * WARRANTY; without even the implied warranty of MERCHANTABILITY or FITNESS FOR
 * A PARTICULAR PURPOSE. See the GNU Affero General Public License for more
 * details.
 *
 * You should have received a copy of the GNU Affero General Public License along
 * with this program. If not, see <http://www.gnu.org/licenses/>.
 */

library "canvas-builds-library@${env.CANVAS_BUILDS_REFSPEC}"
loadLocalLibrary('local-lib', 'build/new-jenkins/library')

pipeline {
  agent none
  options {
    ansiColor('xterm')
    timeout(time: 20)
    timestamps()
  }

  environment {
    BUILD_REGISTRY_FQDN = configuration.buildRegistryFQDN()
    COMPOSE_DOCKER_CLI_BUILD = 1
    COMPOSE_FILE = 'docker-compose.new-jenkins-js.yml'
    DOCKER_BUILDKIT = 1
    FORCE_FAILURE = commitMessageFlag('force-failure-js').asBooleanInteger()
    PROGRESS_NO_TRUNC = 1
    SELENIUM_NODE_IMAGE = '948781806214.dkr.ecr.us-east-1.amazonaws.com/docker.io/selenium/node-chromium:126.0-20240621'
    SELENIUM_HUB_IMAGE = '948781806214.dkr.ecr.us-east-1.amazonaws.com/docker.io/selenium/hub:4.22.0'
  }

  stages {
    stage('Environment') {
      steps {
        script {
          def hostSh = { script ->
            sh(script)
          }

          def postRunnerHandler = [
            onStageEnded: { stageName, stageConfig, result ->
              node('master') {
                buildSummaryReport.saveRunManifest()
              }
            }
          ]

          def stageHooks = [
            onNodeAcquired: { ->
              libraryScript.load('bash/docker-with-flakey-network-protection.sh', './docker-with-flakey-network-protection.sh')
              libraryScript.load('js/docker-provision.sh', './docker-provision.sh')

              hostSh('./docker-provision.sh')
            },
            onStageEnded: { stageName, stageConfig, result ->
              buildSummaryReport.setStageTimings(stageName, stageConfig.timingValues())
            }
          ]

          extendedStage('Runner').hooks(postRunnerHandler).obeysAllowStages(false).execute {
            def runnerStages = [:]

            for (int i = 0; i < jsStage.JEST_NODE_COUNT; i++) {
              String index = i
              extendedStage("Runner - Jest ${i}").hooks(stageHooks).nodeRequirements(label: nodeLabel(), podTemplate: jsStage.jestNodeRequirementsTemplate(index)).obeysAllowStages(false).timeout(10).queue(runnerStages) {
                def tests = [:]
                callableWithDelegate(jsStage.queueJestDistribution(index))(tests)
                parallel(tests)
              }
            }

<<<<<<< HEAD
            for (int i = 0; i < jsStage.RCE_NODE_COUNT; i++) {
              String index = i
              extendedStage("Runner - RCE ${i}").hooks(stageHooks).nodeRequirements(label: nodeLabel(), podTemplate: jsStage.rceNodeRequirementsTemplate(index)).obeysAllowStages(false).timeout(12).queue(runnerStages) {
                def tests = [:]
                callableWithDelegate(jsStage.queueRceDistribution(index))(tests)
                parallel(tests)
              }
            }

=======
>>>>>>> 0539a086
            extendedStage('Runner - Packages').hooks(stageHooks).nodeRequirements(label: nodeLabel(), podTemplate: jsStage.packagesNodeRequirementsTemplate()).obeysAllowStages(false).timeout(12).queue(runnerStages) {
              def tests = [:]
              callableWithDelegate(jsStage.queuePackagesDistribution())(tests)
              parallel(tests)
            }

            parallel(runnerStages)
          }
        }
      }
    }
  }
}<|MERGE_RESOLUTION|>--- conflicted
+++ resolved
@@ -80,18 +80,6 @@
               }
             }
 
-<<<<<<< HEAD
-            for (int i = 0; i < jsStage.RCE_NODE_COUNT; i++) {
-              String index = i
-              extendedStage("Runner - RCE ${i}").hooks(stageHooks).nodeRequirements(label: nodeLabel(), podTemplate: jsStage.rceNodeRequirementsTemplate(index)).obeysAllowStages(false).timeout(12).queue(runnerStages) {
-                def tests = [:]
-                callableWithDelegate(jsStage.queueRceDistribution(index))(tests)
-                parallel(tests)
-              }
-            }
-
-=======
->>>>>>> 0539a086
             extendedStage('Runner - Packages').hooks(stageHooks).nodeRequirements(label: nodeLabel(), podTemplate: jsStage.packagesNodeRequirementsTemplate()).obeysAllowStages(false).timeout(12).queue(runnerStages) {
               def tests = [:]
               callableWithDelegate(jsStage.queuePackagesDistribution())(tests)
