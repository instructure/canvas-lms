# it is intended that this be used exclusive of all other docker-compose.*yml files in CI
version: "2.3"
services:
  canvas:
    image: $PATCHSET_TAG
    depends_on:
      - postgres
      - cassandra
      - redis
      - dynamodb
    environment:
      ENCRYPTION_KEY: facdd3a131ddd8988b14f6e4e01039c93cfa0160
      RAILS_ENV: test
      POSTGRES_PASSWORD: $POSTGRES_PASSWORD
      RANDOMIZE_SEQUENCES: 1
      DISABLE_SPRING: 'true'
      RERUNS_RETRY:
      COVERAGE:
      FORCE_FAILURE:
<<<<<<< HEAD
      CANVAS_RAILS6_1:
=======
>>>>>>> 26af5852
      CANVAS_ZEITWERK:
      TEST_CACHE_CLASSES:

      # parallel_tests
      CI_NODE_TOTAL:
      CI_NODE_INDEX:
      RSPEC_PROCESSES:
      EXCLUDE_TESTS:
      TEST_PATTERN:

      # rspecq
      RSPECQ_REDIS_URL:
      RSPECQ_FILE_SPLIT_THRESHOLD:
      RSPECQ_MAX_REQUEUES:

      # rspec-parallel-log build
      RSPEC_LOG:
    # this will stop passenger from booting so the container isn't running anything at all once up
    command: sleep infinity
    init: true

  redis:
    image: starlord.inscloudgate.net/jenkins/redis:alpine
    init: true

  postgres:
    image: $POSTGRES_IMAGE_TAG
    environment:
      PGDATA: /data
      POSTGRES_PASSWORD: $POSTGRES_PASSWORD
    init: true

  cassandra:
    image: $CASSANDRA_IMAGE_TAG
    environment:
      CASSANDRA_START_RPC: 'true'
    init: true

  dynamodb:
    image: $DYNAMODB_IMAGE_TAG
    command: -jar DynamoDBLocal.jar
    init: true<|MERGE_RESOLUTION|>--- conflicted
+++ resolved
@@ -17,10 +17,6 @@
       RERUNS_RETRY:
       COVERAGE:
       FORCE_FAILURE:
-<<<<<<< HEAD
-      CANVAS_RAILS6_1:
-=======
->>>>>>> 26af5852
       CANVAS_ZEITWERK:
       TEST_CACHE_CLASSES:
 
