/*
 * Copyright (C) 2022 - present Instructure, Inc.
 *
 * This file is part of Canvas.
 *
 * Canvas is free software: you can redistribute it and/or modify it under
 * the terms of the GNU Affero General Public License as published by the Free
 * Software Foundation, version 3 of the License.
 *
 * Canvas is distributed in the hope that it will be useful, but WITHOUT ANY
 * WARRANTY; without even the implied warranty of MERCHANTABILITY or FITNESS FOR
 * A PARTICULAR PURPOSE. See the GNU Affero General Public License for more
 * details.
 *
 * You should have received a copy of the GNU Affero General Public License along
 * with this program. If not, see <http://www.gnu.org/licenses/>.
 */

const {defaults} = require('jest-config')
const {swc} = require('./ui-build/webpack/webpack.rules')

<<<<<<< HEAD
const esModules = ['mime', 'react-dnd', 'dnd-core', '@react-dnd', 'graphql-request', 'yaml'].join(
=======
const esModules = ['chai', 'mime', 'react-dnd', 'dnd-core', '@react-dnd', 'graphql-request'].join(
>>>>>>> 142422de
  '|',
)

const baseSetupFilesAfterEnv = ['<rootDir>/jest/stubInstUi.js', '@testing-library/jest-dom']
const setupFilesAfterEnv = process.env.LOG_PLAYGROUND_URL_ON_FAILURE
  ? baseSetupFilesAfterEnv.concat(['<rootDir>/jest/logPlaygroundURLOnFailure.js'])
  : baseSetupFilesAfterEnv

module.exports = {
  randomize: true,
  testRunner: process.env.LOG_PLAYGROUND_URL_ON_FAILURE && 'jest-circus/runner',
  moduleNameMapper: {
    '\\.svg$': '<rootDir>/jest/imageMock.js',
    'node_modules-version-of-backbone': require.resolve('backbone'),
    'node_modules-version-of-react-modal': require.resolve('react-modal'),
    '^Backbone$': '<rootDir>/public/javascripts/Backbone.js',
    // jest can't import the icons
    '@instructure/ui-icons/es/svg': '<rootDir>/packages/canvas-rce/src/rce/__tests__/_mockIcons.js',
    // mock the tinymce-react Editor react component
    '@tinymce/tinymce-react': '<rootDir>/packages/canvas-rce/src/rce/__mocks__/tinymceReact.jsx',
    'decimal.js/decimal.mjs': 'decimal.js/decimal.js',
    // https://github.com/ai/nanoid/issues/363
    '^nanoid(/(.*)|$)': 'nanoid$1',
    '\\.(css)$': '<rootDir>/jest/styleMock.js',
    'crypto-es': '<rootDir>/packages/canvas-rce/src/rce/__mocks__/_mockCryptoEs.ts',
    '@instructure/studio-player':
      '<rootDir>/packages/canvas-rce/src/rce/__mocks__/_mockStudioPlayer.js',
  },
  roots: ['<rootDir>/ui', 'public/javascripts'],
  moduleDirectories: ['public/javascripts', 'node_modules'],
  reporters: [
    'default',
    [
      'jest-junit',
      {
        suiteName: 'Jest Tests',
        outputDirectory: process.env.TEST_RESULT_OUTPUT_DIR || './coverage-js/junit-reports',
        outputName: 'jest.xml',
        addFileAttribute: 'true',
        stripAnsi: true,
      },
    ],
  ],
  setupFiles: [
    'jest-localstorage-mock',
    'jest-canvas-mock',
    '<rootDir>/jest/jest-setup.js',
    '<rootDir>/jest/punycodeWarningFilter.js',
  ],
  setupFilesAfterEnv: setupFilesAfterEnv,
  testMatch: ['**/__tests__/**/?(*.)(spec|test).[jt]s?(x)'],

  coverageDirectory: '<rootDir>/coverage-jest/',

  // skip flaky timeout tests from coverage until they can be addressed
  // Related JIRA tickets for the skipped coverage tests;
  // k5_dashboard: LS-2243
  collectCoverageFrom: [
    '**/__tests__/**/?(*.)(spec|test).[jt]s?(x)',
    '!<rootDir>/ui/features/k5_dashboard/react/__tests__/k5DashboardPlanner.test.js',
  ],

  moduleFileExtensions: [...defaults.moduleFileExtensions, 'coffee', 'handlebars', 'yml'],
  restoreMocks: true,

  testEnvironment: process.env.LOG_PLAYGROUND_URL_ON_FAILURE
    ? '<rootDir>/jest/environmentWrapper.js'
    : 'jest-fixed-jsdom',

  transformIgnorePatterns: [`/node_modules/(?!${esModules})`],

  transform: {
    '\\.handlebars$': '<rootDir>/jest/handlebarsTransformer.js',
    '\\.graphql$': '<rootDir>/jest/rawLoader.js',
    '^.+\\.(j|t)s?$': [
      '@swc/jest',
      {
        jsc: swc[0].use.options.jsc,
      },
    ],
    '^.+\\.(j|t)sx?$': [
      '@swc/jest',
      {
        jsc: {
          ...swc[1].use.options.jsc,
          transform: {
            ...swc[1].use.options.jsc.transform,
            react: {
              ...swc[1].use.options.jsc.transform.react,
              runtime: 'automatic',
              // These are `process.env.NODE_ENV === 'development'` in the webpack config
              // but Jest doesn't set that env var until after this file is loaded, so
              // we need to set it manually here.
              development: false,
              refresh: false,
            },
          },
        },
      },
    ],
    '\\.ya?ml$': 'jest-transform-yaml',
  },
  extensionsToTreatAsEsm: ['.jsx'],
  testEnvironmentOptions: {
    // https://github.com/mswjs/examples/blob/main/examples/with-jest/jest.config.ts#L20
    customExportConditions: [''],
  },
  testTimeout: 10000,
}<|MERGE_RESOLUTION|>--- conflicted
+++ resolved
@@ -19,11 +19,7 @@
 const {defaults} = require('jest-config')
 const {swc} = require('./ui-build/webpack/webpack.rules')
 
-<<<<<<< HEAD
-const esModules = ['mime', 'react-dnd', 'dnd-core', '@react-dnd', 'graphql-request', 'yaml'].join(
-=======
 const esModules = ['chai', 'mime', 'react-dnd', 'dnd-core', '@react-dnd', 'graphql-request'].join(
->>>>>>> 142422de
   '|',
 )
 
@@ -124,7 +120,6 @@
         },
       },
     ],
-    '\\.ya?ml$': 'jest-transform-yaml',
   },
   extensionsToTreatAsEsm: ['.jsx'],
   testEnvironmentOptions: {
