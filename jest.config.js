--- conflicted
+++ resolved
@@ -55,14 +55,7 @@
   ],
   snapshotSerializers: ['enzyme-to-json/serializer'],
   setupFiles: ['jest-localstorage-mock', 'jest-canvas-mock', '<rootDir>/jest/jest-setup.js'],
-<<<<<<< HEAD
-  setupFilesAfterEnv: [
-    '@testing-library/jest-dom',
-    '<rootDir>/jest/stubInstUi.js',
-  ],
-=======
   setupFilesAfterEnv: ['@testing-library/jest-dom', '<rootDir>/jest/stubInstUi.js'],
->>>>>>> 4b8c5dea
   testMatch: ['**/__tests__/**/?(*.)(spec|test).[jt]s?(x)'],
 
   coverageDirectory: '<rootDir>/coverage-jest/',
@@ -78,11 +71,7 @@
   moduleFileExtensions: [...defaults.moduleFileExtensions, 'coffee', 'handlebars'],
   restoreMocks: true,
 
-<<<<<<< HEAD
-  testEnvironment: 'jsdom',
-=======
   testEnvironment: 'jest-fixed-jsdom',
->>>>>>> 4b8c5dea
 
   transformIgnorePatterns: [`/node_modules/(?!${esModules})`],
 
