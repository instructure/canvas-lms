--- conflicted
+++ resolved
@@ -54,12 +54,6 @@
         ))}
 
       {window.ENV.enhanced_rubrics_enabled && RubricRoutes}
-<<<<<<< HEAD
-
-      {window.ENV.FEATURES.learner_passport && LearnerPassportLearnerRoutes}
-      {window.ENV.FEATURES.learner_passport && LearnerPassportAdminRoutes}
-=======
->>>>>>> 72fa6639
 
       <Route path="*" element={<></>} />
     </Route>
