/*
 * Copyright (C) 2023 - present Instructure, Inc.
 *
 * This file is part of Canvas.
 *
 * Canvas is free software: you can redistribute it and/or modify it under
 * the terms of the GNU Affero General Public License as published by the Free
 * Software Foundation, version 3 of the License.
 *
 * Canvas is distributed in the hope that it will be useful, but WITHOUT ANY
 * WARRANTY; without even the implied warranty of MERCHANTABILITY or FITNESS FOR
 * A PARTICULAR PURPOSE. See the GNU Affero General Public License for more
 * details.
 *
 * You should have received a copy of the GNU Affero General Public License along
 * with this program. If not, see <http://www.gnu.org/licenses/>.
 */

import ReactDOM from 'react-dom/client'
import React from 'react'
import {
  createBrowserRouter,
  createRoutesFromElements,
  Route,
  RouterProvider,
} from 'react-router-dom'
import {Spinner} from '@instructure/ui-spinner'
import accountGradingSettingsRoutes from '../../features/account_grading_settings/routes/accountGradingSettingsRoutes'
import {RubricRoutes} from '../../features/rubrics/routes/rubricRoutes'
import {NewLoginRoutes} from '../../features/new_login/routes/NewLoginRoutes'
import {useScope as createI18nScope} from '@canvas/i18n'
import {AUPRoutes} from '../../features/acceptable_use_policy/routes/AUPRoutes'
import {QueryClientProvider} from '@tanstack/react-query'
import {queryClient} from '@canvas/query'
<<<<<<< HEAD
=======
import {getTheme} from '@canvas/instui-bindings'
import {InstUISettingsProvider} from '@instructure/emotion'
>>>>>>> 1acb383e

const portalRouter = createBrowserRouter(
  createRoutesFromElements(
    <Route>
      <Route path="/users/:userId/messages" lazy={() => import('../../features/messages/index')} />
      <Route
        path="/users/:userId/messages/:messageId"
        lazy={() => import('../../features/messages/index')}
      />
      <Route path="/login/otp" lazy={() => import('../../features/otp_login/index')} />
      <Route
        path="/groups/:groupId/*"
        lazy={() => import('@canvas/group-navigation-selector/GroupNavigationSelectorRoute')}
      />
      <Route
        path="/users/:userId/masquerade"
        lazy={() => import('../../features/act_as_modal/react/ActAsModalRoute')}
      />
      <Route
        path="/users/:userId/admin_merge"
        lazy={() => import('../../features/users_admin_merge/react/MergeUsersRoute')}
      />
      <Route
        path="/users/:userId"
        lazy={() => import('../../features/page_views/react/PageViewsRoute')}
      />
      <Route
        path="/courses/:courseId/wiki"
        lazy={() => import('../../features/wiki_page_show/index')}
      />
      <Route
        path="/courses/:courseId/pages/:pageId"
        lazy={() => import('../../features/wiki_page_show/index')}
      />
      <Route
        path="/groups/:groupId/wiki"
        lazy={() => import('../../features/wiki_page_show/index')}
      />
      <Route
        path="/groups/:groupId/pages/:pageId"
        lazy={() => import('../../features/wiki_page_show/index')}
      />
      <Route
        path="/accounts/:accountId/grading_standards"
        lazy={() => import('../../features/account_grading_standards/index')}
      />
      <Route
        path="/accounts/site_admin/release_notes"
        lazy={() => import('../../features/release_notes_edit/react/ReleaseNotesEditRoute')}
      />
      <Route
        path="/accounts/:accountId/admin_tools"
        lazy={() => import('../../features/account_admin_tools/react/AccountAdminToolsRoute')}
      />
      <Route
        path="/accounts/:accountId/settings"
        lazy={() => import('../../features/account_settings/react/AccountSettingsRoute')}
      />
      <Route
        path="/accounts/:accountId/users/:userId"
        lazy={() => import('../../features/page_views/react/PageViewsRoute')}
      />
      <Route
        path="/accounts"
        lazy={() => import('../../features/account_manage/react/AccountListRoute')}
      />
      <Route
        path="/courses/:courseId/settings/*"
        lazy={() => import('../../features/course_settings/react/CourseSettingsRoute')}
      />
      <Route
        path="/courses/:courseId/search"
        lazy={() => import('../../features/search/react/SearchRoute')}
      />
      <Route
        path="/accounts/:accountId/sub_accounts"
        lazy={() => import('../../features/sub_accounts/react/SubaccountRoute')}
      />
      <Route
        path="/profile/qr_mobile_login"
        lazy={() => import('../../features/qr_mobile_login/react/QRMobileLoginRoute')}
      />
<<<<<<< HEAD
=======
      <Route path="/ams/*" lazy={() => import('../../features/ams/react/AmsRoute')} />
>>>>>>> 1acb383e

      {accountGradingSettingsRoutes}

      {(window.ENV.FEATURES.instui_nav || localStorage.instui_nav_dev) &&
        ['/', '/*', '/*/*'].map(path => (
          <Route
            key={`key-to-${path}`}
            path={path}
            lazy={() => import('../../features/navigation_header/react/NavigationHeaderRoute')}
          />
        ))}

      {window.ENV.FEATURES.login_registration_ui_identity && NewLoginRoutes}

      {AUPRoutes}

      {window.ENV.enhanced_rubrics_enabled && RubricRoutes}

      <Route
        path="/courses/:courseId/assignments/new"
        lazy={() => import('../../features/assignment_edit/index')}
      />
      <Route
        path="/courses/:courseId/assignments/:assignmentId/edit"
        lazy={() => import('../../features/assignment_edit/index')}
      />

      <Route path="*" element={<></>} />
    </Route>,
  ),
)

// ensure lazy evaluation at render time, preventing `I18n.t()` eager lookup violations
export function FallbackSpinner() {
  const I18n = createI18nScope('main')
  return <Spinner renderTitle={I18n.t('Loading page')} data-testid="fallback-spinner" />
}

export function loadReactRouter() {
  const mountNode = document.querySelector('#react-router-portals')
  if (mountNode) {
    const theme = getTheme()
    const root = ReactDOM.createRoot(mountNode)
    root.render(
<<<<<<< HEAD
      <QueryClientProvider client={queryClient}>
        <RouterProvider router={portalRouter} fallbackElement={<FallbackSpinner />} />
      </QueryClientProvider>,
=======
      <InstUISettingsProvider theme={theme}>
        <QueryClientProvider client={queryClient}>
          <RouterProvider router={portalRouter} fallbackElement={<FallbackSpinner />} />
        </QueryClientProvider>
      </InstUISettingsProvider>,
>>>>>>> 1acb383e
    )
  }
}<|MERGE_RESOLUTION|>--- conflicted
+++ resolved
@@ -32,11 +32,8 @@
 import {AUPRoutes} from '../../features/acceptable_use_policy/routes/AUPRoutes'
 import {QueryClientProvider} from '@tanstack/react-query'
 import {queryClient} from '@canvas/query'
-<<<<<<< HEAD
-=======
 import {getTheme} from '@canvas/instui-bindings'
 import {InstUISettingsProvider} from '@instructure/emotion'
->>>>>>> 1acb383e
 
 const portalRouter = createBrowserRouter(
   createRoutesFromElements(
@@ -119,10 +116,7 @@
         path="/profile/qr_mobile_login"
         lazy={() => import('../../features/qr_mobile_login/react/QRMobileLoginRoute')}
       />
-<<<<<<< HEAD
-=======
       <Route path="/ams/*" lazy={() => import('../../features/ams/react/AmsRoute')} />
->>>>>>> 1acb383e
 
       {accountGradingSettingsRoutes}
 
@@ -167,17 +161,11 @@
     const theme = getTheme()
     const root = ReactDOM.createRoot(mountNode)
     root.render(
-<<<<<<< HEAD
-      <QueryClientProvider client={queryClient}>
-        <RouterProvider router={portalRouter} fallbackElement={<FallbackSpinner />} />
-      </QueryClientProvider>,
-=======
       <InstUISettingsProvider theme={theme}>
         <QueryClientProvider client={queryClient}>
           <RouterProvider router={portalRouter} fallbackElement={<FallbackSpinner />} />
         </QueryClientProvider>
       </InstUISettingsProvider>,
->>>>>>> 1acb383e
     )
   }
 }