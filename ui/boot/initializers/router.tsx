/*
 * Copyright (C) 2023 - present Instructure, Inc.
 *
 * This file is part of Canvas.
 *
 * Canvas is free software: you can redistribute it and/or modify it under
 * the terms of the GNU Affero General Public License as published by the Free
 * Software Foundation, version 3 of the License.
 *
 * Canvas is distributed in the hope that it will be useful, but WITHOUT ANY
 * WARRANTY; without even the implied warranty of MERCHANTABILITY or FITNESS FOR
 * A PARTICULAR PURPOSE. See the GNU Affero General Public License for more
 * details.
 *
 * You should have received a copy of the GNU Affero General Public License along
 * with this program. If not, see <http://www.gnu.org/licenses/>.
 */

import ReactDOM from 'react-dom/client'
import React from 'react'
import {
  createBrowserRouter,
  createRoutesFromElements,
  Route,
  RouterProvider,
} from 'react-router-dom'
import {Spinner} from '@instructure/ui-spinner'
import accountGradingSettingsRoutes from '../../features/account_grading_settings/routes/accountGradingSettingsRoutes'
import {RubricRoutes} from '../../features/rubrics/routes/rubricRoutes'
import {NewLoginRoutes} from '../../features/new_login/routes/NewLoginRoutes'
import {useScope as createI18nScope} from '@canvas/i18n'
import {AUPRoutes} from '../../features/acceptable_use_policy/routes/AUPRoutes'
import {QueryClientProvider} from '@tanstack/react-query'
import {queryClient} from '@canvas/query'
import {getTheme} from '@canvas/instui-bindings'
import {DynamicInstUISettingsProvider} from '@canvas/instui-bindings/react/DynamicInstUISettingProvider'

const portalRouter = createBrowserRouter(
  createRoutesFromElements(
    <Route>
      <Route
        path="/users/:userId/messages"
        lazy={() => import('../../features/messages/react/MessagesRoute')}
      />
      <Route
        path="/users/:userId/messages/:messageId"
        lazy={() => import('../../features/messages/react/MessagesRoute')}
      />
      <Route path="/login/otp" lazy={() => import('../../features/otp_login/index')} />
      <Route
        path="/groups/:groupId/*"
        lazy={() => import('@canvas/group-navigation-selector/GroupNavigationSelectorRoute')}
      />
      <Route
        path="/users/:userId/masquerade"
        lazy={() => import('../../features/act_as_modal/react/ActAsModalRoute')}
      />
      <Route
        path="/users/:userId/admin_merge"
        lazy={() => import('../../features/users_admin_merge/react/MergeUsersRoute')}
      />
      <Route
        path="/users/:userId"
        lazy={() => import('../../features/page_views/react/PageViewsRoute')}
      />
      <Route
        path="/accounts/:accountId/grading_standards"
        lazy={() => import('../../features/account_grading_standards/index')}
      />
      <Route
        path="/accounts/site_admin/release_notes"
        lazy={() => import('../../features/release_notes_edit/react/ReleaseNotesEditRoute')}
      />
      <Route
        path="/accounts/:accountId/admin_tools"
        lazy={() => import('../../features/account_admin_tools/react/AccountAdminToolsRoute')}
      />
      <Route
        path="/accounts/:accountId/settings/*"
        lazy={() => import('../../features/account_settings/react/AccountSettingsRoute')}
      />
      <Route
        path="/accounts/:accountId/users/:userId"
        lazy={() => import('../../features/page_views/react/PageViewsRoute')}
      />
      <Route
        path="/accounts/:accountId/authentication_providers"
        lazy={() =>
          import('../../features/authentication_providers/react/AuthenticationProviderRoute')
        }
      />
      <Route
        path="/accounts"
        lazy={() => import('../../features/account_manage/react/AccountListRoute')}
      />
      <Route
        path="/courses/:courseId/settings/*"
        lazy={() => import('../../features/course_settings/react/CourseSettingsRoute')}
      />
      <Route
        path="/courses/:courseId/search"
        lazy={() => import('../../features/search/react/SearchRoute')}
      />
      <Route
        path="/accounts/:accountId/sub_accounts"
        lazy={() => import('../../features/sub_accounts/react/SubaccountRoute')}
      />
      <Route
        path="/accounts/:accountId/reports"
        lazy={() => import('../../features/account_reports/react/AccountReportsRoute')}
      />
      <Route
        path="/accounts/:accountId/statistics"
        lazy={() => import('../../features/account_statistics/AccountStatisticsRoute')}
      />
      <Route
        path="/profile/qr_mobile_login"
        lazy={() => import('../../features/qr_mobile_login/react/QRMobileLoginRoute')}
      />
      <Route
        path="/search/all_courses"
        lazy={() => import('../../features/all_courses/react/AllCoursesRoute')}
      />

      {ENV.FEATURES.ams_root_account_integration &&
        [
          '/courses/:courseId/quizzes/*',
          '/courses/:courseId/item_banks/*',
          '/courses/:courseId/activity_builder/*',
          '/courses/:courseId/take/*',
          '/courses/:courseId/reports/*',
<<<<<<< HEAD
=======
          '/courses/:courseId/submission-confirmation/*',
          '/courses/:courseId/submission-screen/*',
>>>>>>> 10b1d53a
        ].map(path => (
          <Route
            key={`ams-route-${path}`}
            path={path}
            lazy={() => import('../../features/ams/react/AmsRoute')}
          />
        ))}

      {accountGradingSettingsRoutes}

      {(window.ENV.FEATURES.instui_nav || localStorage.instui_nav_dev) &&
        ['/', '/*', '/*/*'].map(path => (
          <Route
            key={`key-to-${path}`}
            path={path}
            lazy={() => import('../../features/navigation_header/react/NavigationHeaderRoute')}
          />
        ))}

      {window.ENV.FEATURES.login_registration_ui_identity && NewLoginRoutes}

      {AUPRoutes}

      {window.ENV.enhanced_rubrics_enabled && RubricRoutes}

      <Route
        path="/courses/:courseId/assignments/new"
        lazy={() => import('../../features/assignment_edit/index')}
      />
      <Route
        path="/courses/:courseId/assignments/:assignmentId/edit"
        lazy={() => import('../../features/assignment_edit/index')}
      />

      <Route path="*" element={<></>} />
    </Route>,
  ),
)

// ensure lazy evaluation at render time, preventing `I18n.t()` eager lookup violations
export function FallbackSpinner() {
  const I18n = createI18nScope('main')
  return <Spinner renderTitle={I18n.t('Loading page')} data-testid="fallback-spinner" />
}

export function loadReactRouter() {
  const mountNode = document.querySelector('#react-router-portals')
  if (mountNode) {
    const theme = getTheme()
    const root = ReactDOM.createRoot(mountNode)
    root.render(
      <DynamicInstUISettingsProvider theme={theme}>
        <QueryClientProvider client={queryClient}>
          <RouterProvider router={portalRouter} fallbackElement={<FallbackSpinner />} />
        </QueryClientProvider>
      </DynamicInstUISettingsProvider>,
    )
  }
}<|MERGE_RESOLUTION|>--- conflicted
+++ resolved
@@ -129,11 +129,8 @@
           '/courses/:courseId/activity_builder/*',
           '/courses/:courseId/take/*',
           '/courses/:courseId/reports/*',
-<<<<<<< HEAD
-=======
           '/courses/:courseId/submission-confirmation/*',
           '/courses/:courseId/submission-screen/*',
->>>>>>> 10b1d53a
         ].map(path => (
           <Route
             key={`ams-route-${path}`}
