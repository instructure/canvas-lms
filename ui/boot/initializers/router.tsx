/*
 * Copyright (C) 2023 - present Instructure, Inc.
 *
 * This file is part of Canvas.
 *
 * Canvas is free software: you can redistribute it and/or modify it under
 * the terms of the GNU Affero General Public License as published by the Free
 * Software Foundation, version 3 of the License.
 *
 * Canvas is distributed in the hope that it will be useful, but WITHOUT ANY
 * WARRANTY; without even the implied warranty of MERCHANTABILITY or FITNESS FOR
 * A PARTICULAR PURPOSE. See the GNU Affero General Public License for more
 * details.
 *
 * You should have received a copy of the GNU Affero General Public License along
 * with this program. If not, see <http://www.gnu.org/licenses/>.
 */

import ReactDOM from 'react-dom/client'
import React from 'react'
import {
  createBrowserRouter,
  createRoutesFromElements,
  Route,
  RouterProvider,
} from 'react-router-dom'
import {Spinner} from '@instructure/ui-spinner'
import accountGradingSettingsRoutes from '../../features/account_grading_settings/routes/accountGradingSettingsRoutes'
import {RubricRoutes} from '../../features/rubrics/routes/rubricRoutes'
import {NewLoginRoutes} from '../../features/new_login/routes/NewLoginRoutes'
import {useScope as createI18nScope} from '@canvas/i18n'
import {QueryProvider} from '@canvas/query'
import {AUPRoutes} from '../../features/acceptable_use_policy/routes/AUPRoutes'

const portalRouter = createBrowserRouter(
  createRoutesFromElements(
    <Route>
      <Route
        path="/groups/:groupId/*"
        lazy={() => import('@canvas/group-navigation-selector/GroupNavigationSelectorRoute')}
      />
      <Route
        path="/users/:userId/masquerade"
        lazy={() => import('../../features/act_as_modal/react/ActAsModalRoute')}
      />
      <Route
        path="/users/:userId/admin_merge"
        lazy={() => import('../../features/users_admin_merge/react/MergeUsersRoute')}
      />
      <Route
        path="/users/:userId"
        lazy={() => import('../../features/page_views/react/PageViewsRoute')}
      />
      <Route
        path="/accounts/site_admin/release_notes"
        lazy={() => import('../../features/release_notes_edit/react/ReleaseNotesEditRoute')}
<<<<<<< HEAD
      />
      <Route
        path="/accounts/:accountId/settings"
        lazy={() => import('../../features/account_settings/react/AccountSettingsRoute')}
      />
      <Route
=======
      />
      <Route
        path="/accounts/:accountId/settings"
        lazy={() => import('../../features/account_settings/react/AccountSettingsRoute')}
      />
      <Route
>>>>>>> 21440366
        path="/accounts/:accountId/users/:userId"
        lazy={() => import('../../features/page_views/react/PageViewsRoute')}
      />
      <Route
        path="/accounts"
        lazy={() => import('../../features/account_manage/react/AccountListRoute')}
      />
      <Route
        path="/courses/:courseId/settings/*"
        lazy={() => import('../../features/course_settings/react/CourseSettingsRoute')}
      />

      {accountGradingSettingsRoutes}

      {(window.ENV.FEATURES.instui_nav || localStorage.instui_nav_dev) &&
        ['/', '/*', '/*/*'].map(path => (
          <Route
            key={`key-to-${path}`}
            path={path}
            lazy={() => import('../../features/navigation_header/react/NavigationHeaderRoute')}
          />
        ))}

      {window.ENV.FEATURES.login_registration_ui_identity && NewLoginRoutes}

      {AUPRoutes}

      {window.ENV.enhanced_rubrics_enabled && RubricRoutes}

      <Route path="*" element={<></>} />
    </Route>,
  ),
)

// ensure lazy evaluation at render time, preventing `I18n.t()` eager lookup violations
export function FallbackSpinner() {
  const I18n = createI18nScope('main')
  return <Spinner renderTitle={I18n.t('Loading page')} data-testid="fallback-spinner" />
}

export function loadReactRouter() {
  const mountNode = document.querySelector('#react-router-portals')
  if (mountNode) {
    const root = ReactDOM.createRoot(mountNode)
    root.render(
      <QueryProvider>
        <RouterProvider router={portalRouter} fallbackElement={<FallbackSpinner />} />
      </QueryProvider>,
    )
  }
}<|MERGE_RESOLUTION|>--- conflicted
+++ resolved
@@ -54,21 +54,12 @@
       <Route
         path="/accounts/site_admin/release_notes"
         lazy={() => import('../../features/release_notes_edit/react/ReleaseNotesEditRoute')}
-<<<<<<< HEAD
       />
       <Route
         path="/accounts/:accountId/settings"
         lazy={() => import('../../features/account_settings/react/AccountSettingsRoute')}
       />
       <Route
-=======
-      />
-      <Route
-        path="/accounts/:accountId/settings"
-        lazy={() => import('../../features/account_settings/react/AccountSettingsRoute')}
-      />
-      <Route
->>>>>>> 21440366
         path="/accounts/:accountId/users/:userId"
         lazy={() => import('../../features/page_views/react/PageViewsRoute')}
       />
