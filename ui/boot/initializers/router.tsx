/*
 * Copyright (C) 2023 - present Instructure, Inc.
 *
 * This file is part of Canvas.
 *
 * Canvas is free software: you can redistribute it and/or modify it under
 * the terms of the GNU Affero General Public License as published by the Free
 * Software Foundation, version 3 of the License.
 *
 * Canvas is distributed in the hope that it will be useful, but WITHOUT ANY
 * WARRANTY; without even the implied warranty of MERCHANTABILITY or FITNESS FOR
 * A PARTICULAR PURPOSE. See the GNU Affero General Public License for more
 * details.
 *
 * You should have received a copy of the GNU Affero General Public License along
 * with this program. If not, see <http://www.gnu.org/licenses/>.
 */

import ReactDOM from 'react-dom'
import React from 'react'
import {
  createBrowserRouter,
  createRoutesFromElements,
  Route,
  RouterProvider,
} from 'react-router-dom'
import {Spinner} from '@instructure/ui-spinner'
import accountGradingSettingsRoutes from '../../features/account_grading_settings/routes/accountGradingSettingsRoutes'
import {RubricRoutes} from '../../features/rubrics/routes/rubricRoutes'
import {useScope as useI18nScope} from '@canvas/i18n'
import {QueryProvider} from '@canvas/query'
import {LearnerPassportRoutes} from '../../features/learner_passport/routes/LearnerPassportRoutes'

<<<<<<< HEAD
const I18n = useI18nScope('main')

=======
>>>>>>> 418ffca1
const portalRouter = createBrowserRouter(
  createRoutesFromElements(
    <Route>
      <Route
        path="/groups/:groupId/*"
        lazy={() => import('@canvas/group-navigation-selector/GroupNavigationSelectorRoute')}
      />
      <Route
        path="/users/:userId/masquerade"
        lazy={() => import('../../features/act_as_modal/react/ActAsModalRoute')}
      />

      {accountGradingSettingsRoutes}

      {(window.ENV.FEATURES.instui_nav || localStorage.instui_nav_dev) && (
        <Route
          path="/accounts/:accountId/*"
          lazy={() => import('../../features/navigation_header/react/NavigationHeaderRoute')}
        />
      )}

      {window.ENV.FEATURES.enhanced_rubrics && RubricRoutes}

<<<<<<< HEAD
      {/* @ts-expect-error */}
=======
>>>>>>> 418ffca1
      {window.ENV.FEATURES.learner_passport && LearnerPassportRoutes}

      <Route path="*" element={<></>} />
    </Route>
  )
)

export function loadReactRouter() {
  const mountNode = document.querySelector('#react-router-portals')
  // eslint-disable-next-line react-hooks/rules-of-hooks
  const I18n = useI18nScope('main')
  if (mountNode) {
    ReactDOM.render(
      <QueryProvider>
        <RouterProvider
          router={portalRouter}
          fallbackElement={<Spinner renderTitle={I18n.t('Loading page')} />}
        />
      </QueryProvider>,
      mountNode
    )
  }
}<|MERGE_RESOLUTION|>--- conflicted
+++ resolved
@@ -31,11 +31,6 @@
 import {QueryProvider} from '@canvas/query'
 import {LearnerPassportRoutes} from '../../features/learner_passport/routes/LearnerPassportRoutes'
 
-<<<<<<< HEAD
-const I18n = useI18nScope('main')
-
-=======
->>>>>>> 418ffca1
 const portalRouter = createBrowserRouter(
   createRoutesFromElements(
     <Route>
@@ -59,10 +54,6 @@
 
       {window.ENV.FEATURES.enhanced_rubrics && RubricRoutes}
 
-<<<<<<< HEAD
-      {/* @ts-expect-error */}
-=======
->>>>>>> 418ffca1
       {window.ENV.FEATURES.learner_passport && LearnerPassportRoutes}
 
       <Route path="*" element={<></>} />
