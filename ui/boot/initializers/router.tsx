--- conflicted
+++ resolved
@@ -122,13 +122,10 @@
         path="/profile/qr_mobile_login"
         lazy={() => import('../../features/qr_mobile_login/react/QRMobileLoginRoute')}
       />
-<<<<<<< HEAD
-=======
       <Route
         path="/search/all_courses"
         lazy={() => import('../../features/all_courses/react/AllCoursesRoute')}
       />
->>>>>>> 5493525b
 
       {ENV.FEATURES.ams_service && (
         <Route
