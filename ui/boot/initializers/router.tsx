--- conflicted
+++ resolved
@@ -72,13 +72,10 @@
         lazy={() => import('../../features/course_settings/react/CourseSettingsRoute')}
       />
       <Route
-<<<<<<< HEAD
-=======
         path="/courses/:courseId/search"
         lazy={() => import('../../features/search/react/SearchRoute')}
       />
       <Route
->>>>>>> e54868b5
         path="/accounts/:accountId/sub_accounts"
         lazy={() => import('../../features/sub_accounts/react/SubaccountRoute')}
       />
