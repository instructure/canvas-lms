--- conflicted
+++ resolved
@@ -33,11 +33,7 @@
 import {QueryClientProvider} from '@tanstack/react-query'
 import {queryClient} from '@canvas/query'
 import {getTheme} from '@canvas/instui-bindings'
-<<<<<<< HEAD
-import {InstUISettingsProvider} from '@instructure/emotion'
-=======
 import {DynamicInstUISettingsProvider} from '@canvas/instui-bindings/react/DynamicInstUISettingProvider'
->>>>>>> 3b5eb382
 
 const portalRouter = createBrowserRouter(
   createRoutesFromElements(
@@ -93,11 +89,7 @@
         lazy={() => import('../../features/account_admin_tools/react/AccountAdminToolsRoute')}
       />
       <Route
-<<<<<<< HEAD
-        path="/accounts/:accountId/settings"
-=======
         path="/accounts/:accountId/settings/*"
->>>>>>> 3b5eb382
         lazy={() => import('../../features/account_settings/react/AccountSettingsRoute')}
       />
       <Route
@@ -124,7 +116,6 @@
         path="/profile/qr_mobile_login"
         lazy={() => import('../../features/qr_mobile_login/react/QRMobileLoginRoute')}
       />
-      <Route path="/ams/*" lazy={() => import('../../features/ams/react/AmsRoute')} />
 
       {ENV.FEATURES.ams_service && (
         <Route
@@ -183,19 +174,11 @@
     const theme = getTheme()
     const root = ReactDOM.createRoot(mountNode)
     root.render(
-<<<<<<< HEAD
-      <InstUISettingsProvider theme={theme}>
-        <QueryClientProvider client={queryClient}>
-          <RouterProvider router={portalRouter} fallbackElement={<FallbackSpinner />} />
-        </QueryClientProvider>
-      </InstUISettingsProvider>,
-=======
       <DynamicInstUISettingsProvider theme={theme}>
         <QueryClientProvider client={queryClient}>
           <RouterProvider router={portalRouter} fallbackElement={<FallbackSpinner />} />
         </QueryClientProvider>
       </DynamicInstUISettingsProvider>,
->>>>>>> 3b5eb382
     )
   }
 }