/*
 * Copyright (C) 2023 - present Instructure, Inc.
 *
 * This file is part of Canvas.
 *
 * Canvas is free software: you can redistribute it and/or modify it under
 * the terms of the GNU Affero General Public License as published by the Free
 * Software Foundation, version 3 of the License.
 *
 * Canvas is distributed in the hope that it will be useful, but WITHOUT ANY
 * WARRANTY; without even the implied warranty of MERCHANTABILITY or FITNESS FOR
 * A PARTICULAR PURPOSE. See the GNU Affero General Public License for more
 * details.
 *
 * You should have received a copy of the GNU Affero General Public License along
 * with this program. If not, see <http://www.gnu.org/licenses/>.
 */

import ReactDOM from 'react-dom/client'
import React from 'react'
import {
  createBrowserRouter,
  createRoutesFromElements,
  Route,
  RouterProvider,
} from 'react-router-dom'
import {Spinner} from '@instructure/ui-spinner'
import accountGradingSettingsRoutes from '../../features/account_grading_settings/routes/accountGradingSettingsRoutes'
import {RubricRoutes} from '../../features/rubrics/routes/rubricRoutes'
import {NewLoginRoutes} from '../../features/new_login/routes/NewLoginRoutes'
import {useScope as createI18nScope} from '@canvas/i18n'
import {AUPRoutes} from '../../features/acceptable_use_policy/routes/AUPRoutes'
import {QueryClientProvider} from '@tanstack/react-query'
import {queryClient} from '@canvas/query'
import {getTheme} from '@canvas/instui-bindings'
import {DynamicInstUISettingsProvider} from '@canvas/instui-bindings/react/DynamicInstUISettingProvider'

const portalRouter = createBrowserRouter(
  createRoutesFromElements(
    <Route>
      <Route
        path="/users/:userId/messages"
        lazy={() => import('../../features/messages/react/MessagesRoute')}
      />
      <Route
        path="/users/:userId/messages/:messageId"
        lazy={() => import('../../features/messages/react/MessagesRoute')}
      />
      <Route path="/login/otp" lazy={() => import('../../features/otp_login/index')} />
      <Route
        path="/groups/:groupId/*"
        lazy={() => import('@canvas/group-navigation-selector/GroupNavigationSelectorRoute')}
      />
      <Route
        path="/users/:userId/masquerade"
        lazy={() => import('../../features/act_as_modal/react/ActAsModalRoute')}
      />
      <Route
        path="/users/:userId/admin_merge"
        lazy={() => import('../../features/users_admin_merge/react/MergeUsersRoute')}
      />
      <Route
        path="/users/:userId"
        lazy={() => import('../../features/page_views/react/PageViewsRoute')}
      />
      <Route
        path="/accounts/:accountId/grading_standards"
        lazy={() => import('../../features/account_grading_standards/index')}
      />
      <Route
        path="/accounts/site_admin/release_notes"
        lazy={() => import('../../features/release_notes_edit/react/ReleaseNotesEditRoute')}
      />
      <Route
        path="/accounts/:accountId/admin_tools"
        lazy={() => import('../../features/account_admin_tools/react/AccountAdminToolsRoute')}
      />
      <Route
        path="/accounts/:accountId/settings/*"
        lazy={() => import('../../features/account_settings/react/AccountSettingsRoute')}
      />
      <Route
        path="/accounts/:accountId/users/:userId"
        lazy={() => import('../../features/page_views/react/PageViewsRoute')}
      />
      <Route
        path="/accounts/:accountId/authentication_providers"
        lazy={() =>
          import('../../features/authentication_providers/react/AuthenticationProviderRoute')
        }
      />
      <Route
        path="/accounts"
        lazy={() => import('../../features/account_manage/react/AccountListRoute')}
      />
      <Route
        path="/courses/:courseId/settings/*"
        lazy={() => import('../../features/course_settings/react/CourseSettingsRoute')}
      />
      <Route
        path="/courses/:courseId/search"
        lazy={() => import('../../features/search/react/SearchRoute')}
      />
      <Route
        path="/accounts/:accountId/sub_accounts"
        lazy={() => import('../../features/sub_accounts/react/SubaccountRoute')}
      />
      <Route
        path="/accounts/:accountId/reports"
        lazy={() => import('../../features/account_reports/react/AccountReportsRoute')}
      />
      <Route
        path="/accounts/:accountId/statistics"
        lazy={() => import('../../features/account_statistics/AccountStatisticsRoute')}
      />
      <Route
        path="/profile/qr_mobile_login"
        lazy={() => import('../../features/qr_mobile_login/react/QRMobileLoginRoute')}
      />
      <Route
        path="/search/all_courses"
        lazy={() => import('../../features/all_courses/react/AllCoursesRoute')}
      />

      {ENV.FEATURES.ams_root_account_integration &&
        [
          '/courses/:courseId/quizzes/*',
          '/courses/:courseId/item_banks/*',
          '/courses/:courseId/activity_builder/*',
          '/courses/:courseId/take/*',
          '/courses/:courseId/reports/*',
<<<<<<< HEAD
=======
          '/courses/:courseId/submission-confirmation/*',
          '/courses/:courseId/submission-screen/*',
>>>>>>> 64baf732
        ].map(path => (
          <Route
            key={`ams-route-${path}`}
            path={path}
            lazy={() => import('../../features/ams/react/AmsRoute')}
          />
        ))}

      {accountGradingSettingsRoutes}

      {(window.ENV.FEATURES.instui_nav || localStorage.instui_nav_dev) &&
        ['/', '/*', '/*/*'].map(path => (
          <Route
            key={`key-to-${path}`}
            path={path}
            lazy={() => import('../../features/navigation_header/react/NavigationHeaderRoute')}
          />
        ))}

      {window.ENV.FEATURES.login_registration_ui_identity && NewLoginRoutes}

      {AUPRoutes}

      {window.ENV.enhanced_rubrics_enabled && RubricRoutes}

      <Route
        path="/courses/:courseId/assignments/new"
        lazy={() => import('../../features/assignment_edit/index')}
      />
      <Route
        path="/courses/:courseId/assignments/:assignmentId/edit"
        lazy={() => import('../../features/assignment_edit/index')}
      />

      <Route path="*" element={<></>} />
    </Route>,
  ),
)

// ensure lazy evaluation at render time, preventing `I18n.t()` eager lookup violations
export function FallbackSpinner() {
  const I18n = createI18nScope('main')
  return <Spinner renderTitle={I18n.t('Loading page')} data-testid="fallback-spinner" />
}

export function loadReactRouter() {
  const mountNode = document.querySelector('#react-router-portals')
  if (mountNode) {
    const theme = getTheme()
    const root = ReactDOM.createRoot(mountNode)
    root.render(
      <DynamicInstUISettingsProvider theme={theme}>
        <QueryClientProvider client={queryClient}>
          <RouterProvider router={portalRouter} fallbackElement={<FallbackSpinner />} />
        </QueryClientProvider>
      </DynamicInstUISettingsProvider>,
    )
  }
}<|MERGE_RESOLUTION|>--- conflicted
+++ resolved
@@ -129,11 +129,8 @@
           '/courses/:courseId/activity_builder/*',
           '/courses/:courseId/take/*',
           '/courses/:courseId/reports/*',
-<<<<<<< HEAD
-=======
           '/courses/:courseId/submission-confirmation/*',
           '/courses/:courseId/submission-screen/*',
->>>>>>> 64baf732
         ].map(path => (
           <Route
             key={`ams-route-${path}`}
