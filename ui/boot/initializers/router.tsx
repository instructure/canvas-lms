/*
 * Copyright (C) 2023 - present Instructure, Inc.
 *
 * This file is part of Canvas.
 *
 * Canvas is free software: you can redistribute it and/or modify it under
 * the terms of the GNU Affero General Public License as published by the Free
 * Software Foundation, version 3 of the License.
 *
 * Canvas is distributed in the hope that it will be useful, but WITHOUT ANY
 * WARRANTY; without even the implied warranty of MERCHANTABILITY or FITNESS FOR
 * A PARTICULAR PURPOSE. See the GNU Affero General Public License for more
 * details.
 *
 * You should have received a copy of the GNU Affero General Public License along
 * with this program. If not, see <http://www.gnu.org/licenses/>.
 */

import ReactDOM from 'react-dom'
import React from 'react'
import ready from '@instructure/ready'
import {
  createBrowserRouter,
  createRoutesFromElements,
  Route,
  RouterProvider,
} from 'react-router-dom'
import {Spinner} from '@instructure/ui-spinner'
import accountGradingSettingsRoutes from '../../features/account_grading_settings/routes/accountGradingSettingsRoutes'
import {RubricRoutes} from '../../features/rubrics/routes/rubricRoutes'
import {useScope as useI18nScope} from '@canvas/i18n'
<<<<<<< HEAD
import {QueryClient} from '@tanstack/react-query'
import {PersistQueryClientProvider} from '@tanstack/react-query-persist-client'
import {createSyncStoragePersister} from '@tanstack/query-sync-storage-persister'
=======
import {QueryProvider} from '@canvas/query'
import {LearnerPassportRoutes} from '../../features/learner_passport/routes/LearnerPassportRoutes'
>>>>>>> d94f01da

const I18n = useI18nScope('main')

const queryClient = new QueryClient({
  defaultOptions: {
    queries: {
      refetchOnWindowFocus: false,
      refetchOnMount: false,
      refetchOnReconnect: false,
      retry: false,
      staleTime: 0,
      cacheTime: 1000 * 60 * 60 * 24, // 24 hours
    },
  },
})

const persister = createSyncStoragePersister({
  storage: window.sessionStorage,
})

const portalRouter = createBrowserRouter(
  createRoutesFromElements(
    <Route>
      <Route
        path="/groups/:groupId/*"
        lazy={() => import('@canvas/group-navigation-selector/GroupNavigationSelectorRoute')}
      />
      <Route
        path="/users/:userId/masquerade"
        lazy={() => import('../../features/act_as_modal/react/ActAsModalRoute')}
      />

      {accountGradingSettingsRoutes}

      {(window.ENV.FEATURES.instui_nav || localStorage.instui_nav_dev) && (
        <Route
          path="/accounts/:accountId/*"
          lazy={() => import('../../features/navigation_header/react/NavigationHeaderRoute')}
        />
      )}

      {window.ENV.FEATURES.enhanced_rubrics && RubricRoutes}

      {/* @ts-expect-error */}
      {window.ENV.FEATURES.learner_passport && LearnerPassportRoutes}

      <Route path="*" element={<></>} />
    </Route>
  )
)

ready(() => {
  const mountNode = document.querySelector('#react-router-portals')
  if (mountNode) {
    ReactDOM.render(
<<<<<<< HEAD
      <PersistQueryClientProvider client={queryClient} persistOptions={{persister}}>
=======
      <QueryProvider>
>>>>>>> d94f01da
        <RouterProvider
          router={portalRouter}
          fallbackElement={<Spinner renderTitle={I18n.t('Loading page')} />}
        />
<<<<<<< HEAD
      </PersistQueryClientProvider>,
=======
      </QueryProvider>,
>>>>>>> d94f01da
      mountNode
    )
  }
})<|MERGE_RESOLUTION|>--- conflicted
+++ resolved
@@ -29,33 +29,10 @@
 import accountGradingSettingsRoutes from '../../features/account_grading_settings/routes/accountGradingSettingsRoutes'
 import {RubricRoutes} from '../../features/rubrics/routes/rubricRoutes'
 import {useScope as useI18nScope} from '@canvas/i18n'
-<<<<<<< HEAD
-import {QueryClient} from '@tanstack/react-query'
-import {PersistQueryClientProvider} from '@tanstack/react-query-persist-client'
-import {createSyncStoragePersister} from '@tanstack/query-sync-storage-persister'
-=======
 import {QueryProvider} from '@canvas/query'
 import {LearnerPassportRoutes} from '../../features/learner_passport/routes/LearnerPassportRoutes'
->>>>>>> d94f01da
 
 const I18n = useI18nScope('main')
-
-const queryClient = new QueryClient({
-  defaultOptions: {
-    queries: {
-      refetchOnWindowFocus: false,
-      refetchOnMount: false,
-      refetchOnReconnect: false,
-      retry: false,
-      staleTime: 0,
-      cacheTime: 1000 * 60 * 60 * 24, // 24 hours
-    },
-  },
-})
-
-const persister = createSyncStoragePersister({
-  storage: window.sessionStorage,
-})
 
 const portalRouter = createBrowserRouter(
   createRoutesFromElements(
@@ -92,20 +69,12 @@
   const mountNode = document.querySelector('#react-router-portals')
   if (mountNode) {
     ReactDOM.render(
-<<<<<<< HEAD
-      <PersistQueryClientProvider client={queryClient} persistOptions={{persister}}>
-=======
       <QueryProvider>
->>>>>>> d94f01da
         <RouterProvider
           router={portalRouter}
           fallbackElement={<Spinner renderTitle={I18n.t('Loading page')} />}
         />
-<<<<<<< HEAD
-      </PersistQueryClientProvider>,
-=======
       </QueryProvider>,
->>>>>>> d94f01da
       mountNode
     )
   }
