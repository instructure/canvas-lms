/*
 * Copyright (C) 2023 - present Instructure, Inc.
 *
 * This file is part of Canvas.
 *
 * Canvas is free software: you can redistribute it and/or modify it under
 * the terms of the GNU Affero General Public License as published by the Free
 * Software Foundation, version 3 of the License.
 *
 * Canvas is distributed in the hope that it will be useful, but WITHOUT ANY
 * WARRANTY; without even the implied warranty of MERCHANTABILITY or FITNESS FOR
 * A PARTICULAR PURPOSE. See the GNU Affero General Public License for more
 * details.
 *
 * You should have received a copy of the GNU Affero General Public License along
 * with this program. If not, see <http://www.gnu.org/licenses/>.
 */

import ReactDOM from 'react-dom/client'
import React from 'react'
import {
  createBrowserRouter,
  createRoutesFromElements,
  Route,
  RouterProvider,
} from 'react-router-dom'
import {Spinner} from '@instructure/ui-spinner'
import accountGradingSettingsRoutes from '../../features/account_grading_settings/routes/accountGradingSettingsRoutes'
import {RubricRoutes} from '../../features/rubrics/routes/rubricRoutes'
import {NewLoginRoutes} from '../../features/new_login/routes/NewLoginRoutes'
import {useScope as createI18nScope} from '@canvas/i18n'
import {QueryProvider} from '@canvas/query'
import {AUPRoutes} from '../../features/acceptable_use_policy/routes/AUPRoutes'

const portalRouter = createBrowserRouter(
  createRoutesFromElements(
    <Route>
      <Route
        path="/groups/:groupId/*"
        lazy={() => import('@canvas/group-navigation-selector/GroupNavigationSelectorRoute')}
      />
      <Route
        path="/users/:userId/masquerade"
        lazy={() => import('../../features/act_as_modal/react/ActAsModalRoute')}
      />
      <Route
        path="/users/:userId"
        lazy={() => import('../../features/page_views/react/PageViewsRoute')}
      />
      <Route
<<<<<<< HEAD
=======
        path="/accounts/site_admin/release_notes"
        lazy={() => import('../../features/release_notes_edit/react/ReleaseNotesEditRoute')}
      />
      <Route
        path="/accounts/:accountId/settings"
        lazy={() => import('../../features/account_settings/react/AccountSettingsRoute')}
      />
      <Route
>>>>>>> 438cae6b
        path="/accounts/:accountId/users/:userId"
        lazy={() => import('../../features/page_views/react/PageViewsRoute')}
      />
      <Route
        path="/accounts/:accountId/settings/*"
        lazy={() => import('../../features/alerts/react/AlertListRoute')}
      />
      <Route
        path="/accounts"
        lazy={() => import('../../features/account_manage/react/AccountListRoute')}
      />
      <Route
        path="/courses/:courseId/settings/*"
<<<<<<< HEAD
        lazy={() => import('../../features/alerts/react/AlertListRoute')}
=======
        lazy={() => import('../../features/course_settings/react/CourseSettingsRoute')}
>>>>>>> 438cae6b
      />

      {accountGradingSettingsRoutes}

      {(window.ENV.FEATURES.instui_nav || localStorage.instui_nav_dev) &&
        ['/', '/*', '/*/*'].map(path => (
          <Route
            key={`key-to-${path}`}
            path={path}
            lazy={() => import('../../features/navigation_header/react/NavigationHeaderRoute')}
          />
        ))}

      {window.ENV.FEATURES.login_registration_ui_identity && NewLoginRoutes}

      {AUPRoutes}

      {window.ENV.enhanced_rubrics_enabled && RubricRoutes}

      <Route path="*" element={<></>} />
    </Route>,
  ),
)

// ensure lazy evaluation at render time, preventing `I18n.t()` eager lookup violations
export function FallbackSpinner() {
  const I18n = createI18nScope('main')
  return <Spinner renderTitle={I18n.t('Loading page')} data-testid="fallback-spinner" />
}

export function loadReactRouter() {
  const mountNode = document.querySelector('#react-router-portals')
  if (mountNode) {
    const root = ReactDOM.createRoot(mountNode)
    root.render(
      <QueryProvider>
        <RouterProvider router={portalRouter} fallbackElement={<FallbackSpinner />} />
      </QueryProvider>,
    )
  }
}<|MERGE_RESOLUTION|>--- conflicted
+++ resolved
@@ -48,8 +48,6 @@
         lazy={() => import('../../features/page_views/react/PageViewsRoute')}
       />
       <Route
-<<<<<<< HEAD
-=======
         path="/accounts/site_admin/release_notes"
         lazy={() => import('../../features/release_notes_edit/react/ReleaseNotesEditRoute')}
       />
@@ -58,13 +56,8 @@
         lazy={() => import('../../features/account_settings/react/AccountSettingsRoute')}
       />
       <Route
->>>>>>> 438cae6b
         path="/accounts/:accountId/users/:userId"
         lazy={() => import('../../features/page_views/react/PageViewsRoute')}
-      />
-      <Route
-        path="/accounts/:accountId/settings/*"
-        lazy={() => import('../../features/alerts/react/AlertListRoute')}
       />
       <Route
         path="/accounts"
@@ -72,11 +65,7 @@
       />
       <Route
         path="/courses/:courseId/settings/*"
-<<<<<<< HEAD
-        lazy={() => import('../../features/alerts/react/AlertListRoute')}
-=======
         lazy={() => import('../../features/course_settings/react/CourseSettingsRoute')}
->>>>>>> 438cae6b
       />
 
       {accountGradingSettingsRoutes}
