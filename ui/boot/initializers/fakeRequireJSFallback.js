--- conflicted
+++ resolved
@@ -72,10 +72,7 @@
     )
     if (deps.includes('underscore')) {
       console.error("Support for require('underscore') is deprecated and will be removed.")
-<<<<<<< HEAD
-=======
       captureException(new Error('require("underscore")'))
->>>>>>> db6a4b12
     }
     if (deps.includes('jquery')) {
       console.error(
