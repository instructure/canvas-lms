--- conflicted
+++ resolved
@@ -26,11 +26,7 @@
 const I18n = useI18nScope('ajax_errors')
 
 INST.errorCount = 0
-<<<<<<< HEAD
-window.onerror = function (msg, url, line, column, errorObj) {
-=======
 window.onerror = function (_msg, _url, _line, _column, _errorObj) {
->>>>>>> 16101d78
   INST.errorCount += 1
 }
 
@@ -126,40 +122,6 @@
       },
       {skipDefaultError: true}
     )
-<<<<<<< HEAD
-    const $obj = $(this)
-    var ajaxErrorFlash = function (message, xhr) {
-      const i = $obj[0]
-      if (!i) {
-        return
-      }
-      const d =
-        i.contentDocument ||
-        (i.contentWindow && i.contentWindow.document) ||
-        window.frames[$obj.attr('id')].document
-      const $body = $(d).find('body')
-      $body.html(
-        $('<h1 />').text(
-          I18n.t('error_heading', 'Ajax Error: %{status_code}', {status_code: status})
-        )
-      )
-      $body.append(htmlEscape(text))
-      $('#instructure_ajax_error_box').hide()
-      const pre = ''
-      message = htmlEscape(message)
-      if (debugOnly) {
-        message += "<br/><span style='font-size: 0.7em;'>(Development Only)</span>"
-      }
-      if (debugOnly || INST.environment != 'production') {
-        message +=
-          "<br/><a href='#' class='last_error_details_link'>" +
-          htmlEscape(I18n.t('links.details', 'details...')) +
-          '</a>'
-      }
-      $.flashError({html: message})
-    }
-=======
->>>>>>> 16101d78
     window.ajaxErrorFlash = ajaxErrorFlash
     let data = $.ajaxJSON.findRequest(request)
     data = data || {}
