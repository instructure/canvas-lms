--- conflicted
+++ resolved
@@ -392,40 +392,6 @@
       return import(/* webpackChunkName: "moment/locale/zh-tw" */ 'moment/locale/zh-tw')
 
     case 'moment/locale/ca':
-<<<<<<< HEAD
-      return import(
-        /* webpackChunkName: "ext/custom_moment_locales/ca" */ './ext/custom_moment_locales/ca'
-      )
-
-    case 'moment/locale/de':
-      return import(
-        /* webpackChunkName: "ext/custom_moment_locales/de" */ './ext/custom_moment_locales/de'
-      )
-
-    case 'moment/locale/fa':
-      return import(
-        /* webpackChunkName: "ext/custom_moment_locales/fa" */ './ext/custom_moment_locales/fa'
-      )
-
-    case 'moment/locale/fr':
-      return import(
-        /* webpackChunkName: "ext/custom_moment_locales/fr" */ './ext/custom_moment_locales/fr'
-      )
-
-    case 'moment/locale/fr-ca':
-      return import(
-        /* webpackChunkName: "ext/custom_moment_locales/fr-ca" */ './ext/custom_moment_locales/fr_ca'
-      )
-
-    case 'moment/locale/he':
-      return import(
-        /* webpackChunkName: "ext/custom_moment_locales/he" */ './ext/custom_moment_locales/he'
-      )
-
-    case 'moment/locale/ht-ht':
-      return import(
-        /* webpackChunkName: "ext/custom_moment_locales/ht-ht" */ './ext/custom_moment_locales/ht_ht'
-=======
       return import(/* webpackChunkName: "moment/locale/ca" */ './ext/custom_moment_locales/ca')
 
     case 'moment/locale/de':
@@ -448,43 +414,15 @@
     case 'moment/locale/ht-ht':
       return import(
         /* webpackChunkName: "moment/locale/ht-ht" */ './ext/custom_moment_locales/ht_ht'
->>>>>>> de91dde6
       )
 
     case 'moment/locale/hy-am':
       return import(
-<<<<<<< HEAD
-        /* webpackChunkName: "ext/custom_moment_locales/hy-am" */ './ext/custom_moment_locales/hy_am'
-=======
         /* webpackChunkName: "moment/locale/hy-am" */ './ext/custom_moment_locales/hy_am'
->>>>>>> de91dde6
       )
 
     case 'moment/locale/mi-nz':
       return import(
-<<<<<<< HEAD
-        /* webpackChunkName: "ext/custom_moment_locales/mi-nz" */ './ext/custom_moment_locales/mi_nz'
-      )
-
-    case 'moment/locale/pl':
-      return import(
-        /* webpackChunkName: "ext/custom_moment_locales/pl" */ './ext/custom_moment_locales/pl'
-      )
-
-    case 'moment/locale/sl':
-      return import(
-        /* webpackChunkName: "ext/custom_moment_locales/sl" */ './ext/custom_moment_locales/sl'
-      )
-
-    case 'moment/locale/ja':
-      return import(
-        /* webpackChunkName: "ext/custom_moment_locales/ja" */ './ext/custom_moment_locales/ja'
-      )
-
-    case 'moment/locale/zh-cn':
-      return import(
-        /* webpackChunkName: "ext/custom_moment_locales/zh-cn" */ './ext/custom_moment_locales/zh_cn'
-=======
         /* webpackChunkName: "moment/locale/mi-nz" */ './ext/custom_moment_locales/mi_nz'
       )
 
@@ -500,7 +438,6 @@
     case 'moment/locale/zh-cn':
       return import(
         /* webpackChunkName: "moment/locale/zh-cn" */ './ext/custom_moment_locales/zh_cn'
->>>>>>> de91dde6
       )
 
     default:
