//
// Copyright (C) 2011 - present Instructure, Inc.
//
// This file is part of Canvas.
//
// Canvas is free software: you can redistribute it and/or modify it under
// the terms of the GNU Affero General Public License as published by the Free
// Software Foundation, version 3 of the License.
//
// Canvas is distributed in the hope that it will be useful, but WITHOUT ANY
// WARRANTY; without even the implied warranty of MERCHANTABILITY or FITNESS FOR
// A PARTICULAR PURPOSE. See the GNU Affero General Public License for more
// details.
//
// You should have received a copy of the GNU Affero General Public License along
// with this program. If not, see <http://www.gnu.org/licenses/>.

import {useScope as createI18nScope} from '@canvas/i18n'
import $ from 'jquery'
import htmlEscape from '@instructure/html-escape'
import '@canvas/media-comments/jquery/mediaComment'

const I18n = createI18nScope('instructure_inline_media_comment')

const inlineMediaComment = {
  buildMinimizerLink: () =>
    $(
      `<a href="#" style="font-size: 0.8em;">
      ${htmlEscape(I18n.t('links.minimize_embedded_kaltura_content', 'Minimize embedded content'))}
    </a>`,
    ),

  buildCommentHolder: _$link =>
    $('<div><div class="innerholder" tabindex="-1" style="margin-bottom: 15px;"></div></div>'),

  getMediaCommentId($link) {
    let idAttr
    let id = $link.data('media_comment_id') || $link.find('.media_comment_id:first').text()
    if (!id) idAttr = $link.attr('id')
    if (idAttr && idAttr.match(/^media_comment_/)) id = idAttr.substring(14)
    return id
  },

  collapseComment($holder) {
    __guard__($holder.find('video,audio').data('mediaelementplayer'), x => x.pause())
    $holder.remove()
  },
}

const initialFocusInnerhold = e => {
  $(e.target).find('div.mejs-audio').focus()
}

const minTdWidth = 300

const isVideoInTd = $link => {
  const $closestTd = $link.closest('td')
  return $closestTd.length > 0
}

const isContainingTdSmall = $link => {
  const tdWidth = $link.closest('td').css('width').replace('px', '')
  return tdWidth < minTdWidth
}

const shouldResizeTd = $link => {
  return isVideoInTd($link) && isContainingTdSmall($link)
}

const resizeContainingTd = $link => {
  const $closestTd = $link.closest('td')
  const tdWidth = $closestTd.css('width')
  $closestTd.data('orig-width', tdWidth)
  $closestTd.css('width', `${minTdWidth}px`)
}

$(document).on('click', 'a.instructure_inline_media_comment', function (event) {
  event.preventDefault()
  if (!INST.kalturaSettings) {
<<<<<<< HEAD
     
=======
>>>>>>> 4b8c5dea
    window.alert(
      I18n.t('alerts.kaltura_disabled', 'Kaltura has been disabled for this Canvas site'),
    )
    return
  }

  const $link = $(this)

  let mediaType = 'video'
  const id = inlineMediaComment.getMediaCommentId($link)
  const $holder = inlineMediaComment.buildCommentHolder($link)

  if (shouldResizeTd($link)) {
    resizeContainingTd($link)
  }

  $link.after($holder)
  $link.hide()

  if (
    $link.data('media_comment_type') === 'audio' ||
    $link.is('.audio_playback, .audio_comment, .instructure_audio_link')
  ) {
    mediaType = 'audio'
  }

  $holder
    .children('div')
    .mediaComment('show_inline', id, mediaType, $link.data('download') || $link.attr('href'))

  const $minimizer = inlineMediaComment.buildMinimizerLink()

  $minimizer.appendTo($holder).click(event => {
    event.preventDefault()
    const $closestTd = $link.closest('td')
    $link.show().focus()
    $closestTd.css('width', $closestTd.data('orig-width'))
    inlineMediaComment.collapseComment($holder)
  })

  $holder.find('.innerholder').css('outline', 'none')
  $holder.find('.innerholder').on('focus', initialFocusInnerhold)
})

export default inlineMediaComment

function __guard__(value, transform) {
  return typeof value !== 'undefined' && value !== null ? transform(value) : undefined
}<|MERGE_RESOLUTION|>--- conflicted
+++ resolved
@@ -77,10 +77,6 @@
 $(document).on('click', 'a.instructure_inline_media_comment', function (event) {
   event.preventDefault()
   if (!INST.kalturaSettings) {
-<<<<<<< HEAD
-     
-=======
->>>>>>> 4b8c5dea
     window.alert(
       I18n.t('alerts.kaltura_disabled', 'Kaltura has been disabled for this Canvas site'),
     )
