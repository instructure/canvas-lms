--- conflicted
+++ resolved
@@ -25,10 +25,6 @@
     const img = e.currentTarget
     const broken = () => img.classList.add('broken-image')
     if (img.src) {
-<<<<<<< HEAD
-       
-=======
->>>>>>> 4b8c5dea
       fetch(img.src).then(res => {
         if (res.status === 403) {
           // if 403 Forbidden, replace the image with a lock image
