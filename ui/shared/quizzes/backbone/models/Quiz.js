//
// Copyright (C) 2013 - present Instructure, Inc.
//
// This file is part of Canvas.
//
// Canvas is free software: you can redistribute it and/or modify it under
// the terms of the GNU Affero General Public License as published by the Free
// Software Foundation, version 3 of the License.
//
// Canvas is distributed in the hope that it will be useful, but WITHOUT ANY
// WARRANTY; without even the implied warranty of MERCHANTABILITY or FITNESS FOR
// A PARTICULAR PURPOSE. See the GNU Affero General Public License for more
// details.
//
// You should have received a copy of the GNU Affero General Public License along
// with this program. If not, see <http://www.gnu.org/licenses/>.

import $ from 'jquery'
import {map, find, filter} from 'lodash'
import Backbone from '@canvas/backbone'
import Assignment from '@canvas/assignments/backbone/models/Assignment'
import DateGroup from '@canvas/date-group/backbone/models/DateGroup'
import AssignmentOverrideCollection from '@canvas/assignments/backbone/collections/AssignmentOverrideCollection'
import DateGroupCollection from '@canvas/date-group/backbone/collections/DateGroupCollection'
import {useScope as useI18nScope} from '@canvas/i18n'
import '@canvas/jquery/jquery.ajaxJSON'
import '@canvas/jquery/jquery.instructure_misc_helpers'
import PandaPubPoller from '@canvas/panda-pub-poller'

const I18n = useI18nScope('modelsQuiz')

export default class Quiz extends Backbone.Model {
  initialize() {
    this.publish = this.publish.bind(this)
    this.unpublish = this.unpublish.bind(this)
    this.dueAt = this.dueAt.bind(this)
    this.unlockAt = this.unlockAt.bind(this)
    this.lockAt = this.lockAt.bind(this)
    this.name = this.name.bind(this)
    this.htmlUrl = this.htmlUrl.bind(this)
    this.buildUrl = this.buildUrl.bind(this)
    this.defaultDates = this.defaultDates.bind(this)
    this.multipleDueDates = this.multipleDueDates.bind(this)
    this.nonBaseDates = this.nonBaseDates.bind(this)
    this.allDates = this.allDates.bind(this)
    this.singleSectionDueDate = this.singleSectionDueDate.bind(this)
    this.postToSIS = this.postToSIS.bind(this)
    this.postToSISName = this.postToSISName.bind(this)
    this.sisIntegrationSettingsEnabled = this.sisIntegrationSettingsEnabled.bind(this)
    this.maxNameLength = this.maxNameLength.bind(this)
    this.maxNameLengthRequiredForAccount = this.maxNameLengthRequiredForAccount.bind(this)
    this.dueDateRequiredForAccount = this.dueDateRequiredForAccount.bind(this)
    this.toView = this.toView.bind(this)
    this.postToSISEnabled = this.postToSISEnabled.bind(this)
    this.objectType = this.objectType.bind(this)
    this.isDuplicating = this.isDuplicating.bind(this)
    this.isMigrating = this.isMigrating.bind(this)
    this.isImporting = this.isImporting.bind(this)
    this.importantDates = this.importantDates.bind(this)
    this.isCloningAlignment = this.isCloningAlignment.bind(this)

    super.initialize(...arguments)
    this.initId()
    this.initAssignment()
    this.initAssignmentOverrides()
    this.initUrls()
    this.initTitleLabel()
    this.initUnpublishable()
    this.initQuestionsCount()
    this.initPointsCount()
    return this.initAllDates()
  }

  // initialize attributes
  initId() {
    this.id = this.isQuizzesNext() ? `assignment_${this.get('id')}` : this.get('id')
  }

  initAssignment() {
    if (this.attributes.assignment) {
      this.set('assignment', new Assignment(this.attributes.assignment))
    }
    return this.set('post_to_sis_enabled', this.postToSISEnabled())
  }

  initAssignmentOverrides() {
    if (this.attributes.assignment_overrides) {
      const overrides = new AssignmentOverrideCollection(this.attributes.assignment_overrides)
      return this.set('assignment_overrides', overrides, {silent: true})
    }
  }

  initUrls() {
    if (this.get('html_url')) {
      this.set('base_url', this.get('html_url').replace(/(quizzes|assignments)\/\d+/, '$1'))
      this.set('url', this.url())
      this.set('edit_url', this.edit_url())
      this.set('build_url', this.build_url())
      this.set('publish_url', this.publish_url())
      this.set('deletion_url', this.deletion_url())
      this.set('unpublish_url', this.unpublish_url())
    }
  }

  initTitleLabel() {
    return this.set('title_label', this.get('title') || this.get('readable_type'))
  }

  initUnpublishable() {
    if (this.get('can_unpublish') === false && this.get('published')) {
      return this.set('unpublishable', false)
    }
  }

  initQuestionsCount() {
    const cnt = this.get('question_count')
    if (cnt) {
      this.set('question_count_label', I18n.t('question_count', 'Question', {count: cnt}))
    }
  }

  initPointsCount() {
    const pts = this.get('points_possible')
    let text = ''
    if (pts && pts > 0 && !this.isUngradedSurvey()) {
      text = Number.isInteger(pts)
        ? I18n.t('assignment_points_possible', 'pt', {count: pts})
        : I18n.t('%{points} pts', {points: I18n.n(pts)})
    }
    return this.set('possible_points_label', text)
  }

  isQuizzesNext() {
    return this.get('quiz_type') === 'quizzes.next'
  }

  isUngradedSurvey() {
    return this.get('quiz_type') === 'survey'
  }

  isMasterCourseChildContent() {
    const migration_id = this.get('migration_id')
    return migration_id && migration_id.indexOf('mastercourse_') === 0
  }

  publish_url() {
    if (this.isQuizzesNext()) {
      return `${this.get('base_url')}/publish/quiz`
    }
    return `${this.get('base_url')}/publish`
  }

  unpublish_url() {
    if (this.isQuizzesNext()) {
      return `${this.get('base_url')}/unpublish/quiz`
    }
    return `${this.get('base_url')}/unpublish`
  }

  url() {
    if (this.isQuizzesNext() && ENV.PERMISSIONS?.manage) {
      return this.edit_url()
    }
    return this.build_url()
  }

  build_url() {
    return `${this.get('base_url')}/${this.get('id')}`
  }

  edit_url() {
    const query_string = this.isQuizzesNext() ? '?quiz_lti' : ''
    return `${this.get('base_url')}/${this.get('id')}/edit${query_string}`
  }

  deletion_url() {
    if (this.isQuizzesNext()) {
      return `${this.get('base_url')}/${this.get('id')}`
    }

    return this.get('url')
  }

  initAllDates() {
    let allDates
    if ((allDates = this.get('all_dates')) != null) {
      return this.set('all_dates', new DateGroupCollection(allDates))
    }
  }

  // publishing
  publish() {
    this.set('published', true)
    return $.ajaxJSON(this.get('publish_url'), 'POST', {quizzes: [this.get('id')]})
  }

  unpublish() {
    this.set('published', false)
    return $.ajaxJSON(this.get('unpublish_url'), 'POST', {quizzes: [this.get('id')]})
  }

  disabledMessage() {
    return I18n.t(
      'cant_unpublish_when_students_submit',
      "Can't unpublish if there are student submissions"
    )
  }

  // methods needed by views

  dueAt(date) {
    if (!(arguments.length > 0)) return this.get('due_at')
    return this.set('due_at', date)
  }

  unlockAt(date) {
    if (!(arguments.length > 0)) return this.get('unlock_at')
    return this.set('unlock_at', date)
  }

  lockAt(date) {
    if (!(arguments.length > 0)) return this.get('lock_at')
    return this.set('lock_at', date)
  }

  importantDates(important) {
    if (!(arguments.length > 0)) return this.get('important_dates')
    return this.set('important_dates', important)
  }

  isDuplicating() {
    return this.get('workflow_state') === 'duplicating'
  }

  isCloningAlignment() {
    return this.get('workflow_state') === 'outcome_alignment_cloning'
  }

  isMigrating() {
    return this.get('workflow_state') === 'migrating'
  }

  isImporting() {
    return this.get('workflow_state') === 'importing'
  }

  name(newName) {
    if (!(arguments.length > 0)) return this.get('title')
    return this.set('title', newName)
  }

  htmlUrl() {
    return this.get('url')
  }

  buildUrl() {
    return this.get('build_url')
  }

  destroy(options) {
    const opts = {
      url: this.get('deletion_url'),
      ...options,
    }
    Backbone.Model.prototype.destroy.call(this, opts)
  }

  defaultDates() {
    return new DateGroup({
      due_at: this.get('due_at'),
      unlock_at: this.get('unlock_at'),
      lock_at: this.get('lock_at'),
    })
  }

  // caller is original assignments
  duplicate(callback) {
    const course_id = this.get('course_id')
    const assignment_id = this.get('id')
    return $.ajaxJSON(
      `/api/v1/courses/${course_id}/assignments/${assignment_id}/duplicate`,
      'POST',
      {quizzes: [assignment_id], result_type: 'Quiz'},
      callback
    )
  }

  // caller is failed assignments
  duplicate_failed(callback) {
    const target_course_id = this.get('course_id')
    const target_assignment_id = this.get('id')
    const original_course_id = this.get('original_course_id')
    const original_assignment_id = this.get('original_assignment_id')
    let query_string = `?target_assignment_id=${target_assignment_id}`
    if (original_course_id !== target_course_id) {
      // when it's a course copy failure
      query_string += `&target_course_id=${target_course_id}`
    }
    $.ajaxJSON(
      `/api/v1/courses/${original_course_id}/assignments/${original_assignment_id}/duplicate${query_string}`,
      'POST',
      {},
      callback
    )
  }

  alignment_clone_failed(callback) {
    const target_course_id = this.get('course_id')
    const target_assignment_id = this.get('id')
    const original_course_id = this.get('original_course_id')
    const original_assignment_id = this.get('original_assignment_id')
    let query_string = `?target_assignment_id=${target_assignment_id}`
    if (original_course_id !== target_course_id) {
      // when it's a course copy failure
      query_string += `&target_course_id=${target_course_id}`
    }
    $.ajaxJSON(
      `/api/v1/courses/${original_course_id}/assignments/${original_assignment_id}/retry_alignment_clone${query_string}`,
      'POST',
      {},
      callback
    )
  }

  // caller is failed migrated assignment
  retry_migration(callback) {
    const course_id = this.get('course_id')
    const original_quiz_id = this.get('original_quiz_id')
    $.ajaxJSON(
      `/api/v1/courses/${course_id}/content_exports?export_type=quizzes2&quiz_id=${original_quiz_id}&include[]=migrated_quiz`,
      'POST',
      {},
      callback
    )
  }

  pollUntilFinishedLoading(interval) {
    if (this.isDuplicating()) {
      this.pollUntilFinished(interval, this.isDuplicating)
    }
    if (this.isMigrating()) {
      this.pollUntilFinished(interval, this.isMigrating)
    }
<<<<<<< HEAD
=======
    if (this.isCloningAlignment()) {
      this.pollUntilFinished(interval, this.isCloningAlignment)
    }
>>>>>>> 1bd50e80
    if (this.isImporting()) {
      this.pollUntilFinished(interval, this.isImporting)
    }
  }

  pollUntilFinished(interval, isProcessing) {
    const course_id = this.get('course_id')
    const id = this.get('id')
    const poller = new PandaPubPoller(interval, interval * 5, done => {
      this.fetch({
        url: `/api/v1/courses/${course_id}/assignments/${id}?result_type=Quiz`,
      }).always(() => {
        done()
        if (!isProcessing()) {
          return poller.stop()
        }
      })
    })
    poller.start()
  }

  multipleDueDates() {
    const dateGroups = this.get('all_dates')
    return dateGroups && dateGroups.length > 1
  }

  nonBaseDates() {
    const dateGroups = this.get('all_dates')
    if (!dateGroups) return false
    const withouBase = filter(dateGroups, dateGroup => dateGroup && !dateGroup.get('base'))
    return withouBase.length > 0
  }

  allDates() {
    const groups = this.get('all_dates')
    const models = (groups && groups.models) || []
    return map(models, group => group.toJSON())
  }

  singleSectionDueDate() {
    return __guard__(find(this.allDates(), 'dueAt'), x => x.dueAt.toISOString()) || this.dueAt()
  }

  isOnlyVisibleToOverrides(overrideFlag) {
    if (!(arguments.length > 0)) return this.get('only_visible_to_overrides') || false
    return this.set('only_visible_to_overrides', overrideFlag)
  }

  postToSIS(postToSisBoolean) {
    if (!(arguments.length > 0)) return this.get('post_to_sis')
    return this.set('post_to_sis', postToSisBoolean)
  }

  postToSISName() {
    return ENV.SIS_NAME
  }

  sisIntegrationSettingsEnabled() {
    return ENV.SIS_INTEGRATION_SETTINGS_ENABLED
  }

  maxNameLength() {
    return ENV.MAX_NAME_LENGTH
  }

  maxNameLengthRequiredForAccount() {
    return ENV.MAX_NAME_LENGTH_REQUIRED_FOR_ACCOUNT
  }

  dueDateRequiredForAccount() {
    return ENV.DUE_DATE_REQUIRED_FOR_ACCOUNT
  }

  toView() {
    const fields = [
      'htmlUrl',
      'buildUrl',
      'multipleDueDates',
      'nonBaseDates',
      'allDates',
      'dueAt',
      'lockAt',
      'unlockAt',
      'singleSectionDueDate',
      'importantDates',
    ]
    const hash = {id: this.get('id')}
    for (const field of fields) {
      hash[field] = this[field]()
    }
    return hash
  }

  postToSISEnabled() {
    return ENV.FLAGS && ENV.FLAGS.post_to_sis_enabled
  }

  objectType() {
    return 'Quiz'
  }
}
Quiz.prototype.resourceName = 'quizzes'

Quiz.prototype.defaults = {
  due_at: null,
  unlock_at: null,
  lock_at: null,
  unpublishable: true,
  points_possible: null,
  post_to_sis: false,
  require_lockdown_browser: false,
}

function __guard__(value, transform) {
  return typeof value !== 'undefined' && value !== null ? transform(value) : undefined
}<|MERGE_RESOLUTION|>--- conflicted
+++ resolved
@@ -341,12 +341,9 @@
     if (this.isMigrating()) {
       this.pollUntilFinished(interval, this.isMigrating)
     }
-<<<<<<< HEAD
-=======
     if (this.isCloningAlignment()) {
       this.pollUntilFinished(interval, this.isCloningAlignment)
     }
->>>>>>> 1bd50e80
     if (this.isImporting()) {
       this.pollUntilFinished(interval, this.isImporting)
     }
