--- conflicted
+++ resolved
@@ -25,19 +25,11 @@
 import '@canvas/jquery/jquery.ajaxJSON'
 import PandaPubPoller from '@canvas/panda-pub-poller'
 import {http, HttpResponse} from 'msw'
-<<<<<<< HEAD
-import {mswServer} from '../../../../msw/mswServer'
+import {setupServer} from 'msw/node'
 
 jest.mock('@canvas/panda-pub-poller')
 
-const server = mswServer([])
-=======
-import {setupServer} from 'msw/node'
-
-jest.mock('@canvas/panda-pub-poller')
-
 const server = setupServer()
->>>>>>> ee12519a
 
 describe('Quiz', () => {
   let quiz
