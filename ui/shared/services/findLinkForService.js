/*
 * Copyright (C) 2019 - present Instructure, Inc.
 *
 * This file is part of Canvas.
 *
 * Canvas is free software: you can redistribute it and/or modify it under
 * the terms of the GNU Affero General Public License as published by the Free
 * Software Foundation, version 3 of the License.
 *
 * Canvas is distributed in the hope that it will be useful, but WITHOUT ANY
 * WARRANTY; without even the implied warranty of MERCHANTABILITY or FITNESS FOR
 * A PARTICULAR PURPOSE. See the GNU Affero General Public License for more
 * details.
 *
 * You should have received a copy of the GNU Affero General Public License along
 * with this program. If not, see <http://www.gnu.org/licenses/>.
 */

import {useScope as createI18nScope} from '@canvas/i18n'
import $ from 'jquery'
import htmlEscape from '@instructure/html-escape'
import {truncateText} from '@canvas/util/TextHelper'
import '@canvas/jquery/jquery.ajaxJSON'
import '@canvas/jquery/jquery.instructure_forms'
import 'jqueryui/dialog'
import replaceTags from '@canvas/util/replaceTags'

const I18n = createI18nScope('findLinkForService')

function titleize(inputString) {
  const processedString = (inputString || '')
    .replace(/([A-Z])/g, ' $1')
    .replace(/_/g, ' ')
    .replace(/\s+/, ' ')
    .replace(/^\s/, '')

  return processedString
    .split(/\s/)
    .map(word => (word.charAt(0) || '').toUpperCase() + word.substring(1))
    .join(' ')
}

export function getUserServices(service_types, success, error) {
  if (!$.isArray(service_types)) {
    service_types = [service_types]
  }
  const url = `/services?service_types=${service_types.join(',')}`
  $.ajaxJSON(
    url,
    'GET',
    {},
    data => {
      if (success) {
        success(data)
      }
    },
    data => {
      if (error) {
        error(data)
      }
    },
  )
}

let lastLookup // used to keep track of diigo requests
export function findLinkForService(service_type, callback) {
  let $dialog = $('#instructure_bookmark_search')
  if (!$dialog.length) {
    $dialog = $("<div id='instructure_bookmark_search'/>")
    $dialog.append(
      `${
        "<form id='bookmark_search_form' style='margin-bottom: 5px;'>" +
        "<img src='/images/blank.png'/>&nbsp;&nbsp;" +
        "<button class='btn search_button' type='submit'>"
      }${htmlEscape(I18n.t('buttons.search', 'Search'))}</button></form>`,
    )
    $dialog.append("<div class='results' style='max-height: 200px; overflow: auto;'/>")
    $dialog.find('form').submit(event => {
      event.preventDefault()
      event.stopPropagation()
      const now = new Date()
      if (service_type === 'diigo' && lastLookup && now - lastLookup < 15000) {
        // let the user know we have to take things slow because of Diigo
        setTimeout(
          () => {
            $dialog.find('form').submit()
          },
          15000 - (now - lastLookup),
        )
        $dialog
          .find('.results')
          .empty()
          .append(
            htmlEscape(
              I18n.t(
                'status.diigo_search_throttling',
                'Diigo limits users to one search every ten seconds.  Please wait...',
              ),
            ),
          )
        return
      }
      $dialog
        .find('.results')
        .empty()
        .append(htmlEscape(I18n.t('status.searching', 'Searching...')))
      lastLookup = new Date()
      $.ajaxJSON(
        url,
        'GET',
        {},
        data => {
          $dialog.find('.results').empty()
          if (!data.length) {
            $dialog
              .find('.results')
              .append(htmlEscape(I18n.t('no_results_found', 'No Results Found')))
          }
          for (const idx in data) {
            data[idx].short_title = data[idx].title
<<<<<<< HEAD
             
=======

>>>>>>> 51db239a
            if (data[idx].title == data[idx].description) {
              data[idx].short_title = truncateText(data[idx].description, {max: 30})
            }
            $("<div class='bookmark'/>")
              .appendTo($dialog.find('.results'))
              .append(
                $('<a class="bookmark_link" style="font-weight: bold;"/>')
                  .attr({
                    href: data[idx].url,
                    title: data[idx].title,
                  })
                  .text(data[idx].short_title),
              )
              .append(
                $("<div style='margin: 5px 10px; font-size: 0.8em;'/>").text(
                  data[idx].description || I18n.t('no_description', 'No description'),
                ),
              )
          }
        },
        () => {
          $dialog
            .find('.results')
            .empty()
            .append(htmlEscape(I18n.t('errors.search_failed', 'Search failed, please try again.')))
        },
      )
    })
    $dialog.on('click', '.bookmark_link', function (event) {
      event.preventDefault()
      const url = $(this).attr('href')
      const title = $(this).attr('title') || $(this).text()
      $dialog.dialog('close')
      callback({
        url,
        title,
      })
    })
  }
  $dialog.find('.search_button').text(I18n.t('buttons.search', 'Search'))
  $dialog.find('form img').attr('src', `/images/${service_type}_small_icon.png`)
  let url = '/search/bookmarks?service_type=%7B%7B+service_type+%7D%7D'
  url = replaceTags(url, 'service_type', service_type)
  $dialog.data('reference_url', url)
  $dialog.find('.results').empty()
  $dialog.dialog({
    title: I18n.t('titles.bookmark_search', 'Bookmark Search: %{service_name}', {
      service_name: titleize(service_type),
    }),
    open() {
      $dialog.find('input:visible:first').focus().select()
    },
    width: 400,
    modal: true,
    zIndex: 1000,
  })
}<|MERGE_RESOLUTION|>--- conflicted
+++ resolved
@@ -118,11 +118,7 @@
           }
           for (const idx in data) {
             data[idx].short_title = data[idx].title
-<<<<<<< HEAD
-             
-=======
 
->>>>>>> 51db239a
             if (data[idx].title == data[idx].description) {
               data[idx].short_title = truncateText(data[idx].description, {max: 30})
             }
