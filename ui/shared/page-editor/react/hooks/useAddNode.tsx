/*
 * Copyright (C) 2025 - present Instructure, Inc.
 *
 * This file is part of Canvas.
 *
 * Canvas is free software: you can redistribute it and/or modify it under
 * the terms of the GNU Affero General Public License as published by the Free
 * Software Foundation, version 3 of the License.
 *
 * Canvas is distributed in the hope that it will be useful, but WITHOUT ANY
 * WARRANTY; without even the implied warranty of MERCHANTABILITY or FITNESS FOR
 * A PARTICULAR PURPOSE. See the GNU Affero General Public License for more
 * details.
 *
 * You should have received a copy of the GNU Affero General Public License along
 * with this program. If not, see <http://www.gnu.org/licenses/>.
 */

import {useEditor} from '@craftjs/core'
import {ReactElement} from 'react'
import {useGetRootNode} from './useGetRootNode'
import {useHandleNodesCountChange} from './useHandleNodesCountChange'

export const useAddNode = () => {
  const {query, actions} = useEditor()
<<<<<<< HEAD
=======
  const getRootNode = useGetRootNode()
  const handleNodesCountChange = useHandleNodesCountChange()
>>>>>>> 1593bcca

  const getIndex = (afterNodeId?: string) => {
    if (!afterNodeId) {
      return 0
    }
<<<<<<< HEAD
    const rootNode = query.node('ROOT').get()
=======
    const rootNode = getRootNode()
>>>>>>> 1593bcca
    const siblings = rootNode.data.nodes
    return siblings.indexOf(afterNodeId) + 1
  }

  const addNode = (node: ReactElement, afterNodeId?: string) => {
    const nodeTree = query.parseReactElement(node).toNodeTree()
    const index = getIndex(afterNodeId)
    actions.addNodeTree(nodeTree, 'ROOT', index)
<<<<<<< HEAD
=======
    handleNodesCountChange()
>>>>>>> 1593bcca
  }
  return addNode
}<|MERGE_RESOLUTION|>--- conflicted
+++ resolved
@@ -23,21 +23,14 @@
 
 export const useAddNode = () => {
   const {query, actions} = useEditor()
-<<<<<<< HEAD
-=======
   const getRootNode = useGetRootNode()
   const handleNodesCountChange = useHandleNodesCountChange()
->>>>>>> 1593bcca
 
   const getIndex = (afterNodeId?: string) => {
     if (!afterNodeId) {
       return 0
     }
-<<<<<<< HEAD
-    const rootNode = query.node('ROOT').get()
-=======
     const rootNode = getRootNode()
->>>>>>> 1593bcca
     const siblings = rootNode.data.nodes
     return siblings.indexOf(afterNodeId) + 1
   }
@@ -46,10 +39,7 @@
     const nodeTree = query.parseReactElement(node).toNodeTree()
     const index = getIndex(afterNodeId)
     actions.addNodeTree(nodeTree, 'ROOT', index)
-<<<<<<< HEAD
-=======
     handleNodesCountChange()
->>>>>>> 1593bcca
   }
   return addNode
 }