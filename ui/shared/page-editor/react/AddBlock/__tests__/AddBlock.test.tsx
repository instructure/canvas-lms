/*
 * Copyright (C) 2025 - present Instructure, Inc.
 *
 * This file is part of Canvas.
 *
 * Canvas is free software: you can redistribute it and/or modify it under
 * the terms of the GNU Affero General Public License as published by the Free
 * Software Foundation, version 3 of the License.
 *
 * Canvas is distributed in the hope that it will be useful, but WITHOUT ANY
 * WARRANTY; without even the implied warranty of MERCHANTABILITY or FITNESS FOR
 * A PARTICULAR PURPOSE. See the GNU Affero General Public License for more
 * details.
 *
 * You should have received a copy of the GNU Affero General Public License along
 * with this program. If not, see <http://www.gnu.org/licenses/>.
 */

import {render, screen} from '@testing-library/react'
import {AddBlock} from '../AddBlock'

const openMock = jest.fn()
jest.mock('../../PageEditorContext', () => ({
  __esModule: true,
  usePageEditorContext: jest.fn(() => ({
    addBlockModal: {
      open: openMock,
    },
<<<<<<< HEAD
=======
    addBlock: {
      shouldShow: true,
      handleNodesCountChange: jest.fn(),
    },
>>>>>>> 1593bcca
  })),
}))

jest.mock('../../hooks/useAddNode', () => ({
  useAddNode: jest.fn(),
}))

describe('AddBlock', () => {
  beforeEach(() => {
    jest.clearAllMocks()
  })

  it('renders', async () => {
    render(<AddBlock />)
    expect(await screen.findByTestId('add-block-heading')).toBeInTheDocument()
    expect(await screen.findByTestId('add-block-button')).toBeInTheDocument()
  })

  it('renders modal with "open" when add button is clicked', async () => {
    render(<AddBlock />)
    const button = await screen.findByTestId('add-block-button')
    button.click()
    expect(openMock).toHaveBeenCalled()
  })
})<|MERGE_RESOLUTION|>--- conflicted
+++ resolved
@@ -26,13 +26,10 @@
     addBlockModal: {
       open: openMock,
     },
-<<<<<<< HEAD
-=======
     addBlock: {
       shouldShow: true,
       handleNodesCountChange: jest.fn(),
     },
->>>>>>> 1593bcca
   })),
 }))
 
