/*
 * Copyright (C) 2025 - present Instructure, Inc.
 *
 * This file is part of Canvas.
 *
 * Canvas is free software: you can redistribute it and/or modify it under
 * the terms of the GNU Affero General Public License as published by the Free
 * Software Foundation, version 3 of the License.
 *
 * Canvas is distributed in the hope that it will be useful, but WITHOUT ANY
 * WARRANTY; without even the implied warranty of MERCHANTABILITY or FITNESS FOR
 * A PARTICULAR PURPOSE. See the GNU Affero General Public License for more
 * details.
 *
 * You should have received a copy of the GNU Affero General Public License along
 * with this program. If not, see <http://www.gnu.org/licenses/>.
 */

import {Editor, Frame, SerializedNodes} from '@craftjs/core'
import {AddBlock} from './AddBlock'
import {TextBlock} from './Blocks/TextBlock'
import {PageEditorContext} from './PageEditorContext'
import {AddBlockModalRenderer} from './AddBlock/AddBlockModalRenderer'
import {ImageBlock} from './Blocks/ImageBlock'
import {PageEditorLayout} from './layout/PageEditorLayout'
import {Toolbar} from './Toolbar'

export const PageEditor = (props: {
  data: SerializedNodes | null
}) => {
  return (
<<<<<<< HEAD
    <PageEditorContext>
=======
    <PageEditorContext data={props.data}>
>>>>>>> 1593bcca
      <PageEditorLayout
        toolbar={<Toolbar />}
        editor={
          <Editor resolver={{TextBlock, ImageBlock}}>
            <AddBlockModalRenderer />
            <AddBlock />
            <Frame data={props.data ?? undefined}>{!props.data && <article></article>}</Frame>
          </Editor>
        }
      />
    </PageEditorContext>
  )
}<|MERGE_RESOLUTION|>--- conflicted
+++ resolved
@@ -29,11 +29,7 @@
   data: SerializedNodes | null
 }) => {
   return (
-<<<<<<< HEAD
-    <PageEditorContext>
-=======
     <PageEditorContext data={props.data}>
->>>>>>> 1593bcca
       <PageEditorLayout
         toolbar={<Toolbar />}
         editor={
