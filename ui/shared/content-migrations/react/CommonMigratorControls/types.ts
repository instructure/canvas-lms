--- conflicted
+++ resolved
@@ -59,11 +59,7 @@
 
 export type onSubmitMigrationFormCallback = (
   formData: submitMigrationFormData,
-<<<<<<< HEAD
-  preAttachmentFile?: File
-=======
   preAttachmentFile?: File,
->>>>>>> 4b8c5dea
 ) => void
 
 export type DateShiftsRequestBody = DateShiftsCommon & {
