--- conflicted
+++ resolved
@@ -31,8 +31,6 @@
 import chicago from 'timezone/America/Chicago'
 import detroit from 'timezone/America/Detroit'
 import fakeENV from '@canvas/test-utils/fakeENV'
-<<<<<<< HEAD
-=======
 
 // Mock jQuery.flashError to fix the test failure
 jest.mock('jquery', () => {
@@ -40,7 +38,6 @@
   mockJQuery.flashError = jest.fn()
   return mockJQuery
 })
->>>>>>> f6e5b4e8
 
 declare module 'timezone' {
   interface Timezone {
