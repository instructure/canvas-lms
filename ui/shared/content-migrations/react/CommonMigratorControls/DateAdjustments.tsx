/*
 * Copyright (C) 2024 - present Instructure, Inc.
 *
 * This file is part of Canvas.
 *
 * Canvas is free software: you can redistribute it and/or modify it under
 * the terms of the GNU Affero General Public License as published by the Free
 * Software Foundation, version 3 of the License.
 *
 * Canvas is distributed in the hope that it will be useful, but WITHOUT ANY
 * WARRANTY; without even the implied warranty of MERCHANTABILITY or FITNESS FOR
 * A PARTICULAR PURPOSE. See the GNU Affero General Public License for more
 * details.
 *
 * You should have received a copy of the GNU Affero General Public License along
 * with this program. If not, see <http://www.gnu.org/licenses/>.
 */

import React, {useEffect, useState} from 'react'
import {useScope as createI18nScope} from '@canvas/i18n'
import CanvasDateInput from '@canvas/datetime/react/components/DateInput'
import {datetimeString} from '@canvas/datetime/date-functions'
import {PresentationContent, ScreenReaderContent} from '@instructure/ui-a11y-content'
import {SimpleSelect} from '@instructure/ui-simple-select'
import {Text} from '@instructure/ui-text'
import {Flex} from '@instructure/ui-flex'
import {RadioInput, RadioInputGroup} from '@instructure/ui-radio-input'
import {View} from '@instructure/ui-view'
import {IconAddLine, IconEndLine} from '@instructure/ui-icons'
import {IconButton, Button} from '@instructure/ui-buttons'
import {Responsive} from '@instructure/ui-responsive'
import type {DateAdjustmentConfig, DaySub} from './types'
import {timeZonedFormMessages} from './timeZonedFormMessages'

const I18n = createI18nScope('content_migrations_redesign')
let subs_id = 1

const formatDate = (date: Date) => {
  return datetimeString(date, {timezone: ENV.TIMEZONE})
}

export const DateAdjustments = ({
  dateAdjustmentConfig,
  setDateAdjustments,
  disabled,
}: {
  dateAdjustmentConfig: DateAdjustmentConfig
  setDateAdjustments: (arg0: DateAdjustmentConfig) => void
  disabled?: boolean
}) => {
  const old_start_date = dateAdjustmentConfig.date_shift_options.old_start_date
  const new_start_date = dateAdjustmentConfig.date_shift_options.new_start_date
  const old_end_date = dateAdjustmentConfig.date_shift_options.old_end_date
  const new_end_date = dateAdjustmentConfig.date_shift_options.new_end_date

  const [dateOperation, setDateOperation] = useState<'shift_dates' | 'remove_dates'>('shift_dates')
  const [start_from_date, setOldStartDate] = useState<string>(old_start_date || '')
  const [start_to_date, setStartToDate] = useState<string>(new_start_date || '')
  const [end_from_date, setEndFromDate] = useState<string>(old_end_date || '')
  const [end_to_date, setEndToDate] = useState<string>(new_end_date || '')

  useEffect(() => {
    if (dateAdjustmentConfig) {
      setOldStartDate(old_start_date || '')
      setStartToDate(new_start_date || '')
      setEndFromDate(old_end_date || '')
      setEndToDate(new_end_date || '')
    }
  }, [dateAdjustmentConfig, new_end_date, new_start_date, old_end_date, old_start_date])

  const handleSetDate = (date: Date | null, setter: any, key: string) => {
    const tmp = JSON.parse(JSON.stringify(dateAdjustmentConfig))
    tmp.date_shift_options[key] = date ? date.toISOString() : ''
    setDateAdjustments(tmp)
    setter(date ? date.toISOString() : '')
  }

  const setSubstitution = (id: number, data: any, to_or_from: 'to' | 'from') => {
    const tmp = JSON.parse(JSON.stringify(dateAdjustmentConfig))
    tmp.date_shift_options.day_substitutions.map((ds: DaySub) => {
      if (ds.id !== id) return ds
      ds[to_or_from] = data.value
      return ds
    })
    setDateAdjustments(tmp)
  }

  const changeDateOperation = (operation: 'shift_dates' | 'remove_dates') => {
    setDateOperation(operation)
    const tmp = JSON.parse(JSON.stringify(dateAdjustmentConfig))
    tmp.adjust_dates.operation = operation
    setDateAdjustments(tmp)
  }

  const weekDays = [
    {key: 'Sun', name: I18n.t('Sunday')},
    {key: 'Mon', name: I18n.t('Monday')},
    {key: 'Tue', name: I18n.t('Tuesday')},
    {key: 'Wed', name: I18n.t('Wednesday')},
    {key: 'Thu', name: I18n.t('Thursday')},
    {key: 'Fri', name: I18n.t('Friday')},
    {key: 'Sat', name: I18n.t('Saturday')},
  ]

  if (!dateAdjustmentConfig) {
    return null
  }

  const courseTimeZone = ENV.CONTEXT_TIMEZONE || ''
  const userTimeZone = ENV.TIMEZONE

  return (
    <Responsive
      match="media"
      query={{
        small: {maxWidth: 600},
        medium: {minWidth: 600},
        large: {minWidth: 800},
      }}
    >
      {(_props, matches) => {
        return (
          <View as="div" margin="medium none none none">
            <RadioInputGroup
              onChange={(_e: React.ChangeEvent<HTMLInputElement>, value: string) => {
                const treated_value = value as 'shift_dates' | 'remove_dates'
                changeDateOperation(treated_value)
              }}
              disabled={disabled}
              name="date_operation"
              defaultValue="shift_dates"
              layout="stacked"
              description={I18n.t('Date adjustments')}
            >
              <RadioInput
                name="date_operation"
                value="shift_dates"
                label={I18n.t('Shift dates')}
                checked={dateOperation === 'shift_dates'}
              />
              <RadioInput
                name="date_operation"
                value="remove_dates"
                label={I18n.t('Remove dates')}
                checked={dateOperation === 'remove_dates'}
              />
            </RadioInputGroup>
            {dateOperation === 'shift_dates' ? (
              <>
                <View as="div" margin="medium none none none">
                  <Text weight="bold">{I18n.t('Beginning date:')}</Text>
                  <Flex
                    as="div"
                    padding="xx-small 0 0 0"
                    direction={matches?.includes('small') ? 'column' : 'row'}
                    alignItems="stretch"
                  >
                    <CanvasDateInput
                      selectedDate={start_from_date}
                      onSelectedDateChange={d => {
                        handleSetDate(d, setOldStartDate, 'old_start_date')
                      }}
                      formatDate={formatDate}
                      placeholder={I18n.t('Select a date (optional)')}
                      renderLabel={
                        <ScreenReaderContent>
                          {I18n.t('Select original beginning date')}
                        </ScreenReaderContent>
                      }
                      interaction={disabled ? 'disabled' : 'enabled'}
                      width={matches?.includes('small') ? '100%' : '18.75rem'}
                      messages={timeZonedFormMessages(
                        courseTimeZone,
                        userTimeZone,
<<<<<<< HEAD
                        start_from_date
=======
                        start_from_date,
>>>>>>> 4b8c5dea
                      )}
                      dataTestid="old_start_date"
                    />
                    <View
                      as="div"
                      width={matches?.includes('small') ? '100%' : '7.5rem'}
                      textAlign={matches?.includes('small') ? 'start' : 'center'}
                      margin={matches?.includes('small') ? 'small 0' : 'x-small 0 0'}
                      tabIndex={-1}
                    >
                      {I18n.t('change to')}
                    </View>
                    <CanvasDateInput
                      selectedDate={start_to_date}
                      onSelectedDateChange={d => {
                        handleSetDate(d, setStartToDate, 'new_start_date')
                      }}
                      formatDate={formatDate}
                      placeholder={I18n.t('Select a date (optional)')}
                      renderLabel={
                        <ScreenReaderContent>
                          {I18n.t('Select new beginning date')}
                        </ScreenReaderContent>
                      }
                      interaction={disabled ? 'disabled' : 'enabled'}
                      width={matches?.includes('small') ? '100%' : '18.75rem'}
                      messages={timeZonedFormMessages(courseTimeZone, userTimeZone, start_to_date)}
                      dataTestid="new_start_date"
                    />
                  </Flex>
                </View>
                <View as="div" margin="medium none none none">
                  <Text weight="bold">{I18n.t('Ending date:')}</Text>
                  <Flex
                    as="div"
                    padding="xx-small 0 0 0"
                    direction={matches?.includes('small') ? 'column' : 'row'}
                    alignItems="stretch"
                  >
                    <CanvasDateInput
                      selectedDate={end_from_date}
                      onSelectedDateChange={d => {
                        handleSetDate(d, setEndFromDate, 'old_end_date')
                      }}
                      formatDate={formatDate}
                      placeholder={I18n.t('Select a date (optional)')}
                      renderLabel={
                        <ScreenReaderContent>
                          {I18n.t('Select original end date')}
                        </ScreenReaderContent>
                      }
                      interaction={disabled ? 'disabled' : 'enabled'}
                      width={matches?.includes('small') ? '100%' : '18.75rem'}
                      messages={timeZonedFormMessages(courseTimeZone, userTimeZone, end_from_date)}
                      dataTestid="old_end_date"
                    />
                    <View
                      as="div"
                      width={matches?.includes('small') ? '100%' : '7.5rem'}
                      textAlign={matches?.includes('small') ? 'start' : 'center'}
                      margin={matches?.includes('small') ? 'small 0' : 'x-small 0 0'}
                      tabIndex={-1}
                    >
                      {I18n.t('change to')}
                    </View>
                    <CanvasDateInput
                      selectedDate={end_to_date}
                      onSelectedDateChange={d => {
                        handleSetDate(d, setEndToDate, 'new_end_date')
                      }}
                      formatDate={formatDate}
                      placeholder={I18n.t('Select a date (optional)')}
                      renderLabel={
                        <ScreenReaderContent>{I18n.t('Select new end date')}</ScreenReaderContent>
                      }
                      interaction={disabled ? 'disabled' : 'enabled'}
                      width={matches?.includes('small') ? '100%' : '18.75rem'}
                      messages={timeZonedFormMessages(courseTimeZone, userTimeZone, end_to_date)}
                      dataTestid="new_end_date"
                    />
                  </Flex>
                </View>
                {dateAdjustmentConfig.date_shift_options.day_substitutions.map(substitution => (
                  <View as="div" margin="medium none none none" key={substitution.id}>
                    <Text weight="bold">{I18n.t('Move from:')}</Text>
                    <Flex as="div" direction={matches?.includes('small') ? 'column' : 'row'}>
                      <SimpleSelect
                        autoFocus={true}
                        interaction={disabled ? 'disabled' : 'enabled'}
                        onChange={(
                          _e: React.SyntheticEvent<Element, Event>,
                          data: {value?: string | number | undefined; id?: string | undefined},
                        ) => {
                          setSubstitution(substitution.id, data, 'from')
                        }}
                        renderLabel=""
                        width={matches?.includes('small') ? '100%' : '18.75rem'}
                      >
                        {weekDays.map((d, index) => (
                          <SimpleSelect.Option key={d.key} id={d.key} value={index}>
                            {d.name}
                          </SimpleSelect.Option>
                        ))}
                      </SimpleSelect>
                      <View
                        as="div"
                        width={matches?.includes('small') ? '100%' : '7.5rem'}
                        textAlign={matches?.includes('small') ? 'start' : 'center'}
                        margin={matches?.includes('small') ? 'small 0' : '0'}
                        tabIndex={-1}
                      >
                        {I18n.t('to')}
                      </View>
                      <SimpleSelect
                        onChange={(
                          _e: React.SyntheticEvent<Element, Event>,
                          data: {value?: string | number | undefined; id?: string | undefined},
                        ) => {
                          setSubstitution(substitution.id, data, 'to')
                        }}
                        renderLabel=""
                        interaction={disabled ? 'disabled' : 'enabled'}
                        width={matches?.includes('small') ? '100%' : '18.75rem'}
                      >
                        {weekDays.map((d, index) => (
                          <SimpleSelect.Option key={d.key} id={d.key} value={index}>
                            {d.name}
                          </SimpleSelect.Option>
                        ))}
                      </SimpleSelect>
                      <IconButton
                        withBorder={false}
                        withBackground={false}
                        disabled={disabled}
                        onClick={() => {
                          const tmp = JSON.parse(JSON.stringify(dateAdjustmentConfig))
                          tmp.date_shift_options.day_substitutions =
                            tmp.date_shift_options.day_substitutions.filter(
                              (sub: DaySub) => sub.id !== substitution.id,
                            )
                          setDateAdjustments(tmp)
                        }}
                        screenReaderLabel={I18n.t("Remove '%{from}' to '%{to}' from substitutes", {
                          to: weekDays[substitution.to].name,
                          from: weekDays[substitution.from].name,
                        })}
                      >
                        {matches?.includes('small') ? (
                          <Text color="danger">{I18n.t('Remove')}</Text>
                        ) : (
                          <IconEndLine />
                        )}
                      </IconButton>
                    </Flex>
                  </View>
                ))}
                <Button
                  margin="medium none none none"
                  onClick={() => {
                    const tmp = JSON.parse(JSON.stringify(dateAdjustmentConfig))
                    tmp.date_shift_options.day_substitutions.push({from: 0, to: 0, id: subs_id++})
                    setDateAdjustments(tmp)
                  }}
                  color="secondary"
                  width={matches?.includes('small') ? '100%' : '8.5rem'}
                  disabled={disabled}
                >
                  <PresentationContent>
                    <IconAddLine /> {I18n.t('Substitution')}
                  </PresentationContent>
                  <ScreenReaderContent>{I18n.t('Add substitution')}</ScreenReaderContent>
                </Button>
              </>
            ) : null}
          </View>
        )
      }}
    </Responsive>
  )
}

export default DateAdjustments<|MERGE_RESOLUTION|>--- conflicted
+++ resolved
@@ -172,11 +172,7 @@
                       messages={timeZonedFormMessages(
                         courseTimeZone,
                         userTimeZone,
-<<<<<<< HEAD
-                        start_from_date
-=======
                         start_from_date,
->>>>>>> 4b8c5dea
                       )}
                       dataTestid="old_start_date"
                     />
