--- conflicted
+++ resolved
@@ -172,11 +172,7 @@
                       messages={timeZonedFormMessages(
                         courseTimeZone,
                         userTimeZone,
-<<<<<<< HEAD
-                        start_from_date
-=======
                         start_from_date,
->>>>>>> 51db239a
                       )}
                       dataTestid="old_start_date"
                     />
