/*
 * Copyright (C) 2013 - present Instructure, Inc.
 *
 * This file is part of Canvas.
 *
 * Canvas is free software: you can redistribute it and/or modify it under
 * the terms of the GNU Affero General Public License as published by the Free
 * Software Foundation, version 3 of the License.
 *
 * Canvas is distributed in the hope that it will be useful, but WITHOUT ANY
 * WARRANTY; without even the implied warranty of MERCHANTABILITY or FITNESS FOR
 * A PARTICULAR PURPOSE. See the GNU Affero General Public License for more
 * details.
 *
 * You should have received a copy of the GNU Affero General Public License along
 * with this program. If not, see <http://www.gnu.org/licenses/>.
 */

import Module from '../Module'
import ModuleItemCollection from '../../collections/ModuleItemCollection'
<<<<<<< HEAD
import $ from 'jquery'
=======
import {http, HttpResponse} from 'msw'
import {setupServer} from 'msw/node'
>>>>>>> 5493525b

const ok = value => expect(value).toBeTruthy()
const equal = (value, expected) => expect(value).toEqual(expected)

<<<<<<< HEAD
describe('Module', () => {
  let ajaxMock

  beforeEach(() => {
    ajaxMock = jest.spyOn($, 'ajax')
  })

  afterEach(() => {
    ajaxMock.mockRestore()
=======
const server = setupServer()

describe('Module', () => {
  beforeAll(() => {
    server.listen()
  })

  afterAll(() => {
    server.close()
  })

  afterEach(() => {
    server.resetHandlers()
>>>>>>> 5493525b
  })

  test('should build an itemCollection from items', () => {
    const mod = new Module({
      id: 3,
      course_id: 4,
      items: [{id: 1}, {id: 2}],
    })
    ok(mod.itemCollection instanceof ModuleItemCollection, 'itemCollection is not built')
    equal(mod.itemCollection.length, 2, 'incorrect item length')
  })

  test('should build an itemCollection and fetch if items are not passed', async () => {
    const mod = new Module({
      id: 3,
      course_id: 4,
    })
    ok(mod.itemCollection instanceof ModuleItemCollection, 'itemCollection is not built')

<<<<<<< HEAD
    // Mock the AJAX request
    ajaxMock.mockImplementation(options => {
      // Simulate successful response
      if (options.success) {
        options.success({id: 2})
      }
      return Promise.resolve({id: 2})
    })

    const fetchPromise = new Promise(resolve => {
      mod.itemCollection.fetch({
        success() {
          equal(mod.itemCollection.length, 1, 'incorrect item length')
          resolve()
        },
      })
    })

    await fetchPromise
=======
    // Mock the request for module items
    server.use(
      http.get('/api/v1/courses/:courseId/modules/:moduleId/items', () => {
        return HttpResponse.json([{id: 2}])
      }),
    )

    await mod.itemCollection.fetch()
    equal(mod.itemCollection.length, 1, 'incorrect item length')
>>>>>>> 5493525b
  })
})<|MERGE_RESOLUTION|>--- conflicted
+++ resolved
@@ -18,27 +18,12 @@
 
 import Module from '../Module'
 import ModuleItemCollection from '../../collections/ModuleItemCollection'
-<<<<<<< HEAD
-import $ from 'jquery'
-=======
 import {http, HttpResponse} from 'msw'
 import {setupServer} from 'msw/node'
->>>>>>> 5493525b
 
 const ok = value => expect(value).toBeTruthy()
 const equal = (value, expected) => expect(value).toEqual(expected)
 
-<<<<<<< HEAD
-describe('Module', () => {
-  let ajaxMock
-
-  beforeEach(() => {
-    ajaxMock = jest.spyOn($, 'ajax')
-  })
-
-  afterEach(() => {
-    ajaxMock.mockRestore()
-=======
 const server = setupServer()
 
 describe('Module', () => {
@@ -52,7 +37,6 @@
 
   afterEach(() => {
     server.resetHandlers()
->>>>>>> 5493525b
   })
 
   test('should build an itemCollection from items', () => {
@@ -72,27 +56,6 @@
     })
     ok(mod.itemCollection instanceof ModuleItemCollection, 'itemCollection is not built')
 
-<<<<<<< HEAD
-    // Mock the AJAX request
-    ajaxMock.mockImplementation(options => {
-      // Simulate successful response
-      if (options.success) {
-        options.success({id: 2})
-      }
-      return Promise.resolve({id: 2})
-    })
-
-    const fetchPromise = new Promise(resolve => {
-      mod.itemCollection.fetch({
-        success() {
-          equal(mod.itemCollection.length, 1, 'incorrect item length')
-          resolve()
-        },
-      })
-    })
-
-    await fetchPromise
-=======
     // Mock the request for module items
     server.use(
       http.get('/api/v1/courses/:courseId/modules/:moduleId/items', () => {
@@ -102,6 +65,5 @@
 
     await mod.itemCollection.fetch()
     equal(mod.itemCollection.length, 1, 'incorrect item length')
->>>>>>> 5493525b
   })
 })