/*
 * Copyright (C) 2020 - present Instructure, Inc.
 *
 * This file is part of Canvas.
 *
 * Canvas is free software: you can redistribute it and/or modify it under
 * the terms of the GNU Affero General Public License as published by the Free
 * Software Foundation, version 3 of the License.
 *
 * Canvas is distributed in the hope that it will be useful, but WITHOUT ANY
 * WARRANTY; without even the implied warranty of MERCHANTABILITY or FITNESS FOR
 * A PARTICULAR PURPOSE. See the GNU Affero General Public License for more
 * details.
 *
 * You should have received a copy of the GNU Affero General Public License along
 * with this program. If not, see <http://www.gnu.org/licenses/>.
 */

import {getFileThumbnail} from '@canvas/util/fileHelper'
import {useScope as useI18nScope} from '@canvas/i18n'
import PropTypes from 'prop-types'
import React from 'react'
import {RemovableItem} from '../RemovableItem/RemovableItem'

import {Flex} from '@instructure/ui-flex'
import {Spinner} from '@instructure/ui-spinner'
import {Text} from '@instructure/ui-text'
import {TruncateText} from '@instructure/ui-truncate-text'

const I18n = useI18nScope('conversations_2')

export const Attachment = ({...props}) => {
  if (props.attachment.isLoading) {
    return <Spinner renderTitle={I18n.t('Loading')} size="medium" />
  }

  let attachmentInput = null
  const handleAttachment = () => attachmentInput?.click()
  const attachmentDisplayName = props.attachment.display_name
  return (
    <RemovableItem
      onRemove={props.onDelete}
      screenReaderLabel={I18n.t('Remove Attachment')}
      childrenAriaLabel={I18n.t(`Replace %{attachmentDisplayName} button`, {attachmentDisplayName})}
    >
      <Flex
        direction="column"
        padding="xx-small small"
        width="80px"
        onDoubleClick={handleAttachment}
        data-testid="attachment"
      >
        <Flex.Item margin="none xx-small xxx-small xx-small" align="center">
          {getFileThumbnail(props.attachment, 'medium')}
        </Flex.Item>
        <Flex.Item>
          <TruncateText position="middle" maxLines={3}>
            <Text size="small">{props.attachment.display_name}</Text>
          </TruncateText>
        </Flex.Item>
      </Flex>
      <input
        data-testid="replacement-input"
        ref={input => (attachmentInput = input)}
        type="file"
        style={{display: 'none'}}
        aria-hidden={true}
        onChange={props.onReplace}
      />
    </RemovableItem>
  )
}

export const attachmentProp = PropTypes.shape({
  id: PropTypes.string,
  display_name: PropTypes.string,
  thumbnail_url: PropTypes.string,
  mime_class: PropTypes.string,
<<<<<<< HEAD
=======
  isLoading: PropTypes.bool,
>>>>>>> 16101d78
})

Attachment.propTypes = {
  attachment: attachmentProp.isRequired,
  onReplace: PropTypes.func.isRequired,
  onDelete: PropTypes.func.isRequired,
}

export default Attachment<|MERGE_RESOLUTION|>--- conflicted
+++ resolved
@@ -76,10 +76,7 @@
   display_name: PropTypes.string,
   thumbnail_url: PropTypes.string,
   mime_class: PropTypes.string,
-<<<<<<< HEAD
-=======
   isLoading: PropTypes.bool,
->>>>>>> 16101d78
 })
 
 Attachment.propTypes = {
