/*
 * Copyright (C) 2023 - present Instructure, Inc.
 *
 * This file is part of Canvas.
 *
 * Canvas is free software: you can redistribute it and/or modify it under
 * the terms of the GNU Affero General Public License as published by the Free
 * Software Foundation, version 3 of the License.
 *
 * Canvas is distributed in the hope that it will be useful, but WITHOUT ANY
 * WARRANTY; without even the implied warranty of MERCHANTABILITY or FITNESS FOR
 * A PARTICULAR PURPOSE. See the GNU Affero General Public License for more
 * details.
 *
 * You should have received a copy of the GNU Affero General Public License along
 * with this program. If not, see <http://www.gnu.org/licenses/>.
 */

 

import React from 'react'
import ReactDOM from 'react-dom'
import {extend} from '@canvas/backbone/utils'
import $ from 'jquery'
import {Spinner} from '@instructure/ui-spinner'
import CollectionView from '@canvas/backbone-collection-view'
import template from '../../jst/paginatedCollection.handlebars'
import {View} from '@instructure/ui-view'
import {useScope as createI18nScope} from '@canvas/i18n'

const I18n = createI18nScope('pagination')

extend(PaginatedCollectionView, CollectionView)

// General purpose lazy-load view. It must have a PaginatedCollection.
//
// TODO: We should replace all PaginatedView instances with this
//
// example:
//
//   new PaginatedCollectionView
//     collection: somePaginatedCollection
//     itemView: SomeItemView

function PaginatedCollectionView() {
  this.showLoadingIndicator = this.showLoadingIndicator.bind(this)
  this.hideLoadingIndicator = this.hideLoadingIndicator.bind(this)
  this.checkScroll = this.checkScroll.bind(this)
  this.detachScroll = this.detachScroll.bind(this)
  this.attachScroll = this.attachScroll.bind(this)
  this.resetScrollContainer = this.resetScrollContainer.bind(this)
  return PaginatedCollectionView.__super__.constructor.apply(this, arguments)
}

PaginatedCollectionView.prototype.defaults = {
  // Distance to begin fetching the next page
  buffer: 500,
  // Container with observed scroll position, can be a jQuery element, raw
  // dom node, or selector
  scrollContainer: document.getElementById('drawer-layout-content') || window,
}

// Adds a loading indicator element
PaginatedCollectionView.prototype.els = {
  ...CollectionView.prototype.els,
  '.paginatedLoadingIndicator': '$loadingIndicator',
}

PaginatedCollectionView.optionProperty('scrollableElement')

PaginatedCollectionView.optionProperty('scrollContainer')

// Whether the collection should keep fetching pages until below the
// viewport. Defaults to false (i.e. just do one fetch per scroll)
PaginatedCollectionView.optionProperty('autoFetch')

// Whether the collection should keep fetching pages until the last
// page is reached.  Defaults to false
PaginatedCollectionView.optionProperty('fetchItAll')

PaginatedCollectionView.prototype.template = template

// Initializes
PaginatedCollectionView.prototype.initialize = function () {
  PaginatedCollectionView.__super__.initialize.apply(this, arguments)
  // the drawer is not always loaded when PaginatedCollectionView is initalized
  // such as when the page is cached
  window.addEventListener('load', () => {
    if (document.getElementById('drawer-layout-content')) {
      this.resetScrollContainer(document.getElementById('drawer-layout-content'))
    }
  })
  return this.initScrollContainer()
}

// Set the scroll container after the view has been created.
// Useful if the view is created before the container is rendered.
PaginatedCollectionView.prototype.resetScrollContainer = function (container) {
  this.detachScroll()
  this.scrollContainer = container
  this.initScrollContainer()
  return this.attachScroll()
}

// Extends parent to detach scroll container event
//
// @api private
PaginatedCollectionView.prototype.attachCollection = function () {
  PaginatedCollectionView.__super__.attachCollection.apply(this, arguments)
  this.listenTo(this.collection, 'reset', this.attachScroll)
  this.listenTo(this.collection, 'fetched:last', this.detachScroll)
  this.listenTo(this.collection, 'beforeFetch', this.showLoadingIndicator)
  if (this.autoFetch || this.fetchItAll) {
    return this.listenTo(
      this.collection,
      'fetch',
      (function (_this) {
        return function () {
          return setTimeout(_this.checkScroll)
        }
      })(this)
    )
  } else {
    return this.listenTo(this.collection, 'fetch', this.hideLoadingIndicator)
  }
}

// Sets instance properties regarding the scrollContainer
//
// @api private
PaginatedCollectionView.prototype.initScrollContainer = function () {
  this.$scrollableElement = this.scrollableElement ? $(this.scrollableElement) : this.$el
  this.scrollContainer = $(this.scrollContainer)
  return (this.heightContainer =
    this.scrollContainer[0] === window ? $(document.body) : this.scrollContainer)
}

// Attaches scroll event to scrollContainer
//
// @api private
PaginatedCollectionView.prototype.attachScroll = function () {
  const scroll = 'scroll.pagination:' + this.cid
  const resize = 'resize.pagination:' + this.cid
  this.scrollContainer.on(scroll, this.checkScroll)
  return this.scrollContainer.on(resize, this.checkScroll)
}

// Removes the scoll event from scrollContainer
//
// @api private
PaginatedCollectionView.prototype.detachScroll = function () {
  return this.scrollContainer.off('.pagination:' + this.cid)
}

// Determines if we need to fetch the collection's next page
//
// @api public
PaginatedCollectionView.prototype.checkScroll = function () {
  let ref, ref1
  if (this.collection.fetchingPage || this.collection.fetchingNextPage || !this.$el.length) {
    return
  }
  const elementBottom =
    (((ref = this.$scrollableElement.position()) != null ? ref.top : void 0) || 0) +
    this.$scrollableElement.height() -
    ((ref1 = this.heightContainer.position()) != null ? ref1.top : void 0)
  const distanceToBottom =
    elementBottom - this.scrollContainer.scrollTop() - this.scrollContainer.height()
  if (
    (this.fetchItAll || distanceToBottom < this.options.buffer) &&
    this.collection.canFetch('next')
  ) {
    const fetchPromise = this.collection.fetch({
      page: 'next',
    })
    if (this.collection.lastRequests) this.collection.lastRequests.push(fetchPromise)
    return fetchPromise
  } else {
    return this.hideLoadingIndicator()
  }
}

// Remove scroll event if view is removed
//
// @api public
PaginatedCollectionView.prototype.remove = function () {
  this.detachScroll()
  return PaginatedCollectionView.__super__.remove.apply(this, arguments)
}

// Hides the loading indicator after render
//
// @api private
PaginatedCollectionView.prototype.afterRender = function () {
  PaginatedCollectionView.__super__.afterRender.apply(this, arguments)
  if (!this.collection.fetchingPage) {
    return this.hideLoadingIndicator()
  }
}

// Hides the loading indicator
//
// @api private
PaginatedCollectionView.prototype.hideLoadingIndicator = function () {
  let ref
  return (ref = this.$loadingIndicator) != null ? ref.hide() : void 0
}

// Shows the loading indicator
//
// @api private
PaginatedCollectionView.prototype.showLoadingIndicator = function () {
  const ref = this.$loadingIndicator
  const node = ref?.get(0)
  if (node instanceof HTMLElement) {
<<<<<<< HEAD
    // eslint-disable-next-line no-restricted-properties
=======
     
>>>>>>> 1c55606d
    ReactDOM.render(
      <View padding="x-small" textAlign="center" as="div" display="block">
        <Spinner delay={300} size="x-small" renderTitle={() => I18n.t('Loading')} />
      </View>,
      node
    )
  }
  return ref != null ? ref.show() : void 0
}

export default PaginatedCollectionView<|MERGE_RESOLUTION|>--- conflicted
+++ resolved
@@ -213,11 +213,7 @@
   const ref = this.$loadingIndicator
   const node = ref?.get(0)
   if (node instanceof HTMLElement) {
-<<<<<<< HEAD
-    // eslint-disable-next-line no-restricted-properties
-=======
      
->>>>>>> 1c55606d
     ReactDOM.render(
       <View padding="x-small" textAlign="center" as="div" display="block">
         <Spinner delay={300} size="x-small" renderTitle={() => I18n.t('Loading')} />
