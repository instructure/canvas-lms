--- conflicted
+++ resolved
@@ -16,11 +16,6 @@
  * with this program. If not, see <http://www.gnu.org/licenses/>.
  */
 
-<<<<<<< HEAD
- 
-
-=======
->>>>>>> 51db239a
 import React from 'react'
 import ReactDOM from 'react-dom'
 import {extend} from '@canvas/backbone/utils'
@@ -216,10 +211,6 @@
   const ref = this.$loadingIndicator
   const node = ref?.get(0)
   if (node instanceof HTMLElement) {
-<<<<<<< HEAD
-     
-=======
->>>>>>> 51db239a
     ReactDOM.render(
       <View padding="x-small" textAlign="center" as="div" display="block">
         <Spinner delay={300} size="x-small" renderTitle={() => I18n.t('Loading')} />
