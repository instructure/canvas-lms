--- conflicted
+++ resolved
@@ -113,11 +113,7 @@
       $day.attr('class', class_names.join(' '))
     }
     $day.show().addClass('visible').parents('tr').show().addClass('visible')
-<<<<<<< HEAD
-    var data = {
-=======
     data = {
->>>>>>> 16101d78
       day_number: day,
     }
     const month_number = month < 9 ? `0${month + 1}` : month + 1
@@ -173,15 +169,9 @@
     }
   }
   while (idx < $days.length) {
-<<<<<<< HEAD
-    var $day = $days.eq(idx)
-    $day.parents('tr').hide().removeClass('visible')
-    $day.hide().removeClass('visible')
-=======
     const $day_ = $days.eq(idx)
     $day_.parents('tr').hide().removeClass('visible')
     $day_.hide().removeClass('visible')
->>>>>>> 16101d78
     idx++
   }
   if (!$month.hasClass('mini_month')) {
