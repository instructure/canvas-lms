--- conflicted
+++ resolved
@@ -196,10 +196,7 @@
       features: ENV?.FEATURES || {},
       flashAlertTimeout: ENV?.flashAlertTimeout || 10000,
       timezone: ENV?.TIMEZONE,
-<<<<<<< HEAD
-=======
       canvasOrigin: ENV?.DEEP_LINKING_POST_MESSAGE_ORIGIN || window.location?.origin || '',
->>>>>>> 16101d78
     }
   },
 }
