--- conflicted
+++ resolved
@@ -158,17 +158,9 @@
         }
       })
       .catch(error => {
-<<<<<<< HEAD
-         
         console.error('Error fetching data from API')
         console.error(error)
         captureException(error)
-         
-=======
-        console.error('Error fetching data from API')
-        console.error(error)
-        captureException(error)
->>>>>>> 51db239a
       })
   }
 
@@ -278,10 +270,6 @@
       const sortedIds = ids.sort((a, b) => natcompare.strings(list[a].name, list[b].name))
       return sortedIds
     } catch (error) {
-<<<<<<< HEAD
-       
-=======
->>>>>>> 51db239a
       console.error(error)
       captureException(error)
       return ids
