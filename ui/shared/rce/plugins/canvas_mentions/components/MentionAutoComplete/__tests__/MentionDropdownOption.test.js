--- conflicted
+++ resolved
@@ -43,8 +43,6 @@
     expect(img).toHaveAttribute('data-ignore-a11y-check')
     expect(initialText).toHaveAttribute('data-ignore-a11y-check')
     expect(nameText).toHaveAttribute('data-ignore-a11y-check')
-<<<<<<< HEAD
-=======
   })
 
   it('should add a data-ignore-wordcount to the non img content nodes within the mention option', () => {
@@ -53,7 +51,6 @@
     const nameText = getByText(/davis hyer/i)
     expect(initialText).toHaveAttribute('data-ignore-wordcount', 'chars-only')
     expect(nameText).toHaveAttribute('data-ignore-wordcount')
->>>>>>> 08c63032
   })
 
   it('should call onSelect when selected', () => {
