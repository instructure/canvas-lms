--- conflicted
+++ resolved
@@ -89,13 +89,7 @@
             margin="0 small 0 0"
             size="x-small"
             elementRef={ref => {
-<<<<<<< HEAD
-              ref?.childNodes.forEach(node => {
-                node.setAttribute('data-ignore-a11y-check', '')
-              })
-=======
               ref?.childNodes.forEach(addIgnoreAttributes)
->>>>>>> 08c63032
             }}
           />
           <Text
@@ -105,10 +99,7 @@
                 : null
             }
             data-ignore-a11y-check=""
-<<<<<<< HEAD
-=======
             data-ignore-wordcount=""
->>>>>>> 08c63032
           >
             {props.name}
           </Text>
