--- conflicted
+++ resolved
@@ -107,34 +107,20 @@
   })
 
   it('sets maxAge for autosave to 60 minutes by default', async () => {
-<<<<<<< HEAD
-    const rceRef = createRef(null)
-    window.ENV = {
-      rce_auto_save_max_age_ms: undefined,
-    }
-=======
     fakeENV.setup({
       rce_auto_save_max_age_ms: undefined,
     })
     const rceRef = createRef(null)
->>>>>>> ee12519a
     render(<CanvasRce ref={rceRef} textareaId="textarea3" />, target)
     await waitFor(() => expect(rceRef.current).not.toBeNull())
     expect(rceRef.current.props.autosave.maxAge).toEqual(60 * 60 * 1000) // 60 minutes in milliseconds
   })
 
   it('sets maxAge for autosave to the environment variable value', async () => {
-<<<<<<< HEAD
-    const rceRef = createRef(null)
-    window.ENV = {
-      rce_auto_save_max_age_ms: 30 * 60 * 1000, // 30 minutes in milliseconds
-    }
-=======
     fakeENV.setup({
       rce_auto_save_max_age_ms: 30 * 60 * 1000, // 30 minutes in milliseconds
     })
     const rceRef = createRef(null)
->>>>>>> ee12519a
     render(<CanvasRce ref={rceRef} textareaId="textarea3" autosave={{enabled: false}} />, target)
     await waitFor(() => expect(rceRef.current).not.toBeNull())
     expect(rceRef.current.props.autosave.maxAge).toEqual(30 * 60 * 1000) // 30 minutes in milliseconds
