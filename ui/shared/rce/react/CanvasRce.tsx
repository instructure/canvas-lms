/*
 * Copyright (C) 2021 - present Instructure, Inc.
 *
 * This file is part of Canvas.
 *
 * Canvas is free software: you can redistribute it and/or modify it under
 * the terms of the GNU Affero General Public License as published by the Free
 * Software Foundation, version 3 of the License.
 *
 * Canvas is distributed in the hope that it will be useful, but WITHOUT ANY
 * WARRANTY; without even the implied warranty of MERCHANTABILITY or FITNESS FOR
 * A PARTICULAR PURPOSE. See the GNU Affero General Public License for more
 * details.
 *
 * You should have received a copy of the GNU Affero General Public License along
 * with this program. If not, see <http://www.gnu.org/licenses/>.
 */

import $ from 'jquery'

import React, {forwardRef, type MutableRefObject, useCallback, useEffect, useState} from 'react'
import {createChainedFunction} from '@instructure/ui-utils'
import RCE, {type RCEPropTypes} from '@instructure/canvas-rce/es/rce/RCE'
import RCEWrapper from '@instructure/canvas-rce/es/rce/RCEWrapper'
import getRCSProps from '../getRCSProps'
import EditorConfig from '../tinymce.config'
import loadEventListeners from '../loadEventListeners'
import shouldUseFeature, {Feature} from '../shouldUseFeature'
import tinymce, {Editor} from 'tinymce'
import type {EditorOptions} from '@instructure/canvas-rce/es/rce/RCEWrapperProps'

// the ref you add via <CanvasRce ref={yourRef} /> will be a reference
// to the underlying RCEWrapper. You probably shouldn't use it until
// onInit has been called. Until then tinymce is not initialized.
const CanvasRce = forwardRef(function CanvasRce(
  {
    autosave = true,
    defaultContent,
    mirroredAttrs = {},
    readOnly = false,
    textareaClassName = 'input-block-level',
    textareaId,
    height,
    editorOptions = {},
    onFocus = () => {},
    onBlur = () => {},
    onContentChange = () => {},
    onInit = () => {},
    resourceType,
    resourceId,
<<<<<<< HEAD
    features: _features = ENV?.FEATURES || {},
    flashAlertTimeout: _flashAlertTimeout = ENV?.flashAlertTimeout || 10000,
    timezone: _timezone = ENV?.TIMEZONE,
    maxInitRenderedRCEs = -1,
=======
    flashAlertTimeout,
    features,
>>>>>>> ee12519a
    ...rest
  }: CanvasRcePropTypes,
  _rceRef: React.ForwardedRef<RCEWrapper>,
) {
  const rceRef = _rceRef as MutableRefObject<RCEWrapper>

  const [RCSProps] = useState(getRCSProps())
  const [tinymceConfig] = useState(() => {
    // tinymce is a global by now via import of CanvasRce importing tinyRCE
    const editorConfig = new EditorConfig(tinymce, window.INST, textareaId)
    const config = {...editorConfig.defaultConfig(), ...(editorOptions ?? {})}
    if (editorOptions?.init_instance_callback) {
      // @ts-expect-error
      config.init_instance_callback = createChainedFunction(
        config.init_instance_callback,
        editorOptions.init_instance_callback,
      )
    }
    return config
  })
  const [autosave_] = useState<RCEPropTypes['autosave']>({
<<<<<<< HEAD
    enabled: autosave,
=======
    enabled: autosave ?? true,
>>>>>>> ee12519a
    maxAge:
      Number.isNaN(ENV.rce_auto_save_max_age_ms) || ENV.rce_auto_save_max_age_ms === undefined
        ? 3600000
        : ENV.rce_auto_save_max_age_ms,
  })
  const [refCreated, setRefCreated] = useState<Element | null>(null)

  // you have to use a callback function ref because a ref as a useEffect dependency
  // will never trigger it to be rerun. This way any time the ref changes,
  // the function is called. rceRef as a dependency is to quiet eslint.
  const magicRef = useCallback(
    // @ts-expect-error
    node => {
      rceRef.current = node
      if (node) {
        node.getTextarea().remoteEditor = node
      }
      setRefCreated(node)
    },
    [rceRef],
  )

  useEffect(() => {
    const rce_wrapper: RCEWrapper | null = refCreated && rceRef.current
    return () => {
      rce_wrapper?.destroy()
    }
  }, [rceRef, refCreated])

  useEffect(() => {
    loadEventListeners()
  }, [])

  return (
    <RCE
      ref={magicRef}
      autosave={autosave_}
      canvasOrigin={ENV.DEEP_LINKING_POST_MESSAGE_ORIGIN || window.location?.origin || ''}
      defaultContent={defaultContent}
      editorOptions={tinymceConfig}
      highContrastCSS={
        window.ENV?.url_for_high_contrast_tinymce_editor_css
          ? [window.ENV?.url_for_high_contrast_tinymce_editor_css]
          : []
      }
      instRecordDisabled={window.ENV?.RICH_CONTENT_INST_RECORD_TAB_DISABLED}
      language={window.ENV?.LOCALES?.[0] || 'en'}
      // @ts-expect-error
      userCacheKey={window.ENV?.user_cache_key}
      liveRegion={() => document.getElementById('flash_screenreader_holder')}
      // @ts-expect-error
      ltiTools={window.INST?.editorButtons}
<<<<<<< HEAD
      maxInitRenderedRCEs={maxInitRenderedRCEs}
      mirroredAttrs={mirroredAttrs}
      readOnly={readOnly}
      textareaClassName={textareaClassName}
=======
      maxInitRenderedRCEs={props.maxInitRenderedRCEs ?? -1}
      mirroredAttrs={mirroredAttrs ?? {}}
      readOnly={readOnly ?? false}
      textareaClassName={textareaClassName ?? 'input-block-level'}
>>>>>>> ee12519a
      textareaId={textareaId}
      height={height}
      // @ts-expect-error
      rcsProps={RCSProps}
      onFocus={onFocus ?? (() => {})}
      onBlur={onBlur ?? (() => {})}
      onContentChange={onContentChange ?? (() => {})}
      onInit={onInit ?? (() => {})}
      use_rce_icon_maker={shouldUseFeature(Feature.IconMaker, window.ENV)}
      resourceType={resourceType}
      resourceId={resourceId}
      flashAlertTimeout={flashAlertTimeout ?? ENV?.flashAlertTimeout ?? 10000}
      features={features ?? window.ENV?.FEATURES ?? {}}
      // @ts-expect-error
      ai_text_tools={window.ENV?.RICH_CONTENT_AI_TEXT_TOOLS}
      externalToolsConfig={{
        ltiIframeAllowances: window.ENV?.LTI_LAUNCH_FRAME_ALLOWANCES,
        // @ts-expect-error
        isA2StudentView: window.ENV?.a2_student_view,
        // @ts-expect-error
        maxMruTools: window.ENV?.MAX_MRU_LTI_TOOLS,
        // @ts-expect-error
        resourceSelectionUrlOverride:
          $('#context_external_tool_resource_selection_url').attr('href') || null,
      }}
      {...rest}
    />
  )
})

export interface CanvasRcePropTypes {
  /**
   * should the RCE autosave content to localStorage as the user types
   */
  autosave?: boolean

  /**
   * the initial content
   */
  defaultContent?: string

  /**
   * tinymce configuration overrides
   * see RCEWrapper's editorOptionsPropType for details.
   */
  editorOptions?: EditorOptions

  /**
   * height of the RCE. If a number, in px
   */
  height?: number | string

  /**
   * The maximum number of RCEs that will render on page load.
   * Any more than this will be deferred until it is nearly
   * scrolled into view.
   * if isNaN or <=0, render them all
   */
  maxInitRenderedRCEs?: number

  /**
   * name:value pairs of attributes to add to the textarea
   * tinymce creates as the backing store of the RCE
   */
  mirroredAttrs?: Record<string, string>

  /**
   * is thie RCE readonly?
   */
  readOnly?: boolean

  /**
   * class name added to the generated textarea
   */
  textareaClassName?: string

  /**
   * id of the generated textarea
   */
  textareaId: string

  /**
   * object of 'featureName': bool key/value pairs
   */
  features?: Record<string, boolean>

  /**
   * configurable default timeout value for flash alerts
   */
  flashAlertTimeout?: number
  /**
   * user's timezone
   */
  timezone?: string

  onFocus?: (rceWrapper: RCEWrapper) => void
  onBlur?: (event: React.FocusEvent<HTMLElement>) => void
  onInit?: (tinymce_editor: Editor) => void

  /**
   * Don't mistake this as an indication CanvasRce is a controlled component
   */
  onContentChange?: (content: string) => void

  /**
   * type of the resource where the RCE is used (i.e., 'discussion_topic')
   */
  resourceType?: string

  /**
   * id of the resource where the RCE is used
   */
  resourceId?: number

  /**
   * any other props are passed through to the RCE
   */
  [key: string]: any
}

export default CanvasRce<|MERGE_RESOLUTION|>--- conflicted
+++ resolved
@@ -33,35 +33,30 @@
 // to the underlying RCEWrapper. You probably shouldn't use it until
 // onInit has been called. Until then tinymce is not initialized.
 const CanvasRce = forwardRef(function CanvasRce(
-  {
-    autosave = true,
-    defaultContent,
-    mirroredAttrs = {},
-    readOnly = false,
-    textareaClassName = 'input-block-level',
-    textareaId,
-    height,
-    editorOptions = {},
-    onFocus = () => {},
-    onBlur = () => {},
-    onContentChange = () => {},
-    onInit = () => {},
-    resourceType,
-    resourceId,
-<<<<<<< HEAD
-    features: _features = ENV?.FEATURES || {},
-    flashAlertTimeout: _flashAlertTimeout = ENV?.flashAlertTimeout || 10000,
-    timezone: _timezone = ENV?.TIMEZONE,
-    maxInitRenderedRCEs = -1,
-=======
-    flashAlertTimeout,
-    features,
->>>>>>> ee12519a
-    ...rest
-  }: CanvasRcePropTypes,
+  props: CanvasRcePropTypes,
   _rceRef: React.ForwardedRef<RCEWrapper>,
 ) {
   const rceRef = _rceRef as MutableRefObject<RCEWrapper>
+
+  const {
+    autosave,
+    defaultContent,
+    mirroredAttrs,
+    readOnly,
+    textareaClassName,
+    textareaId,
+    height,
+    editorOptions,
+    onFocus,
+    onBlur,
+    onContentChange,
+    onInit,
+    resourceType,
+    resourceId,
+    flashAlertTimeout,
+    features,
+    ...rest
+  } = props
 
   const [RCSProps] = useState(getRCSProps())
   const [tinymceConfig] = useState(() => {
@@ -78,11 +73,7 @@
     return config
   })
   const [autosave_] = useState<RCEPropTypes['autosave']>({
-<<<<<<< HEAD
-    enabled: autosave,
-=======
     enabled: autosave ?? true,
->>>>>>> ee12519a
     maxAge:
       Number.isNaN(ENV.rce_auto_save_max_age_ms) || ENV.rce_auto_save_max_age_ms === undefined
         ? 3600000
@@ -135,17 +126,10 @@
       liveRegion={() => document.getElementById('flash_screenreader_holder')}
       // @ts-expect-error
       ltiTools={window.INST?.editorButtons}
-<<<<<<< HEAD
-      maxInitRenderedRCEs={maxInitRenderedRCEs}
-      mirroredAttrs={mirroredAttrs}
-      readOnly={readOnly}
-      textareaClassName={textareaClassName}
-=======
       maxInitRenderedRCEs={props.maxInitRenderedRCEs ?? -1}
       mirroredAttrs={mirroredAttrs ?? {}}
       readOnly={readOnly ?? false}
       textareaClassName={textareaClassName ?? 'input-block-level'}
->>>>>>> ee12519a
       textareaId={textareaId}
       height={height}
       // @ts-expect-error
