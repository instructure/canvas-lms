// @ts-nocheck
/*
 * Copyright (C) 2018 - present Instructure, Inc.
 *
 * This file is part of Canvas.
 *
 * Canvas is free software: you can redistribute it and/or modify it under
 * the terms of the GNU Affero General Public License as published by the Free
 * Software Foundation, version 3 of the License.
 *
 * Canvas is distributed in the hope that it will be useful, but WITHOUT ANY
 * WARRANTY; without even the implied warranty of MERCHANTABILITY or FITNESS FOR
 * A PARTICULAR PURPOSE. See the GNU Affero General Public License for more
 * details.
 *
 * You should have received a copy of the GNU Affero General Public License along
 * with this program. If not, see <http://www.gnu.org/licenses/>.
 */

import GradeOverrideEntry from '../GradeOverrideEntry'
import {EnterGradesAs} from '../index'

describe('GradeOverrideEntry', () => {
  let options

  beforeEach(() => {
    options = {
      gradingScheme: {
        data: [
          ['A', 0.9],
          ['B', 0.8],
          ['C', 0.7],
          ['D', 0.6],
          ['F', 0.5],
        ],
        id: '2801',
        title: 'Default Grading Scheme',
      },
    }
  })

  describe('#enterGradesAs', () => {
    // TODO: GRADE-1926 Return `EnterGradesAs.GRADING_SCHEME` when a grading scheme is used
    /* jest/no-disabled-tests */
    it.skip(`is '${EnterGradesAs.GRADING_SCHEME}' when using grading scheme`, () => {
      const gradeEntry = new GradeOverrideEntry(options)
      expect(gradeEntry.enterGradesAs).toEqual(EnterGradesAs.GRADING_SCHEME)
    })

    it(`is '${EnterGradesAs.PERCENTAGE}' when not using grading scheme`, () => {
      options.gradingScheme = null
      const gradeEntry = new GradeOverrideEntry(options)
      expect(gradeEntry.enterGradesAs).toEqual(EnterGradesAs.PERCENTAGE)
    })
  })

  describe('#gradingScheme', () => {
    it('is the given grading scheme when using grading scheme', () => {
      const gradeEntry = new GradeOverrideEntry(options)
      expect(gradeEntry.gradingScheme).toEqual(options.gradingScheme)
    })

    it('is null when not using grading scheme', () => {
      options.gradingScheme = null
      const gradeEntry = new GradeOverrideEntry(options)
      expect(gradeEntry.gradingScheme).toBe(null)
    })
  })

  describe('#hasGradeChanged()', () => {
    let currentValue // The grade currently represented by the grade input.
    let assignedValue // The persisted grade given to the student.
    let previousValue // A pending grade, either invalid or currently saving.

    beforeEach(() => {
      currentValue = null
      assignedValue = null
      previousValue = null
    })

    function hasGradeChanged() {
      const gradeEntry = new GradeOverrideEntry(options)

      const assignedGradeInfo = gradeEntry.parseValue(assignedValue)
      const currentGradeInfo = gradeEntry.parseValue(currentValue)
      const previousGradeInfo = previousValue == null ? null : gradeEntry.parseValue(previousValue)

      return gradeEntry.hasGradeChanged(assignedGradeInfo, currentGradeInfo, previousGradeInfo)
    }

    describe('when no grade is assigned and no grade was previously entered', () => {
      it('returns false when no value has been entered', () => {
        expect(hasGradeChanged()).toBe(false)
      })

      it('returns false when only whitespace has been entered', () => {
        currentValue = '     '
        expect(hasGradeChanged()).toBe(false)
      })

      it('returns true when any other value has been entered', () => {
        currentValue = 'invalid'
        expect(hasGradeChanged()).toBe(true)
      })

      it('returns true when using points based grading scheme and user enters a pct (invalid) then a letter (valid, same value as pct)', () => {
        const gradeEntryOptions = {
          gradingScheme: {
            data: [
              ['A', 0.9],
              ['B', 0.8],
              ['C', 0.7],
              ['D', 0.6],
              ['F', 0.5],
            ],
            id: 'some-id',
            pointsBased: true,
            scalingFactor: 4.0,
            title: 'A Points Based Grading Scheme',
          },
        }

        const gradeOverrideEntry = new GradeOverrideEntry(gradeEntryOptions)
        const assignedGradeInfo = gradeOverrideEntry.parseValue('70', true)
        const currentGradeInfo = gradeOverrideEntry.parseValue('C', true)
        expect(gradeOverrideEntry.hasGradeChanged(assignedGradeInfo, currentGradeInfo)).toBe(true)
      })
    })

    describe('when no grade is assigned and a valid grade was previously entered', () => {
      beforeEach(() => {
        previousValue = '91.1%'
        currentValue = '91.1%'
      })

      it('returns false when the same grade is entered', () => {
        expect(hasGradeChanged()).toBe(false)
      })

      it('returns true when a different valid grade is entered', () => {
        currentValue = '89.9%'
        expect(hasGradeChanged()).toBe(true)
      })

      it('returns true when an invalid grade is entered', () => {
        currentValue = 'invalid'
        expect(hasGradeChanged()).toBe(true)
      })

      it('returns true when the grade is cleared', () => {
        currentValue = ''
        expect(hasGradeChanged()).toBe(true)
      })
    })

    describe('when no grade is assigned and an invalid grade was previously entered', () => {
      beforeEach(() => {
        previousValue = 'invalid'
        currentValue = 'invalid'
      })

      it('returns false when the same invalid grade is entered', () => {
        expect(hasGradeChanged()).toBe(false)
      })

      it('returns true when a different invalid grade is entered', () => {
        currentValue = 'also invalid'
        expect(hasGradeChanged()).toBe(true)
      })

      it('returns true when a valid grade is entered', () => {
        currentValue = '91.1%'
        expect(hasGradeChanged()).toBe(true)
      })

      it('returns true when the invalid grade is cleared', () => {
        currentValue = ''
        expect(hasGradeChanged()).toBe(true)
      })
    })

    describe('when a grade is assigned and no different grade was previously entered', () => {
      beforeEach(() => {
        assignedValue = '89.9%'
        currentValue = '89.9%'
      })

      it('returns false when the same percentage grade is entered', () => {
        expect(hasGradeChanged()).toBe(false)
      })

      it('returns false when the same percentage grade is entered with extra zeros', () => {
        currentValue = '89.9000%'
        expect(hasGradeChanged()).toBe(false)
      })

      it('returns false when the same scheme key is entered using the grading scheme', () => {
        assignedValue = '80%' // Becomes an "B" in the grading scheme
        currentValue = 'B'
        expect(hasGradeChanged()).toBe(false)
      })

      it('returns false when the same scheme key is entered but the percentage was different', () => {
        assignedValue = '95.0%' // Becomes an "A" in the grading scheme
        /*
         * A value of "A" is not considered different, even though the
         * percentage would ordinarily be interpreted as 90%, because the user
         * might not have actually changed the value of the input.
         */
        currentValue = 'A'
        expect(hasGradeChanged()).toBe(false)
      })

      it('returns true when a different valid percentage is entered', () => {
        currentValue = '91.1%'
        expect(hasGradeChanged()).toBe(true)
      })

      it('returns true when an invalid grade is entered', () => {
        currentValue = 'invalid'
        expect(hasGradeChanged()).toBe(true)
      })

      it('returns true when the grade is cleared', () => {
        currentValue = ''
        expect(hasGradeChanged()).toBe(true)
      })
    })

    describe('when a grade is assigned and a different valid grade was previously entered', () => {
      beforeEach(() => {
        assignedValue = '89.9%'
        previousValue = '90.0%'
        currentValue = '90.0%'
      })

      it('returns false when the previously entered percentage grade is entered', () => {
        expect(hasGradeChanged()).toBe(false)
      })

      it('returns false when the previously entered percentage grade is entered with extra zeros', () => {
        currentValue = '90.0000%'
        expect(hasGradeChanged()).toBe(false)
      })

      it('returns false when the previously entered scheme key is entered using the grading scheme', () => {
        currentValue = 'A'
        expect(hasGradeChanged()).toBe(false)
      })

      it('returns false when the previously entered scheme key is entered but the percentage was different', () => {
        previousValue = '95.0%' // Becomes an "A" in the grading scheme
        /*
         * A value of "A" is not considered different, even though the
         * percentage would ordinarily be interpreted as 90%, because the user
         * might not have actually changed the value of the input.
         */
        currentValue = 'A'
        expect(hasGradeChanged()).toBe(false)
      })

      it('returns true when a different valid percentage is entered', () => {
        currentValue = '91.1%'
        expect(hasGradeChanged()).toBe(true)
      })

      it('returns true when an invalid grade is entered', () => {
        currentValue = 'invalid'
        expect(hasGradeChanged()).toBe(true)
      })

      it('returns true when the grade is cleared', () => {
        currentValue = ''
        expect(hasGradeChanged()).toBe(true)
      })
    })

    describe('when a grade is assigned and an invalid grade was previously entered', () => {
      beforeEach(() => {
        assignedValue = '89.9%'
        previousValue = 'invalid'
        currentValue = 'invalid'
      })

      it('returns false when the same invalid grade is entered', () => {
        expect(hasGradeChanged()).toBe(false)
      })

      it('returns true when a different invalid grade is entered', () => {
        currentValue = 'also invalid'
        expect(hasGradeChanged()).toBe(true)
      })

      it('returns true when a valid grade is entered', () => {
        currentValue = '91.1%'
        expect(hasGradeChanged()).toBe(true)
      })

      it('returns true when the assigned grade is entered as a percentage', () => {
        currentValue = '89.9%'
        expect(hasGradeChanged()).toBe(true)
      })

      it('returns true when the assigned grade is entered using the scheme key', () => {
        currentValue = 'B'
        expect(hasGradeChanged()).toBe(true)
      })

      it('returns true when the invalid grade is cleared', () => {
        currentValue = ''
        expect(hasGradeChanged()).toBe(true)
      })
    })
  })

  describe('#parseValue()', () => {
    function parseValue(value) {
      return new GradeOverrideEntry(options).parseValue(value)
    }

    describe('.grade', () => {
      it('is set to null when given non-numerical string not in the grading scheme', () => {
        expect(parseValue('B-').grade).toEqual(null)
      })

      it('is set to null when the value is blank', () => {
        expect(parseValue('  ').grade).toEqual(null)
      })

      it('is set to null when the value is "EX"', () => {
        expect(parseValue('EX').grade).toEqual(null)
      })

      describe('.percentage', () => {
        it('is set to the lower bound for a matching scheme key', () => {
          expect(parseValue('B').grade?.percentage).toEqual(80.0)
        })

        it('is set to the decimal form of an explicit percentage', () => {
          expect(parseValue('83.45%').grade?.percentage).toEqual(83.45)
        })

        it('is set to the decimal of a given integer', () => {
          expect(parseValue(83).grade?.percentage).toEqual(83.0)
        })

        it('is set to the decimal of a given stringified integer', () => {
          expect(parseValue('73').grade?.percentage).toEqual(73.0)
        })

        it('is set to the given decimal', () => {
          expect(parseValue(73.45).grade?.percentage).toEqual(73.45)
        })

        it('is set to the decimal of a given stringified decimal', () => {
          expect(parseValue('73.45').grade?.percentage).toEqual(73.45)
        })

        it('converts percentages using the "％" symbol', () => {
          expect(parseValue('83.35％').grade?.percentage).toEqual(83.35)
        })

        it('converts percentages using the "﹪" symbol', () => {
          expect(parseValue('83.35﹪').grade?.percentage).toEqual(83.35)
        })

        it('converts percentages using the "٪" symbol', () => {
          expect(parseValue('83.35٪').grade?.percentage).toEqual(83.35)
        })

        it('is rounded to 15 decimal places', () => {
          const percentage = parseValue(81.1234567890123456789).grade?.percentage
          expect(String(percentage)).toEqual('81.12345678901235')
        })

        it('is set to the lower bound for a matching numerical scheme key', () => {
          options.gradingScheme.data = [
            ['4.0', 0.9],
            ['3.0', 0.8],
            ['2.0', 0.7],
            ['1.0', 0.6],
            ['0.0', 0.5],
          ]
          expect(parseValue('3.0').grade?.percentage).toEqual(80.0)
        })

        it('is set to the lower bound for a matching percentage scheme key', () => {
          options.gradingScheme.data = [
            ['95%', 0.9],
            ['85%', 0.8],
            ['75%', 0.7],
            ['65%', 0.6],
            ['0%', 0.5],
          ]
          expect(parseValue('85%').grade?.percentage).toEqual(80.0)
        })

        it('is set to zero when given zero', () => {
          expect(parseValue(0).grade?.percentage).toEqual(0)
        })

        it('is set to the given numerical value when not using a grading scheme', () => {
          options.gradingScheme = null
          expect(parseValue('81.45').grade?.percentage).toEqual(81.45)
        })
      })

      describe('.schemeKey', () => {
        it('is set to the matching scheme key when given an integer', () => {
          expect(parseValue(81).grade?.schemeKey).toEqual('B')
        })

        it('is set to the matching scheme key with the same case', () => {
          expect(parseValue('B').grade?.schemeKey).toEqual('B')
        })

        it('uses the exact scheme key when matching with different case', () => {
          expect(parseValue('b').grade?.schemeKey).toEqual('B')
        })

        it('matches an explicit percentage value to a scheme value for the grade scheme key', () => {
          expect(parseValue('83.45%').grade?.schemeKey).toEqual('B')
        })

        it('uses numerical values as implicit percentage values', () => {
          expect(parseValue(83).grade?.schemeKey).toEqual('B')
        })

        it('is set to the matching scheme key when given a stringified integer', () => {
          expect(parseValue('73').grade?.schemeKey).toEqual('C')
        })

        it('is set to the matching scheme key when given an decimal', () => {
          expect(parseValue(73.45).grade?.schemeKey).toEqual('C')
        })

        it('is set to the matching scheme key when given a stringified decimal', () => {
          expect(parseValue('73.45').grade?.schemeKey).toEqual('C')
        })

        it('converts percentages using the "％" symbol', () => {
          expect(parseValue('83.35％').grade?.schemeKey).toEqual('B')
        })

        it('converts percentages using the "﹪" symbol', () => {
          expect(parseValue('83.35﹪').grade?.schemeKey).toEqual('B')
        })

        it('converts percentages using the "٪" symbol', () => {
          expect(parseValue('83.35٪').grade?.schemeKey).toEqual('B')
        })

        it('is set to the matching scheme key when given a numerical scheme key', () => {
          options.gradingScheme.data = [
            ['4.0', 0.9],
            ['3.0', 0.8],
            ['2.0', 0.7],
            ['1.0', 0.6],
            ['0.0', 0.5],
          ]
          expect(parseValue('3.0').grade?.schemeKey).toEqual('3.0')
        })

        it('is set to the matching scheme key when given a percentage scheme key', () => {
          options.gradingScheme.data = [
            ['95%', 0.9],
            ['85%', 0.8],
            ['75%', 0.7],
            ['65%', 0.6],
            ['0%', 0.5],
          ]
          expect(parseValue('95%').grade?.schemeKey).toEqual('95%')
        })

        it('is set to the lowest scheme key when given zero', () => {
          expect(parseValue(0).grade?.schemeKey).toEqual('F')
        })

        it('ignores whitespace from the given value when setting the grade', () => {
          expect(parseValue(' B ').grade?.schemeKey).toEqual('B')
        })

        it('is set to null when not using a grading scheme', () => {
          options.gradingScheme = null
          expect(parseValue('81.45').grade?.schemeKey).toEqual(null)
        })
      })

      describe('when not using a grading scheme', () => {
        it('is set to null when given a non-numerical value', () => {
          options.gradingScheme = null
          expect(parseValue('B').grade).toEqual(null)
        })
      })
    })

    describe('.enteredAs', () => {
      const {GRADING_SCHEME, PERCENTAGE} = EnterGradesAs

      it(`is set to "${PERCENTAGE}" when given a number`, () => {
        expect(parseValue('8.34').enteredAs).toEqual(PERCENTAGE)
      })

      it(`is set to "${PERCENTAGE}" when given a percentage`, () => {
        expect(parseValue('83.45%').enteredAs).toEqual(PERCENTAGE)
      })

      it(`is set to "${GRADING_SCHEME}" when given a grading scheme key`, () => {
        expect(parseValue('B').enteredAs).toEqual(GRADING_SCHEME)
      })

      it(`is set to "${GRADING_SCHEME}" when given a numerical value which matches a grading scheme key`, () => {
        options.gradingScheme.data = [
          ['4.0', 0.9],
          ['3.0', 0.8],
          ['2.0', 0.7],
          ['1.0', 0.6],
          ['0.0', 0.5],
        ]
        expect(parseValue('3.0').enteredAs).toEqual(GRADING_SCHEME)
      })

      it(`is set to "${GRADING_SCHEME}" when given a percentage value which matches a grading scheme key`, () => {
        options.gradingScheme.data = [
          ['95%', 0.9],
          ['85%', 0.8],
          ['75%', 0.7],
          ['65%', 0.6],
          ['0%', 0.5],
        ]
        expect(parseValue('85%').enteredAs).toEqual(GRADING_SCHEME)
      })

      it('is set to null when given a non-numerical string not in the grading scheme', () => {
        expect(parseValue('B-').enteredAs).toEqual(null)
      })

      it('is set to null when given "EX"', () => {
        expect(parseValue('EX').enteredAs).toEqual(null)
      })

      it('is set to null when the grade is cleared', () => {
        expect(parseValue('').enteredAs).toEqual(null)
      })

      describe('when not using a grading scheme', () => {
        beforeEach(() => {
          options.gradingScheme = null
        })

        it(`is set to "${PERCENTAGE}" when given a number`, () => {
          expect(parseValue('81.45%').enteredAs).toEqual(PERCENTAGE)
        })

        it(`is set to "${PERCENTAGE}" when given a percentage`, () => {
          expect(parseValue('81.45').enteredAs).toEqual(PERCENTAGE)
        })

        it('is set to false when given a non-numerical value', () => {
          expect(parseValue('B').valid).toBe(false)
        })
      })
    })

    describe('.valid', () => {
      it('is set to true when the grade is a valid number', () => {
        expect(parseValue('8.34').valid).toBe(true)
      })

      it('is set to true when the grade is a valid percentage', () => {
        expect(parseValue('83.4%').valid).toBe(true)
      })

      it('is set to true when the grade is a valid grading scheme key', () => {
        expect(parseValue('B').valid).toBe(true)
      })

      it('is set to true when the grade is cleared', () => {
        expect(parseValue('').valid).toBe(true)
      })

      it('is set to false when the value is "EX"', () => {
        expect(parseValue('EX').valid).toBe(false)
      })

      it('is set to false when given non-numerical string not in the grading scheme', () => {
        expect(parseValue('B-').valid).toBe(false)
      })

      describe('when not using a grading scheme', () => {
        beforeEach(() => {
          options.gradingScheme = null
        })

        it('is set to true when given a number', () => {
          expect(parseValue('81.45').valid).toBe(true)
        })

        it('is set to true when given a percentage', () => {
          expect(parseValue('81.45%').valid).toBe(true)
        })

        it('is set to false when given a non-numerical value', () => {
          expect(parseValue('B').valid).toBe(false)
        })
      })
    })
  })

  describe('#gradeInfoFromGrade()', () => {
    function gradeInfoFromGrade(grade) {
      return new GradeOverrideEntry(options).gradeInfoFromGrade(grade)
    }

    describe('.grade', () => {
      it('is set to null when the given grade is null', () => {
        expect(gradeInfoFromGrade(null).grade).toEqual(null)
      })

      it('is set to null when the given grade percentage is null', () => {
        expect(gradeInfoFromGrade({percentage: null}).grade).toEqual(null)
      })

      describe('.percentage', () => {
        it('is set to the given grade percentage', () => {
          expect(gradeInfoFromGrade({percentage: 81.1234}).grade?.percentage).toEqual(81.1234)
        })
      })

      describe('.schemeKey', () => {
        it('is set to the scheme key matching the given grade percentage', () => {
          expect(
            gradeInfoFromGrade({percentage: 81.1234, schemeKey: 'B'}).grade?.schemeKey
          ).toEqual('B')
        })

        it('is set to null when not using a grading scheme', () => {
          options.gradingScheme = null
          expect(gradeInfoFromGrade({percentage: 81.1234}).grade?.schemeKey).toEqual(null)
        })
      })
    })

    describe('.enteredAs', () => {
      const {PERCENTAGE} = EnterGradesAs

      it(`is set to "${PERCENTAGE}" when using a grading scheme`, () => {
        expect(gradeInfoFromGrade({percentage: 81.1234, schemeKey: 'B'}).enteredAs).toEqual(
          PERCENTAGE
        )
      })

      it(`is set to "${PERCENTAGE}" when not using a grading scheme`, () => {
        options.gradingScheme = null
        expect(gradeInfoFromGrade({percentage: 81.1234}).enteredAs).toEqual(PERCENTAGE)
      })

      it('is set to null when the given grade is null', () => {
        expect(gradeInfoFromGrade(null).enteredAs).toEqual(null)
      })

      it('is set to null when the given grade percentage is null', () => {
        expect(gradeInfoFromGrade({percentage: null}).enteredAs).toEqual(null)
      })
    })

    describe('.valid', () => {
      it('is set to true when the grade percentage is a valid number', () => {
        expect(gradeInfoFromGrade({percentage: 81.2345}).valid).toBe(true)
      })

      it('is set to true when the grade is null', () => {
        expect(gradeInfoFromGrade(null).valid).toBe(true)
      })

      it('is set to true when the grade percentage is null', () => {
        expect(gradeInfoFromGrade({percentage: null}).valid).toBe(true)
      })

      describe('when using a grading scheme', () => {
        it('is set to true when the grade scheme key is in the grading scheme', () => {
          expect(gradeInfoFromGrade({schemeKey: 'B'}).valid).toBe(true)
        })

        it('is set to false when the grade scheme key is not in the grading scheme', () => {
          expect(gradeInfoFromGrade({schemeKey: 'B-'}).valid).toBe(false)
        })

<<<<<<< HEAD
        it('is set to true when the scheme is a points based grading scheme and the user inputs a number and returns the equivalent percentage', () => {
          const gradeEntryOptions = {
            gradingScheme: {
              data: [
                ['A', 0.9],
                ['B', 0.8],
                ['C', 0.7],
                ['D', 0.6],
                ['F', 0.5],
              ],
              id: 'some-id',
              pointsBased: true,
              scalingFactor: 10.0,
              title: 'A Points Based Grading Scheme',
            },
            pointsBasedGradingSchemesFeatureEnabled: true,
          }

          const gradeOverrideEntry = new GradeOverrideEntry(gradeEntryOptions)
          const res = gradeOverrideEntry.gradeInfoFromGrade({percentage: '9.7'}, true)
          expect(res.valid).toBe(true)
          expect(res.enteredAs).toBe(EnterGradesAs.POINTS)
          expect(res.grade?.percentage).toBe(97)
        })

=======
>>>>>>> 474bf526
        it('is set to true when the scheme is a points based grading scheme and the user inputs a percentage and returns the percentage and schemeKey', () => {
          const gradeEntryOptions = {
            gradingScheme: {
              data: [
                ['A', 0.9],
                ['B', 0.8],
                ['C', 0.7],
                ['D', 0.6],
                ['F', 0.5],
              ],
              id: 'some-id',
              pointsBased: true,
              scalingFactor: 4.0,
              title: 'A Points Based Grading Scheme',
            },
          }

          const gradeOverrideEntry = new GradeOverrideEntry(gradeEntryOptions)
          const res = gradeOverrideEntry.gradeInfoFromGrade({percentage: '75%'}, true)
          expect(res.valid).toBe(true)
          expect(res.enteredAs).toBe(EnterGradesAs.PERCENTAGE)
          expect(res.grade?.percentage).toBe(75)
          expect(res.grade?.schemeKey).toBe('C')
        })

        it('is set to true when the scheme is a points based grading scheme and the persisted override is a percent', () => {
          // note that the server always saves the override as a percentage, so this test is necessary to ensure initial rendering doesn't result in validation errors
          const gradeEntryOptions = {
            gradingScheme: {
              data: [
                ['A', 0.9],
                ['B', 0.8],
                ['C', 0.7],
                ['D', 0.6],
                ['F', 0.5],
              ],
              id: 'some-id',
              pointsBased: true,
              scalingFactor: 4.0,
              title: 'A Points Based Grading Scheme',
            },
          }

          const gradeOverrideEntry = new GradeOverrideEntry(gradeEntryOptions)
          const res = gradeOverrideEntry.gradeInfoFromGrade({percentage: 80}, false)
          expect(res.valid).toBe(true)
          expect(res.enteredAs).toBe(EnterGradesAs.PERCENTAGE)
          expect(res.grade?.percentage).toBe(80)
          expect(res.grade?.schemeKey).toBe('B')
        })
      })
    })
  })
})<|MERGE_RESOLUTION|>--- conflicted
+++ resolved
@@ -686,34 +686,6 @@
           expect(gradeInfoFromGrade({schemeKey: 'B-'}).valid).toBe(false)
         })
 
-<<<<<<< HEAD
-        it('is set to true when the scheme is a points based grading scheme and the user inputs a number and returns the equivalent percentage', () => {
-          const gradeEntryOptions = {
-            gradingScheme: {
-              data: [
-                ['A', 0.9],
-                ['B', 0.8],
-                ['C', 0.7],
-                ['D', 0.6],
-                ['F', 0.5],
-              ],
-              id: 'some-id',
-              pointsBased: true,
-              scalingFactor: 10.0,
-              title: 'A Points Based Grading Scheme',
-            },
-            pointsBasedGradingSchemesFeatureEnabled: true,
-          }
-
-          const gradeOverrideEntry = new GradeOverrideEntry(gradeEntryOptions)
-          const res = gradeOverrideEntry.gradeInfoFromGrade({percentage: '9.7'}, true)
-          expect(res.valid).toBe(true)
-          expect(res.enteredAs).toBe(EnterGradesAs.POINTS)
-          expect(res.grade?.percentage).toBe(97)
-        })
-
-=======
->>>>>>> 474bf526
         it('is set to true when the scheme is a points based grading scheme and the user inputs a percentage and returns the percentage and schemeKey', () => {
           const gradeEntryOptions = {
             gradingScheme: {
