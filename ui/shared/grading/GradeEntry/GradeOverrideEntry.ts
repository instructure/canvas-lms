// @ts-nocheck
/*
 * Copyright (C) 2018 - present Instructure, Inc.
 *
 * This file is part of Canvas.
 *
 * Canvas is free software: you can redistribute it and/or modify it under
 * the terms of the GNU Affero General Public License as published by the Free
 * Software Foundation, version 3 of the License.
 *
 * Canvas is distributed in the hope that it will be useful, but WITHOUT ANY
 * WARRANTY; without even the implied warranty of MERCHANTABILITY or FITNESS FOR
 * A PARTICULAR PURPOSE. See the GNU Affero General Public License for more
 * details.
 *
 * You should have received a copy of the GNU Affero General Public License along
 * with this program. If not, see <http://www.gnu.org/licenses/>.
 */

import I18n from '@canvas/i18n'

import round from '@canvas/round'
import GradeFormatHelper from '../GradeFormatHelper'
import {gradePointsToPercentage, gradeToScoreLowerBound} from '../GradingSchemeHelper'
import {scoreToGrade} from '@instructure/grading-utils'
import GradeOverride from '../GradeOverride'
import {parseEntryValue} from '../GradeInputHelper'
import GradeOverrideInfo from './GradeOverrideInfo'
import GradeEntry, {EnterGradesAs} from './index'
import type {GradeType, DeprecatedGradingScheme, GradeEntryMode} from '../grading.d'

function schemeKeyForPercentage(percentage, gradingScheme: DeprecatedGradingScheme) {
  if (gradingScheme) {
    const grade = scoreToGrade(percentage, gradingScheme.data)
    return GradeFormatHelper.replaceDashWithMinus(grade)
  }
  return null
}

export default class GradeOverrideEntry extends GradeEntry {
  get enterGradesAs(): GradeEntryMode {
    // TODO: GRADE-1926 Return `EnterGradesAs.GRADING_SCHEME` when a grading scheme is used
    return EnterGradesAs.PERCENTAGE
  }

  formatGradeInfoForDisplay(gradeInfo) {
    const {valid, enteredValue, grade} = gradeInfo
    if (!valid) {
      return enteredValue
    }

    if (grade == null || grade.percentage == null) {
      return GradeFormatHelper.UNGRADED
    }

    if (this.gradingScheme != null) {
      return schemeKeyForPercentage(grade.percentage, this.gradingScheme)
    }

    return I18n.n(round(grade.percentage, 2), {
      percentage: true,
      precision: 2,
      strip_insignificant_zeros: true,
    })
  }

  formatGradeInfoForInput({enteredValue, grade, valid}) {
    if (!valid) {
      return enteredValue
    }

    if (grade == null || grade.percentage == null) {
      return ''
    }

    if (this.gradingScheme != null) {
      return schemeKeyForPercentage(grade.percentage, this.gradingScheme)
    }

    return I18n.n(round(grade.percentage, 2), {
      percentage: true,
      precision: 2,
      strip_insignificant_zeros: true,
    })
  }

  gradeInfoFromGrade(grade, inputByUser: boolean) {
    if (!grade) {
      return this.parseValue(null)
    }

    const parseValue = grade.percentage == null ? grade.schemeKey : grade.percentage
    return this.parseValue(parseValue, inputByUser)
  }

  hasGradeChanged(
    assignedGradeInfo,
    currentGradeInfo,
    previousGradeInfo: null | GradeOverrideInfo = null
  ) {
    const effectiveGradeInfo = previousGradeInfo || assignedGradeInfo

    if (currentGradeInfo.grade == null && effectiveGradeInfo.grade == null) {
      return currentGradeInfo.enteredValue !== effectiveGradeInfo.enteredValue
    }

    if (currentGradeInfo.grade == null || effectiveGradeInfo.grade == null) {
      return true
    }

    if (currentGradeInfo.valid !== effectiveGradeInfo.valid) {
      return true
    }

    if (currentGradeInfo.enteredAs === EnterGradesAs.GRADING_SCHEME) {
      return currentGradeInfo.grade.schemeKey !== effectiveGradeInfo.grade.schemeKey
    }

    return currentGradeInfo.grade.percentage !== effectiveGradeInfo.grade.percentage
  }

  parseValue(value, inputByUser: boolean = true): GradeOverrideInfo {
    const gradingScheme: string | {data: DeprecatedGradingScheme[]} = this.options.gradingScheme
    const parseResult = parseEntryValue(value, gradingScheme)

    let enteredAs: null | GradeType = null
    let grade: null | {
      percentage: null | number
      schemeKey: null | string
    } = null
    let valid = parseResult.isCleared

    if (parseResult.isSchemeKey && typeof gradingScheme === 'object') {
      enteredAs = EnterGradesAs.GRADING_SCHEME
      grade = {
        percentage: gradeToScoreLowerBound(parseResult.value, gradingScheme.data),
        schemeKey: String(parseResult.value),
      }
      valid = true
      // points based grading scheme
<<<<<<< HEAD
    } else if (this.options.pointsBasedGradingSchemesFeatureEnabled && gradingScheme?.pointsBased) {
=======
    } else if (gradingScheme?.pointsBased) {
>>>>>>> 0cb031ce
      // entered percentage or is from backend which should be treated as percentage
      if (parseResult.isPercentage || !inputByUser) {
        enteredAs = EnterGradesAs.PERCENTAGE
        grade = {
          percentage: parseResult.value,
          schemeKey: schemeKeyForPercentage(parseResult.value, gradingScheme),
        }
        valid = true
        // entered points
      } else if (parseResult.isPoints) {
        enteredAs = EnterGradesAs.POINTS
        grade = {
          percentage: gradePointsToPercentage(parseResult.value, gradingScheme),
          schemeKey: null,
        }
        valid = true
      }
      // percentage based grading scheme
    } else if (parseResult.isPercentage || parseResult.isPoints) {
      enteredAs = EnterGradesAs.PERCENTAGE
      grade = {
        percentage: parseResult.value,
        schemeKey: schemeKeyForPercentage(parseResult.value, gradingScheme),
      }
      valid = true
<<<<<<< HEAD
=======
      if (gradingScheme && gradingScheme.pointsBased) {
        // points based scheme
        if (inputByUser) {
          // don't allow user to input percents or points for points based scheme
          valid = false
        } else {
          // the initial (ie, saved to server value) in percent format is valid
          valid = true
        }
      } else {
        valid = true
      }
>>>>>>> 0cb031ce
    }

    if (grade != null) {
      grade = new GradeOverride(grade)
    }

    return new GradeOverrideInfo({enteredAs, enteredValue: parseResult.enteredValue, grade, valid})
  }
}<|MERGE_RESOLUTION|>--- conflicted
+++ resolved
@@ -138,11 +138,7 @@
       }
       valid = true
       // points based grading scheme
-<<<<<<< HEAD
-    } else if (this.options.pointsBasedGradingSchemesFeatureEnabled && gradingScheme?.pointsBased) {
-=======
     } else if (gradingScheme?.pointsBased) {
->>>>>>> 0cb031ce
       // entered percentage or is from backend which should be treated as percentage
       if (parseResult.isPercentage || !inputByUser) {
         enteredAs = EnterGradesAs.PERCENTAGE
@@ -168,8 +164,6 @@
         schemeKey: schemeKeyForPercentage(parseResult.value, gradingScheme),
       }
       valid = true
-<<<<<<< HEAD
-=======
       if (gradingScheme && gradingScheme.pointsBased) {
         // points based scheme
         if (inputByUser) {
@@ -182,7 +176,6 @@
       } else {
         valid = true
       }
->>>>>>> 0cb031ce
     }
 
     if (grade != null) {
