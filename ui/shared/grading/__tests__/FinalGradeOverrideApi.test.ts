--- conflicted
+++ resolved
@@ -16,12 +16,8 @@
  * with this program. If not, see <http://www.gnu.org/licenses/>.
  */
 
-<<<<<<< HEAD
-import FakeServer from '@canvas/network/NaiveRequestDispatch/__tests__/FakeServer'
-=======
 import {http, HttpResponse} from 'msw'
 import {setupServer} from 'msw/node'
->>>>>>> ee12519a
 import * as FlashAlert from '@canvas/alerts/react/FlashAlert'
 import * as FinalGradeOverrideApi from '../FinalGradeOverrideApi'
 import type {FinalGradeOverrideMap} from '../grading.d'
@@ -31,11 +27,7 @@
 }))
 
 describe('Gradebook FinalGradeOverrideApi', () => {
-<<<<<<< HEAD
-  let server: any
-=======
   const server = setupServer()
->>>>>>> ee12519a
 
   beforeAll(() => {
     server.listen()
@@ -118,16 +110,11 @@
 
     describe('when the request fails', () => {
       beforeEach(() => {
-<<<<<<< HEAD
-        server.unsetResponses(url)
-        server.for(url).respond({status: 500, body: {error: 'Server Error'}})
-=======
         server.use(
           http.get(url, () => {
             return HttpResponse.json({error: 'Server Error'}, {status: 500})
           }),
         )
->>>>>>> ee12519a
       })
 
       afterEach(() => {
