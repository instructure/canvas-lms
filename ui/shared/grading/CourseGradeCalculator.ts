--- conflicted
+++ resolved
@@ -19,11 +19,7 @@
 // @ts-ignore
 import _ from 'underscore'
 // @ts-ignore
-<<<<<<< HEAD
-import round from 'round'
-=======
 import round from '@canvas/round'
->>>>>>> 0889f4aa
 import AssignmentGroupGradeCalculator from './AssignmentGroupGradeCalculator'
 import {bigSum, sum, sumBy, toNumber, weightedPercent} from './GradeCalculationHelper'
 import type {
