--- conflicted
+++ resolved
@@ -109,19 +109,9 @@
   }
 }
 
-<<<<<<< HEAD
-type DroppableSubmission = {
-  total: number
-}
-
-function dropPointed(
-  droppableSubmissionData: DroppableSubmission[],
-  cannotDrop: unknown[],
-=======
 function dropPointed(
   droppableSubmissionData: DroppableSubmission[],
   cannotDrop: DroppableSubmission[],
->>>>>>> 8e93bf79
   keepHighest: number,
   keepLowest: number
 ) {
