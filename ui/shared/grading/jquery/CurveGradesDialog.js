/*
 * Copyright (C) 2023 - present Instructure, Inc.
 *
 * This file is part of Canvas.
 *
 * Canvas is free software: you can redistribute it and/or modify it under
 * the terms of the GNU Affero General Public License as published by the Free
 * Software Foundation, version 3 of the License.
 *
 * Canvas is distributed in the hope that it will be useful, but WITHOUT ANY
 * WARRANTY; without even the implied warranty of MERCHANTABILITY or FITNESS FOR
 * A PARTICULAR PURPOSE. See the GNU Affero General Public License for more
 * details.
 *
 * You should have received a copy of the GNU Affero General Public License along
 * with this program. If not, see <http://www.gnu.org/licenses/>.
 */

import {useScope as createI18nScope} from '@canvas/i18n'
import numberHelper from '@canvas/i18n/numberHelper'
import $ from 'jquery'
import curveGradesDialogTemplate from '../jst/CurveGradesDialog.handlebars'
import htmlEscape from '@instructure/html-escape'
import '@canvas/jquery/jquery.disableWhileLoading'
import '@canvas/jquery/jquery.instructure_forms'
import 'jqueryui/dialog'
import '@canvas/jquery/jquery.instructure_misc_plugins'
import '@canvas/util/jquery/fixDialogButtons'
import 'jquery-tinypubsub'

const I18n = createI18nScope('sharedCurveGradesDialog')

export default (function () {
  function CurveGradesDialog(arg) {
    this.assignment = arg.assignment
    this.students = arg.students
    this.context_url = arg.context_url
    this.curve = this.curve.bind(this)
    this.show = this.show.bind(this)
  }

  CurveGradesDialog.prototype.show = function (onClose) {
    const locals = {
      assignment: this.assignment,
      action: this.context_url + '/gradebook/update_submission',
      middleScore: I18n.n((this.assignment.points_possible || 0) * 0.6),
      showOutOf: this.assignment.points_possible >= 0,
      formattedOutOf: I18n.n(this.assignment.points_possible),
    }
    this.$dialog = $(curveGradesDialogTemplate(locals))
    this.$dialog
      .formSubmit({
        disableWhileLoading: true,
        processData: (function (_this) {
          return function (data) {
            let cnt, errorBox, idx, percent, pre
            if (!_this.assignment.points_possible || _this.assignment.points_possible === '0') {
              errorBox = _this.$dialog.errorBox(
                I18n.t('errors.no_points_possible', 'Cannot curve without points possible'),
              )
              setTimeout(function () {
                return errorBox.fadeOut(function () {
                  return errorBox.remove()
                })
              }, 3500)
              return false
            }
            cnt = 0
            const curves = _this.curve()
            for (idx in curves) {
              pre = 'submissions[submission_' + idx + ']'
              data[pre + '[assignment_id]'] = data.assignment_id
              data[pre + '[user_id]'] = idx
              if (
                _this.assignment.grading_type === 'gpa_scale' ||
                _this.assignment.grading_type === 'percent'
              ) {
                percent = (curves[idx] / _this.assignment.points_possible) * 100
                data[pre + '[grade]'] =
                  '' +
                  I18n.n(percent, {
                    percentage: true,
                  })
              } else {
                data[pre + '[grade]'] = curves[idx]
              }
              cnt++
            }
            if (cnt === 0) {
              errorBox = _this.$dialog.errorBox(I18n.t('errors.none_to_update', 'None to Update'))
              setTimeout(function () {
                return errorBox.fadeOut(function () {
                  return errorBox.remove()
                })
              }, 3500)
              return false
            }
            return data
          }
        })(this),
        success: (function (_this) {
          return function (data) {
            let datum
            _this.$dialog.dialog('close')
            const submissions = (function () {
              let i, len
              const results = []
              for (i = 0, len = data.length; i < len; i++) {
                datum = data[i]
                results.push(datum.submission)
              }
              return results
            })()
            $.publish('submissions_updated', [submissions])
<<<<<<< HEAD
             
=======

>>>>>>> 4b8c5dea
            window.alert(
              I18n.t(
                {
                  one: '1 Student score updated',
                  other: '%{studentCount} Student scores updated',
                },
                {
                  count: data.length,
                  studentCount: I18n.n(data.length),
                },
              ),
            )
            return $('#set_default_grade').focus()
          }
        })(this),
      })
      .dialog({
        width: 350,
        modal: true,
        resizable: false,
        open: this.curve,
        close: (function (_this) {
          return function () {
            return _this.$dialog.remove()
          }
        })(this),
        zIndex: 1000,
      })
      .fixDialogButtons()
    this.$dialog.on('dialogclose', onClose)
    this.$dialog.parent().find('.ui-dialog-titlebar-close').focus()
    this.$dialog.find('#middle_score').bind('blur change keyup focus', this.curve)
    return this.$dialog.find('#assign_blanks').change(this.curve)
  }

  CurveGradesDialog.prototype.curve = function () {
    let cnt,
      color,
      currentBreak,
      finalScore,
      i,
      idx,
      len,
      maxCount,
      pct,
      score,
      scoreCount,
      skipCount,
      student,
      sub,
      tally,
      title,
      user,
      users
    idx = 0
    const users_for_score = []
    scoreCount = 0
    let middleScore = numberHelper.parse($('#middle_score').val())
    middleScore /= this.assignment.points_possible
    const should_assign_blanks = $('#assign_blanks').prop('checked')
<<<<<<< HEAD
     
=======

>>>>>>> 4b8c5dea
    if (isNaN(middleScore)) {
      return
    }
    const ref = this.students
    for (idx in ref) {
      student = ref[idx]
      sub = student['assignment_' + this.assignment.id]
<<<<<<< HEAD
       
=======

>>>>>>> 4b8c5dea
      score = sub != null ? sub.score : void 0
      if (score > this.assignment.points_possible) {
        score = this.assignment.points_possible
      }
      if (score < 0 || (score == null && should_assign_blanks)) {
        score = 0
      }
      users_for_score[parseInt(score, 10)] = users_for_score[parseInt(score, 10)] || []
      users_for_score[parseInt(score, 10)].push([idx, score || 0])
      scoreCount++
    }
    const breaks = [
      0.006, 0.012, 0.028, 0.04, 0.068, 0.106, 0.159, 0.227, 0.309, 0.401, 0.5, 0.599, 0.691, 0.773,
      0.841, 0.894, 0.933, 0.96, 0.977, 0.988, 1.0,
    ]
    const interval = (1.0 - middleScore) / Math.floor(breaks.length / 2)
    const breakScores = []
    const breakPercents = []
    idx = 0
    while (idx < breaks.length) {
      breakPercents.push(1.0 - interval * idx)
      breakScores.push(Math.round((1.0 - interval * idx) * this.assignment.points_possible))
      idx++
    }
    tally = 0
    const finalScores = {}
    currentBreak = 0
    $('#results_list').empty()
    $('#results_values').empty()
    const final_users_for_score = []
    idx = users_for_score.length - 1
    while (idx >= 0) {
      users = users_for_score[idx] || []
      score = Math.round(breakScores[currentBreak])
      for (i = 0, len = users.length; i < len; i++) {
        user = users[i]
        finalScores[user[0]] = score
        if (user[1] === 0) {
          finalScores[user[0]] = 0
        }
        finalScore = finalScores[user[0]]
        final_users_for_score[finalScore] = final_users_for_score[finalScore] || []
        final_users_for_score[finalScore].push(user[0])
      }
      tally += users.length
      while (tally > breaks[currentBreak] * scoreCount) {
        currentBreak++
      }
      idx--
    }
    maxCount = 0
    idx = final_users_for_score.length - 1
    while (idx >= 0) {
      cnt = (final_users_for_score[idx] || []).length
      if (cnt > maxCount) {
        maxCount = cnt
      }
      idx--
    }
    const width = 15
    skipCount = 0
    idx = final_users_for_score.length - 1
    while (idx >= 0) {
      users = final_users_for_score[idx]
      pct = 0
      cnt = 0
      if (users || skipCount > this.assignment.points_possible / 10) {
        if (users) {
          pct = users.length / maxCount
          cnt = users.length
        }
        color = idx === 0 ? '#a03536' : '#007ab8'
        title = I18n.t(
          {
            one: '1 student will get %{num} points',
            other: '%{studentCount} students will get %{num} points',
          },
          {
            count: cnt,
            num: I18n.n(idx),
            studentCount: I18n.n(cnt),
          },
        )
        $('#results_list').prepend(
          "<td style='padding: 1px;'><div title='" +
            htmlEscape(title) +
            "' style='border: 1px solid #888; background-color: " +
            htmlEscape(color) +
            '; width: ' +
            htmlEscape(width) +
            'px; height: ' +
            htmlEscape(100 * pct) +
            'px; margin-top: ' +
            htmlEscape(100 * (1 - pct)) +
            "px;'>&nbsp;</div></td>",
        )
        $('#results_values').prepend(
          "<td style='text-align: center;'>" + htmlEscape(I18n.n(idx)) + '</td>',
        )
        skipCount = 0
      } else {
        skipCount++
      }
      idx--
    }
    $('#results_list').prepend(
      "<td><div style='height: 100px; position: relative; width: 30px; font-size: 0.8em;'>" +
        "<img src='/images/number_of_students.png' alt='" +
        htmlEscape(I18n.t('# of students')) +
        "'/><div style='position: absolute; top: 0; right: 3px;'>" +
        htmlEscape(I18n.n(maxCount)) +
        "</div><div style='position: absolute; bottom: 0; right: 3px;'>" +
        htmlEscape(I18n.n(0)) +
        '</div></div></td>',
    )
    $('#results_values').prepend('<td>&nbsp;</td>')
    return finalScores
  }

  return CurveGradesDialog
})()<|MERGE_RESOLUTION|>--- conflicted
+++ resolved
@@ -112,11 +112,7 @@
               return results
             })()
             $.publish('submissions_updated', [submissions])
-<<<<<<< HEAD
-             
-=======
-
->>>>>>> 4b8c5dea
+
             window.alert(
               I18n.t(
                 {
@@ -177,11 +173,7 @@
     let middleScore = numberHelper.parse($('#middle_score').val())
     middleScore /= this.assignment.points_possible
     const should_assign_blanks = $('#assign_blanks').prop('checked')
-<<<<<<< HEAD
-     
-=======
-
->>>>>>> 4b8c5dea
+
     if (isNaN(middleScore)) {
       return
     }
@@ -189,11 +181,7 @@
     for (idx in ref) {
       student = ref[idx]
       sub = student['assignment_' + this.assignment.id]
-<<<<<<< HEAD
-       
-=======
-
->>>>>>> 4b8c5dea
+
       score = sub != null ? sub.score : void 0
       if (score > this.assignment.points_possible) {
         score = this.assignment.points_possible
