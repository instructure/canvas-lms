/*
 * Copyright (C) 2023 - present Instructure, Inc.
 *
 * This file is part of Canvas.
 *
 * Canvas is free software: you can redistribute it and/or modify it under
 * the terms of the GNU Affero General Public License as published by the Free
 * Software Foundation, version 3 of the License.
 *
 * Canvas is distributed in the hope that it will be useful, but WITHOUT ANY
 * WARRANTY; without even the implied warranty of MERCHANTABILITY or FITNESS FOR
 * A PARTICULAR PURPOSE. See the GNU Affero General Public License for more
 * details.
 *
 * You should have received a copy of the GNU Affero General Public License along
 * with this program. If not, see <http://www.gnu.org/licenses/>.
 */

import {useScope as createI18nScope} from '@canvas/i18n'
import $ from 'jquery'
import setDefaultGradeDialogTemplate from '../jst/SetDefaultGradeDialog.handlebars'
import {isString, values, filter, chain, includes} from 'lodash'
import '@canvas/jquery/jquery.disableWhileLoading'
import '@canvas/jquery/jquery.instructure_forms'
import 'jqueryui/dialog'
import '@canvas/jquery/jquery.instructure_misc_plugins'
import 'jquery-tinypubsub'
import '@canvas/util/jquery/fixDialogButtons'
import React from 'react'
import {createRoot} from 'react-dom/client'

// # this is a partial needed by the 'SetDefaultGradeDialog' template
// # since you cant declare a dependency in a handlebars file, we need to do it here
import '../jst/_grading_box.handlebars'
import CheckpointsGradeInputs from '@canvas/grading/react/CheckpointsGradeInputs'
import {CheckpointsDefaultGradeInfo} from '@canvas/grading/react/CheckpointsDefaultGradeInfo'

const I18n = createI18nScope('sharedSetDefaultGradeDialog')

const REPLY_TO_TOPIC = 'reply_to_topic'
const REPLY_TO_ENTRY = 'reply_to_entry'
const DEFAULT_GRADE_WITH_CHECKPOINTS_MOUNT_POINT = 'default_grade_with_checkpoints_mount_point'
const DEFAULT_GRADE_WITH_CHECKPOINTS_INFO_MOUNT_POINT =
  'default_grade_with_checkpoints_info_mount_point'

const noop = function () {}
const slice = [].slice

const alertProxy = function (message) {
<<<<<<< HEAD
   
=======
>>>>>>> 51db239a
  return window.alert(message)
}

function SetDefaultGradeDialog(arg) {
  let ref, ref1, ref2
  this.assignment = arg.assignment
  this.students = arg.students
  this.context_id = arg.context_id
  this.missing_shortcut_enabled = arg.missing_shortcut_enabled
  this.selected_section = arg.selected_section
  this.onClose = (ref = arg.onClose) != null ? ref : noop
  this.page_size = (ref1 = arg.page_size) != null ? ref1 : 50
  this.alert = (ref2 = arg.alert) != null ? ref2 : alertProxy
  this.show = this.show.bind(this)
}

SetDefaultGradeDialog.prototype.show = function (onClose) {
  let getParams, getStudents, getSubmissions
  if (onClose == null) {
    onClose = this.onClose
  }

  const hasCheckpoints = this.assignment.has_sub_assignments
  const templateLocals = {
    assignment: this.assignment,
    hasCheckpoints,
    showPointsPossible:
      (this.assignment.points_possible || this.assignment.points_possible === '0') &&
      this.assignment.grading_type !== 'gpa_scale',
    url: '/courses/' + this.context_id + '/gradebook/update_submission',
    inputName: 'default_grade',
  }
  templateLocals['assignment_grading_type_is_' + this.assignment.grading_type] = true
  this.$dialog = $(setDefaultGradeDialogTemplate(templateLocals))
  this.$dialog
    .dialog({
      resizable: false,
      width: 350,
      modal: true,
      zIndex: 1000,
    })
    .fixDialogButtons()
  this.$dialog.on(
    'dialogclose',
    (function (_this) {
      return function () {
        onClose()
        return _this.$dialog.remove()
      }
    })(this),
  )
  const $form = this.$dialog
  $('.ui-dialog-titlebar-close').focus()
  $form.submit(
    (function (_this) {
      return async function (e) {
        let pages, postDfds, students, submittingDfd
        e.preventDefault()
        const formData = $form.getFormData()
        const defaultGrade = formData.default_grade
        if (_this.gradeIsExcused(defaultGrade)) {
          return $.flashError(
            I18n.t('Default grade cannot be set to %{ex}', {
              ex: 'EX',
            }),
          )
        } else {
          submittingDfd = $.Deferred()
          $form.disableWhileLoading(submittingDfd)
          students = getStudents()
          pages = function () {
            const results = []
            while (students.length) {
              results.push(students.splice(0, this.page_size))
            }
            return results
          }.call(_this)

          const makeRequests = (grade, subAssignmentTag = null) => {
            return pages.map(function (page) {
              let finalGrade = grade

              if (isString(grade)) {
                finalGrade = grade.toLowerCase()
              }

              const studentParams = getParams(page, finalGrade)
              const params = {
                ...studentParams,
                dont_overwrite_grades: !formData.overwrite_existing_grades,
                ...(subAssignmentTag ? {sub_assignment_tag: subAssignmentTag} : {}),
              }
              return $.ajaxJSON($form.attr('action'), 'POST', params)
            })
          }

          if (hasCheckpoints) {
            const replyToTopicGrade = formData.reply_to_topic_input
            const replyToEntryGrade = formData.reply_to_entry_input

            await makeRequests(replyToTopicGrade, REPLY_TO_TOPIC)[0].promise()
            // We only get the results of the last set of requests, that should have the submissions with both updates.
            postDfds = makeRequests(replyToEntryGrade, REPLY_TO_ENTRY)
          } else {
            postDfds = makeRequests(defaultGrade)
          }

<<<<<<< HEAD
           
=======
>>>>>>> 51db239a
          return $.when.apply($, postDfds).then(function () {
            let responses = arguments.length >= 1 ? slice.call(arguments, 0) : []
            if (postDfds.length === 1) {
              responses = [responses]
            }
            const submissions = getSubmissions(responses)
            $.publish('submissions_updated', [submissions])
            if (_this.gradeIsMissingShortcut(defaultGrade)) {
              _this.alert(
                I18n.t(
                  {
                    one: '1 student marked as missing',
                    other: '%{count} students marked as missing',
                  },
                  {
                    count: submissions.length,
                  },
                ),
              )
            } else {
              _this.alert(
                I18n.t(
                  {
                    one: '1 student score updated',
                    other: '%{count} student scores updated',
                  },
                  {
                    count: submissions.length,
                  },
                ),
              )
            }
            submittingDfd.resolve()
            return _this.$dialog.dialog('close')
          })
        }
      }
    })(this),
  )
  getStudents = (function (_this) {
    return function () {
      if (_this.selected_section) {
        return filter(_this.students, function (s) {
          return includes(s.sections, _this.selected_section)
        })
      } else {
        return values(_this.students)
      }
    }
  })(this)
  getParams = (function (_this) {
    return function (page, grade) {
      return chain(page)
        .map(function (s) {
          const prefix = 'submissions[submission_' + s.id + ']'
          const params = [
            [prefix + '[assignment_id]', _this.assignment.id],
            [prefix + '[user_id]', s.id],
            [prefix + '[set_by_default_grade]', true],
          ]
          if (_this.gradeIsMissingShortcut(grade)) {
            params.push([prefix + '[late_policy_status]', 'missing'])
          } else {
            params.push([prefix + '[grade]', grade])
          }
          return params
        })
        .flatten()
        .fromPairs()
        .value()
    }
  })(this)

  const mountPoint = document.getElementById(DEFAULT_GRADE_WITH_CHECKPOINTS_MOUNT_POINT)

  if (mountPoint) {
    const root = createRoot(mountPoint)
    root.render(<CheckpointsGradeInputs assignment={this.assignment} />)
  }

  const overwriteExitingGrades = document.getElementsByName('overwrite_existing_grades')[0]
  const infoMountPoint = document.getElementById(DEFAULT_GRADE_WITH_CHECKPOINTS_INFO_MOUNT_POINT)
  const infoRoot = infoMountPoint ? createRoot(infoMountPoint) : null

  overwriteExitingGrades.addEventListener(
    'change',
    () => {
      if (!infoRoot) {
        return
      }

      infoRoot.render(overwriteExitingGrades.checked ? <CheckpointsDefaultGradeInfo /> : <span />)
    },
    false,
  )

  // # uniq on id is required because for group assignments the api will
  // # return all submission in a group assignment leading to duplicates
  return (getSubmissions = (function (_this) {
    return function (responses) {
      return chain(responses)
        .map(function (arg) {
          let s
          const response = arg[0]
          return [
            (function () {
              let i, len
              const results = []
              for (i = 0, len = response.length; i < len; i++) {
                s = response[i]
                results.push(s.submission)
              }
              return results
            })(),
          ]
        })
        .flattenDeep()
        .uniqBy('id')
        .value()
    }
  })(this))
}

SetDefaultGradeDialog.prototype.gradeIsExcused = function (grade) {
  return isString(grade) && grade.toUpperCase() === 'EX'
}

SetDefaultGradeDialog.prototype.gradeIsMissingShortcut = function (grade) {
<<<<<<< HEAD
   
=======
>>>>>>> 51db239a
  return this.missing_shortcut_enabled && (grade != null ? grade.toUpperCase() : void 0) === 'MI'
}

export default SetDefaultGradeDialog<|MERGE_RESOLUTION|>--- conflicted
+++ resolved
@@ -47,10 +47,6 @@
 const slice = [].slice
 
 const alertProxy = function (message) {
-<<<<<<< HEAD
-   
-=======
->>>>>>> 51db239a
   return window.alert(message)
 }
 
@@ -158,10 +154,6 @@
             postDfds = makeRequests(defaultGrade)
           }
 
-<<<<<<< HEAD
-           
-=======
->>>>>>> 51db239a
           return $.when.apply($, postDfds).then(function () {
             let responses = arguments.length >= 1 ? slice.call(arguments, 0) : []
             if (postDfds.length === 1) {
@@ -290,10 +282,6 @@
 }
 
 SetDefaultGradeDialog.prototype.gradeIsMissingShortcut = function (grade) {
-<<<<<<< HEAD
-   
-=======
->>>>>>> 51db239a
   return this.missing_shortcut_enabled && (grade != null ? grade.toUpperCase() : void 0) === 'MI'
 }
 
