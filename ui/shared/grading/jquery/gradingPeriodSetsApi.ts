//
// Copyright (C) 2016 - present Instructure, Inc.
//
// This file is part of Canvas.
//
// Canvas is free software: you can redistribute it and/or modify it under
// the terms of the GNU Affero General Public License as published by the Free
// Software Foundation, version 3 of the License.
//
// Canvas is distributed in the hope that it will be useful, but WITHOUT ANY
// WARRANTY; without even the implied warranty of MERCHANTABILITY or FITNESS FOR
// A PARTICULAR PURPOSE. See the GNU Affero General Public License for more
// details.
//
// You should have received a copy of the GNU Affero General Public License along
// with this program. If not, see <http://www.gnu.org/licenses/>.

import axios from '@canvas/axios'
import '@canvas/jquery/jquery.instructure_misc_helpers'
import {useScope as createI18nScope} from '@canvas/i18n'
import DateHelper from '@canvas/datetime/dateHelper'
import NaiveRequestDispatch from '@canvas/network/NaiveRequestDispatch/index'
import gradingPeriodsApi from './gradingPeriodsApi'
import type {CamelizedGradingPeriodSet} from '../grading.d'
import type {GradingPeriodSet, GradingPeriodSetGroup} from 'api.d'
import type {EnvGradingStandardsCommon} from '@canvas/global/env/EnvGradingStandards'
import type {GlobalEnv} from '@canvas/global/env/GlobalEnv.d'
import replaceTags from '@canvas/util/replaceTags'

// Allow unchecked access to ENV variables that should exist in this context
declare const ENV: GlobalEnv & EnvGradingStandardsCommon

const I18n = createI18nScope('gradingPeriodSetsApi')

const listUrl = () => ENV.GRADING_PERIOD_SETS_URL

const createUrl = () => ENV.GRADING_PERIOD_SETS_URL

// @ts-expect-error
const updateUrl = id => replaceTags(ENV.GRADING_PERIOD_SET_UPDATE_URL, 'id', id)

const serializeSet = (set: CamelizedGradingPeriodSet) => {
  const gradingPeriodSetAttrs = {
    title: set.title,
    weighted: set.weighted,
    display_totals_for_all_grading_periods: set.displayTotalsForAllGradingPeriods,
  }
  return {
    grading_period_set: gradingPeriodSetAttrs,
    enrollment_term_ids: set.enrollmentTermIDs,
  }
}

const baseDeserializeSet = (set: GradingPeriodSet): CamelizedGradingPeriodSet => ({
  id: set.id.toString(),
  title: gradingPeriodSetTitle(set),
  weighted: !!set.weighted,
  displayTotalsForAllGradingPeriods: set.display_totals_for_all_grading_periods,
  // @ts-expect-error
  gradingPeriods: gradingPeriodsApi.deserializePeriods(set.grading_periods),
  permissions: set.permissions,
  createdAt: new Date(set.created_at),
  enrollmentTermIDs: undefined,
})

// @ts-expect-error
const gradingPeriodSetTitle = set => {
  if (set.title && set.title.trim()) {
    return set.title.trim()
  } else {
    const createdAt = DateHelper.formatDateForDisplay(new Date(set.created_at))
    return I18n.t('Set created %{createdAt}', {createdAt})
  }
}

const deserializeSet = function (set: GradingPeriodSet): CamelizedGradingPeriodSet {
  const newSet = baseDeserializeSet(set)
  newSet.enrollmentTermIDs = set.enrollment_term_ids
  return newSet
}

const deserializeSets = (setGroups: GradingPeriodSetGroup[]): CamelizedGradingPeriodSet[] =>
  setGroups.flatMap(group => group.grading_period_sets.map(set => baseDeserializeSet(set)))

export default {
  deserializeSet,

  list() {
    return new Promise((resolve, reject) => {
      const dispatch = new NaiveRequestDispatch()
<<<<<<< HEAD
       
=======

>>>>>>> 51db239a
      dispatch
        .getDepaginated(listUrl())
        // @ts-expect-error
        .then(response => resolve(deserializeSets(response)))
        // @ts-expect-error
        .fail(error => reject(error))
<<<<<<< HEAD
       
=======
>>>>>>> 51db239a
    })
  },

  // @ts-expect-error
  create(set) {
    return axios
      .post(createUrl(), serializeSet(set))
      .then(response => deserializeSet(response.data.grading_period_set))
  },

  // @ts-expect-error
  update(set) {
    return axios.patch(updateUrl(set.id), serializeSet(set)).then(_response => set)
  },
}<|MERGE_RESOLUTION|>--- conflicted
+++ resolved
@@ -88,21 +88,13 @@
   list() {
     return new Promise((resolve, reject) => {
       const dispatch = new NaiveRequestDispatch()
-<<<<<<< HEAD
-       
-=======
 
->>>>>>> 51db239a
       dispatch
         .getDepaginated(listUrl())
         // @ts-expect-error
         .then(response => resolve(deserializeSets(response)))
         // @ts-expect-error
         .fail(error => reject(error))
-<<<<<<< HEAD
-       
-=======
->>>>>>> 51db239a
     })
   },
 
