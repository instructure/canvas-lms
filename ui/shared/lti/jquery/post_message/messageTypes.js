--- conflicted
+++ resolved
@@ -28,14 +28,10 @@
 ]
 
 // These are handled elsewhere so ignore them
-<<<<<<< HEAD
-export const ignorelist = ['A2ExternalContentReady', 'LtiDeepLinkingResponse']
-=======
 export const ignorelist = [
   'A2ExternalContentReady',
   'LtiDeepLinkingResponse',
   MENTIONS_NAVIGATION_MESSAGE,
   MENTIONS_INPUT_CHANGE_MESSAGE,
   MENTIONS_SELECTION_MESSAGE
-]
->>>>>>> 196ccc35
+]