/*
 * Copyright (C) 2018 - present Instructure, Inc.
 *
 * This file is part of Canvas.
 *
 * Canvas is free software: you can redistribute it and/or modify it under
 * the terms of the GNU Affero General Public License as published by the Free
 * Software Foundation, version 3 of the License.
 *
 * Canvas is distributed in the hope that it will be useful, but WITHOUT ANY
 * WARRANTY; without even the implied warranty of MERCHANTABILITY or FITNESS FOR
 * A PARTICULAR PURPOSE. See the GNU Affero General Public License for more
 * details.
 *
 * You should have received a copy of the GNU Affero General Public License along
 * with this program. If not, see <http://www.gnu.org/licenses/>.
 */

/* eslint no-console: 0 */

import {
  NAVIGATION_MESSAGE as MENTIONS_NAVIGATION_MESSAGE,
  INPUT_CHANGE_MESSAGE as MENTIONS_INPUT_CHANGE_MESSAGE,
  SELECTION_MESSAGE as MENTIONS_SELECTION_MESSAGE
} from '../../rce/plugins/canvas_mentions/constants'
import buildResponseMessages from './response_messages'

// page-global storage for data relevant to LTI postMessage events
const ltiState = {}

const SUBJECT_ALLOW_LIST = [
  'lti.enableScrollEvents',
  'lti.fetchWindowSize',
  'lti.frameResize',
  'lti.removeUnloadMessage',
  'lti.resourceImported',
  'lti.screenReaderAlert',
  'lti.scrollToTop',
  'lti.setUnloadMessage',
  'lti.showModuleNavigation',
  'requestFullWindowLaunch',
  'toggleCourseNavigationMenu'
]

// These are handled elsewhere so ignore them
const SUBJECT_IGNORE_LIST = [
  'A2ExternalContentReady',
  'LtiDeepLinkingResponse',
  MENTIONS_NAVIGATION_MESSAGE,
  MENTIONS_INPUT_CHANGE_MESSAGE,
  MENTIONS_SELECTION_MESSAGE
]

async function ltiMessageHandler(e) {
  if (e.data.source && e.data.source.includes('react-devtools')) {
    return false
  }

  let message
  try {
    message = typeof e.data === 'string' ? JSON.parse(e.data) : e.data
  } catch (err) {
    // unparseable message may not be meant for our handlers
    return false
  }

  // look at messageType for backwards compatibility
  const subject = message.subject || message.messageType
  const responseMessages = buildResponseMessages({
    targetWindow: e.source,
    origin: e.origin,
    subject,
<<<<<<< HEAD
    message_id: message.message_id
=======
    message_id: message.message_id,
    sendMessages: ENV?.FEATURES?.lti_platform_storage
>>>>>>> 154c35e6
  })

  if (SUBJECT_IGNORE_LIST.includes(subject)) {
    // These messages are handled elsewhere
    return false
  } else if (!SUBJECT_ALLOW_LIST.includes(subject)) {
    // Enforce subject allowlist -- unknown type
    responseMessages.sendUnsupportedSubjectError()
    return false
  }

  try {
    const handlerModule = await import(`./subjects/${subject}.js`)
    const hasSentResponse = handlerModule.default({
      message,
      event: e,
      responseMessages
    })
    if (!hasSentResponse) {
      responseMessages.sendSuccess()
    }
    return true
  } catch (error) {
    console.error(`Error loading or executing message handler for "${subject}"`, error)
    responseMessages.sendGenericError(error.message)
    return false
  }
}

function monitorLtiMessages() {
  window.addEventListener('message', e => {
    if (e.data !== '') ltiMessageHandler(e)
  })
}

export {ltiState, SUBJECT_ALLOW_LIST, SUBJECT_IGNORE_LIST, ltiMessageHandler, monitorLtiMessages}<|MERGE_RESOLUTION|>--- conflicted
+++ resolved
@@ -70,12 +70,8 @@
     targetWindow: e.source,
     origin: e.origin,
     subject,
-<<<<<<< HEAD
-    message_id: message.message_id
-=======
     message_id: message.message_id,
     sendMessages: ENV?.FEATURES?.lti_platform_storage
->>>>>>> 154c35e6
   })
 
   if (SUBJECT_IGNORE_LIST.includes(subject)) {
