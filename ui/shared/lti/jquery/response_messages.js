--- conflicted
+++ resolved
@@ -21,10 +21,6 @@
 const WRONG_ORIGIN_ERROR_CODE = 'wrong_origin'
 const BAD_REQUEST_ERROR_CODE = 'bad_request'
 
-<<<<<<< HEAD
-const buildResponseMessages = ({targetWindow, origin, subject, message_id}) => {
-  const sendResponse = (contents = {}) => {
-=======
 const buildResponseMessages = ({
   targetWindow,
   origin,
@@ -37,7 +33,6 @@
       return
     }
 
->>>>>>> 154c35e6
     const message = {subject: `${subject}.response`}
     if (message_id) {
       message.message_id = message_id
