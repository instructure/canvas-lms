--- conflicted
+++ resolved
@@ -17,11 +17,7 @@
  */
 
 import axios from 'axios'
-<<<<<<< HEAD
-import {useState, useCallback} from 'react'
-=======
 import React, {useState, useCallback} from 'react'
->>>>>>> 93b2c25d
 import I18n from 'i18n!course_settings'
 import useFetchApi from '@canvas/use-fetch-api-hook'
 
@@ -50,13 +46,6 @@
       setEnabled(!!response.workflow_state)
 
       if (response.workflow_state === 'errored') {
-<<<<<<< HEAD
-        setError({
-          message: I18n.t('An error occurred during the sync process: %{error}', {
-            error: response.last_error
-          })
-        })
-=======
         let message = I18n.t('An error occurred during the sync process: %{error}', {
           error: response.last_error
         })
@@ -64,7 +53,6 @@
           message = <a href={`/error_reports/${response.last_error_report_id}`}>{message}</a>
         }
         setError({message})
->>>>>>> 93b2c25d
       }
     }, []),
     error: useCallback(e => {
