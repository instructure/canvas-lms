/*
 * Copyright (C) 2020 - present Instructure, Inc.
 *
 * This file is part of Canvas.
 *
 * Canvas is free software: you can redistribute it and/or modify it under
 * the terms of the GNU Affero General Public License as published by the Free
 * Software Foundation, version 3 of the License.
 *
 * Canvas is distributed in the hope that it will be useful, but WITHOUT ANY
 * WARRANTY; without even the implied warranty of MERCHANTABILITY or FITNESS FOR
 * A PARTICULAR PURPOSE. See the GNU Affero General Public License for more
 * details.
 *
 * You should have received a copy of the GNU Affero General Public License along
 * with this program. If not, see <http://www.gnu.org/licenses/>.
 */

import {useScope as createI18nScope} from '@canvas/i18n'
import $ from 'jquery'
import {
  uniq,
  reduce,
  groupBy,
  includes,
  isObject,
  reject,
  chain,
  some,
  isNumber,
  pick,
  isNull,
  isEmpty,
  find,
  partial,
  keys,
  map,
  each,
  zip,
  extend as lodashExtend,
  escape as lodashEscape,
} from 'lodash'
import HeaderFilterView from './react/HeaderFilterView'
import OutcomeFilterView from './react/OutcomeFilterView'
import OutcomeColumnView from './backbone/views/OutcomeColumnView'
import listFormatterPolyfill from '@canvas/util/listFormatter'
import cellTemplate from './jst/outcome_gradebook_cell.handlebars'
import studentCellTemplate from './jst/outcome_gradebook_student_cell.handlebars'

import React from 'react'
import ReactDOM from 'react-dom'

const I18n = createI18nScope('gradebookOutcomeGradebookGrid')

const listFormatter = Intl.ListFormat
  ? new Intl.ListFormat(ENV.LOCALE || navigator.language)
  : listFormatterPolyfill

/*
xsslint safeString.method cellHtml
*/

const Grid = {
  filter: [],
  ratings: [],
  averageFn: 'mean',
  section: undefined,
  dataSource: {},
  outcomes: [],
  gridRef: null,
  options: {
    headerRowHeight: 42,
    rowHeight: 42,
    syncColumnCellResize: true,
    showHeaderRow: true,
    explicitInitialization: true,
    fullWidthRows: true,
    numberOfColumnsToFreeze: 1,
  },
  Events: {
    // Public: Draw header cell contents.

    // grid - A SlickGrid instance.

    // Returns nothing.
    headerRowCellRendered(e, options) {
      return Grid.View.headerRowCell(options)
    },
    // Public: Draw column label cell contents.

    // grid - A SlickGrid instance.

    // Returns nothing.
    headerCellRendered(e, options) {
      return Grid.View.headerCell(options)
    },
    init() {
      const headers = $('.outcome-gradebook-wrapper .slick-header')
      const headerRows = $('.outcome-gradebook-wrapper .slick-headerrow')
      each(zip(headers, headerRows), function ([header, headerRow]) {
        return $(headerRow).insertBefore($(header))
      })
    },
  },
  Util: {
    COLUMN_OPTIONS: {
      width: 121,
      minWidth: 50,
      sortable: true,
    },
    // Public: Translate an API response to columns and rows that can be used by SlickGrid.

    // response - A response object from the outcome rollups API.

    // Returns an array with [columns, rows].
    toGrid(
      response,
      options = {
        column: {},
      },
    ) {
      Grid.dataSource = response
      return [
        Grid.Util.toColumns(response.linked.outcomes, response.rollups, options.column),
        Grid.Util.toRows(response.rollups),
      ]
    },
    // Public: Translate an array of outcomes to columns that can be used by SlickGrid.

    // outcomes - An array of outcomes from the outcome rollups API.
    // rollups  - An array of rollups from the outcome rollups API.

    // Returns an array of columns.
    toColumns(outcomes, rollups, options = {}) {
      options = lodashExtend({}, Grid.Util.COLUMN_OPTIONS, options)
      const columns = map(outcomes, function (outcome) {
        return lodashExtend(
          {
            id: `outcome_${outcome.id}`,
          },
          {
            name: lodashEscape(outcome.title),
            field: `outcome_${outcome.id}`,
            cssClass: 'outcome-result-cell',
            hasResults: some(rollups, r => {
              return find(r.scores, s => {
                return s.links.outcome === outcome.id
              })
            }),
            outcome,
          },
          options,
        )
      })
      return [Grid.Util._studentColumn()].concat(columns)
    },
    // Internal: Create a student names column.

    // Returns an object.
    _studentColumn() {
      // var studentOptions
      const studentOptions = {
        width: 231,
      }
      return lodashExtend(
        {
          id: 'student',
          name: I18n.t('learning_outcome', 'Learning Outcome'),
          field: 'student',
          cssClass: 'outcome-student-cell',
          headerCssClass: 'outcome-student-header-cell',
          formatter: Grid.View.studentCell,
        },
        lodashExtend({}, Grid.Util.COLUMN_OPTIONS, studentOptions),
      )
    },
    // Public: Translate an array of rollup data to rows that can be passed to SlickGrid.

    // rollups - An array of rollup results from the outcome rollups API.

    // Returns an array of rows.
    toRows(rollups, _options = {}) {
      const user_ids = uniq(
        map(rollups, function (r) {
          return r.links.user
        }),
      )
      const filtered_rollups = groupBy(rollups, function (rollup) {
        return rollup.links.user
      })
      const ordered_rollups = map(user_ids, function (u) {
        return filtered_rollups[u]
      })
      return reject(
        map(ordered_rollups, function (rollup) {
          return Grid.Util._toRow(rollup)
        }),
        isNull,
      )
    },
    // Internal: Translate an outcome result to a SlickGrid row.

    // rollup - A rollup object from the API.

    // Returns an object.
    _toRow(rollup) {
      const user = rollup[0].links.user
      const section_list = map(rollup, function (rollup2) {
        return rollup2.links.section
      })
      const section_enrollment_status = () => {
        const enrollment_status = rollup.map(r => r.links.status)
        return enrollment_status.every(e => e === 'completed')
          ? I18n.t('concluded')
          : enrollment_status.every(e => e === 'inactive')
            ? I18n.t('inactive')
            : ''
      }
      if (isEmpty(section_list)) {
        return null
      }
      const student = Grid.Util.lookupStudent(user)
      const sections = Grid.Util.lookupSection(section_list)
      const section_name = listFormatter.format(
        map(sections, 'name')
          .filter(x => x)
          .sort(),
      )
      const courseID = ENV.context_asset_string.split('_')[1]
      const row = {
        student: lodashExtend(
          {
            grades_html_url: `/courses/${courseID}/grades/${user}#tab-outcomes`,
            section_name: keys(Grid.sections).length > 1 ? section_name : null,
            enrollment_status: section_enrollment_status(),
          },
          student,
        ),
      }
      each(rollup[0].scores, function (score) {
        return (row[`outcome_${score.links.outcome}`] = pick(score, 'score', 'hide_points'))
      })
      return row
    },
    // Public: Parse and store a list of outcomes from the outcome rollups API.

    // outcomes - An array of outcome objects.

    // Returns nothing.
    saveOutcomes(outcomes) {
      const [type, id] = ENV.context_asset_string.split('_')
      const url = `/${type}s/${id}/outcomes`
      return (Grid.outcomes = reduce(
        outcomes,
        function (result, outcome) {
          outcome.url = url
          result[`outcome_${outcome.id}`] = outcome
          return result
        },
        {},
      ))
    },
    saveOutcomePaths(outcomePaths) {
      return outcomePaths.forEach(function (path) {
        const pathString = map(path.parts, 'name').join(' > ')
        return (Grid.outcomes[`outcome_${path.id}`].path = pathString)
      })
    },
    // Public: Look up an outcome in the current outcome list.

    // name - The name of the outcome to look for.

    // Returns an outcome or null.
    lookupOutcome(name) {
      return Grid.outcomes[name]
    },
    // Public: Parse and store a list of students from the outcome rollups API.

    // students - An array of student objects.

    // Returns nothing.
    saveStudents(students) {
      return (Grid.students = reduce(
        students,
        function (result, student) {
          result[student.id] = student
          return result
        },
        {},
      ))
    },
    // Public: Look up a student in the current student list.

    // id - The id for the student to look for.

    // Returns a student or null.
    lookupStudent(id) {
      return Grid.students[id]
    },
    // Public: Parse and store a list of section from the outcome rollups API (actually just from the gradebook's list for now)

    // sections - An array of section objects.

    // Returns nothing.
    saveSections(sections) {
      return (Grid.sections = reduce(
        sections,
        function (result, section) {
          result[section.id] = section
          return result
        },
        {},
      ))
    },
    // Public: Look up a section in the current section list.

    // id - The id for the section to look for.

    // Returns a section or null.
    lookupSection(id_or_ids) {
      return pick(Grid.sections, id_or_ids)
    },
  },
  Math: {
    mean(values, round = false) {
      const total = reduce(
        values,
        function (a, b) {
          return a + b
        },
        0,
      )
      if (round) {
        return Math.round(total / values.length)
      } else {
        return parseFloat((total / values.length).toString().slice(0, 4))
      }
    },
    max(values) {
      return Math.max(...values)
    },
    min(values) {
      return Math.min(...values)
    },
    cnt(values) {
      return values.length
    },
  },
  View: {
    // Public: Render a SlickGrid cell.

    // row - Current row index.
    // cell - Current cell index.
    // value - Object with current score and hide_points status of the cell
    // columnDef - Object that defines the current column.
    // dataContext - Context for the cell.

    // Returns cell HTML.
    cell(_row, _cell, value, columnDef, _dataContext) {
      const score = value?.score
      const hide_points = value?.hide_points
      return Grid.View.cellHtml(score, hide_points, columnDef, true)
    },
    // Internal: Determine HTML for a cell.

    // score - The proposed value for the cell
    // hide_points - Whether or not to show raw points or tier description
    // columnDef - The object for the current column
    // applyFilter - Whether filtering should be applied

    // Returns cell HTML
    cellHtml(score, hide_points, columnDef, shouldFilter) {
      const outcome = Grid.Util.lookupOutcome(columnDef.field)
      if (!(outcome && isNumber(score))) {
        return
      }
      const [className, color, description] = Grid.View.masteryDetails(score, outcome)
      if (shouldFilter && !includes(Grid.filter, className)) {
        return ''
      }
      const cssColor = color ? `background-color:${color};` : ''
      if (hide_points) {
        return cellTemplate({
          color: cssColor,
          className,
          description,
        })
      } else {
        return cellTemplate({
          color: cssColor,
          score: Math.round(score * 100.0) / 100.0,
          className,
          masteryScore: outcome.mastery_points,
        })
      }
    },
    // This only renders student rows, not column headers
    studentCell(_row, _cell, value, _columnDef, _dataContext) {
      return studentCellTemplate(
        lodashExtend(value, {
          course_id: ENV.GRADEBOOK_OPTIONS.context_id,
        }),
      )
    },
    masteryDetails(score, outcome) {
      let idx, scaled, total_points
      if (Grid.ratings.length > 0) {
        total_points = outcome.points_possible
        if (total_points === 0) {
          total_points = outcome.mastery_points
        }
        scaled = total_points === 0 ? score : (score / total_points) * Grid.ratings[0].points
        idx = Grid.ratings.findIndex(function (r) {
          return scaled >= r.points
        })
        idx = idx === -1 ? Grid.ratings.length - 1 : idx
        return [`rating_${idx}`, `\#${Grid.ratings[idx].color}`, Grid.ratings[idx].description]
      } else {
        return Grid.View.legacyMasteryDetails(score, outcome)
      }
    },
    // Public: Create a string class name and color for the given score.

    // score - The number score to evaluate.
    // outcome - The outcome to compare the score against.

    // Returns an array with a className and CSS color.
    legacyMasteryDetails(score, outcome) {
      const mastery = outcome.mastery_points
      const nearMastery = mastery / 2
      const exceedsMastery = mastery + mastery / 2
      if (score >= exceedsMastery) {
        return ['rating_0', '#127A1B', I18n.t('Exceeds Mastery')]
      }
      if (score >= mastery) {
        return ['rating_1', ENV.use_high_contrast ? '#127A1B' : '#0B874B', I18n.t('Meets Mastery')]
      }
      if (score >= nearMastery) {
        return ['rating_2', ENV.use_high_contrast ? '#C23C0D' : '#FC5E13', I18n.t('Near Mastery')]
      }
      return ['rating_3', '#E0061F', I18n.t('Well Below Mastery')]
    },
    getColumnResults(data, column) {
      return chain(data).map(column.field).filter(isObject).value()
    },
    headerRowCell({node, column, grid}, score) {
      if (column.field === 'student') {
        return Grid.View.studentHeaderRowCell(node, column, grid)
      }
      return $(node)
        .empty()
        .append(Grid.View.cellHtml(score?.score, score?.hide_points, column, false))
    },
    _aggregateUrl(stat) {
      const course = ENV.context_asset_string.split('_')[1]
      const sectionParam = Grid.section && Grid.section !== '0' ? `&section_id=${Grid.section}` : ''
      const filters = Grid.gridRef._getOutcomeFiltersParams()
        ? `${Grid.gridRef._getOutcomeFiltersParams()}`
        : ''
      return `/api/v1/courses/${course}/outcome_rollups?aggregate=course&aggregate_stat=${stat}${sectionParam}${filters}`
    },
    redrawHeader(grid, fn = Grid.averageFn) {
      Grid.averageFn = fn
      const cols = grid.getColumns()
      const dfd = $.getJSON(Grid.View._aggregateUrl(fn)).fail(function (_e) {
        return $.flashError(I18n.t('There was an error fetching course statistics'))
      })
      return dfd.then((response, _status, _xhr) => {
        // do for each column
        each(cols, function (col) {
          const header = grid.getHeaderRowColumn(col.id)
          const score = col.outcome
            ? find(response.rollups[0].scores, function (s) {
                return s.links.outcome === col.outcome.id
              })
            : undefined
          return Grid.View.headerRowCell(
            {
              node: header,
              column: col,
              grid,
            },
            score,
          )
        })
      })
    },
    addEnrollmentFilters(node) {
      const existingExclusions = Grid.gridRef._getOutcomeFilters()
      const menu = React.createElement(
        OutcomeFilterView,
        {
          showInactiveEnrollments: !existingExclusions.includes('inactive_enrollments'),
          showConcludedEnrollments: !existingExclusions.includes('concluded_enrollments'),
          showUnassessedStudents: !existingExclusions.includes('missing_user_rollups'),
          toggleInactiveEnrollments: Grid.gridRef._toggleStudentsWithInactiveEnrollments,
          toggleConcludedEnrollments: Grid.gridRef._toggleStudentsWithConcludedEnrollments,
          toggleUnassessedStudents: Grid.gridRef._toggleStudentsWithNoResults,
        },
        null,
      )
<<<<<<< HEAD
       
=======

>>>>>>> 51db239a
      ReactDOM.render(menu, node)
    },
    studentHeaderRowCell(node, _column, grid) {
      const menu = React.createElement(
        HeaderFilterView,
        {
          grid,
          averageFn: Grid.averageFn,
          redrawFn: Grid.View.redrawHeader,
        },
        null,
      )
<<<<<<< HEAD
       
=======

>>>>>>> 51db239a
      ReactDOM.render(menu, node)
    },
    headerCell({node, column, grid}, _fn = Grid.averageFn) {
      if (column.field === 'student') {
        $(node).empty()
        this.addEnrollmentFilters(node)
        return
      }
      const totalsFn = partial(Grid.View.calculateRatingsTotals, grid, column)
      const view = new OutcomeColumnView({
        el: node,
        attributes: column.outcome,
        totalsFn,
      })
      return view.render()
    },
    calculateRatingsTotals(grid, column) {
      const results = Grid.View.getColumnResults(grid.getData(), column)
      const ratings = column.outcome.ratings || []
      return (ratings.result_count = results.length)
    },
  },
}

export default Grid<|MERGE_RESOLUTION|>--- conflicted
+++ resolved
@@ -499,11 +499,7 @@
         },
         null,
       )
-<<<<<<< HEAD
-       
-=======
-
->>>>>>> 51db239a
+
       ReactDOM.render(menu, node)
     },
     studentHeaderRowCell(node, _column, grid) {
@@ -516,11 +512,7 @@
         },
         null,
       )
-<<<<<<< HEAD
-       
-=======
-
->>>>>>> 51db239a
+
       ReactDOM.render(menu, node)
     },
     headerCell({node, column, grid}, _fn = Grid.averageFn) {
