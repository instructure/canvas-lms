/*
 * Copyright (C) 2015 - present Instructure, Inc.
 *
 * This file is part of Canvas.
 *
 * Canvas is free software: you can redistribute it and/or modify it under
 * the terms of the GNU Affero General Public License as published by the Free
 * Software Foundation, version 3 of the License.
 *
 * Canvas is distributed in the hope that it will be useful, but WITHOUT ANY
 * WARRANTY; without even the implied warranty of MERCHANTABILITY or FITNESS FOR
 * A PARTICULAR PURPOSE. See the GNU Affero General Public License for more
 * details.
 *
 * You should have received a copy of the GNU Affero General Public License along
 * with this program. If not, see <http://www.gnu.org/licenses/>.
 */

import $ from 'jquery'
import React from 'react'
import createReactClass from 'create-react-class'
import ReactDOM from 'react-dom'
import PropTypes from 'prop-types'
import ReactModal from '@canvas/react-modal'
import {Button} from '@instructure/ui-buttons'
import {TextInput} from '@instructure/ui-text-input'
import {ScreenReaderContent} from '@instructure/ui-a11y-content'
import {useScope as createI18nScope} from '@canvas/i18n'
import CourseNicknameEdit from './CourseNicknameEdit'
import classnames from 'classnames'
import {isRTL} from '@canvas/i18n/rtlHelper'
import '@canvas/rails-flash-notifications'
import {Tooltip} from '@instructure/ui-tooltip'
import {IconWarningSolid} from '@instructure/ui-icons'
import {showFlashError, showFlashAlert} from '@canvas/alerts/react/FlashAlert'

const I18n = createI18nScope('calendar_color_picker')

export const PREDEFINED_COLORS = [
  {
    hexcode: '#BD3C14',
    get name() {
      return I18n.t('Brick')
    },
  },
  {
    hexcode: '#FF2717',
    get name() {
      return I18n.t('Red')
    },
  },
  {
    hexcode: '#E71F63',
    get name() {
      return I18n.t('Magenta')
    },
  },
  {
    hexcode: '#8F3E97',
    get name() {
      return I18n.t('Purple')
    },
  },
  {
    hexcode: '#65499D',
    get name() {
      return I18n.t('Deep Purple')
    },
  },
  {
    hexcode: '#4554A4',
    get name() {
      return I18n.t('Indigo')
    },
  },
  {
    hexcode: '#1770AB',
    get name() {
      return I18n.t('Blue')
    },
  },
  {
    hexcode: '#0B9BE3',
    get name() {
      return I18n.t('Light Blue')
    },
  },
  {
    hexcode: '#06A3B7',
    get name() {
      return I18n.t('Cyan')
    },
  },
  {
    hexcode: '#009688',
    get name() {
      return I18n.t('Teal')
    },
  },
  {
    hexcode: '#009606',
    get name() {
      return I18n.t('Green')
    },
  },
  {
    hexcode: '#8D9900',
    get name() {
      return I18n.t('Olive')
    },
  },
  {
    hexcode: '#D97900',
    get name() {
      return I18n.t('Pumpkin')
    },
  },
  {
    hexcode: '#FD5D10',
    get name() {
      return I18n.t('Orange')
    },
  },
  {
    hexcode: '#F06291',
    get name() {
      return I18n.t('Pink')
    },
  },
]

function shouldApplySwatchBorderColor(color) {
  return this.props.withBoxShadow || this.state.currentColor !== color.hexcode
}

function shouldApplySelectedStyle(color) {
  return this.state.currentColor === color.hexcode
}

<<<<<<< HEAD
 
=======
>>>>>>> 4b8c5dea
const ColorPicker = createReactClass({
  // ===============
  //     CONFIG
  // ===============

  displayName: 'ColorPicker',

  propTypes: {
    parentComponent: PropTypes.string.isRequired,
    colors: PropTypes.arrayOf(
      PropTypes.shape({
        hexcode: PropTypes.string.isRequired,
        name: PropTypes.string.isRequired,
      }).isRequired,
    ),
    isOpen: PropTypes.bool,
    afterUpdateColor: PropTypes.func,
    afterClose: PropTypes.func,
    assetString: (props, propName, componentName) => {
      if (props.parentComponent === 'DashboardCardMenu' && props[propName] == null) {
        return new Error(
          `Invalid prop '${propName}' supplied to '${componentName}'. ` +
            `Prop '${propName}' must be present when 'parentComponent' ` +
            "is 'DashboardCardMenu'. Vaidation failed.",
        )
      }
      return undefined
    },
    hideOnScroll: PropTypes.bool,
    positions: PropTypes.object,
    nonModal: PropTypes.bool,
    hidePrompt: PropTypes.bool,
    currentColor: PropTypes.string,
    nicknameInfo: PropTypes.object,
    withAnimation: PropTypes.bool,
    withArrow: PropTypes.bool,
    withBorder: PropTypes.bool,
    withBoxShadow: PropTypes.bool,
    withDarkCheck: PropTypes.bool,
    setStatusColor: PropTypes.func,
    allowWhite: PropTypes.bool,
    focusOnMount: PropTypes.bool,
  },

  hexInputRef: null,

  // ===============
  //    LIFECYCLE
  // ===============

  getInitialState() {
    return {
      isOpen: this.props.isOpen,
      currentColor: this.props.currentColor,
      saveInProgress: false,
    }
  },

  getDefaultProps() {
    return {
      currentColor: '#efefef',
      // hideOnScroll exists because the modal doesn't track its target
      // when the page scrolls, so we just chose to close it.  However on
      // mobile, focusing on the hex color textbox opens the keyboard which
      // triggers a scroll and the modal closed. To work around this, init
      // hideOnScroll to false if we're on a mobile device, which we detect,
      // somewhat loosely, by seeing if a TouchEven exists.  The result isn't
      // great, but it's better than before.
      // A more permenant fix is in the works, pending a fix to INSTUI Popover.
      hideOnScroll: (function () {
        try {
          document.createEvent('TouchEvent')
          return false
        } catch (e) {
          return true
        }
      })(),
      withAnimation: true,
      withArrow: true,
      withBorder: true,
      withBoxShadow: true,
      withDarkCheck: false,
      colors: PREDEFINED_COLORS,
      setStatusColor: () => {},
      allowWhite: false,
      focusOnMount: true,
    }
  },

  componentDidMount() {
    if (this.props.focusOnMount) {
      this.setFocus()
    }

    $(window).on('scroll', this.handleScroll)
  },

  componentWillUnmount() {
    $(window).off('scroll', this.handleScroll)
  },

  UNSAFE_componentWillReceiveProps(nextProps) {
    this.setState(
      {
        isOpen: nextProps.isOpen,
      },
      () => {
        if (this.state.isOpen) {
          this.setFocus()
        }
      },
    )
  },

  setFocus() {
    // focus course nickname input first if it's there, otherwise the first
    // color swatch
    if (this.refs.courseNicknameEdit) {
      this.refs.courseNicknameEdit.focus()
    } else if (this.refs.colorSwatch0) {
      ReactDOM.findDOMNode(this.refs.colorSwatch0).focus()
    }
  },

  // ===============
  //     ACTIONS
  // ===============

  closeModal() {
    this.setState({
      isOpen: false,
    })

    if (this.props.afterClose) {
      this.props.afterClose()
    }
  },

  setCurrentColor(color) {
    this.setState({currentColor: color})
  },

  setInputColor(event) {
    const value = event.target.value || event.target.placeholder
    event.preventDefault()
    this.setCurrentColor(value)
  },

  setColorForCalendar(color) {
    // Remove the hex if needed
    color = color.replace('#', '')

    if (color !== this.props.currentColor.replace('#', '')) {
      return $.ajax({
        url: '/api/v1/users/' + window.ENV.current_user_id + '/colors/' + this.props.assetString,
        type: 'PUT',
        data: {
          hexcode: color,
        },
        success: () => {
          this.props.afterUpdateColor(color)
        },
        error: () => {},
      })
    }
  },

  isValidHex(color) {
    if (!this.props.allowWhite) {
      // prevent selection of white (#fff or #ffffff)
      const whiteHexRe = /^#?([fF]{3}|[fF]{6})$/
      if (whiteHexRe.test(color)) {
        return false
      }
    }

    // ensure hex is valid
    const validHexRe = /^#?([A-Fa-f0-9]{6}|[A-Fa-f0-9]{3})$/
    return validHexRe.test(color)
  },

  warnIfInvalid() {
    if (!this.isValidHex(this.state.currentColor)) {
      showFlashAlert({
        message: I18n.t(
          "'%{chosenColor}' is not a valid color. Enter a valid hexcode before saving.",
          {
            chosenColor: this.state.currentColor,
          },
        ),
        type: 'warning',
        srOnly: true,
      })
    }
  },

  setCourseNickname() {
    if (this.refs.courseNicknameEdit) {
      return this.refs.courseNicknameEdit.setCourseNickname()
    }
  },

  onApply(color, _event) {
    const doneSaving = () => {
      // eslint-disable-next-line react/no-is-mounted
      if (this.isMounted()) {
        this.setState({saveInProgress: false})
      }
    }

    const handleSuccess = () => {
      doneSaving()
      this.closeModal()
    }

    const handleFailure = () => {
      doneSaving()
      showFlashError(I18n.t("Could not save '%{chosenColor}'", {chosenColor: color}))()
    }

    if (this.isValidHex(color)) {
      this.setState({saveInProgress: true}, () => {
        // this is pretty hacky, however until ColorPicker is extracted into an instructure-ui
        // component this is the simplest way to avoid extracting Course Color specific code
        if (
          this.props.parentComponent === 'StatusColorListItem' ||
          this.props.parentComponent === 'ProficiencyRating'
        ) {
          this.props.setStatusColor(this.state.currentColor, handleSuccess, handleFailure)
        } else {
          // both API calls update the same User model and thus need to be performed serially
          $.when(this.setColorForCalendar(color)).then(() => {
            $.when(this.setCourseNickname()).then(handleSuccess, handleFailure)
          }, handleFailure)
        }
      })
    } else {
      showFlashAlert({
        message: I18n.t("'%{chosenColor}' is not a valid color.", {
          chosenColor: this.state.currentColor,
        }),
        type: 'warning',
      })
    }
  },

  onCancel() {
    // reset to the cards current actual displaying color
    this.setCurrentColor(this.props.currentColor)
    this.closeModal()
  },

  handleScroll() {
    if (this.props.hideOnScroll) {
      this.closeModal()
    } else if (this.state.isOpen) {
      this.hexInputRef.scrollIntoView()
    }
  },

  // ===============
  //    RENDERING
  // ===============

  checkMarkIfMatchingColor(colorCode) {
    if (this.state.currentColor === colorCode) {
      return <i className="icon-check" />
    }
  },

  renderColorRows() {
    return this.props.colors.map((color, idx) => {
      const colorSwatchStyle = {backgroundColor: color.hexcode}
      if (color.hexcode !== '#FFFFFF') {
        if (shouldApplySwatchBorderColor.call(this, color)) {
          colorSwatchStyle.borderColor = color.hexcode
        }
      }
      if (shouldApplySelectedStyle.call(this, color)) {
        colorSwatchStyle.borderColor = '#73818C'
        colorSwatchStyle.borderWidth = '2px'
      }
      const title = color.name + ' (' + color.hexcode + ')'
      const ref = 'colorSwatch' + idx
      const colorBlockStyles = classnames({
        ColorPicker__ColorBlock: true,
        'with-dark-check': this.props.withDarkCheck,
      })
      return (
        // TODO: use InstUI button
        <button
          type="button"
          className={colorBlockStyles}
          ref={ref}
          role="radio"
          aria-checked={this.state.currentColor === color.hexcode}
          style={colorSwatchStyle}
          title={title}
          onClick={this.setCurrentColor.bind(null, color.hexcode)}
          key={color.hexcode}
        >
          {color.hexcode === '#FFFFFF' && (
            <svg className="ColorPicker__ColorBlock-line">
              <line x1="100%" y1="0" x2="0" y2="100%" />
            </svg>
          )}
          {this.checkMarkIfMatchingColor(color.hexcode)}
          <span className="screenreader-only">{title}</span>
        </button>
      )
    })
  },

  nicknameEdit() {
    if (this.props.nicknameInfo) {
      return (
        <CourseNicknameEdit
          ref="courseNicknameEdit"
          nicknameInfo={this.props.nicknameInfo}
          onEnter={this.onApply.bind(null, this.state.currentColor)}
        />
      )
    }
  },

  prompt() {
    if (!this.props.hidePrompt) {
      return (
        <div className="ColorPicker__Header">
          <h3 className="ColorPicker__Title">{I18n.t('Select Course Color')}</h3>
        </div>
      )
    }
  },

  colorPreview() {
    let previewColor = this.isValidHex(this.state.currentColor)
      ? this.state.currentColor
      : '#FFFFFF'

    if (previewColor.indexOf('#') < 0) {
      previewColor = '#' + previewColor
    }

    const inputColorStyle = {
      color: previewColor,
      backgroundColor: previewColor,
    }

    return (
      <div
        className="ic-Input-group__add-on ColorPicker__ColorPreview"
        title={this.state.currentColor}
        style={inputColorStyle}
        role="presentation"
        aria-hidden="true"
        tabIndex="-1"
      >
        {!this.isValidHex(this.state.currentColor) && (
          <Tooltip renderTip={I18n.t('Invalid hexcode')}>
            <IconWarningSolid color="warning" id="ColorPicker__InvalidHex" />
          </Tooltip>
        )}
      </div>
    )
  },

  pickerBody() {
    const containerClasses = classnames({
      ColorPicker__Container: true,
      'with-animation': this.props.withAnimation,
      'with-arrow': this.props.withArrow,
      'with-border': this.props.withBorder,
      'with-box-shadow': this.props.withBoxShadow,
    })

    const inputId = 'ColorPickerCustomInput-' + this.props.assetString

    return (
      <div className={containerClasses} ref="pickerBody">
        {this.prompt()}
        {this.nicknameEdit()}
        <div
          className="ColorPicker__ColorContainer"
          role="radiogroup"
          aria-label={I18n.t('Select a predefined color.')}
        >
          {this.renderColorRows()}
        </div>

        <div className="ColorPicker__CustomInputContainer">
          {this.colorPreview()}
          <TextInput
            renderLabel={
              <ScreenReaderContent>
                {this.isValidHex(this.state.currentColor)
                  ? I18n.t('Enter a hexcode here to use a custom color.')
                  : I18n.t('Invalid hexcode. Enter a valid hexcode here to use a custom color.')}
              </ScreenReaderContent>
            }
            id={inputId}
            value={this.state.currentColor}
            onChange={this.setInputColor}
            onBlur={this.warnIfInvalid}
            size="small"
            margin="0 0 0 x-small"
            inputRef={r => {
              this.hexInputRef = r
            }}
            data-testid="color-picker-input"
          />
        </div>

        <div className="ColorPicker__Actions">
          <Button size="small" onClick={this.onCancel}>
            {I18n.t('Cancel')}
          </Button>
          <Button
            color="primary"
            id="ColorPicker__Apply"
            size="small"
            onClick={this.onApply.bind(null, this.state.currentColor)}
            disabled={this.state.saveInProgress || !this.isValidHex(this.state.currentColor)}
            margin="0 0 0 xxx-small"
          >
            {I18n.t('Apply')}
          </Button>
        </div>
      </div>
    )
  },

  modalWrapping(body) {
    // TODO: The non-computed styles below could possibly moved out to the
    //       proper stylesheets in the future.
    const styleObj = {
      content: {
        position: 'absolute',
        top: this.props.positions.top - 96,
        right: 'auto',
        left: isRTL() ? 100 - this.props.positions.left : this.props.positions.left - 174,
        bottom: 0,
        overflow: 'visible',
        padding: 0,
        borderRadius: '0',
      },
    }

    return (
      <ReactModal
        ref="reactModal"
        style={styleObj}
        isOpen={this.state.isOpen}
        onRequestClose={this.closeModal}
        className="ColorPicker__Content-Modal right middle horizontal"
        overlayClassName="ColorPicker__Overlay"
      >
        {body}
      </ReactModal>
    )
  },

  render() {
    const body = this.pickerBody()
    return this.props.nonModal ? body : this.modalWrapping(body)
  },
})

ColorPicker.getColorName = colorHex => {
  const colorWithoutHash = colorHex.replace('#', '')

  const definedColor = PREDEFINED_COLORS.find(
    color => color.hexcode.replace('#', '') === colorWithoutHash,
  )

  if (definedColor) {
    return definedColor.name
  }
}

export default ColorPicker<|MERGE_RESOLUTION|>--- conflicted
+++ resolved
@@ -137,10 +137,6 @@
   return this.state.currentColor === color.hexcode
 }
 
-<<<<<<< HEAD
- 
-=======
->>>>>>> 4b8c5dea
 const ColorPicker = createReactClass({
   // ===============
   //     CONFIG
