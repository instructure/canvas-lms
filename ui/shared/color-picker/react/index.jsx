--- conflicted
+++ resolved
@@ -137,10 +137,6 @@
   return this.state.currentColor === color.hexcode
 }
 
-<<<<<<< HEAD
- 
-=======
->>>>>>> 51db239a
 const ColorPicker = createReactClass({
   // ===============
   //     CONFIG
