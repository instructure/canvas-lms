--- conflicted
+++ resolved
@@ -140,36 +140,11 @@
   return queryResult
 }
 
-<<<<<<< HEAD
-interface CustomUseInfiniteQueryOptions<
-  TQueryFnData = unknown,
-  TError = unknown,
-  TData = TQueryFnData,
-  TQueryKey extends QueryKey = QueryKey
-> extends UseInfiniteQueryOptions<TQueryFnData, TError, TData, TQueryFnData, TQueryKey> {
-  fetchAtLeastOnce?: boolean
-  broadcast?: boolean
-}
-
-=======
->>>>>>> d6e31a27
 export function useInfiniteQuery<
   TQueryFnData = unknown,
   TError = unknown,
   TData = TQueryFnData,
   TQueryKey extends QueryKey = QueryKey
-<<<<<<< HEAD
->(options: CustomUseInfiniteQueryOptions<TQueryFnData, TError, TData, TQueryKey>) {
-  const ensureFetch = options.fetchAtLeastOnce || wasPageReloaded
-  const hashedKey = hashQueryKey(options.queryKey || [])
-  const wasAlreadyFetched = queriesFetched.has(hashedKey)
-  queriesFetched.add(hashQueryKey(options.queryKey || []))
-
-  const refetchOnMount =
-    ensureFetch && !wasAlreadyFetched ? 'always' : options.refetchOnMount ?? false
-
-  const mergedOptions: CustomUseInfiniteQueryOptions<TQueryFnData, TError, TData, TQueryKey> = {
-=======
 >(options: UseInfiniteQueryOptions<TQueryFnData, TError, TData, TQueryFnData, TQueryKey>) {
   const ensureFetch = options.meta?.fetchAtLeastOnce || wasPageReloaded
   const hashedKey = hashQueryKey(options.queryKey || [])
@@ -187,14 +162,11 @@
     TQueryFnData,
     TQueryKey
   > = {
->>>>>>> d6e31a27
     ...options,
     refetchOnMount,
   }
   const queryResult = baseUseInfiniteQuery<TQueryFnData, TError, TData, TQueryKey>(mergedOptions)
 
-<<<<<<< HEAD
-=======
   if (
     queryResult.isFetchedAfterMount &&
     queryResult.fetchStatus === 'idle' &&
@@ -224,7 +196,6 @@
     // eslint-disable-next-line react-hooks/exhaustive-deps
   }, [queryResult.hasNextPage, queryResult.isFetchingNextPage, queryResult.fetchNextPage])
 
->>>>>>> d6e31a27
   return queryResult
 }
 
