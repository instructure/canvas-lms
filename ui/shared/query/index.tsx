--- conflicted
+++ resolved
@@ -175,11 +175,7 @@
   TVariables = void,
   TContext = unknown
 >(options: UseMutationOptions<TData, TError, TVariables, TContext>) {
-<<<<<<< HEAD
-  return baseUseMutation(options)
-=======
   return baseUseMutation<TData, TError, TVariables, TContext>(options)
->>>>>>> 1c55606d
 }
 
 export function prefetchQuery(queryKey: QueryKey, queryFn: QueryFunction) {
