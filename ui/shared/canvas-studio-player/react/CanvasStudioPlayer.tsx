/*
 * Copyright (C) 2024 - present Instructure, Inc.
 *
 * This file is part of Canvas.
 *
 * Canvas is free software: you can redistribute it and/or modify it under
 * the terms of the GNU Affero General Public License as published by the Free
 * Software Foundation, version 3 of the License.
 *
 * Canvas is distributed in the hope that it will be useful, but WITHOUT ANY
 * WARRANTY; without even the implied warranty of MERCHANTABILITY or FITNESS FOR
 * A PARTICULAR PURPOSE. See the GNU Affero General Public License for more
 * details.
 *
 * You should have received a copy of the GNU Affero General Public License along
 * with this program. If not, see <http://www.gnu.org/licenses/>.
 */
import React, {CSSProperties, useCallback, useEffect, useRef, useState} from 'react'
import {useScope as createI18nScope} from '@canvas/i18n'
import {
  captionLanguageForLocale,
  LoadingIndicator,
  sizeMediaPlayer,
} from '@instructure/canvas-media'
import {CaptionMetaData, StudioPlayer, type StudioPlayerProps} from '@instructure/studio-player'
import {Alert} from '@instructure/ui-alerts'
import {Flex} from '@instructure/ui-flex'
import {Spinner} from '@instructure/ui-spinner'
import getCookie from '@instructure/get-cookie'
import {asJson, defaultFetchOptions} from '@canvas/util/xhr'
import {type GlobalEnv} from '@canvas/global/env/GlobalEnv.d'
import {type MediaSource} from 'api'
import {type MediaInfo, MediaTrack} from './types'

declare const ENV: GlobalEnv & {
  locale?: string
  MAX_MEDIA_SOURCE_RETRY_ATTEMPTS?: number
  SHOW_MEDIA_SOURCE_BE_PATIENT_MSG_AFTER_ATTEMPTS?: number
}

const I18n = createI18nScope('CanvasMediaPlayer')

const byBitrate = (a: {bitrate: number}, b: {bitrate: number}) => a.bitrate - b.bitrate

const liveRegion = () => window?.top?.document.getElementById('flash_screenreader_holder')

type CanvasMediaSource = MediaSource & {
  bitrate: string
}

const convertMediaSource = (source: CanvasMediaSource) => {
  return {
    src: source.url,
    type: source.content_type as any,
    width: parseInt(source.width) ?? undefined,
    height: parseInt(source.height) ?? undefined,
    bitrate: parseInt(source.bitrate) ?? undefined,
  }
}

const convertAndSortMediaSources = (sources: CanvasMediaSource[] | string) => {
  if (!Array.isArray(sources)) {
    return sources
  }
  return sources.map(convertMediaSource).sort(byBitrate)
}

const isCaptionMetaData = (track: MediaTrack | CaptionMetaData): track is CaptionMetaData => {
  return 'src' in track
}

const convertMediaTracksIfNeeded = (
  tracks: MediaTrack[] | CaptionMetaData[],
): CaptionMetaData[] => {
  // @ts-expect-error
  return tracks.map(track => {
    if (isCaptionMetaData(track)) return track
    return {
      locale: track.locale,
      language: captionLanguageForLocale(track.locale),
      inherited: track.inherited,
      label: captionLanguageForLocale(track.locale),
      src: track.url,
    }
  })
}

// It can take a while for notorious to process a newly uploaded video
// Each attempt to get the media_sources is 2**n seconds after the previous attempt
// so we'll keep at it for about an hour (2**(MAX_RETRY_ATTEMPTS+1)/60 minutes) as long as there's no network error.
const DEFAULT_MAX_RETRY_ATTEMPTS = 11
const DEFAULT_SHOW_BE_PATIENT_MSG_AFTER_ATTEMPTS = 3

interface BaseCanvasStudioPlayerProps {
  // TODO: we've asked studio to export definitions for PlayerSrc
  media_sources?: string | any[]
  media_tracks?: MediaTrack[] | CaptionMetaData[]
  type?: 'audio' | 'video'
  MAX_RETRY_ATTEMPTS?: number
  SHOW_BE_PATIENT_MSG_AFTER_ATTEMPTS?: number
  aria_label?: string
  is_attachment?: boolean
  show_loader?: boolean
  maxHeight?: null | string
  mediaFetchCallback?: (mediaInfo: MediaInfo) => void
  explicitSize?: {width: number | string; height: number | string}
  hideUploadCaptions?: boolean
  isInverseVariant?: boolean
  kebabMenuElements?: StudioPlayerProps['kebabMenuElements']
<<<<<<< HEAD
=======
  enableSidebar?: StudioPlayerProps['enableSidebar']
  openSidebar?: StudioPlayerProps['openSidebar']
  tabs?: StudioPlayerProps['tabs']
  emptyTranscriptsComponent?: StudioPlayerProps['emptyTranscriptsComponent']
  rollingTranscriptElement?: StudioPlayerProps['rollingTranscriptElement']
>>>>>>> 8d1d98d9
}

type CanvasStudioPropsWithMediaIdOrAttachmentId =
  | (BaseCanvasStudioPlayerProps & {media_id: string; attachment_id?: undefined})
  | (BaseCanvasStudioPlayerProps & {media_id?: undefined; attachment_id: string})
  | (BaseCanvasStudioPlayerProps & {media_id: string; attachment_id: string})

// The main difference between CanvasMediaPlayer and CanvasStudioPlayer
// besides the media package we use
// is that here we manage player size in state, instead of directly changing the DOM
export default function CanvasStudioPlayer({
  media_id,
  media_sources = [],
  media_tracks: media_captions,
  type = 'video',
  MAX_RETRY_ATTEMPTS = DEFAULT_MAX_RETRY_ATTEMPTS,
  SHOW_BE_PATIENT_MSG_AFTER_ATTEMPTS = DEFAULT_SHOW_BE_PATIENT_MSG_AFTER_ATTEMPTS,
  aria_label = '',
  is_attachment = false,
  attachment_id = '',
  show_loader = false,
  explicitSize,
  hideUploadCaptions = false,
  isInverseVariant = false,
  kebabMenuElements = [],
<<<<<<< HEAD
=======
  enableSidebar = false,
  openSidebar = false,
  tabs,
  emptyTranscriptsComponent,
  rollingTranscriptElement,
>>>>>>> 8d1d98d9
}: CanvasStudioPropsWithMediaIdOrAttachmentId) {
  const [mediaId, setMediaId] = useState(media_id)
  const captions: CaptionMetaData[] | undefined = Array.isArray(media_captions)
    ? convertMediaTracksIfNeeded(media_captions)
    : undefined
  const [mediaSources, setMediaSources] = useState(() => convertAndSortMediaSources(media_sources))
  const [mediaCaptions, setMediaCaptions] = useState<CaptionMetaData[] | undefined>(captions)
  const [retryAttempt, setRetryAttempt] = useState(0)
  const [mediaObjNetworkErr, setMediaObjNetworkErr] = useState(null)
  const [containerWidth, setContainerWidth] = useState(explicitSize?.width || 0)
  const [containerHeight, setContainerHeight] = useState(explicitSize?.height || 0)
  const [isLoading, setIsLoading] = useState(true)
  const [canAddCaptions, setCanAddCaptions] = useState(false)
  // the ability to set these makes testing easier
  // hint: set these values in a conditional breakpoint in
  // media_player_iframe_content.js where the CanvasStudioPlayer is rendered
  // for example:
  // ENV.SHOW_MEDIA_SOURCE_BE_PATIENT_MSG_AFTER_ATTEMPTS=2, ENV.MAX_MEDIA_SOURCE_RETRY_ATTEMPTS=4, 0
  const retryAttempts = ENV.MAX_MEDIA_SOURCE_RETRY_ATTEMPTS || MAX_RETRY_ATTEMPTS
  const showBePatientMsgAfterAttempts =
    ENV.SHOW_MEDIA_SOURCE_BE_PATIENT_MSG_AFTER_ATTEMPTS || SHOW_BE_PATIENT_MSG_AFTER_ATTEMPTS
  const containerRef = useRef<any>(null)

  function isEmbedded(): boolean {
    return (
      window.frameElement?.tagName === 'IFRAME' ||
      window.location !== window?.top?.location ||
      !containerRef.current
    )
  }

  const boundingBox = useCallback(() => {
    const isFullscreen = document.fullscreenElement || document.webkitFullscreenElement
    if (isFullscreen || isEmbedded()) {
      return {
        width: window.innerWidth,
        height: window.innerHeight,
      }
    }
    // media_player_iframe_content.js includes a 16px top/bottom margin
    return {
      width: containerRef?.current?.clientWidth,
      height: Math.min(containerRef.current.clientHeight, window.innerHeight - 32),
    }
  }, [containerRef])

  const handlePlayerSize = useCallback(
    (_event: any) => {
      if (explicitSize) {
        return
      }

      const updateContainerSize = (width: number, height: number) => {
        setContainerWidth(width)
        setContainerHeight(height)
      }

      const boundingBoxDimensions = boundingBox()

      if (isEmbedded()) {
        updateContainerSize(boundingBoxDimensions.width, boundingBoxDimensions.height)
      } else if (Array.isArray(mediaSources)) {
        const player = {
          videoHeight: mediaSources[0]?.height || 0,
          videoWidth: mediaSources[0]?.width || 0,
        }
        const {width, height} = sizeMediaPlayer(player, type, boundingBoxDimensions)
        updateContainerSize(width, height)
      }
    },
    [type, boundingBox, mediaSources, explicitSize],
  )

  const fetchSources = useCallback(
    async function () {
      const url = attachment_id
        ? `/media_attachments/${attachment_id}/info`
        : `/media_objects/${mediaId}/info`
      let resp
      try {
        setIsLoading(true)
        setMediaObjNetworkErr(null)
        resp = await asJson(fetch(url, defaultFetchOptions()))
      } catch (e: any) {
        console.warn(`Error getting ${url}`, e.message)
        setMediaObjNetworkErr(e)
        setIsLoading(false)
        return
      }
      if (resp?.media_id && !mediaId) {
        setMediaId(resp.media_id)
      }
      if (typeof resp?.can_add_captions === 'boolean') {
        setCanAddCaptions(resp.can_add_captions)
      }
      if (resp?.media_sources?.length) {
        setMediaSources(convertAndSortMediaSources(resp.media_sources))
        if (!media_captions) {
          setMediaCaptions(convertMediaTracksIfNeeded(resp.media_tracks))
        }
        setIsLoading(false)
      } else {
        setRetryAttempt(retryAttempt + 1)
      }
    },
    [attachment_id, mediaId, retryAttempt, media_captions],
  )

  const deleteCaption = useCallback(async (caption: CaptionMetaData) => {
    const confirmed = confirm(I18n.t('Are you sure you want to delete this track?'))
    if (!confirmed) {
      return
    }

    if (caption.src) {
      await fetch(caption.src, {
        method: 'DELETE',
        headers: {
          'X-CSRF-Token': getCookie('_csrf_token'),
        },
      })
    }
    setMediaCaptions(prev => prev?.filter(c => c.src !== caption.src))
  }, [])

  useEffect(() => {
    // if we just uploaded the media, notorious may still be processing it
    // and we don't have its media_sources yet
    let retryTimerId = 0
    if (!mediaSources.length && retryAttempt <= retryAttempts) {
      retryTimerId = window.setTimeout(
        () => {
          fetchSources()
        },
        2 ** retryAttempt * 1000,
      )
    }

    return () => {
      clearTimeout(retryTimerId)
    }
  }, [retryAttempt, mediaSources, retryAttempts, fetchSources])

  useEffect(() => {
    // what I wanted to do was listen for fullscreenchange on the MediaPlayer's div,
    // but it doesn't have it's new size at the time the event is fired. It also
    // doesn't get a resize event when transitioning to/from fullscreen.
    window.addEventListener('resize', handlePlayerSize)
    return () => {
      window.removeEventListener('resize', handlePlayerSize)
    }
  }, [handlePlayerSize])

  const includeFullscreen =
    (document.fullscreenEnabled || document.webkitFullscreenEnabled) && type === 'video'

  function renderNoPlayer() {
    if (mediaObjNetworkErr) {
      if (is_attachment) {
        return (
          <Alert key="bepatientalert" variant="info" margin="x-small" liveRegion={liveRegion}>
            {I18n.t('Your media has been uploaded and will appear here after processing.')}
          </Alert>
        )
      } else {
        return (
          <Alert key="erralert" variant="error" margin="small" liveRegion={liveRegion}>
            {I18n.t('Failed retrieving media sources.')}
          </Alert>
        )
      }
    }
    if (retryAttempt >= retryAttempts) {
      // this should be very rare
      return (
        <Alert key="giveupalert" variant="info" margin="x-small" liveRegion={liveRegion}>
          {I18n.t(
            'Giving up on retrieving media sources. This issue will probably resolve itself eventually.',
          )}
        </Alert>
      )
    }
    if (retryAttempt >= showBePatientMsgAfterAttempts) {
      return (
        <Flex margin="xx-small" justifyItems="space-between">
          <Flex.Item margin="0 0 x-small 0" shouldGrow={true} shouldShrink={true}>
            <Alert key="bepatientalert" variant="info" margin="x-small" liveRegion={liveRegion}>
              {I18n.t('Your media has been uploaded and will appear here after processing.')}
            </Alert>
          </Flex.Item>
          <Flex.Item shouldGrow={false} shouldShrink={false} margin="0 x-small 0 0">
            <Spinner renderTitle={() => I18n.t('Loading')} size="small" />
          </Flex.Item>
        </Flex>
      )
    }
    return (
      <>
        <Alert
          key="loadingalert"
          variant="info"
          liveRegion={() => liveRegion() as Element}
          screenReaderOnly={!!liveRegion()}
        >
          {I18n.t('Loading')}
        </Alert>
        <LoadingIndicator
          translatedTitle={I18n.t('Loading')}
          size={type === 'audio' ? 'x-small' : 'large'}
        />
      </>
    )
  }

  function getAriaLabel() {
    if (!aria_label) return

    // video
    if (type === 'video') {
      return I18n.t('Video player for %{label}', {label: aria_label})
    }

    // audio
    if (type === 'audio') {
      return I18n.t('Audio player for %{label}', {label: aria_label})
    }
  }

  useEffect(() => {
    handlePlayerSize({})
  }, [mediaSources, type, boundingBox, handlePlayerSize])

  useEffect(() => {
    if (explicitSize) {
      if (explicitSize.width !== containerWidth) {
        setContainerWidth(explicitSize.width)
      }
      if (explicitSize.height !== containerHeight) {
        setContainerHeight(explicitSize.height)
      }
    }
  }, [explicitSize, containerWidth, containerHeight])

  function renderLoader() {
    if (retryAttempt >= showBePatientMsgAfterAttempts) {
      setIsLoading(false)
      return
    }
    return <Spinner renderTitle={I18n.t('Loading media')} size="small" margin="small" />
  }

  const containerStyle: Partial<CSSProperties> = {
    height: containerHeight,
    width: containerWidth,
    // in a modal of variant "inverse" some menu labels get white text
    // which makes them invisible
    color: isInverseVariant ? '#000000' : undefined,
  }

  const hideCaptionButtons = hideUploadCaptions || !canAddCaptions

  return (
    <>
      {isLoading && show_loader ? (
        renderLoader()
      ) : (
        <div
          data-testid={'canvas-studio-player'}
          style={containerStyle}
          ref={containerRef}
          data-captions={JSON.stringify(mediaCaptions)}
        >
          {mediaSources.length ? (
            <StudioPlayer
              src={mediaSources}
              captions={mediaCaptions}
              hideFullScreen={!includeFullscreen}
              title={getAriaLabel()}
              onCaptionsDelete={hideCaptionButtons ? undefined : deleteCaption}
              enableSidebar={enableSidebar}
              openSidebar={openSidebar}
              tabs={tabs}
              emptyTranscriptsComponent={emptyTranscriptsComponent}
              rollingTranscriptElement={rollingTranscriptElement}
              kebabMenuElements={
                hideCaptionButtons
                  ? [...kebabMenuElements]
                  : [
                      {
                        id: 'upload-cc',
                        text: I18n.t('Upload Captions'),
                        icon: 'transcript',
                        onClick: () => {
                          const src = Array.isArray(mediaSources)
                            ? mediaSources[0].src
                            : mediaSources
                          import('../../mediaelement/UploadMediaTrackForm').then(
                            ({default: UploadMediaTrackForm}) => {
                              new UploadMediaTrackForm(
                                mediaId,
                                src,
                                attachment_id as any,
                                false,
                                99000,
                              )
                            },
                          )
                        },
                      },
                    ]
              }
            />
          ) : (
            renderNoPlayer()
          )}
        </div>
      )}
    </>
  )
}<|MERGE_RESOLUTION|>--- conflicted
+++ resolved
@@ -107,14 +107,11 @@
   hideUploadCaptions?: boolean
   isInverseVariant?: boolean
   kebabMenuElements?: StudioPlayerProps['kebabMenuElements']
-<<<<<<< HEAD
-=======
   enableSidebar?: StudioPlayerProps['enableSidebar']
   openSidebar?: StudioPlayerProps['openSidebar']
   tabs?: StudioPlayerProps['tabs']
   emptyTranscriptsComponent?: StudioPlayerProps['emptyTranscriptsComponent']
   rollingTranscriptElement?: StudioPlayerProps['rollingTranscriptElement']
->>>>>>> 8d1d98d9
 }
 
 type CanvasStudioPropsWithMediaIdOrAttachmentId =
@@ -140,14 +137,11 @@
   hideUploadCaptions = false,
   isInverseVariant = false,
   kebabMenuElements = [],
-<<<<<<< HEAD
-=======
   enableSidebar = false,
   openSidebar = false,
   tabs,
   emptyTranscriptsComponent,
   rollingTranscriptElement,
->>>>>>> 8d1d98d9
 }: CanvasStudioPropsWithMediaIdOrAttachmentId) {
   const [mediaId, setMediaId] = useState(media_id)
   const captions: CaptionMetaData[] | undefined = Array.isArray(media_captions)
