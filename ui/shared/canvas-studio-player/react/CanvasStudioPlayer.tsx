/*
 * Copyright (C) 2024 - present Instructure, Inc.
 *
 * This file is part of Canvas.
 *
 * Canvas is free software: you can redistribute it and/or modify it under
 * the terms of the GNU Affero General Public License as published by the Free
 * Software Foundation, version 3 of the License.
 *
 * Canvas is distributed in the hope that it will be useful, but WITHOUT ANY
 * WARRANTY; without even the implied warranty of MERCHANTABILITY or FITNESS FOR
 * A PARTICULAR PURPOSE. See the GNU Affero General Public License for more
 * details.
 *
 * You should have received a copy of the GNU Affero General Public License along
 * with this program. If not, see <http://www.gnu.org/licenses/>.
 */
import React, {CSSProperties, useCallback, useEffect, useRef, useState} from 'react'
import {useScope as createI18nScope} from '@canvas/i18n'
import {
  captionLanguageForLocale,
  LoadingIndicator,
  sizeMediaPlayer,
} from '@instructure/canvas-media'
import {CaptionMetaData, StudioPlayer} from '@instructure/studio-player'
import {Alert} from '@instructure/ui-alerts'
import {Flex} from '@instructure/ui-flex'
import {Spinner} from '@instructure/ui-spinner'
import getCookie from '@instructure/get-cookie'
import {asJson, defaultFetchOptions} from '@canvas/util/xhr'
import {type GlobalEnv} from '@canvas/global/env/GlobalEnv.d'
import {type MediaSource} from 'api'
import {type MediaInfo, MediaTrack} from './types'

declare const ENV: GlobalEnv & {
  locale?: string
  MAX_MEDIA_SOURCE_RETRY_ATTEMPTS?: number
  SHOW_MEDIA_SOURCE_BE_PATIENT_MSG_AFTER_ATTEMPTS?: number
}

const I18n = createI18nScope('CanvasMediaPlayer')

const byBitrate = (a: {bitrate: number}, b: {bitrate: number}) => a.bitrate - b.bitrate

const liveRegion = () => window?.top?.document.getElementById('flash_screenreader_holder')

type CanvasMediaSource = MediaSource & {
  bitrate: string
}

const convertMediaSource = (source: CanvasMediaSource) => {
  return {
    src: source.url,
    type: source.content_type as any,
    width: parseInt(source.width) ?? undefined,
    height: parseInt(source.height) ?? undefined,
    bitrate: parseInt(source.bitrate) ?? undefined,
  }
}

const convertAndSortMediaSources = (sources: CanvasMediaSource[] | string) => {
  if (!Array.isArray(sources)) {
    return sources
  }
  return sources.map(convertMediaSource).sort(byBitrate)
}

const convertMediaTracksIfNeeded = (
  tracks: MediaTrack[] | CaptionMetaData[],
): CaptionMetaData[] => {
  return tracks.map(track => {
    if ('src' in track) return track
    return {
      locale: track.locale,
      language: captionLanguageForLocale(track.locale),
      inherited: track.inherited,
      label: captionLanguageForLocale(track.locale),
      src: track.url,
      type: 'srt',
    }
  })
}

// It can take a while for notorious to process a newly uploaded video
// Each attempt to get the media_sources is 2**n seconds after the previous attempt
// so we'll keep at it for about an hour (2**(MAX_RETRY_ATTEMPTS+1)/60 minutes) as long as there's no network error.
const DEFAULT_MAX_RETRY_ATTEMPTS = 11
const DEFAULT_SHOW_BE_PATIENT_MSG_AFTER_ATTEMPTS = 3

<<<<<<< HEAD
interface CanvasStudioPlayerProps {
  media_id: string
  // TODO: we've asked studio to export definitions for PlayerSrc and CaptionMetaData
=======
interface BaseCanvasStudioPlayerProps {
  // TODO: we've asked studio to export definitions for PlayerSrc
>>>>>>> c345be2d
  media_sources?: string | any[]
  media_tracks?: MediaTrack[] | CaptionMetaData[]
  type?: 'audio' | 'video'
  MAX_RETRY_ATTEMPTS?: number
  SHOW_BE_PATIENT_MSG_AFTER_ATTEMPTS?: number
  aria_label?: string
  is_attachment?: boolean
  show_loader?: boolean
  maxHeight?: null | string
  mediaFetchCallback?: (mediaInfo: MediaInfo) => void
  explicitSize?: {width: number | string; height: number | string}
  hideUploadCaptions?: boolean
  isInverseVariant?: boolean
}

type CanvasStudioPropsWithMediaIdOrAttachmentId =
  | (BaseCanvasStudioPlayerProps & {media_id: string; attachment_id?: undefined})
  | (BaseCanvasStudioPlayerProps & {media_id?: undefined; attachment_id: string})
  | (BaseCanvasStudioPlayerProps & {media_id: string; attachment_id: string})

// The main difference between CanvasMediaPlayer and CanvasStudioPlayer
// besides the media package we use
// is that here we manage player size in state, instead of directly changing the DOM
export default function CanvasStudioPlayer({
  media_id,
  media_sources = [],
  media_tracks: media_captions,
  type = 'video',
  MAX_RETRY_ATTEMPTS = DEFAULT_MAX_RETRY_ATTEMPTS,
  SHOW_BE_PATIENT_MSG_AFTER_ATTEMPTS = DEFAULT_SHOW_BE_PATIENT_MSG_AFTER_ATTEMPTS,
  aria_label = '',
  is_attachment = false,
  attachment_id = '',
  show_loader = false,
  explicitSize,
  hideUploadCaptions = false,
  isInverseVariant = false,
}: CanvasStudioPropsWithMediaIdOrAttachmentId) {
  const [mediaId, setMediaId] = useState(media_id)
  const captions: CaptionMetaData[] | undefined = Array.isArray(media_captions)
    ? convertMediaTracksIfNeeded(media_captions)
    : undefined
  const [mediaSources, setMediaSources] = useState(() => convertAndSortMediaSources(media_sources))
  const [mediaCaptions, setMediaCaptions] = useState<CaptionMetaData[] | undefined>(captions)
  const [retryAttempt, setRetryAttempt] = useState(0)
  const [mediaObjNetworkErr, setMediaObjNetworkErr] = useState(null)
  const [containerWidth, setContainerWidth] = useState(explicitSize?.width || 0)
  const [containerHeight, setContainerHeight] = useState(explicitSize?.height || 0)
  const [isLoading, setIsLoading] = useState(true)
  const [canAddCaptions, setCanAddCaptions] = useState(false)
  // the ability to set these makes testing easier
  // hint: set these values in a conditional breakpoint in
  // media_player_iframe_content.js where the CanvasStudioPlayer is rendered
  // for example:
  // ENV.SHOW_MEDIA_SOURCE_BE_PATIENT_MSG_AFTER_ATTEMPTS=2, ENV.MAX_MEDIA_SOURCE_RETRY_ATTEMPTS=4, 0
  const retryAttempts = ENV.MAX_MEDIA_SOURCE_RETRY_ATTEMPTS || MAX_RETRY_ATTEMPTS
  const showBePatientMsgAfterAttempts =
    ENV.SHOW_MEDIA_SOURCE_BE_PATIENT_MSG_AFTER_ATTEMPTS || SHOW_BE_PATIENT_MSG_AFTER_ATTEMPTS
  const containerRef = useRef<any>(null)

  function isEmbedded(): boolean {
    return (
      window.frameElement?.tagName === 'IFRAME' ||
      window.location !== window?.top?.location ||
      !containerRef.current
    )
  }

  const boundingBox = useCallback(() => {
    const isFullscreen = document.fullscreenElement || document.webkitFullscreenElement
    if (isFullscreen || isEmbedded()) {
      return {
        width: window.innerWidth,
        height: window.innerHeight,
      }
    }
    // media_player_iframe_content.js includes a 16px top/bottom margin
    return {
      width: containerRef?.current?.clientWidth,
      height: Math.min(containerRef.current.clientHeight, window.innerHeight - 32),
    }
  }, [containerRef])

  const handlePlayerSize = useCallback(
    (_event: any) => {
      if (explicitSize) {
        return
      }

      const updateContainerSize = (width: number, height: number) => {
        setContainerWidth(width)
        setContainerHeight(height)
      }

      const boundingBoxDimensions = boundingBox()

      if (isEmbedded()) {
        updateContainerSize(boundingBoxDimensions.width, boundingBoxDimensions.height)
      } else if (Array.isArray(mediaSources)) {
        const player = {
          videoHeight: mediaSources[0]?.height || 0,
          videoWidth: mediaSources[0]?.width || 0,
        }
        const {width, height} = sizeMediaPlayer(player, type, boundingBoxDimensions)
        updateContainerSize(width, height)
      }
    },
    [type, boundingBox, mediaSources, explicitSize],
  )

  const fetchSources = useCallback(
    async function () {
      const url = attachment_id
        ? `/media_attachments/${attachment_id}/info`
        : `/media_objects/${mediaId}/info`
      let resp
      try {
        setIsLoading(true)
        setMediaObjNetworkErr(null)
        resp = await asJson(fetch(url, defaultFetchOptions()))
      } catch (e: any) {
        console.warn(`Error getting ${url}`, e.message)
        setMediaObjNetworkErr(e)
        setIsLoading(false)
        return
      }
      if (resp?.media_id && !mediaId) {
        setMediaId(resp.media_id)
      }
      if (typeof resp?.can_add_captions === 'boolean') {
        setCanAddCaptions(resp.can_add_captions)
      }
      if (resp?.media_sources?.length) {
        setMediaSources(convertAndSortMediaSources(resp.media_sources))
        if (!media_captions) {
          setMediaCaptions(convertMediaTracksIfNeeded(resp.media_tracks))
        }
        setIsLoading(false)
      } else {
        setRetryAttempt(retryAttempt + 1)
      }
    },
<<<<<<< HEAD
    [attachment_id, media_id, retryAttempt, media_captions],
=======
    [attachment_id, mediaId, retryAttempt, media_captions],
>>>>>>> c345be2d
  )

  const deleteCaption = useCallback(async (caption: CaptionMetaData) => {
    const confirmed = confirm(I18n.t('Are you sure you want to delete this track?'))
    if (!confirmed) {
      return
    }

    await fetch(caption.src, {
      method: 'DELETE',
      headers: {
        'X-CSRF-Token': getCookie('_csrf_token'),
      },
    })
    setMediaCaptions(prev => prev?.filter(c => c.src !== caption.src))
  }, [])

  useEffect(() => {
    // if we just uploaded the media, notorious may still be processing it
    // and we don't have its media_sources yet
    let retryTimerId = 0
    if (!mediaSources.length && retryAttempt <= retryAttempts) {
      retryTimerId = window.setTimeout(
        () => {
          fetchSources()
        },
        2 ** retryAttempt * 1000,
      )
    }

    return () => {
      clearTimeout(retryTimerId)
    }
  }, [retryAttempt, mediaSources, retryAttempts, fetchSources])

  useEffect(() => {
    // what I wanted to do was listen for fullscreenchange on the MediaPlayer's div,
    // but it doesn't have it's new size at the time the event is fired. It also
    // doesn't get a resize event when transitioning to/from fullscreen.
    window.addEventListener('resize', handlePlayerSize)
    return () => {
      window.removeEventListener('resize', handlePlayerSize)
    }
  }, [handlePlayerSize])

  const includeFullscreen =
    (document.fullscreenEnabled || document.webkitFullscreenEnabled) && type === 'video'

  function renderNoPlayer() {
    if (mediaObjNetworkErr) {
      if (is_attachment) {
        return (
          // @ts-expect-error
          <Alert key="bepatientalert" variant="info" margin="x-small" liveRegion={liveRegion}>
            {I18n.t('Your media has been uploaded and will appear here after processing.')}
          </Alert>
        )
      } else {
        return (
          // @ts-expect-error
          <Alert key="erralert" variant="error" margin="small" liveRegion={liveRegion}>
            {I18n.t('Failed retrieving media sources.')}
          </Alert>
        )
      }
    }
    if (retryAttempt >= retryAttempts) {
      // this should be very rare
      return (
        // @ts-expect-error
        <Alert key="giveupalert" variant="info" margin="x-small" liveRegion={liveRegion}>
          {I18n.t(
            'Giving up on retrieving media sources. This issue will probably resolve itself eventually.',
          )}
        </Alert>
      )
    }
    if (retryAttempt >= showBePatientMsgAfterAttempts) {
      return (
        <Flex margin="xx-small" justifyItems="space-between">
          <Flex.Item margin="0 0 x-small 0" shouldGrow={true} shouldShrink={true}>
            {/* @ts-expect-error */}
            <Alert key="bepatientalert" variant="info" margin="x-small" liveRegion={liveRegion}>
              {I18n.t('Your media has been uploaded and will appear here after processing.')}
            </Alert>
          </Flex.Item>
          <Flex.Item shouldGrow={false} shouldShrink={false} margin="0 x-small 0 0">
            <Spinner renderTitle={() => I18n.t('Loading')} size="small" />
          </Flex.Item>
        </Flex>
      )
    }
    return (
      <>
        {/* @ts-expect-error */}
        <Alert key="loadingalert" variant="info" liveRegion={liveRegion} screenReaderOnly={true}>
          {I18n.t('Loading')}
        </Alert>
        <LoadingIndicator
          translatedTitle={I18n.t('Loading')}
          size={type === 'audio' ? 'x-small' : 'large'}
        />
      </>
    )
  }

  function getAriaLabel() {
    if (!aria_label) return

    // video
    if (type === 'video') {
      return I18n.t('Video player for %{label}', {label: aria_label})
    }

    // audio
    if (type === 'audio') {
      return I18n.t('Audio player for %{label}', {label: aria_label})
    }
  }

  useEffect(() => {
    handlePlayerSize({})
  }, [mediaSources, type, boundingBox, handlePlayerSize])

  function renderLoader() {
    if (retryAttempt >= showBePatientMsgAfterAttempts) {
      setIsLoading(false)
      return
    }
    return <Spinner renderTitle={I18n.t('Loading media')} size="small" margin="small" />
  }

  const containerStyle: Partial<CSSProperties> = {
    height: containerHeight,
    width: containerWidth,
<<<<<<< HEAD
=======
    // in a modal of variant "inverse" some menu labels get white text
    // which makes them invisible
    color: isInverseVariant ? '#000000' : undefined,
>>>>>>> c345be2d
  }

  const hideCaptionButtons = hideUploadCaptions || !canAddCaptions

  return (
    <>
      {isLoading && show_loader ? (
        renderLoader()
      ) : (
        <div
          data-testid={'canvas-studio-player'}
          style={containerStyle}
          ref={containerRef}
          data-captions={JSON.stringify(mediaCaptions)}
        >
          {mediaSources.length ? (
            <StudioPlayer
              src={mediaSources}
              captions={mediaCaptions}
              hideFullScreen={!includeFullscreen}
              title={getAriaLabel()}
              onCaptionsDelete={hideCaptionButtons ? undefined : deleteCaption}
              kebabMenuElements={
                hideCaptionButtons
                  ? undefined
                  : [
                      {
                        id: 'upload-cc',
                        text: I18n.t('Upload Captions'),
                        icon: 'transcript',
                        onClick: () => {
                          const src = Array.isArray(mediaSources)
                            ? mediaSources[0].src
                            : mediaSources
                          import('../../mediaelement/UploadMediaTrackForm').then(
                            ({default: UploadMediaTrackForm}) => {
                              new UploadMediaTrackForm(
<<<<<<< HEAD
                                media_id,
=======
                                mediaId,
>>>>>>> c345be2d
                                src,
                                attachment_id as any,
                                false,
                                99000,
                              )
                            },
                          )
                        },
                      },
                    ]
              }
            />
          ) : (
            renderNoPlayer()
          )}
        </div>
      )}
    </>
  )
}<|MERGE_RESOLUTION|>--- conflicted
+++ resolved
@@ -87,14 +87,8 @@
 const DEFAULT_MAX_RETRY_ATTEMPTS = 11
 const DEFAULT_SHOW_BE_PATIENT_MSG_AFTER_ATTEMPTS = 3
 
-<<<<<<< HEAD
-interface CanvasStudioPlayerProps {
-  media_id: string
-  // TODO: we've asked studio to export definitions for PlayerSrc and CaptionMetaData
-=======
 interface BaseCanvasStudioPlayerProps {
   // TODO: we've asked studio to export definitions for PlayerSrc
->>>>>>> c345be2d
   media_sources?: string | any[]
   media_tracks?: MediaTrack[] | CaptionMetaData[]
   type?: 'audio' | 'video'
@@ -237,11 +231,7 @@
         setRetryAttempt(retryAttempt + 1)
       }
     },
-<<<<<<< HEAD
-    [attachment_id, media_id, retryAttempt, media_captions],
-=======
     [attachment_id, mediaId, retryAttempt, media_captions],
->>>>>>> c345be2d
   )
 
   const deleteCaption = useCallback(async (caption: CaptionMetaData) => {
@@ -377,12 +367,9 @@
   const containerStyle: Partial<CSSProperties> = {
     height: containerHeight,
     width: containerWidth,
-<<<<<<< HEAD
-=======
     // in a modal of variant "inverse" some menu labels get white text
     // which makes them invisible
     color: isInverseVariant ? '#000000' : undefined,
->>>>>>> c345be2d
   }
 
   const hideCaptionButtons = hideUploadCaptions || !canAddCaptions
@@ -420,11 +407,7 @@
                           import('../../mediaelement/UploadMediaTrackForm').then(
                             ({default: UploadMediaTrackForm}) => {
                               new UploadMediaTrackForm(
-<<<<<<< HEAD
-                                media_id,
-=======
                                 mediaId,
->>>>>>> c345be2d
                                 src,
                                 attachment_id as any,
                                 false,
