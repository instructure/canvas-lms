--- conflicted
+++ resolved
@@ -17,23 +17,15 @@
  */
 import React, {CSSProperties, useCallback, useEffect, useRef, useState} from 'react'
 import {useScope as createI18nScope} from '@canvas/i18n'
-<<<<<<< HEAD
-import {LoadingIndicator, sizeMediaPlayer} from '@instructure/canvas-media'
-=======
 import {captionLanguageForLocale, LoadingIndicator, sizeMediaPlayer} from '@instructure/canvas-media'
->>>>>>> 605b35ff
 import {CaptionMetaData, StudioPlayer} from '@instructure/studio-player'
 import {Alert} from '@instructure/ui-alerts'
 import {Flex} from '@instructure/ui-flex'
 import {Spinner} from '@instructure/ui-spinner'
 import {asJson, defaultFetchOptions} from '@canvas/util/xhr'
 import {type GlobalEnv} from '@canvas/global/env/GlobalEnv.d'
-<<<<<<< HEAD
-import {type MediaTrack} from 'api'
-=======
 import {type MediaTrack as Caption, type MediaSource} from 'api'
 import {type MediaInfo, MediaTrack} from './types'
->>>>>>> 605b35ff
 
 declare const ENV: GlobalEnv & {
   locale?: string
@@ -78,11 +70,7 @@
   media_id: string
   // TODO: we've asked studio to export definitions for PlayerSrc and CaptionMetaData
   media_sources?: any[]
-<<<<<<< HEAD
-  media_tracks?: MediaTrack[]
-=======
   media_tracks?: Caption[]
->>>>>>> 605b35ff
   type?: 'audio' | 'video'
   MAX_RETRY_ATTEMPTS?: number
   SHOW_BE_PATIENT_MSG_AFTER_ATTEMPTS?: number
@@ -115,12 +103,6 @@
   explicitSize,
   hideUploadCaptions = false,
 }: CanvasStudioPlayerProps) {
-<<<<<<< HEAD
-  const sorted_sources = Array.isArray(media_sources)
-    ? media_sources.sort(byBitrate)
-    : media_sources
-=======
->>>>>>> 605b35ff
   const captions: CaptionMetaData[] | undefined = Array.isArray(media_captions)
     ? media_captions.map(t => ({
         src: t.src || '',
@@ -129,13 +111,8 @@
         type: t.type === 'vtt' ? 'vtt' : 'srt',
       }))
     : undefined
-<<<<<<< HEAD
-  const [mediaSources, setMediaSources] = useState(sorted_sources)
-  const [mediaCaptions] = useState(captions)
-=======
   const [mediaSources, setMediaSources] = useState(() => convertAndSortMediaSources(media_sources))
   const [mediaCaptions, setMediaCaptions] = useState<CaptionMetaData[] | undefined>(captions)
->>>>>>> 605b35ff
   const [retryAttempt, setRetryAttempt] = useState(0)
   const [mediaObjNetworkErr, setMediaObjNetworkErr] = useState(null)
   const [containerWidth, setContainerWidth] = useState(explicitSize?.width || 0)
@@ -177,13 +154,10 @@
 
   const handlePlayerSize = useCallback(
     (_event: any) => {
-<<<<<<< HEAD
-=======
       if (explicitSize) {
         return
       }
 
->>>>>>> 605b35ff
       const updateContainerSize = (width: number, height: number) => {
         setContainerWidth(width)
         setContainerHeight(height)
@@ -193,11 +167,7 @@
 
       if (isEmbedded()) {
         updateContainerSize(boundingBoxDimensions.width, boundingBoxDimensions.height)
-<<<<<<< HEAD
-      } else if (mediaSources.length) {
-=======
       } else if (Array.isArray(mediaSources)) {
->>>>>>> 605b35ff
         const player = {
           videoHeight: mediaSources[0].height,
           videoWidth: mediaSources[0].width,
@@ -374,24 +344,9 @@
   }
 
   return (
-<<<<<<< HEAD
-    <div
-      style={{height: containerHeight, width: containerWidth}}
-      ref={containerRef}
-      data-captions={JSON.stringify(mediaCaptions)}
-    >
-      {mediaSources.length ? (
-        <StudioPlayer
-          src={mediaSources}
-          captions={mediaCaptions}
-          hideFullScreen={!includeFullscreen}
-          title={getAriaLabel()}
-        />
-=======
     <>
       {isLoading && show_loader ? (
         renderLoader()
->>>>>>> 605b35ff
       ) : (
         <div
           style={containerStyle}
