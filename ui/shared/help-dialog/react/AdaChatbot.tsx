--- conflicted
+++ resolved
@@ -18,12 +18,6 @@
 
 import {useEffect, useRef} from 'react'
 
-<<<<<<< HEAD
-type AdaEmbed = {
-  start: (config: any) => Promise<void>
-  getInfo: () => Promise<{isChatOpen: boolean; hasActiveChatter: boolean}>
-  toggle: () => void
-=======
 type WindowInfo = {
   isChatOpen: boolean
   isDrawerOpen: boolean
@@ -36,7 +30,6 @@
   getInfo: () => Promise<WindowInfo>
   toggle: () => Promise<void>
   stop?: () => Promise<void>
->>>>>>> 40dcc2b7
   subscribeEvent: (eventKey: string, callback: (data: any) => void) => Promise<number>
 }
 
@@ -46,52 +39,6 @@
 
 const CHAT_CLOSED_KEY = 'persistedAdaClosed' // User explicitly ended conversation
 const DRAWER_OPEN_KEY = 'persistedAdaDrawerOpen' // Drawer was open (vs minimized)
-<<<<<<< HEAD
-
-let initializationPromise: Promise<void> | null = null
-let initializedAdaEmbed: AdaEmbed | null = null
-
-function getAdaEmbed(): AdaEmbed | null {
-  return (window as any).adaEmbed ?? null
-}
-
-function wasClosedByUser(): boolean {
-  return localStorage.getItem(CHAT_CLOSED_KEY) === 'true'
-}
-
-function markChatClosed(): void {
-  localStorage.setItem(CHAT_CLOSED_KEY, 'true')
-}
-
-function markChatActive(): void {
-  localStorage.setItem(CHAT_CLOSED_KEY, 'false')
-}
-
-function wasDrawerOpen(): boolean {
-  return localStorage.getItem(DRAWER_OPEN_KEY) === 'true'
-}
-
-function markDrawerOpen(): void {
-  localStorage.setItem(DRAWER_OPEN_KEY, 'true')
-}
-
-function markDrawerClosed(): void {
-  localStorage.setItem(DRAWER_OPEN_KEY, 'false')
-}
-
-async function initializeAda(): Promise<void> {
-  const adaEmbed = getAdaEmbed()
-
-  // Return cached promise if we're already initializing the same instance
-  if (initializationPromise && initializedAdaEmbed === adaEmbed) {
-    return initializationPromise
-  }
-
-  if (!adaEmbed) return
-
-  initializedAdaEmbed = adaEmbed
-
-=======
 const ADA_TIMEOUT = 30000 // 30 seconds
 
 let initializationPromise: Promise<void> | null = null
@@ -193,57 +140,10 @@
     resolveAdaReady = () => {}
   }
 
->>>>>>> 40dcc2b7
   initializationPromise = adaEmbed.start({
     ...((window as any).adaSettings || {}),
     handle: 'instructure-gen',
     onAdaEmbedLoaded: () => {
-<<<<<<< HEAD
-      adaEmbed.subscribeEvent('ada:end_conversation', () => {
-        markChatClosed()
-        markDrawerClosed()
-      })
-    },
-    adaReadyCallback: async () => {
-      try {
-        const info = await adaEmbed.getInfo()
-        const shouldRestoreDrawer = !wasClosedByUser() && wasDrawerOpen()
-
-        if (info.hasActiveChatter) {
-          ;(window as any).adaSettings = {
-            ...(window as any).adaSettings,
-            hideMask: true,
-          }
-        }
-
-        if (shouldRestoreDrawer && !info.isChatOpen) {
-          adaEmbed.toggle()
-        }
-
-        if (info.isChatOpen || shouldRestoreDrawer) {
-          markChatActive()
-          markDrawerOpen()
-        } else {
-          markDrawerClosed()
-        }
-      } catch (error) {
-        console.warn('Ada ready callback failed:', error)
-      }
-    },
-    toggleCallback: (isOpen: boolean) => {
-      if (isOpen) {
-        markChatActive()
-        markDrawerOpen()
-      } else {
-        markDrawerClosed()
-      }
-    },
-  })
-
-  return initializationPromise
-}
-
-=======
       // Subscribe to end_conversation event - only this marks chat as closed
       adaEmbed
         .subscribeEvent('ada:end_conversation', () => {
@@ -330,22 +230,10 @@
 /**
  * Opens Ada chatbot and restores drawer state
  */
->>>>>>> 40dcc2b7
 async function openAda(onDialogClose?: () => void): Promise<void> {
   try {
     const adaEmbed = getAdaEmbed()
     if (!adaEmbed) throw new Error('Ada embed script not available')
-<<<<<<< HEAD
-
-    await initializeAda()
-
-    const info = await adaEmbed.getInfo()
-    if (!info.isChatOpen) {
-      adaEmbed.toggle()
-    }
-    markChatActive()
-    markDrawerOpen()
-=======
     await initializeAda(false).catch(err => {
       console.warn('initializeAda failed in openAda:', err)
       throw err
@@ -370,45 +258,12 @@
         console.warn('Ada ready promise rejected in openAda:', err)
       })
     }
->>>>>>> 40dcc2b7
   } catch (error) {
     console.error('Failed to open Ada chatbot:', error)
   } finally {
     onDialogClose?.()
   }
 }
-<<<<<<< HEAD
-
-/**
- * Auto-restore Ada if it was open in a previous session.
- * This should be called after the main app initialization.
- */
-
-let hasAutoRestored = false
-export function autoRestoreAda(): void {
-  if (!hasAutoRestored && !wasClosedByUser()) {
-    hasAutoRestored = true
-    initializeAda().catch(error => console.error('Failed to auto-restore Ada:', error))
-  }
-}
-
-/**
- * AdaChatbot opens the Ada chatbot when the user selects it from the help menu.
- * Ada will persist across navigation once started, until the user manually closes it.
- */
-function AdaChatbot({onDialogClose}: AdaChatbotProps) {
-  const onDialogCloseRef = useRef(onDialogClose)
-  useEffect(() => {
-    onDialogCloseRef.current = onDialogClose
-  }, [onDialogClose])
-
-  useEffect(() => {
-    openAda(onDialogCloseRef.current)
-    // Intentionally empty deps so we only open once on mount,
-    // and rely on the ref to always have the latest onDialogClose
-  }, [])
-=======
->>>>>>> 40dcc2b7
 
 /**
  * Auto-restore Ada if it was open in a previous session.
