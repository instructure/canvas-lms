--- conflicted
+++ resolved
@@ -31,22 +31,6 @@
 
 interface LoginHelpProps {
   linkText: string
-}
-
-export const getVisibleTextContent = (element: HTMLElement): string => {
-  return (
-    Array.from(element.childNodes)
-      .filter(
-        node =>
-          node.nodeType === Node.TEXT_NODE ||
-          (node instanceof HTMLElement && getComputedStyle(node).display !== 'none')
-      )
-      .map(node => node.textContent?.trim())
-      // remove empty strings using Boolean operation
-      .filter(Boolean)
-      .join(' ')
-      .trim()
-  )
 }
 
 const modalLabel = () => I18n.t('Login Help for %{canvas}', {canvas: 'Canvas LMS'})
@@ -99,10 +83,6 @@
   if (!anchorElement) {
     throw new TypeError('Element must be an <a> element or a descendant of an <a> element')
   }
-<<<<<<< HEAD
-  const linkText = getVisibleTextContent(anchorElement as HTMLElement)
-=======
->>>>>>> e1aaee22
   const wrapper = document.createElement('span')
   anchorElement.replaceWith(wrapper)
   wrapper.appendChild(anchorElement)
