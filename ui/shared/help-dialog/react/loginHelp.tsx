--- conflicted
+++ resolved
@@ -86,11 +86,7 @@
   const wrapper = document.createElement('span')
   anchorElement.replaceWith(wrapper)
   wrapper.appendChild(anchorElement)
-<<<<<<< HEAD
-  // eslint-disable-next-line no-restricted-properties
-=======
    
->>>>>>> 80d4da09
   ReactDOM.render(
     <QueryProvider>
       <LoginHelp linkText={anchorElement.innerText} />
