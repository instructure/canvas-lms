/**
 * Canvas LMS - The open-source learning management system
 *
 * Copyright (C) 2013 - present Instructure, Inc.
 *
 * This program is free software: you can redistribute it and/or modify
 * it under the terms of the GNU Affero General Public License as published by
 * the Free Software Foundation, version 3 of the License.
 *
 * This program is distributed in the hope that it will be useful,
 * but WITHOUT ANY WARRANTY; without even the implied warranty of
 * MERCHANTABILITY or FITNESS FOR A PARTICULAR PURPOSE. See the
 * GNU Affero General Public License for more details.
 *
 * You should have received a copy of the GNU Affero General Public License
 * along with this program. If not, see <https://www.gnu.org/licenses/>.Wh
 */

import {useScope as createI18nScope} from '@canvas/i18n'
import React, {useState} from 'react'
import {createRoot} from 'react-dom/client'
import {QueryProvider} from '@canvas/query'
import HelpDialog from '.'
import {Modal} from '@instructure/ui-modal'
import {Link} from '@instructure/ui-link'
import {Heading} from '@instructure/ui-heading'
import {CloseButton} from '@instructure/ui-buttons'
import type {ViewOwnProps} from '@instructure/ui-view'

const I18n = createI18nScope('HelpLinks')

interface LoginHelpProps {
  linkText: string
}

const modalLabel = () => I18n.t('Login Help for %{canvas}', {canvas: 'Canvas LMS'})

const LoginHelp = ({linkText}: LoginHelpProps): JSX.Element => {
  // Initial modal state is open, because this whole thing initially
  // loads in response to the user clicking on the bare "help" link.
  const [open, setOpen] = useState(true)

  function openHelpModal(event: React.MouseEvent<ViewOwnProps>): void {
    event.preventDefault()
    setOpen(true)
  }

  function closeHelpModal(): void {
    setOpen(false)
  }

  return (
    <>
      <Link href="#" onClick={openHelpModal}>
        {linkText}
      </Link>
      <Modal size="small" label={modalLabel()} open={open} onDismiss={closeHelpModal}>
        <Modal.Header>
          <CloseButton
            data-testid="login-help-close-button"
            placement="end"
            offset="medium"
            onClick={closeHelpModal}
            screenReaderLabel={I18n.t('Close help dialog')}
          />
          <Heading level="h3" as="h2">
            {modalLabel()}
          </Heading>
        </Modal.Header>
        <Modal.Body>
          <HelpDialog onFormSubmit={closeHelpModal} />
        </Modal.Body>
      </Modal>
    </>
  )
}

export function renderLoginHelp(loginLink: Element): void {
  // wrap the help link in a span we can hang the modal off of.
  // then render the React modal into it. Be sure we're actually
  // getting an anchor element.
  const anchorElement = loginLink.closest('a')
  if (!anchorElement) {
    throw new TypeError('Element must be an <a> element or a descendant of an <a> element')
  }
  const wrapper = document.createElement('span')
  anchorElement.replaceWith(wrapper)
  wrapper.appendChild(anchorElement)
<<<<<<< HEAD
   
  ReactDOM.render(
=======

  const root = createRoot(wrapper)
  root.render(
>>>>>>> 51db239a
    <QueryProvider>
      <LoginHelp linkText={anchorElement.innerText} />
    </QueryProvider>,
  )
}

export default LoginHelp<|MERGE_RESOLUTION|>--- conflicted
+++ resolved
@@ -86,14 +86,9 @@
   const wrapper = document.createElement('span')
   anchorElement.replaceWith(wrapper)
   wrapper.appendChild(anchorElement)
-<<<<<<< HEAD
-   
-  ReactDOM.render(
-=======
 
   const root = createRoot(wrapper)
   root.render(
->>>>>>> 51db239a
     <QueryProvider>
       <LoginHelp linkText={anchorElement.innerText} />
     </QueryProvider>,
