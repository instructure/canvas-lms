/*
 * Copyright (C) 2024 - present Instructure, Inc.
 *
 * This file is part of Canvas.
 *
 * Canvas is free software: you can redistribute it and/or modify it under
 * the terms of the GNU Affero General Public License as published by the Free
 * Software Foundation, version 3 of the License.
 *
 * Canvas is distributed in the hope that it will be useful, but WITHOUT ANY
 * WARRANTY; without even the implied warranty of MERCHANTABILITY or FITNESS FOR
 * A PARTICULAR PURPOSE. See the GNU Affero General Public License for more
 * details.
 *
 * You should have received a copy of the GNU Affero General Public License along
 * with this program. If not, see <http://www.gnu.org/licenses/>.
 */

<<<<<<< HEAD
import React, {useEffect, useRef} from 'react'
import {useScope as createI18nScope} from '@canvas/i18n'
import $ from 'jquery'
import '@canvas/jquery/jquery.instructure_forms'
import '@canvas/rails-flash-notifications'
=======
import {showFlashAlert} from '@canvas/alerts/react/FlashAlert'
import doFetchApi from '@canvas/do-fetch-api-effect'
import {useScope as createI18nScope} from '@canvas/i18n'
import {Alert} from '@instructure/ui-alerts'
import {Button} from '@instructure/ui-buttons'
import {Flex} from '@instructure/ui-flex'
import {FormFieldGroup} from '@instructure/ui-form-field'
import {Link} from '@instructure/ui-link'
import {SimpleSelect} from '@instructure/ui-simple-select'
import {Spinner} from '@instructure/ui-spinner'
import {Text} from '@instructure/ui-text'
import {TextArea} from '@instructure/ui-text-area'
import {TextInput} from '@instructure/ui-text-input'
import React, {FormEvent, forwardRef, useEffect, useImperativeHandle, useRef, useState} from 'react'
>>>>>>> 51db239a

const I18n = createI18nScope('createTicketForm')

type Props = {
  onCancel: () => void
  onSubmit: (event?: Event) => void
}

type FormData = {
  subject: string
  comments: string
  userPerceivedSeverity: string
  email?: string
}

type CreateTicketResponse = {
  message: string
}

const CreateTicketForm = forwardRef(function CreateTicketForm(
  {onSubmit, onCancel}: Props,
  ref: React.Ref<{resetForm: () => void}>,
) {
  const [formData, setFormData] = useState<FormData>({
    subject: '',
    comments: '',
    userPerceivedSeverity: '',
    email: '',
  })
  const [isSubmitting, setIsSubmitting] = useState(false)
  const [errorMessage, setErrorMessage] = useState<string | null>(null)

  const [subjectError, setSubjectError] = useState<string | null>(null)
  const [commentsError, setCommentsError] = useState<string | null>(null)
  const [severityError, setSeverityError] = useState<string | null>(null)
  const [emailError, setEmailError] = useState<string | null>(null)

  const subjectInputRef = useRef<HTMLInputElement | null>(null)
  const descriptionTextareaRef = useRef<HTMLTextAreaElement | null>(null)
  const emailInputRef = useRef<HTMLInputElement | null>(null)

  const resetForm = () => {
    setFormData({
      subject: '',
      comments: '',
      userPerceivedSeverity: '',
      email: '',
    })
    setErrorMessage(null)
    setIsSubmitting(false)
  }

  // expose this method to the parent to optionally be used if/when needed
  useImperativeHandle(ref, () => ({
    resetForm,
  }))

  useEffect(() => {
    subjectInputRef?.current?.focus()
  }, [])

  const validateForm = (): boolean => {
    setSubjectError(null)
    setCommentsError(null)
    setSeverityError(null)
    setEmailError(null)

    if (!formData.subject.trim()) {
      setSubjectError(I18n.t('Subject is required.'))
      subjectInputRef?.current?.focus()
      return false
    }

    if (!formData.comments.trim()) {
      setCommentsError(I18n.t('Description is required.'))
      descriptionTextareaRef?.current?.focus()
      return false
    }

    if (!formData.userPerceivedSeverity) {
      setSeverityError(I18n.t('Please select an option.'))
      return false
    }

    if (formData.email && !/^[^\s@]+@[^\s@]+\.[^\s@]+$/.test(formData.email)) {
      setEmailError(I18n.t('Please provide a valid email address.'))
      emailInputRef?.current?.focus()
      return false
    }

    return true
  }

  const handleSubmit = async (e: FormEvent) => {
    e.preventDefault()
    setErrorMessage(null)

    if (!validateForm()) {
      return
    }

    setIsSubmitting(true)

    try {
      const result = await doFetchApi<CreateTicketResponse>({
        path: '/error_reports',
        method: 'POST',
        body: {
          error: {
            subject: formData.subject,
            comments: formData.comments,
            user_perceived_severity: formData.userPerceivedSeverity,
            email: formData.email,
            url: window.location.toString(),
            context_asset_string: window.ENV.context_asset_string,
            user_roles: window.ENV.current_user_roles,
          },
        },
      })

      if (result.response.status === 200) {
        showFlashAlert({message: 'Ticket successfully submitted.', type: 'success'})
        onSubmit()
      } else {
        setErrorMessage(result.json?.message || I18n.t('Error submitting ticket'))
      }
    } catch (_error) {
      setErrorMessage(I18n.t('An unexpected error occurred. Please try again later.'))
    } finally {
      setIsSubmitting(false)
    }
  }

  const handleCancel = () => {
    setFormData({
      subject: '',
      comments: '',
      userPerceivedSeverity: '',
      email: '',
    })
    setSubjectError(null)
    setCommentsError(null)
    setSeverityError(null)
    setEmailError(null)
    setErrorMessage(null)

    onCancel()
  }

  // the guides_home link is language contextual, so it’s been translated
  const guidesLink = I18n.t('#community.guides_home')
  const translatedGuidesText = I18n.t(
    'For an instant answer, see if your issue is addressed in the %{guidesLink}.',
    {
      guidesLink: 'GUIDES_LINK',
    },
  )
  const splitText = translatedGuidesText.split(/GUIDES_LINK/)

  return (
    <form onSubmit={handleSubmit} noValidate={true}>
      <input
        type="hidden"
        name="error[user_roles]"
        value={window.ENV.current_user_roles || undefined}
      />

<<<<<<< HEAD
        { }
        <label className="ic-Form-control">
          <span className="ic-Label">{I18n.t('Subject')}</span>
          <input
            ref={subjectRef}
            type="text"
            required={true}
            maxLength={200}
            aria-required="true"
            className="ic-Input"
            name="error[subject]"
          />
        </label>

        { }
        <label className="ic-Form-control">
          <span className="ic-Label">{I18n.t('Description')}</span>
          <textarea
            className="ic-Input"
            required={true}
            aria-required="true"
            name="error[comments]"
          />
          <span
            className="ic-Form-help-text"
            dangerouslySetInnerHTML={{
              __html: I18n.t('If you’re able, include a link to a screencast/screenshot.'),
            }}
          />
        </label>

        { }
        <label className="ic-Form-control">
          <span className="ic-Label">{I18n.t('How is this affecting you?')}</span>
          <select
            className="ic-Input"
            required={true}
            aria-required="true"
            name="error[user_perceived_severity]"
          >
            <option value="">{I18n.t('Please select one')}</option>
            <option value="just_a_comment">
              {I18n.t('Just a casual question, comment, idea, or suggestion')}
            </option>
            <option value="not_urgent">{I18n.t('I need some help, but it is not urgent')}</option>
            <option value="workaround_possible">
              {I18n.t('Something is broken, but I can work around it for now')}
            </option>
            <option value="blocks_what_i_need_to_do">
              {I18n.t('I cannot get things done until I hear back from you')}
            </option>
            <option value="extreme_critical_emergency">
              {I18n.t('EXTREME CRITICAL EMERGENCY!')}
            </option>
          </select>
        </label>

        {!window.ENV.current_user_id ? (
           
          <label className="ic-Form-control">
            <span className="ic-Label">{I18n.t('Your email address')}</span>
            <input className="ic-Input" type="email" name="error[email]" />
          </label>
        ) : null}

        <input type="hidden" name="error[url]" value={String(window.location)} />
        <input
          type="hidden"
          name="error[context_asset_string]"
          value={window.ENV.context_asset_string}
=======
      {/* this is a honeypot field (as copied from the old code) … it's hidden via css, but spam bots don’t know that … */}
      <input
        style={{
          position: 'absolute',
          left: '-9999px',
          visibility: 'hidden',
          pointerEvents: 'none',
        }}
        name="error[username]"
        tabIndex={-1}
        aria-hidden="true"
        defaultValue=""
      />

      <FormFieldGroup
        description={
          <Text>{I18n.t('File a ticket for a personal response from our support team.')}</Text>
        }
        layout="stacked"
      >
        {errorMessage && (
          <Alert
            data-testid="error-message"
            hasShadow={false}
            liveRegionPoliteness="assertive"
            onDismiss={() => setErrorMessage(null)}
            renderCloseButtonLabel={I18n.t('Dismiss error message')}
            variant="error"
          >
            {errorMessage}
          </Alert>
        )}

        <Text>
          {splitText[0]}
          <Link href={guidesLink} target="_blank">
            {I18n.t('Canvas Guides')}
          </Link>
          {splitText[1]}
        </Text>

        <TextInput
          data-testid="subject-input"
          disabled={isSubmitting}
          inputRef={inputElement => (subjectInputRef.current = inputElement)}
          isRequired={true}
          messages={subjectError ? [{text: subjectError, type: 'newError'}] : []}
          onChange={(e: React.ChangeEvent<HTMLInputElement>) =>
            setFormData(prev => ({...prev, subject: e.target.value}))
          }
          renderLabel={I18n.t('Subject')}
          value={formData.subject}
        />

        <TextArea
          data-testid="description-input"
          disabled={isSubmitting}
          label={I18n.t('Description')}
          messages={[
            {
              text: I18n.t('If you’re able, include a link to a screencast/screenshot.'),
              type: 'hint',
            },
            ...(commentsError ? [{text: commentsError, type: 'newError'} as const] : []),
          ]}
          onChange={(e: React.ChangeEvent<HTMLTextAreaElement>) =>
            setFormData(prev => ({...prev, comments: e.target.value}))
          }
          required
          textareaRef={textarea => (descriptionTextareaRef.current = textarea)}
          value={formData.comments}
>>>>>>> 51db239a
        />

        <SimpleSelect
          data-testid="severity-select"
          disabled={isSubmitting}
          isRequired={true}
          value={formData.userPerceivedSeverity || ''}
          onChange={(_event, data) => {
            setFormData(prev => ({...prev, userPerceivedSeverity: data.value as string}))
            setSeverityError(null)
          }}
          renderLabel={I18n.t('How is this affecting you?')}
          messages={severityError ? [{text: severityError, type: 'error'}] : []}
        >
          <SimpleSelect.Option id="placeholder" value="" isDisabled>
            {I18n.t('Please select one …')}
          </SimpleSelect.Option>
          <SimpleSelect.Option id="just_a_comment" value="just_a_comment">
            {I18n.t('Just a casual question, comment, idea, or suggestion')}
          </SimpleSelect.Option>
          <SimpleSelect.Option id="not_urgent" value="not_urgent">
            {I18n.t('I need some help, but it is not urgent')}
          </SimpleSelect.Option>
          <SimpleSelect.Option id="workaround_possible" value="workaround_possible">
            {I18n.t('Something is broken, but I can work around it for now')}
          </SimpleSelect.Option>
          <SimpleSelect.Option id="blocks_what_i_need_to_do" value="blocks_what_i_need_to_do">
            {I18n.t('I cannot get things done until I hear back from you')}
          </SimpleSelect.Option>
          <SimpleSelect.Option id="extreme_critical_emergency" value="extreme_critical_emergency">
            {I18n.t('EXTREME CRITICAL EMERGENCY!')}
          </SimpleSelect.Option>
        </SimpleSelect>

        {!window.ENV.current_user_id && (
          <TextInput
            data-testid="email-input"
            disabled={isSubmitting}
            inputRef={inputElement => (emailInputRef.current = inputElement)}
            messages={emailError ? [{text: emailError, type: 'newError'}] : []}
            onChange={(e: React.ChangeEvent<HTMLInputElement>) =>
              setFormData(prev => ({...prev, email: e.target.value}))
            }
            renderLabel={I18n.t('Your email address')}
            type="email"
            value={formData.email}
          />
        )}

        <Flex justifyItems="end" margin="small 0">
          <Flex.Item margin="0 small 0 0">
            <Button data-testid="cancel-button" onClick={handleCancel} type="button">
              {I18n.t('Cancel')}
            </Button>
          </Flex.Item>

          <Flex.Item>
            <Button
              data-testid="submit-button"
              color="primary"
              disabled={isSubmitting}
              renderIcon={
                isSubmitting
                  ? () => <Spinner size="x-small" renderTitle={I18n.t('Submitting …')} />
                  : undefined
              }
              type="submit"
            >
              {isSubmitting ? I18n.t('Submitting …') : I18n.t('Submit Ticket')}
            </Button>
          </Flex.Item>
        </Flex>
      </FormFieldGroup>
    </form>
  )
})

export default CreateTicketForm<|MERGE_RESOLUTION|>--- conflicted
+++ resolved
@@ -16,13 +16,6 @@
  * with this program. If not, see <http://www.gnu.org/licenses/>.
  */
 
-<<<<<<< HEAD
-import React, {useEffect, useRef} from 'react'
-import {useScope as createI18nScope} from '@canvas/i18n'
-import $ from 'jquery'
-import '@canvas/jquery/jquery.instructure_forms'
-import '@canvas/rails-flash-notifications'
-=======
 import {showFlashAlert} from '@canvas/alerts/react/FlashAlert'
 import doFetchApi from '@canvas/do-fetch-api-effect'
 import {useScope as createI18nScope} from '@canvas/i18n'
@@ -37,7 +30,6 @@
 import {TextArea} from '@instructure/ui-text-area'
 import {TextInput} from '@instructure/ui-text-input'
 import React, {FormEvent, forwardRef, useEffect, useImperativeHandle, useRef, useState} from 'react'
->>>>>>> 51db239a
 
 const I18n = createI18nScope('createTicketForm')
 
@@ -205,78 +197,6 @@
         value={window.ENV.current_user_roles || undefined}
       />
 
-<<<<<<< HEAD
-        { }
-        <label className="ic-Form-control">
-          <span className="ic-Label">{I18n.t('Subject')}</span>
-          <input
-            ref={subjectRef}
-            type="text"
-            required={true}
-            maxLength={200}
-            aria-required="true"
-            className="ic-Input"
-            name="error[subject]"
-          />
-        </label>
-
-        { }
-        <label className="ic-Form-control">
-          <span className="ic-Label">{I18n.t('Description')}</span>
-          <textarea
-            className="ic-Input"
-            required={true}
-            aria-required="true"
-            name="error[comments]"
-          />
-          <span
-            className="ic-Form-help-text"
-            dangerouslySetInnerHTML={{
-              __html: I18n.t('If you’re able, include a link to a screencast/screenshot.'),
-            }}
-          />
-        </label>
-
-        { }
-        <label className="ic-Form-control">
-          <span className="ic-Label">{I18n.t('How is this affecting you?')}</span>
-          <select
-            className="ic-Input"
-            required={true}
-            aria-required="true"
-            name="error[user_perceived_severity]"
-          >
-            <option value="">{I18n.t('Please select one')}</option>
-            <option value="just_a_comment">
-              {I18n.t('Just a casual question, comment, idea, or suggestion')}
-            </option>
-            <option value="not_urgent">{I18n.t('I need some help, but it is not urgent')}</option>
-            <option value="workaround_possible">
-              {I18n.t('Something is broken, but I can work around it for now')}
-            </option>
-            <option value="blocks_what_i_need_to_do">
-              {I18n.t('I cannot get things done until I hear back from you')}
-            </option>
-            <option value="extreme_critical_emergency">
-              {I18n.t('EXTREME CRITICAL EMERGENCY!')}
-            </option>
-          </select>
-        </label>
-
-        {!window.ENV.current_user_id ? (
-           
-          <label className="ic-Form-control">
-            <span className="ic-Label">{I18n.t('Your email address')}</span>
-            <input className="ic-Input" type="email" name="error[email]" />
-          </label>
-        ) : null}
-
-        <input type="hidden" name="error[url]" value={String(window.location)} />
-        <input
-          type="hidden"
-          name="error[context_asset_string]"
-          value={window.ENV.context_asset_string}
-=======
       {/* this is a honeypot field (as copied from the old code) … it's hidden via css, but spam bots don’t know that … */}
       <input
         style={{
@@ -348,7 +268,6 @@
           required
           textareaRef={textarea => (descriptionTextareaRef.current = textarea)}
           value={formData.comments}
->>>>>>> 51db239a
         />
 
         <SimpleSelect
