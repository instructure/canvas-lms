/*
 * Copyright (C) 2016 - present Instructure, Inc.
 *
 * This file is part of Canvas.
 *
 * Canvas is free software: you can redistribute it and/or modify it under
 * the terms of the GNU Affero General Public License as published by the Free
 * Software Foundation, version 3 of the License.
 *
 * Canvas is distributed in the hope that it will be useful, but WITHOUT ANY
 * WARRANTY; without even the implied warranty of MERCHANTABILITY or FITNESS FOR
 * A PARTICULAR PURPOSE. See the GNU Affero General Public License for more
 * details.
 *
 * You should have received a copy of the GNU Affero General Public License along
 * with this program. If not, see <http://www.gnu.org/licenses/>.
 */

<<<<<<< HEAD
import React from 'react'
import {useScope as createI18nScope} from '@canvas/i18n'
=======
import {useScope as createI18nScope} from '@canvas/i18n'
import {useQuery} from '@canvas/query'
import tourPubSub from '@canvas/tour-pubsub'
import {replaceLocation} from '@canvas/util/globalUtils'
import {PresentationContent, ScreenReaderContent} from '@instructure/ui-a11y-content'
import {Flex} from '@instructure/ui-flex'
>>>>>>> 51db239a
import {Link} from '@instructure/ui-link'
import {List} from '@instructure/ui-list'
import {Pill} from '@instructure/ui-pill'
import {Spinner} from '@instructure/ui-spinner'
import {Text} from '@instructure/ui-text'
import {View} from '@instructure/ui-view'
import React from 'react'
import type {HelpLink} from '../../../api.d'
import helpLinksQuery from '../queries/helpLinksQuery'
import FeaturedHelpLink from './FeaturedHelpLink'

const I18n = createI18nScope('HelpLinks')

type Props = {
  onClick: (url: string) => void
}

export default function HelpLinks({onClick}: Props) {
  const {data, isLoading, isSuccess} = useQuery<HelpLink[]>({
    queryKey: ['helpLinks'],
    queryFn: helpLinksQuery,
    meta: {
      fetchAtLeastOnce: true,
    },
  })

  const links = data || []

  const featuredLink = links.find(link => link.is_featured)
  const featuredLinksEnabled = window.ENV.FEATURES.featured_help_links
  const nonFeaturedLinks = featuredLinksEnabled ? links.filter(link => !link.is_featured) : links
  const showSeparator = featuredLink && !!nonFeaturedLinks.length && featuredLinksEnabled

  const handleClick = (link: HelpLink) => (event: React.MouseEvent<unknown, MouseEvent>) => {
    if (link.url === '#create_ticket' || link.url === '#teacher_feedback') {
      event.preventDefault()
      onClick(link.url)
    }
    if (link.no_new_window) {
      event.preventDefault()
      replaceLocation(link.url)
    }
  }

  if (isSuccess) {
    return (
      <View>
        <FeaturedHelpLink featuredLink={featuredLink} handleClick={handleClick} />
        {showSeparator && (
          <View display="block" margin="medium 0 0">
            <Text weight="bold" transform="uppercase" size="small" lineHeight="double">
              {I18n.t('OTHER RESOURCES')}
            </Text>
            <hr role="presentation" style={{marginTop: '0'}} />
          </View>
        )}
        <List isUnstyled={true} margin="small 0" itemSpacing="small">
          {nonFeaturedLinks
            .map(link => {
              const has_new_tag = link.is_new && featuredLinksEnabled
              return (
                <List.Item key={`link-${link.id}`}>
                  <Flex justifyItems="space-between" alignItems="center">
                    <Flex.Item size={has_new_tag ? '80%' : '100%'}>
                      <span role="presentation">
                        <Link
                          isWithinText={false}
                          href={link.url}
                          onClick={handleClick(link)}
                          target="_blank"
                          rel="noopener"
                        >
                          {link.text || ''}
                        </Link>
                      </span>
                      {has_new_tag && <ScreenReaderContent>{I18n.t('New')}</ScreenReaderContent>}
                      {link.subtext && (
                        <Text as="div" size="small">
                          {link.subtext}
                        </Text>
                      )}
                    </Flex.Item>
                    <Flex.Item>
                      {has_new_tag && (
                        <PresentationContent>
                          <Pill color="success">{I18n.t('NEW')}</Pill>
                        </PresentationContent>
                      )}
                    </Flex.Item>
                  </Flex>
                </List.Item>
              )
            })
            .concat(
              // if the current user is a teacher, show a link to
              // open up the welcome tour
              window.ENV.FEATURES?.product_tours &&
                (window.ENV.current_user_types?.includes('AccountAdmin') ||
                  window.ENV.current_user_roles?.includes('teacher') ||
                  window.ENV.current_user_roles?.includes('student'))
                ? [
                    <List.Item key="welcome_tour">
                      <View className="welcome-tour-link">
                        <Link isWithinText={false} onClick={() => tourPubSub.publish('tour-open')}>
                          {I18n.t('Show Welcome Tour')}
                        </Link>
                      </View>
                    </List.Item>,
                  ]
                : [],
            )
            .concat(
              // if the current user is an admin, show the settings link to
              // customize this menu
              window.ENV.current_user_roles?.includes('root_admin')
                ? [
                    <List.Item key="hr">
                      <hr role="presentation" />
                    </List.Item>,
                    <List.Item key="customize">
                      <Link
                        isWithinText={false}
                        href="/accounts/self/settings#custom_help_link_settings"
                      >
                        {I18n.t('Customize this menu')}
                      </Link>
                    </List.Item>,
                  ]
                : [],
            )
            .filter(Boolean)}
        </List>
      </View>
    )
  }

  if (isLoading) {
    return <Spinner size="small" renderTitle={I18n.t('Loading')} />
  }

  return null
}<|MERGE_RESOLUTION|>--- conflicted
+++ resolved
@@ -16,17 +16,12 @@
  * with this program. If not, see <http://www.gnu.org/licenses/>.
  */
 
-<<<<<<< HEAD
-import React from 'react'
-import {useScope as createI18nScope} from '@canvas/i18n'
-=======
 import {useScope as createI18nScope} from '@canvas/i18n'
 import {useQuery} from '@canvas/query'
 import tourPubSub from '@canvas/tour-pubsub'
 import {replaceLocation} from '@canvas/util/globalUtils'
 import {PresentationContent, ScreenReaderContent} from '@instructure/ui-a11y-content'
 import {Flex} from '@instructure/ui-flex'
->>>>>>> 51db239a
 import {Link} from '@instructure/ui-link'
 import {List} from '@instructure/ui-list'
 import {Pill} from '@instructure/ui-pill'
