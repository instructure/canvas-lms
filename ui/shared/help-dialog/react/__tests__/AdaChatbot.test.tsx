--- conflicted
+++ resolved
@@ -24,30 +24,14 @@
 describe('AdaChatbot', () => {
   const mockOnDialogClose = jest.fn()
   let mockAdaEmbed: any
-<<<<<<< HEAD
-=======
   let consoleWarnSpy: jest.SpyInstance
   let consoleErrorSpy: jest.SpyInstance
->>>>>>> 40dcc2b7
 
   beforeEach(() => {
     jest.clearAllMocks()
     localStorage.clear()
     delete (window as any).adaEmbed
     delete (window as any).adaSettings
-<<<<<<< HEAD
-    jest.spyOn(console, 'warn').mockImplementation(() => {})
-    jest.spyOn(console, 'error').mockImplementation(() => {})
-
-    mockAdaEmbed = {
-      start: jest.fn().mockResolvedValue(undefined),
-      toggle: jest.fn(),
-      getInfo: jest.fn().mockResolvedValue({isChatOpen: false, hasActiveChatter: false}),
-      subscribeEvent: jest.fn().mockResolvedValue(1),
-    }
-
-    ;(window as any).adaEmbed = mockAdaEmbed
-=======
     consoleWarnSpy = jest.spyOn(console, 'warn').mockImplementation(() => {})
     consoleErrorSpy = jest.spyOn(console, 'error').mockImplementation(() => {})
 
@@ -64,7 +48,6 @@
     }
     ;(window as any).adaEmbed = mockAdaEmbed
     mockAdaEmbed.getInfo.mockClear()
->>>>>>> 40dcc2b7
   })
 
   afterEach(() => {
@@ -82,10 +65,6 @@
     render(<AdaChatbot onDialogClose={mockOnDialogClose} />)
 
     await waitFor(() => {
-<<<<<<< HEAD
-      expect(mockOnDialogClose).toHaveBeenCalledTimes(1)
-    })
-=======
       expect(mockAdaEmbed.start).toHaveBeenCalled()
     })
 
@@ -98,7 +77,6 @@
       },
       {timeout: 5000},
     )
->>>>>>> 40dcc2b7
   })
 
   it('does nothing when Ada embed is not available', async () => {
@@ -148,19 +126,11 @@
     ;(window as any).adaSettings = globalSettings
 
     render(<AdaChatbot onDialogClose={mockOnDialogClose} />)
-<<<<<<< HEAD
 
     await waitFor(() => {
       expect(mockAdaEmbed.start).toHaveBeenCalledTimes(1)
     })
 
-=======
-
-    await waitFor(() => {
-      expect(mockAdaEmbed.start).toHaveBeenCalledTimes(1)
-    })
-
->>>>>>> 40dcc2b7
     const passedConfig = mockAdaEmbed.start.mock.calls[0][0]
 
     expect(passedConfig.metaFields).toEqual(globalSettings.metaFields)
@@ -180,16 +150,12 @@
   })
 
   it('does not toggle Ada when chat is already open', async () => {
-<<<<<<< HEAD
-    mockAdaEmbed.getInfo.mockResolvedValue({isChatOpen: true, hasActiveChatter: false})
-=======
     mockAdaEmbed.getInfo.mockResolvedValue({
       isChatOpen: true,
       isDrawerOpen: true,
       hasActiveChatter: false,
       hasClosedChat: false,
     })
->>>>>>> 40dcc2b7
 
     render(<AdaChatbot onDialogClose={mockOnDialogClose} />)
 
@@ -226,16 +192,6 @@
     expect(localStorage.getItem(DRAWER_OPEN_KEY)).toBe('false')
   })
 
-<<<<<<< HEAD
-  it('marks chat as active and drawer open via toggleCallback', async () => {
-    render(<AdaChatbot onDialogClose={mockOnDialogClose} />)
-
-    await waitFor(() => {
-      expect(mockAdaEmbed.start).toHaveBeenCalled()
-    })
-
-    const {toggleCallback} = mockAdaEmbed.start.mock.calls[0][0]
-=======
   it('restores drawer open only when it was previously open and not closed by user', async () => {
     localStorage.setItem(DRAWER_OPEN_KEY, 'true')
     mockAdaEmbed.getInfo.mockResolvedValue({
@@ -250,164 +206,10 @@
     await waitFor(() => {
       expect(mockAdaEmbed.start).toHaveBeenCalled()
     })
->>>>>>> 40dcc2b7
 
     const {adaReadyCallback} = mockAdaEmbed.start.mock.calls[0][0]
     await adaReadyCallback()
 
-<<<<<<< HEAD
-    expect(localStorage.getItem(CHAT_CLOSED_KEY)).toBe('false')
-    expect(localStorage.getItem(DRAWER_OPEN_KEY)).toBe('true')
-  })
-
-  it('restores drawer open only when it was previously open and not closed by user', async () => {
-    // Simulate user had drawer open previously
-    localStorage.setItem(DRAWER_OPEN_KEY, 'true')
-    mockAdaEmbed.getInfo.mockResolvedValue({isChatOpen: false, hasActiveChatter: true})
-
-    render(<AdaChatbot onDialogClose={mockOnDialogClose} />)
-
-    await waitFor(() => {
-      expect(mockAdaEmbed.start).toHaveBeenCalled()
-    })
-
-    const {adaReadyCallback} = mockAdaEmbed.start.mock.calls[0][0]
-    await adaReadyCallback()
-
-    expect(mockAdaEmbed.toggle).toHaveBeenCalled()
-  })
-
-  it('does not restore drawer when chat was explicitly closed by user', async () => {
-    localStorage.setItem(CHAT_CLOSED_KEY, 'true')
-    localStorage.setItem(DRAWER_OPEN_KEY, 'true')
-    mockAdaEmbed.getInfo
-      .mockResolvedValueOnce({isChatOpen: false, hasActiveChatter: true}) // First call from openAda
-      .mockResolvedValueOnce({isChatOpen: true, hasActiveChatter: true}) // After toggle
-
-    render(<AdaChatbot onDialogClose={mockOnDialogClose} />)
-
-    // Wait for openAda to complete (which calls toggle once)
-    await waitFor(() => {
-      expect(mockAdaEmbed.toggle).toHaveBeenCalledTimes(1)
-    })
-
-    const {adaReadyCallback} = mockAdaEmbed.start.mock.calls[0][0]
-    await adaReadyCallback()
-
-    // Should not have made additional toggle calls because wasClosedByUser() returns true
-    expect(mockAdaEmbed.toggle).toHaveBeenCalledTimes(1)
-  })
-
-  it('does not toggle when chat is already open in adaReadyCallback', async () => {
-    mockAdaEmbed.getInfo.mockResolvedValue({isChatOpen: true, hasActiveChatter: false})
-
-    render(<AdaChatbot onDialogClose={mockOnDialogClose} />)
-
-    await waitFor(() => {
-      expect(mockAdaEmbed.start).toHaveBeenCalled()
-    })
-
-    const {adaReadyCallback} = mockAdaEmbed.start.mock.calls[0][0]
-    await adaReadyCallback()
-
-    // Toggle should not be called in adaReadyCallback since chat is already open
-    expect(mockAdaEmbed.toggle).not.toHaveBeenCalled()
-  })
-
-  it('handles errors in adaReadyCallback gracefully', async () => {
-    mockAdaEmbed.getInfo.mockRejectedValue(new Error('getInfo failed'))
-
-    render(<AdaChatbot onDialogClose={mockOnDialogClose} />)
-
-    await waitFor(() => {
-      expect(mockAdaEmbed.start).toHaveBeenCalled()
-    })
-
-    const {adaReadyCallback} = mockAdaEmbed.start.mock.calls[0][0]
-    await adaReadyCallback()
-
-    expect(console.warn).toHaveBeenCalledWith('Ada ready callback failed:', expect.any(Error))
-  })
-
-  it('handles Ada initialization errors gracefully', async () => {
-    mockAdaEmbed.start.mockRejectedValue(new Error('Ada initialization failed'))
-
-    render(<AdaChatbot onDialogClose={mockOnDialogClose} />)
-
-    await waitFor(() => {
-      expect(console.error).toHaveBeenCalledWith('Failed to open Ada chatbot:', expect.any(Error))
-    })
-
-    expect(mockOnDialogClose).toHaveBeenCalledTimes(1)
-  })
-
-  it('prevents duplicate initialization with promise caching', async () => {
-    render(<AdaChatbot onDialogClose={mockOnDialogClose} />)
-    render(<AdaChatbot onDialogClose={mockOnDialogClose} />)
-
-    await waitFor(() => {
-      expect(mockAdaEmbed.start).toHaveBeenCalledTimes(1)
-    })
-  })
-
-  it('marks chat closed and drawer closed on end conversation event', async () => {
-    render(<AdaChatbot onDialogClose={mockOnDialogClose} />)
-
-    await waitFor(() => {
-      expect(mockAdaEmbed.start).toHaveBeenCalled()
-    })
-
-    const {onAdaEmbedLoaded} = mockAdaEmbed.start.mock.calls[0][0]
-    onAdaEmbedLoaded()
-
-    // Simulate end conversation event by invoking the callback passed to subscribeEvent
-    type SubscribeArgs = [eventKey: string, callback: () => void]
-    const subscribeCall = (mockAdaEmbed.subscribeEvent.mock.calls as SubscribeArgs[]).find(
-      (call: SubscribeArgs) => call[0] === 'ada:end_conversation',
-    )
-
-    if (subscribeCall) {
-      const callback = subscribeCall[1]
-      callback()
-    }
-
-    expect(localStorage.getItem(CHAT_CLOSED_KEY)).toBe('true')
-    expect(localStorage.getItem(DRAWER_OPEN_KEY)).toBe('false')
-  })
-
-  describe('autoRestoreAda', () => {
-    it('initializes Ada when not closed by user', async () => {
-      jest.isolateModules(() => {
-        localStorage.setItem(CHAT_CLOSED_KEY, 'false')
-        const {autoRestoreAda} = require('../AdaChatbot')
-
-        autoRestoreAda()
-      })
-
-      await waitFor(() => {
-        expect(mockAdaEmbed.start).toHaveBeenCalledTimes(1)
-      })
-    })
-
-    it('does not initialize Ada when closed by user', async () => {
-      jest.isolateModules(() => {
-        localStorage.setItem(CHAT_CLOSED_KEY, 'true')
-        const {autoRestoreAda} = require('../AdaChatbot')
-
-        autoRestoreAda()
-      })
-
-      await waitFor(() => {
-        expect(mockAdaEmbed.start).not.toHaveBeenCalled()
-      })
-    })
-
-    it('only runs once even when called multiple times', async () => {
-      jest.isolateModules(() => {
-        localStorage.setItem(CHAT_CLOSED_KEY, 'false')
-        const {autoRestoreAda} = require('../AdaChatbot')
-
-=======
     expect(mockAdaEmbed.toggle).toHaveBeenCalled()
   })
 
@@ -666,7 +468,6 @@
         localStorage.setItem(CHAT_CLOSED_KEY, 'false')
         const {autoRestoreAda} = require('../AdaChatbot')
 
->>>>>>> 40dcc2b7
         autoRestoreAda()
         autoRestoreAda()
         autoRestoreAda()
@@ -687,16 +488,12 @@
         const failingAdaEmbed = {
           start: jest.fn().mockRejectedValue(new Error('Init failed')),
           toggle: jest.fn(),
-<<<<<<< HEAD
-          getInfo: jest.fn().mockResolvedValue({isChatOpen: false, hasActiveChatter: false}),
-=======
           getInfo: jest.fn().mockResolvedValue({
             isChatOpen: false,
             isDrawerOpen: false,
             hasActiveChatter: false,
             hasClosedChat: false,
           }),
->>>>>>> 40dcc2b7
           subscribeEvent: jest.fn().mockResolvedValue(1),
         }
         ;(window as any).adaEmbed = failingAdaEmbed
@@ -713,8 +510,6 @@
 
       errorSpy!.mockRestore()
     })
-<<<<<<< HEAD
-=======
 
     it('does not assume adaReadyCallback runs on start() resolution', async () => {
       let capturedConfig: any
@@ -760,6 +555,5 @@
       // After ready runs, restore behavior should execute and toggle
       expect((window as any).adaEmbed.toggle).toHaveBeenCalledTimes(1)
     })
->>>>>>> 40dcc2b7
   })
 })