// eslint-disable-next-line @typescript-eslint/ban-ts-comment
// @ts-nocheck
/*
 * Copyright (C) 2022 - present Instructure, Inc.
 *
 * This file is part of Canvas.
 *
 * Canvas is free software: you can redistribute it and/or modify it under
 * the terms of the GNU Affero General Public License as published by the Free
 * Software Foundation, version 3 of the License.
 *
 * Canvas is distributed in the hope that it will be useful, but WITHOUT ANY
 * WARRANTY; without even the implied warranty of MERCHANTABILITY or FITNESS FOR
 * A PARTICULAR PURPOSE. See the GNU Affero General Public License for more
 * details.
 *
 * You should have received a copy of the GNU Affero General Public License along
 * with this program. If not, see <http://www.gnu.org/licenses/>.
 */

import React, {useCallback, useState} from 'react'
import ReactDOM from 'react-dom'
import {useScope as createI18nScope} from '@canvas/i18n'
import authenticity_token from '@canvas/authenticity-token'
import CanvasModal from '@canvas/instui-bindings/react/Modal'
import {showFlashAlert} from '@canvas/alerts/react/FlashAlert'
import {checkStatus, defaultFetchOptions} from '@canvas/util/xhr'
import {Button} from '@instructure/ui-buttons'
import {RadioInputGroup, RadioInput} from '@instructure/ui-radio-input'
import {Spinner} from '@instructure/ui-spinner'
import {Text} from '@instructure/ui-text'
import {Tooltip} from '@instructure/ui-tooltip'
import {View} from '@instructure/ui-view'
import {Flex} from '@instructure/ui-flex'
import type {Event, Which} from './types'
import {subAssignmentOrOverride} from '@canvas/calendar/jquery/CommonEvent/SubAssignment'

const I18n = createI18nScope('calendar_event')

type Props = {
  readonly isOpen: boolean
  readonly onCancel: () => void
  readonly onDeleting: (which: Which) => void
  readonly onDeleted: (deletedEvents: [Event]) => void
  readonly onUpdated: (updatedEvents: [Event]) => void
  readonly delUrl: string
  readonly isRepeating: boolean
  readonly isSeriesHead: boolean
  readonly eventType: string
}

const DeleteCalendarEventDialog = ({
  isOpen,
  onCancel,
  onDeleting,
  onDeleted,
  onUpdated,
  delUrl,
  isRepeating,
  isSeriesHead,
  eventType,
}: Props) => {
  const [which, setWhich] = useState<Which>('one')
  const [isDeleting, setIsDeleting] = useState<boolean>(false)

  const handleCancel = useCallback(
    (e = null) => {
      if (e?.code !== 'Escape' && e?.target.type === 'radio') {
        return
      }
      onCancel()
    },
    [onCancel],
  )

  const handleDelete = useCallback(() => {
    setIsDeleting(true)
    onDeleting(which)
    const defaultOptions = {...defaultFetchOptions()}
    defaultOptions.headers['Content-Type'] = 'application/json'
    fetch(delUrl, {
      method: 'DELETE',
      ...defaultOptions,
      body: JSON.stringify({
        which,
        authenticity_token: authenticity_token(),
      }),
    })
      .then(checkStatus)
      .then(res => res.json())
      .then(result => {
        setIsDeleting(false)
        const sortedEvents = {
          deleted: [],
          updated: [],
        }
        const returnedEvents = Array.isArray(result) ? result : [result]
        returnedEvents.reduce((runningResult, currentValue) => {
          if (currentValue.workflow_state === 'deleted') {
            runningResult.deleted.push(currentValue)
          } else {
            runningResult.updated.push(currentValue)
          }
          return runningResult
        }, sortedEvents)
        onDeleted(sortedEvents.deleted)
        if (sortedEvents.updated.length > 0) {
          onUpdated(sortedEvents.updated)
        }
      })
      .catch(_err => {
        setIsDeleting(false)
        showFlashAlert({message: I18n.t('Delete failed'), type: 'error'})
      })
  }, [delUrl, onDeleted, onDeleting, onUpdated, which])

  const renderFooter = useCallback((): JSX.Element => {
    const tiptext = I18n.t('Wait for delete to complete')
    return (
      <Flex as="section" justifyItems="end">
        <Tooltip renderTip={isDeleting && tiptext} on={isDeleting ? ['hover', 'focus'] : []}>
          <Button color="secondary" margin="0 small 0" onClick={() => isDeleting || handleCancel()}>
            {I18n.t('Cancel')}
          </Button>
        </Tooltip>
        <Tooltip renderTip={isDeleting && tiptext} on={isDeleting ? ['hover', 'focus'] : []}>
          <Button color="danger" onClick={() => isDeleting || handleDelete()}>
            {isDeleting ? (
              <div style={{display: 'inline-block', margin: '-0.5rem 0.9rem'}}>
                <Spinner size="x-small" renderTitle={I18n.t('Deleting')} />
              </div>
            ) : (
              I18n.t('Delete')
            )}
          </Button>
        </Tooltip>
      </Flex>
    )
  }, [handleCancel, handleDelete, isDeleting])

  const renderRepeating = (): JSX.Element => {
    return (
      <RadioInputGroup
        name="which"
        defaultValue="one"
        description={I18n.t('Delete:')}
        onChange={(_event, value) => {
          setWhich(value)
        }}
      >
        <RadioInput value="one" label={I18n.t('This event')} />
        <RadioInput value="all" label={I18n.t('All events')} />
        {!isSeriesHead && (
          <RadioInput value="following" label={I18n.t('This and all following events')} />
        )}
      </RadioInputGroup>
    )
  }

  const renderOne = (): JSX.Element => {
    return (
      <Text>
        {eventType === 'assignment'
          ? I18n.t(
              'Are you sure you want to delete this event? Deleting this event will also delete the associated assignment.',
            )
          : subAssignmentOrOverride(eventType)
            ? I18n.t(
                'Are you sure you want to delete this event? Deleting this event will also delete the associated assignment and other checkpoints associated with the assignment.',
              )
            : I18n.t('Are you sure you want to delete this event?')}
      </Text>
    )
  }

  return (
    <CanvasModal
      open={isOpen}
      onDismiss={handleCancel}
      onSubmit={handleDelete}
      size="small"
      label={I18n.t('Confirm Deletion')}
      footer={renderFooter}
    >
      <View as="div" margin="0 small">
        {isRepeating ? renderRepeating() : renderOne()}
      </View>
    </CanvasModal>
  )
}

function renderDeleteCalendarEventDialog(element: Element, props: Props): void {
<<<<<<< HEAD
   
=======
>>>>>>> 51db239a
  ReactDOM.render(<DeleteCalendarEventDialog {...props} />, element)
}

export {DeleteCalendarEventDialog, renderDeleteCalendarEventDialog}<|MERGE_RESOLUTION|>--- conflicted
+++ resolved
@@ -190,10 +190,6 @@
 }
 
 function renderDeleteCalendarEventDialog(element: Element, props: Props): void {
-<<<<<<< HEAD
-   
-=======
->>>>>>> 51db239a
   ReactDOM.render(<DeleteCalendarEventDialog {...props} />, element)
 }
 
