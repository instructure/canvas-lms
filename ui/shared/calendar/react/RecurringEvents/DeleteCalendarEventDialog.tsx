--- conflicted
+++ resolved
@@ -189,11 +189,7 @@
 }
 
 function renderDeleteCalendarEventDialog(element: Element, props: Props): void {
-<<<<<<< HEAD
-  // eslint-disable-next-line no-restricted-properties
-=======
    
->>>>>>> 1c55606d
   ReactDOM.render(<DeleteCalendarEventDialog {...props} />, element)
 }
 
