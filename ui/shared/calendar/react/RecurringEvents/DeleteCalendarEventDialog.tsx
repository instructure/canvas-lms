// @ts-nocheck
/*
 * Copyright (C) 2022 - present Instructure, Inc.
 *
 * This file is part of Canvas.
 *
 * Canvas is free software: you can redistribute it and/or modify it under
 * the terms of the GNU Affero General Public License as published by the Free
 * Software Foundation, version 3 of the License.
 *
 * Canvas is distributed in the hope that it will be useful, but WITHOUT ANY
 * WARRANTY; without even the implied warranty of MERCHANTABILITY or FITNESS FOR
 * A PARTICULAR PURPOSE. See the GNU Affero General Public License for more
 * details.
 *
 * You should have received a copy of the GNU Affero General Public License along
 * with this program. If not, see <http://www.gnu.org/licenses/>.
 */

import React, {useCallback, useState} from 'react'
import ReactDOM from 'react-dom'
import {useScope as createI18nScope} from '@canvas/i18n'
import authenticity_token from '@canvas/authenticity-token'
import CanvasModal from '@canvas/instui-bindings/react/Modal'
import {showFlashAlert} from '@canvas/alerts/react/FlashAlert'
import {checkStatus, defaultFetchOptions} from '@canvas/util/xhr'
import {Button} from '@instructure/ui-buttons'
import {RadioInputGroup, RadioInput} from '@instructure/ui-radio-input'
import {Spinner} from '@instructure/ui-spinner'
import {Text} from '@instructure/ui-text'
import {Tooltip} from '@instructure/ui-tooltip'
import {View} from '@instructure/ui-view'
import {Flex} from '@instructure/ui-flex'
import {Event, Which} from './types'
import {subAssignmentOrOverride} from '@canvas/calendar/jquery/CommonEvent/SubAssignment'

const I18n = createI18nScope('calendar_event')

type Props = {
  readonly isOpen: boolean
  readonly onCancel: () => void
  readonly onDeleting: (which: Which) => void
  readonly onDeleted: (deletedEvents: [Event]) => void
  readonly onUpdated: (updatedEvents: [Event]) => void
  readonly delUrl: string
  readonly isRepeating: boolean
  readonly isSeriesHead: boolean
  readonly eventType: string
}

const DeleteCalendarEventDialog = ({
  isOpen,
  onCancel,
  onDeleting,
  onDeleted,
  onUpdated,
  delUrl,
  isRepeating,
  isSeriesHead,
  eventType,
}: Props) => {
  const [which, setWhich] = useState<Which>('one')
  const [isDeleting, setIsDeleting] = useState<boolean>(false)

  const handleCancel = useCallback(
    (e = null) => {
      if (e?.code !== 'Escape' && e?.target.type === 'radio') {
        return
      }
      onCancel()
    },
    [onCancel]
  )

  const handleDelete = useCallback(() => {
    setIsDeleting(true)
    onDeleting(which)
    const defaultOptions = {...defaultFetchOptions()}
    defaultOptions.headers['Content-Type'] = 'application/json'
    fetch(delUrl, {
      method: 'DELETE',
      ...defaultOptions,
      body: JSON.stringify({
        which,
        authenticity_token: authenticity_token(),
      }),
    })
      .then(checkStatus)
      .then(res => res.json())
      .then(result => {
        setIsDeleting(false)
        const sortedEvents = {
          deleted: [],
          updated: [],
        }
        const returnedEvents = Array.isArray(result) ? result : [result]
        returnedEvents.reduce((runningResult, currentValue) => {
          if (currentValue.workflow_state === 'deleted') {
            runningResult.deleted.push(currentValue)
          } else {
            runningResult.updated.push(currentValue)
          }
          return runningResult
        }, sortedEvents)
        onDeleted(sortedEvents.deleted)
        if (sortedEvents.updated.length > 0) {
          onUpdated(sortedEvents.updated)
        }
      })
      .catch(_err => {
        setIsDeleting(false)
        showFlashAlert({message: I18n.t('Delete failed'), type: 'error'})
      })
  }, [delUrl, onDeleted, onDeleting, onUpdated, which])

  const renderFooter = useCallback((): JSX.Element => {
    const tiptext = I18n.t('Wait for delete to complete')
    return (
      <Flex as="section" justifyItems="end">
        <Tooltip renderTip={isDeleting && tiptext} on={isDeleting ? ['hover', 'focus'] : []}>
          <Button color="secondary" margin="0 small 0" onClick={() => isDeleting || handleCancel()}>
            {I18n.t('Cancel')}
          </Button>
        </Tooltip>
        <Tooltip renderTip={isDeleting && tiptext} on={isDeleting ? ['hover', 'focus'] : []}>
          <Button color="danger" onClick={() => isDeleting || handleDelete()}>
            {isDeleting ? (
              <div style={{display: 'inline-block', margin: '-0.5rem 0.9rem'}}>
                <Spinner size="x-small" renderTitle={I18n.t('Deleting')} />
              </div>
            ) : (
              I18n.t('Delete')
            )}
          </Button>
        </Tooltip>
      </Flex>
    )
  }, [handleCancel, handleDelete, isDeleting])

  const renderRepeating = (): JSX.Element => {
    return (
      <RadioInputGroup
        name="which"
        defaultValue="one"
        description={I18n.t('Delete:')}
        onChange={(_event, value) => {
          setWhich(value)
        }}
      >
        <RadioInput value="one" label={I18n.t('This event')} />
        <RadioInput value="all" label={I18n.t('All events')} />
        {!isSeriesHead && (
          <RadioInput value="following" label={I18n.t('This and all following events')} />
        )}
      </RadioInputGroup>
    )
  }

  const renderOne = (): JSX.Element => {
    return (
      <Text>
        {eventType === 'assignment'
          ? I18n.t(
              'Are you sure you want to delete this event? Deleting this event will also delete the associated assignment.'
            )
          : subAssignmentOrOverride(eventType)
          ? I18n.t(
              'Are you sure you want to delete this event? Deleting this event will also delete the associated assignment and other checkpoints associated with the assignment.'
            )
          : I18n.t('Are you sure you want to delete this event?')}
      </Text>
    )
  }

  return (
    <CanvasModal
      open={isOpen}
      onDismiss={handleCancel}
      onSubmit={handleDelete}
      size="small"
      label={I18n.t('Confirm Deletion')}
      footer={renderFooter}
    >
      <View as="div" margin="0 small">
        {isRepeating ? renderRepeating() : renderOne()}
      </View>
    </CanvasModal>
  )
}

function renderDeleteCalendarEventDialog(element: Element, props: Props): void {
<<<<<<< HEAD
  // eslint-disable-next-line no-restricted-properties
=======
   
>>>>>>> 80d4da09
  ReactDOM.render(<DeleteCalendarEventDialog {...props} />, element)
}

export {DeleteCalendarEventDialog, renderDeleteCalendarEventDialog}<|MERGE_RESOLUTION|>--- conflicted
+++ resolved
@@ -189,11 +189,7 @@
 }
 
 function renderDeleteCalendarEventDialog(element: Element, props: Props): void {
-<<<<<<< HEAD
-  // eslint-disable-next-line no-restricted-properties
-=======
    
->>>>>>> 80d4da09
   ReactDOM.render(<DeleteCalendarEventDialog {...props} />, element)
 }
 
