/*
 * Copyright (C) 2023 - present Instructure, Inc.
 *
 * This file is part of Canvas.
 *
 * Canvas is free software: you can redistribute it and/or modify it under
 * the terms of the GNU Affero General Public License as published by the Free
 * Software Foundation, version 3 of the License.
 *
 * Canvas is distributed in the hope that it will be useful, but WITHOUT ANY
 * WARRANTY; without even the implied warranty of MERCHANTABILITY or FITNESS FOR
 * A PARTICULAR PURPOSE. See the GNU Affero General Public License for more
 * details.
 *
 * You should have received a copy of the GNU Affero General Public License along
 * with this program. If not, see <http://www.gnu.org/licenses/>.
 */

/**
 * WeekdayPicker is a component for selecting days of the week.
 * As the user clicks on the days, the selected days are highlighted
 * and onChange is called with the selected days. The selected days
 * are represented as an array of RRULE day values. (e.g. SU, MO, TU, etc.)
 * and are sorted in the order of the locale's first day of week.
 */

import React, {useCallback, useEffect, useRef, useState, useMemo} from 'react'
import moment from 'moment'
import {AccessibleContent} from '@instructure/ui-a11y-content'
import {FormFieldGroup} from '@instructure/ui-form-field'
import {Text} from '@instructure/ui-text'
import {View} from '@instructure/ui-view'
import {useScope as createI18nScope} from '@canvas/i18n'
import {IconWarningSolid} from '@instructure/ui-icons'
import {Alert} from '@instructure/ui-alerts'

import type {RRULEDayValue, SelectedDaysArray} from '../types'

const I18n = createI18nScope('calendar_custom_recurring_event_weekday_picker')

export type WeekArray = [string, string, string, string, string, string, string]
export type WeekDaysSpec = {
  dayNames: WeekArray
  dayAbbreviations: WeekArray
  dayRRULEValues: WeekArray
}

export type OnDaysChange = (selectedDays: SelectedDaysArray) => void

export type WeekdayPickerProps = {
  readonly selectedDays?: SelectedDaysArray
  readonly onChange: OnDaysChange
  readonly locale: string
}

const defaultWeekDayAbbreviations = ['Su', 'Mo', 'Tu', 'We', 'Th', 'Fr', 'Sa']

export default function WeekdayPicker({locale, selectedDays = [], onChange}: WeekdayPickerProps) {
  const [showError, setShowError] = useState(selectedDays.length === 0)
  const [weekDays, setWeekDays] = useState<WeekDaysSpec>({
    dayNames: [
      I18n.t('Sunday'),
      I18n.t('Monday'),
      I18n.t('Tuesday'),
      I18n.t('Wednesday'),
      I18n.t('Thursday'),
      I18n.t('Friday'),
      I18n.t('Saturday'),
    ],
    dayAbbreviations:
      I18n.lookup('date.datepicker.column_headings', {locale}) || defaultWeekDayAbbreviations,
    dayRRULEValues: ['SU', 'MO', 'TU', 'WE', 'TH', 'FR', 'SA'],
  })
  const localeRef = useRef<string>(locale)
  const [firstDayOfWeek] = useState<number>(moment.localeData(locale).firstDayOfWeek())

  useEffect(() => {
    if (locale !== localeRef.current) {
      throw new Error('locale prop cannot be changed after initial render')
    }
  }, [locale])

  useEffect(() => {
    setWeekDays(prevWeekDays => {
      const newWeekdays: WeekDaysSpec = {
        dayNames: [...prevWeekDays.dayNames],
        dayAbbreviations: [...prevWeekDays.dayAbbreviations],
        dayRRULEValues: [...prevWeekDays.dayRRULEValues],
      }
      for (let i = 0; i < firstDayOfWeek; ++i) {
        newWeekdays.dayNames.push(newWeekdays.dayNames.shift() as string)
        newWeekdays.dayAbbreviations.push(newWeekdays.dayAbbreviations.shift() as string)
        newWeekdays.dayRRULEValues.push(newWeekdays.dayRRULEValues.shift() as string)
      }
      return newWeekdays
    })
    // eslint-disable-next-line react-hooks/exhaustive-deps
  }, [])

  const handleDayChange = useCallback(
    (e: React.ChangeEvent<HTMLInputElement>) => {
      const day = e.target.value
      const checked = e.target.checked
      const newDays: SelectedDaysArray = [...selectedDays]
      if (checked && !selectedDays.includes(day as RRULEDayValue)) {
        newDays.push(day as RRULEDayValue)
      } else if (!checked) {
        const index = selectedDays.indexOf(day as RRULEDayValue)
        if (index !== -1) {
          newDays.splice(index, 1)
        }
      }
      const sortedDays = newDays.sort(
        (a, b) => weekDays.dayRRULEValues.indexOf(a) - weekDays.dayRRULEValues.indexOf(b),
      )
      setShowError(sortedDays.length === 0)
      onChange(sortedDays)
    },
    [onChange, selectedDays, weekDays.dayRRULEValues],
  )

  // until canvas is on instui 8 where <Flex> has the gap prop
  const flexStyle = {
    display: 'flex',
    gap: '.5rem',
  }

  const alertStyle = {
    padding: '0 0.375rem 0 0',
    verticalAlign: 'bottom',
  }

  const description = useMemo(
    () =>
      showError ? (
        <>
          {I18n.t('Repeats on:')}
          <Text color="danger">*</Text>
        </>
      ) : (
        <>
          {I18n.t('Repeats on:')}
          <span aria-hidden="true">*</span>
        </>
      ),
<<<<<<< HEAD
    [showError]
=======
    [showError],
>>>>>>> 51db239a
  )

  return (
    <FormFieldGroup description={description} layout="stacked">
      {showError && (
        <View width="100%" display="block">
          <Text color="danger">
            <span style={alertStyle}>
              <IconWarningSolid size="x-small" color="error" />
            </span>
            {I18n.t('Please select at least one option')}
          </Text>
          <Alert
            variant="error"
            screenReaderOnly={true}
            liveRegionPoliteness="assertive"
            isLiveRegionAtomic={true}
            liveRegion={() => document.getElementById('flash_screenreader_holder') as HTMLElement}
          >
            {I18n.t('Please select at least one option')}
          </Alert>
        </View>
      )}
      <div style={flexStyle}>
        {weekDays.dayRRULEValues.map((d, i) => {
          const checked = selectedDays.includes(d as RRULEDayValue)
          return (
            <OneDay
              key={d}
              label={weekDays.dayAbbreviations[i]}
              screenreaderLabel={weekDays.dayNames[i]}
              value={d}
              checked={checked}
              onChange={handleDayChange}
            />
          )
        })}
      </div>
    </FormFieldGroup>
  )
}

export type OneDayProps = {
  readonly label: string
  readonly screenreaderLabel: string
  readonly value: string
  readonly checked: boolean
  readonly onChange: (e: React.ChangeEvent<HTMLInputElement>) => void
}

export function OneDay({label, screenreaderLabel, value, checked, onChange}: OneDayProps) {
  const id = label.replaceAll(/\s/g, '')
  const bgcolor = checked ? 'brand' : 'secondary'

  const [focused, setFocused] = useState<boolean>(false)

  return (
    // it does by virtue of wrapping it
    // eslint-disable-next-line jsx-a11y/label-has-associated-control
    <label>
      <View
        as="div"
        background={bgcolor}
        borderRadius="pill"
        display="flex"
        margin="0"
        minHeight="3rem"
        minWidth="3rem"
        padding="small"
        position="relative"
        withFocusOutline={focused}
      >
        <input
          id={id}
          value={value}
          type="checkbox"
          style={{opacity: 0.0001, position: 'absolute', left: 0, top: 0, pointerEvents: 'none'}}
          checked={checked}
          aria-checked={checked}
          onChange={onChange}
          onFocus={() => setFocused(true)}
          onBlur={() => setFocused(false)}
        />
        <span style={{margin: '0 auto'}}>
          <AccessibleContent alt={screenreaderLabel}>
            <Text color={checked ? 'primary-inverse' : 'primary'}>{label}</Text>
          </AccessibleContent>
        </span>
      </View>
    </label>
  )
}<|MERGE_RESOLUTION|>--- conflicted
+++ resolved
@@ -143,11 +143,7 @@
           <span aria-hidden="true">*</span>
         </>
       ),
-<<<<<<< HEAD
-    [showError]
-=======
     [showError],
->>>>>>> 51db239a
   )
 
   return (
