--- conflicted
+++ resolved
@@ -18,7 +18,6 @@
 
 import {useScope as useI18nScope} from '@canvas/i18n'
 import $ from 'jquery'
-import htmlEscape from 'html-escape'
 import fcUtil from '../fcUtil.coffee'
 import semanticDateRange from '@canvas/datetime/semanticDateRange'
 import CommonEvent from './CommonEvent'
@@ -79,10 +78,7 @@
     this.webConference = data.web_conference
     this.important_dates = data.important_dates
     this.series_natural_language = data.series_natural_language
-<<<<<<< HEAD
-=======
     this.blackout_date = data.blackout_date
->>>>>>> b85be89e
     return CalendarEvent.__super__.copyDataFromObject.apply(this, arguments)
   },
 
