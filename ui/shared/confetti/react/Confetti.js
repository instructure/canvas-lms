/*
 * Copyright (C) 2020 - present Instructure, Inc.
 *
 * This file is part of Canvas.
 *
 * Canvas is free software: you can redistribute it and/or modify it under
 * the terms of the GNU Affero General Public License as published by the Free
 * Software Foundation, version 3 of the License.
 *
 * Canvas is distributed in the hope that it will be useful, but WITHOUT ANY
 * WARRANTY; without even the implied warranty of MERCHANTABILITY or FITNESS FOR
 * A PARTICULAR PURPOSE. See the GNU Affero General Public License for more
 * details.
 *
 * You should have received a copy of the GNU Affero General Public License along
 * with this program. If not, see <http://www.gnu.org/licenses/>.
 */

import React from 'react'
import ConfettiGenerator from '../javascript/ConfettiGenerator'
import getRandomConfettiFlavor from './confettiFlavor'
import {showFlashAlert} from '@canvas/alerts/react/FlashAlert'
import {useScope as useI18nScope} from '@canvas/i18n'
import hex2Rgb from '@canvas/util/hex2rgb'

const I18n = useI18nScope('confetti')

<<<<<<< HEAD
=======
const getBrandingColors = () => {
  if (window.ENV.confetti_branding_enabled && window.ENV.active_brand_config) {
    const colorVars = window.ENV.active_brand_config.variables
    const primaryBrand = colorVars['ic-brand-primary']
    const secondaryBrand = colorVars['ic-brand-global-nav-bgd']
    const colors = []
    if (primaryBrand) colors.push(Object.values(hex2Rgb(primaryBrand)))
    if (secondaryBrand) colors.push(Object.values(hex2Rgb(secondaryBrand)))
    if (colors.length > 0) {
      return {
        colors
      }
    }
  }
  return {}
}

const getProps = () => {
  const props = ['square', getRandomConfettiFlavor()]
  if (window.ENV.confetti_branding_enabled && window.ENV.active_brand_config) {
    const variables = window.ENV.active_brand_config.variables
    const logoUrl = variables['ic-brand-header-image']
    if (logoUrl) {
      props.push({
        key: 'logo',
        type: 'image',
        src: logoUrl,
        weight: 0.05,
        size: 40
      })
    }
  }
  return props.filter(p => p !== null)
}

>>>>>>> e581f540
export default function Confetti({triggerCount}) {
  const [visible, setVisible] = React.useState(true)
  React.useEffect(() => {
    if (!visible) {
      setVisible(true)
    }
    // eslint-disable-next-line react-hooks/exhaustive-deps
  }, [triggerCount])

  React.useEffect(() => {
    if (window.ENV.disable_celebrations || !visible) {
      return
    }

    let forcefulCleanup
    let clearConfettiOnSpaceOrEscape
    let confetti

    const cleanup = () => {
      confetti.clear()

      document.body.removeEventListener('keydown', clearConfettiOnSpaceOrEscape)

      if (forcefulCleanup) {
        forcefulCleanup = clearTimeout(forcefulCleanup)
      }
      setVisible(false)
    }

    confetti = new ConfettiGenerator({
<<<<<<< HEAD
      props: ['square', getRandomConfettiFlavor()].filter(p => p !== null)
=======
      props: getProps(),
      ...getBrandingColors()
>>>>>>> e581f540
    })

    clearConfettiOnSpaceOrEscape = event => {
      if (event.keyCode === 32 || event.keyCode === 27) {
        event.preventDefault()
        cleanup()
      }
    }

    document.body.addEventListener('keydown', clearConfettiOnSpaceOrEscape)
    confetti.render()
    setTimeout(() => {
      showFlashAlert({
        message: I18n.t('Great work! From the Canvas developers'),
        srOnly: true
      })
    }, 2500)

    // Automatically clear animation after 3 seconds, avoiding 5 second window
    // defined by WCAG Success Criterion 2.2.2: Pause, Stop, Hide.
    forcefulCleanup = setTimeout(cleanup, 3000)

    return cleanup
  }, [visible])

  return window.ENV.disable_celebrations || !visible ? null : (
    <canvas
      id="confetti-canvas"
      data-testid="confetti-canvas"
      style={{position: 'fixed', top: 0, left: 0}}
    />
  )
}<|MERGE_RESOLUTION|>--- conflicted
+++ resolved
@@ -25,8 +25,6 @@
 
 const I18n = useI18nScope('confetti')
 
-<<<<<<< HEAD
-=======
 const getBrandingColors = () => {
   if (window.ENV.confetti_branding_enabled && window.ENV.active_brand_config) {
     const colorVars = window.ENV.active_brand_config.variables
@@ -62,7 +60,6 @@
   return props.filter(p => p !== null)
 }
 
->>>>>>> e581f540
 export default function Confetti({triggerCount}) {
   const [visible, setVisible] = React.useState(true)
   React.useEffect(() => {
@@ -93,12 +90,8 @@
     }
 
     confetti = new ConfettiGenerator({
-<<<<<<< HEAD
-      props: ['square', getRandomConfettiFlavor()].filter(p => p !== null)
-=======
       props: getProps(),
       ...getBrandingColors()
->>>>>>> e581f540
     })
 
     clearConfettiOnSpaceOrEscape = event => {
