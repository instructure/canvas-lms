--- conflicted
+++ resolved
@@ -655,8 +655,6 @@
   }
 }
 
-<<<<<<< HEAD
-=======
 const getAllPage = async (queryFn, pickFn) => {
   const {data: initialData} = JSON.parse(JSON.stringify(await queryFn(null)))
 
@@ -676,7 +674,6 @@
   return {data: initialData}
 }
 
->>>>>>> e54868b5
 export const getAllChildGroups = async ({client, contextId, contextType}) => {
 
   const pickFn = {
@@ -696,26 +693,6 @@
       fetchPolicy: 'network-only',
     })
   }
-<<<<<<< HEAD
-    const {data: initialData} = JSON.parse(JSON.stringify(await query(null)))
-
-  const groupConnection = pickFn(initialData)
-
-  while (true) {
-    const after = groupConnection?.pageInfo?.hasNextPage
-        && groupConnection?.pageInfo?.endCursor
-
-    if (!after) break
-
-    const {data: pagedData} = await query(after)
-
-    const pagedGroupConnection = pickFn(pagedData)
-    groupConnection.nodes = groupConnection.nodes.concat(pagedGroupConnection.nodes)
-    groupConnection.pageInfo = pagedGroupConnection.pageInfo
-  }
-
-  return {data: initialData}
-=======
 
   return getAllPage(query, pickFn)
 }
@@ -747,5 +724,4 @@
   }
 
   return getAllPage(query, pickFn)
->>>>>>> e54868b5
 }