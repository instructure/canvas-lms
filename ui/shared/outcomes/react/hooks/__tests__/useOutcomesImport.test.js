/*
 * Copyright (C) 2021 - present Instructure, Inc.
 *
 * This file is part of Canvas.
 *
 * Canvas is free software: you can redistribute it and/or modify it under
 * the terms of the GNU Affero General Public License as published by the Free
 * Software Foundation, version 3 of the License.
 *
 * Canvas is distributed in the hope that it will be useful, but WITHOUT ANY
 * WARRANTY; without even the implied warranty of MERCHANTABILITY or FITNESS FOR
 * A PARTICULAR PURPOSE. See the GNU Affero General Public License for more
 * details.
 *
 * You should have received a copy of the GNU Affero General Public License along
 * with this program. If not, see <http://www.gnu.org/licenses/>.
 */

import React from 'react'
import {renderHook, act} from '@testing-library/react-hooks/dom'
import useOutcomesImport, {
  IMPORT_PENDING,
  IMPORT_FAILED,
  IMPORT_COMPLETED
} from '../useOutcomesImport'
import {createCache} from '@canvas/apollo'
import {MockedProvider} from '@apollo/react-testing'
import OutcomesContext from '../../contexts/OutcomesContext'
import {importGroupMocks, importOutcomeMocks} from '../../../mocks/Management'
import * as FlashAlert from '@canvas/alerts/react/FlashAlert'
import resolveProgress from '@canvas/progress/resolve_progress'

jest.mock('@canvas/progress/resolve_progress')
jest.useFakeTimers()

describe('useOutcomesImport', () => {
  let cache, showFlashAlertSpy
  const groupId = '100'
  const outcomeId = '200'
  const outcomesCount = 2
  const outcomeCount = 1
  beforeEach(() => {
    cache = createCache()
    showFlashAlertSpy = jest.spyOn(FlashAlert, 'showFlashAlert')
    resolveProgress.mockImplementation(() => Promise.resolve())
  })

  afterEach(() => {
    jest.clearAllMocks()
  })

  const wrapper = ({
    children,
    mocks = importGroupMocks(),
    contextType = 'Account',
    contextId = '1'
  }) => (
    <MockedProvider cache={cache} mocks={mocks}>
      <OutcomesContext.Provider value={{env: {contextType, contextId}}}>
        {children}
      </OutcomesContext.Provider>
    </MockedProvider>
  )

  it('creates custom hook with proper exports', () => {
    const {result} = renderHook(() => useOutcomesImport(), {
      wrapper
    })
    expect(typeof result.current.importOutcomes).toBe('function')
    expect(typeof result.current.clearGroupsStatus).toBe('function')
    expect(typeof result.current.clearOutcomesStatus).toBe('function')
    expect(typeof result.current.importGroupsStatus).toBe('object')
    expect(typeof result.current.importOutcomesStatus).toBe('object')
    expect(typeof result.current.hasAddedOutcomes).toBe('boolean')
    expect(typeof result.current.setHasAddedOutcomes).toBe('function')
  })

  describe('Group import', () => {
    it('adds imported group id with pending status to importGroupsStatus before starting group import', async () => {
      const {result} = renderHook(() => useOutcomesImport(), {
        wrapper
      })
      act(() => {
        result.current.importOutcomes(groupId, outcomesCount)
      })
      expect(result.current.importGroupsStatus).toEqual({[groupId]: IMPORT_PENDING})
    })

    it('sets status of imported group to failed if import fails', async () => {
      const {result} = renderHook(() => useOutcomesImport(), {
        wrapper,
        initialProps: {
          mocks: importGroupMocks({failResponse: true})
        }
      })
      act(() => {
        result.current.importOutcomes(groupId, outcomesCount)
      })
      await act(async () => jest.runAllTimers())
      expect(result.current.importGroupsStatus).toEqual({[groupId]: IMPORT_FAILED})
    })

    it('calls progress tracker after group import mutation is triggered', async () => {
      const {result} = renderHook(() => useOutcomesImport(), {
        wrapper
      })
      act(() => {
        result.current.importOutcomes(groupId, outcomesCount)
      })
      await act(async () => jest.runAllTimers())
      expect(resolveProgress).toHaveBeenCalled()
      expect(resolveProgress).toHaveBeenCalledWith(
        {
          url: '/api/v1/progress/111',
          workflow_state: 'queued'
        },
        {
          interval: 5000
        }
      )
    })

    it('changes import group status from pending to completed when progress tracker resolves', async () => {
      const {result} = renderHook(() => useOutcomesImport(), {
        wrapper
      })
      act(() => {
        result.current.importOutcomes(groupId, outcomesCount)
      })
      expect(result.current.importGroupsStatus).toEqual({[groupId]: IMPORT_PENDING})
      await act(async () => jest.runAllTimers())
      expect(result.current.importGroupsStatus).toEqual({[groupId]: IMPORT_COMPLETED})
    })

    it('changes import group status from pending to failed if progress tracker throws error', async () => {
      resolveProgress.mockImplementationOnce(() => Promise.reject(new Error()))
      const {result} = renderHook(() => useOutcomesImport(), {
        wrapper
      })
      act(() => {
        result.current.importOutcomes(groupId, outcomesCount)
      })
      expect(result.current.importGroupsStatus).toEqual({[groupId]: IMPORT_PENDING})
      await act(async () => jest.runAllTimers())
      expect(showFlashAlertSpy).toHaveBeenCalledWith({
        message: 'An error occurred while importing these outcomes.',
        type: 'error'
      })
      expect(result.current.importGroupsStatus).toEqual({[groupId]: IMPORT_FAILED})
    })

    it('imports group in Account context and displays flash confirmation', async () => {
      const {result} = renderHook(() => useOutcomesImport(), {
        wrapper
      })
      act(() => {
        result.current.importOutcomes(groupId, outcomesCount)
      })
      await act(async () => jest.runAllTimers())
      expect(showFlashAlertSpy).toHaveBeenCalledWith({
<<<<<<< HEAD
        message: '2 outcomes have been successfully added to this account.',
=======
        message: 'All outcomes from 2 have been successfully added to this account.',
>>>>>>> 0a2b2f26
        type: 'success'
      })
    })

    it('imports group in Course context and displays flash confirmation', async () => {
      const {result} = renderHook(() => useOutcomesImport(), {
        wrapper,
        initialProps: {
          mocks: importGroupMocks({
            targetContextId: '2',
            targetContextType: 'Course'
          }),
          contextType: 'Course',
          contextId: '2'
        }
      })
      act(() => {
        result.current.importOutcomes(groupId, outcomesCount)
      })
      await act(async () => jest.runAllTimers())
      expect(showFlashAlertSpy).toHaveBeenCalledWith({
<<<<<<< HEAD
        message: '2 outcomes have been successfully added to this course.',
=======
        message: 'All outcomes from 2 have been successfully added to this course.',
>>>>>>> 0a2b2f26
        type: 'success'
      })
    })

    it('sets hasAddedOutcomes to true after an import', async () => {
      const {result} = renderHook(() => useOutcomesImport(), {
        wrapper
      })
      act(() => {
        result.current.importOutcomes(groupId, outcomesCount)
      })
      await act(async () => jest.runAllTimers())
      expect(result.current.hasAddedOutcomes).toEqual(true)
    })

    it('displays flash error message with details if cannot import group', async () => {
      const {result} = renderHook(() => useOutcomesImport(), {
        wrapper,
        initialProps: {
          mocks: importGroupMocks({failResponse: true})
        }
      })
      act(() => {
        result.current.importOutcomes('100')
      })
      await act(async () => jest.runAllTimers())
      expect(showFlashAlertSpy).toHaveBeenCalledWith({
        message: 'An error occurred while importing these outcomes: GraphQL error: Network error.',
        type: 'error'
      })
    })

    it('displays flash error generic message if cannot import group and no error details', async () => {
      const {result} = renderHook(() => useOutcomesImport(), {
        wrapper,
        initialProps: {
          mocks: importGroupMocks({failMutationNoErrMsg: true})
        }
      })
      act(() => {
        result.current.importOutcomes('100')
      })
      await act(async () => jest.runAllTimers())
      expect(showFlashAlertSpy).toHaveBeenCalledWith({
        message: 'An error occurred while importing these outcomes.',
        type: 'error'
      })
    })

    it('clears importGroupsStatus if clearGroupsStatus called', async () => {
      const {result} = renderHook(() => useOutcomesImport(), {
        wrapper
      })
      act(() => {
        result.current.importOutcomes(groupId, outcomesCount)
      })
      await act(async () => jest.runAllTimers())
      expect(result.current.importGroupsStatus).toEqual({[groupId]: IMPORT_COMPLETED})
      act(() => {
        result.current.clearGroupsStatus()
      })
      expect(result.current.importGroupsStatus).toEqual({})
    })
  })

  describe('Outcome import', () => {
    it('adds imported outcome id with pending status to importOutcomesStatus before starting outcome import', async () => {
      const {result} = renderHook(() => useOutcomesImport(), {
        wrapper,
        initialProps: {
          mocks: importOutcomeMocks()
        }
      })
      act(() => {
        result.current.importOutcomes(outcomeId, outcomeCount, false)
      })
      expect(result.current.importOutcomesStatus).toEqual({[outcomeId]: IMPORT_PENDING})
    })

    it('sets status of imported outcome to failed if import fails', async () => {
      const {result} = renderHook(() => useOutcomesImport(), {
        wrapper,
        initialProps: {
          mocks: importOutcomeMocks({failResponse: true})
        }
      })
      act(() => {
        result.current.importOutcomes(outcomeId, outcomeCount, false)
      })
      await act(async () => jest.runAllTimers())
      expect(result.current.importOutcomesStatus).toEqual({[outcomeId]: IMPORT_FAILED})
    })

    it('calls progress tracker after outcome import mutation is triggered', async () => {
      const {result} = renderHook(() => useOutcomesImport(), {
        wrapper,
        initialProps: {
          mocks: importOutcomeMocks()
        }
      })
      act(() => {
        result.current.importOutcomes(outcomeId, outcomeCount, false)
      })
      await act(async () => jest.runAllTimers())
      expect(resolveProgress).toHaveBeenCalled()
      expect(resolveProgress).toHaveBeenCalledWith(
        {
          url: '/api/v1/progress/211',
          workflow_state: 'queued'
        },
        {
          interval: 1000
        }
      )
    })

    it('changes import outcome status from pending to completed when progress tracker resolves', async () => {
      const {result} = renderHook(() => useOutcomesImport(), {
        wrapper,
        initialProps: {
          mocks: importOutcomeMocks()
        }
      })
      act(() => {
        result.current.importOutcomes(outcomeId, outcomeCount, false)
      })
      expect(result.current.importOutcomesStatus).toEqual({[outcomeId]: IMPORT_PENDING})
      await act(async () => jest.runAllTimers())
      expect(result.current.importOutcomesStatus).toEqual({[outcomeId]: IMPORT_COMPLETED})
    })

    it('changes import outcome status from pending to failed if progress tracker throws error', async () => {
      resolveProgress.mockImplementationOnce(() => Promise.reject(new Error()))
      const {result} = renderHook(() => useOutcomesImport(), {
        wrapper,
        initialProps: {
          mocks: importOutcomeMocks()
        }
      })
      act(() => {
        result.current.importOutcomes(outcomeId, outcomeCount, false)
      })
      expect(result.current.importOutcomesStatus).toEqual({[outcomeId]: IMPORT_PENDING})
      await act(async () => jest.runAllTimers())
      expect(showFlashAlertSpy).toHaveBeenCalledWith({
        message: 'An error occurred while importing this outcome.',
        type: 'error'
      })
      expect(result.current.importOutcomesStatus).toEqual({[outcomeId]: IMPORT_FAILED})
    })

    it('displays flash error message with details if cannot import outcome', async () => {
      const {result} = renderHook(() => useOutcomesImport(), {
        wrapper,
        initialProps: {
          mocks: importOutcomeMocks({failResponse: true})
        }
      })
      act(() => {
        result.current.importOutcomes(outcomeId, outcomeCount, false)
      })
      await act(async () => jest.runAllTimers())
      expect(showFlashAlertSpy).toHaveBeenCalledWith({
        message: 'An error occurred while importing this outcome: GraphQL error: Network error.',
        type: 'error'
      })
    })

    it('displays flash error generic message if cannot import outcome and no error details', async () => {
      const {result} = renderHook(() => useOutcomesImport(), {
        wrapper,
        initialProps: {
          mocks: importOutcomeMocks({failMutationNoErrMsg: true})
        }
      })
      act(() => {
        result.current.importOutcomes(outcomeId, outcomeCount, false)
      })
      await act(async () => jest.runAllTimers())
      expect(showFlashAlertSpy).toHaveBeenCalledWith({
        message: 'An error occurred while importing this outcome.',
        type: 'error'
      })
    })

    it('clears importOutcomesStatus if clearOutcomesStatus called', async () => {
      const {result} = renderHook(() => useOutcomesImport(), {
        wrapper,
        initialProps: {
          mocks: importOutcomeMocks()
        }
      })
      act(() => {
        result.current.importOutcomes(outcomeId, outcomeCount, false)
      })
      await act(async () => jest.runAllTimers())
      expect(result.current.importOutcomesStatus).toEqual({[outcomeId]: IMPORT_COMPLETED})
      act(() => {
        result.current.clearOutcomesStatus()
      })
      expect(result.current.importOutcomesStatus).toEqual({})
    })

    it('passes sourceContextId and sourceContexType to outcome import mutation if provided', async () => {
      const {result} = renderHook(() => useOutcomesImport(), {
        wrapper,
        initialProps: {
          mocks: importOutcomeMocks({sourceContextId: 300, sourceContextType: 'Account'})
        }
      })
      act(() => {
        result.current.importOutcomes(outcomeId, outcomeCount, false, 300, 'Account')
      })
      await act(async () => jest.runAllTimers())
      expect(result.current.importOutcomesStatus).toEqual({[outcomeId]: IMPORT_COMPLETED})
    })
  })
})<|MERGE_RESOLUTION|>--- conflicted
+++ resolved
@@ -158,11 +158,7 @@
       })
       await act(async () => jest.runAllTimers())
       expect(showFlashAlertSpy).toHaveBeenCalledWith({
-<<<<<<< HEAD
-        message: '2 outcomes have been successfully added to this account.',
-=======
         message: 'All outcomes from 2 have been successfully added to this account.',
->>>>>>> 0a2b2f26
         type: 'success'
       })
     })
@@ -184,11 +180,7 @@
       })
       await act(async () => jest.runAllTimers())
       expect(showFlashAlertSpy).toHaveBeenCalledWith({
-<<<<<<< HEAD
-        message: '2 outcomes have been successfully added to this course.',
-=======
         message: 'All outcomes from 2 have been successfully added to this course.',
->>>>>>> 0a2b2f26
         type: 'success'
       })
     })
