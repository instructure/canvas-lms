/*
 * Copyright (C) 2021 - present Instructure, Inc.
 *
 * This file is part of Canvas.
 *
 * Canvas is free software: you can redistribute it and/or modify it under
 * the terms of the GNU Affero General Public License as published by the Free
 * Software Foundation, version 3 of the License.
 *
 * Canvas is distributed in the hope that it will be useful, but WITHOUT ANY
 * WARRANTY; without even the implied warranty of MERCHANTABILITY or FITNESS FOR
 * A PARTICULAR PURPOSE. See the GNU Affero General Public License for more
 * details.
 *
 * You should have received a copy of the GNU Affero General Public License along
 * with this program. If not, see <http://www.gnu.org/licenses/>.
 */

import React from 'react'
import {renderHook, act} from '@testing-library/react-hooks/dom'
import useOutcomesImport, {
  IMPORT_PENDING,
  IMPORT_FAILED,
  IMPORT_COMPLETED
} from '../useOutcomesImport'
import {createCache} from '@canvas/apollo'
import {MockedProvider} from '@apollo/react-testing'
import OutcomesContext from '../../contexts/OutcomesContext'
import {importGroupMocks, importOutcomeMocks} from '../../../mocks/Management'
import * as FlashAlert from '@canvas/alerts/react/FlashAlert'
import resolveProgress from '@canvas/progress/resolve_progress'

jest.mock('@canvas/progress/resolve_progress')
jest.useFakeTimers()

describe('useOutcomesImport', () => {
  let cache, showFlashAlertSpy
  const groupId = '100'
  const outcomeId = '200'
  const outcomesCount = 2
  const outcomeCount = 1
  beforeEach(() => {
    cache = createCache()
    showFlashAlertSpy = jest.spyOn(FlashAlert, 'showFlashAlert')
    resolveProgress.mockImplementation(() => Promise.resolve())
  })

  afterEach(() => {
    jest.clearAllMocks()
  })

  const wrapper = ({
    children,
    mocks = importGroupMocks(),
    contextType = 'Account',
    contextId = '1'
  }) => (
    <MockedProvider cache={cache} mocks={mocks}>
      <OutcomesContext.Provider value={{env: {contextType, contextId}}}>
        {children}
      </OutcomesContext.Provider>
    </MockedProvider>
  )

  it('creates custom hook with proper exports', () => {
    const {result} = renderHook(() => useOutcomesImport(), {
      wrapper
    })
    expect(typeof result.current.importOutcomes).toBe('function')
    expect(typeof result.current.clearGroupsStatus).toBe('function')
    expect(typeof result.current.clearOutcomesStatus).toBe('function')
    expect(typeof result.current.importGroupsStatus).toBe('object')
    expect(typeof result.current.importOutcomesStatus).toBe('object')
  })

  describe('Group import', () => {
    it('adds imported group id with pending status to importGroupsStatus before starting group import', async () => {
      const {result} = renderHook(() => useOutcomesImport(), {
        wrapper
      })
      act(() => {
        result.current.importOutcomes(groupId, outcomesCount)
      })
      expect(result.current.importGroupsStatus).toEqual({[groupId]: IMPORT_PENDING})
    })

    it('sets status of imported group to failed if import fails', async () => {
      const {result} = renderHook(() => useOutcomesImport(), {
        wrapper,
        initialProps: {
          mocks: importGroupMocks({failResponse: true})
        }
      })
      act(() => {
        result.current.importOutcomes(groupId, outcomesCount)
      })
      await act(async () => jest.runAllTimers())
      expect(result.current.importGroupsStatus).toEqual({[groupId]: IMPORT_FAILED})
    })

    it('calls progress tracker after group import mutation is triggered', async () => {
      const {result} = renderHook(() => useOutcomesImport(), {
        wrapper
      })
      act(() => {
        result.current.importOutcomes(groupId, outcomesCount)
      })
      await act(async () => jest.runAllTimers())
      expect(resolveProgress).toHaveBeenCalled()
      expect(resolveProgress).toHaveBeenCalledWith(
        {
          url: '/api/v1/progress/111',
          workflow_state: 'queued'
        },
        {
          interval: 5000
        }
      )
    })

    it('changes import group status from pending to completed when progress tracker resolves', async () => {
      const {result} = renderHook(() => useOutcomesImport(), {
        wrapper
      })
      act(() => {
        result.current.importOutcomes(groupId, outcomesCount)
      })
      expect(result.current.importGroupsStatus).toEqual({[groupId]: IMPORT_PENDING})
      await act(async () => jest.runAllTimers())
      expect(result.current.importGroupsStatus).toEqual({[groupId]: IMPORT_COMPLETED})
    })

    it('changes import group status from pending to failed if progress tracker throws error', async () => {
      resolveProgress.mockImplementationOnce(() => Promise.reject(new Error()))
      const {result} = renderHook(() => useOutcomesImport(), {
        wrapper
      })
      act(() => {
        result.current.importOutcomes(groupId, outcomesCount)
      })
      expect(result.current.importGroupsStatus).toEqual({[groupId]: IMPORT_PENDING})
      await act(async () => jest.runAllTimers())
      expect(showFlashAlertSpy).toHaveBeenCalledWith({
        message: 'An error occurred while importing these outcomes.',
        type: 'error'
      })
      expect(result.current.importGroupsStatus).toEqual({[groupId]: IMPORT_FAILED})
    })

    it('imports group in Account context and displays flash confirmation', async () => {
      const {result} = renderHook(() => useOutcomesImport(), {
        wrapper
      })
      act(() => {
        result.current.importOutcomes(groupId, outcomesCount)
      })
      await act(async () => jest.runAllTimers())
      expect(showFlashAlertSpy).toHaveBeenCalledWith({
<<<<<<< HEAD
        message: '2 outcomes have been successfully added to this account.',
=======
        message: 'All outcomes from 2 have been successfully added to this account.',
>>>>>>> 8c104608
        type: 'success'
      })
    })

    it('imports group in Course context and displays flash confirmation', async () => {
      const {result} = renderHook(() => useOutcomesImport(), {
        wrapper,
        initialProps: {
          mocks: importGroupMocks({
            targetContextId: '2',
            targetContextType: 'Course'
          }),
          contextType: 'Course',
          contextId: '2'
        }
      })
      act(() => {
        result.current.importOutcomes(groupId, outcomesCount)
      })
      await act(async () => jest.runAllTimers())
      expect(showFlashAlertSpy).toHaveBeenCalledWith({
<<<<<<< HEAD
        message: '2 outcomes have been successfully added to this course.',
=======
        message: 'All outcomes from 2 have been successfully added to this course.',
>>>>>>> 8c104608
        type: 'success'
      })
    })

    it('displays flash error message with details if cannot import group', async () => {
      const {result} = renderHook(() => useOutcomesImport(), {
        wrapper,
        initialProps: {
          mocks: importGroupMocks({failResponse: true})
        }
      })
      act(() => {
        result.current.importOutcomes('100')
      })
      await act(async () => jest.runAllTimers())
      expect(showFlashAlertSpy).toHaveBeenCalledWith({
        message: 'An error occurred while importing these outcomes: GraphQL error: Network error.',
        type: 'error'
      })
    })

    it('displays flash error generic message if cannot import group and no error details', async () => {
      const {result} = renderHook(() => useOutcomesImport(), {
        wrapper,
        initialProps: {
          mocks: importGroupMocks({failMutationNoErrMsg: true})
        }
      })
      act(() => {
        result.current.importOutcomes('100')
      })
      await act(async () => jest.runAllTimers())
      expect(showFlashAlertSpy).toHaveBeenCalledWith({
        message: 'An error occurred while importing these outcomes.',
        type: 'error'
      })
    })

    it('clears importGroupsStatus if clearGroupsStatus called', async () => {
      const {result} = renderHook(() => useOutcomesImport(), {
        wrapper
      })
      act(() => {
        result.current.importOutcomes(groupId, outcomesCount)
      })
      await act(async () => jest.runAllTimers())
      expect(result.current.importGroupsStatus).toEqual({[groupId]: IMPORT_COMPLETED})
      act(() => {
        result.current.clearGroupsStatus()
      })
      expect(result.current.importGroupsStatus).toEqual({})
    })
  })

  describe('Outcome import', () => {
    it('adds imported outcome id with pending status to importOutcomesStatus before starting outcome import', async () => {
      const {result} = renderHook(() => useOutcomesImport(), {
        wrapper,
        initialProps: {
          mocks: importOutcomeMocks()
        }
      })
      act(() => {
        result.current.importOutcomes(outcomeId, outcomeCount, false)
      })
      expect(result.current.importOutcomesStatus).toEqual({[outcomeId]: IMPORT_PENDING})
    })

    it('sets status of imported outcome to failed if import fails', async () => {
      const {result} = renderHook(() => useOutcomesImport(), {
        wrapper,
        initialProps: {
          mocks: importOutcomeMocks({failResponse: true})
        }
      })
      act(() => {
        result.current.importOutcomes(outcomeId, outcomeCount, false)
      })
      await act(async () => jest.runAllTimers())
      expect(result.current.importOutcomesStatus).toEqual({[outcomeId]: IMPORT_FAILED})
    })

    it('calls progress tracker after outcome import mutation is triggered', async () => {
      const {result} = renderHook(() => useOutcomesImport(), {
        wrapper,
        initialProps: {
          mocks: importOutcomeMocks()
        }
      })
      act(() => {
        result.current.importOutcomes(outcomeId, outcomeCount, false)
      })
      await act(async () => jest.runAllTimers())
      expect(resolveProgress).toHaveBeenCalled()
      expect(resolveProgress).toHaveBeenCalledWith(
        {
          url: '/api/v1/progress/211',
          workflow_state: 'queued'
        },
        {
          interval: 1000
        }
      )
    })

    it('changes import outcome status from pending to completed when progress tracker resolves', async () => {
      const {result} = renderHook(() => useOutcomesImport(), {
        wrapper,
        initialProps: {
          mocks: importOutcomeMocks()
        }
      })
      act(() => {
        result.current.importOutcomes(outcomeId, outcomeCount, false)
      })
      expect(result.current.importOutcomesStatus).toEqual({[outcomeId]: IMPORT_PENDING})
      await act(async () => jest.runAllTimers())
      expect(result.current.importOutcomesStatus).toEqual({[outcomeId]: IMPORT_COMPLETED})
    })

    it('changes import outcome status from pending to failed if progress tracker throws error', async () => {
      resolveProgress.mockImplementationOnce(() => Promise.reject(new Error()))
      const {result} = renderHook(() => useOutcomesImport(), {
        wrapper,
        initialProps: {
          mocks: importOutcomeMocks()
        }
      })
      act(() => {
        result.current.importOutcomes(outcomeId, outcomeCount, false)
      })
      expect(result.current.importOutcomesStatus).toEqual({[outcomeId]: IMPORT_PENDING})
      await act(async () => jest.runAllTimers())
      expect(showFlashAlertSpy).toHaveBeenCalledWith({
        message: 'An error occurred while importing this outcome.',
        type: 'error'
      })
      expect(result.current.importOutcomesStatus).toEqual({[outcomeId]: IMPORT_FAILED})
    })

    it('displays flash error message with details if cannot import outcome', async () => {
      const {result} = renderHook(() => useOutcomesImport(), {
        wrapper,
        initialProps: {
          mocks: importOutcomeMocks({failResponse: true})
        }
      })
      act(() => {
        result.current.importOutcomes(outcomeId, outcomeCount, false)
      })
      await act(async () => jest.runAllTimers())
      expect(showFlashAlertSpy).toHaveBeenCalledWith({
        message: 'An error occurred while importing this outcome: GraphQL error: Network error.',
        type: 'error'
      })
    })

    it('displays flash error generic message if cannot import outcome and no error details', async () => {
      const {result} = renderHook(() => useOutcomesImport(), {
        wrapper,
        initialProps: {
          mocks: importOutcomeMocks({failMutationNoErrMsg: true})
        }
      })
      act(() => {
        result.current.importOutcomes(outcomeId, outcomeCount, false)
      })
      await act(async () => jest.runAllTimers())
      expect(showFlashAlertSpy).toHaveBeenCalledWith({
        message: 'An error occurred while importing this outcome.',
        type: 'error'
      })
    })

    it('clears importOutcomesStatus if clearOutcomesStatus called', async () => {
      const {result} = renderHook(() => useOutcomesImport(), {
        wrapper,
        initialProps: {
          mocks: importOutcomeMocks()
        }
      })
      act(() => {
        result.current.importOutcomes(outcomeId, outcomeCount, false)
      })
      await act(async () => jest.runAllTimers())
      expect(result.current.importOutcomesStatus).toEqual({[outcomeId]: IMPORT_COMPLETED})
      act(() => {
        result.current.clearOutcomesStatus()
      })
      expect(result.current.importOutcomesStatus).toEqual({})
    })

    it('passes sourceContextId and sourceContexType to outcome import mutation if provided', async () => {
      const {result} = renderHook(() => useOutcomesImport(), {
        wrapper,
        initialProps: {
          mocks: importOutcomeMocks({sourceContextId: 300, sourceContextType: 'Account'})
        }
      })
      act(() => {
        result.current.importOutcomes(outcomeId, outcomeCount, false, 300, 'Account')
      })
      await act(async () => jest.runAllTimers())
      expect(result.current.importOutcomesStatus).toEqual({[outcomeId]: IMPORT_COMPLETED})
    })
  })
})<|MERGE_RESOLUTION|>--- conflicted
+++ resolved
@@ -156,11 +156,7 @@
       })
       await act(async () => jest.runAllTimers())
       expect(showFlashAlertSpy).toHaveBeenCalledWith({
-<<<<<<< HEAD
-        message: '2 outcomes have been successfully added to this account.',
-=======
         message: 'All outcomes from 2 have been successfully added to this account.',
->>>>>>> 8c104608
         type: 'success'
       })
     })
@@ -182,11 +178,7 @@
       })
       await act(async () => jest.runAllTimers())
       expect(showFlashAlertSpy).toHaveBeenCalledWith({
-<<<<<<< HEAD
-        message: '2 outcomes have been successfully added to this course.',
-=======
         message: 'All outcomes from 2 have been successfully added to this course.',
->>>>>>> 8c104608
         type: 'success'
       })
     })
