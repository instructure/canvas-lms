--- conflicted
+++ resolved
@@ -133,21 +133,13 @@
     it("and return the error when coudn't load outcomes", async () => {
       mocks = courseAlignmentMocks({groupId: '2'})
       const {result} = renderHook(() => useCourseAlignments(), {
-<<<<<<< HEAD
-        wrapper
-=======
         wrapper,
->>>>>>> bb7bdd27
       })
 
       await act(async () => jest.runAllTimers())
       expect(showFlashAlertSpy).toHaveBeenCalledWith({
         message: 'An error occurred while loading outcome alignments.',
-<<<<<<< HEAD
-        type: 'error'
-=======
         type: 'error',
->>>>>>> bb7bdd27
       })
       expect(result.current.error).not.toBe(null)
     })
@@ -155,22 +147,14 @@
     it('when search returns results', async () => {
       mocks = searchMocks
       const hook = renderHook(() => useCourseAlignments(), {
-<<<<<<< HEAD
-        wrapper
-=======
         wrapper,
->>>>>>> bb7bdd27
       })
       hook.result.current.onSearchChangeHandler({target: {value: 'TEST'}})
       await act(async () => jest.runAllTimers())
       expect(showFlashAlertSpy).toHaveBeenCalledWith({
         message: 'Showing Search Results Below',
         type: 'info',
-<<<<<<< HEAD
-        srOnly: true
-=======
         srOnly: true,
->>>>>>> bb7bdd27
       })
     })
 
@@ -185,33 +169,21 @@
       expect(showFlashAlertSpy).toHaveBeenCalledWith({
         message: 'More Search Results Have Been Loaded',
         type: 'info',
-<<<<<<< HEAD
-        srOnly: true
-=======
         srOnly: true,
->>>>>>> bb7bdd27
       })
     })
 
     it('when search returns zero results', async () => {
       mocks = courseAlignmentMocks({numOfOutcomes: 0, searchQuery: 'TEST'})
       const hook = renderHook(() => useCourseAlignments(), {
-<<<<<<< HEAD
-        wrapper
-=======
         wrapper,
->>>>>>> bb7bdd27
       })
       hook.result.current.onSearchChangeHandler({target: {value: 'TEST'}})
       await act(async () => jest.runAllTimers())
       expect(showFlashAlertSpy).toHaveBeenCalledWith({
         message: 'No Search Results Found',
         type: 'info',
-<<<<<<< HEAD
-        srOnly: true
-=======
         srOnly: true,
->>>>>>> bb7bdd27
       })
     })
   })
