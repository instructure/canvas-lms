/*
 * Copyright (C) 2021 - present Instructure, Inc.
 *
 * This file is part of Canvas.
 *
 * Canvas is free software: you can redistribute it and/or modify it under
 * the terms of the GNU Affero General Public License as published by the Free
 * Software Foundation, version 3 of the License.
 *
 * Canvas is distributed in the hope that it will be useful, but WITHOUT ANY
 * WARRANTY; without even the implied warranty of MERCHANTABILITY or FITNESS FOR
 * A PARTICULAR PURPOSE. See the GNU Affero General Public License for more
 * details.
 *
 * You should have received a copy of the GNU Affero General Public License along
 * with this program. If not, see <http://www.gnu.org/licenses/>.
 */

import React from 'react'
import {renderHook, act} from '@testing-library/react-hooks/dom'
import useGroupCreate from '../useGroupCreate'
import {createCache} from '@canvas/apollo'
import {MockedProvider} from '@apollo/react-testing'
import {createOutcomeGroupMocks} from '../../../mocks/Management'
import {showFlashAlert} from '@canvas/alerts/react/FlashAlert'

jest.useFakeTimers()

<<<<<<< HEAD
// OUT-6141 - remove or rewrite to remove spies on imports
describe.skip('useGroupCreate', () => {
  let cache, showFlashAlertSpy
=======
jest.mock('@canvas/alerts/react/FlashAlert', () => ({
  showFlashAlert: jest.fn(() => jest.fn(() => {})),
}))

describe('useGroupCreate', () => {
  let cache
>>>>>>> db6a4b12
  const groupId = '101'
  const groupName = 'New Group'
  const parentGroupId = '100'

  beforeEach(() => {
    cache = createCache()
  })

  afterEach(() => {
    jest.clearAllMocks()
  })

  const wrapper = ({children, mocks = createOutcomeGroupMocks()}) => (
    <MockedProvider cache={cache} mocks={mocks}>
      {children}
    </MockedProvider>
  )

  it('creates custom hook with proper exports', () => {
    const {result} = renderHook(() => useGroupCreate(), {
      wrapper,
    })
    expect(typeof result.current.createGroup).toBe('function')
    expect(typeof result.current.createdGroups).toBe('object')
    expect(Array.isArray(result.current.createdGroups)).toBe(true)
    expect(typeof result.current.clearCreatedGroups).toBe('function')
  })

  it('adds created group id to createdGroups if group created', async () => {
    const {result} = renderHook(() => useGroupCreate(), {
      wrapper,
    })
    act(() => {
      result.current.createGroup(groupName, parentGroupId)
    })
    await act(async () => jest.runAllTimers())
    expect(result.current.createdGroups).toEqual([groupId])
  })

  it('displays flash confirmation if group created', async () => {
    const {result} = renderHook(() => useGroupCreate(), {
      wrapper,
    })
    act(() => {
      result.current.createGroup(groupName, parentGroupId)
    })
    await act(async () => jest.runAllTimers())
    expect(showFlashAlert).toHaveBeenCalledWith({
      message: '"New Group" was successfully created.',
      type: 'success',
    })
  })

  it('displays flash error message with details if create group fails', async () => {
    const {result} = renderHook(() => useGroupCreate(), {
      wrapper,
      initialProps: {
        mocks: createOutcomeGroupMocks({failResponse: true}),
      },
    })
    act(() => {
      result.current.createGroup(groupName, parentGroupId)
    })
    await act(async () => jest.runAllTimers())
    expect(showFlashAlert).toHaveBeenCalledWith({
      message: 'An error occurred while creating this group. Please try again.',
      type: 'error',
    })
  })

  it('displays flash error generic message if create group fails and no error details', async () => {
    const {result} = renderHook(() => useGroupCreate(), {
      wrapper,
      initialProps: {
        mocks: createOutcomeGroupMocks({failMutationNoErrMsg: true}),
      },
    })
    act(() => {
      result.current.createGroup(groupName, parentGroupId)
    })
    await act(async () => jest.runAllTimers())
    expect(showFlashAlert).toHaveBeenCalledWith({
      message: 'An error occurred while creating this group. Please try again.',
      type: 'error',
    })
  })

  it('clears createdGroups if clearCreatedGroups fn called', async () => {
    const {result} = renderHook(() => useGroupCreate(), {
      wrapper,
    })
    act(() => {
      result.current.createGroup(groupName, parentGroupId)
    })
    await act(async () => jest.runAllTimers())
    expect(result.current.createdGroups).toEqual([groupId])
    act(() => {
      result.current.clearCreatedGroups()
    })
    expect(result.current.createdGroups).toEqual([])
  })
})<|MERGE_RESOLUTION|>--- conflicted
+++ resolved
@@ -26,18 +26,12 @@
 
 jest.useFakeTimers()
 
-<<<<<<< HEAD
-// OUT-6141 - remove or rewrite to remove spies on imports
-describe.skip('useGroupCreate', () => {
-  let cache, showFlashAlertSpy
-=======
 jest.mock('@canvas/alerts/react/FlashAlert', () => ({
   showFlashAlert: jest.fn(() => jest.fn(() => {})),
 }))
 
 describe('useGroupCreate', () => {
   let cache
->>>>>>> db6a4b12
   const groupId = '101'
   const groupName = 'New Group'
   const parentGroupId = '100'
