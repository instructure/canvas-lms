/*
 * Copyright (C) 2021 - present Instructure, Inc.
 *
 * This file is part of Canvas.
 *
 * Canvas is free software: you can redistribute it and/or modify it under
 * the terms of the GNU Affero General Public License as published by the Free
 * Software Foundation, version 3 of the License.
 *
 * Canvas is distributed in the hope that it will be useful, but WITHOUT ANY
 * WARRANTY; without even the implied warranty of MERCHANTABILITY or FITNESS FOR
 * A PARTICULAR PURPOSE. See the GNU Affero General Public License for more
 * details.
 *
 * You should have received a copy of the GNU Affero General Public License along
 * with this program. If not, see <http://www.gnu.org/licenses/>.
 */

import React from 'react'
import {renderHook, act} from '@testing-library/react-hooks/dom'
import useOutcomesImport, {
  IMPORT_PENDING,
  IMPORT_FAILED,
  IMPORT_COMPLETED,
} from '../useOutcomesImport'
import {createCache} from '@canvas/apollo'
import {MockedProvider} from '@apollo/react-testing'
import OutcomesContext from '../../contexts/OutcomesContext'
import {importGroupMocks, importOutcomeMocks} from '../../../mocks/Management'
import {showFlashAlert} from '@canvas/alerts/react/FlashAlert'
import resolveProgress from '@canvas/progress/resolve_progress'
import {waitFor} from '@testing-library/react'

jest.mock('@canvas/progress/resolve_progress')

jest.useFakeTimers()

<<<<<<< HEAD
// OUT-6141 - remove or rewrite to remove spies on imports
describe.skip('useOutcomesImport', () => {
  let cache, showFlashAlertSpy
=======
jest.mock('@canvas/alerts/react/FlashAlert', () => ({
  showFlashAlert: jest.fn(() => jest.fn(() => {})),
}))

describe('useOutcomesImport', () => {
  let cache
>>>>>>> db6a4b12
  const groupId = '100'
  const outcomeId = '200'
  beforeEach(() => {
    cache = createCache()
    resolveProgress.mockImplementation(() => Promise.resolve())
  })

  afterEach(() => {
    jest.clearAllMocks()
  })

  const wrapper = ({
    children,
    mocks = importGroupMocks(),
    contextType = 'Account',
    contextId = '1',
  }) => (
    <MockedProvider cache={cache} mocks={mocks}>
      <OutcomesContext.Provider value={{env: {contextType, contextId}}}>
        {children}
      </OutcomesContext.Provider>
    </MockedProvider>
  )

  const sharedResolverSpecs = () => {
    it('calls for resolveProgress', async () => {
      renderHook(() => useOutcomesImport(), {
        wrapper,
      })

      await waitFor(() => {
        expect(resolveProgress).toHaveBeenCalledTimes(1)
      })
    })
  }

  it('creates custom hook with proper exports', () => {
    const {result} = renderHook(() => useOutcomesImport(), {
      wrapper,
    })
    expect(typeof result.current.importOutcomes).toBe('function')
    expect(typeof result.current.clearGroupsStatus).toBe('function')
    expect(typeof result.current.clearOutcomesStatus).toBe('function')
    expect(typeof result.current.importGroupsStatus).toBe('object')
    expect(typeof result.current.importOutcomesStatus).toBe('object')
    expect(typeof result.current.hasAddedOutcomes).toBe('boolean')
    expect(typeof result.current.setHasAddedOutcomes).toBe('function')
  })

  describe('Group import', () => {
    it('adds imported group id with pending status to importGroupsStatus before starting group import', async () => {
      const {result} = renderHook(() => useOutcomesImport(), {
        wrapper,
      })
      act(() => {
        result.current.importOutcomes({
          outcomeOrGroupId: groupId,
        })
      })
      expect(result.current.importGroupsStatus).toEqual({[groupId]: IMPORT_PENDING})
    })

    it('sets status of imported group to failed if import fails', async () => {
      const {result} = renderHook(() => useOutcomesImport(), {
        wrapper,
        initialProps: {
          mocks: importGroupMocks({failResponse: true}),
        },
      })
      act(() => {
        result.current.importOutcomes({
          outcomeOrGroupId: groupId,
        })
      })
      await act(async () => jest.runAllTimers())
      expect(result.current.importGroupsStatus).toEqual({[groupId]: IMPORT_FAILED})
    })

    it('calls progress tracker after group import mutation is triggered', async () => {
      const {result} = renderHook(() => useOutcomesImport(), {
        wrapper,
      })
      act(() => {
        result.current.importOutcomes({
          outcomeOrGroupId: groupId,
        })
      })
      await act(async () => jest.runAllTimers())
      expect(resolveProgress).toHaveBeenCalled()
      expect(resolveProgress).toHaveBeenCalledWith(
        {
          url: '/api/v1/progress/111',
          workflow_state: 'queued',
        },
        {
          interval: 5000,
        }
      )
    })

    it('changes import group status from pending to completed when progress tracker resolves', async () => {
      const {result} = renderHook(() => useOutcomesImport(), {
        wrapper,
      })
      act(() => {
        result.current.importOutcomes({
          outcomeOrGroupId: groupId,
        })
      })
      expect(result.current.importGroupsStatus).toEqual({[groupId]: IMPORT_PENDING})
      await act(async () => jest.runAllTimers())
      expect(result.current.importGroupsStatus).toEqual({[groupId]: IMPORT_COMPLETED})
    })

    it('changes import group status from pending to failed if progress tracker throws error', async () => {
      resolveProgress.mockImplementationOnce(() => Promise.reject(new Error()))
      const {result} = renderHook(() => useOutcomesImport(), {
        wrapper,
      })
      act(() => {
        result.current.importOutcomes({
          outcomeOrGroupId: groupId,
        })
      })
      expect(result.current.importGroupsStatus).toEqual({[groupId]: IMPORT_PENDING})
      await act(async () => jest.runAllTimers())
      expect(showFlashAlert).toHaveBeenCalledWith({
        message: 'An error occurred while importing these outcomes.',
        type: 'error',
      })
      expect(result.current.importGroupsStatus).toEqual({[groupId]: IMPORT_FAILED})
    })

    it('imports group in Account context and displays flash confirmation', async () => {
      const {result} = renderHook(() => useOutcomesImport(), {
        wrapper,
      })
      act(() => {
        result.current.importOutcomes({
          outcomeOrGroupId: groupId,
          groupTitle: 'New Group',
        })
      })
      await act(async () => jest.runAllTimers())
      expect(showFlashAlert).toHaveBeenCalledWith({
        message: 'All outcomes from New Group have been successfully added to this account.',
        type: 'success',
      })
    })

    it('imports group in target group and displays flash confirmation', async () => {
      const {result} = renderHook(() => useOutcomesImport(), {
        wrapper,
        initialProps: {
          mocks: importGroupMocks({
            targetGroupId: 123,
          }),
        },
      })
      act(() => {
        result.current.importOutcomes({
          outcomeOrGroupId: groupId,
          groupTitle: 'New Group',
          targetGroupId: 123,
          targetGroupTitle: '123 Group',
        })
      })
      await act(async () => jest.runAllTimers())
      expect(showFlashAlert).toHaveBeenCalledWith({
        message: 'All outcomes from New Group have been successfully added to 123 Group.',
        type: 'success',
      })
    })

    it('does not display flash confirmation after group import if group is not in localStorage', async () => {
      resolveProgress.mockImplementation(() => {
        delete localStorage.activeImports
        return Promise.resolve()
      })
      const {result} = renderHook(() => useOutcomesImport(), {
        wrapper,
      })
      act(() => {
        result.current.importOutcomes({
          outcomeOrGroupId: groupId,
          groupTitle: 'New Group',
        })
      })
      await act(async () => jest.runAllTimers())
      expect(showFlashAlert).not.toHaveBeenCalled()
    })

    it('imports group in Course context and displays flash confirmation', async () => {
      const {result} = renderHook(() => useOutcomesImport(), {
        wrapper,
        initialProps: {
          mocks: importGroupMocks({
            targetContextId: '2',
            targetContextType: 'Course',
          }),
          contextType: 'Course',
          contextId: '2',
        },
      })
      act(() => {
        result.current.importOutcomes({
          outcomeOrGroupId: groupId,
          groupTitle: 'New Group',
        })
      })
      await act(async () => jest.runAllTimers())
      expect(showFlashAlert).toHaveBeenCalledWith({
        message: 'All outcomes from New Group have been successfully added to this course.',
        type: 'success',
      })
    })

    it('sets hasAddedOutcomes to true after an import', async () => {
      const {result} = renderHook(() => useOutcomesImport(), {
        wrapper,
      })
      act(() => {
        result.current.importOutcomes({
          outcomeOrGroupId: groupId,
        })
      })
      await act(async () => jest.runAllTimers())
      expect(result.current.hasAddedOutcomes).toEqual(true)
    })

    it('displays flash error message with details if cannot import group', async () => {
      const {result} = renderHook(() => useOutcomesImport(), {
        wrapper,
        initialProps: {
          mocks: importGroupMocks({failResponse: true}),
        },
      })
      act(() => {
        result.current.importOutcomes({outcomeOrGroupId: '100'})
      })
      await act(async () => jest.runAllTimers())
      expect(showFlashAlert).toHaveBeenCalledWith({
        message: 'An error occurred while importing these outcomes: GraphQL error: Network error.',
        type: 'error',
      })
    })

    it('displays flash error generic message if cannot import group and no error details', async () => {
      const {result} = renderHook(() => useOutcomesImport(), {
        wrapper,
        initialProps: {
          mocks: importGroupMocks({failMutationNoErrMsg: true}),
        },
      })
      act(() => {
        result.current.importOutcomes({outcomeOrGroupId: '100'})
      })
      await act(async () => jest.runAllTimers())
      expect(showFlashAlert).toHaveBeenCalledWith({
        message: 'An error occurred while importing these outcomes.',
        type: 'error',
      })
    })

    it('clears importGroupsStatus if clearGroupsStatus called', async () => {
      const {result} = renderHook(() => useOutcomesImport(), {
        wrapper,
      })
      act(() => {
        result.current.importOutcomes({
          outcomeOrGroupId: groupId,
        })
      })
      await act(async () => jest.runAllTimers())
      expect(result.current.importGroupsStatus).toEqual({[groupId]: IMPORT_COMPLETED})
      act(() => {
        result.current.clearGroupsStatus()
      })
      expect(result.current.importGroupsStatus).toEqual({})
    })

    describe('when has group in the localStorage', () => {
      beforeEach(() => {
        localStorage.activeImports = JSON.stringify([
          {
            outcomeOrGroupId: groupId,
            isGroup: true,
            groupTitle: 'Group 100',
            progress: {_id: '111', state: 'queued', __typename: 'Progress'},
          },
        ])
      })

      afterEach(() => {
        delete localStorage.activeImports
      })

      it('returns group with import pending status', () => {
        const {result} = renderHook(() => useOutcomesImport(), {
          wrapper,
        })

        expect(result.current.importGroupsStatus).toEqual({[groupId]: IMPORT_PENDING})
      })

      sharedResolverSpecs()
    })
  })

  describe('Outcome import', () => {
    it('adds imported outcome id with pending status to importOutcomesStatus before starting outcome import', async () => {
      const {result} = renderHook(() => useOutcomesImport(), {
        wrapper,
        initialProps: {
          mocks: importOutcomeMocks(),
        },
      })
      act(() => {
        result.current.importOutcomes({outcomeOrGroupId: outcomeId, isGroup: false})
      })
      expect(result.current.importOutcomesStatus).toEqual({[outcomeId]: IMPORT_PENDING})
    })

    it('sets status of imported outcome to failed if import fails', async () => {
      const {result} = renderHook(() => useOutcomesImport(), {
        wrapper,
        initialProps: {
          mocks: importOutcomeMocks({failResponse: true}),
        },
      })
      act(() => {
        result.current.importOutcomes({outcomeOrGroupId: outcomeId, isGroup: false})
      })
      await act(async () => jest.runAllTimers())
      expect(result.current.importOutcomesStatus).toEqual({[outcomeId]: IMPORT_FAILED})
    })

    it('calls progress tracker after outcome import mutation is triggered', async () => {
      const {result} = renderHook(() => useOutcomesImport(), {
        wrapper,
        initialProps: {
          mocks: importOutcomeMocks(),
        },
      })
      act(() => {
        result.current.importOutcomes({outcomeOrGroupId: outcomeId, isGroup: false})
      })
      await act(async () => jest.runAllTimers())
      expect(resolveProgress).toHaveBeenCalled()
      expect(resolveProgress).toHaveBeenCalledWith(
        {
          url: '/api/v1/progress/211',
          workflow_state: 'queued',
        },
        {
          interval: 1000,
        }
      )
    })

    it('changes import outcome status from pending to completed when progress tracker resolves', async () => {
      const {result} = renderHook(() => useOutcomesImport(), {
        wrapper,
        initialProps: {
          mocks: importOutcomeMocks(),
        },
      })
      act(() => {
        result.current.importOutcomes({outcomeOrGroupId: outcomeId, isGroup: false})
      })
      expect(result.current.importOutcomesStatus).toEqual({[outcomeId]: IMPORT_PENDING})
      await act(async () => jest.runAllTimers())
      expect(result.current.importOutcomesStatus).toEqual({[outcomeId]: IMPORT_COMPLETED})
    })

    it('changes import outcome status from pending to failed if progress tracker throws error', async () => {
      resolveProgress.mockImplementationOnce(() => Promise.reject(new Error()))
      const {result} = renderHook(() => useOutcomesImport(), {
        wrapper,
        initialProps: {
          mocks: importOutcomeMocks(),
        },
      })
      act(() => {
        result.current.importOutcomes({outcomeOrGroupId: outcomeId, isGroup: false})
      })
      expect(result.current.importOutcomesStatus).toEqual({[outcomeId]: IMPORT_PENDING})
      await act(async () => jest.runAllTimers())
      expect(showFlashAlert).toHaveBeenCalledWith({
        message: 'An error occurred while importing this outcome.',
        type: 'error',
      })
      expect(result.current.importOutcomesStatus).toEqual({[outcomeId]: IMPORT_FAILED})
    })

    it('displays flash error message with details if cannot import outcome', async () => {
      const {result} = renderHook(() => useOutcomesImport(), {
        wrapper,
        initialProps: {
          mocks: importOutcomeMocks({failResponse: true}),
        },
      })
      act(() => {
        result.current.importOutcomes({outcomeOrGroupId: outcomeId, isGroup: false})
      })
      await act(async () => jest.runAllTimers())
      expect(showFlashAlert).toHaveBeenCalledWith({
        message: 'An error occurred while importing this outcome: GraphQL error: Network error.',
        type: 'error',
      })
    })

    it('displays flash error generic message if cannot import outcome and no error details', async () => {
      const {result} = renderHook(() => useOutcomesImport(), {
        wrapper,
        initialProps: {
          mocks: importOutcomeMocks({failMutationNoErrMsg: true}),
        },
      })
      act(() => {
        result.current.importOutcomes({outcomeOrGroupId: outcomeId, isGroup: false})
      })
      await act(async () => jest.runAllTimers())
      expect(showFlashAlert).toHaveBeenCalledWith({
        message: 'An error occurred while importing this outcome.',
        type: 'error',
      })
    })

    it('clears importOutcomesStatus if clearOutcomesStatus called', async () => {
      const {result} = renderHook(() => useOutcomesImport(), {
        wrapper,
        initialProps: {
          mocks: importOutcomeMocks(),
        },
      })
      act(() => {
        result.current.importOutcomes({outcomeOrGroupId: outcomeId, isGroup: false})
      })
      await act(async () => jest.runAllTimers())
      expect(result.current.importOutcomesStatus).toEqual({[outcomeId]: IMPORT_COMPLETED})
      act(() => {
        result.current.clearOutcomesStatus()
      })
      expect(result.current.importOutcomesStatus).toEqual({})
    })

    it('passes sourceContextId and sourceContexType to outcome import mutation if provided', async () => {
      const {result} = renderHook(() => useOutcomesImport(), {
        wrapper,
        initialProps: {
          mocks: importOutcomeMocks({sourceContextId: 300, sourceContextType: 'Account'}),
        },
      })
      act(() => {
        result.current.importOutcomes({
          outcomeOrGroupId: outcomeId,
          isGroup: false,
          sourceContextId: 300,
          sourceContextType: 'Account',
        })
      })
      await act(async () => jest.runAllTimers())
      expect(result.current.importOutcomesStatus).toEqual({[outcomeId]: IMPORT_COMPLETED})
    })

    it('imports outcomes correctly with targetGroupId', async () => {
      const {result} = renderHook(() => useOutcomesImport(), {
        wrapper,
        initialProps: {
          mocks: importOutcomeMocks({targetGroupId: 123}),
        },
      })
      act(() => {
        result.current.importOutcomes({
          outcomeOrGroupId: outcomeId,
          isGroup: false,
          targetGroupId: 123,
        })
      })
      await act(async () => jest.runAllTimers())
      expect(result.current.importOutcomesStatus).toEqual({[outcomeId]: IMPORT_COMPLETED})
    })
  })

  describe('when has outcome in the localStorage', () => {
    beforeEach(() => {
      localStorage.activeImports = JSON.stringify([
        {
          outcomeOrGroupId: outcomeId,
          isGroup: false,
          progress: {_id: '111', state: 'queued', __typename: 'Progress'},
        },
      ])
    })

    afterEach(() => {
      delete localStorage.activeImports
    })

    it('returns outcome with import pending status', () => {
      const {result} = renderHook(() => useOutcomesImport(), {
        wrapper,
      })

      expect(result.current.importOutcomesStatus).toEqual({[outcomeId]: IMPORT_PENDING})
    })

    sharedResolverSpecs()
  })
})<|MERGE_RESOLUTION|>--- conflicted
+++ resolved
@@ -35,18 +35,12 @@
 
 jest.useFakeTimers()
 
-<<<<<<< HEAD
-// OUT-6141 - remove or rewrite to remove spies on imports
-describe.skip('useOutcomesImport', () => {
-  let cache, showFlashAlertSpy
-=======
 jest.mock('@canvas/alerts/react/FlashAlert', () => ({
   showFlashAlert: jest.fn(() => jest.fn(() => {})),
 }))
 
 describe('useOutcomesImport', () => {
   let cache
->>>>>>> db6a4b12
   const groupId = '100'
   const outcomeId = '200'
   beforeEach(() => {
