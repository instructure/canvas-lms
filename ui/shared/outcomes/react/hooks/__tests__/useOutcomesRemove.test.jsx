--- conflicted
+++ resolved
@@ -52,14 +52,8 @@
     {}
   )
 
-<<<<<<< HEAD
-// OUT-6141 - remove or rewrite to remove spies on imports
-describe.skip('useOutcomesRemove', () => {
-  let cache, showFlashAlertSpy
-=======
 describe('useOutcomesRemove', () => {
   let cache
->>>>>>> db6a4b12
   beforeEach(() => {
     cache = createCache()
   })
