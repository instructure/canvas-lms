--- conflicted
+++ resolved
@@ -79,11 +79,7 @@
       showFlashAlert({
         message: screenreaderText,
         type: 'info',
-<<<<<<< HEAD
-        srOnly: true
-=======
         srOnly: true,
->>>>>>> bb7bdd27
       })
       setLastSearch(searchString)
     }
