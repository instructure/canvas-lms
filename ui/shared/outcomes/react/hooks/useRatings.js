--- conflicted
+++ resolved
@@ -21,11 +21,7 @@
 import uuid from 'uuid/v1'
 import useBoolean from './useBoolean'
 
-<<<<<<< HEAD
-const I18n = useI18nScope('ProficiencyTable')
-=======
 const I18n = useI18nScope('useRatings')
->>>>>>> b7feed5f
 
 const floatRegex = /^[+-]?\d+(\.\d+)?$/
 
