--- conflicted
+++ resolved
@@ -40,11 +40,7 @@
     if (modal) modal.show()
   }
 
-<<<<<<< HEAD
-  // eslint-disable-next-line no-restricted-properties
-=======
    
->>>>>>> 80d4da09
   ReactDOM.render(
     <ImportOutcomesModal {...props} parent={parent} ref={showImportOutcomesRef} />,
     parent
