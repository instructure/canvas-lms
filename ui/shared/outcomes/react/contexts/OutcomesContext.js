--- conflicted
+++ resolved
@@ -54,12 +54,8 @@
       treeBrowserRootGroupId,
       treeBrowserAccountGroupId,
       rootIds,
-<<<<<<< HEAD
-      accountLevelMasteryScalesFF
-=======
       accountLevelMasteryScalesFF,
       outcomeAlignmentSummaryFF
->>>>>>> f36f2b64
     }
   }
 }
