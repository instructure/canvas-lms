/*
 * Copyright (C) 2021 - present Instructure, Inc.
 *
 * This file is part of Canvas.
 *
 * Canvas is free software: you can redistribute it and/or modify it under
 * the terms of the GNU Affero General Public License as published by the Free
 * Software Foundation, version 3 of the License.
 *
 * Canvas is distributed in the hope that it will be useful, but WITHOUT ANY
 * WARRANTY; without even the implied warranty of MERCHANTABILITY or FITNESS FOR
 * A PARTICULAR PURPOSE. See the GNU Affero General Public License for more
 * details.
 *
 * You should have received a copy of the GNU Affero General Public License along
 * with this program. If not, see <http://www.gnu.org/licenses/>.
 */

import React from 'react'
import {createCache} from '@canvas/apollo'
import OutcomesContext from '../contexts/OutcomesContext'
import {useManageOutcomes} from '../treeBrowser'
import {smallOutcomeTree} from '../../mocks/Management'
import {renderHook, act} from '@testing-library/react-hooks'
import {MockedProvider} from '@apollo/react-testing'
import {showFlashAlert} from '@canvas/alerts/react/FlashAlert'

jest.useFakeTimers()

jest.mock('@canvas/alerts/react/FlashAlert', () => ({
  showFlashAlert: jest.fn(() => jest.fn(() => {})),
}))

describe('useManageOutcomes', () => {
  let cache
  let mocks

  const wrapper = ({children}) => (
    <OutcomesContext.Provider value={{env: {contextType: 'Account', contextId: '1'}}}>
      <MockedProvider cache={cache} mocks={mocks}>
        {children}
      </MockedProvider>
    </OutcomesContext.Provider>
  )

  beforeEach(() => {
    cache = createCache()
    mocks = smallOutcomeTree()
  })

  it('works with initialGroupId', async () => {
    const {result} = renderHook(
      () => useManageOutcomes({collection: 'test', initialGroupId: '400'}),
      {wrapper}
    )
    await act(async () => jest.runAllTimers())
    expect(result.current.selectedGroupId).toBe('400')
    expect(result.current.selectedParentGroupId).toBe('100')

    act(() => result.current.queryCollections({id: '100'}))
    await act(async () => jest.runAllTimers())
    expect(result.current.selectedGroupId).toBe('100')
    expect(result.current.selectedParentGroupId).toBe('1')
  })

  it('it doesnt show deleted group after rerender', async () => {
    const {result} = renderHook(() => useManageOutcomes(), {wrapper})
    await act(async () => jest.runAllTimers())

    expect(result.current.collections['100']).toBeDefined()
    act(() => result.current.removeGroup('100'))
    expect(result.current.collections['100']).toBeUndefined()

    const {result: result2} = renderHook(() => useManageOutcomes(), {wrapper})
    await act(async () => jest.runAllTimers())
    expect(result2.current.collections['100']).toBeUndefined()
  })

<<<<<<< HEAD
  // OUT-6141 - remove or rewrite to remove spies on imports
  it.skip('should flash a screenreader only info message when a group is loading', async () => {
    const showFlashAlertSpy = jest.spyOn(FlashAlert, 'showFlashAlert')
=======
  it('should flash a screenreader only info message when a group is loading', async () => {
>>>>>>> db6a4b12
    const {result} = renderHook(() => useManageOutcomes(), {wrapper})
    await act(async () => jest.runAllTimers())

    expect(result.current.collections['100']).toBeDefined()
    result.current.queryCollections({id: '100', parentGroupId: '1'})
    expect(showFlashAlert).toHaveBeenCalledWith({
      message: 'Loading Account folder 0.',
      srOnly: true,
    })
  })
})<|MERGE_RESOLUTION|>--- conflicted
+++ resolved
@@ -76,13 +76,7 @@
     expect(result2.current.collections['100']).toBeUndefined()
   })
 
-<<<<<<< HEAD
-  // OUT-6141 - remove or rewrite to remove spies on imports
-  it.skip('should flash a screenreader only info message when a group is loading', async () => {
-    const showFlashAlertSpy = jest.spyOn(FlashAlert, 'showFlashAlert')
-=======
   it('should flash a screenreader only info message when a group is loading', async () => {
->>>>>>> db6a4b12
     const {result} = renderHook(() => useManageOutcomes(), {wrapper})
     await act(async () => jest.runAllTimers())
 
