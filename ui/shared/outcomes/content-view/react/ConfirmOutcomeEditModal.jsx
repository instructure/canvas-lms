--- conflicted
+++ resolved
@@ -44,10 +44,6 @@
     if (modal) modal.show()
   }
 
-<<<<<<< HEAD
-   
-=======
->>>>>>> 51db239a
   ReactDOM.render(
     <ConfirmOutcomeEditModal {...props} parent={() => parent} ref={showConfirmOutcomeEditRef} />,
     parent,
