/*
 * Copyright (C) 2018 - present Instructure, Inc.
 *
 * This file is part of Canvas.
 *
 * Canvas is free software: you can redistribute it and/or modify it under
 * the terms of the GNU Affero General Public License as published by the Free
 * Software Foundation, version 3 of the License.
 *
 * Canvas is distributed in the hope that it will be useful, but WITHOUT ANY
 * WARRANTY; without even the implied warranty of MERCHANTABILITY or FITNESS FOR
 * A PARTICULAR PURPOSE. See the GNU Affero General Public License for more
 * details.
 *
 * You should have received a copy of the GNU Affero General Public License along
 * with this program. If not, see <http://www.gnu.org/licenses/>.
 */
import React from 'react'
import ReactDOM from 'react-dom'
import {CloseButton, IconButton} from '@instructure/ui-buttons'
import {Text} from '@instructure/ui-text'
import {Heading} from '@instructure/ui-heading'
import {IconQuestionLine} from '@instructure/ui-icons'
import {Modal} from '@instructure/ui-modal'
import {useScope as createI18nScope} from '@canvas/i18n'

const I18n = createI18nScope('outcomesCriterionInfo')

const spiel = () =>
  I18n.t(`
Learning outcomes can be included in assignment rubrics as an easy way to assess
mastery of outcomes aligned to specific assignments.  When you define a learning
outcome, you should also define a criterion that can be used when building
assignment rubrics.  Define as many rubric columns as you need, and specify a
point threshold that will be used to define mastery of this outcome.
`)

export default class CriterionInfo extends React.Component {
  constructor(props) {
    super(props)

    this.state = {
      open: false,
    }
  }

  handleButtonClick = () => {
    this.setState(state => ({open: !state.open}))
  }

  renderCloseButton() {
    return (
      <CloseButton
        placement="end"
        offset="medium"
        onClick={this.handleButtonClick}
        screenReaderLabel={I18n.t('Close')}
      />
    )
  }

  renderModal() {
    if (this.state.open) {
      return (
        <Modal
          as="form"
          open={this.state.open}
          onDismiss={() => {
            this.setState({open: false})
          }}
          size="medium"
          label={I18n.t('Criterion Ratings')}
          shouldCloseOnDocumentClick={true}
        >
          <Modal.Header>
            {this.renderCloseButton()}
            <Heading>{I18n.t('Criterion Ratings')}</Heading>
          </Modal.Header>
          <Modal.Body>
            <Text lineHeight="double">{spiel()}</Text>
          </Modal.Body>
        </Modal>
      )
    }
  }

  render() {
    return (
      <span>
        <IconButton
          renderIcon={<IconQuestionLine />}
          withBackground={false}
          withBorder={false}
          onClick={this.handleButtonClick}
          screenReaderLabel={I18n.t('More Information About Ratings')}
        />
        {this.renderModal()}
      </span>
    )
  }
}

export const addCriterionInfoButton = element => {
<<<<<<< HEAD
   
=======
>>>>>>> 51db239a
  ReactDOM.render(<CriterionInfo />, element)
}<|MERGE_RESOLUTION|>--- conflicted
+++ resolved
@@ -101,9 +101,5 @@
 }
 
 export const addCriterionInfoButton = element => {
-<<<<<<< HEAD
-   
-=======
->>>>>>> 51db239a
   ReactDOM.render(<CriterionInfo />, element)
 }