//
// Copyright (C) 2012 - present Instructure, Inc.
//
// This file is part of Canvas.
//
// Canvas is free software: you can redistribute it and/or modify it under
// the terms of the GNU Affero General Public License as published by the Free
// Software Foundation, version 3 of the License.
//
// Canvas is distributed in the hope that it will be useful, but WITHOUT ANY
// WARRANTY; without even the implied warranty of MERCHANTABILITY or FITNESS FOR
// A PARTICULAR PURPOSE. See the GNU Affero General Public License for more
// details.
//
// You should have received a copy of the GNU Affero General Public License along
// with this program. If not, see <http://www.gnu.org/licenses/>.
//

import {useScope as createI18nScope} from '@canvas/i18n'
import $ from 'jquery'
import {extend, isEmpty} from 'lodash'
import ValidatedFormView from '@canvas/forms/backbone/views/ValidatedFormView'
import RichContentEditor from '@canvas/rce/RichContentEditor'
import '@canvas/rails-flash-notifications'
import '@canvas/jquery/jquery.disableWhileLoading'

const I18n = createI18nScope('OutcomeContentBase')

RichContentEditor.preloadRemoteModule()

export default class OutcomeContentBase extends ValidatedFormView {
  static initClass() {
    // overriding superclass
    this.prototype.tagName = 'div'
    this.prototype.className = 'wrapper'

    this.prototype.events = extend(
      {
        'click .edit_button': 'edit',
        'click .cancel_button': 'cancel',
        'click .delete_button': 'delete',
        'click .move_button': 'move',
        'keyup input.outcome_title': 'updateTitle',
      },
      ValidatedFormView.prototype.events,
    )

    // A validation key is the field name to validate.
    // The value is a function that takes the form
    // data from @getFormData() and should return
    // an error message if the field is invalid or undefined
    // if it is valid.
    this.prototype.validations = {
      title(data) {
        if (isEmpty(data.title)) {
          return I18n.t('blank_error', 'Cannot be blank')
        } else if (data.title.length > 255) {
          return I18n.t('length_error', 'Must be 255 characters or less')
        }
      },
    }
  }

  // Returns true if there are no errors in @validations.
  // Also creates an @errors object for use in @showErrors()
  isValid() {
    this.errors = {}
    const data = this.getFormData()
    for (const fieldName in this.validations) {
      let errorMessage
      const validation = this.validations[fieldName]
      if ((errorMessage = validation(data))) {
        this.errors[fieldName] = [{message: errorMessage}]
      }
    }
    return isEmpty(this.errors)
  }

  // all options are optional
  initialize(opts) {
    this.state = opts.state
    this._readOnly = opts.readOnly
    this.on('success', this.success, this)
    this.on('fail', this.fail, this)
    this.setModelUrl()
    if (this.model.isAbbreviated() && this.state !== 'add') {
      this.state = 'loading'
      this.$el.disableWhileLoading(
        this.model.fetch({
          success: () => {
            this.state = opts.state
            return this.render()
          },
        }),
      )
    }
    return super.initialize(...arguments)
  }

  _cleanUpTiny() {
    const rceElem = this.$el.find('[name="description"]')
    RichContentEditor.closeRCE(rceElem)
    return RichContentEditor.destroyRCE(rceElem)
  }

  submit(e) {
    e.preventDefault()
    this.setModelUrl()
    this.getTinyMceCode()
    if (this.isValid()) {
      super.submit(e)
      this._cleanUpTiny()
      $('.edit_button').focus()
    } else {
      return this.showErrors(this.errors)
    }
  }

  success() {
    if (this.state === 'add') {
      this.trigger('addSuccess', this.model)
      $.flashMessage(I18n.t('flash.addSuccess', 'Creation successful'))
    } else {
      $.flashMessage(I18n.t('flash.updateSuccess', 'Update successful'))
    }
    this.state = 'show'
    this.render()
    $('.edit_button').focus()
    return this
  }

  fail() {
    return $.flashError(
      I18n.t('flash.error', 'An error occurred. Please refresh the page and try again.'),
    )
  }

  getTinyMceCode() {
    const textarea = this.$('textarea')
    return textarea.val(RichContentEditor.callOnRCE(textarea, 'get_code'))
  }

  setModelUrl() {
    return this.model.setUrlTo(
      (() => {
        switch (this.state) {
          case 'add':
            return 'add'
          case 'delete':
            return 'delete'
          case 'move':
            return 'move'
          default:
            return 'edit'
        }
      })(),
    )
  }

  // overriding superclass
  getFormData() {
    return this.$('form').toJSON()
  }

  remove() {
    if (this.tinymceExists()) {
      this._cleanUpTiny()
    }
    this.$el.hideErrors()
    if (this.state === 'add' && this.model.isNew()) {
      this.model.destroy()
    }
    return super.remove(...arguments)
  }

  cancel(e) {
    e.preventDefault()
    this.resetModel()
    this._cleanUpTiny()
    this.$el.hideErrors()
    if (this.state === 'add') {
      this.$el.empty()
      this.model.destroy()
      this.state = 'show'
      $('.add_outcome_link').focus()
    } else {
      this.state = 'show'
      this.render()
      $('.edit_button').focus()
    }
    return this
  }

  edit(e) {
    e.preventDefault()
    this.state = 'edit'
    // save @model state
    this._modelAttributes = this.model.toJSON()
    return this.render()
  }

  delete(e) {
    e.preventDefault()
<<<<<<< HEAD
     
=======

>>>>>>> 51db239a
    if (!window.confirm(I18n.t('confirm.delete', 'Are you sure you want to delete?'))) return
    this.state = 'delete'
    this.setModelUrl()
    return this.$el.disableWhileLoading(
      this.model.destroy({
        success: () => {
          $.flashMessage(I18n.t('flash.deleteSuccess', 'Deletion successful'))
          this.trigger('deleteSuccess')
          this.remove()
          $('.add_outcome_link').focus()
        },
        error: (_model, response) => {
          if (
            response.responseText.match(
              /Outcome.*cannot be deleted because it is aligned to content/,
            )
          ) {
            $.flashError(
              I18n.t(
                'flash.userDeleteError',
                'Outcome Group contains one or more Outcomes that are currently aligned to content.',
              ),
            )
          } else {
            $.flashError(
              I18n.t(
                'flash.unexpectedDeleteError',
                'Something went wrong. Unable to delete at this time.',
              ),
            )
          }
        },
      }),
    )
  }

  move(e) {
    e.preventDefault()
    return this.trigger('move', this.model)
  }

  resetModel() {
    return this.model.set(this._modelAttributes)
  }

  // Called from subclasses in render.
  readyForm() {
    return setTimeout(() => {
      RichContentEditor.loadNewEditor(this.$('textarea'), {
        getRenderingTarget(t) {
          const wrappedTextarea = $(t).wrap(`<div id='parent-of-${t.id}'></div>`).get(0)
          return wrappedTextarea.parentNode
        },
      })
      return this.$('input:first').focus()
    })
  }

  readOnly() {
    return this._readOnly
  }

  updateTitle(e) {
    return this.model.set('title', e.currentTarget.value)
  }

  tinymceExists() {
    const localElExists = this.$el.find('[name="description"]').length > 0
    const editorElExists = RichContentEditor.callOnRCE(
      this.$el.find('[name="description"]'),
      'exists?',
    )
    return localElExists && editorElExists
  }
}
OutcomeContentBase.initClass()<|MERGE_RESOLUTION|>--- conflicted
+++ resolved
@@ -201,11 +201,7 @@
 
   delete(e) {
     e.preventDefault()
-<<<<<<< HEAD
-     
-=======
-
->>>>>>> 51db239a
+
     if (!window.confirm(I18n.t('confirm.delete', 'Are you sure you want to delete?'))) return
     this.state = 'delete'
     this.setModelUrl()
