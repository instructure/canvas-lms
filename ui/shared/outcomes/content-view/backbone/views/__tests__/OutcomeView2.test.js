--- conflicted
+++ resolved
@@ -18,10 +18,7 @@
 
 import $ from 'jquery'
 import 'jquery-migrate'
-<<<<<<< HEAD
-=======
 import fakeENV from '@canvas/test-utils/fakeENV'
->>>>>>> 3b5eb382
 import Outcome from '../../../../backbone/models/Outcome'
 import OutcomeContentBase from '../OutcomeContentBase'
 import OutcomeView from '../OutcomeView'
@@ -201,10 +198,6 @@
       expect(view.$('#calculation_method')).toHaveLength(1)
 
       view.$('#calculation_method').val('n_mastery').trigger('change')
-<<<<<<< HEAD
-      await waitFrames(10)
-      expect(view.$('#calculation_int').val()).toBe('5')
-=======
       await waitFrames(30)
 
       const calcIntField = view.$('#calculation_int')
@@ -215,7 +208,6 @@
       const calcIntValue = calcIntField.val()
       expect(calcIntValue).toBeDefined()
       expect(calcIntValue).toBe('5')
->>>>>>> 3b5eb382
 
       view.$('#calculation_method').val('decaying_average').trigger('change')
       await waitFrames(30)
@@ -227,13 +219,8 @@
       await new Promise(resolve => setTimeout(resolve, 50))
       expect(view.$('#calculation_int').val()).toBe('5')
 
-<<<<<<< HEAD
-      view.$('#calculation_int').val('4')
-      await waitFrames(10)
-=======
       view.$('#calculation_int').val('4').trigger('change')
       await waitFrames(30)
->>>>>>> 3b5eb382
       expect(view.$('#calculation_int').val()).toBe('4')
 
       view.$('#calculation_method').val('decaying_average').trigger('change')
