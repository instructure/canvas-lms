--- conflicted
+++ resolved
@@ -61,10 +61,7 @@
               createElement(TextInput, {
                 name: 'title',
                 id: 'outcome_group_title',
-<<<<<<< HEAD
-=======
                 isRequired: true,
->>>>>>> 9e16fa97
                 defaultValue: this.instUIInputs.title.root?.initialValue,
                 width: '30ch',
                 placeholder: I18n.t('New Outcome Group'),
