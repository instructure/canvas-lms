/*
 * Copyright (C) 2018 - present Instructure, Inc.
 *
 * This file is part of Canvas.
 *
 * Canvas is free software: you can redistribute it and/or modify it under
 * the terms of the GNU Affero General Public License as published by the Free
 * Software Foundation, version 3 of the License.
 *
 * Canvas is distributed in the hope that it will be useful, but WITHOUT ANY
 * WARRANTY; without even the implied warranty of MERCHANTABILITY or FITNESS FOR
 * A PARTICULAR PURPOSE. See the GNU Affero General Public License for more
 * details.
 *
 * You should have received a copy of the GNU Affero General Public License along
 * with this program. If not, see <http://www.gnu.org/licenses/>.
 */

import axios from '@canvas/axios'
import pluralize from 'str-pluralize'
import {gql} from '@canvas/apollo'

export const groupFields = `
  _id
  title
`

const groupFragment = gql`
  fragment GroupFragment on LearningOutcomeGroup {
    ${groupFields}
  }
`

const childGroupsFragment = gql`
  fragment ChildGroupsFragment on LearningOutcomeGroup {
    childGroups {
      nodes {
        ...GroupFragment
      }
    }
  }
  ${groupFragment}
`

export const CHILD_GROUPS_QUERY = gql`
  query LearningOutcomesGroupQuery($id: ID!, $type: NodeType!) {
    context: legacyNode(type: $type, _id: $id) {
      ... on Account {
        _id
        rootOutcomeGroup {
          ...GroupFragment
          ...ChildGroupsFragment
        }
      }
      ... on Course {
        _id
        rootOutcomeGroup {
          ...GroupFragment
          ...ChildGroupsFragment
        }
      }
      ... on LearningOutcomeGroup {
        _id
        title
        parentOutcomeGroup {
          _id
          title
        }
        ...ChildGroupsFragment
      }
    }
  }
  ${groupFragment}
  ${childGroupsFragment}
`

export const FIND_GROUP_OUTCOMES = gql`
  query GroupDetailWithSearchQuery(
    $id: ID!
    $outcomesContextId: ID!
    $outcomesContextType: String!
    $outcomeIsImported: Boolean!
    $searchQuery: String
    $outcomesCursor: String
    $targetGroupId: ID
  ) {
    group: legacyNode(type: LearningOutcomeGroup, _id: $id) {
      ... on LearningOutcomeGroup {
        _id
        title
        contextType
        contextId
        outcomesCount(searchQuery: $searchQuery)
        notImportedOutcomesCount(targetGroupId: $targetGroupId)
        outcomes(searchQuery: $searchQuery, first: 10, after: $outcomesCursor) {
          pageInfo {
            hasNextPage
            endCursor
          }
          edges {
            _id
            node {
              ... on LearningOutcome {
                _id
                description
                title
                calculationMethod
                calculationInt
                masteryPoints
                ratings {
                  description
                  points
                }
                isImported(
                  targetContextType: $outcomesContextType
                  targetContextId: $outcomesContextId
                ) @include(if: $outcomeIsImported)
                friendlyDescription(
                  contextId: $outcomesContextId
                  contextType: $outcomesContextType
                ) {
                  _id
                  description
                }
              }
            }
          }
        }
      }
    }
  }
`

export const SEARCH_GROUP_OUTCOMES = gql`
  query SearchGroupOutcomesQuery(
    $id: ID!
    $outcomesCursor: String
    $outcomesContextId: ID!
    $outcomesContextType: String!
    $searchQuery: String
    $targetGroupId: ID
  ) {
    group: legacyNode(type: LearningOutcomeGroup, _id: $id) {
      ... on LearningOutcomeGroup {
        _id
        description
        title
        outcomesCount(searchQuery: $searchQuery)
        notImportedOutcomesCount(targetGroupId: $targetGroupId)
        outcomes(searchQuery: $searchQuery, first: 10, after: $outcomesCursor) {
          pageInfo {
            hasNextPage
            endCursor
          }
          edges {
            canUnlink
            _id
            node {
              ... on LearningOutcome {
                _id
                description
                title
                displayName
                calculationMethod
                calculationInt
                masteryPoints
                ratings {
                  description
                  points
                }
                canEdit
                contextType
                contextId
                friendlyDescription(
                  contextId: $outcomesContextId
                  contextType: $outcomesContextType
                ) {
                  _id
                  description
                }
              }
            }
            group {
              _id
              title
            }
          }
        }
      }
    }
  }
`

export const SET_OUTCOME_FRIENDLY_DESCRIPTION_MUTATION = gql`
  mutation SetOutcomeFriendlyDescription($input: SetFriendlyDescriptionInput!) {
    setFriendlyDescription(input: $input) {
      outcomeFriendlyDescription {
        _id
        description
      }
      errors {
        attribute
        message
      }
    }
  }
`

export const IMPORT_OUTCOMES = gql`
  mutation ImportOutcomes($input: ImportOutcomesInput!) {
    importOutcomes(input: $input) {
      errors {
        attribute
        message
      }
      progress {
        _id
        state
      }
    }
  }
`

export const CREATE_LEARNING_OUTCOME = gql`
  mutation CreateLearningOutcome($input: CreateLearningOutcomeInput!) {
    createLearningOutcome(input: $input) {
      learningOutcome {
        _id
        title
        displayName
        description
        calculationMethod
        calculationInt
        masteryPoints
        pointsPossible
        ratings {
          description
          points
        }
      }
      errors {
        attribute
        message
      }
    }
  }
`

export const DELETE_OUTCOME_LINKS = gql`
  mutation DeleteOutcomeLinks($input: DeleteOutcomeLinksInput!) {
    deleteOutcomeLinks(input: $input) {
      deletedOutcomeLinkIds
      errors {
        attribute
        message
      }
    }
  }
`

export const UPDATE_LEARNING_OUTCOME = gql`
  mutation UpdateLearningOutcome($input: UpdateLearningOutcomeInput!) {
    updateLearningOutcome(input: $input) {
      learningOutcome {
        _id
        title
        displayName
        description
        calculationMethod
        calculationInt
        masteryPoints
        pointsPossible
        ratings {
          description
          points
        }
      }
      errors {
        attribute
        message
      }
    }
  }
`

export const MOVE_OUTCOME_LINKS = gql`
  mutation MoveOutcomeLinks($input: MoveOutcomeLinksInput!) {
    moveOutcomeLinks(input: $input) {
      movedOutcomeLinks {
        _id
        group {
          _id
          title
        }
      }
      errors {
        attribute
        message
      }
    }
  }
`

export const UPDATE_LEARNING_OUTCOME_GROUP = gql`
  mutation UpdateLearningOutcomeGroup($input: UpdateLearningOutcomeGroupInput!) {
    updateLearningOutcomeGroup(input: $input) {
      learningOutcomeGroup {
        _id
        title
        description
        vendorGuid
        parentOutcomeGroup {
          _id
          title
        }
      }
      errors {
        attribute
        message
      }
    }
  }
`

export const CREATE_LEARNING_OUTCOME_GROUP = gql`
  mutation CreateLearningOutcomeGroup($input: CreateLearningOutcomeGroupInput!) {
    createLearningOutcomeGroup(input: $input) {
      learningOutcomeGroup {
        _id
        title
        description
        vendorGuid
        parentOutcomeGroup {
          _id
          title
        }
      }
      errors {
        attribute
        message
      }
    }
  }
`

export const COURSE_ALIGNMENT_STATS = gql`
  query GetCourseAlignmentStatsQuery($id: ID!) {
    course(id: $id) {
      outcomeAlignmentStats {
        totalOutcomes
        alignedOutcomes
        totalAlignments
        totalArtifacts
        alignedArtifacts
      }
    }
  }
`

<<<<<<< HEAD
=======
export const SEARCH_OUTCOME_ALIGNMENTS = gql`
  query SearchOutcomeAlignmentsQuery(
    $id: ID!
    $outcomesCursor: String
    $outcomesContextId: ID!
    $outcomesContextType: String!
    $searchQuery: String
    $searchFilter: String
  ) {
    group: legacyNode(type: LearningOutcomeGroup, _id: $id) {
      ... on LearningOutcomeGroup {
        _id
        outcomesCount(searchQuery: $searchQuery)
        outcomes(
          searchQuery: $searchQuery
          filter: $searchFilter
          first: 10
          after: $outcomesCursor
        ) {
          pageInfo {
            hasNextPage
            endCursor
          }
          edges {
            node {
              ... on LearningOutcome {
                _id
                title
                description
                alignments(contextId: $outcomesContextId, contextType: $outcomesContextType) {
                  _id
                  title
                  contentType
                  assignmentContentType
                  url
                  moduleName
                  moduleUrl
                  moduleWorkflowState
                }
              }
            }
          }
        }
      }
    }
  }
`

>>>>>>> b85be89e
export const removeOutcomeGroup = (contextType, contextId, groupId) =>
  axios.delete(
    `/api/v1/${pluralize(contextType).toLowerCase()}/${contextId}/outcome_groups/${groupId}`
  )<|MERGE_RESOLUTION|>--- conflicted
+++ resolved
@@ -357,8 +357,6 @@
   }
 `
 
-<<<<<<< HEAD
-=======
 export const SEARCH_OUTCOME_ALIGNMENTS = gql`
   query SearchOutcomeAlignmentsQuery(
     $id: ID!
@@ -407,7 +405,6 @@
   }
 `
 
->>>>>>> b85be89e
 export const removeOutcomeGroup = (contextType, contextId, groupId) =>
   axios.delete(
     `/api/v1/${pluralize(contextType).toLowerCase()}/${contextId}/outcome_groups/${groupId}`
