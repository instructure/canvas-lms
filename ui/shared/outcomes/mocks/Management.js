--- conflicted
+++ resolved
@@ -27,12 +27,8 @@
   UPDATE_LEARNING_OUTCOME_GROUP,
   IMPORT_OUTCOMES,
   CREATE_LEARNING_OUTCOME_GROUP,
-<<<<<<< HEAD
-  COURSE_ALIGNMENT_STATS
-=======
   COURSE_ALIGNMENT_STATS,
   SEARCH_OUTCOME_ALIGNMENTS
->>>>>>> 0b5bbcd1
 } from '../graphql/Management'
 import {defaultRatings, defaultMasteryPoints} from '../react/hooks/useRatings'
 import {pick, uniq, flattenDeep} from 'lodash'
@@ -2482,19 +2478,6 @@
   alignedOutcomes = 1,
   totalAlignments = 4,
   totalArtifacts = 5,
-<<<<<<< HEAD
-  alignedArtifacts = 4
-} = {}) => {
-  const result = {
-    data: {
-      course: {
-        outcomeAlignmentStats: {
-          totalOutcomes,
-          alignedOutcomes,
-          totalAlignments,
-          totalArtifacts,
-          alignedArtifacts,
-=======
   alignedArtifacts = 4,
   refetchIncrement = 10
 } = {}) => {
@@ -2507,17 +2490,12 @@
           totalAlignments: totalAlignments + inc,
           totalArtifacts: totalArtifacts + inc,
           alignedArtifacts: alignedArtifacts + inc,
->>>>>>> 0b5bbcd1
           __typename: 'CourseOutcomeAlignmentStats'
         },
         __typename: 'Course'
       }
     }
-<<<<<<< HEAD
-  }
-=======
   })
->>>>>>> 0b5bbcd1
 
   return [
     {
@@ -2525,9 +2503,6 @@
         query: COURSE_ALIGNMENT_STATS,
         variables: {id}
       },
-<<<<<<< HEAD
-      result
-=======
       result: returnResult(),
       // for testing data refetch
       newData: () => returnResult(refetchIncrement)
@@ -2657,7 +2632,6 @@
           }
         }
       }
->>>>>>> 0b5bbcd1
     }
   ]
 }