/*
 * Copyright (C) 2020 - present Instructure, Inc.
 *
 * This file is part of Canvas.
 *
 * Canvas is free software: you can redistribute it and/or modify it under
 * the terms of the GNU Affero General Public License as published by the Free
 * Software Foundation, version 3 of the License.
 *
 * Canvas is distributed in the hope that it will be useful, but WITHOUT ANY
 * WARRANTY; without even the implied warranty of MERCHANTABILITY or FITNESS FOR
 * A PARTICULAR PURPOSE. See the GNU Affero General Public License for more
 * details.
 *
 * You should have received a copy of the GNU Affero General Public License along
 * with this program. If not, see <http://www.gnu.org/licenses/>.
 */
import {
  CHILD_GROUPS_QUERY,
  CREATE_LEARNING_OUTCOME,
  FIND_GROUP_OUTCOMES,
  SEARCH_GROUP_OUTCOMES,
  SET_OUTCOME_FRIENDLY_DESCRIPTION_MUTATION,
  UPDATE_LEARNING_OUTCOME,
  DELETE_OUTCOME_LINKS,
  MOVE_OUTCOME_LINKS,
  UPDATE_LEARNING_OUTCOME_GROUP,
  IMPORT_OUTCOMES,
  CREATE_LEARNING_OUTCOME_GROUP,
  COURSE_ALIGNMENT_STATS,
  SEARCH_OUTCOME_ALIGNMENTS,
} from '../graphql/Management'
import {defaultRatings, defaultMasteryPoints} from '../react/hooks/useRatings'
import {pick, uniq, flattenDeep} from 'lodash'

const testRatings = defaultRatings.map(rating => pick(rating, ['description', 'points']))

const ratingsWithTypename = ratings => ratings.map(r => ({...r, __typename: 'ProficiencyRating'}))

const maxPoints = ratings => ratings.sort((a, b) => b.points - a.points)[0].points

export const accountMocks = ({childGroupsCount = 10, accountId = '1'} = {}) => [
  {
    request: {
      query: CHILD_GROUPS_QUERY,
      variables: {
        id: accountId,
        type: 'Account',
      },
    },
    result: {
      data: {
        context: {
          __typename: 'Account',
          _id: accountId,
          rootOutcomeGroup: {
            title: `Root account folder`,
            __typename: 'LearningOutcomeGroup',
            _id: '1',
            childGroups: {
              __typename: 'LearningOutcomeGroupConnection',
              nodes: new Array(childGroupsCount).fill(0).map((_v, i) => ({
                __typename: 'LearningOutcomeGroup',
                _id: (100 + i).toString(),
                title: `Account folder ${i}`,
              })),
            },
          },
        },
      },
    },
  },
]

export const courseMocks = ({childGroupsCount = 1, courseId = '2'} = {}) => [
  {
    request: {
      query: CHILD_GROUPS_QUERY,
      variables: {
        id: courseId,
        type: 'Course',
      },
    },
    result: {
      data: {
        context: {
          __typename: 'Course',
          _id: courseId,
          rootOutcomeGroup: {
            title: `Root course folder`,
            __typename: 'LearningOutcomeGroup',
            _id: '2',
            childGroups: {
              __typename: 'LearningOutcomeGroupConnection',
              nodes: new Array(childGroupsCount).fill(0).map((_v, i) => ({
                __typename: 'LearningOutcomeGroup',
                _id: (200 + i).toString(),
                title: `Course folder ${i}`,
              })),
            },
          },
        },
      },
    },
  },
]

const buildGroup = (_id, title) => {
  if (!_id && !title) {
    return null
  }

  return {
    __typename: 'LearningOutcomeGroup',
    _id,
    title,
  }
}

// builds a treebrowser group structure
// groupsStruct should be an object with the keys as
// group id, and value as array of children
// example
// {groupsStruct: {
//   100: [101, 102],
//   101: [103],
// }}
// this will mock request when you click on group 100 in treebrowser to
// load group 101 and 102 as children
// and if you click on 101, it'll load 103, and so on

// Dont put the same group as child of more than one group, like
// {groupsStruct: {
//   100: [101, 102],
//   101: [102],
// }}
// Note that 102 is appearing as children of 100 and 101. Please don't do that

// This method will also mock requests for leaves groups. In the example above,
// Request for 102 and 103 won't break (it'll return a response without any children)

// for detailsStructure, should be an object with the key as group id and
// value as array of children outcome ids

// In this case, you can mock the same outcome to be child of multipe groups. Example
// detailsStructure: {
//   100: [1, 2, 3],
//   200: [1, 2, 3],
//   300: [1, 2, 3],
//   400: [1],
//   401: [2],
//   402: [3],
// }
// Note outcome 1 is children of 400, but outcome 1 should appear in their parent as well.
// folder structure could be 100 -> 200 -> 300 -> 400, 401, 402 (4xx are sibilings)
// so if you click on 300, you should expect all outcomes for all children

// note, this doesn't handle load more query for detailsStructure yet
// if you specify a group in groupsStructure and dont specify a children for it.
// it'll mock the group detail too without any outcome

// contextId, and contextType are the variables for find outcome group DETAIL query
// outcomesGroupContextId, and outcomesGroupContextType are the context for the outcomes in response
// default to contextId and contextType

// importedOutcomes, array of imported outcomes ids. If an outcome id is present there, it'll be used
// in group detail outcomes isImported field. the field is default to false. You can easily
// passes what outcomes are supposed to be returned as imported

// groupOutcomesNotImportedCount, object, key as group id, value as integer. Used to represent
// notImportedOutcomesCount field of a group in detail query. Default field value is null.
// You may want to set this to a positive integer to identify what groups can be imported via find
// outcome modal

// findOutcomesTargetGroupId the variable targetGroupId of find outcomes modal query

export const treeGroupMocks = ({
  groupsStruct,
  detailsStructure,
  contextId,
  contextType,
  findOutcomesTargetGroupId = null,
  groupOutcomesNotImportedCount = [],
  importedOutcomes = [],
  outcomesGroupContextId = contextId,
  outcomesGroupContextType = contextType,
  withGroupDetailsRefetch = false,
}) => {
  const toString = arg => arg.toString()

  const groupIds = Object.keys(groupsStruct)
  const stringImportedOutcomes = importedOutcomes.map(toString)
  const allGroupIds = uniq(
    flattenDeep([
      Object.keys(groupsStruct).map(toString),
      Object.values(groupsStruct).flat().map(toString),
    ])
  )
  const parents = groupIds.reduce((acc, gid) => {
    ;(groupsStruct[gid] || []).forEach(cid => (acc[cid] = gid))
    return acc
  }, {})

  const treeBrowserMocks = allGroupIds.map(gid => {
    const childGroups = groupsStruct[gid] || []
    const parentOutcomeGroupId = parents[gid]
    const parentOutcomeGroupTitle = parentOutcomeGroupId && `Group ${parentOutcomeGroupId}`

    return {
      request: {
        query: CHILD_GROUPS_QUERY,
        variables: {
          id: toString(gid),
          type: 'LearningOutcomeGroup',
        },
      },
      result: {
        data: {
          context: {
            __typename: 'LearningOutcomeGroup',
            _id: toString(gid),
            title: `Group ${gid}`,
            parentOutcomeGroup: buildGroup(parentOutcomeGroupId, parentOutcomeGroupTitle),
            childGroups: {
              __typename: 'LearningOutcomeGroupConnection',
              nodes: childGroups.map(cid => ({
                __typename: 'LearningOutcomeGroup',
                _id: toString(cid),
                title: `Group ${cid}`,
              })),
            },
          },
        },
      },
    }
  })

  const findModalGroupDetailsMocks = allGroupIds.map(gid => {
    const childrenOutcomes = (detailsStructure[gid] || []).map(toString)
    const calculationMethod = 'decaying_average'
    const calculationInt = 65
    const masteryPoints = defaultMasteryPoints
    const ratings = ratingsWithTypename(testRatings)

    const request = {
      query: FIND_GROUP_OUTCOMES,
      variables: {
        id: gid,
        outcomeIsImported: true,
        outcomesContextId: contextId,
        outcomesContextType: contextType,
        targetGroupId: findOutcomesTargetGroupId,
      },
    }

    const data = (withRefetch = false) => ({
      data: {
        group: {
          _id: gid,
          title: `${withRefetch && 'Refetched '}Group ${gid}`,
          contextType: outcomesGroupContextType,
          contextId: outcomesGroupContextId,
          outcomesCount: childrenOutcomes.length,
          notImportedOutcomesCount: groupOutcomesNotImportedCount[gid] || null,
          outcomes: {
            pageInfo: {
              hasNextPage: false,
              endCursor: 'Mw',
              __typename: 'PageInfo',
            },
            edges: childrenOutcomes.map(oid => ({
              _id: oid,
              node: {
                _id: oid,
                description: `Description for Outcome ${oid}`,
                isImported: stringImportedOutcomes.includes(oid),
                title: `${withRefetch && 'Refetched '}Outcome ${oid}`,
                calculationMethod,
                calculationInt,
                masteryPoints,
                ratings,
                __typename: 'LearningOutcome',
                friendlyDescription: {
                  _id: oid,
                  description: `Outcome ${oid} - friendly description`,
                  __typename: 'FriendlyDescription',
                },
              },
              __typename: 'ContentTag',
            })),
            __typename: 'ContentTagConnection',
          },
          __typename: 'LearningOutcomeGroup',
        },
      },
    })

    const response = {request, result: data()}

    if (withGroupDetailsRefetch) response.newData = () => data(withGroupDetailsRefetch)

    return response
  })

  return [treeBrowserMocks, findModalGroupDetailsMocks].flat()
}

export const groupMocks = ({
  groupId,
  childGroupsCount = 1,
  childGroupOffset = 300,
  title = `Group ${groupId}`,
  parentOutcomeGroupId,
  parentOutcomeGroupTitle,
  childGroupTitlePrefix = `Group ${groupId} folder`,
} = {}) => [
  {
    request: {
      query: CHILD_GROUPS_QUERY,
      variables: {
        id: groupId,
        type: 'LearningOutcomeGroup',
      },
    },
    result: {
      data: {
        context: {
          __typename: 'LearningOutcomeGroup',
          _id: groupId,
          title,
          parentOutcomeGroup: buildGroup(parentOutcomeGroupId, parentOutcomeGroupTitle),
          childGroups: {
            __typename: 'LearningOutcomeGroupConnection',
            nodes: new Array(childGroupsCount).fill(0).map((_v, i) => ({
              __typename: 'LearningOutcomeGroup',
              _id: (childGroupOffset + i).toString(),
              title: `${childGroupTitlePrefix} ${i}`,
            })),
          },
        },
      },
    },
  },
]

export const outcomeGroup = {
  _id: '0',
  title: 'Grade.2.Math.3A.Elementary.CCSS.Calculus.1',
  description:
    '<p>This is a <strong><em>description</em></strong>. And because it’s so <strong>long</strong>, it will run out of space and hence be truncated. </p>'.repeat(
      2
    ),
  outcomesCount: 15,
  outcomes: {
    pageInfo: {
      hasNextPage: false,
      endCursor: '',
    },
    edges: [
      {
        canUnlink: true,
        _id: '1',
        node: {
          _id: '1',
          title: 'CCSS.Math.Content.2.MD.A.1 - Outcome with regular length title and description',
          description:
            '<p>Partition <strong>circles</strong> and <strong><em>rectangle</em></strong> into two, three, or four equal share. </p>'.repeat(
              2
            ),
          contextType: null,
          contextId: null,
          canEdit: true,
        },
        group: {
          _id: '101',
          title: 'Outcome Group 1',
          __typename: 'LearningOutcomeGroup',
        },
      },
      {
        canUnlink: true,
        _id: '2',
        node: {
          _id: '2',
          title:
            'CCSS.Math.Content.2.MD.A.1.CCSS.Math.Content.2.MD.A.1.CCSS.Math.Content.Outcome.with.long.title.and.description',
          description:
            '<p>Measure the <strong><em>length</em></strong> of an <strong>object</strong> by selecting and using appropriate measurements. </p>'.repeat(
              2
            ),
          contextType: null,
          contextId: null,
          canEdit: true,
        },
        group: {
          _id: '101',
          title: 'Outcome Group 1',
          __typename: 'LearningOutcomeGroup',
        },
      },
      {
        canUnlink: true,
        _id: '3',
        node: {
          _id: '3',
          title: 'CCSS.Math.Content.2.G.A.3 - Outcome with regular length title and no description',
          description: '',
          contextType: null,
          contextId: null,
          canEdit: true,
        },
        group: {
          _id: '101',
          title: 'Outcome Group 1',
          __typename: 'LearningOutcomeGroup',
        },
      },
      {
        canUnlink: true,
        _id: '4',
        node: {
          _id: '4',
          title:
            'CCSS.Math.Content.2.G.A.3 CCSS.Math.Content.2.G.A.3 CCSS.Math.Content.2.G.A.3 CCSS.Math',
          description:
            '<p><em>Partition circles and rectangle into two, three, or four equal share. </em></p>'.repeat(
              2
            ),
          contextType: null,
          contextId: null,
          canEdit: true,
        },
        group: {
          _id: '101',
          title: 'Outcome Group 1',
          __typename: 'LearningOutcomeGroup',
        },
      },
      {
        canUnlink: true,
        _id: '5',
        node: {
          _id: '5',
          title:
            'CCSS.Math.Content.2.G.A.3 CCSS.Math.Content.2.G.A.3 CCSS.Math.Content.2.G.A.3 CCSS.Math',
          description:
            '<p><strong>Partition circles and rectangle into two, three, or four equal share. </strong></p>'.repeat(
              2
            ),
          contextType: null,
          contextId: null,
          canEdit: true,
        },
        group: {
          _id: '101',
          title: 'Outcome Group 1',
          __typename: 'LearningOutcomeGroup',
        },
      },
      {
        canUnlink: true,
        _id: '6',
        node: {
          _id: '6',
          title: 'CCSS.Math.Content.2.G.A.3 CCSS.Math.Content.2.G.A.3',
          description:
            '<p>Partition circles and rectangle into two, three, or four equal share. </p>'.repeat(
              2
            ),
          contextType: null,
          contextId: null,
          canEdit: true,
        },
        group: {
          _id: '101',
          title: 'Outcome Group 1',
          __typename: 'LearningOutcomeGroup',
        },
      },
    ],
  },
}

const createSearchGroupOutcomesOutcomeMocks = (
  canUnlink,
  canEdit,
  contextId,
  contextType,
  title,
  outcomeCount
) => {
  const calculationMethod = 'decaying_average'
  const calculationInt = 65
  const masteryPoints = defaultMasteryPoints
  const ratings = ratingsWithTypename(testRatings)

  // Tech Debt - see OUT-4776 - need to switch this over to a dynamic array like the below code
  // for now too many tests are dependant on the number of outcomes and the order
  // of the outcomes to be exactly in the format returned by in the if statement on line 301
  if (outcomeCount === 2) {
    return [
      {
        canUnlink,
        _id: '1',
        node: {
          _id: '1',
          description: '',
          title: `Outcome 1 - ${title}`,
          displayName: '',
          calculationMethod,
          calculationInt,
          masteryPoints,
          ratings,
          canEdit,
          contextId,
          contextType,
          friendlyDescription: null,
          __typename: 'LearningOutcome',
        },
        group: {
          _id: '101',
          title: 'Outcome Group 1',
          __typename: 'LearningOutcomeGroup',
        },
        __typename: 'ContentTag',
      },
      {
        canUnlink,
        _id: '2',
        node: {
          _id: '2',
          description: '',
          title: `Outcome 2 - ${title}`,
          displayName: '',
          calculationMethod,
          calculationInt,
          masteryPoints,
          ratings,
          canEdit,
          contextId,
          contextType,
          friendlyDescription: null,
          __typename: 'LearningOutcome',
        },
        group: {
          _id: '101',
          title: 'Outcome Group 1',
          __typename: 'LearningOutcomeGroup',
        },
        __typename: 'ContentTag',
      },
    ]
  } else {
    return [
      {
        canUnlink,
        _id: '1',
        node: {
          _id: '1',
          description: '',
          title: `Outcome 1 - ${title}`,
          displayName: '',
          calculationMethod,
          calculationInt,
          masteryPoints,
          ratings,
          canEdit,
          contextId,
          contextType,
          friendlyDescription: null,
          __typename: 'LearningOutcome',
        },
        group: {
          _id: '101',
          title: 'Outcome Group 1',
          __typename: 'LearningOutcomeGroup',
        },
        __typename: 'ContentTag',
      },
    ]
  }
}

export const groupDetailMocks = ({
  groupId = '1',
  title = `Group ${groupId}`,
  canEdit = true,
  canUnlink = true,
  contextType = 'Account',
  contextId = '1',
  outcomeIsImported = false,
  outcomesGroupContextId = 1,
  outcomesGroupContextType = 'Account',
  searchQuery = '',
  withMorePage = true,
  groupDescription = 'Group Description',
  numOfOutcomes = 2,
  targetGroupId,
  notImportedOutcomesCount = null,
  removeOnRefetch = false,
} = {}) => {
  const calculationMethod = 'decaying_average'
  const calculationInt = 65
  const masteryPoints = defaultMasteryPoints
  const ratings = ratingsWithTypename(testRatings)

  return [
    {
      request: {
        query: FIND_GROUP_OUTCOMES,
        variables: {
          id: groupId,
          outcomesContextId: contextId,
          outcomesContextType: contextType,
          outcomeIsImported,
          targetGroupId,
        },
      },
      result: {
        data: {
          group: {
            _id: groupId,
            title,
            description: `${groupDescription} 1`,
            contextType: outcomesGroupContextType,
            contextId: outcomesGroupContextId,
            outcomesCount: numOfOutcomes,
            notImportedOutcomesCount,
            __typename: 'LearningOutcomeGroup',
            outcomes: {
              pageInfo: {
                hasNextPage: withMorePage,
                endCursor: 'Mg',
                __typename: 'PageInfo',
              },
              edges: [
                {
                  _id: '1',
                  node: {
                    _id: '1',
                    description: '',
                    title: `Outcome 1 - ${title}`,
                    calculationMethod,
                    calculationInt,
                    masteryPoints,
                    ratings,
                    isImported: outcomeIsImported,
                    __typename: 'LearningOutcome',
                    friendlyDescription: {
                      _id: '101',
                      description: 'Outcome 1 - friendly description',
                      __typename: 'FriendlyDescription',
                    },
                  },
                  __typename: 'ContentTag',
                },
                {
                  _id: '2',
                  node: {
                    _id: '2',
                    description: '',
                    title: `Outcome 2 - ${title}`,
                    calculationMethod,
                    calculationInt,
                    masteryPoints,
                    ratings,
                    isImported: outcomeIsImported,
                    __typename: 'LearningOutcome',
                    friendlyDescription: {
                      _id: '102',
                      description: 'Outcome 2 - friendly description',
                      __typename: 'FriendlyDescription',
                    },
                  },
                  __typename: 'ContentTag',
                },
              ],
              __typename: 'ContentTagConnection',
            },
          },
        },
      },
    },
    {
      request: {
        query: FIND_GROUP_OUTCOMES,
        variables: {
          id: groupId,
          outcomesContextId: contextId,
          outcomesContextType: contextType,
          outcomeIsImported,
          searchQuery,
          targetGroupId,
        },
      },
      result: {
        data: {
          group: {
            _id: groupId,
            title,
            description: `${groupDescription} 2`,
            contextType: outcomesGroupContextType,
            contextId: outcomesGroupContextId,
            outcomesCount: 0,
            notImportedOutcomesCount,
            outcomes: {
              pageInfo: {
                hasNextPage: withMorePage,
                endCursor: 'Mg',
                __typename: 'PageInfo',
              },
              edges: [
                {
                  _id: '1',
                  node: {
                    _id: '1',
                    description: '',
                    title: `Outcome 1 - ${title}`,
                    calculationMethod,
                    calculationInt,
                    masteryPoints,
                    ratings,
                    isImported: outcomeIsImported,
                    __typename: 'LearningOutcome',
                    friendlyDescription: {
                      description: 'Outcome 1 - friendly description',
                      __typename: 'FriendlyDescription',
                      _id: '101',
                    },
                  },
                  __typename: 'ContentTag',
                },
                {
                  _id: '3',
                  node: {
                    _id: '3',
                    description: '',
                    title: `Outcome 3 - ${title}`,
                    calculationMethod,
                    calculationInt,
                    masteryPoints,
                    ratings,
                    isImported: outcomeIsImported,
                    __typename: 'LearningOutcome',
                    friendlyDescription: {
                      description: 'Outcome 3 - friendly description',
                      __typename: 'FriendlyDescription',
                      _id: '103',
                    },
                  },
                  __typename: 'ContentTag',
                },
              ],
              __typename: 'ContentTagConnection',
            },
            __typename: 'LearningOutcomeGroup',
          },
        },
      },
    },
    {
      request: {
        query: FIND_GROUP_OUTCOMES,
        variables: {
          id: groupId,
          outcomesCursor: 'Mg',
          outcomeIsImported,
          outcomesContextId: contextId,
          outcomesContextType: contextType,
          searchQuery,
          targetGroupId,
        },
      },
      result: {
        data: {
          group: {
            _id: groupId,
            title,
            description: `${groupDescription} 3`,
            contextType: outcomesGroupContextType,
            contextId: outcomesGroupContextId,
            outcomesCount: 0,
            notImportedOutcomesCount,
            outcomes: {
              pageInfo: {
                hasNextPage: false,
                endCursor: 'Mw',
                __typename: 'PageInfo',
              },
              edges: [
                {
                  _id: '5',
                  node: {
                    _id: '5',
                    description: '',
                    isImported: false,
                    title: `Outcome 5 - ${title}`,
                    calculationMethod,
                    calculationInt,
                    masteryPoints,
                    ratings,
                    __typename: 'LearningOutcome',
                    friendlyDescription: {
                      description: 'Outcome 5 - friendly description',
                      __typename: 'FriendlyDescription',
                      _id: '105',
                    },
                  },
                  __typename: 'ContentTag',
                },
                {
                  _id: '6',
                  node: {
                    _id: '6',
                    description: '',
                    isImported: outcomeIsImported,
                    title: `Outcome 6 - ${title}`,
                    calculationMethod,
                    calculationInt,
                    masteryPoints,
                    ratings,
                    __typename: 'LearningOutcome',
                    friendlyDescription: {
                      description: 'Outcome 6 - friendly description',
                      __typename: 'FriendlyDescription',
                      _id: '106',
                    },
                  },
                  __typename: 'ContentTag',
                },
              ],
              __typename: 'ContentTagConnection',
            },
            __typename: 'LearningOutcomeGroup',
          },
        },
      },
    },
    {
      request: {
        query: SEARCH_GROUP_OUTCOMES,
        variables: {
          id: groupId,
          outcomeIsImported,
          outcomesContextId: contextId,
          outcomesContextType: contextType,
          targetGroupId,
        },
      },
      result: {
        data: {
          group: {
            _id: groupId,
            description: `${groupDescription} 4`,
            title,
            outcomesCount: numOfOutcomes,
            notImportedOutcomesCount,
            outcomes: {
              pageInfo: {
                hasNextPage: withMorePage,
                endCursor: 'Mx',
                __typename: 'PageInfo',
              },
              edges: createSearchGroupOutcomesOutcomeMocks(
                canUnlink,
                canEdit,
                contextId,
                contextType,
                title,
                numOfOutcomes
              ),
              __typename: 'ContentTagConnection',
            },
            __typename: 'LearningOutcomeGroup',
          },
        },
      },
      // for testing graphqls refetch in index.js
      newData: jest.fn(() => {
        const outcome1 = {
          canUnlink,
          _id: '1',
          node: {
            _id: '1',
            description: '',
            title: `Refetched Outcome 1 - ${title}`,
            displayName: '',
            calculationMethod,
            calculationInt,
            masteryPoints,
            ratings,
            canEdit,
            contextId,
            contextType,
            friendlyDescription: {
              _id: '26',
              description: 'friendly',
              __typename: 'OutcomeFriendlyDescriptionType',
            },
            __typename: 'LearningOutcome',
          },
          group: {
            _id: groupId,
            title: `Refetched ${title}`,
            __typename: 'LearningOutcomeGroup',
          },
          __typename: 'ContentTag',
        }
        const outcome2 = {
          canUnlink,
          _id: '2',
          node: {
            _id: '2',
            description: '',
            title: `Refetched Outcome 2 - ${title}`,
            displayName: '',
            calculationMethod,
            calculationInt,
            masteryPoints,
            ratings,
            canEdit,
            contextId,
            contextType,
            friendlyDescription: null,
            __typename: 'LearningOutcome',
          },
          group: {
            _id: groupId,
            title: `Refetched ${title}`,
            __typename: 'LearningOutcomeGroup',
          },
          __typename: 'ContentTag',
        }
        const outcome3 = {
          canUnlink,
          _id: '11',
          node: {
            _id: '11',
            description: '',
            title: `Newly Created Outcome - ${title}`,
            displayName: '',
            calculationMethod,
            calculationInt,
            masteryPoints,
            ratings,
            canEdit,
            contextId,
            contextType,
            friendlyDescription: null,
            __typename: 'LearningOutcome',
          },
          group: {
            _id: groupId,
            title: `Refetched ${title}`,
            __typename: 'LearningOutcomeGroup',
          },
          __typename: 'ContentTag',
        }
        const edges = [outcome1, outcome2, outcome3]
        const afterRemoveEdges = [outcome3]
        return {
          data: {
            group: {
              _id: groupId,
              description: `${groupDescription} 4`,
              title: `Refetched ${title}`,
              outcomesCount: removeOnRefetch ? afterRemoveEdges.length : edges.length,
              notImportedOutcomesCount,
              outcomes: {
                pageInfo: {
                  hasNextPage: withMorePage,
                  endCursor: 'Mx',
                  __typename: 'PageInfo',
                },
                edges: removeOnRefetch ? afterRemoveEdges : edges,
                __typename: 'ContentTagConnection',
              },
              __typename: 'LearningOutcomeGroup',
            },
          },
        }
      }),
    },
    {
      request: {
        query: SEARCH_GROUP_OUTCOMES,
        variables: {
          id: groupId,
          outcomesCursor: 'Mx',
          outcomeIsImported,
          outcomesContextId: contextId,
          outcomesContextType: contextType,
          targetGroupId,
        },
      },
      result: {
        data: {
          group: {
            _id: groupId,
            description: `${groupDescription} 5`,
            title,
            outcomesCount: 2,
            notImportedOutcomesCount,
            outcomes: {
              pageInfo: {
                hasNextPage: false,
                endCursor: null,
                __typename: 'PageInfo',
              },
              edges: [
                {
                  canUnlink,
                  _id: '3',
                  node: {
                    _id: '3',
                    description: '',
                    title: `Outcome 3 - ${title}`,
                    displayName: '',
                    calculationMethod,
                    calculationInt,
                    masteryPoints,
                    ratings,
                    canEdit,
                    contextId,
                    contextType,
                    friendlyDescription: null,
                    __typename: 'LearningOutcome',
                  },
                  group: {
                    _id: '101',
                    title: 'Outcome Group 1',
                    __typename: 'LearningOutcomeGroup',
                  },
                  __typename: 'ContentTag',
                },
                {
                  canUnlink,
                  _id: '4',
                  node: {
                    _id: '4',
                    description: '',
                    title: `Outcome 4 - ${title}`,
                    displayName: '',
                    calculationMethod,
                    calculationInt,
                    masteryPoints,
                    ratings,
                    canEdit,
                    contextId,
                    contextType,
                    friendlyDescription: null,
                    __typename: 'LearningOutcome',
                  },
                  group: {
                    _id: '101',
                    title: 'Outcome Group 1',
                    __typename: 'LearningOutcomeGroup',
                  },
                  __typename: 'ContentTag',
                },
              ],
              __typename: 'ContentTagConnection',
            },
            __typename: 'LearningOutcomeGroup',
          },
        },
      },
    },
    {
      request: {
        query: SEARCH_GROUP_OUTCOMES,
        variables: {
          id: groupId,
          outcomeIsImported,
          outcomesContextId: contextId,
          outcomesContextType: contextType,
          searchQuery,
          targetGroupId,
        },
      },
      result: {
        data: {
          group: {
            _id: groupId,
            description: `${groupDescription} 6`,
            title,
            outcomesCount: 1,
            notImportedOutcomesCount,
            outcomes: {
              pageInfo: {
                hasNextPage: false,
                endCursor: null,
                __typename: 'PageInfo',
              },
              edges: [
                {
                  canUnlink,
                  _id: '1',
                  node: {
                    _id: '1',
                    description: '',
                    title: `Outcome 1 - ${title}`,
                    displayName: '',
                    calculationMethod,
                    calculationInt,
                    masteryPoints,
                    ratings,
                    canEdit,
                    contextId,
                    contextType,
                    friendlyDescription: null,
                    __typename: 'LearningOutcome',
                  },
                  group: {
                    _id: '101',
                    title: 'Outcome Group 1',
                    __typename: 'LearningOutcomeGroup',
                  },
                  __typename: 'ContentTag',
                },
              ],
              __typename: 'ContentTagConnection',
            },
            __typename: 'LearningOutcomeGroup',
          },
        },
      },
    },
  ]
}

export const groupDetailMocksFetchMore = ({
  groupId = '1',
  title = `Group ${groupId}`,
  canEdit = true,
  canUnlink = true,
  contextType = 'Account',
  contextId = '1',
  withMorePage = true,
  outcomeIsImported = false,
  groupDescription = 'Group Description',
  targetGroupId,
  notImportedOutcomesCount = null,
} = {}) => {
  const calculationMethod = 'decaying_average'
  const calculationInt = 65
  const masteryPoints = defaultMasteryPoints
  const ratings = ratingsWithTypename(testRatings)

  return [
    {
      request: {
        query: SEARCH_GROUP_OUTCOMES,
        variables: {
          id: groupId,
          outcomeIsImported,
          outcomesContextId: contextId,
          outcomesContextType: contextType,
          targetGroupId,
        },
      },
      result: {
        data: {
          group: {
            _id: groupId,
            description: `${groupDescription} 4`,
            title,
            outcomesCount: 2,
            notImportedOutcomesCount,
            outcomes: {
              pageInfo: {
                hasNextPage: withMorePage,
                endCursor: 'Mx',
                __typename: 'PageInfo',
              },
              edges: [
                {
                  canUnlink,
                  _id: '1',
                  node: {
                    _id: '1',
                    description: '',
                    title: `Outcome 1 - ${title}`,
                    displayName: '',
                    calculationMethod,
                    calculationInt,
                    masteryPoints,
                    ratings,
                    canEdit,
                    contextId,
                    contextType,
                    friendlyDescription: null,
                    __typename: 'LearningOutcome',
                  },
                  group: {
                    _id: '101',
                    title: 'Outcome Group 1',
                    __typename: 'LearningOutcomeGroup',
                  },
                  __typename: 'ContentTag',
                },
                {
                  canUnlink,
                  _id: '2',
                  node: {
                    _id: '2',
                    description: '',
                    title: `Outcome 2 - ${title}`,
                    displayName: '',
                    calculationMethod,
                    calculationInt,
                    masteryPoints,
                    ratings,
                    canEdit,
                    contextId,
                    contextType,
                    friendlyDescription: null,
                    __typename: 'LearningOutcome',
                  },
                  group: {
                    _id: '101',
                    title: 'Outcome Group 1',
                    __typename: 'LearningOutcomeGroup',
                  },
                  __typename: 'ContentTag',
                },
              ],
              __typename: 'ContentTagConnection',
            },
            __typename: 'LearningOutcomeGroup',
          },
        },
      },
    },
    {
      request: {
        query: SEARCH_GROUP_OUTCOMES,
        variables: {
          id: groupId,
          outcomesCursor: 'Mx',
          outcomeIsImported,
          outcomesContextId: contextId,
          outcomesContextType: contextType,
          targetGroupId,
        },
      },
      result: {
        data: {
          group: {
            _id: groupId,
            description: `${groupDescription} 5`,
            title,
            outcomesCount: 2,
            notImportedOutcomesCount,
            outcomes: {
              pageInfo: {
                hasNextPage: false,
                endCursor: null,
                __typename: 'PageInfo',
              },
              edges: [
                {
                  canUnlink,
                  _id: '1',
                  node: {
                    _id: '1',
                    description: '',
                    title: `New Outcome 1 - ${title}`,
                    displayName: '',
                    calculationMethod,
                    calculationInt,
                    masteryPoints,
                    ratings,
                    canEdit,
                    contextId,
                    contextType,
                    friendlyDescription: null,
                    __typename: 'LearningOutcome',
                  },
                  group: {
                    _id: '101',
                    title: 'Outcome Group 1',
                    __typename: 'LearningOutcomeGroup',
                  },
                  __typename: 'ContentTag',
                },
                {
                  canUnlink,
                  _id: '3',
                  node: {
                    _id: '3',
                    description: '',
                    title: `Outcome 3 - ${title}`,
                    displayName: '',
                    calculationMethod,
                    calculationInt,
                    masteryPoints,
                    ratings,
                    canEdit,
                    contextId,
                    contextType,
                    friendlyDescription: null,
                    __typename: 'LearningOutcome',
                  },
                  group: {
                    _id: '101',
                    title: 'Outcome Group 1',
                    __typename: 'LearningOutcomeGroup',
                  },
                  __typename: 'ContentTag',
                },
              ],
              __typename: 'ContentTagConnection',
            },
            __typename: 'LearningOutcomeGroup',
          },
        },
      },
    },
  ]
}

export const findOutcomesMocks = ({
  groupId = '100',
  isImported = true,
  outcomeIsImported = true,
  contextType = 'Account',
  contextId = '1',
  outcomesGroupContextId = '1',
  outcomesGroupContextType = 'Account',
  searchQuery = 'mathematics',
  outcomesCount = 25,
  targetGroupId = '0',
  notImportedOutcomesCount = 1,
  withFindGroupRefetch = false,
} = {}) => {
  const calculationMethod = 'decaying_average'
  const calculationInt = 65
  const masteryPoints = defaultMasteryPoints
  const ratings = ratingsWithTypename(testRatings)

  const data = ({numOutcomes = outcomesCount, withRefetch = false} = {}) => ({
    data: {
      group: {
        _id: groupId,
        title: `Group ${groupId}`,
        contextType: outcomesGroupContextType,
        contextId: outcomesGroupContextId,
        outcomesCount: numOutcomes,
        notImportedOutcomesCount,
        outcomes: {
          pageInfo: {
            hasNextPage: false,
            endCursor: 'Mw',
            __typename: 'PageInfo',
          },
          edges: [
            {
              _id: '5',
              node: {
                _id: '5',
                description: '',
                isImported,
                title: `${withRefetch && 'Refetched '}Outcome 5 - Group ${groupId}`,
                calculationMethod,
                calculationInt,
                masteryPoints,
                ratings,
                __typename: 'LearningOutcome',
                friendlyDescription: {
                  _id: '5',
                  description: 'Outcome 5 - friendly description',
                  __typename: 'FriendlyDescription',
                },
              },
              __typename: 'ContentTag',
            },
            {
              _id: '6',
              node: {
                _id: '6',
                description: '',
                isImported,
                title: `${withRefetch && 'Refetched '}Outcome 6 - Group ${groupId}`,
                calculationMethod,
                calculationInt,
                masteryPoints,
                ratings,
                __typename: 'LearningOutcome',
                friendlyDescription: {
                  _id: '6',
                  description: 'Outcome 6 - friendly description',
                  __typename: 'FriendlyDescription',
                },
              },
              __typename: 'ContentTag',
            },
          ],
          __typename: 'ContentTagConnection',
        },
        __typename: 'LearningOutcomeGroup',
      },
    },
  })

  const firstResponse = {result: data()}
  if (withFindGroupRefetch) firstResponse.newData = () => data({withRefetch: withFindGroupRefetch})

  const secondResponse = {result: data({numOutcomes: 15, withRefetch: withFindGroupRefetch})}

  return [
    {
      request: {
        query: FIND_GROUP_OUTCOMES,
        variables: {
          id: groupId,
          outcomeIsImported,
          outcomesContextId: contextId,
          outcomesContextType: contextType,
          targetGroupId,
        },
      },
      ...firstResponse,
    },
    {
      request: {
        query: FIND_GROUP_OUTCOMES,
        variables: {
          id: groupId,
          outcomeIsImported,
          outcomesContextId: contextId,
          outcomesContextType: contextType,
          searchQuery,
          targetGroupId,
        },
      },
      ...secondResponse,
    },
  ]
}

export const setFriendlyDescriptionOutcomeMock = ({
  inputDescription = 'Updated friendly description',
  failResponse = false,
} = {}) => {
  const successfulResponse = {
    data: {
      setFriendlyDescription: {
        outcomeFriendlyDescription: {
          _id: '1',
          description: 'Updated friendly description',
          __typename: 'OutcomeFriendlyDescription',
        },
        __typename: 'SetFriendlyDescriptionPayload',
        errors: null,
      },
    },
  }

  const failedResponse = {
    data: null,
    errors: [
      {
        attribute: 'message',
        message: 'mutation failed',
      },
    ],
  }

  let result = successfulResponse
  if (failResponse) {
    result = failedResponse
  }

  return {
    request: {
      query: SET_OUTCOME_FRIENDLY_DESCRIPTION_MUTATION,
      variables: {
        input: {
          description: inputDescription,
          contextId: '1',
          contextType: 'Account',
          outcomeId: '1',
        },
      },
    },
    result,
  }
}

export const createLearningOutcomeMock = ({
  title = 'Outcome title',
  description = 'description',
  displayName = 'display name',
  groupId = '1',
  failResponse = false,
  failMutation = false,
  calculationMethod = 'decaying_average',
  calculationInt = 65,
  individualCalculation = false,
  masteryPoints = defaultMasteryPoints,
  ratings = testRatings,
  individualRatings = false,
} = {}) => {
  const pointsPossible = maxPoints(ratings)
  const outputRatings = ratingsWithTypename(ratings)

  const successfulResponse = {
    data: {
      createLearningOutcome: {
        learningOutcome: {
          _id: '1',
          title,
          description,
          displayName,
          calculationMethod,
          calculationInt,
          masteryPoints,
          pointsPossible,
          ratings: outputRatings,
          __typename: 'LearningOutcome',
        },
        __typename: 'CreateLearningOutcomePayload',
        errors: null,
      },
    },
    errors: null,
  }

  const failedResponse = {
    __typename: 'ErrorResponse',
    data: null,
    errors: [
      {
        message: 'mutation failed',
        __typename: 'Error',
      },
    ],
  }

  const failedMutation = {
    data: {
      createLearningOutcome: {
        __typename: 'CreateLearningOutcomePayload',
        learningOutcome: null,
        errors: [
          {
            attribute: 'message',
            message: 'mutation failed',
            __typename: 'Error',
          },
        ],
      },
    },
  }

  let result = successfulResponse
  if (failResponse) {
    result = failedResponse
  } else if (failMutation) {
    result = failedMutation
  }

  const input = {
    groupId,
    title,
    description,
    displayName,
  }
  if (individualCalculation) {
    input.calculationMethod = calculationMethod
    input.calculationInt = calculationInt
  }
  if (individualRatings) {
    input.masteryPoints = masteryPoints
    input.ratings = ratings
  }

  return {
    request: {
      query: CREATE_LEARNING_OUTCOME,
      variables: {
        input,
      },
    },
    result,
  }
}

export const updateLearningOutcomeMocks = ({
  id = '1',
  title = 'Updated name',
  displayName = 'Friendly outcome name',
  description = 'Updated description',
  calculationMethod = 'decaying_average',
  calculationInt = 65,
  individualCalculation = false,
  masteryPoints = defaultMasteryPoints,
  ratings = testRatings,
  individualRatings = false,
} = {}) => {
  const pointsPossible = maxPoints(ratings)
  const outputRatings = ratingsWithTypename(ratings)

  const input = {
    title,
    displayName,
    description,
  }
  if (individualCalculation) {
    input.calculationMethod = calculationMethod
    input.calculationInt = calculationInt
  }
  if (individualRatings) {
    input.masteryPoints = masteryPoints
    input.ratings = ratings
  }
  const output = {
    ...input,
    calculationMethod,
    calculationInt,
    masteryPoints,
    pointsPossible,
    ratings: outputRatings,
  }

  return [
    {
      request: {
        query: UPDATE_LEARNING_OUTCOME,
        variables: {
          input: {
            id,
            ...input,
          },
        },
      },
      result: {
        data: {
          updateLearningOutcome: {
            __typename: 'UpdateLearningOutcomePayload',
            learningOutcome: {
              __typename: 'LearningOutcome',
              _id: '1',
              ...output,
            },
            errors: null,
          },
        },
      },
    },
    {
      request: {
        query: UPDATE_LEARNING_OUTCOME,
        variables: {
          input: {
            id: '3',
            ...input,
          },
        },
      },
      result: {
        data: {
          updateLearningOutcome: {
            __typename: 'UpdateLearningOutcomePayload',
            learningOutcome: {
              __typename: 'LearningOutcome',
              _id: '1',
              ...output,
            },
            errors: null,
          },
        },
      },
    },
    {
      request: {
        query: UPDATE_LEARNING_OUTCOME,
        variables: {
          input: {
            id: '2',
            ...input,
          },
        },
      },
      result: {
        data: null,
        errors: [
          {
            attribute: 'title',
            message: "can't be blank",
          },
        ],
      },
    },
  ]
}

export const importOutcomeMocks = ({
  outcomeId = '200',
  progressId = '211',
  sourceContextId = null,
  sourceContextType = null,
  targetContextId = '1',
  targetContextType = 'Account',
  failResponse = false,
  failMutationNoErrMsg = false,
  targetGroupId,
} = {}) => {
  const successfulResponse = {
    data: {
      importOutcomes: {
        errors: null,
        progress: {
          _id: progressId,
          state: 'queued',
          __typename: 'Progress',
        },
        __typename: 'ImportOutcomesPayload',
      },
    },
  }

  const failedResponse = {
    __typename: 'ErrorResponse',
    data: {
      importOutcomes: null,
    },
    errors: [
      {
        attribute: outcomeId,
        message: 'Network error',
        __typename: 'Error',
      },
    ],
  }

  const failedMutationNoErrMsg = {
    data: {
      importOutcomes: {
        __typename: 'ErrorResponse',
        progress: null,
        errors: [
          {
            attribute: 'message',
            message: '',
            __typename: 'Error',
          },
        ],
      },
    },
  }

  let result = successfulResponse
  if (failResponse) {
    result = failedResponse
  } else if (failMutationNoErrMsg) {
    result = failedMutationNoErrMsg
  }

  let input = {
    outcomeId,
  }

  if (targetGroupId) {
    input.targetGroupId = targetGroupId
  } else {
    input.targetContextId = targetContextId
    input.targetContextType = targetContextType
  }

  if (sourceContextId && sourceContextType) {
    input = {
      ...input,
      sourceContextId,
      sourceContextType,
    }
  }

  return [
    {
      request: {
        query: IMPORT_OUTCOMES,
        variables: {
          input,
        },
      },
      result,
    },
  ]
}

export const deleteOutcomeMock = ({
  ids = ['1'],
  failResponse = false,
  failAlignedContentMutation = false,
  failMutation = false,
  failMutationNoErrMsg = false,
  partialSuccess = false,
} = {}) => {
  const successfulResponse = {
    data: {
      deleteOutcomeLinks: {
        __typename: 'DeleteOutcomeLinksPayload',
        deletedOutcomeLinkIds: ids,
        errors: [],
      },
    },
  }

  const failedResponse = {
    __typename: 'ErrorResponse',
    data: null,
    errors: [
      {
        attribute: ids[0],
        message: 'Could not find associated outcome in this context',
        __typename: 'Error',
      },
    ],
  }

  const failedAlignedContentMutation = {
    data: {
      deleteOutcomeLinks: {
        __typename: 'DeleteOutcomeLinksPayload',
        deletedOutcomeLinkIds: [],
        errors: [
          {
            attribute: [],
            message: 'cannot be deleted because it is aligned to content',
            __typename: 'Error',
          },
        ],
      },
    },
  }
  const failedMutation = {
    data: {
      deleteOutcomeLinks: {
        __typename: 'DeleteOutcomeLinksPayload',
        deletedOutcomeLinkIds: [],
        errors: [
          {
            attribute: 'message',
            message: '',
            __typename: 'Error',
          },
        ],
      },
    },
  }

  const failedMutationNoErrMsg = {
    data: {
      deleteOutcomeLinks: {
        __typename: 'DeleteOutcomeLinksPayload',
        deletedOutcomeLinkIds: [],
        errors: [
          {
            attribute: 'message',
            message: '',
            __typename: 'Error',
          },
        ],
      },
    },
  }

  const partialSuccessResponse = {
    data: {
      deleteOutcomeLinks: {
        __typename: 'DeleteOutcomeLinksPayload',
        deletedOutcomeLinkIds: ids.filter((_id, idx) => idx !== 0),
        errors: [
          {
            attribute: ids[0],
            message: 'Could not find associated outcome in this context',
            __typename: 'Error',
          },
        ],
      },
    },
  }

  let result = successfulResponse
  if (failResponse) {
    result = failedResponse
  } else if (failAlignedContentMutation) {
    result = failedAlignedContentMutation
  } else if (failMutation) {
    result = failedMutation
  } else if (failMutationNoErrMsg) {
    result = failedMutationNoErrMsg
  } else if (partialSuccess) {
    result = partialSuccessResponse
  }

  return {
    request: {
      query: DELETE_OUTCOME_LINKS,
      variables: {
        input: {
          ids,
        },
      },
    },
    result,
  }
}

export const deleteOutcomeMocks = ({
  ids = ['1'],
  failResponse = false,
  failAlignedContentMutation = false,
  failMutation = false,
  failMutationNoErrMsg = false,
  partialSuccess = false,
} = {}) => {
  const successfulResponse = {
    data: {
      deleteOutcomeLinks: {
        __typename: 'DeleteOutcomeLinksPayload',
        deletedOutcomeLinkIds: ids,
        errors: [],
      },
    },
  }

  const failedResponse = {
    __typename: 'ErrorResponse',
    data: null,
    errors: [
      {
        attribute: ids[0],
        message: 'Could not find associated outcome in this context',
        __typename: 'Error',
      },
    ],
  }

  const failedAlignedContentMutation = {
    data: {
      deleteOutcomeLinks: {
        __typename: 'DeleteOutcomeLinksPayload',
        deletedOutcomeLinkIds: [],
        errors: [
          {
            attribute: [],
            message: 'cannot be deleted because it is aligned to content',
            __typename: 'Error',
          },
        ],
      },
    },
  }
  const failedMutation = {
    data: {
      deleteOutcomeLinks: {
        __typename: 'DeleteOutcomeLinksPayload',
        deletedOutcomeLinkIds: [],
        errors: [
          {
            attribute: 'message',
            message: '',
            __typename: 'Error',
          },
        ],
      },
    },
  }

  const failedMutationNoErrMsg = {
    data: {
      deleteOutcomeLinks: {
        __typename: 'DeleteOutcomeLinksPayload',
        deletedOutcomeLinkIds: [],
        errors: [
          {
            attribute: 'message',
            message: '',
            __typename: 'Error',
          },
        ],
      },
    },
  }

  const partialSuccessResponse = {
    data: {
      deleteOutcomeLinks: {
        __typename: 'DeleteOutcomeLinksPayload',
        deletedOutcomeLinkIds: ids.filter((_id, idx) => idx !== 0),
        errors: [
          {
            attribute: ids[0],
            message: 'Could not find associated outcome in this context',
            __typename: 'Error',
          },
        ],
      },
    },
  }

  let result = successfulResponse
  if (failResponse) {
    result = failedResponse
  } else if (failAlignedContentMutation) {
    result = failedAlignedContentMutation
  } else if (failMutation) {
    result = failedMutation
  } else if (failMutationNoErrMsg) {
    result = failedMutationNoErrMsg
  } else if (partialSuccess) {
    result = partialSuccessResponse
  }

  return [
    {
      request: {
        query: DELETE_OUTCOME_LINKS,
        variables: {
          input: {
            ids,
          },
        },
      },
      result,
    },
  ]
}

export const moveOutcomeMock = ({
  groupId = '101',
  outcomeLinkIds = ['1', '2'],
  parentGroupTitle = 'Outcome Group',
  failResponse = false,
  failMutation = false,
  failMutationNoErrMsg = false,
  partialSuccess = false,
} = {}) => {
  const successfulResponse = {
    data: {
      moveOutcomeLinks: {
        __typename: 'MoveOutcomeLinksPayload',
        movedOutcomeLinks: outcomeLinkIds.map(idx => ({
          _id: idx,
          group: {
            _id: groupId,
            title: parentGroupTitle,
            __typename: 'LearningOutcomeGroup',
          },
          __typename: 'ContentTag',
        })),
        errors: null,
      },
    },
  }

  const failedResponse = {
    data: null,
    errors: [
      {
        attribute: outcomeLinkIds[0],
        message: 'Could not find associated outcome in this context',
        __typename: 'Error',
      },
    ],
  }

  const failedMutation = {
    data: {
      moveOutcomeLinks: {
        __typename: 'MoveOutcomeLinksPayload',
        movedOutcomeLinks: [],
        errors: [
          {
            attribute: 'message',
            message: 'Mutation failed',
            __typename: 'Error',
          },
        ],
      },
    },
  }

  const failedMutationNoErrMsg = {
    data: {
      moveOutcomeLinks: {
        __typename: 'MoveOutcomeLinksPayload',
        movedOutcomeLinks: [],
        errors: [
          {
            attribute: 'message',
            message: '',
            __typename: 'Error',
          },
        ],
      },
    },
  }

  const partialSuccessResponse = {
    data: {
      moveOutcomeLinks: {
        movedOutcomeLinks: outcomeLinkIds
          .filter((_outcomeLinkId, idx) => idx !== 0)
          .map(idx => ({
            _id: idx,
            group: {
              _id: '101',
              title: parentGroupTitle,
              __typename: 'LearningOutcomeGroup',
            },
            __typename: 'ContentTag',
          })),
        __typename: 'MoveOutcomeLinksPayload',
        errors: [
          {
            attribute: outcomeLinkIds[0],
            message: 'Could not find associated outcome in this context',
            __typename: 'Error',
          },
        ],
      },
    },
  }

  let result = successfulResponse
  if (failResponse) {
    result = failedResponse
  } else if (failMutation) {
    result = failedMutation
  } else if (failMutationNoErrMsg) {
    result = failedMutationNoErrMsg
  } else if (partialSuccess) {
    result = partialSuccessResponse
  }

  return {
    request: {
      query: MOVE_OUTCOME_LINKS,
      variables: {
        input: {
          groupId,
          outcomeLinkIds,
        },
      },
    },
    result,
  }
}

export const updateOutcomeGroupMock = ({
  id = '100',
  title = 'Updated title',
  returnTitle = 'Updated title',
  description = 'Updated description',
  vendorGuid = 'A001',
  parentOutcomeGroupId = '101',
  parentOutcomeGroupTitle = 'Parent Outcome Group',
  failResponse = false,
  failMutation = false,
  failMutationNoErrMsg = false,
} = {}) => {
  const successfulResponse = {
    data: {
      updateLearningOutcomeGroup: {
        learningOutcomeGroup: {
          _id: id,
          title: returnTitle,
          description,
          vendorGuid,
          parentOutcomeGroup: {
            _id: parentOutcomeGroupId,
            title: parentOutcomeGroupTitle,
            __typename: 'LearningOutcomeGroup',
          },
          __typename: 'LearningOutcomeGroup',
        },
        errors: null,
        __typename: 'UpdateLearningOutcomeGroupPayload',
      },
    },
  }

  const failedResponse = {
    __typename: 'ErrorResponse',
    data: null,
    errors: [
      {
        attribute: id,
        message: 'Network error',
        __typename: 'Error',
      },
    ],
  }

  const failedMutation = {
    data: {
      updateLearningOutcomeGroup: {
        __typename: 'UpdateLearningOutcomeGroupPayload',
        learningOutcomeGroup: null,
        errors: [
          {
            attribute: 'message',
            message: 'Mutation failed',
            __typename: 'Error',
          },
        ],
      },
    },
  }

  const failedMutationNoErrMsg = {
    data: {
      updateLearningOutcomeGroup: {
        __typename: 'UpdateLearningOutcomeGroupPayload',
        learningOutcomeGroup: null,
        errors: [
          {
            attribute: 'message',
            message: '',
            __typename: 'Error',
          },
        ],
      },
    },
  }

  let result = successfulResponse
  if (failResponse) {
    result = failedResponse
  } else if (failMutation) {
    result = failedMutation
  } else if (failMutationNoErrMsg) {
    result = failedMutationNoErrMsg
  }

  const input = {id}
  if (title) input.title = title
  if (description) input.description = description
  if (vendorGuid) input.vendorGuid = vendorGuid
  if (parentOutcomeGroupId) input.parentOutcomeGroupId = parentOutcomeGroupId

  return {
    request: {
      query: UPDATE_LEARNING_OUTCOME_GROUP,
      variables: {
        input,
      },
    },
    result,
  }
}

export const importGroupMocks = ({
  groupId = '100',
  progressId = '111',
  targetContextId = '1',
  targetContextType = 'Account',
  targetGroupId,
  failResponse = false,
  failMutationNoErrMsg = false,
} = {}) => {
  const successfulResponse = {
    data: {
      importOutcomes: {
        progress: {
          _id: progressId,
          state: 'queued',
          __typename: 'Progress',
        },
        errors: null,
        __typename: 'ImportOutcomesPayload',
      },
    },
  }

  const failedResponse = {
    __typename: 'ErrorResponse',
    data: {
      importOutcomes: null,
    },
    errors: [
      {
        attribute: groupId,
        message: 'Network error',
        __typename: 'Error',
      },
    ],
  }

  const failedMutationNoErrMsg = {
    data: {
      importOutcomes: {
        __typename: 'ErrorResponse',
        progress: null,
        errors: [
          {
            attribute: 'message',
            message: '',
            __typename: 'Error',
          },
        ],
      },
    },
  }

  let result = successfulResponse
  if (failResponse) {
    result = failedResponse
  } else if (failMutationNoErrMsg) {
    result = failedMutationNoErrMsg
  }

  const input = {
    groupId,
  }

  if (targetGroupId) {
    input.targetGroupId = targetGroupId
  } else {
    input.targetContextType = targetContextType
    input.targetContextId = targetContextId
  }

  return [
    {
      request: {
        query: IMPORT_OUTCOMES,
        variables: {
          input,
        },
      },
      result,
    },
  ]
}

export const createOutcomeGroupMocks = ({
  id = '101',
  title = 'New Group',
  description = null,
  vendorGuid = null,
  parentOutcomeGroupId = '100',
  parentOutcomeGroupTitle = 'Parent Outcome Group',
  failResponse = false,
  failMutation = false,
  failMutationNoErrMsg = false,
} = {}) => {
  const successfulResponse = {
    data: {
      createLearningOutcomeGroup: {
        learningOutcomeGroup: {
          _id: id,
          title,
          description,
          vendorGuid,
          parentOutcomeGroup: {
            _id: parentOutcomeGroupId,
            title: parentOutcomeGroupTitle,
            __typename: 'LearningOutcomeGroup',
          },
          __typename: 'LearningOutcomeGroup',
        },
        errors: null,
        __typename: 'CreateLearningOutcomeGroupPayload',
      },
    },
  }

  const failedResponse = {
    __typename: 'ErrorResponse',
    data: null,
    errors: [
      {
        attribute: id,
        message: 'Network error',
        __typename: 'Error',
      },
    ],
  }

  const failedMutation = {
    data: {
      createLearningOutcomeGroup: {
        __typename: 'CreateLearningOutcomeGroupPayload',
        learningOutcomeGroup: null,
        errors: [
          {
            attribute: 'message',
            message: 'Mutation failed',
            __typename: 'Error',
          },
        ],
      },
    },
  }

  const failedMutationNoErrMsg = {
    data: {
      createLearningOutcomeGroup: {
        __typename: 'CreateLearningOutcomeGroupPayload',
        learningOutcomeGroup: null,
        errors: [
          {
            attribute: 'message',
            message: '',
            __typename: 'Error',
          },
        ],
      },
    },
  }

  let result = successfulResponse
  if (failResponse) {
    result = failedResponse
  } else if (failMutation) {
    result = failedMutation
  } else if (failMutationNoErrMsg) {
    result = failedMutationNoErrMsg
  }

  const input = {
    id: parentOutcomeGroupId,
    title,
  }
  if (description) input.description = description
  if (vendorGuid) input.vendorGuid = vendorGuid

  return [
    {
      request: {
        query: CREATE_LEARNING_OUTCOME_GROUP,
        variables: {
          input,
        },
      },
      result,
    },
  ]
}

export const smallOutcomeTree = ({group100childCounts = 1} = {}) => [
  ...accountMocks({childGroupsCount: 2}),
  ...groupMocks({
    groupId: '100',
    childGroupOffset: 400,
    parentOutcomeGroupId: '1',
    childGroupsCount: group100childCounts,
    title: 'Account folder 0',
    parentOutcomeGroupTitle: 'Root account folder',
  }),
  ...groupMocks({
    groupId: '101',
    childGroupsCount: 0,
    parentOutcomeGroupId: '1',
    title: 'Account folder 1',
    parentOutcomeGroupTitle: 'Root account folder',
  }),
  ...groupMocks({
    groupId: '400',
    childGroupsCount: 0,
    parentOutcomeGroupId: '100',
    parentOutcomeGroupTitle: 'Account folder 0',
    title: 'Group 100 folder 0',
  }),
  ...groupDetailMocks({groupId: '100'}),
  ...groupDetailMocks({groupId: '101'}),
  ...groupDetailMocks({groupId: '400'}),
]

export const courseAlignmentStatsMocks = ({
  id = '1',
  totalOutcomes = 2,
  alignedOutcomes = 1,
  totalAlignments = 4,
  totalArtifacts = 5,
  alignedArtifacts = 3,
  artifactAlignments = 3,
  refetchIncrement = 10,
} = {}) => {
  const returnResult = (inc = 0) => ({
    data: {
      course: {
        outcomeAlignmentStats: {
          totalOutcomes: totalOutcomes + inc,
          alignedOutcomes: alignedOutcomes + inc,
          totalAlignments: totalAlignments + inc,
          totalArtifacts: totalArtifacts + inc,
          alignedArtifacts: alignedArtifacts + inc,
          artifactAlignments: artifactAlignments + inc,
          __typename: 'CourseOutcomeAlignmentStats',
        },
        __typename: 'Course',
      },
    },
  })

  return [
    {
      request: {
        query: COURSE_ALIGNMENT_STATS,
        variables: {id},
      },
      result: returnResult(),
      // for testing data refetch
      newData: () => returnResult(refetchIncrement),
    },
  ]
}

export const courseAlignmentMocks = ({
  groupId = '1',
  contextType = 'Course',
  contextId = '1',
  numOfOutcomes = 4,
  searchFilter = 'ALL_OUTCOMES',
  searchQuery = '',
  testSearchQuery = 'TEST',
} = {}) => {
  const generateAlignment = ({
    id = '1',
    courseId = '1',
    outcomeId = '3',
    title = 'Alignment 1',
    contentType = 'Assignment',
    assignmentContentType = 'assignment',
    moduleName = 'Module 1',
    moduleWorkflowState = 'active',
  } = {}) => ({
    _id: id,
    title,
    contentType,
    assignmentContentType,
    url: `/courses/${courseId}/outcomes/${outcomeId}/alignments/${id}`,
    moduleName,
    moduleUrl: `/courses/${courseId}/modules/1`,
    moduleWorkflowState,
    __typename: 'Alignments',
  })

  const generateAlignments = (num = 2) =>
    [...Array(num).keys()].map(el =>
      generateAlignment({id: `${el + 1}`, title: `Alignment ${el + 1}`})
    )

  const generateOutcomeNode = (outcomeId, withAlignments = true, isRefetch = false) => ({
    _id: outcomeId,
    title: `Outcome ${outcomeId}${withAlignments ? ' with alignments' : ''}${
      isRefetch ? ' - Refetched' : ''
    }`,
    description: `Outcome ${outcomeId} description`,
    __typename: 'LearningOutcome',
    alignments: withAlignments ? generateAlignments() : null,
  })

  const generateEdges = (outcomeIds, isRefetch = false) => {
    const edges = (testSearch = false) =>
      (outcomeIds || []).map(id => ({
        node: generateOutcomeNode(id, !!(id % 2 !== 0 || testSearch), isRefetch),
        __typename: 'ContentTag',
      }))
    if (searchFilter === 'WITH_ALIGNMENTS')
      return edges().filter(edgeNode => edgeNode.node.alignments !== null)
    if (searchFilter === 'NO_ALIGNMENTS')
      return edges().filter(edgeNode => edgeNode.node.alignments === null)
    if (searchFilter === 'ALL_OUTCOMES' && searchQuery === testSearchQuery) return edges(true)
    return edges()
  }

  const variables = {
    id: groupId,
    outcomesContextId: contextId,
    outcomesContextType: contextType,
    searchFilter,
  }
  if (searchQuery) variables.searchQuery = searchQuery

  const returnResult = (isRefetch = false) => ({
    data: {
      group: {
        _id: groupId,
        outcomesCount: numOfOutcomes,
        __typename: 'LearningOutcomeGroup',
        outcomes: {
          pageInfo: {
            hasNextPage: true,
            endCursor: 'Mg',
            __typename: 'PageInfo',
          },
          edges: numOfOutcomes > 0 ? generateEdges([1, 2], isRefetch) : [],
<<<<<<< HEAD
          __typename: 'ContentTagConnection'
        }
      }
    }
=======
          __typename: 'ContentTagConnection',
        },
      },
    },
>>>>>>> bb7bdd27
  })

  return [
    {
      request: {
        query: SEARCH_OUTCOME_ALIGNMENTS,
        variables,
      },
      result: returnResult(),
      // for testing data refetch
      newData: () => returnResult(true),
    },
    {
      request: {
        query: SEARCH_OUTCOME_ALIGNMENTS,
        variables: {
          ...variables,
          outcomesCursor: 'Mg',
        },
      },
      result: {
        data: {
          group: {
            _id: groupId,
            outcomesCount: numOfOutcomes,
            __typename: 'LearningOutcomeGroup',
            outcomes: {
              pageInfo: {
                hasNextPage: false,
                endCursor: 'Mw',
                __typename: 'PageInfo',
              },
              edges: generateEdges([3, 4]),
              __typename: 'ContentTagConnection',
            },
          },
        },
      },
    },
  ]
}<|MERGE_RESOLUTION|>--- conflicted
+++ resolved
@@ -2592,17 +2592,10 @@
             __typename: 'PageInfo',
           },
           edges: numOfOutcomes > 0 ? generateEdges([1, 2], isRefetch) : [],
-<<<<<<< HEAD
-          __typename: 'ContentTagConnection'
-        }
-      }
-    }
-=======
           __typename: 'ContentTagConnection',
         },
       },
     },
->>>>>>> bb7bdd27
   })
 
   return [
