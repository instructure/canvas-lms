--- conflicted
+++ resolved
@@ -674,94 +674,6 @@
           __typename: 'LearningOutcomeGroup'
         }
       }
-<<<<<<< HEAD
-    },
-    // for testing graphqls refetch in index.js
-    newData: jest.fn(() => ({
-      data: {
-        group: {
-          _id: groupId,
-          description: `${groupDescription} 4`,
-          title: `Refetched ${title}`,
-          outcomesCount: 3,
-          outcomes: {
-            pageInfo: {
-              hasNextPage: withMorePage,
-              endCursor: 'Mx',
-              __typename: 'PageInfo'
-            },
-            edges: [
-              {
-                canUnlink,
-                _id: '1',
-                node: {
-                  _id: '1',
-                  description: '',
-                  title: `Refetched Outcome 1 - ${title}`,
-                  displayName: '',
-                  canEdit,
-                  contextId,
-                  contextType,
-                  friendlyDescription: null,
-                  __typename: 'LearningOutcome'
-                },
-                group: {
-                  _id: groupId,
-                  title: `Refetched ${title}`,
-                  __typename: 'LearningOutcomeGroup'
-                },
-                __typename: 'ContentTag'
-              },
-              {
-                canUnlink,
-                _id: '2',
-                node: {
-                  _id: '2',
-                  description: '',
-                  title: `Refetched Outcome 2 - ${title}`,
-                  displayName: '',
-                  canEdit,
-                  contextId,
-                  contextType,
-                  friendlyDescription: null,
-                  __typename: 'LearningOutcome'
-                },
-                group: {
-                  _id: groupId,
-                  title: `Refetched ${title}`,
-                  __typename: 'LearningOutcomeGroup'
-                },
-                __typename: 'ContentTag'
-              },
-              {
-                canUnlink,
-                _id: '11',
-                node: {
-                  _id: '11',
-                  description: '',
-                  title: `Newly Created Outcome - ${title}`,
-                  displayName: '',
-                  canEdit,
-                  contextId,
-                  contextType,
-                  friendlyDescription: null,
-                  __typename: 'LearningOutcome'
-                },
-                group: {
-                  _id: groupId,
-                  title: `Refetched ${title}`,
-                  __typename: 'LearningOutcomeGroup'
-                },
-                __typename: 'ContentTag'
-              }
-            ],
-            __typename: 'ContentTagConnection'
-          },
-          __typename: 'LearningOutcomeGroup'
-        }
-      }
-=======
->>>>>>> 3d154ead
     }))
   },
   {
