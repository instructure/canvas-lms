/*
 * Copyright (C) 2023 - present Instructure, Inc.
 *
 * This file is part of Canvas.
 *
 * Canvas is free software: you can redistribute it and/or modify it under
 * the terms of the GNU Affero General Public License as published by the Free
 * Software Foundation, version 3 of the License.
 *
 * Canvas is distributed in the hope that it will be useful, but WITHOUT ANY
 * WARRANTY; without even the implied warranty of MERCHANTABILITY or FITNESS FOR
 * A PARTICULAR PURPOSE. See the GNU Affero General Public License for more
 * details.
 *
 * You should have received a copy of the GNU Affero General Public License along
 * with this program. If not, see <http://www.gnu.org/licenses/>.
 */

<<<<<<< HEAD
 

=======
>>>>>>> 51db239a
import {extend} from '@canvas/backbone/utils'
import {useScope as createI18nScope} from '@canvas/i18n'
import Backbone from '@canvas/backbone'

const I18n = createI18nScope('pseudonym')

extend(Pseudonym, Backbone.Model)

function Pseudonym() {
  return Pseudonym.__super__.constructor.apply(this, arguments)
}

Pseudonym.prototype.errorMap = function (policy) {
  if (policy == null) {
    policy = {}
  }
  return {
    unique_id: {
      too_short: I18n.t('errors.required', 'Required'),
      too_long: I18n.t('errors.too_long', "Can't exceed %{max} characters", {
        max: 100,
      }),
      invalid: I18n.t(
        'errors.invalid',
        'May only contain letters, numbers, or the following: %{characters}',
        {
          characters: '. + - _ @ =',
        },
      ),
      taken: I18n.t('errors.taken', 'Already in use'),
      bad_credentials: I18n.t('errors.bad_credentials', 'Invalid username or password'),
      not_email: I18n.t('errors.not_email', 'Not a valid email address'),
    },
    sis_user_id: {
      too_long: I18n.t('errors.too_long', "Can't exceed %{max} characters", {
        max: 255,
      }),
      taken: I18n.t('errors.sis_taken', 'The SIS ID is already in use'),
    },
    password: {
      too_short: I18n.t('errors.too_short', 'Must be at least %{min} characters', {
        min: policy?.minimum_character_length,
      }),
      too_long: I18n.t('errors.too_long', "Can't exceed %{max} characters", {
        max: 255,
      }),
      repeated: I18n.t(
        'errors.repeated',
        "Can't have the same character more than %{max} times in a row",
        {
          max: policy?.max_repeats,
        },
      ),
      sequence: I18n.t(
        'errors.sequence',
        "Can't incude a run of more than %{max} characters (e.g. abcdef)",
        {
          max: policy?.max_sequence,
        },
      ),
      common: I18n.t('errors.common', 'Can\'t use common passwords (e.g. "password")'),
      no_digits: I18n.t('errors.no_digits', 'Must include at least one number'),
      no_symbols: I18n.t('errors.no_symbols', 'Must include at least one symbol'),
      confirmation: I18n.t('errors.mismatch', "Doesn't match"),
      unexpected: I18n.t(
        'errors.unexpected',
<<<<<<< HEAD
        'An unexpected error occurred. Please try again later.'
=======
        'An unexpected error occurred. Please try again later.',
>>>>>>> 51db239a
      ),
    },
    password_confirmation: {
      confirmation: I18n.t('errors.mismatch', "Doesn't match"),
    },
  }
}

Pseudonym.prototype.normalizeErrors = function (errors, policy) {
  let e, i, j, len, len1, ref, ref1, ref2, too_short, type
  if (errors) {
    ref = ['unique_id', 'password']
    for (i = 0, len = ref.length; i < len; i++) {
      type = ref[i]
      if (!(((ref1 = errors[type]) != null ? ref1.length : void 0) > 1)) {
        continue
      }
      too_short = null
      ref2 = errors[type]
      for (j = 0, len1 = ref2.length; j < len1; j++) {
        e = ref2[j]
        if (e.type === 'too_short') {
          too_short = e
        }
      }
      if (too_short) {
        errors[type] = [too_short]
      }
    }
  }
  return Pseudonym.__super__.normalizeErrors.call(this, errors, policy)
}

export default Pseudonym<|MERGE_RESOLUTION|>--- conflicted
+++ resolved
@@ -16,11 +16,6 @@
  * with this program. If not, see <http://www.gnu.org/licenses/>.
  */
 
-<<<<<<< HEAD
- 
-
-=======
->>>>>>> 51db239a
 import {extend} from '@canvas/backbone/utils'
 import {useScope as createI18nScope} from '@canvas/i18n'
 import Backbone from '@canvas/backbone'
@@ -87,11 +82,7 @@
       confirmation: I18n.t('errors.mismatch', "Doesn't match"),
       unexpected: I18n.t(
         'errors.unexpected',
-<<<<<<< HEAD
-        'An unexpected error occurred. Please try again later.'
-=======
         'An unexpected error occurred. Please try again later.',
->>>>>>> 51db239a
       ),
     },
     password_confirmation: {
