--- conflicted
+++ resolved
@@ -18,19 +18,11 @@
 
 import axios from '../index'
 import {http, HttpResponse} from 'msw'
-<<<<<<< HEAD
-import {mswServer} from '../../msw/mswServer'
-
-const ok = value => expect(value).toBeTruthy()
-
-const server = mswServer([])
-=======
 import {setupServer} from 'msw/node'
 
 const ok = value => expect(value).toBeTruthy()
 
 const server = setupServer()
->>>>>>> ee12519a
 
 describe('Custom Axios Tests', () => {
   beforeAll(() => {
