--- conflicted
+++ resolved
@@ -20,13 +20,9 @@
 import EventManager from '../event_manager'
 import EventTracker from '../event_tracker'
 import Backbone from 'node_modules-version-of-backbone'
-<<<<<<< HEAD
-import $ from 'jquery'
-=======
 import {http, HttpResponse} from 'msw'
 import {mswServer} from '../../../msw/mswServer'
 import fakeENV from '@canvas/test-utils/fakeENV'
->>>>>>> 5493525b
 
 describe('Quizzes::LogAuditing::EventManager', () => {
   let evtManager
@@ -55,31 +51,6 @@
   let evtManager
   let testEventFactory
   let TestEventTracker, TestPageFocusEventTracker, TestPageBlurredEventTracker
-<<<<<<< HEAD
-  let capturedRequests = []
-  let originalAjax
-
-  beforeEach(() => {
-    capturedRequests = []
-    originalAjax = $.ajax
-
-    // Mock jQuery ajax
-    $.ajax = jest.fn(options => {
-      capturedRequests.push({
-        url: options.url,
-        requestBody: JSON.parse(options.data),
-      })
-
-      const deferred = $.Deferred()
-
-      // Simulate async response
-      setTimeout(() => {
-        deferred.resolve()
-      }, 0)
-
-      return deferred.promise()
-    })
-=======
   let capturedRequests
   let server
 
@@ -100,7 +71,6 @@
 
     server = mswServer(handlers)
     server.listen()
->>>>>>> 5493525b
 
     class _TestEventTracker extends EventTracker {
       static initClass() {
@@ -142,10 +112,6 @@
   })
 
   afterEach(() => {
-<<<<<<< HEAD
-    $.ajax = originalAjax
-=======
->>>>>>> 5493525b
     if (evtManager && evtManager.isRunning()) {
       evtManager.stop()
     }
@@ -155,10 +121,6 @@
   })
 
   test('it should deliver events', async () => {
-<<<<<<< HEAD
-    jest.useFakeTimers()
-=======
->>>>>>> 5493525b
     evtManager = new EventManager({
       autoDeliver: false,
       deliveryUrl: '/events',
@@ -167,42 +129,23 @@
     evtManager.start()
     testEventFactory.trigger('change')
     expect(evtManager.isDirty()).toBe(true)
-<<<<<<< HEAD
-    evtManager.deliver()
-
-    // Wait for the async request to complete
-    await jest.runAllTimersAsync()
-
-    expect(capturedRequests).toHaveLength(1)
-    expect(capturedRequests[0].url).toBe('/events')
-=======
 
     const deliveryPromise = evtManager.deliver()
     await deliveryPromise
 
     expect(capturedRequests).toHaveLength(1)
     expect(capturedRequests[0].url).toContain('/events')
->>>>>>> 5493525b
     const payload = capturedRequests[0].requestBody
     expect(payload).toHaveProperty('quiz_submission_events')
     expect(payload.quiz_submission_events[0].event_type).toBe('test_event')
 
     expect(evtManager.isDelivering()).toBe(false)
     expect(evtManager.isDirty()).toBe(false)
-<<<<<<< HEAD
-    jest.useRealTimers()
-  })
-
-  test('should ignore EVT_PAGE_FOCUSED events that are not preceded by EVT_PAGE_BLURRED', async () => {
-    const consoleWarn = jest.spyOn(global.console, 'warn')
-    consoleWarn.mockImplementation(() => {}) // keep it from actually logging
-=======
   })
 
   test('should ignore EVT_PAGE_FOCUSED events that are not preceded by EVT_PAGE_BLURRED', async () => {
     const consoleWarn = jest.spyOn(console, 'warn')
     consoleWarn.mockImplementation(() => {})
->>>>>>> 5493525b
 
     evtManager = new EventManager({
       autoDeliver: false,
@@ -215,45 +158,25 @@
     evtManager.start()
 
     testEventFactory.trigger('change')
-<<<<<<< HEAD
-    evtManager.deliver()
-    await new Promise(resolve => setTimeout(resolve, 0))
-=======
     await evtManager.deliver()
->>>>>>> 5493525b
     expect(capturedRequests).toHaveLength(1)
     let payload1 = capturedRequests[0].requestBody
     expect(payload1.quiz_submission_events[0].event_type).toBe('test_event')
 
     testEventFactory.trigger('focus')
-<<<<<<< HEAD
-    evtManager.deliver()
-    await new Promise(resolve => setTimeout(resolve, 0))
-=======
     await evtManager.deliver()
->>>>>>> 5493525b
     expect(capturedRequests).toHaveLength(1)
     payload1 = capturedRequests[0].requestBody
     expect(payload1.quiz_submission_events[0].event_type).toBe('test_event')
 
     testEventFactory.trigger('blur')
-<<<<<<< HEAD
-    evtManager.deliver()
-    await new Promise(resolve => setTimeout(resolve, 0))
-=======
     await evtManager.deliver()
->>>>>>> 5493525b
     expect(capturedRequests).toHaveLength(2)
     const payload2 = capturedRequests[1].requestBody
     expect(payload2.quiz_submission_events[0].event_type).toBe(K.EVT_PAGE_BLURRED)
 
     testEventFactory.trigger('focus')
-<<<<<<< HEAD
-    evtManager.deliver()
-    await new Promise(resolve => setTimeout(resolve, 0))
-=======
     await evtManager.deliver()
->>>>>>> 5493525b
     expect(capturedRequests).toHaveLength(3)
     const payload3 = capturedRequests[2].requestBody
     expect(payload3.quiz_submission_events[0].event_type).toBe(K.EVT_PAGE_FOCUSED)
