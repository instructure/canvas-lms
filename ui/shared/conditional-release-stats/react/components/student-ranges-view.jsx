/*
 * Copyright (C) 2016 - present Instructure, Inc.
 *
 * This file is part of Canvas.
 *
 * Canvas is free software: you can redistribute it and/or modify it under
 * the terms of the GNU Affero General Public License as published by the Free
 * Software Foundation, version 3 of the License.
 *
 * Canvas is distributed in the hope that it will be useful, but WITHOUT ANY
 * WARRANTY; without even the implied warranty of MERCHANTABILITY or FITNESS FOR
 * A PARTICULAR PURPOSE. See the GNU Affero General Public License for more
 * details.
 *
 * You should have received a copy of the GNU Affero General Public License along
 * with this program. If not, see <http://www.gnu.org/licenses/>.
 */

import React from 'react'
import PropTypes from 'prop-types'
import {ToggleDetails} from '@instructure/ui-toggle-details'
import {View} from '@instructure/ui-view'
import {IconMiniArrowDownSolid, IconMiniArrowEndSolid} from '@instructure/ui-icons'
import classNames from 'classnames'
import {useScope as createI18nScope} from '@canvas/i18n'
import {transformScore} from '@canvas/conditional-release-score'
import {assignmentShape, studentShape} from '../shapes/index'
import StudentRange from './student-range'

const I18n = createI18nScope('cyoe_assignment_sidebar_student_ranges_view')

const {array, func, object} = PropTypes

export default class StudentRangesView extends React.Component {
  static propTypes = {
    assignment: assignmentShape.isRequired,
    ranges: array.isRequired,
    selectedPath: object.isRequired,
    student: studentShape,

    // actions
    selectStudent: func.isRequired,
  }

  constructor(props) {
    super()
    this.state = {selectedRange: props.selectedPath.range}
  }

  handleToggle = i => {
    this.setState({selectedRange: i})
  }

  renderTabs() {
    return this.props.ranges.map((range, i) => {
      const expanded = this.state.selectedRange === i
      const lower = transformScore(range.scoring_range.lower_bound, this.props.assignment, false)
      const upper = transformScore(range.scoring_range.upper_bound, this.props.assignment, true)
      const rangeTitle = `> ${lower} - ${upper}`
      return (
<<<<<<< HEAD
        <View
          key={`range-${i}`}
          as="div"
          padding="xxx-small"
        >
=======
        <View key={`range-${i}`} as="div" padding="xxx-small">
>>>>>>> 4b8c5dea
          <ToggleDetails
            variant="filled"
            expanded={expanded}
            summary={rangeTitle}
            onToggle={() => this.handleToggle(i)}
            size="large"
            iconExpanded={IconMiniArrowDownSolid}
            icon={IconMiniArrowEndSolid}
          >
            <StudentRange range={range} onStudentSelect={this.props.selectStudent} />
          </ToggleDetails>
        </View>
      )
    })
  }

  render() {
    const isHidden = !!this.props.student

    const classes = classNames({
      'crs-ranges-view': true,
      'crs-ranges-view__hidden': isHidden,
    })
    return (
      <div className={classes}>
        <header className="crs-ranges-view__header">
          <h4>{I18n.t('Mastery Paths Breakdown')}</h4>
        </header>
        {this.renderTabs()}
      </div>
    )
  }
}<|MERGE_RESOLUTION|>--- conflicted
+++ resolved
@@ -58,15 +58,7 @@
       const upper = transformScore(range.scoring_range.upper_bound, this.props.assignment, true)
       const rangeTitle = `> ${lower} - ${upper}`
       return (
-<<<<<<< HEAD
-        <View
-          key={`range-${i}`}
-          as="div"
-          padding="xxx-small"
-        >
-=======
         <View key={`range-${i}`} as="div" padding="xxx-small">
->>>>>>> 4b8c5dea
           <ToggleDetails
             variant="filled"
             expanded={expanded}
