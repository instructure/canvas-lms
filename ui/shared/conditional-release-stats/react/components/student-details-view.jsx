/*
 * Copyright (C) 2016 - present Instructure, Inc.
 *
 * This file is part of Canvas.
 *
 * Canvas is free software: you can redistribute it and/or modify it under
 * the terms of the GNU Affero General Public License as published by the Free
 * Software Foundation, version 3 of the License.
 *
 * Canvas is distributed in the hope that it will be useful, but WITHOUT ANY
 * WARRANTY; without even the implied warranty of MERCHANTABILITY or FITNESS FOR
 * A PARTICULAR PURPOSE. See the GNU Affero General Public License for more
 * details.
 *
 * You should have received a copy of the GNU Affero General Public License along
 * with this program. If not, see <http://www.gnu.org/licenses/>.
 */

import React from 'react'
import PropTypes from 'prop-types'
import classNames from 'classnames'
import {Spinner} from '@instructure/ui-spinner'
import {useScope as createI18nScope} from '@canvas/i18n'
import {i18nGrade} from '@canvas/conditional-release-score'
import StudentAssignmentItem from './student-assignment-item'
import {assignmentShape, studentShape} from '../shapes/index'

const I18n = createI18nScope('cyoe_assignment_sidebar_student_details_view')

const {shape, string, number, arrayOf, func, bool} = PropTypes

export default class StudentDetailsView extends React.Component {
  static propTypes = {
    isLoading: bool,
    student: studentShape,
    triggerAssignment: shape({
      submission: shape({
        grade: string.isRequired,
        submitted_at: string.isRequired,
      }).isRequired,
      assignment: assignmentShape.isRequired,
    }),
    followOnAssignments: arrayOf(
      shape({
        score: number,
        trend: number,
        assignment: assignmentShape.isRequired,
      }),
    ),

    selectNextStudent: func.isRequired,
    selectPrevStudent: func.isRequired,
    unselectStudent: func.isRequired,
  }

  componentDidUpdate(prevProps) {
    if (this.props.student && !prevProps.student) {
      setTimeout(() => this.backButton.focus(), 100)
    }
  }

  renderHeader() {
    if (!this.props.student) {
      return null
    }
    return (
      <header className="crs-student-details__header" data-testid="student-details-header">
        {/* TODO: use InstUI button */}
        <button
          type="button"
          className="crs-breakdown__link crs-back-button"
          ref={e => {
            this.backButton = e
          }}
          onClick={this.props.unselectStudent}
          data-testid="back-button"
        >
          <i aria-hidden={true} className="icon-arrow-open-left" />
          {I18n.t('Back')}
        </button>
      </header>
    )
  }

  renderStudentProfile() {
    const {student, triggerAssignment} = this.props
    const {assignment} = triggerAssignment

    const studentAvatar = student.avatar_image_url || '/images/messages/avatar-50.png'
    const conversationUrl = `/conversations?context_id=course_${assignment.course_id}&user_id=${student.id}&user_name=${student.name}`

    return (
      <section
        className="crs-student-details__profile-content"
        data-testid="student-details-profile"
      >
        <button
          className="Button Button--icon-action student-details__prev-student"
          aria-label={I18n.t('view previous student')}
          onClick={this.props.selectPrevStudent}
          type="button"
          data-testid="prev-student-button"
        >
          <i aria-hidden={true} className="icon-arrow-open-left" />
        </button>
        <div className="crs-student-details__profile-inner-content">
          <img
            src={studentAvatar}
            aria-hidden={true}
            className="crs-student-details__profile-image"
            alt=""
          />
          <h3 className="crs-student-details__name">{student.name}</h3>
          <a
            target="_blank"
            rel="noopener noreferrer"
            href={conversationUrl}
            className="crs-breakdown__link"
          >
            <i aria-hidden={true} className="icon-email crs-icon-email" />
            {I18n.t('Send Message')}
          </a>
        </div>
        <button
          className="Button Button--icon-action student-details__next-student"
          aria-label={I18n.t('view next student')}
          onClick={this.props.selectNextStudent}
          type="button"
          data-testid="next-student-button"
        >
          <i aria-hidden={true} className="icon-arrow-open-right" />
        </button>
      </section>
    )
  }

  renderTriggerAssignment() {
    const {student, triggerAssignment} = this.props
    const {assignment, submission} = triggerAssignment || {}

    const submissionUrl = `/courses/${assignment.course_id}/assignments/${assignment.id}/submissions/${student.id}`
    let submissionDate = null
    if (submission) {
      submissionDate = submission.submitted_at
        ? I18n.l('date.formats.long', new Date(submission.submitted_at))
        : null
    } else {
      submissionDate = I18n.t('Not Submitted')
    }

    return (
      <section className="crs-student-details__score-content" data-testid="student-details-scores">
        <h3 className="crs-student-details__score-number">
          {i18nGrade(submission.grade, assignment)}
        </h3>
        <div className="crs-student-details__score-title">{assignment.name}</div>
        {submissionDate ? (
          <div className="crs-student-details__score-date">
            {I18n.t('Submitted: %{submitDate}', {submitDate: submissionDate})}
          </div>
        ) : null}
        <a
          target="_blank"
          rel="noopener noreferrer"
          href={submissionUrl}
          className="crs-breakdown__link"
        >
          {I18n.t('View Submission')}
        </a>
      </section>
    )
  }

  renderFollowOnAssignments() {
    const followOnAssignments = this.props.followOnAssignments || []
    return (
      <section>
        {followOnAssignments.map((item, i) => (
          <StudentAssignmentItem
<<<<<<< HEAD
             
=======
>>>>>>> 4b8c5dea
            key={i}
            assignment={item.assignment}
            score={item.score}
            trend={item.trend}
          />
        ))}
      </section>
    )
  }

  renderContent() {
    if (this.props.isLoading) {
      return (
        <div className="crs-student-details__loading">
          <Spinner renderTitle={I18n.t('Loading')} size="small" />
          <p>{I18n.t('Loading Data..')}</p>
        </div>
      )
    } else if (this.props.student) {
      return (
        <div>
          {this.renderStudentProfile()}
          {this.renderTriggerAssignment()}
          {this.renderFollowOnAssignments()}
        </div>
      )
    }
    return null
  }

  render() {
    const isHidden = !this.props.student

    const studentDetailsClasses = classNames({
      'crs-student-details': true,
      'crs-student-details__hidden': isHidden,
    })

    return (
      <div className={studentDetailsClasses} data-testid="student-details">
        {this.renderHeader()}
        {this.renderContent()}
      </div>
    )
  }
}<|MERGE_RESOLUTION|>--- conflicted
+++ resolved
@@ -177,10 +177,6 @@
       <section>
         {followOnAssignments.map((item, i) => (
           <StudentAssignmentItem
-<<<<<<< HEAD
-             
-=======
->>>>>>> 4b8c5dea
             key={i}
             assignment={item.assignment}
             score={item.score}
