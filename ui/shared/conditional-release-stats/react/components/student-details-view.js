--- conflicted
+++ resolved
@@ -103,10 +103,7 @@
             src={studentAvatar}
             aria-hidden={true}
             className="crs-student-details__profile-image"
-<<<<<<< HEAD
-=======
             alt=""
->>>>>>> 16101d78
           />
           <h3 className="crs-student-details__name">{student.name}</h3>
           <a
