/*
 * Copyright (C) 2016 - present Instructure, Inc.
 *
 * This file is part of Canvas.
 *
 * Canvas is free software: you can redistribute it and/or modify it under
 * the terms of the GNU Affero General Public License as published by the Free
 * Software Foundation, version 3 of the License.
 *
 * Canvas is distributed in the hope that it will be useful, but WITHOUT ANY
 * WARRANTY; without even the implied warranty of MERCHANTABILITY or FITNESS FOR
 * A PARTICULAR PURPOSE. See the GNU Affero General Public License for more
 * details.
 *
 * You should have received a copy of the GNU Affero General Public License along
 * with this program. If not, see <http://www.gnu.org/licenses/>.
 */

import React from 'react'
import PropTypes from 'prop-types'
import {Spinner} from '@instructure/ui-spinner'
import {useScope as createI18nScope} from '@canvas/i18n'
import {transformScore} from '@canvas/conditional-release-score'
import BarGraph from './breakdown-graph-bar'

const I18n = createI18nScope('cyoe_assignment_sidebar_breakdown_graphs')

const {object, array, func, number, bool} = PropTypes

class BreakdownGraphs extends React.Component {
  static propTypes = {
    assignment: object.isRequired,
    ranges: array.isRequired,
    enrolled: number.isRequired,
    isLoading: bool.isRequired,

    // actions
    openSidebar: func.isRequired,
    selectRange: func.isRequired,
  }

  renderContent() {
    if (this.props.isLoading) {
      return (
        <div className="crs-breakdown-graph__loading">
          <Spinner renderTitle={I18n.t('Loading')} size="small" />
          <p>{I18n.t('Loading Data..')}</p>
        </div>
      )
    } else {
      return this.renderBars()
    }
  }

  renderBars() {
    const {ranges, assignment, enrolled, openSidebar, selectRange} = this.props
    return ranges.map(({size, scoring_range}, i) => (
      <BarGraph
<<<<<<< HEAD
         
=======
>>>>>>> 51db239a
        key={i}
        rangeIndex={i}
        rangeStudents={size}
        totalStudents={enrolled}
        upperBound={transformScore(scoring_range.upper_bound, assignment, true)}
        lowerBound={transformScore(scoring_range.lower_bound, assignment, false)}
        openSidebar={openSidebar}
        selectRange={selectRange}
      />
    ))
  }

  render() {
    return (
      <div className="crs-breakdown-graph">
        <h2>{I18n.t('Mastery Paths Breakdown')}</h2>
        {this.renderContent()}
      </div>
    )
  }
}

export default BreakdownGraphs<|MERGE_RESOLUTION|>--- conflicted
+++ resolved
@@ -56,10 +56,6 @@
     const {ranges, assignment, enrolled, openSidebar, selectRange} = this.props
     return ranges.map(({size, scoring_range}, i) => (
       <BarGraph
-<<<<<<< HEAD
-         
-=======
->>>>>>> 51db239a
         key={i}
         rangeIndex={i}
         rangeStudents={size}
