--- conflicted
+++ resolved
@@ -96,11 +96,7 @@
   }
 
   function renderDialog(parent) {
-<<<<<<< HEAD
-    // eslint-disable-next-line no-restricted-properties
-=======
      
->>>>>>> 80d4da09
     ReactDOM.render(
       <ConfirmationDialog
         open={true}
