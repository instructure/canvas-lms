/*
 * Copyright (C) 2023 - present Instructure, Inc.
 *
 * This file is part of Canvas.
 *
 * Canvas is free software: you can redistribute it and/or modify it under
 * the terms of the GNU Affero General Public License as published by the Free
 * Software Foundation, version 3 of the License.
 *
 * Canvas is distributed in the hope that it will be useful, but WITHOUT ANY
 * WARRANTY; without even the implied warranty of MERCHANTABILITY or FITNESS FOR
 * A PARTICULAR PURPOSE. See the GNU Affero General Public License for more
 * details.
 *
 * You should have received a copy of the GNU Affero General Public License along
 * with this program. If not, see <http://www.gnu.org/licenses/>.
 */

import {extend} from '@canvas/backbone/utils'
import Backbone from '@canvas/backbone'
import ValidatedMixin from './ValidatedMixin'
import $ from 'jquery'
<<<<<<< HEAD
import _ from 'underscore'
import {map} from 'lodash'
=======
import {map, forEach, isEqual, includes, clone, isObject, chain, keys} from 'lodash'
>>>>>>> bc086b28
import {useScope as useI18nScope} from '@canvas/i18n'
import '@canvas/jquery/jquery.toJSON'
import '@canvas/jquery/jquery.disableWhileLoading'
import '../../jquery/jquery.instructure_forms'
import {send} from '@canvas/rce-command-shim'
import {shimGetterShorthand} from '@canvas/util/legacyCoffeesScriptHelpers'
import sanitizeData from '../../sanitizeData'

const I18n = useI18nScope('errors')

const slice = [].slice

extend(ValidatedFormView, Backbone.View)

// Sets model data from a form, saves it, and displays errors returned in a
// failed request.
//
// @event submit
//
// @event fail
//   @signature `(errors, jqXHR, status, statusText)`
//   @param errors - the validation errors, each error has the form $input
//                   and the $errorBox attached to it for easy access
//
// @event success
//   @signature `(response, status, jqXHR)`
function ValidatedFormView() {
  this.checkUnload = this.checkUnload.bind(this)
  this.watchUnload = this.watchUnload.bind(this)
  this.onSaveFail = this.onSaveFail.bind(this)
  this.onSaveSuccess = this.onSaveSuccess.bind(this)
  return ValidatedFormView.__super__.constructor.apply(this, arguments)
}

ValidatedFormView.mixin(ValidatedMixin)

ValidatedFormView.prototype.tagName = 'form'

ValidatedFormView.prototype.className = 'validated-form-view'

ValidatedFormView.prototype.events = {
  submit: 'submit',
}

// Default options to pass when saving the model
ValidatedFormView.prototype.saveOpts = {
  // wait for server success response before updating model attributes locally
  wait: true,
}

// Default options to pass to disableWhileLoading when submitting
ValidatedFormView.prototype.disableWhileLoadingOpts = {}

// Sets the model data from the form and saves it. Called when the form
// submits, or can be called programatically.
// set @saveOpts in your view to to pass opts to Backbone.sync (like multipart: true if you have
// a file attachment).  if you want the form not to be re-enabled after save success (because you
// are navigating to a new page, set dontRenableAfterSaveSuccess to true on your view)
//
// NOTE: If you are uploading a file attachment, be careful! our
// syncWithMultipart extension doesn't call toJSON on your model!
//
// @api public
// @returns jqXHR
ValidatedFormView.prototype.submit = function (event, sendFunc) {
  let assignmentFieldErrors, dateOverrideErrors, disablingDfd, first_error, okayToContinue, saveDfd
  if (sendFunc == null) {
    sendFunc = send
  }
  if (event != null) {
    event.preventDefault()
  }
  this.hideErrors()
  const rceInputs = this.$el.find('textarea[data-rich_text]').toArray()
  okayToContinue = true
  // Indicate to the RCE that the page is closing.
  if (rceInputs.length > 0) {
    okayToContinue = rceInputs
      .map(
        (function (_this) {
          return function (rce) {
            return sendFunc($(rce), 'checkReadyToGetCode', window.confirm)
          }
        })(this)
      )
      .every(
        (function (_this) {
          return function (value) {
            return value
          }
        })(this)
      )
  }
  if (!okayToContinue) {
    return
  }
  const data = this.getFormData()
  const errors = this.validateBeforeSave(data, {})
  if (keys(errors).length === 0) {
    disablingDfd = new $.Deferred()
    saveDfd = this.saveFormData(data)
    // eslint-disable-next-line promise/catch-or-return
    saveDfd.then(this.onSaveSuccess.bind(this), this.onSaveFail.bind(this))
    saveDfd.fail(
      (function (_this) {
        return function () {
          disablingDfd.reject()
          if (_this.setFocusAfterError) {
            return _this.setFocusAfterError()
          }
        }
      })(this)
    )
    if (!this.dontRenableAfterSaveSuccess) {
      saveDfd.done(function () {
        return disablingDfd.resolve()
      })
    }
    this.$el.disableWhileLoading(disablingDfd, this.disableWhileLoadingOpts)
    if (rceInputs.length > 0) {
      rceInputs.forEach(
        (function (_this) {
          return function (rce) {
            return sendFunc($(rce), 'RCEClosed')
          }
        })(this)
      )
    }
    this.trigger('submit')
    return saveDfd
  } else {
    // focus on the first element with an error for accessibility
    dateOverrideErrors = map(
      $('[data-error-type]'),
      (function (_this) {
        return function (element) {
          return $(element).attr('data-error-type')
        }
      })(this)
    )
    assignmentFieldErrors = chain(keys(errors))
      .reject(function (err) {
        return includes(dateOverrideErrors, err)
      })
      .value()
    first_error = assignmentFieldErrors[0] || dateOverrideErrors[0]
    this.findField(first_error).focus()
    let errorsToShow = errors
    if (this.constructor.name === 'WikiPageEditView' && window.ENV.FEATURES.permanent_page_links) {
      // Let the IntsUI TextInput component show the title errors
      const {title, ...newErrors} = errors
      errorsToShow = newErrors
    }
    // short timeout to ensure alerts are properly read after focus change
    return window.setTimeout(
      (function (_this) {
        return function () {
          _this.showErrors(errorsToShow)
          return null
        }
      })(this),
      50
    )
  }
}

ValidatedFormView.prototype.cancel = function () {
  const rceInputs = this.$el.find('textarea[data-rich_text]').toArray()
  return rceInputs.forEach(
    (function (_this) {
      return function (rce) {
        return send($(rce), 'RCEClosed')
      }
    })(this)
  )
}

// Converts the form to an object. Override this if the form's input names
// don't match the model/API fields
ValidatedFormView.prototype.getFormData = function () {
  return sanitizeData(this.$el.toJSON())
}

// Saves data from the form using the model.
// Override to provide customized saving behavior.
ValidatedFormView.prototype.saveFormData = function (data) {
  if (data == null) {
    data = null
  }
  const model = this.model
  data || (data = this.getFormData())
  const saveOpts = this.saveOpts
  return model.save(data, saveOpts)
}

// Performs validation on the form, using the validateFormData method, and
// shows the errors using showErrors.
//
// Override validateFormData or showErrors to change their respective behaviors.
//
// @api public
// @returns true if there were no validation errors, otherwise false
ValidatedFormView.prototype.validate = function (opts) {
  if (opts == null) {
    opts = {}
  }
  opts || (opts = {})
  const data = opts.data || this.getFormData()
  const errors = this.validateFormData(data, {})
  this.hideErrors()
  this.showErrors(errors)
  return errors.length === 0
}

// Validates provided form data, returning any errors found.
// Override to provide customized validation behavior.
//
// @returns errors (see parseErrorResponse for the errors format)
ValidatedFormView.prototype.validateFormData = function (_data) {
  return {}
}

// Validates provided form data just before saving, returning any errors
// found. By default it delegates to @validateFormData to perform validation,
// but allows for alternative save-oriented validation to be performed.
// Override to provide customized pre-save validation behavior.
//
// @returns errors (see parseErrorResponse for the errors format)
ValidatedFormView.prototype.validateBeforeSave = function (data) {
  return this.validateFormData(data)
}

// Hides all errors previously shown in the UI.
// Override to match the way showErrors displays the errors.
ValidatedFormView.prototype.hideErrors = function () {
  return this.$el.hideErrors()
}

ValidatedFormView.prototype.onSaveSuccess = function (xhr) {
  // eslint-disable-next-line prefer-spread
  return this.trigger.apply(this, ['success', xhr].concat(slice.call(arguments)))
}

ValidatedFormView.prototype.onSaveFail = function (xhr) {
  let errors
  errors = this.parseErrorResponse(xhr)
  errors || (errors = {})
  this.showErrors(errors)
  // eslint-disable-next-line prefer-spread
  return this.trigger.apply(this, ['fail', errors].concat(slice.call(arguments)))
}

// Parses the response body into an error object `@showErrors` understands.
// Override for API end-points that don't follow convention, needs to return
// something that looks like this:
//
//   {
//     <field1>: [errors],
//     <field2>: [errors]
//   }
//
// For example:
//
//   {
//     first_name: [
//       {
//         type: 'required'
//         message: 'First name is required'
//       },
//       {
//         type: 'no_numbers',
//         message: "First name can't contain numbers"
//       }
//     ]
//   }
ValidatedFormView.prototype.parseErrorResponse = function (response) {
  if (response.status === 422) {
    return {
      authenticity_token: 'invalid',
    }
  } else {
    try {
      return $.parseJSON(response.responseText).errors
    } catch (error1) {
      return {}
    }
  }
}

ValidatedFormView.prototype.translations = shimGetterShorthand(
  {},
  {
    required() {
      return I18n.t('required', 'Required')
    },
    blank() {
      return I18n.t('blank', 'Required')
    },
    unsaved() {
      return I18n.t('unsaved_changes', 'You have unsaved changes.')
    },
  }
)

// Errors are displayed relative to the field to which they belong. If
// the key of the error in the response doesn't match the name attribute
// of the form input element, configure a selector here.
//
// For example, given a form field like this:
//
//   <input name="user[first_name]">
//
// and an error response like this:
//
//   {errors: { first_name: {...} }}
//
// you would do this:
//
//   fieldSelectors:
//     first_name: '[name=user[first_name]]'
ValidatedFormView.prototype.fieldSelectors = null

ValidatedFormView.prototype.findField = function (field) {
  let $el, ref
  const selector =
    // eslint-disable-next-line no-void
    ((ref = this.fieldSelectors) != null ? ref[field] : void 0) || "[name='" + field + "']"
  $el = this.$(selector)
  if ($el.length === 0) {
    // 3rd fallback in case prior selectors find no elements
    $el = this.$("[data-error-type='" + field + "']")
  }
  if ($el.data('rich_text')) {
    $el = this.findSiblingTinymce($el)
  }
  if ($el.length > 1) {
    // e.g. hidden input + checkbox, show it by the checkbox
    $el = $el.not('[type=hidden]')
  }
  return $el
}

ValidatedFormView.prototype.castJSON = function (obj) {
  if (!isObject(obj)) {
    return obj
  }
  if (obj.toJSON != null) {
    return obj.toJSON()
  }
  const clone_ = clone(obj)
  forEach(
    clone_,
    (function (_this) {
      return function (val, key) {
        return (clone_[key] = _this.castJSON(val))
      }
    })(this)
  )
  return clone_
}

ValidatedFormView.prototype.original = null

ValidatedFormView.prototype.watchUnload = function () {
  this.original = this.castJSON(this.getFormData())
  this.unwatchUnload()
  return $(window).on('beforeunload', this.checkUnload)
}

ValidatedFormView.prototype.unwatchUnload = function () {
  return $(window).off('beforeunload', this.checkUnload)
}

ValidatedFormView.prototype.checkUnload = function () {
  const current = this.castJSON(this.getFormData())
  if (!isEqual(this.original, current)) {
    return this.translations.unsaved
  }
}

export default ValidatedFormView<|MERGE_RESOLUTION|>--- conflicted
+++ resolved
@@ -20,12 +20,7 @@
 import Backbone from '@canvas/backbone'
 import ValidatedMixin from './ValidatedMixin'
 import $ from 'jquery'
-<<<<<<< HEAD
-import _ from 'underscore'
-import {map} from 'lodash'
-=======
 import {map, forEach, isEqual, includes, clone, isObject, chain, keys} from 'lodash'
->>>>>>> bc086b28
 import {useScope as useI18nScope} from '@canvas/i18n'
 import '@canvas/jquery/jquery.toJSON'
 import '@canvas/jquery/jquery.disableWhileLoading'
