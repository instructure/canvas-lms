--- conflicted
+++ resolved
@@ -122,11 +122,7 @@
   if (keys(errors).length === 0) {
     disablingDfd = this.disablingDfd ?? new $.Deferred()
     saveDfd = this.saveFormData(data)
-<<<<<<< HEAD
-     
-=======
-
->>>>>>> 4b8c5dea
+
     saveDfd.then(this.onSaveSuccess.bind(this), this.onSaveFail.bind(this))
     saveDfd.fail(
       (function (_this) {
@@ -258,10 +254,6 @@
 }
 
 ValidatedFormView.prototype.onSaveSuccess = function (xhr) {
-<<<<<<< HEAD
-   
-=======
->>>>>>> 4b8c5dea
   return this.trigger.apply(this, ['success', xhr].concat(slice.call(arguments)))
 }
 
@@ -270,11 +262,7 @@
   errors = this.parseErrorResponse(xhr)
   errors || (errors = {})
   this.showErrors(errors)
-<<<<<<< HEAD
-   
-=======
-
->>>>>>> 4b8c5dea
+
   return this.trigger.apply(this, ['fail', errors].concat(slice.call(arguments)))
 }
 
@@ -351,10 +339,6 @@
 ValidatedFormView.prototype.findField = function (field) {
   let $el, ref
   const selector =
-<<<<<<< HEAD
-     
-=======
->>>>>>> 4b8c5dea
     ((ref = this.fieldSelectors) != null ? ref[field] : void 0) || "[name='" + field + "']"
   $el = this.$(selector)
   if ($el.length === 0) {
