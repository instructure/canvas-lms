/*
 * Copyright (C) 2023 - present Instructure, Inc.
 *
 * This file is part of Canvas.
 *
 * Canvas is free software: you can redistribute it and/or modify it under
 * the terms of the GNU Affero General Public License as published by the Free
 * Software Foundation, version 3 of the License.
 *
 * Canvas is distributed in the hope that it will be useful, but WITHOUT ANY
 * WARRANTY; without even the implied warranty of MERCHANTABILITY or FITNESS FOR
 * A PARTICULAR PURPOSE. See the GNU Affero General Public License for more
 * details.
 *
 * You should have received a copy of the GNU Affero General Public License along
 * with this program. If not, see <http://www.gnu.org/licenses/>.
 */

<<<<<<< HEAD
import type {GradingScheme, GradingSchemeTemplate} from '@canvas/grading_scheme'
=======
import type {GradingScheme, GradingSchemeTemplate} from '../../../index'
>>>>>>> 96ecb267

export const AccountGradingSchemes: GradingScheme[] = [
  {
    assessed_assignment: false,
    context_id: '1',
    context_type: 'Course',
    context_name: 'Test Course',
    data: [{name: 'A', value: 90}],
    id: '1',
    permissions: {manage: true},
    points_based: false,
    scaling_factor: 1,
    title: 'Grading Scheme 1',
  },
  {
    assessed_assignment: false,
    context_id: '1',
    context_type: 'Account',
    context_name: 'Test Account',
    data: [{name: 'A', value: 90}],
    id: '2',
    permissions: {manage: true},
    points_based: false,
    scaling_factor: 1,
    title: 'Grading Scheme 2',
  },
  {
    assessed_assignment: false,
    context_id: '1',
    context_type: 'Course',
    context_name: 'Test Course',
    data: [{name: 'A', value: 90}],
    id: '3',
    permissions: {manage: true},
    points_based: false,
    scaling_factor: 1,
    title: 'Grading Scheme 3',
  },
]

export const DefaultGradingScheme: GradingSchemeTemplate = {
  data: [{name: 'A', value: 90}],
  points_based: false,
  scaling_factor: 1,
  title: 'Default Grading Scheme',
}<|MERGE_RESOLUTION|>--- conflicted
+++ resolved
@@ -16,11 +16,7 @@
  * with this program. If not, see <http://www.gnu.org/licenses/>.
  */
 
-<<<<<<< HEAD
-import type {GradingScheme, GradingSchemeTemplate} from '@canvas/grading_scheme'
-=======
 import type {GradingScheme, GradingSchemeTemplate} from '../../../index'
->>>>>>> 96ecb267
 
 export const AccountGradingSchemes: GradingScheme[] = [
   {
