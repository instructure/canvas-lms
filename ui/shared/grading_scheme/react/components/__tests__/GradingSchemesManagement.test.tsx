--- conflicted
+++ resolved
@@ -42,10 +42,6 @@
       <GradingSchemesManagement
         contextId="1"
         contextType="Course"
-<<<<<<< HEAD
-        pointsBasedGradingSchemesEnabled={true}
-=======
->>>>>>> 0cb031ce
         archivedGradingSchemesEnabled={false}
         onGradingSchemesChanged={() => {}}
         {...props}
