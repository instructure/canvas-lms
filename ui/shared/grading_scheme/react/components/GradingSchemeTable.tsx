/*
 * Copyright (C) 2023 - present Instructure, Inc.
 *
 * This file is part of Canvas.
 *
 * Canvas is free software: you can redistribute it and/or modify it under
 * the terms of the GNU Affero General Public License as published by the Free
 * Software Foundation, version 3 of the License.
 *
 * Canvas is distributed in the hope that it will be useful, but WITHOUT ANY
 * WARRANTY; without even the implied warranty of MERCHANTABILITY or FITNESS FOR
 * A PARTICULAR PURPOSE. See the GNU Affero General Public License for more
 * details.
 *
 * You should have received a copy of the GNU Affero General Public License along
 * with this program. If not, see <http://www.gnu.org/licenses/>.
 */

import React, {useState} from 'react'
import {Table} from '@instructure/ui-table'
import {Responsive} from '@instructure/ui-responsive'
import {useScope as useI18nScope} from '@canvas/i18n'
import {
  IconDuplicateLine,
  IconEditLine,
  IconTrashLine,
  IconArchiveLine,
  IconUnarchiveLine,
} from '@instructure/ui-icons'
import {IconButton} from '@instructure/ui-buttons'
import type {GradingScheme, GradingSchemeCardData} from '../../gradingSchemeApiModel'
import {Link} from '@instructure/ui-link'
import {TruncateText} from '@instructure/ui-truncate-text'
import {Tooltip} from '@instructure/ui-tooltip'
import {Pagination} from '@instructure/ui-pagination'

const I18n = useI18nScope('GradingSchemeManagement')

export type GradingSchemeTableProps = {
  caption: string
  gradingSchemeCards: GradingSchemeCardData[]
  showUsedLocations: boolean
  editGradingScheme: (gradingSchemeId: string) => void
  openGradingScheme: (gradingScheme: GradingScheme) => void
  viewUsedLocations: (gradingScheme: GradingScheme) => void
  openDuplicateModal: (gradingScheme: GradingScheme) => void
  openDeleteModal: (gradingScheme: GradingScheme) => void
  archiveOrUnarchiveScheme: (gradingScheme: GradingScheme) => void
  defaultScheme?: boolean
  archivedSchemes?: boolean
}
export const GradingSchemeTable = ({
  caption,
  gradingSchemeCards,
  showUsedLocations,
  editGradingScheme,
  openGradingScheme,
  viewUsedLocations,
  openDuplicateModal,
  openDeleteModal,
  archiveOrUnarchiveScheme,
  defaultScheme = false,
  archivedSchemes = false,
}: GradingSchemeTableProps) => {
  const [ascending, setAscending] = useState(true)
  const [currentPage, setCurrentPage] = useState<number>(0)
  const direction = ascending ? 'ascending' : 'descending'
  const sortedSchemes = gradingSchemeCards.sort((a, b) =>
    a.gradingScheme.title.localeCompare(b.gradingScheme.title)
  )
  if (!ascending) {
    sortedSchemes.reverse()
  }
  const handleSort = (_event: React.SyntheticEvent<Element, Event>, _param: {id: string}) => {
    setAscending(!ascending)
  }
  const currentPageSchemes = sortedSchemes.slice(currentPage * 10, currentPage * 10 + 10)
  const pages = [...Array(Math.ceil(sortedSchemes.length / 10)).keys()].map((v, index) => (
<<<<<<< HEAD
    <Pagination.Page key={v} onClick={() => setCurrentPage(index)} current={index === currentPage}>
=======
    <Pagination.Page
      data-testid={`scheme-table-page-${index}`}
      key={v}
      onClick={() => setCurrentPage(index)}
      current={index === currentPage}
    >
>>>>>>> 8d19f9d4
      {index + 1}{' '}
    </Pagination.Page>
  ))
  const header = (
    <Table.Row>
      <Table.ColHeader
        id="name"
        key="name"
        width="35%"
        stackedSortByLabel="Grading Scheme Name"
        data-testid="grading-scheme-name-header"
        onRequestSort={handleSort}
        sortDirection={direction}
      >
        {I18n.t('Grading Scheme Name')}
      </Table.ColHeader>
      {showUsedLocations && (
        <Table.ColHeader
          id="locationsUsed"
          key="locationsUsed"
          width="45%"
          stackedSortByLabel="Locations Used"
        >
          {I18n.t('Locations Used')}
        </Table.ColHeader>
      )}
      <Table.ColHeader id="actions" key="actions" width="20%" />
    </Table.Row>
  )
  if (gradingSchemeCards.length === 0) {
    return (
      <>
        {archivedSchemes
          ? I18n.t('You have no archived grading schemes.')
          : I18n.t('You have no active grading schemes.')}
      </>
    )
  }
  return (
    <>
      <Responsive
        query={{
<<<<<<< HEAD
          small: {maxWidth: '40rem'},
          large: {minWidth: '41rem'},
        }}
        props={{
          small: {layout: 'stacked'},
=======
          large: {minWidth: '41rem'},
        }}
        props={{
>>>>>>> 8d19f9d4
          large: {layout: 'auto'},
        }}
      >
        {props => (
          <div>
            <Table
              caption={`${caption}: sorted by grading scheme name in ${direction} order`}
<<<<<<< HEAD
=======
              data-testid={`grading-scheme-table-${
                archivedSchemes ? 'archived' : defaultScheme ? 'default' : 'active'
              }`}
>>>>>>> 8d19f9d4
              {...props}
            >
              <Table.Head renderSortLabel="Sort by">{header}</Table.Head>
              <Table.Body>
                {currentPageSchemes.map(gradingSchemeCard => (
<<<<<<< HEAD
                  <Table.Row key={gradingSchemeCard.gradingScheme.id}>
=======
                  <Table.Row
                    key={gradingSchemeCard.gradingScheme.id}
                    data-testid={`grading-scheme-row-${gradingSchemeCard.gradingScheme.id}`}
                  >
>>>>>>> 8d19f9d4
                    <Table.Cell>
                      <Link
                        onClick={() => openGradingScheme(gradingSchemeCard.gradingScheme)}
                        isWithinText={false}
<<<<<<< HEAD
=======
                        data-testid={`grading-scheme-${gradingSchemeCard.gradingScheme.id}-name`}
>>>>>>> 8d19f9d4
                      >
                        <TruncateText>{gradingSchemeCard.gradingScheme.title}</TruncateText>
                      </Link>
                    </Table.Cell>
                    {showUsedLocations && (
                      <Table.Cell>
                        {gradingSchemeCard.gradingScheme.assessed_assignment ? (
                          <Link
                            isWithinText={false}
                            onClick={() => viewUsedLocations(gradingSchemeCard.gradingScheme)}
<<<<<<< HEAD
=======
                            data-testid={`grading-scheme-${gradingSchemeCard.gradingScheme.id}-view-locations-button`}
>>>>>>> 8d19f9d4
                          >
                            {I18n.t('Show courses and assignments')}
                          </Link>
                        ) : (
                          ''
                        )}
                      </Table.Cell>
                    )}
                    <Table.Cell textAlign="end">
                      <IconButton
                        withBorder={false}
                        withBackground={false}
                        screenReaderLabel={I18n.t('Duplicate Grading Scheme')}
                        onClick={() => openDuplicateModal(gradingSchemeCard.gradingScheme)}
<<<<<<< HEAD
=======
                        data-testid={`grading-scheme-${gradingSchemeCard.gradingScheme.id}-duplicate-button`}
>>>>>>> 8d19f9d4
                      >
                        <IconDuplicateLine />
                      </IconButton>
                      {!defaultScheme ? (
                        <>
                          <IconButton
                            withBorder={false}
                            withBackground={false}
                            onClick={() => editGradingScheme(gradingSchemeCard.gradingScheme.id)}
                            screenReaderLabel={I18n.t('Edit Grading Scheme')}
<<<<<<< HEAD
=======
                            data-testid={`grading-scheme-${gradingSchemeCard.gradingScheme.id}-edit-button`}
>>>>>>> 8d19f9d4
                          >
                            <IconEditLine />
                          </IconButton>
                          <IconButton
                            withBorder={false}
                            withBackground={false}
                            screenReaderLabel={
                              archivedSchemes
                                ? I18n.t('Unarchive Grading Scheme')
                                : I18n.t('Archive Grading Scheme')
                            }
                            onClick={() =>
                              archiveOrUnarchiveScheme(gradingSchemeCard.gradingScheme)
                            }
<<<<<<< HEAD
=======
                            data-testid={`grading-scheme-${gradingSchemeCard.gradingScheme.id}-archive-button`}
>>>>>>> 8d19f9d4
                          >
                            {archivedSchemes ? <IconUnarchiveLine /> : <IconArchiveLine />}
                          </IconButton>

                          <IconButton
                            withBorder={false}
                            withBackground={false}
                            screenReaderLabel={I18n.t('Delete Grading Scheme')}
                            onClick={() => openDeleteModal(gradingSchemeCard.gradingScheme)}
<<<<<<< HEAD
=======
                            data-testid={`grading-scheme-${gradingSchemeCard.gradingScheme.id}-delete-button`}
>>>>>>> 8d19f9d4
                            disabled={gradingSchemeCard.gradingScheme.assessed_assignment}
                          >
                            {gradingSchemeCard.gradingScheme.assessed_assignment ? (
                              <Tooltip
                                renderTip={I18n.t(
                                  "You can't delete this grading scheme because it is in use."
                                )}
                              >
                                <IconTrashLine />
                              </Tooltip>
                            ) : (
                              <IconTrashLine />
                            )}
                          </IconButton>
                        </>
                      ) : (
                        <></>
                      )}
                    </Table.Cell>
                  </Table.Row>
                ))}
              </Table.Body>
            </Table>
<<<<<<< HEAD
            <Alert
              liveRegion={() => document.getElementById('flash-messages') || document.body}
              liveRegionPoliteness="polite"
              screenReaderOnly={true}
            >
              {`Sorted by grading scheme name in ${direction} order`}
            </Alert>
=======
>>>>>>> 8d19f9d4
          </div>
        )}
      </Responsive>
      {pages.length > 1 && (
        <Pagination
          as="nav"
          margin="small"
          variant="compact"
          labelNext={I18n.t('Next Page')}
          labelPrev={I18n.t('Previous Page')}
<<<<<<< HEAD
=======
          data-testid="grading-scheme-table-pagination"
>>>>>>> 8d19f9d4
        >
          {pages}
        </Pagination>
      )}
    </>
  )
}<|MERGE_RESOLUTION|>--- conflicted
+++ resolved
@@ -76,16 +76,12 @@
   }
   const currentPageSchemes = sortedSchemes.slice(currentPage * 10, currentPage * 10 + 10)
   const pages = [...Array(Math.ceil(sortedSchemes.length / 10)).keys()].map((v, index) => (
-<<<<<<< HEAD
-    <Pagination.Page key={v} onClick={() => setCurrentPage(index)} current={index === currentPage}>
-=======
     <Pagination.Page
       data-testid={`scheme-table-page-${index}`}
       key={v}
       onClick={() => setCurrentPage(index)}
       current={index === currentPage}
     >
->>>>>>> 8d19f9d4
       {index + 1}{' '}
     </Pagination.Page>
   ))
@@ -128,17 +124,9 @@
     <>
       <Responsive
         query={{
-<<<<<<< HEAD
-          small: {maxWidth: '40rem'},
           large: {minWidth: '41rem'},
         }}
         props={{
-          small: {layout: 'stacked'},
-=======
-          large: {minWidth: '41rem'},
-        }}
-        props={{
->>>>>>> 8d19f9d4
           large: {layout: 'auto'},
         }}
       >
@@ -146,33 +134,23 @@
           <div>
             <Table
               caption={`${caption}: sorted by grading scheme name in ${direction} order`}
-<<<<<<< HEAD
-=======
               data-testid={`grading-scheme-table-${
                 archivedSchemes ? 'archived' : defaultScheme ? 'default' : 'active'
               }`}
->>>>>>> 8d19f9d4
               {...props}
             >
               <Table.Head renderSortLabel="Sort by">{header}</Table.Head>
               <Table.Body>
                 {currentPageSchemes.map(gradingSchemeCard => (
-<<<<<<< HEAD
-                  <Table.Row key={gradingSchemeCard.gradingScheme.id}>
-=======
                   <Table.Row
                     key={gradingSchemeCard.gradingScheme.id}
                     data-testid={`grading-scheme-row-${gradingSchemeCard.gradingScheme.id}`}
                   >
->>>>>>> 8d19f9d4
                     <Table.Cell>
                       <Link
                         onClick={() => openGradingScheme(gradingSchemeCard.gradingScheme)}
                         isWithinText={false}
-<<<<<<< HEAD
-=======
                         data-testid={`grading-scheme-${gradingSchemeCard.gradingScheme.id}-name`}
->>>>>>> 8d19f9d4
                       >
                         <TruncateText>{gradingSchemeCard.gradingScheme.title}</TruncateText>
                       </Link>
@@ -183,10 +161,7 @@
                           <Link
                             isWithinText={false}
                             onClick={() => viewUsedLocations(gradingSchemeCard.gradingScheme)}
-<<<<<<< HEAD
-=======
                             data-testid={`grading-scheme-${gradingSchemeCard.gradingScheme.id}-view-locations-button`}
->>>>>>> 8d19f9d4
                           >
                             {I18n.t('Show courses and assignments')}
                           </Link>
@@ -201,10 +176,7 @@
                         withBackground={false}
                         screenReaderLabel={I18n.t('Duplicate Grading Scheme')}
                         onClick={() => openDuplicateModal(gradingSchemeCard.gradingScheme)}
-<<<<<<< HEAD
-=======
                         data-testid={`grading-scheme-${gradingSchemeCard.gradingScheme.id}-duplicate-button`}
->>>>>>> 8d19f9d4
                       >
                         <IconDuplicateLine />
                       </IconButton>
@@ -215,10 +187,7 @@
                             withBackground={false}
                             onClick={() => editGradingScheme(gradingSchemeCard.gradingScheme.id)}
                             screenReaderLabel={I18n.t('Edit Grading Scheme')}
-<<<<<<< HEAD
-=======
                             data-testid={`grading-scheme-${gradingSchemeCard.gradingScheme.id}-edit-button`}
->>>>>>> 8d19f9d4
                           >
                             <IconEditLine />
                           </IconButton>
@@ -233,10 +202,7 @@
                             onClick={() =>
                               archiveOrUnarchiveScheme(gradingSchemeCard.gradingScheme)
                             }
-<<<<<<< HEAD
-=======
                             data-testid={`grading-scheme-${gradingSchemeCard.gradingScheme.id}-archive-button`}
->>>>>>> 8d19f9d4
                           >
                             {archivedSchemes ? <IconUnarchiveLine /> : <IconArchiveLine />}
                           </IconButton>
@@ -246,10 +212,7 @@
                             withBackground={false}
                             screenReaderLabel={I18n.t('Delete Grading Scheme')}
                             onClick={() => openDeleteModal(gradingSchemeCard.gradingScheme)}
-<<<<<<< HEAD
-=======
                             data-testid={`grading-scheme-${gradingSchemeCard.gradingScheme.id}-delete-button`}
->>>>>>> 8d19f9d4
                             disabled={gradingSchemeCard.gradingScheme.assessed_assignment}
                           >
                             {gradingSchemeCard.gradingScheme.assessed_assignment ? (
@@ -273,16 +236,6 @@
                 ))}
               </Table.Body>
             </Table>
-<<<<<<< HEAD
-            <Alert
-              liveRegion={() => document.getElementById('flash-messages') || document.body}
-              liveRegionPoliteness="polite"
-              screenReaderOnly={true}
-            >
-              {`Sorted by grading scheme name in ${direction} order`}
-            </Alert>
-=======
->>>>>>> 8d19f9d4
           </div>
         )}
       </Responsive>
@@ -293,10 +246,7 @@
           variant="compact"
           labelNext={I18n.t('Next Page')}
           labelPrev={I18n.t('Previous Page')}
-<<<<<<< HEAD
-=======
           data-testid="grading-scheme-table-pagination"
->>>>>>> 8d19f9d4
         >
           {pages}
         </Pagination>
