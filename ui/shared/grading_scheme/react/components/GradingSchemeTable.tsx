--- conflicted
+++ resolved
@@ -42,13 +42,9 @@
   editGradingScheme: (gradingSchemeId: string) => void
   openGradingScheme: (gradingScheme: GradingScheme) => void
   viewUsedLocations: (gradingScheme: GradingScheme) => void
-<<<<<<< HEAD
-  handleGradingSchemeDelete: (gradingSchemeId: string) => void
-=======
   openDuplicateModal: (gradingScheme: GradingScheme) => void
   openDeleteModal: (gradingScheme: GradingScheme) => void
   archiveOrUnarchiveScheme: (gradingScheme: GradingScheme) => void
->>>>>>> db6a4b12
   defaultScheme?: boolean
   archivedSchemes?: boolean
 }
@@ -58,13 +54,9 @@
   editGradingScheme,
   openGradingScheme,
   viewUsedLocations,
-<<<<<<< HEAD
-  handleGradingSchemeDelete,
-=======
   openDuplicateModal,
   openDeleteModal,
   archiveOrUnarchiveScheme,
->>>>>>> db6a4b12
   defaultScheme = false,
   archivedSchemes = false,
 }: Props) => {
@@ -142,11 +134,7 @@
                     </Link>
                   </Table.Cell>
                   <Table.Cell key="locationsUsed">
-<<<<<<< HEAD
-                    {gradingSchemeCard.gradingScheme.used_locations ? (
-=======
                     {(gradingSchemeCard.gradingScheme.used_locations || []).length > 0 ? (
->>>>>>> db6a4b12
                       <Link
                         isWithinText={false}
                         onClick={() => viewUsedLocations(gradingSchemeCard.gradingScheme)}
