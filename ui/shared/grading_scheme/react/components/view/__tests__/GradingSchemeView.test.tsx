--- conflicted
+++ resolved
@@ -27,10 +27,6 @@
 
 const testProps = {
   gradingScheme: MOCK_COURSE_GRADING_SCHEME,
-<<<<<<< HEAD
-  pointsBasedGradingSchemesEnabled: false,
-=======
->>>>>>> 474bf526
   archivedGradingSchemesEnabled: false,
   disableEdit: false,
   disableDelete: false,
