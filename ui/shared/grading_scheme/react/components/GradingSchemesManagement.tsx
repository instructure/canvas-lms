/*
 * Copyright (C) 2023 - present Instructure, Inc.
 *
 * This file is part of Canvas.
 *
 * Canvas is free software: you can redistribute it and/or modify it under
 * the terms of the GNU Affero General Public License as published by the Free
 * Software Foundation, version 3 of the License.
 *
 * Canvas is distributed in the hope that it will be useful, but WITHOUT ANY
 * WARRANTY; without even the implied warranty of MERCHANTABILITY or FITNESS FOR
 * A PARTICULAR PURPOSE. See the GNU Affero General Public License for more
 * details.
 *
 * You should have received a copy of the GNU Affero General Public License along
 * with this program. If not, see <http://www.gnu.org/licenses/>.
 */

import React, {useEffect, useRef, useState} from 'react'
import {useScope as useI18nScope} from '@canvas/i18n'

import {View} from '@instructure/ui-view'
import {Flex} from '@instructure/ui-flex'
import {Transition} from '@instructure/ui-motion'
import {Spinner} from '@instructure/ui-spinner'
import {Button} from '@instructure/ui-buttons'
import {IconSearchLine} from '@instructure/ui-icons'

import {showFlashError, showFlashSuccess} from '@canvas/alerts/react/FlashAlert'
import {GradingSchemeView} from './view/GradingSchemeView'
import {GradingSchemeTemplateView} from './view/GradingSchemeTemplateView'
import {useGradingSchemes} from '../hooks/useGradingSchemes'
import {useDefaultGradingScheme} from '../hooks/useDefaultGradingScheme'
import {useGradingSchemeCreate} from '../hooks/useGradingSchemeCreate'
import {useGradingSchemeDelete} from '../hooks/useGradingSchemeDelete'
import {useGradingSchemeUpdate} from '../hooks/useGradingSchemeUpdate'
<<<<<<< HEAD
import {
=======
import type {
>>>>>>> 474bf526
  GradingScheme,
  GradingSchemeCardData,
  GradingSchemeTemplate,
} from '../../gradingSchemeApiModel'

import {
  type GradingSchemeEditableData,
  GradingSchemeInput,
  type GradingSchemeInputHandle,
} from './form/GradingSchemeInput'
import {defaultPointsGradingScheme} from '../../defaultPointsGradingScheme'
import {canManageAccountGradingSchemes} from '../helpers/gradingSchemePermissions'
import {GradingSchemeTable} from './GradingSchemeTable'
import GradingSchemeViewModal from './GradingSchemeViewModal'
import GradingSchemeEditModal from './GradingSchemeEditModal'
import {TextInput} from '@instructure/ui-text-input'
import GradingSchemeCreateModal from './GradingSchemeCreateModal'
import {Heading} from '@instructure/ui-heading'

const I18n = useI18nScope('GradingSchemeManagement')

interface GradingSchemeTemplateCardData {
  creating: boolean
  gradingSchemeTemplate: GradingSchemeTemplate
}

export interface GradingSchemesManagementProps {
  contextId: string
  contextType: 'Account' | 'Course'
  onGradingSchemesChanged?: () => any
<<<<<<< HEAD
  pointsBasedGradingSchemesEnabled: boolean
=======
>>>>>>> 474bf526
  archivedGradingSchemesEnabled: boolean
}

export const GradingSchemesManagement = ({
  contextType,
  contextId,
  onGradingSchemesChanged,
<<<<<<< HEAD
  pointsBasedGradingSchemesEnabled,
=======
>>>>>>> 474bf526
  archivedGradingSchemesEnabled,
}: GradingSchemesManagementProps) => {
  const {createGradingScheme /* createGradingSchemeStatus */} = useGradingSchemeCreate()
  const {deleteGradingScheme /* deleteGradingSchemeStatus */} = useGradingSchemeDelete()
  const {updateGradingScheme /* deleteGradingSchemeStatus */} = useGradingSchemeUpdate()

  const [gradingSchemeCards, setGradingSchemeCards] = useState<GradingSchemeCardData[] | undefined>(
    undefined
  )

  const [gradingSchemeCreating, setGradingSchemeCreating] = useState<
    GradingSchemeTemplateCardData | undefined
  >(undefined)

  const [editing, setEditing] = useState<boolean>(false)
  const [selectedGradingScheme, setSelectedGradingScheme] = useState<GradingScheme | undefined>(
    undefined
  )
  const {loadGradingSchemes} = useGradingSchemes()
  const {loadDefaultGradingScheme} = useDefaultGradingScheme()
  const [defaultGradingScheme, setDefaultGradingScheme] = useState<GradingScheme | undefined>(
    undefined
  )

  const gradingSchemeCreateRef = useRef<GradingSchemeInputHandle>(null)
  const gradingSchemeUpdateRef = useRef<GradingSchemeInputHandle>(null)
  useEffect(() => {
    loadGradingSchemes(contextType, contextId)
      .then(gradingSchemes => {
        setGradingSchemeCards(
          gradingSchemes.map(scheme => {
            return {
              gradingScheme: scheme,
              editing: false,
              creating: false,
            } as GradingSchemeCardData
          })
        )
      })
      .catch(error => {
        showFlashError(I18n.t('There was an error while loading grading schemes'))(error)
      })
    loadDefaultGradingScheme(contextType, contextId)
      .then(loadedDefaultGradingScheme => {
        setDefaultGradingScheme(loadedDefaultGradingScheme)
      })
      .catch(error => {
        showFlashError(I18n.t('There was an error while loading the default grading scheme'))(error)
      })
  }, [loadGradingSchemes, loadDefaultGradingScheme, contextType, contextId])

  const handleGradingSchemeDelete = async (gradingSchemeId: string) => {
    if (!gradingSchemeCards) return

    // TODO: is there a good inst ui component for confirmation dialog?
    // TODO: replace with modal dialog for delete
    if (
      // eslint-disable-next-line no-alert
      !window.confirm(
        I18n.t('confirm.delete', 'Are you sure you want to delete this grading scheme?')
      )
    ) {
      return
    }

    const gradingSchemeToDelete = gradingSchemeCards.filter(
      gradingSchemeCard => gradingSchemeId === gradingSchemeCard.gradingScheme.id
    )[0].gradingScheme

    try {
      await deleteGradingScheme(
        gradingSchemeToDelete.context_type,
        gradingSchemeToDelete.context_id,
        gradingSchemeId
      )
      showFlashSuccess(I18n.t('Grading scheme was successfully removed.'))()
      if (onGradingSchemesChanged) {
        // if parent supplied a callback method, inform parent that grading standards changed (one was removed)
        onGradingSchemesChanged()
      }
      setGradingSchemeCards(
        gradingSchemeCards.filter(
          gradingSchemeCard => gradingSchemeId !== gradingSchemeCard.gradingScheme.id
        )
      )
      setSelectedGradingScheme(undefined)
      setEditing(false)
    } catch (error) {
      showFlashError(I18n.t('There was an error while removing the grading scheme'))(error as Error)
    }
  }

  const handleCreateScheme = async (gradingSchemeFormInput: GradingSchemeEditableData) => {
    if (!gradingSchemeCards) {
      return
    }
    // TODO: if (!saving) {
    try {
      const gradingScheme = await createGradingScheme(contextType, contextId, {
        ...gradingSchemeFormInput,
        points_based: gradingSchemeFormInput.pointsBased,
        scaling_factor: gradingSchemeFormInput.scalingFactor,
      })
      setGradingSchemeCreating(undefined)
      const updatedGradingSchemeCards = [{gradingScheme, editing: false}, ...gradingSchemeCards]
      setGradingSchemeCards(updatedGradingSchemeCards)
      showFlashSuccess(I18n.t('Grading scheme was successfully saved.'))()
      if (onGradingSchemesChanged) {
        // if parent supplied a callback method, inform parent that grading standards changed (one was added)
        onGradingSchemesChanged()
      }
    } catch (error) {
      showFlashError(I18n.t('There was an error while creating the grading scheme'))(error as Error)
    }
  }

  const handleUpdateScheme = async (
    gradingSchemeFormInput: GradingSchemeEditableData,
    gradingSchemeId: string
  ) => {
    if (!gradingSchemeCards) {
      return
    }
    // TODO: if (!saving) {

    try {
      const updatedGradingScheme = await updateGradingScheme(contextType, contextId, {
        title: gradingSchemeFormInput.title,
        data: gradingSchemeFormInput.data,
        points_based: gradingSchemeFormInput.pointsBased,
        scaling_factor: gradingSchemeFormInput.scalingFactor,
        id: gradingSchemeId,
      })

      const updatedGradingSchemeCards = gradingSchemeCards.map(gradingSchemeCard => {
        if (gradingSchemeCard.gradingScheme.id === gradingSchemeId) {
          gradingSchemeCard.gradingScheme = updatedGradingScheme
          gradingSchemeCard.editing = false
        }
        return gradingSchemeCard
      })
      setGradingSchemeCards(updatedGradingSchemeCards)
      setSelectedGradingScheme(undefined)
      setEditing(false)
      showFlashSuccess(I18n.t('Grading scheme was successfully saved.'))()
      if (onGradingSchemesChanged) {
        // if parent supplied a callback method, inform parent that grading standards changed (one was updated)
        onGradingSchemesChanged()
      }
    } catch (error) {
      showFlashError(I18n.t('There was an error while saving the grading scheme'))(error as Error)
    }
  }

  const addNewGradingScheme = () => {
    if (!gradingSchemeCards || !defaultGradingScheme) return
    const newStandard: GradingSchemeTemplateCardData = {
      creating: true,
      gradingSchemeTemplate: defaultGradingScheme,
    }
    setGradingSchemeCreating(newStandard)
  }

  function editGradingScheme(gradingSchemeId: string) {
    if (!gradingSchemeCards) {
      throw new Error('grading scheme cards cannot be edited until after they are loaded')
    }
    if (editing) return
    setSelectedGradingScheme(undefined)
    setGradingSchemeCards(
      gradingSchemeCards.map(gradingSchemeCard => {
        if (gradingSchemeCard.gradingScheme.id === gradingSchemeId) {
          setSelectedGradingScheme(gradingSchemeCard.gradingScheme)
          setEditing(true)
          gradingSchemeCard.editing = true
        }
        return gradingSchemeCard
      })
    )
  }

  function openGradingScheme(gradingScheme: GradingScheme) {
    setSelectedGradingScheme(gradingScheme)
    setEditing(false)
  }

  function handleCancelEdit(gradingSchemeId: string) {
    if (!gradingSchemeCards) {
      throw new Error('grading scheme cards cannot be edited until after they are loaded')
    }
    setEditing(false)
    setSelectedGradingScheme(undefined)
    setGradingSchemeCards(
      gradingSchemeCards.map(gradingSchemeCard => {
        if (gradingSchemeCard.gradingScheme.id === gradingSchemeId) {
          gradingSchemeCard.editing = false
        }
        return gradingSchemeCard
      })
    )
  }

  function handleCancelCreate() {
    setGradingSchemeCreating(undefined)
  }

  function canManageScheme(gradingScheme: GradingScheme) {
    if (editing) {
      return false
    }
    if (gradingSchemeCreating) {
      return false
    }
    if (!gradingScheme.permissions.manage) {
      return false
    }
    if (!canManageAccountGradingSchemes(contextType, gradingScheme.context_type)) {
      return false
    }
    return !gradingScheme.assessed_assignment
  }

  return (
    <>
      <View>
        <Flex justifyItems="end">
          {archivedGradingSchemesEnabled && (
            <Flex.Item margin="medium small 0 0" shouldShrink={true}>
              <TextInput
                type="search"
                placeholder={I18n.t('Search...')}
                renderBeforeInput={() => <IconSearchLine inline={false} />}
                width="22.5rem"
              />
            </Flex.Item>
          )}
          <Flex.Item margin="medium 0 0 small">
            <Button
              color="primary"
              onClick={addNewGradingScheme}
              disabled={!!(gradingSchemeCreating || editing)}
            >
              {I18n.t('New Grading Scheme')}
            </Button>
          </Flex.Item>
        </Flex>
      </View>
      {!gradingSchemeCards || !defaultGradingScheme ? (
        <Spinner renderTitle="Loading" size="small" margin="0 0 0 medium" />
      ) : (
        <>
          {!archivedGradingSchemesEnabled && gradingSchemeCreating ? (
            <>
              <Transition transitionOnMount={true} unmountOnExit={true} in={true} type="fade">
                <View
                  as="div"
                  display="block"
                  padding="small"
                  margin="medium none medium none"
                  borderWidth="small"
                  borderRadius="medium"
                  withVisualDebug={false}
                  key="grading-scheme-create"
                >
                  <GradingSchemeInput
                    ref={gradingSchemeCreateRef}
                    schemeInputType="percentage"
                    initialFormDataByInputType={{
                      percentage: {
                        data: defaultGradingScheme.data,
                        title: '',
                        scalingFactor: 1.0,
                        pointsBased: false,
                      },
                      points: {
                        data: defaultPointsGradingScheme.data,
                        title: '',
                        scalingFactor: defaultPointsGradingScheme.scaling_factor,
                        pointsBased: true,
                      },
                    }}
                    onSave={handleCreateScheme}
                    archivedGradingSchemesEnabled={archivedGradingSchemesEnabled}
                  />
                  <hr />
                  <Flex justifyItems="end">
                    <Flex.Item>
                      <Button onClick={handleCancelCreate} margin="0 x-small 0 0">
                        {I18n.t('Cancel')}
                      </Button>
                      <Button
                        onClick={() => gradingSchemeCreateRef.current?.savePressed()}
                        color="primary"
                      >
                        {I18n.t('Save')}
                      </Button>
                    </Flex.Item>
                  </Flex>
                </View>
              </Transition>
            </>
          ) : (
            <></>
          )}
          {archivedGradingSchemesEnabled && defaultGradingScheme ? (
            <>
              <Heading
                level="h2"
                margin="medium 0"
                themeOverride={{h2FontWeight: 700, lineHeight: 1.05}}
              >
                {I18n.t('Canvas Default')}
              </Heading>
              <GradingSchemeTable
                gradingSchemeCards={[{editing: false, gradingScheme: defaultGradingScheme}]}
                caption="Canvas Default Grading Schemes"
                editGradingScheme={editGradingScheme}
                openGradingScheme={openGradingScheme}
                handleGradingSchemeDelete={handleGradingSchemeDelete}
                defaultScheme={true}
              />
              <Heading
                level="h2"
                margin="large 0 medium"
                themeOverride={{h2FontWeight: 700, lineHeight: 1.05}}
              >
                {I18n.t('Your Grading Schemes')}
              </Heading>
              <GradingSchemeTable
                gradingSchemeCards={gradingSchemeCards}
                caption="Grading Schemes"
                editGradingScheme={editGradingScheme}
                openGradingScheme={openGradingScheme}
                handleGradingSchemeDelete={handleGradingSchemeDelete}
              />
              <GradingSchemeViewModal
                open={selectedGradingScheme !== undefined && !editing}
                gradingScheme={selectedGradingScheme}
                handleClose={() => setSelectedGradingScheme(undefined)}
                handleGradingSchemeDelete={handleGradingSchemeDelete}
                editGradingScheme={editGradingScheme}
<<<<<<< HEAD
                pointsBasedGradingSchemesEnabled={pointsBasedGradingSchemesEnabled}
=======
>>>>>>> 474bf526
                canManageScheme={canManageScheme}
              />
              <GradingSchemeEditModal
                open={selectedGradingScheme !== undefined && editing}
                gradingScheme={selectedGradingScheme}
                handleCancelEdit={handleCancelEdit}
                handleUpdateScheme={handleUpdateScheme}
                defaultGradingSchemeTemplate={defaultGradingScheme}
                defaultPointsGradingScheme={defaultPointsGradingScheme}
<<<<<<< HEAD
                pointsBasedGradingSchemesEnabled={pointsBasedGradingSchemesEnabled}
=======
>>>>>>> 474bf526
                archivedGradingSchemesEnabled={archivedGradingSchemesEnabled}
                handleGradingSchemeDelete={handleGradingSchemeDelete}
              />
              <GradingSchemeCreateModal
                open={!!gradingSchemeCreating}
                handleCreateScheme={handleCreateScheme}
<<<<<<< HEAD
                pointsBasedGradingSchemesEnabled={pointsBasedGradingSchemesEnabled}
=======
>>>>>>> 474bf526
                archivedGradingSchemesEnabled={archivedGradingSchemesEnabled}
                defaultGradingSchemeTemplate={defaultGradingScheme}
                defaultPointsGradingScheme={defaultPointsGradingScheme}
                handleCancelCreate={handleCancelCreate}
              />
            </>
          ) : (
            gradingSchemeCards.map(gradingSchemeCard => (
              <View
                display="block"
                padding="small"
                margin="medium none medium none"
                borderWidth="small"
                borderRadius="medium"
                key={gradingSchemeCard.gradingScheme.id}
              >
                {gradingSchemeCard.editing ? (
                  <Transition transitionOnMount={true} unmountOnExit={true} in={true} type="fade">
                    <>
                      <GradingSchemeInput
                        schemeInputType={
                          gradingSchemeCard.gradingScheme.points_based ? 'points' : 'percentage'
                        }
                        initialFormDataByInputType={{
                          percentage: {
                            data: gradingSchemeCard.gradingScheme.points_based
                              ? defaultGradingScheme.data
                              : gradingSchemeCard.gradingScheme.data,
                            title: gradingSchemeCard.gradingScheme.title,
                            pointsBased: false,
                            scalingFactor: 1.0,
                          },
                          points: {
                            data: gradingSchemeCard.gradingScheme.points_based
                              ? gradingSchemeCard.gradingScheme.data
                              : defaultPointsGradingScheme.data,
                            title: gradingSchemeCard.gradingScheme.title,
                            pointsBased: true,
                            scalingFactor: gradingSchemeCard.gradingScheme.points_based
                              ? gradingSchemeCard.gradingScheme.scaling_factor
                              : defaultPointsGradingScheme.scaling_factor,
                          },
                        }}
                        ref={gradingSchemeUpdateRef}
<<<<<<< HEAD
                        pointsBasedGradingSchemesFeatureEnabled={pointsBasedGradingSchemesEnabled}
=======
>>>>>>> 474bf526
                        archivedGradingSchemesEnabled={archivedGradingSchemesEnabled}
                        onSave={modifiedGradingScheme =>
                          handleUpdateScheme(
                            modifiedGradingScheme,
                            gradingSchemeCard.gradingScheme.id
                          )
                        }
                      />
                      <hr />
                      <Flex justifyItems="end">
                        <Flex.Item>
                          <Button
                            onClick={() => handleCancelEdit(gradingSchemeCard.gradingScheme.id)}
                            margin="0 x-small 0 0"
                          >
                            {I18n.t('Cancel')}
                          </Button>
                          <Button
                            onClick={() => gradingSchemeUpdateRef.current?.savePressed()}
                            color="primary"
                          >
                            {I18n.t('Save')}
                          </Button>
                        </Flex.Item>
                      </Flex>
                    </>
                  </Transition>
                ) : (
                  <Transition transitionOnMount={true} unmountOnExit={true} in={true} type="fade">
                    <View display="block">
                      <GradingSchemeView
                        gradingScheme={gradingSchemeCard.gradingScheme}
<<<<<<< HEAD
                        pointsBasedGradingSchemesEnabled={pointsBasedGradingSchemesEnabled}
=======
>>>>>>> 474bf526
                        archivedGradingSchemesEnabled={archivedGradingSchemesEnabled}
                        disableDelete={!canManageScheme(gradingSchemeCard.gradingScheme)}
                        disableEdit={!canManageScheme(gradingSchemeCard.gradingScheme)}
                        onDeleteRequested={() =>
                          handleGradingSchemeDelete(gradingSchemeCard.gradingScheme.id)
                        }
                        onEditRequested={() =>
                          editGradingScheme(gradingSchemeCard.gradingScheme.id)
                        }
                      />
                    </View>
                  </Transition>
                )}
              </View>
            ))
          )}
          {!archivedGradingSchemesEnabled && (
            <View
              display="block"
              padding="small"
              margin="medium none"
              borderWidth="small"
              borderRadius="small"
            >
              <View display="block">
                <GradingSchemeTemplateView
                  allowDuplicate={false}
                  onDuplicationRequested={addNewGradingScheme}
                  gradingSchemeTemplate={defaultGradingScheme}
                />
              </View>
            </View>
          )}
        </>
      )}
    </>
  )
}<|MERGE_RESOLUTION|>--- conflicted
+++ resolved
@@ -34,11 +34,7 @@
 import {useGradingSchemeCreate} from '../hooks/useGradingSchemeCreate'
 import {useGradingSchemeDelete} from '../hooks/useGradingSchemeDelete'
 import {useGradingSchemeUpdate} from '../hooks/useGradingSchemeUpdate'
-<<<<<<< HEAD
-import {
-=======
 import type {
->>>>>>> 474bf526
   GradingScheme,
   GradingSchemeCardData,
   GradingSchemeTemplate,
@@ -69,10 +65,6 @@
   contextId: string
   contextType: 'Account' | 'Course'
   onGradingSchemesChanged?: () => any
-<<<<<<< HEAD
-  pointsBasedGradingSchemesEnabled: boolean
-=======
->>>>>>> 474bf526
   archivedGradingSchemesEnabled: boolean
 }
 
@@ -80,10 +72,6 @@
   contextType,
   contextId,
   onGradingSchemesChanged,
-<<<<<<< HEAD
-  pointsBasedGradingSchemesEnabled,
-=======
->>>>>>> 474bf526
   archivedGradingSchemesEnabled,
 }: GradingSchemesManagementProps) => {
   const {createGradingScheme /* createGradingSchemeStatus */} = useGradingSchemeCreate()
@@ -425,10 +413,6 @@
                 handleClose={() => setSelectedGradingScheme(undefined)}
                 handleGradingSchemeDelete={handleGradingSchemeDelete}
                 editGradingScheme={editGradingScheme}
-<<<<<<< HEAD
-                pointsBasedGradingSchemesEnabled={pointsBasedGradingSchemesEnabled}
-=======
->>>>>>> 474bf526
                 canManageScheme={canManageScheme}
               />
               <GradingSchemeEditModal
@@ -438,20 +422,12 @@
                 handleUpdateScheme={handleUpdateScheme}
                 defaultGradingSchemeTemplate={defaultGradingScheme}
                 defaultPointsGradingScheme={defaultPointsGradingScheme}
-<<<<<<< HEAD
-                pointsBasedGradingSchemesEnabled={pointsBasedGradingSchemesEnabled}
-=======
->>>>>>> 474bf526
                 archivedGradingSchemesEnabled={archivedGradingSchemesEnabled}
                 handleGradingSchemeDelete={handleGradingSchemeDelete}
               />
               <GradingSchemeCreateModal
                 open={!!gradingSchemeCreating}
                 handleCreateScheme={handleCreateScheme}
-<<<<<<< HEAD
-                pointsBasedGradingSchemesEnabled={pointsBasedGradingSchemesEnabled}
-=======
->>>>>>> 474bf526
                 archivedGradingSchemesEnabled={archivedGradingSchemesEnabled}
                 defaultGradingSchemeTemplate={defaultGradingScheme}
                 defaultPointsGradingScheme={defaultPointsGradingScheme}
@@ -496,10 +472,6 @@
                           },
                         }}
                         ref={gradingSchemeUpdateRef}
-<<<<<<< HEAD
-                        pointsBasedGradingSchemesFeatureEnabled={pointsBasedGradingSchemesEnabled}
-=======
->>>>>>> 474bf526
                         archivedGradingSchemesEnabled={archivedGradingSchemesEnabled}
                         onSave={modifiedGradingScheme =>
                           handleUpdateScheme(
@@ -532,10 +504,6 @@
                     <View display="block">
                       <GradingSchemeView
                         gradingScheme={gradingSchemeCard.gradingScheme}
-<<<<<<< HEAD
-                        pointsBasedGradingSchemesEnabled={pointsBasedGradingSchemesEnabled}
-=======
->>>>>>> 474bf526
                         archivedGradingSchemesEnabled={archivedGradingSchemesEnabled}
                         disableDelete={!canManageScheme(gradingSchemeCard.gradingScheme)}
                         disableEdit={!canManageScheme(gradingSchemeCard.gradingScheme)}
