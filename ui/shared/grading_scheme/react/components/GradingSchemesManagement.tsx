--- conflicted
+++ resolved
@@ -180,10 +180,6 @@
     setDeletingGradingScheme(true)
     if (
       !archivedGradingSchemesEnabled &&
-<<<<<<< HEAD
-       
-=======
->>>>>>> 51db239a
       !window.confirm(
         I18n.t('confirm.delete', 'Are you sure you want to delete this grading scheme?'),
       )
