/*
 * Copyright (C) 2023 - present Instructure, Inc.
 *
 * This file is part of Canvas.
 *
 * Canvas is free software: you can redistribute it and/or modify it under
 * the terms of the GNU Affero General Public License as published by the Free
 * Software Foundation, version 3 of the License.
 *
 * Canvas is distributed in the hope that it will be useful, but WITHOUT ANY
 * WARRANTY; without even the implied warranty of MERCHANTABILITY or FITNESS FOR
 * A PARTICULAR PURPOSE. See the GNU Affero General Public License for more
 * details.
 *
 * You should have received a copy of the GNU Affero General Public License along
 * with this program. If not, see <http://www.gnu.org/licenses/>.
 */
import React, {useCallback, useEffect, useRef, useState} from 'react'
import {useScope as useI18nScope} from '@canvas/i18n'
<<<<<<< HEAD
import {Modal} from '@instructure/ui-modal'
import type {GradingScheme, UsedLocation} from '@canvas/grading_scheme/gradingSchemeApiModel'
import {Heading} from '@instructure/ui-heading'
import {CloseButton, Button} from '@instructure/ui-buttons'
import {Flex} from '@instructure/ui-flex'
import {TextInput} from '@instructure/ui-text-input'
import {IconSearchLine} from '@instructure/ui-icons'
import {Link} from '@instructure/ui-link'
import {List} from '@instructure/ui-list'
import {View} from '@instructure/ui-view'
import {Pill} from '@instructure/ui-pill'
import {useGradingSchemeUsedLocations} from '../hooks/useGradingSchemeUsedLocations'
import {ApiCallStatus} from '../hooks/ApiCallStatus'
import {Spinner} from '@instructure/ui-spinner'
import {showFlashError} from '@canvas/alerts/react/FlashAlert'
import {ScreenReaderContent} from '@instructure/ui-a11y-content'
=======
import type {GradingScheme, UsedLocation} from '@canvas/grading_scheme/gradingSchemeApiModel'
import {useGradingSchemeUsedLocations} from '../hooks/useGradingSchemeUsedLocations'
import {ApiCallStatus} from '../hooks/ApiCallStatus'
import {showFlashError} from '@canvas/alerts/react/FlashAlert'
import {UsedLocationsModal} from './UsedLocationsModal'
>>>>>>> b0031674

const I18n = useI18nScope('GradingSchemeViewModal')

export type GradingSchemeUsedLocationsModalProps = {
  open: boolean
  gradingScheme?: GradingScheme
  handleClose: () => void
}
const GradingSchemeUsedLocationsModal = ({
  open,
  gradingScheme,
  handleClose,
}: GradingSchemeUsedLocationsModalProps) => {
<<<<<<< HEAD
  const [filter, setFilter] = useState<string>('')
=======
>>>>>>> b0031674
  const [usedLocations, setUsedLocations] = useState<UsedLocation[]>([])
  const path = useRef<string | undefined>(undefined)
  const moreLocationsLeft = useRef(true)
  const sentinelRef = useRef(null)
  const fetchingLocations = useRef(false)

  const {getGradingSchemeUsedLocations, gradingSchemeUsedLocationsStatus} =
    useGradingSchemeUsedLocations()
  const loadMoreItems = useCallback(async () => {
    if (!gradingScheme || fetchingLocations.current) {
      return
    }
    fetchingLocations.current = true
    try {
      const newLocations = await getGradingSchemeUsedLocations(
        gradingScheme.context_type,
        gradingScheme.context_id,
        gradingScheme.id,
        path.current
      )
      setUsedLocations(prevLocations => {
        if (newLocations.usedLocations[0]?.id === prevLocations[prevLocations.length - 1]?.id) {
          prevLocations[prevLocations.length - 1].assignments.push(
            ...newLocations.usedLocations[0].assignments
          )
          newLocations.usedLocations.shift()
        }
        return [...prevLocations, ...newLocations.usedLocations]
      })
      path.current = newLocations.nextPage
      moreLocationsLeft.current = !newLocations.isLastPage
      fetchingLocations.current = false
    } catch (error: any) {
      showFlashError(I18n.t('Failed to load used locations'))(error)
    }
  }, [getGradingSchemeUsedLocations, gradingScheme])

  const reset = () => {
    setUsedLocations([])
    path.current = undefined
    moreLocationsLeft.current = true
  }

  useEffect(() => {
    if (!open) {
      return
    }
    const timer = setTimeout(() => {
      if (!sentinelRef?.current) {
        return
      }
      const observer = new IntersectionObserver(
        entries => {
          if (
            entries[0].isIntersecting &&
            moreLocationsLeft.current &&
            !fetchingLocations.current
          ) {
            loadMoreItems()
          }
        },
        {
          root: null,
          rootMargin: '0px',
          threshold: 0.4,
        }
      )

      observer.observe(sentinelRef.current)
      return () => {
        observer.disconnect()
      }
    }, 0)
    return () => clearTimeout(timer)
  }, [gradingSchemeUsedLocationsStatus, loadMoreItems, moreLocationsLeft, open])
  return (
<<<<<<< HEAD
    <Modal
      as="form"
      open={open}
      onClose={reset}
      onDismiss={handleClose}
      label={I18n.t('Locations Used')}
      size="small"
      data-testid="used-locations-modal"
    >
      <Modal.Header>
        <CloseButton
          screenReaderLabel={I18n.t('Close')}
          placement="end"
          offset="small"
          onClick={handleClose}
          data-testid="used-locations-modal-close-button"
        />
        <Heading>{I18n.t('Locations Used')}</Heading>
      </Modal.Header>
      <Modal.Body>
        <View as="div" margin="0 0 medium">
          <TextInput
            type="search"
            placeholder={I18n.t('Search...')}
            renderBeforeInput={() => <IconSearchLine inline={false} />}
            width="22.5rem"
            value={filter}
            onChange={e => setFilter(e.target.value)}
            renderLabel={<ScreenReaderContent>{I18n.t('Search')}</ScreenReaderContent>}
            data-testid="used-locations-modal-search-input"
          />
        </View>
        <List isUnstyled={true} margin="0 0 0 0">
          {usedLocations.map(course => {
            let filteredAssignments = []
            const courseNameMatches = course.name.toLowerCase().includes(filter.toLowerCase())
            // if there's no filter or the course name matches the filter, return all assignments
            if (filter === '' || courseNameMatches) {
              filteredAssignments = course.assignments
            } else {
              filteredAssignments = course.assignments.filter(assignment =>
                assignment.title.toLowerCase().includes(filter.toLowerCase())
              )
              // if no assignments match the filter nor the course name,
              // don't render the course in the list
              if (filteredAssignments.length === 0) {
                return
              }
            }
            return (
              <List.Item
                margin="x-small 0 0"
                key={`course-${course.id}`}
                data-testid={`used-locations-modal-course-${course.id}`}
              >
                <Flex alignItems="center">
                  <Flex.Item margin="0 x-small 0 0">
                    <Link isWithinText={false} href={`/courses/${course.id}`}>
                      {course.name}
                    </Link>
                  </Flex.Item>
                  <Flex.Item>
                    {course['concluded?'] ? (
                      <Pill>
                        <View as="span" data-testid={`concluded-course-${course.id}-pill`}>
                          {I18n.t('Concluded')}
                        </View>
                      </Pill>
                    ) : (
                      <></>
                    )}
                  </Flex.Item>
                </Flex>
                {filteredAssignments.length > 0 ? (
                  <List isUnstyled={true} key={`assignments-list-${course.id}`}>
                    {filteredAssignments.map(assignment => (
                      <List.Item
                        margin="x-small 0 0"
                        key={`assignment-${assignment.id}`}
                        data-testid={`used-locations-modal-assignment-${assignment.id}`}
                      >
                        <Link
                          isWithinText={false}
                          href={`/courses/${course.id}/assignments/${assignment.id}`}
                        >
                          {assignment.title}
                        </Link>
                      </List.Item>
                    ))}
                  </List>
                ) : (
                  <></>
                )}
              </List.Item>
            )
          })}
        </List>
        {gradingSchemeUsedLocationsStatus === ApiCallStatus.PENDING ? (
          <Spinner renderTitle={I18n.t('Loading')} size="small" />
        ) : (
          <></>
        )}
        <div ref={sentinelRef} style={{height: '1px'}} />
      </Modal.Body>
      <Modal.Footer>
        <Flex justifyItems="end">
          <Flex.Item>
            <Button onClick={handleClose} margin="0 x-small 0 x-small">
              {I18n.t('Cancel')}
            </Button>
          </Flex.Item>
        </Flex>
      </Modal.Footer>
    </Modal>
=======
    <UsedLocationsModal
      isLoading={gradingSchemeUsedLocationsStatus === ApiCallStatus.PENDING}
      isOpen={open}
      onClose={handleClose}
      onDismiss={reset}
      sentinelRef={sentinelRef}
      usedLocations={usedLocations}
    />
>>>>>>> b0031674
  )
}

export default GradingSchemeUsedLocationsModal<|MERGE_RESOLUTION|>--- conflicted
+++ resolved
@@ -17,30 +17,11 @@
  */
 import React, {useCallback, useEffect, useRef, useState} from 'react'
 import {useScope as useI18nScope} from '@canvas/i18n'
-<<<<<<< HEAD
-import {Modal} from '@instructure/ui-modal'
-import type {GradingScheme, UsedLocation} from '@canvas/grading_scheme/gradingSchemeApiModel'
-import {Heading} from '@instructure/ui-heading'
-import {CloseButton, Button} from '@instructure/ui-buttons'
-import {Flex} from '@instructure/ui-flex'
-import {TextInput} from '@instructure/ui-text-input'
-import {IconSearchLine} from '@instructure/ui-icons'
-import {Link} from '@instructure/ui-link'
-import {List} from '@instructure/ui-list'
-import {View} from '@instructure/ui-view'
-import {Pill} from '@instructure/ui-pill'
-import {useGradingSchemeUsedLocations} from '../hooks/useGradingSchemeUsedLocations'
-import {ApiCallStatus} from '../hooks/ApiCallStatus'
-import {Spinner} from '@instructure/ui-spinner'
-import {showFlashError} from '@canvas/alerts/react/FlashAlert'
-import {ScreenReaderContent} from '@instructure/ui-a11y-content'
-=======
 import type {GradingScheme, UsedLocation} from '@canvas/grading_scheme/gradingSchemeApiModel'
 import {useGradingSchemeUsedLocations} from '../hooks/useGradingSchemeUsedLocations'
 import {ApiCallStatus} from '../hooks/ApiCallStatus'
 import {showFlashError} from '@canvas/alerts/react/FlashAlert'
 import {UsedLocationsModal} from './UsedLocationsModal'
->>>>>>> b0031674
 
 const I18n = useI18nScope('GradingSchemeViewModal')
 
@@ -54,10 +35,6 @@
   gradingScheme,
   handleClose,
 }: GradingSchemeUsedLocationsModalProps) => {
-<<<<<<< HEAD
-  const [filter, setFilter] = useState<string>('')
-=======
->>>>>>> b0031674
   const [usedLocations, setUsedLocations] = useState<UsedLocation[]>([])
   const path = useRef<string | undefined>(undefined)
   const moreLocationsLeft = useRef(true)
@@ -134,122 +111,6 @@
     return () => clearTimeout(timer)
   }, [gradingSchemeUsedLocationsStatus, loadMoreItems, moreLocationsLeft, open])
   return (
-<<<<<<< HEAD
-    <Modal
-      as="form"
-      open={open}
-      onClose={reset}
-      onDismiss={handleClose}
-      label={I18n.t('Locations Used')}
-      size="small"
-      data-testid="used-locations-modal"
-    >
-      <Modal.Header>
-        <CloseButton
-          screenReaderLabel={I18n.t('Close')}
-          placement="end"
-          offset="small"
-          onClick={handleClose}
-          data-testid="used-locations-modal-close-button"
-        />
-        <Heading>{I18n.t('Locations Used')}</Heading>
-      </Modal.Header>
-      <Modal.Body>
-        <View as="div" margin="0 0 medium">
-          <TextInput
-            type="search"
-            placeholder={I18n.t('Search...')}
-            renderBeforeInput={() => <IconSearchLine inline={false} />}
-            width="22.5rem"
-            value={filter}
-            onChange={e => setFilter(e.target.value)}
-            renderLabel={<ScreenReaderContent>{I18n.t('Search')}</ScreenReaderContent>}
-            data-testid="used-locations-modal-search-input"
-          />
-        </View>
-        <List isUnstyled={true} margin="0 0 0 0">
-          {usedLocations.map(course => {
-            let filteredAssignments = []
-            const courseNameMatches = course.name.toLowerCase().includes(filter.toLowerCase())
-            // if there's no filter or the course name matches the filter, return all assignments
-            if (filter === '' || courseNameMatches) {
-              filteredAssignments = course.assignments
-            } else {
-              filteredAssignments = course.assignments.filter(assignment =>
-                assignment.title.toLowerCase().includes(filter.toLowerCase())
-              )
-              // if no assignments match the filter nor the course name,
-              // don't render the course in the list
-              if (filteredAssignments.length === 0) {
-                return
-              }
-            }
-            return (
-              <List.Item
-                margin="x-small 0 0"
-                key={`course-${course.id}`}
-                data-testid={`used-locations-modal-course-${course.id}`}
-              >
-                <Flex alignItems="center">
-                  <Flex.Item margin="0 x-small 0 0">
-                    <Link isWithinText={false} href={`/courses/${course.id}`}>
-                      {course.name}
-                    </Link>
-                  </Flex.Item>
-                  <Flex.Item>
-                    {course['concluded?'] ? (
-                      <Pill>
-                        <View as="span" data-testid={`concluded-course-${course.id}-pill`}>
-                          {I18n.t('Concluded')}
-                        </View>
-                      </Pill>
-                    ) : (
-                      <></>
-                    )}
-                  </Flex.Item>
-                </Flex>
-                {filteredAssignments.length > 0 ? (
-                  <List isUnstyled={true} key={`assignments-list-${course.id}`}>
-                    {filteredAssignments.map(assignment => (
-                      <List.Item
-                        margin="x-small 0 0"
-                        key={`assignment-${assignment.id}`}
-                        data-testid={`used-locations-modal-assignment-${assignment.id}`}
-                      >
-                        <Link
-                          isWithinText={false}
-                          href={`/courses/${course.id}/assignments/${assignment.id}`}
-                        >
-                          {assignment.title}
-                        </Link>
-                      </List.Item>
-                    ))}
-                  </List>
-                ) : (
-                  <></>
-                )}
-              </List.Item>
-            )
-          })}
-        </List>
-        {gradingSchemeUsedLocationsStatus === ApiCallStatus.PENDING ? (
-          <Spinner renderTitle={I18n.t('Loading')} size="small" />
-        ) : (
-          <></>
-        )}
-        <div ref={sentinelRef} style={{height: '1px'}} />
-      </Modal.Body>
-      <Modal.Footer>
-        <Flex justifyItems="end">
-          <Flex.Item>
-            <Button onClick={handleClose} margin="0 x-small 0 x-small">
-              {I18n.t('Cancel')}
-            </Button>
-          </Flex.Item>
-        </Flex>
-      </Modal.Footer>
-    </Modal>
-=======
     <UsedLocationsModal
       isLoading={gradingSchemeUsedLocationsStatus === ApiCallStatus.PENDING}
       isOpen={open}
@@ -258,7 +119,6 @@
       sentinelRef={sentinelRef}
       usedLocations={usedLocations}
     />
->>>>>>> b0031674
   )
 }
 
