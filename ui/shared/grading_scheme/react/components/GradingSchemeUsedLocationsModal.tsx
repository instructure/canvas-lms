/*
 * Copyright (C) 2023 - present Instructure, Inc.
 *
 * This file is part of Canvas.
 *
 * Canvas is free software: you can redistribute it and/or modify it under
 * the terms of the GNU Affero General Public License as published by the Free
 * Software Foundation, version 3 of the License.
 *
 * Canvas is distributed in the hope that it will be useful, but WITHOUT ANY
 * WARRANTY; without even the implied warranty of MERCHANTABILITY or FITNESS FOR
 * A PARTICULAR PURPOSE. See the GNU Affero General Public License for more
 * details.
 *
 * You should have received a copy of the GNU Affero General Public License along
 * with this program. If not, see <http://www.gnu.org/licenses/>.
 */
import React, {useCallback, useEffect, useRef, useState} from 'react'
import {useScope as useI18nScope} from '@canvas/i18n'
import {Modal} from '@instructure/ui-modal'
import type {GradingScheme, UsedLocation} from '@canvas/grading_scheme/gradingSchemeApiModel'
import {Heading} from '@instructure/ui-heading'
import {CloseButton, Button} from '@instructure/ui-buttons'
import {Flex} from '@instructure/ui-flex'
import {TextInput} from '@instructure/ui-text-input'
import {IconSearchLine} from '@instructure/ui-icons'
import {Link} from '@instructure/ui-link'
import {List} from '@instructure/ui-list'
import {View} from '@instructure/ui-view'
import {Pill} from '@instructure/ui-pill'
import {useGradingSchemeUsedLocations} from '../hooks/useGradingSchemeUsedLocations'
import {ApiCallStatus} from '../hooks/ApiCallStatus'
import {Spinner} from '@instructure/ui-spinner'
import {showFlashError} from '@canvas/alerts/react/FlashAlert'
<<<<<<< HEAD
=======
import {ScreenReaderContent} from '@instructure/ui-a11y-content'
>>>>>>> 8d19f9d4

const I18n = useI18nScope('GradingSchemeViewModal')

export type GradingSchemeUsedLocationsModalProps = {
  open: boolean
  gradingScheme?: GradingScheme
  handleClose: () => void
}
<<<<<<< HEAD
const GradingSchemeUsedLocationsModal = ({open, gradingScheme, handleClose}: Props) => {
=======
const GradingSchemeUsedLocationsModal = ({
  open,
  gradingScheme,
  handleClose,
}: GradingSchemeUsedLocationsModalProps) => {
>>>>>>> 8d19f9d4
  const [filter, setFilter] = useState<string>('')
  const [usedLocations, setUsedLocations] = useState<UsedLocation[]>([])
  const path = useRef<string | undefined>(undefined)
  const moreLocationsLeft = useRef(true)
  const sentinelRef = useRef(null)
  const fetchingLocations = useRef(false)

  const {getGradingSchemeUsedLocations, gradingSchemeUsedLocationsStatus} =
    useGradingSchemeUsedLocations()
  const loadMoreItems = useCallback(async () => {
    if (!gradingScheme || fetchingLocations.current) {
      return
    }
    fetchingLocations.current = true
    try {
      const newLocations = await getGradingSchemeUsedLocations(
        gradingScheme.context_type,
        gradingScheme.context_id,
        gradingScheme.id,
        path.current
      )
<<<<<<< HEAD

=======
>>>>>>> 8d19f9d4
      setUsedLocations(prevLocations => {
        if (newLocations.usedLocations[0]?.id === prevLocations[prevLocations.length - 1]?.id) {
          prevLocations[prevLocations.length - 1].assignments.push(
            ...newLocations.usedLocations[0].assignments
          )
          newLocations.usedLocations.shift()
        }
        return [...prevLocations, ...newLocations.usedLocations]
      })
      path.current = newLocations.nextPage
      moreLocationsLeft.current = !newLocations.isLastPage
      fetchingLocations.current = false
    } catch (error: any) {
      showFlashError(I18n.t('Failed to load used locations'))(error)
    }
  }, [getGradingSchemeUsedLocations, gradingScheme])

  const reset = () => {
    setUsedLocations([])
    path.current = undefined
    moreLocationsLeft.current = true
  }

  useEffect(() => {
    if (!open) {
      return
    }
    const timer = setTimeout(() => {
      if (!sentinelRef?.current) {
        return
      }
      const observer = new IntersectionObserver(
        entries => {
          if (
            entries[0].isIntersecting &&
            moreLocationsLeft.current &&
            !fetchingLocations.current
          ) {
            loadMoreItems()
          }
        },
        {
          root: null,
          rootMargin: '0px',
          threshold: 0.4,
        }
      )

      observer.observe(sentinelRef.current)
      return () => {
        observer.disconnect()
      }
    }, 0)
    return () => clearTimeout(timer)
  }, [gradingSchemeUsedLocationsStatus, loadMoreItems, moreLocationsLeft, open])
<<<<<<< HEAD

=======
>>>>>>> 8d19f9d4
  return (
    <Modal
      as="form"
      open={open}
      onClose={reset}
      onDismiss={handleClose}
      label={I18n.t('Locations Used')}
      size="small"
      data-testid="used-locations-modal"
    >
      <Modal.Header>
        <CloseButton
          screenReaderLabel={I18n.t('Close')}
          placement="end"
          offset="small"
          onClick={handleClose}
          data-testid="used-locations-modal-close-button"
        />
        <Heading>{I18n.t('Locations Used')}</Heading>
      </Modal.Header>
      <Modal.Body>
        <View as="div" margin="0 0 medium">
          <TextInput
            type="search"
            placeholder={I18n.t('Search...')}
            renderBeforeInput={() => <IconSearchLine inline={false} />}
            width="22.5rem"
            value={filter}
            onChange={e => setFilter(e.target.value)}
            renderLabel={<ScreenReaderContent>{I18n.t('Search')}</ScreenReaderContent>}
            data-testid="used-locations-modal-search-input"
          />
        </View>
        <List isUnstyled={true} margin="0 0 0 0">
          {usedLocations.map(course => {
            let filteredAssignments = []
            const courseNameMatches = course.name.toLowerCase().includes(filter.toLowerCase())
            // if there's no filter or the course name matches the filter, return all assignments
            if (filter === '' || courseNameMatches) {
              filteredAssignments = course.assignments
            } else {
              filteredAssignments = course.assignments.filter(assignment =>
                assignment.title.toLowerCase().includes(filter.toLowerCase())
              )
              // if no assignments match the filter nor the course name,
              // don't render the course in the list
              if (filteredAssignments.length === 0) {
<<<<<<< HEAD
                return <></>
              }
            }
            return (
              <>
                <List.Item margin="x-small 0 0" key={course.id}>
                  <Flex alignItems="center">
                    <Flex.Item margin="0 x-small 0 0">
                      <Link isWithinText={false} href={`/courses/${course.id}`}>
                        {course.name}
                      </Link>
                    </Flex.Item>
                    <Flex.Item>
                      {course['concluded?'] ? <Pill>{I18n.t('Concluded')}</Pill> : <></>}
                    </Flex.Item>
                  </Flex>
                </List.Item>

=======
                return
              }
            }
            return (
              <List.Item
                margin="x-small 0 0"
                key={`course-${course.id}`}
                data-testid={`used-locations-modal-course-${course.id}`}
              >
                <Flex alignItems="center">
                  <Flex.Item margin="0 x-small 0 0">
                    <Link isWithinText={false} href={`/courses/${course.id}`}>
                      {course.name}
                    </Link>
                  </Flex.Item>
                  <Flex.Item>
                    {course['concluded?'] ? (
                      <Pill>
                        <View as="span" data-testid={`concluded-course-${course.id}-pill`}>
                          {I18n.t('Concluded')}
                        </View>
                      </Pill>
                    ) : (
                      <></>
                    )}
                  </Flex.Item>
                </Flex>
>>>>>>> 8d19f9d4
                {filteredAssignments.length > 0 ? (
                  <List isUnstyled={true} key={`assignments-list-${course.id}`}>
                    {filteredAssignments.map(assignment => (
<<<<<<< HEAD
                      <List.Item margin="x-small 0 0" key={assignment.id}>
=======
                      <List.Item
                        margin="x-small 0 0"
                        key={`assignment-${assignment.id}`}
                        data-testid={`used-locations-modal-assignment-${assignment.id}`}
                      >
>>>>>>> 8d19f9d4
                        <Link
                          isWithinText={false}
                          href={`/courses/${course.id}/assignments/${assignment.id}`}
                        >
                          {assignment.title}
                        </Link>
                      </List.Item>
                    ))}
                  </List>
                ) : (
                  <></>
                )}
              </List.Item>
            )
          })}
        </List>
        {gradingSchemeUsedLocationsStatus === ApiCallStatus.PENDING ? (
          <Spinner renderTitle={I18n.t('Loading')} size="small" />
        ) : (
          <></>
        )}
        <div ref={sentinelRef} style={{height: '1px'}} />
      </Modal.Body>
      <Modal.Footer>
        <Flex justifyItems="end">
          <Flex.Item>
            <Button onClick={handleClose} margin="0 x-small 0 x-small">
              {I18n.t('Cancel')}
            </Button>
          </Flex.Item>
        </Flex>
      </Modal.Footer>
    </Modal>
  )
}

export default GradingSchemeUsedLocationsModal<|MERGE_RESOLUTION|>--- conflicted
+++ resolved
@@ -32,10 +32,7 @@
 import {ApiCallStatus} from '../hooks/ApiCallStatus'
 import {Spinner} from '@instructure/ui-spinner'
 import {showFlashError} from '@canvas/alerts/react/FlashAlert'
-<<<<<<< HEAD
-=======
 import {ScreenReaderContent} from '@instructure/ui-a11y-content'
->>>>>>> 8d19f9d4
 
 const I18n = useI18nScope('GradingSchemeViewModal')
 
@@ -44,15 +41,11 @@
   gradingScheme?: GradingScheme
   handleClose: () => void
 }
-<<<<<<< HEAD
-const GradingSchemeUsedLocationsModal = ({open, gradingScheme, handleClose}: Props) => {
-=======
 const GradingSchemeUsedLocationsModal = ({
   open,
   gradingScheme,
   handleClose,
 }: GradingSchemeUsedLocationsModalProps) => {
->>>>>>> 8d19f9d4
   const [filter, setFilter] = useState<string>('')
   const [usedLocations, setUsedLocations] = useState<UsedLocation[]>([])
   const path = useRef<string | undefined>(undefined)
@@ -74,10 +67,6 @@
         gradingScheme.id,
         path.current
       )
-<<<<<<< HEAD
-
-=======
->>>>>>> 8d19f9d4
       setUsedLocations(prevLocations => {
         if (newLocations.usedLocations[0]?.id === prevLocations[prevLocations.length - 1]?.id) {
           prevLocations[prevLocations.length - 1].assignments.push(
@@ -133,10 +122,6 @@
     }, 0)
     return () => clearTimeout(timer)
   }, [gradingSchemeUsedLocationsStatus, loadMoreItems, moreLocationsLeft, open])
-<<<<<<< HEAD
-
-=======
->>>>>>> 8d19f9d4
   return (
     <Modal
       as="form"
@@ -184,26 +169,6 @@
               // if no assignments match the filter nor the course name,
               // don't render the course in the list
               if (filteredAssignments.length === 0) {
-<<<<<<< HEAD
-                return <></>
-              }
-            }
-            return (
-              <>
-                <List.Item margin="x-small 0 0" key={course.id}>
-                  <Flex alignItems="center">
-                    <Flex.Item margin="0 x-small 0 0">
-                      <Link isWithinText={false} href={`/courses/${course.id}`}>
-                        {course.name}
-                      </Link>
-                    </Flex.Item>
-                    <Flex.Item>
-                      {course['concluded?'] ? <Pill>{I18n.t('Concluded')}</Pill> : <></>}
-                    </Flex.Item>
-                  </Flex>
-                </List.Item>
-
-=======
                 return
               }
             }
@@ -231,19 +196,14 @@
                     )}
                   </Flex.Item>
                 </Flex>
->>>>>>> 8d19f9d4
                 {filteredAssignments.length > 0 ? (
                   <List isUnstyled={true} key={`assignments-list-${course.id}`}>
                     {filteredAssignments.map(assignment => (
-<<<<<<< HEAD
-                      <List.Item margin="x-small 0 0" key={assignment.id}>
-=======
                       <List.Item
                         margin="x-small 0 0"
                         key={`assignment-${assignment.id}`}
                         data-testid={`used-locations-modal-assignment-${assignment.id}`}
                       >
->>>>>>> 8d19f9d4
                         <Link
                           isWithinText={false}
                           href={`/courses/${course.id}/assignments/${assignment.id}`}
