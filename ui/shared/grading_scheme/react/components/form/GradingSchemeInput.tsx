--- conflicted
+++ resolved
@@ -42,10 +42,6 @@
   }
   onSave: (updatedGradingSchemeData: GradingSchemeEditableData) => any
   schemeInputType: 'percentage' | 'points'
-<<<<<<< HEAD
-  archivedGradingSchemesEnabled?: boolean
-=======
->>>>>>> 8d19f9d4
   editSchemeDataDisabled?: boolean
 }
 export interface GradingSchemeEditableData {
@@ -72,20 +68,7 @@
  */
 
 export const GradingSchemeInput = React.forwardRef<GradingSchemeInputHandle, ComponentProps>(
-<<<<<<< HEAD
-  (
-    {
-      initialFormDataByInputType,
-      schemeInputType,
-      onSave,
-      archivedGradingSchemesEnabled = false,
-      editSchemeDataDisabled = false,
-    },
-    ref
-  ) => {
-=======
   ({initialFormDataByInputType, schemeInputType, onSave, editSchemeDataDisabled = false}, ref) => {
->>>>>>> 8d19f9d4
     interface GradingSchemeInputState {
       title: string
       rows: GradingSchemeRowState[]
@@ -365,10 +348,7 @@
                       ? [{text: I18n.t('Enter a grading scheme name'), type: 'error'}]
                       : []
                   }
-<<<<<<< HEAD
-=======
                   data-testid="grading-scheme-name-input"
->>>>>>> 8d19f9d4
                 />
               </Flex.Item>
               <Flex.Item margin="medium none none none">
