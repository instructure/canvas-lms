/*
 * Copyright (C) 2023 - present Instructure, Inc.
 *
 * This file is part of Canvas.
 *
 * Canvas is free software: you can redistribute it and/or modify it under
 * the terms of the GNU Affero General Public License as published by the Free
 * Software Foundation, version 3 of the License.
 *
 * Canvas is distributed in the hope that it will be useful, but WITHOUT ANY
 * WARRANTY; without even the implied warranty of MERCHANTABILITY or FITNESS FOR
 * A PARTICULAR PURPOSE. See the GNU Affero General Public License for more
 * details.
 *
 * You should have received a copy of the GNU Affero General Public License along
 * with this program. If not, see <http://www.gnu.org/licenses/>.
 */

import React from 'react'
import {act, render, screen, fireEvent} from '@testing-library/react'
import userEvent from '@testing-library/user-event'

import {
  VALID_FORM_INPUT,
  FORM_INPUT_MISSING_TITLE,
  FORM_INPUT_OVERLAPPING_RANGES,
  SHORT_FORM_INPUT,
  VALID_FORM_INPUT_POINTS_BASED,
  SHORT_FORM_INPUT_POINTS_BASED,
  FORM_INPUT_DUPLICATE_NAMED_RANGES,
  FORM_INPUT_MISSING_RANGE_NAME,
} from './fixtures'
import {GradingSchemeInput, type GradingSchemeInputHandle} from '../GradingSchemeInput'

const onSave = jest.fn()

describe('GradingSchemeInput', () => {
  afterEach(() => {
    jest.resetAllMocks()
  })

  it('renders', () => {
    render(
      <GradingSchemeInput
        initialFormDataByInputType={{
          percentage: VALID_FORM_INPUT,
          points: VALID_FORM_INPUT_POINTS_BASED,
        }}
        schemeInputType="percentage"
        onSave={onSave}
<<<<<<< HEAD
        pointsBasedGradingSchemesFeatureEnabled={true}
=======
>>>>>>> 0cb031ce
        archivedGradingSchemesEnabled={false}
      />
    )

    const titleInput = screen.getByLabelText('Grading Scheme Name')
    expect(titleInput).toBeInTheDocument()

    const letterGradeInputs = screen.getAllByLabelText<HTMLInputElement>('Letter Grade')
    expect(letterGradeInputs.length).toBe(5)
    expect(letterGradeInputs[0].value).toBe('A')
    expect(letterGradeInputs[1].value).toBe('B')
    expect(letterGradeInputs[2].value).toBe('C')
    expect(letterGradeInputs[3].value).toBe('D')
    expect(letterGradeInputs[4].value).toBe('F')

    const minRangeCells = screen.getAllByLabelText('Lower limit of range')

    expect((minRangeCells[0] as HTMLInputElement).value).toBe('90')
    expect((minRangeCells[1] as HTMLInputElement).value).toBe('80')
    expect((minRangeCells[2] as HTMLInputElement).value).toBe('70')
    expect((minRangeCells[3] as HTMLInputElement).value).toBe('60')

    // the last min range is a hard coded 0.0
    // note that query results 4-7 are the wrapping spans with the 'to ' in them
    expect(minRangeCells[8].textContent).toBe('0%')

    const maxRangeCells = screen.getAllByLabelText('Upper limit of range')

    expect(maxRangeCells.length).toBe(5)
    expect(maxRangeCells[0].textContent).toBe('100%')
    expect(maxRangeCells[1].textContent).toBe('< 90%')
    expect(maxRangeCells[2].textContent).toBe('< 80%')
    expect(maxRangeCells[3].textContent).toBe('< 70%')
    expect(maxRangeCells[4].textContent).toBe('< 60%')
  })

  it('renders points based scheme', () => {
    render(
      <GradingSchemeInput
        initialFormDataByInputType={{
          percentage: VALID_FORM_INPUT,
          points: VALID_FORM_INPUT_POINTS_BASED,
        }}
        schemeInputType="points"
        onSave={onSave}
<<<<<<< HEAD
        pointsBasedGradingSchemesFeatureEnabled={true}
=======
>>>>>>> 0cb031ce
        archivedGradingSchemesEnabled={false}
      />
    )

    const titleInput = screen.getByLabelText('Grading Scheme Name')
    expect(titleInput).toBeInTheDocument()

    const letterGradeInputs = screen.getAllByLabelText<HTMLInputElement>('Letter Grade')
    expect(letterGradeInputs.length).toBe(4)
    expect(letterGradeInputs[0].value).toBe('A')
    expect(letterGradeInputs[1].value).toBe('B')
    expect(letterGradeInputs[2].value).toBe('C')
    expect(letterGradeInputs[3].value).toBe('D')

    const maxRangeCells = screen.getAllByLabelText('Upper limit of range')
    expect(maxRangeCells.length).toBe(5)
    // note: the first result is also inside of the first row
    expect(maxRangeCells[1].querySelector('input')?.value).toBe('4')
    expect(maxRangeCells[2].textContent).toBe('< 3')
    expect(maxRangeCells[3].textContent).toBe('< 2')
    expect(maxRangeCells[4].textContent).toBe('< 1')

    const minRangeCells = screen.getAllByLabelText('Lower limit of range')

    expect((minRangeCells[0] as HTMLInputElement).value).toBe('3')
    expect((minRangeCells[1] as HTMLInputElement).value).toBe('2')
    expect((minRangeCells[2] as HTMLInputElement).value).toBe('1')
    // the last min range is a hard coded 0.0
    // note that query results 3-5 are the wrapping spans with the 'to ' in them
    expect(minRangeCells[6].textContent).toBe('0')
  })

<<<<<<< HEAD
  // TODO: remove this test after points grading scheme feature flag is turned on globally
  it('renders with points grading scheme feature flag off', () => {
    render(
      <GradingSchemeInput
        initialFormDataByInputType={{
          percentage: VALID_FORM_INPUT,
          points: VALID_FORM_INPUT_POINTS_BASED,
        }}
        schemeInputType="percentage"
        onSave={onSave}
        pointsBasedGradingSchemesFeatureEnabled={false}
        archivedGradingSchemesEnabled={false}
      />
    )

    const titleInput = screen.getByLabelText('Grading Scheme Name')
    expect(titleInput).toBeInTheDocument()

    const letterGradeInputs = screen.getAllByLabelText<HTMLInputElement>('Letter Grade')
    expect(letterGradeInputs.length).toBe(5)
    expect(letterGradeInputs[0].value).toBe('A')
    expect(letterGradeInputs[1].value).toBe('B')
    expect(letterGradeInputs[2].value).toBe('C')
    expect(letterGradeInputs[3].value).toBe('D')
    expect(letterGradeInputs[4].value).toBe('F')

    const minRangeCells = screen.getAllByLabelText('Lower limit of range')
    expect((minRangeCells[0] as HTMLInputElement).value).toBe('90')
    expect((minRangeCells[1] as HTMLInputElement).value).toBe('80')
    expect((minRangeCells[2] as HTMLInputElement).value).toBe('70')
    expect((minRangeCells[3] as HTMLInputElement).value).toBe('60')
    // the last min range is a hard coded 0.0
    // note that query results 4-7 are the wrapping spans with the 'to ' in them
    expect(minRangeCells[8].textContent).toBe('0%')
  })

=======
>>>>>>> 0cb031ce
  it('save callback is invoked on parent imperative save button press when form data is valid', () => {
    const gradingSchemeInputRef = React.createRef<GradingSchemeInputHandle>()
    render(
      <GradingSchemeInput
        initialFormDataByInputType={{
          percentage: VALID_FORM_INPUT,
          points: VALID_FORM_INPUT_POINTS_BASED,
        }}
        schemeInputType="percentage"
        onSave={onSave}
        ref={gradingSchemeInputRef}
<<<<<<< HEAD
        pointsBasedGradingSchemesFeatureEnabled={true}
=======
>>>>>>> 0cb031ce
        archivedGradingSchemesEnabled={false}
      />
    )
    act(() => gradingSchemeInputRef.current?.savePressed())
    expect(onSave).toHaveBeenCalled()
  })

  it('save callback is invoked on parent imperative save button press when form data is valid points based scheme', () => {
    const gradingSchemeInputRef = React.createRef<GradingSchemeInputHandle>()
    render(
      <GradingSchemeInput
        initialFormDataByInputType={{
          percentage: VALID_FORM_INPUT,
          points: VALID_FORM_INPUT_POINTS_BASED,
        }}
        schemeInputType="points"
        onSave={onSave}
        ref={gradingSchemeInputRef}
<<<<<<< HEAD
        pointsBasedGradingSchemesFeatureEnabled={true}
        archivedGradingSchemesEnabled={false}
      />
    )
    act(() => gradingSchemeInputRef.current?.savePressed())
    expect(onSave).toHaveBeenCalled()
  })

  // TODO: remove this test after points grading scheme feature flag is turned on globally
  it('save callback is invoked on parent imperative save button press when form data is valid and points based scheme feature flag is off', () => {
    const gradingSchemeInputRef = React.createRef<GradingSchemeInputHandle>()
    render(
      <GradingSchemeInput
        initialFormDataByInputType={{
          percentage: VALID_FORM_INPUT,
          points: VALID_FORM_INPUT_POINTS_BASED,
        }}
        schemeInputType="percentage"
        onSave={onSave}
        ref={gradingSchemeInputRef}
        pointsBasedGradingSchemesFeatureEnabled={false}
=======
>>>>>>> 0cb031ce
        archivedGradingSchemesEnabled={false}
      />
    )
    act(() => gradingSchemeInputRef.current?.savePressed())
    expect(onSave).toHaveBeenCalled()
  })

  it('data is accurate when all but the first row is deleted', () => {
    const gradingSchemeInputRef = React.createRef<GradingSchemeInputHandle>()
    render(
      <GradingSchemeInput
        initialFormDataByInputType={{
          percentage: SHORT_FORM_INPUT,
          points: VALID_FORM_INPUT_POINTS_BASED,
        }}
        schemeInputType="percentage"
        onSave={onSave}
        ref={gradingSchemeInputRef}
<<<<<<< HEAD
        pointsBasedGradingSchemesFeatureEnabled={false}
=======
>>>>>>> 0cb031ce
        archivedGradingSchemesEnabled={false}
      />
    )
    const deleteRowButtons = screen.getAllByText('Remove letter grade row')
    expect(deleteRowButtons.length).toBe(2)
    act(() => deleteRowButtons[1].click()) // delete the last row
    const newDeleteRowButtons = screen.getAllByText('Remove letter grade row')
    expect(newDeleteRowButtons.length).toBe(1)
    act(() => gradingSchemeInputRef.current?.savePressed())
    expect(onSave).toHaveBeenCalledWith({
      title: 'A Grading Scheme',
      data: [{name: 'P', value: 0.0}],
      pointsBased: false,
      scalingFactor: 1.0,
    })
  })

  it('data is accurate when all but the last row is deleted', () => {
    const gradingSchemeInputRef = React.createRef<GradingSchemeInputHandle>()
    render(
      <GradingSchemeInput
        initialFormDataByInputType={{
          percentage: SHORT_FORM_INPUT,
          points: VALID_FORM_INPUT_POINTS_BASED,
        }}
        schemeInputType="percentage"
        onSave={onSave}
        ref={gradingSchemeInputRef}
<<<<<<< HEAD
        pointsBasedGradingSchemesFeatureEnabled={false}
=======
>>>>>>> 0cb031ce
        archivedGradingSchemesEnabled={false}
      />
    )
    const deleteRowButtons = screen.getAllByText('Remove letter grade row')
    expect(deleteRowButtons.length).toBe(2)
    act(() => deleteRowButtons[0].click()) // delete the first row
    const newDeleteRowButtons = screen.getAllByText('Remove letter grade row')
    expect(newDeleteRowButtons.length).toBe(1)
    act(() => gradingSchemeInputRef.current?.savePressed())
    // expect(onSave).toHaveBeenCalled()
    expect(onSave).toHaveBeenCalledWith({
      title: 'A Grading Scheme',
      data: [{name: 'F', value: 0.0}],
      pointsBased: false,
      scalingFactor: 1.0,
    })
  })

  it('data is accurate when the last row is deleted', () => {
    const gradingSchemeInputRef = React.createRef<GradingSchemeInputHandle>()
    render(
      <GradingSchemeInput
        initialFormDataByInputType={{
          percentage: VALID_FORM_INPUT,
          points: VALID_FORM_INPUT_POINTS_BASED,
        }}
        schemeInputType="percentage"
        onSave={onSave}
        ref={gradingSchemeInputRef}
<<<<<<< HEAD
        pointsBasedGradingSchemesFeatureEnabled={false}
=======
>>>>>>> 0cb031ce
        archivedGradingSchemesEnabled={false}
      />
    )
    const deleteRowButtons = screen.getAllByText('Remove letter grade row')
    expect(deleteRowButtons.length).toBe(5)
    act(() => deleteRowButtons[4].click()) // delete the last row
    act(() => gradingSchemeInputRef.current?.savePressed())
    // expect(onSave).toHaveBeenCalled()
    expect(onSave).toHaveBeenCalledWith({
      title: 'A Grading Scheme',
      data: [
        {name: 'A', value: 0.9},
        {name: 'B', value: 0.8},
        {name: 'C', value: 0.7},
        {name: 'D', value: 0.0},
      ],
      pointsBased: false,
      scalingFactor: 1.0,
    })
  })

  it('data is accurate when a new row is added', () => {
    const gradingSchemeInputRef = React.createRef<GradingSchemeInputHandle>()
    render(
      <GradingSchemeInput
        initialFormDataByInputType={{
          percentage: SHORT_FORM_INPUT,
          points: VALID_FORM_INPUT_POINTS_BASED,
        }}
        schemeInputType="percentage"
        onSave={onSave}
        ref={gradingSchemeInputRef}
<<<<<<< HEAD
        pointsBasedGradingSchemesFeatureEnabled={true}
=======
>>>>>>> 0cb031ce
        archivedGradingSchemesEnabled={false}
      />
    )
    const addRowButtons = screen.getAllByText(
      'Add new row for a letter grade to grading scheme after this row'
    )

    expect(addRowButtons.length).toBe(2)
    act(() => addRowButtons[0].click()) // add a row after the first row
    const letterGradeInputs = screen.getAllByLabelText('Letter Grade')
    expect(letterGradeInputs.length).toBe(3) // we've added a row between the initial two
    userEvent.type(letterGradeInputs[1], 'X') // give the new row a letter grade

    act(() => gradingSchemeInputRef.current?.savePressed())
    expect(onSave).toHaveBeenCalledWith({
      title: 'A Grading Scheme',
      data: [
        {name: 'P', value: 0.5},
        {name: 'X', value: 0.25},
        {name: 'F', value: 0.0},
      ],
      pointsBased: false,
      scalingFactor: 1.0,
    })
  })

  it('data is accurate when a new row is added to points based scheme', () => {
    const gradingSchemeInputRef = React.createRef<GradingSchemeInputHandle>()
    render(
      <GradingSchemeInput
        initialFormDataByInputType={{
          percentage: SHORT_FORM_INPUT,
          points: SHORT_FORM_INPUT_POINTS_BASED,
        }}
        schemeInputType="points"
        onSave={onSave}
        ref={gradingSchemeInputRef}
<<<<<<< HEAD
        pointsBasedGradingSchemesFeatureEnabled={true}
=======
>>>>>>> 0cb031ce
        archivedGradingSchemesEnabled={false}
      />
    )
    const addRowButtons = screen.getAllByText(
      'Add new row for a letter grade to grading scheme after this row'
    )
    expect(addRowButtons.length).toBe(2)
    act(() => addRowButtons[0].click()) // add a row after the first row
    const letterGradeInputs = screen.getAllByLabelText<HTMLInputElement>('Letter Grade')
    expect(letterGradeInputs.length).toBe(3) // we've added a row between the initial two
    userEvent.type(letterGradeInputs[1], 'X') // give the new row a letter grade

    act(() => gradingSchemeInputRef.current?.savePressed())
    expect(onSave).toHaveBeenCalledWith({
      title: 'A Grading Scheme',
      data: [
        {name: 'P', value: 0.5},
        {name: 'X', value: 0.25},
        {name: 'F', value: 0.0},
      ],
      pointsBased: true,
      scalingFactor: 4.0,
    })
  })

<<<<<<< HEAD
  // TODO: remove this test after points grading scheme feature flag is turned on globally
  it('data is accurate when a new row is added when points based scheme feature flag is off', () => {
    const gradingSchemeInputRef = React.createRef<GradingSchemeInputHandle>()
    render(
      <GradingSchemeInput
        initialFormDataByInputType={{
          percentage: SHORT_FORM_INPUT,
          points: VALID_FORM_INPUT_POINTS_BASED,
        }}
        schemeInputType="percentage"
        onSave={onSave}
        ref={gradingSchemeInputRef}
        pointsBasedGradingSchemesFeatureEnabled={false}
        archivedGradingSchemesEnabled={false}
      />
    )
    const addRowButtons = screen.getAllByText(
      'Add new row for a letter grade to grading scheme after this row'
    )
    expect(addRowButtons.length).toBe(2)
    act(() => addRowButtons[0].click()) // add a row after the first row
    const letterGradeInputs = screen.getAllByLabelText<HTMLInputElement>('Letter Grade')
    expect(letterGradeInputs.length).toBe(3) // we've added a row between the initial two
    userEvent.type(letterGradeInputs[1], 'X') // give the new row a letter grade

    act(() => gradingSchemeInputRef.current?.savePressed())
    expect(onSave).toHaveBeenCalledWith({
      title: 'A Grading Scheme',
      data: [
        {name: 'P', value: 0.5},
        {name: 'X', value: 0.25},
        {name: 'F', value: 0.0},
      ],
      pointsBased: false,
      scalingFactor: 1.0,
    })
  })

=======
>>>>>>> 0cb031ce
  it('validation error displayed for points scheme when a max range is not a number', () => {
    const gradingSchemeInputRef = React.createRef<GradingSchemeInputHandle>()
    render(
      <GradingSchemeInput
        initialFormDataByInputType={{
          percentage: VALID_FORM_INPUT,
          points: VALID_FORM_INPUT_POINTS_BASED,
        }}
        schemeInputType="points"
        onSave={onSave}
        ref={gradingSchemeInputRef}
<<<<<<< HEAD
        pointsBasedGradingSchemesFeatureEnabled={true}
=======
>>>>>>> 0cb031ce
        archivedGradingSchemesEnabled={false}
      />
    )
    const rangeInputs = screen.getAllByLabelText('Upper limit of range')

    // note: only the first row allows high range input
    // simulate user input
    userEvent.clear(rangeInputs[0])
    userEvent.type(rangeInputs[0], 'foo') // give the 1st highRange an invalid value

    act(() => gradingSchemeInputRef.current?.savePressed())
    const validationError = screen.getByText(
      "Range must be a valid number. Cannot have negative numbers or numbers that are greater than the upper points range. Fix the ranges and try clicking 'Save' again."
    )
    expect(validationError).toBeInTheDocument()
    expect(onSave).toHaveBeenCalledTimes(0)
  })

  it('validation error displayed for points scheme when upper range is over 100', () => {
    const gradingSchemeInputRef = React.createRef<GradingSchemeInputHandle>()
    render(
      <GradingSchemeInput
        initialFormDataByInputType={{
          percentage: VALID_FORM_INPUT,
          points: VALID_FORM_INPUT_POINTS_BASED,
        }}
        schemeInputType="points"
        onSave={onSave}
        ref={gradingSchemeInputRef}
<<<<<<< HEAD
        pointsBasedGradingSchemesFeatureEnabled={true}
=======
>>>>>>> 0cb031ce
        archivedGradingSchemesEnabled={false}
      />
    )
    const rangeInputs = screen.getAllByLabelText('Upper limit of range')

    // simulate user input
    userEvent.clear(rangeInputs[0])
    userEvent.type(rangeInputs[0], '300') // give the 1st row an invalid value

    act(() => gradingSchemeInputRef.current?.savePressed())
    const validationError = screen.getByText(
      "Range must be a valid number. Cannot have negative numbers or numbers that are greater than the upper points range. Fix the ranges and try clicking 'Save' again."
    )
    expect(validationError).toBeInTheDocument()
    expect(onSave).toHaveBeenCalledTimes(0)
  })

  it('validation error displayed for points scheme when a lower range is not a number', () => {
    const gradingSchemeInputRef = React.createRef<GradingSchemeInputHandle>()
    render(
      <GradingSchemeInput
        initialFormDataByInputType={{
          percentage: VALID_FORM_INPUT,
          points: VALID_FORM_INPUT_POINTS_BASED,
        }}
        schemeInputType="points"
        onSave={onSave}
        ref={gradingSchemeInputRef}
<<<<<<< HEAD
        pointsBasedGradingSchemesFeatureEnabled={true}
=======
>>>>>>> 0cb031ce
        archivedGradingSchemesEnabled={false}
      />
    )

    const rangeInputs = screen.getAllByLabelText<HTMLInputElement>('Lower limit of range')
    userEvent.type(rangeInputs[0], 'foo') // give the 1st row a non numeric value

    act(() => gradingSchemeInputRef.current?.savePressed())
    const validationError = screen.getByText(
      "Range must be a valid number. Cannot have negative numbers or numbers that are greater than the upper points range. Fix the ranges and try clicking 'Save' again."
    )
    expect(validationError).toBeInTheDocument()
    expect(onSave).toHaveBeenCalledTimes(0)
  })

  it('validation error displayed for points scheme when a lower range is below 0', () => {
    const gradingSchemeInputRef = React.createRef<GradingSchemeInputHandle>()
    render(
      <GradingSchemeInput
        initialFormDataByInputType={{
          percentage: SHORT_FORM_INPUT,
          points: VALID_FORM_INPUT_POINTS_BASED,
        }}
        schemeInputType="points"
        onSave={onSave}
        ref={gradingSchemeInputRef}
<<<<<<< HEAD
        pointsBasedGradingSchemesFeatureEnabled={true}
=======
>>>>>>> 0cb031ce
        archivedGradingSchemesEnabled={false}
      />
    )
    const rangeInputs = screen.getAllByLabelText<HTMLInputElement>('Lower limit of range')
    userEvent.type(rangeInputs[0], '-1') // give the 1st row an invalid value

    act(() => gradingSchemeInputRef.current?.savePressed())
    const validationError = screen.getByText(
      "Range must be a valid number. Cannot have negative numbers or numbers that are greater than the upper points range. Fix the ranges and try clicking 'Save' again."
    )
    expect(validationError).toBeInTheDocument()
    expect(onSave).toHaveBeenCalledTimes(0)
  })

  it('validation error displayed for points scheme when a lower range is above 100', () => {
    const gradingSchemeInputRef = React.createRef<GradingSchemeInputHandle>()
    render(
      <GradingSchemeInput
        initialFormDataByInputType={{
          percentage: SHORT_FORM_INPUT,
          points: VALID_FORM_INPUT_POINTS_BASED,
        }}
        schemeInputType="points"
        onSave={onSave}
        ref={gradingSchemeInputRef}
<<<<<<< HEAD
        pointsBasedGradingSchemesFeatureEnabled={true}
=======
>>>>>>> 0cb031ce
        archivedGradingSchemesEnabled={false}
      />
    )
    const rangeInputs = screen.getAllByLabelText<HTMLInputElement>('Lower limit of range')
    userEvent.type(rangeInputs[0], '101') // give the 1st row an invalid value

    act(() => gradingSchemeInputRef.current?.savePressed())
    const validationError = screen.getByText(
      "Range must be a valid number. Cannot have negative numbers or numbers that are greater than the upper points range. Fix the ranges and try clicking 'Save' again."
    )
    expect(validationError).toBeInTheDocument()
    expect(onSave).toHaveBeenCalledTimes(0)
  })

  it('validation error displayed when a lower range is not a number', () => {
    const gradingSchemeInputRef = React.createRef<GradingSchemeInputHandle>()
    render(
      <GradingSchemeInput
        initialFormDataByInputType={{
          percentage: VALID_FORM_INPUT,
          points: VALID_FORM_INPUT_POINTS_BASED,
        }}
        schemeInputType="percentage"
        onSave={onSave}
        ref={gradingSchemeInputRef}
<<<<<<< HEAD
        pointsBasedGradingSchemesFeatureEnabled={false}
=======
>>>>>>> 0cb031ce
        archivedGradingSchemesEnabled={false}
      />
    )
    const rangeInputs = screen.getAllByLabelText<HTMLInputElement>('Lower limit of range')

    // simulate user input
    userEvent.clear(rangeInputs[0])
    userEvent.type(rangeInputs[0], 'foo') // give the 1st row an invalid value

    // ensure that this value shows in the next row's max range as a string
    const maxRangeCells = screen.getAllByLabelText('Upper limit of range')
    expect(maxRangeCells.length).toBe(5)
    expect(maxRangeCells[0].textContent).toBe('100%')
    expect(maxRangeCells[1].textContent).toBe('< foo%')
    expect(maxRangeCells[2].textContent).toBe('< 80%')
    expect(maxRangeCells[3].textContent).toBe('< 70%')
    expect(maxRangeCells[4].textContent).toBe('< 60%')

    act(() => gradingSchemeInputRef.current?.savePressed())
    const validationError = screen.getByText(
      "Range must be a valid number. Cannot have negative numbers or numbers that are greater than 100. Fix the ranges and try clicking 'Save' again."
    )
    expect(validationError).toBeInTheDocument()
    expect(onSave).toHaveBeenCalledTimes(0)
  })

  it('validation error displayed when a lower range is below 0', () => {
    const gradingSchemeInputRef = React.createRef<GradingSchemeInputHandle>()
    render(
      <GradingSchemeInput
        initialFormDataByInputType={{
          percentage: SHORT_FORM_INPUT,
          points: VALID_FORM_INPUT_POINTS_BASED,
        }}
        schemeInputType="percentage"
        onSave={onSave}
        ref={gradingSchemeInputRef}
<<<<<<< HEAD
        pointsBasedGradingSchemesFeatureEnabled={false}
=======
>>>>>>> 0cb031ce
        archivedGradingSchemesEnabled={false}
      />
    )
    const rangeInputs = screen.getAllByLabelText<HTMLInputElement>('Lower limit of range')
    userEvent.type(rangeInputs[0], '-1') // give the 1st row an invalid value

    act(() => gradingSchemeInputRef.current?.savePressed())
    const validationError = screen.getByText(
      "Range must be a valid number. Cannot have negative numbers or numbers that are greater than 100. Fix the ranges and try clicking 'Save' again."
    )
    expect(validationError).toBeInTheDocument()
    expect(onSave).toHaveBeenCalledTimes(0)
  })

  it('validation error displayed when a lower range is above 100', () => {
    const gradingSchemeInputRef = React.createRef<GradingSchemeInputHandle>()
    render(
      <GradingSchemeInput
        initialFormDataByInputType={{
          percentage: SHORT_FORM_INPUT,
          points: VALID_FORM_INPUT_POINTS_BASED,
        }}
        schemeInputType="percentage"
        onSave={onSave}
        ref={gradingSchemeInputRef}
<<<<<<< HEAD
        pointsBasedGradingSchemesFeatureEnabled={false}
=======
>>>>>>> 0cb031ce
        archivedGradingSchemesEnabled={false}
      />
    )
    const rangeInputs = screen.getAllByLabelText<HTMLInputElement>('Lower limit of range')
    userEvent.type(rangeInputs[0], '101') // give the 1st row an invalid value

    act(() => gradingSchemeInputRef.current?.savePressed())
    const validationError = screen.getByText(
      "Range must be a valid number. Cannot have negative numbers or numbers that are greater than 100. Fix the ranges and try clicking 'Save' again."
    )
    expect(validationError).toBeInTheDocument()
    expect(onSave).toHaveBeenCalledTimes(0)
  })

  it('validation error displayed when title is missing', () => {
    const gradingSchemeInputRef = React.createRef<GradingSchemeInputHandle>()
    render(
      <GradingSchemeInput
        initialFormDataByInputType={{
          percentage: FORM_INPUT_MISSING_TITLE,
          points: VALID_FORM_INPUT_POINTS_BASED,
        }}
        schemeInputType="percentage"
        onSave={onSave}
        ref={gradingSchemeInputRef}
<<<<<<< HEAD
        pointsBasedGradingSchemesFeatureEnabled={false}
=======
>>>>>>> 0cb031ce
        archivedGradingSchemesEnabled={false}
      />
    )
    act(() => gradingSchemeInputRef.current?.savePressed())
    const validationError = screen.getByText(
      "Grading Scheme Name is required. Add a name and try clicking 'Save' again."
    )
    expect(validationError).toBeInTheDocument()
    expect(onSave).toHaveBeenCalledTimes(0)
  })

  it('validation error displayed when ranges overlap', () => {
    const gradingSchemeInputRef = React.createRef<GradingSchemeInputHandle>()
    render(
      <GradingSchemeInput
        initialFormDataByInputType={{
          percentage: FORM_INPUT_OVERLAPPING_RANGES,
          points: VALID_FORM_INPUT_POINTS_BASED,
        }}
        schemeInputType="percentage"
        onSave={onSave}
        ref={gradingSchemeInputRef}
<<<<<<< HEAD
        pointsBasedGradingSchemesFeatureEnabled={false}
=======
>>>>>>> 0cb031ce
        archivedGradingSchemesEnabled={false}
      />
    )
    act(() => gradingSchemeInputRef.current?.savePressed())
    const validationError = screen.getByText(
      "Cannot have overlapping or empty ranges. Fix the ranges and try clicking 'Save' again."
    )
    expect(validationError).toBeInTheDocument()
    expect(onSave).toHaveBeenCalledTimes(0)
  })

  it('validation error displayed when ranges have duplicate names', () => {
    const gradingSchemeInputRef = React.createRef<GradingSchemeInputHandle>()
    render(
      <GradingSchemeInput
        initialFormDataByInputType={{
          percentage: FORM_INPUT_DUPLICATE_NAMED_RANGES,
          points: VALID_FORM_INPUT_POINTS_BASED,
        }}
        schemeInputType="percentage"
        onSave={onSave}
        ref={gradingSchemeInputRef}
<<<<<<< HEAD
        pointsBasedGradingSchemesFeatureEnabled={false}
=======
>>>>>>> 0cb031ce
        archivedGradingSchemesEnabled={false}
      />
    )
    act(() => gradingSchemeInputRef.current?.savePressed())
    const validationError = screen.getByText(
      "Cannot have duplicate or empty row names. Fix the names and try clicking 'Save' again."
    )
    expect(validationError).toBeInTheDocument()
    expect(onSave).toHaveBeenCalledTimes(0)
  })

  it('validation error displayed when a range has a missing name', () => {
    const gradingSchemeInputRef = React.createRef<GradingSchemeInputHandle>()
    render(
      <GradingSchemeInput
        initialFormDataByInputType={{
          percentage: FORM_INPUT_MISSING_RANGE_NAME,
          points: VALID_FORM_INPUT_POINTS_BASED,
        }}
        schemeInputType="percentage"
        onSave={onSave}
        ref={gradingSchemeInputRef}
<<<<<<< HEAD
        pointsBasedGradingSchemesFeatureEnabled={false}
=======
>>>>>>> 0cb031ce
        archivedGradingSchemesEnabled={false}
      />
    )
    act(() => gradingSchemeInputRef.current?.savePressed())
    const validationError = screen.getByText(
      "Cannot have duplicate or empty row names. Fix the names and try clicking 'Save' again."
    )
    expect(validationError).toBeInTheDocument()
    expect(onSave).toHaveBeenCalledTimes(0)
  })

  it('when creating scheme, scheme changes to points based upon changing points based radio to true', () => {
    render(
      <GradingSchemeInput
        initialFormDataByInputType={{
          percentage: VALID_FORM_INPUT,
          points: VALID_FORM_INPUT_POINTS_BASED,
        }}
        schemeInputType="percentage"
        onSave={onSave}
<<<<<<< HEAD
        pointsBasedGradingSchemesFeatureEnabled={true}
=======
>>>>>>> 0cb031ce
        archivedGradingSchemesEnabled={false}
      />
    )

    const titleInput = screen.getByLabelText('Grading Scheme Name')
    expect(titleInput).toBeInTheDocument()

    const percentageRadioInput = screen.getByLabelText<HTMLInputElement>('Percentage')
    expect(percentageRadioInput).toBeChecked()

    const pointsRadioInput = screen.getByLabelText<HTMLInputElement>('Points')
    expect(pointsRadioInput).not.toBeChecked()

    fireEvent.click(pointsRadioInput)
    expect(percentageRadioInput).not.toBeChecked()
    expect(pointsRadioInput).toBeChecked()

    // verify scheme chagned from pct to points defaults
    const letterGradeInputs = screen.getAllByLabelText<HTMLInputElement>('Letter Grade')
    expect(letterGradeInputs.length).toBe(4)
    expect(letterGradeInputs[0].value).toBe('A')
    expect(letterGradeInputs[1].value).toBe('B')
    expect(letterGradeInputs[2].value).toBe('C')
    expect(letterGradeInputs[3].value).toBe('D')

    const rangeInputs = screen.getAllByLabelText<HTMLInputElement>('Lower limit of range')
    expect(rangeInputs[0].value).toBe('3')
    expect(rangeInputs[1].value).toBe('2')
    expect(rangeInputs[2].value).toBe('1')
    // the last min range is a hard coded 0.0

    // verify upper range on 1st row
    const upperRangeInputs = screen.getAllByLabelText<HTMLInputElement>('Upper limit of range')
    // note: only the first row allows high range input
    expect(upperRangeInputs[0].value).toBe('4')
  })

  it('when editing pct scheme, scheme changes to points based when user toggles radio button', () => {
    const gradingSchemeInputRef = React.createRef<GradingSchemeInputHandle>()

    render(
      <GradingSchemeInput
        ref={gradingSchemeInputRef}
        initialFormDataByInputType={{
          percentage: VALID_FORM_INPUT,
          points: VALID_FORM_INPUT_POINTS_BASED,
        }}
        onSave={onSave}
        schemeInputType="percentage"
        archivedGradingSchemesEnabled={false}
      />
    )

    const titleInput = screen.getByLabelText('Grading Scheme Name')
    expect(titleInput).toBeInTheDocument()

    const percentageRadioInput = screen.getByLabelText<HTMLInputElement>('Percentage')
    expect(percentageRadioInput).toBeChecked()

    const pointsRadioInput = screen.getByLabelText<HTMLInputElement>('Points')
    expect(pointsRadioInput).not.toBeChecked()

    fireEvent.click(pointsRadioInput)
    expect(percentageRadioInput).not.toBeChecked()
    expect(pointsRadioInput).toBeChecked()

    // verify scheme changed from pct to points defaults
    const titleInputPoints = screen.getByLabelText<HTMLInputElement>('Grading Scheme Name')
    expect(titleInputPoints).toBeInTheDocument()
    expect(titleInputPoints.value).toEqual('A Grading Scheme') // title does not change when points / pct radio changes

    const letterGradeInputs = screen.getAllByLabelText<HTMLInputElement>('Letter Grade')
    expect(letterGradeInputs.length).toBe(4)
    expect(letterGradeInputs[0].value).toBe('A')
    expect(letterGradeInputs[1].value).toBe('B')
    expect(letterGradeInputs[2].value).toBe('C')
    expect(letterGradeInputs[3].value).toBe('D')

    const rangeInputs = screen.getAllByLabelText<HTMLInputElement>('Lower limit of range')
    expect(rangeInputs[0].value).toBe('3')
    expect(rangeInputs[1].value).toBe('2')
    expect(rangeInputs[2].value).toBe('1')
    // the last min range is a hard coded 0.0

    // verify upper range on 1st row
    const upperRangeInputs = screen.getAllByLabelText<HTMLInputElement>('Upper limit of range')
    // note: only the first row allows high range input
    expect(upperRangeInputs[0].value).toBe('4')

    // save should save the points scheme, not the original pct scheme
    act(() => gradingSchemeInputRef.current?.savePressed())
    // expect(onSave).toHaveBeenCalled()
    expect(onSave).toHaveBeenCalledWith({
      title: 'A Grading Scheme',
      data: [
        {name: 'A', value: 0.75},
        {name: 'B', value: 0.5},
        {name: 'C', value: 0.25},
        {name: 'D', value: 0},
      ],
      pointsBased: true,
      scalingFactor: 4.0,
    })
  })
<<<<<<< HEAD

  // TODO: remove this test after points grading scheme feature flag is turned on globally
  it('no percentage/points radio group when points based scheme feature flag is off', () => {
    render(
      <GradingSchemeInput
        initialFormDataByInputType={{
          percentage: VALID_FORM_INPUT,
          points: VALID_FORM_INPUT_POINTS_BASED,
        }}
        schemeInputType="percentage"
        onSave={onSave}
        pointsBasedGradingSchemesFeatureEnabled={false}
        archivedGradingSchemesEnabled={false}
      />
    )

    const percentageRadioInput = screen.queryByLabelText<HTMLInputElement>('Percentage')
    expect(percentageRadioInput).not.toBeInTheDocument()

    const pointsRadioInput = screen.queryByLabelText<HTMLInputElement>('Points')
    expect(pointsRadioInput).not.toBeInTheDocument()
  })
=======
>>>>>>> 0cb031ce
})<|MERGE_RESOLUTION|>--- conflicted
+++ resolved
@@ -48,10 +48,6 @@
         }}
         schemeInputType="percentage"
         onSave={onSave}
-<<<<<<< HEAD
-        pointsBasedGradingSchemesFeatureEnabled={true}
-=======
->>>>>>> 0cb031ce
         archivedGradingSchemesEnabled={false}
       />
     )
@@ -97,10 +93,6 @@
         }}
         schemeInputType="points"
         onSave={onSave}
-<<<<<<< HEAD
-        pointsBasedGradingSchemesFeatureEnabled={true}
-=======
->>>>>>> 0cb031ce
         archivedGradingSchemesEnabled={false}
       />
     )
@@ -133,45 +125,6 @@
     expect(minRangeCells[6].textContent).toBe('0')
   })
 
-<<<<<<< HEAD
-  // TODO: remove this test after points grading scheme feature flag is turned on globally
-  it('renders with points grading scheme feature flag off', () => {
-    render(
-      <GradingSchemeInput
-        initialFormDataByInputType={{
-          percentage: VALID_FORM_INPUT,
-          points: VALID_FORM_INPUT_POINTS_BASED,
-        }}
-        schemeInputType="percentage"
-        onSave={onSave}
-        pointsBasedGradingSchemesFeatureEnabled={false}
-        archivedGradingSchemesEnabled={false}
-      />
-    )
-
-    const titleInput = screen.getByLabelText('Grading Scheme Name')
-    expect(titleInput).toBeInTheDocument()
-
-    const letterGradeInputs = screen.getAllByLabelText<HTMLInputElement>('Letter Grade')
-    expect(letterGradeInputs.length).toBe(5)
-    expect(letterGradeInputs[0].value).toBe('A')
-    expect(letterGradeInputs[1].value).toBe('B')
-    expect(letterGradeInputs[2].value).toBe('C')
-    expect(letterGradeInputs[3].value).toBe('D')
-    expect(letterGradeInputs[4].value).toBe('F')
-
-    const minRangeCells = screen.getAllByLabelText('Lower limit of range')
-    expect((minRangeCells[0] as HTMLInputElement).value).toBe('90')
-    expect((minRangeCells[1] as HTMLInputElement).value).toBe('80')
-    expect((minRangeCells[2] as HTMLInputElement).value).toBe('70')
-    expect((minRangeCells[3] as HTMLInputElement).value).toBe('60')
-    // the last min range is a hard coded 0.0
-    // note that query results 4-7 are the wrapping spans with the 'to ' in them
-    expect(minRangeCells[8].textContent).toBe('0%')
-  })
-
-=======
->>>>>>> 0cb031ce
   it('save callback is invoked on parent imperative save button press when form data is valid', () => {
     const gradingSchemeInputRef = React.createRef<GradingSchemeInputHandle>()
     render(
@@ -183,10 +136,6 @@
         schemeInputType="percentage"
         onSave={onSave}
         ref={gradingSchemeInputRef}
-<<<<<<< HEAD
-        pointsBasedGradingSchemesFeatureEnabled={true}
-=======
->>>>>>> 0cb031ce
         archivedGradingSchemesEnabled={false}
       />
     )
@@ -205,8 +154,6 @@
         schemeInputType="points"
         onSave={onSave}
         ref={gradingSchemeInputRef}
-<<<<<<< HEAD
-        pointsBasedGradingSchemesFeatureEnabled={true}
         archivedGradingSchemesEnabled={false}
       />
     )
@@ -214,28 +161,6 @@
     expect(onSave).toHaveBeenCalled()
   })
 
-  // TODO: remove this test after points grading scheme feature flag is turned on globally
-  it('save callback is invoked on parent imperative save button press when form data is valid and points based scheme feature flag is off', () => {
-    const gradingSchemeInputRef = React.createRef<GradingSchemeInputHandle>()
-    render(
-      <GradingSchemeInput
-        initialFormDataByInputType={{
-          percentage: VALID_FORM_INPUT,
-          points: VALID_FORM_INPUT_POINTS_BASED,
-        }}
-        schemeInputType="percentage"
-        onSave={onSave}
-        ref={gradingSchemeInputRef}
-        pointsBasedGradingSchemesFeatureEnabled={false}
-=======
->>>>>>> 0cb031ce
-        archivedGradingSchemesEnabled={false}
-      />
-    )
-    act(() => gradingSchemeInputRef.current?.savePressed())
-    expect(onSave).toHaveBeenCalled()
-  })
-
   it('data is accurate when all but the first row is deleted', () => {
     const gradingSchemeInputRef = React.createRef<GradingSchemeInputHandle>()
     render(
@@ -247,10 +172,6 @@
         schemeInputType="percentage"
         onSave={onSave}
         ref={gradingSchemeInputRef}
-<<<<<<< HEAD
-        pointsBasedGradingSchemesFeatureEnabled={false}
-=======
->>>>>>> 0cb031ce
         archivedGradingSchemesEnabled={false}
       />
     )
@@ -279,10 +200,6 @@
         schemeInputType="percentage"
         onSave={onSave}
         ref={gradingSchemeInputRef}
-<<<<<<< HEAD
-        pointsBasedGradingSchemesFeatureEnabled={false}
-=======
->>>>>>> 0cb031ce
         archivedGradingSchemesEnabled={false}
       />
     )
@@ -312,10 +229,6 @@
         schemeInputType="percentage"
         onSave={onSave}
         ref={gradingSchemeInputRef}
-<<<<<<< HEAD
-        pointsBasedGradingSchemesFeatureEnabled={false}
-=======
->>>>>>> 0cb031ce
         archivedGradingSchemesEnabled={false}
       />
     )
@@ -348,10 +261,6 @@
         schemeInputType="percentage"
         onSave={onSave}
         ref={gradingSchemeInputRef}
-<<<<<<< HEAD
-        pointsBasedGradingSchemesFeatureEnabled={true}
-=======
->>>>>>> 0cb031ce
         archivedGradingSchemesEnabled={false}
       />
     )
@@ -389,10 +298,6 @@
         schemeInputType="points"
         onSave={onSave}
         ref={gradingSchemeInputRef}
-<<<<<<< HEAD
-        pointsBasedGradingSchemesFeatureEnabled={true}
-=======
->>>>>>> 0cb031ce
         archivedGradingSchemesEnabled={false}
       />
     )
@@ -418,47 +323,6 @@
     })
   })
 
-<<<<<<< HEAD
-  // TODO: remove this test after points grading scheme feature flag is turned on globally
-  it('data is accurate when a new row is added when points based scheme feature flag is off', () => {
-    const gradingSchemeInputRef = React.createRef<GradingSchemeInputHandle>()
-    render(
-      <GradingSchemeInput
-        initialFormDataByInputType={{
-          percentage: SHORT_FORM_INPUT,
-          points: VALID_FORM_INPUT_POINTS_BASED,
-        }}
-        schemeInputType="percentage"
-        onSave={onSave}
-        ref={gradingSchemeInputRef}
-        pointsBasedGradingSchemesFeatureEnabled={false}
-        archivedGradingSchemesEnabled={false}
-      />
-    )
-    const addRowButtons = screen.getAllByText(
-      'Add new row for a letter grade to grading scheme after this row'
-    )
-    expect(addRowButtons.length).toBe(2)
-    act(() => addRowButtons[0].click()) // add a row after the first row
-    const letterGradeInputs = screen.getAllByLabelText<HTMLInputElement>('Letter Grade')
-    expect(letterGradeInputs.length).toBe(3) // we've added a row between the initial two
-    userEvent.type(letterGradeInputs[1], 'X') // give the new row a letter grade
-
-    act(() => gradingSchemeInputRef.current?.savePressed())
-    expect(onSave).toHaveBeenCalledWith({
-      title: 'A Grading Scheme',
-      data: [
-        {name: 'P', value: 0.5},
-        {name: 'X', value: 0.25},
-        {name: 'F', value: 0.0},
-      ],
-      pointsBased: false,
-      scalingFactor: 1.0,
-    })
-  })
-
-=======
->>>>>>> 0cb031ce
   it('validation error displayed for points scheme when a max range is not a number', () => {
     const gradingSchemeInputRef = React.createRef<GradingSchemeInputHandle>()
     render(
@@ -470,10 +334,6 @@
         schemeInputType="points"
         onSave={onSave}
         ref={gradingSchemeInputRef}
-<<<<<<< HEAD
-        pointsBasedGradingSchemesFeatureEnabled={true}
-=======
->>>>>>> 0cb031ce
         archivedGradingSchemesEnabled={false}
       />
     )
@@ -503,10 +363,6 @@
         schemeInputType="points"
         onSave={onSave}
         ref={gradingSchemeInputRef}
-<<<<<<< HEAD
-        pointsBasedGradingSchemesFeatureEnabled={true}
-=======
->>>>>>> 0cb031ce
         archivedGradingSchemesEnabled={false}
       />
     )
@@ -535,10 +391,6 @@
         schemeInputType="points"
         onSave={onSave}
         ref={gradingSchemeInputRef}
-<<<<<<< HEAD
-        pointsBasedGradingSchemesFeatureEnabled={true}
-=======
->>>>>>> 0cb031ce
         archivedGradingSchemesEnabled={false}
       />
     )
@@ -565,10 +417,6 @@
         schemeInputType="points"
         onSave={onSave}
         ref={gradingSchemeInputRef}
-<<<<<<< HEAD
-        pointsBasedGradingSchemesFeatureEnabled={true}
-=======
->>>>>>> 0cb031ce
         archivedGradingSchemesEnabled={false}
       />
     )
@@ -594,10 +442,6 @@
         schemeInputType="points"
         onSave={onSave}
         ref={gradingSchemeInputRef}
-<<<<<<< HEAD
-        pointsBasedGradingSchemesFeatureEnabled={true}
-=======
->>>>>>> 0cb031ce
         archivedGradingSchemesEnabled={false}
       />
     )
@@ -623,10 +467,6 @@
         schemeInputType="percentage"
         onSave={onSave}
         ref={gradingSchemeInputRef}
-<<<<<<< HEAD
-        pointsBasedGradingSchemesFeatureEnabled={false}
-=======
->>>>>>> 0cb031ce
         archivedGradingSchemesEnabled={false}
       />
     )
@@ -664,10 +504,6 @@
         schemeInputType="percentage"
         onSave={onSave}
         ref={gradingSchemeInputRef}
-<<<<<<< HEAD
-        pointsBasedGradingSchemesFeatureEnabled={false}
-=======
->>>>>>> 0cb031ce
         archivedGradingSchemesEnabled={false}
       />
     )
@@ -693,10 +529,6 @@
         schemeInputType="percentage"
         onSave={onSave}
         ref={gradingSchemeInputRef}
-<<<<<<< HEAD
-        pointsBasedGradingSchemesFeatureEnabled={false}
-=======
->>>>>>> 0cb031ce
         archivedGradingSchemesEnabled={false}
       />
     )
@@ -722,10 +554,6 @@
         schemeInputType="percentage"
         onSave={onSave}
         ref={gradingSchemeInputRef}
-<<<<<<< HEAD
-        pointsBasedGradingSchemesFeatureEnabled={false}
-=======
->>>>>>> 0cb031ce
         archivedGradingSchemesEnabled={false}
       />
     )
@@ -748,10 +576,6 @@
         schemeInputType="percentage"
         onSave={onSave}
         ref={gradingSchemeInputRef}
-<<<<<<< HEAD
-        pointsBasedGradingSchemesFeatureEnabled={false}
-=======
->>>>>>> 0cb031ce
         archivedGradingSchemesEnabled={false}
       />
     )
@@ -774,10 +598,6 @@
         schemeInputType="percentage"
         onSave={onSave}
         ref={gradingSchemeInputRef}
-<<<<<<< HEAD
-        pointsBasedGradingSchemesFeatureEnabled={false}
-=======
->>>>>>> 0cb031ce
         archivedGradingSchemesEnabled={false}
       />
     )
@@ -800,10 +620,6 @@
         schemeInputType="percentage"
         onSave={onSave}
         ref={gradingSchemeInputRef}
-<<<<<<< HEAD
-        pointsBasedGradingSchemesFeatureEnabled={false}
-=======
->>>>>>> 0cb031ce
         archivedGradingSchemesEnabled={false}
       />
     )
@@ -824,10 +640,6 @@
         }}
         schemeInputType="percentage"
         onSave={onSave}
-<<<<<<< HEAD
-        pointsBasedGradingSchemesFeatureEnabled={true}
-=======
->>>>>>> 0cb031ce
         archivedGradingSchemesEnabled={false}
       />
     )
@@ -932,29 +744,4 @@
       scalingFactor: 4.0,
     })
   })
-<<<<<<< HEAD
-
-  // TODO: remove this test after points grading scheme feature flag is turned on globally
-  it('no percentage/points radio group when points based scheme feature flag is off', () => {
-    render(
-      <GradingSchemeInput
-        initialFormDataByInputType={{
-          percentage: VALID_FORM_INPUT,
-          points: VALID_FORM_INPUT_POINTS_BASED,
-        }}
-        schemeInputType="percentage"
-        onSave={onSave}
-        pointsBasedGradingSchemesFeatureEnabled={false}
-        archivedGradingSchemesEnabled={false}
-      />
-    )
-
-    const percentageRadioInput = screen.queryByLabelText<HTMLInputElement>('Percentage')
-    expect(percentageRadioInput).not.toBeInTheDocument()
-
-    const pointsRadioInput = screen.queryByLabelText<HTMLInputElement>('Points')
-    expect(pointsRadioInput).not.toBeInTheDocument()
-  })
-=======
->>>>>>> 0cb031ce
 })