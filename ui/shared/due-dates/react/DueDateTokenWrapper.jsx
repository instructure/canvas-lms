--- conflicted
+++ resolved
@@ -101,10 +101,6 @@
     try {
       this.setState({currentlyTyping: false})
     } catch (error) {
-<<<<<<< HEAD
-       
-=======
->>>>>>> 51db239a
       console.error('tried to set state in unmounted DueDateTokenWrapper', error)
     }
     if (
