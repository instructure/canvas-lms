/*
 * Copyright (C) 2015 - present Instructure, Inc.
 *
 * This file is part of Canvas.
 *
 * Canvas is free software: you can redistribute it and/or modify it under
 * the terms of the GNU Affero General Public License as published by the Free
 * Software Foundation, version 3 of the License.
 *
 * Canvas is distributed in the hope that it will be useful, but WITHOUT ANY
 * WARRANTY; without even the implied warranty of MERCHANTABILITY or FITNESS FOR
 * A PARTICULAR PURPOSE. See the GNU Affero General Public License for more
 * details.
 *
 * You should have received a copy of the GNU Affero General Public License along
 * with this program. If not, see <http://www.gnu.org/licenses/>.
 */

import _ from 'underscore'
import React from 'react'
import PropTypes from 'prop-types'
import DueDateTokenWrapper from './DueDateTokenWrapper'
import DueDateCalendars from './DueDateCalendars'
import DueDateRemoveRowLink from './DueDateRemoveRowLink'
import {useScope as useI18nScope} from '@canvas/i18n'

const I18n = useI18nScope('DueDateRow')

class DueDateRow extends React.Component {
  static propTypes = {
    overrides: PropTypes.array.isRequired,
    rowKey: PropTypes.string.isRequired,
    dates: PropTypes.object.isRequired,
    students: PropTypes.object.isRequired,
    sections: PropTypes.object.isRequired,
    groups: PropTypes.object.isRequired,
    validDropdownOptions: PropTypes.array.isRequired,
    handleDelete: PropTypes.func.isRequired,
    handleTokenAdd: PropTypes.func.isRequired,
    handleTokenRemove: PropTypes.func.isRequired,
    defaultSectionNamer: PropTypes.func.isRequired,
    replaceDate: PropTypes.func.isRequired,
    canDelete: PropTypes.bool.isRequired,
    currentlySearching: PropTypes.bool.isRequired,
    allStudentsFetched: PropTypes.bool.isRequired,
    inputsDisabled: PropTypes.bool.isRequired,
    defaultDueTime: PropTypes.string,
<<<<<<< HEAD
=======
    dueDatesReadonly: PropTypes.bool.isRequired,
    availabilityDatesReadonly: PropTypes.bool.isRequired,
>>>>>>> 16101d78
  }

  // --------------------
  // Tokenizing Overrides
  // --------------------

  // this component takes overrides & returns a list of tokens:
  // 1 adhoc override => 1 token per student
  // 1 section override => 1 token for the section
  // 1 group override => 1 token for the group

  tokenizedOverrides = () => {
    const {sectionOverrides, groupOverrides, adhocOverrides, noopOverrides} = _.groupBy(
      this.props.overrides,
      ov => {
        if (ov.get('course_section_id')) {
          return 'sectionOverrides'
        } else if (ov.get('group_id')) {
          return 'groupOverrides'
        } else if (ov.get('noop_id')) {
          return 'noopOverrides'
        } else {
          return 'adhocOverrides'
        }
      }
    )

    return _.union(
      this.tokenizedSections(sectionOverrides),
      this.tokenizedGroups(groupOverrides),
      this.tokenizedAdhoc(adhocOverrides),
      this.tokenizedNoop(noopOverrides)
    )
  }

  tokenizedSections = sectionOverrides => {
    sectionOverrides = sectionOverrides || []
    return _.map(sectionOverrides, (override, index) => ({
      id: `section-key-${index}`,
      type: 'section',
      course_section_id: override.get('course_section_id'),
      name: this.nameForCourseSection(override.get('course_section_id')),
    }))
  }

  tokenizedGroups = groupOverrides => {
    groupOverrides = groupOverrides || []
    return _.map(groupOverrides, (override, index) => ({
      id: `group-key-${index}`,
      type: 'group',
      group_id: override.get('group_id'),
      name: this.nameForGroup(override.get('group_id')),
    }))
  }

  tokenizedAdhoc = adhocOverrides => {
    adhocOverrides = adhocOverrides || []
    return _.reduce(
      adhocOverrides,
      (overrideTokens, ov) => {
        const tokensForStudents = _.map(ov.get('student_ids'), this.tokenFromStudentId.bind(this))
        return overrideTokens.concat(tokensForStudents)
      },
      []
    )
  }

  tokenizedNoop = noopOverrides => {
    noopOverrides = noopOverrides || []
    return _.map(noopOverrides, (override, index) => ({
      id: `noop-key-${index}`,
      noop_id: override.get('noop_id'),
      name: override.get('title'),
    }))
  }

  tokenFromStudentId = (studentId, index) => ({
    id: `student-key-${index}`,
    type: 'student',
    student_id: studentId,
    name: this.nameForStudentToken(studentId),
  })

  nameForCourseSection = sectionId => {
    const defaultName = this.props.defaultSectionNamer(sectionId)
    if (defaultName) return defaultName

    return this.nameOrLoading(this.props.sections, sectionId)
  }

  nameForGroup = groupId => this.nameOrLoading(this.props.groups, groupId)

  nameForStudentToken = studentId => this.nameOrLoading(this.props.students, studentId)

  nameOrLoading = (collection, id) => {
    const item = collection[id]
    if (item) {
      const name = item.displayName || item.name
      return item.pronouns ? `${name} (${item.pronouns})` : name
    } else {
      return I18n.t('Loading...')
    }
  }

  // -------------------
  //      Rendering
  // -------------------

  removeLinkIfNeeded = () => {
    if (this.props.canDelete && !this.props.inputsDisabled) {
      return <DueDateRemoveRowLink handleClick={this.props.handleDelete} />
    }
  }

  renderClosedGradingPeriodNotification = () => {
    if (this.props.inputsDisabled) {
      return <span>{I18n.t('Due date falls in a closed Grading Period')}</span>
    }
  }

  render() {
    return (
      <div
        className="Container__DueDateRow-item"
        role="region"
        aria-label={I18n.t('Due Date Set')}
        data-row-key={this.props.rowKey}
      >
        {this.removeLinkIfNeeded()}
        <DueDateTokenWrapper
          tokens={this.tokenizedOverrides()}
          disabled={this.props.inputsDisabled}
          handleTokenAdd={this.props.handleTokenAdd}
          handleTokenRemove={this.props.handleTokenRemove}
          potentialOptions={this.props.validDropdownOptions}
          rowKey={this.props.rowKey}
          defaultSectionNamer={this.props.defaultSectionNamer}
          currentlySearching={this.props.currentlySearching}
          allStudentsFetched={this.props.allStudentsFetched}
        />

        <DueDateCalendars
          dates={this.props.dates}
          disabled={this.props.inputsDisabled}
          rowKey={this.props.rowKey}
          overrides={this.props.overrides}
          replaceDate={this.props.replaceDate}
          sections={this.props.sections}
          dueDatesReadonly={this.props.dueDatesReadonly}
          availabilityDatesReadonly={this.props.availabilityDatesReadonly}
          defaultDueTime={this.props.defaultDueTime}
        />
        {this.renderClosedGradingPeriodNotification()}
      </div>
    )
  }
}

export default DueDateRow<|MERGE_RESOLUTION|>--- conflicted
+++ resolved
@@ -45,11 +45,8 @@
     allStudentsFetched: PropTypes.bool.isRequired,
     inputsDisabled: PropTypes.bool.isRequired,
     defaultDueTime: PropTypes.string,
-<<<<<<< HEAD
-=======
     dueDatesReadonly: PropTypes.bool.isRequired,
     availabilityDatesReadonly: PropTypes.bool.isRequired,
->>>>>>> 16101d78
   }
 
   // --------------------
