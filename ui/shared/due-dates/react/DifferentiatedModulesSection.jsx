/*
 * Copyright (C) 2024 - present Instructure, Inc.
 *
 * This file is part of Canvas.
 *
 * Canvas is free software: you can redistribute it and/or modify it under
 * the terms of the GNU Affero General Public License as published by the Free
 * Software Foundation, version 3 of the License.
 *
 * Canvas is distributed in the hope that it will be useful, but WITHOUT ANY
 * WARRANTY; without even the implied warranty of MERCHANTABILITY or FITNESS FOR
 * A PARTICULAR PURPOSE. See the GNU Affero General Public License for more
 * details.
 *
 * You should have received a copy of the GNU Affero General Public License along
 * with this program. If not, see <http://www.gnu.org/licenses/>.
 */

import React, {useState, useRef, useEffect, useMemo, useCallback} from 'react'
import {Link} from '@instructure/ui-link'
import {View} from '@instructure/ui-view'
import {Checkbox} from '@instructure/ui-checkbox'
import {useScope as useI18nScope} from '@canvas/i18n'
import ItemAssignToTray, {
  getEveryoneOption,
} from '@canvas/context-modules/differentiated-modules/react/Item/ItemAssignToTray'
import {IconEditLine} from '@instructure/ui-icons'
import _ from 'underscore'
import {forEach, map} from 'lodash'
import CardActions from '../util/differentiatedModulesCardActions'
import {string, func, array, number, oneOfType, bool} from 'prop-types'
import {
  sortedRowKeys,
  getAllOverridesFromCards,
  datesFromOverride,
  areCardsEqual,
  resetOverrides,
  cloneObject,
  getParsedOverrides,
  resetStagedCards,
  removeOverriddenAssignees,
  processModuleOverrides,
} from '../util/differentiatedModulesUtil'
import {uid} from '@instructure/uid'
import {Pill} from '@instructure/ui-pill'

const I18n = useI18nScope('DueDateOverrideView')

const DifferentiatedModulesSection = ({
  onSync,
  assignmentName,
  assignmentId,
  type,
  pointsPossible,
  overrides,
  defaultSectionId,
  importantDates,
  onTrayOpen,
  onTrayClose,
}) => {
  const [open, setOpen] = useState(false)
  // stagedCards are the itemAssignToCards that will be saved when the assignment is saved
  const [stagedCards, setStagedCards] = useState([])
  // stagedOverrides represent individual overrides to a student/section/group/etc that will be submitted.
  const [stagedOverrides, setStagedOverrides] = useState(null)
  // preSavedOverrides are the state of the overrides as they are displayed and edited in the tray. Canceling the tray
  // Will causes these to reset to the last stagedOverrides
  const [preSavedOverrides, setPreSavedOverrides] = useState(null)
  // The initial state of the overrides, used to determine if there are pending changes
  const [initialState, setInitialState] = useState(null)
  // set every time the user clicks apply to the overrides
  const [checkPoint, setCheckPoint] = useState(null)
  const [showPendingChangesPill, setShowPendingChangesPill] = useState(false)
  const [disabledOptionIds, setDisabledOptionIds] = useState([])
  const [stagedImportantDates, setStagedImportantDates] = useState(importantDates)
  const linkRef = useRef()

  useEffect(() => {
    overrides.forEach(override => {
      override.stagedOverrideId = uid()
    })
    setStagedOverrides(overrides)
  }, [overrides])

  useEffect(() => {
    if (stagedOverrides === null) return
    const parsedOverrides = getParsedOverrides(stagedOverrides, stagedCards)
<<<<<<< HEAD

    setStagedCards(parsedOverrides)
    if(initialState === null){
      const state = cloneObject(parsedOverrides);
=======
    const uniqueOverrides = removeOverriddenAssignees(overrides, parsedOverrides)
    setStagedCards(uniqueOverrides)
    if (initialState === null) {
      const state = cloneObject(uniqueOverrides)
>>>>>>> 2017494a
      // initialState is set only 1 time to check if the overrides have pending changes
      setInitialState(state)
      // checkPoint is set every time the user applies changes to the overrides
      setCheckPoint(state)
    }
    if (preSavedOverrides === null) {
      setPreSavedOverrides(cloneObject(overrides))
    }
    // eslint-disable-next-line react-hooks/exhaustive-deps
  }, [stagedOverrides])

  const cards = useMemo(() => {
    const selectedOptionIds = []
    const everyoneOptionKey = getEveryoneOption(stagedCards?.length > 1).id
<<<<<<< HEAD
    const cards = map(sortedRowKeys(stagedCards), cardId => {
      let defaultOptions = []
      const row = stagedCards[cardId]
      const rowOverrides = row.overrides || []
      const dates = row.dates || {}
      rowOverrides.forEach(override => {
        if (override?.attributes?.noop_id === "1") {
          defaultOptions.push('mastery_paths')
          selectedOptionIds.push(...defaultOptions)
        } else if (override?.attributes?.course_section_id === defaultSectionId) {
          row.index = 0
=======
    const mappedCards = map(sortedRowKeys(stagedCards), cardId => {
      const defaultOptions = []
      const card = stagedCards[cardId]
      const cardOverrides = card.overrides || []
      const dates = card.dates || {}
      cardOverrides.forEach(override => {
        if (override?.noop_id === '1') {
          defaultOptions.push('mastery_paths')
          selectedOptionIds.push(...defaultOptions)
        } else if (override?.course_section_id === defaultSectionId) {
          card.index = 0
>>>>>>> 2017494a
          defaultOptions.push(everyoneOptionKey)
          selectedOptionIds.push(...defaultOptions)
        } else {
          const studentOverrides =
            override?.student_ids?.map(studentId => `student-${studentId}`) ?? []
          defaultOptions.push(...studentOverrides)
          if (override?.course_section_id) {
            defaultOptions.push(`section-${override?.course_section_id}`)
          }
          selectedOptionIds.push(...defaultOptions)
        }
      })
      const uniqueIds = [...new Set(defaultOptions)]
      const preSavedCard = initialState[cardId]
      const isPersisted = areCardsEqual(preSavedCard, card)
      return {
        key: cardId,
        isValid: uniqueIds.length > 0,
        highlightCard: !isPersisted,
        hasAssignees: uniqueIds.length > 0,
        due_at: dates.due_at,
        unlock_at: dates.unlock_at,
        lock_at: dates.lock_at,
        selectedAssigneeIds: uniqueIds,
        defaultOptions: uniqueIds,
        overrideId: card.id,
        index: card.index,
        contextModuleId: cardOverrides[0]?.context_module_id,
        contextModuleName: cardOverrides[0]?.context_module_name,
      }
    })
    setDisabledOptionIds(selectedOptionIds)
    const sortedCards = mappedCards.sort((cardA, cardB) => cardA.index - cardB.index)

    return sortedCards
    // eslint-disable-next-line react-hooks/exhaustive-deps
  }, [stagedCards])

  const handleOpen = useCallback(() => {
    setOpen(true)
    onTrayOpen?.()
  }, [onTrayOpen])

<<<<<<< HEAD
  useEffect(()=>{
    if(!open && ![undefined, null].includes(initialState)){
      const hasChanges = cards.some(({highlightCard}) => highlightCard) || cards.length < Object.entries(initialState).length
=======
  useEffect(() => {
    if (!open && ![undefined, null].includes(initialState)) {
      const hasChanges =
        cards.some(({highlightCard}) => highlightCard) ||
        cards.length < Object.entries(initialState).length
>>>>>>> 2017494a
      setShowPendingChangesPill(hasChanges)
    }
    // eslint-disable-next-line react-hooks/exhaustive-deps
  }, [cards, open])

  const handleClose = useCallback(() => {
    setOpen(false)
    onTrayClose?.()
  }, [onTrayClose])

  const handleDismiss = () => {
    handleClose()
    // revert changes in the overrides of the page
    resetOverrides(overrides, preSavedOverrides)
    // revert changes in the tray cards
<<<<<<< HEAD
    const preSaved = stagedOverrides.filter(o => preSavedOverrides.find(({assignment_override}) => o.attributes.stagedOverrideId === assignment_override.stagedOverrideId))
    const defaultState = getParsedOverrides(preSaved, checkPoint)
    const checkPointOverrides = getAllOverrides(defaultState).filter(
      row => row.attributes.course_section_id || row.attributes.student_ids || row.attributes.noop_id
=======
    const preSaved = stagedOverrides.filter(o =>
      preSavedOverrides.find(override => o.stagedOverrideId === override.stagedOverrideId)
>>>>>>> 2017494a
    )
    const defaultState = getParsedOverrides(preSaved, checkPoint)
    const checkPointOverrides = getAllOverridesFromCards(defaultState).filter(
      card => card.course_section_id || card.student_ids || card.noop_id
    )
    setStagedOverrides(checkPointOverrides)
    const newStagedCards = resetStagedCards(stagedCards, checkPoint, defaultState)
    setStagedCards(newStagedCards)
    linkRef.current.focus()
  }

<<<<<<< HEAD
  const generateCard = (cardId, newOverrides, rowDates) => {
    const newRow = TokenActions.handleTokenAdd({}, newOverrides, cardId, rowDates)[0]
    delete newRow.attributes.student_ids
    newRow.draft = true
    newRow.index = stagedOverrides.length + 1
    const oldOverrides = getAllOverrides(stagedCards).filter(
      row => row.attributes.course_section_id || row.attributes.student_ids || row.attributes.noop_id
=======
  const generateCard = cardId => {
    const newCard = CardActions.handleAssigneeAdd({}, [], cardId, {})[0]
    delete newCard.student_ids
    newCard.draft = true
    newCard.index = stagedOverrides.length + 1
    const oldOverrides = getAllOverridesFromCards(stagedCards).filter(
      card => card.course_section_id || card.student_ids || card.noop_id
>>>>>>> 2017494a
    )
    const newStageOverrides = [...oldOverrides, newCard]
    setStagedOverrides(newStageOverrides)
  }

  const handleCardRemove = cardId => {
    const newStagedCards = {...stagedCards}
    delete newStagedCards[cardId]
    setStagedCards(newStagedCards)
  }

  const updateCard = (cardId, newOverrides, cardDates) => {
    const tmp = {}
    const dates = cardDates || datesFromOverride(newOverrides[0])
    const currentIndex = stagedCards[cardId]?.index
    tmp[cardId] = {overrides: newOverrides, dates, index: currentIndex}

    const newCards = _.extend({...stagedCards}, tmp)
    setStagedCards(newCards)
  }

  const addOverride = () => {
    const cardsCount = stagedOverrides.length + 1
    generateCard(cardsCount)
  }

  const handleChange = (cardId, newAssignee, deletedAssignees) => {
    // Cards without assignees are emty objects
    // ui/shared/context-modules/differentiated-modules/react/Item/ItemAssignToTray.tsx
    if (Object.keys(newAssignee).length > 0) {
      handleAssigneeAddition(cardId, newAssignee)
    }
    if (deletedAssignees.length > 0) {
      forEach(deletedAssignees, deleted => {
        handleAssigneeDeletion(cardId, deleted)
      })
    }
  }

  const handleDatesUpdate = (cardId, dateType, newDate) => {
    const card = {...stagedCards[cardId]}
    const oldOverrides = card.overrides
    const oldDates = card.dates
    const date = newDate === '' ? null : newDate

    const newOverrides = oldOverrides.map(override => {
      return {
        ...override,
        [dateType]: date,
      }
    })

    const tmp = {}
    tmp[dateType] = date
    const newDates = _.extend(oldDates, tmp)

    updateCard(cardId, newOverrides, newDates)
  }

  const handleAssigneeAddition = (cardId, newToken) => {
    const targetedItemCard = stagedCards[cardId]
    // returns all new overrides
    const newOverridesForCard = CardActions.handleAssigneeAdd(
      newToken,
      targetedItemCard?.overrides ?? {},
      cardId,
      targetedItemCard.dates
    )
    // The last override is the new one
    let newOverride = {...newOverridesForCard[newOverridesForCard.length - 1]}
    // handleTokenAdd can either return an object or a backbone model. We convert it here
    newOverride = cloneObject(newOverride.attributes || newOverride || {})
    newOverride.stagedOverrideId = uid()

    // add the newOverride to the statedOverrides. then remove duplicates
    const uniqueOverrides = Object.values(
      [newOverride, ...stagedOverrides].reduce((uniqueMap, override) => {
        uniqueMap[override.stagedOverrideId] = override
        return uniqueMap
      }, {})
    )
<<<<<<< HEAD
    const newOverride = newOverridesForRow[newOverridesForRow.length - 1]
    newOverride.set('stagedOverrideId', uid())
    const uniqueOverrides = [...new Set([...stagedOverrides, newOverride])]
=======
>>>>>>> 2017494a

    setStagedOverrides(uniqueOverrides)
  }

  const handleAssigneeDeletion = (cardId, tokenToRemove) => {
    const targetedItemCard = stagedCards[cardId]
    // These are unique overrides that are not associated with the card currently being edited
    const nonTargetedOverrides = getAllOverridesFromCards(stagedCards).filter(
      override => override.rowKey !== cardId
    )

    const targetedItemCardOverrides = targetedItemCard?.overrides ?? {}
    // Remote the override
    let remainingCardOverrides = CardActions.handleAssigneeRemove(
      tokenToRemove,
      targetedItemCardOverrides
    )

    if (remainingCardOverrides.length === 0) {
      const existingOverrideData = targetedItemCardOverrides[0]

      // Delete all properties that are related to assignees
      delete existingOverrideData.student_ids
      delete existingOverrideData.students
      delete existingOverrideData.course_section_id
      delete existingOverrideData.group_id
      delete existingOverrideData.noop_id
      remainingCardOverrides = [existingOverrideData]
    }

    // add the newOverride to the statedOverrides. then remove duplicates
    const uniqueOverrides = Object.values(
      [...remainingCardOverrides, ...nonTargetedOverrides].reduce((uniqueMap, override) => {
        uniqueMap[override.stagedOverrideId] = override
        return uniqueMap
      }, {})
    )

    setStagedOverrides(uniqueOverrides)
  }

  const handleSave = () => {
<<<<<<< HEAD
    const newOverrides = getAllOverrides(stagedCards).filter(
      row => row.attributes.course_section_id || row.attributes.student_ids || row.attributes.noop_id
=======
    const newOverrides = getAllOverridesFromCards(stagedCards).filter(
      card => card.course_section_id || card.student_ids || card.noop_id
>>>>>>> 2017494a
    )

    const withoutModuleOverrides = processModuleOverrides(newOverrides, checkPoint)
    resetOverrides(newOverrides, withoutModuleOverrides)

    setStagedOverrides(newOverrides)
    setPreSavedOverrides(cloneObject(newOverrides))
    setCheckPoint(cloneObject(stagedCards))
    onSync(newOverrides, stagedImportantDates)
    handleClose(false)
  }

  const handleImportantDatesChange = event => {
    const newImportantDatesValue = event.target.checked
    onSync(undefined, newImportantDatesValue)
    setStagedImportantDates(newImportantDatesValue)
  }

  const importantDatesCheckbox = () => {
    if (ENV.K5_SUBJECT_COURSE || ENV.K5_HOMEROOM_COURSE) {
      const disabled = !preSavedOverrides?.some(override => override.due_at)
      const checked = !disabled && stagedImportantDates
      return (
        <div id="important-dates">
          <Checkbox
            label={I18n.t('Mark as important date and show on homeroom sidebar')}
            name="important_dates"
            data-testid="important_dates"
            size="small"
            value={checked ? 1 : 0}
            checked={checked}
            onChange={handleImportantDatesChange}
            disabled={disabled}
            inline={true}
          />
        </div>
      )
    }
  }

  return (
    <>
      <View display="flex">
        <View as="div" margin="medium none" width="25px">
          <IconEditLine size="x-small" color="primary" />
        </View>
        <Link
          margin="medium none"
          data-testid="manage-assign-to"
          isWithinText={false}
          ref={ref => (linkRef.current = ref)}
          onClick={() => (open ? handleClose() : handleOpen())}
        >
          <View as="div">
            {I18n.t('Manage Assign To')}
            {showPendingChangesPill && (
              <Pill data-testid="pending_changes_pill" color="info" margin="auto small">
                {I18n.t('Pending Changes')}
              </Pill>
            )}
          </View>
        </Link>
      </View>
      {type === 'assignment' && importantDatesCheckbox()}
      <ItemAssignToTray
        open={open}
        onClose={handleClose}
        onDismiss={handleDismiss}
        courseId={ENV.COURSE_ID}
        itemName={assignmentName}
        itemType={type}
        iconType={type}
        itemContentId={assignmentId}
        pointsPossible={pointsPossible}
        useApplyButton={true}
        locale={ENV.LOCALE || 'en'}
        timezone={ENV.TIMEZONE || 'UTC'}
        defaultCards={cards}
        defaultSectionId={defaultSectionId}
        defaultDisabledOptionIds={disabledOptionIds}
        onSave={handleSave}
        onAddCard={addOverride}
        onAssigneesChange={handleChange}
        onDatesChange={handleDatesUpdate}
        onCardRemove={handleCardRemove}
      />
    </>
  )
}

DifferentiatedModulesSection.propTypes = {
  onSync: func.isRequired,
  assignmentName: string.isRequired,
  assignmentId: string,
  type: string.isRequired,
  pointsPossible: oneOfType([number, string]),
  overrides: array.isRequired,
  defaultSectionId: oneOfType([number, string]),
  importantDates: bool,
  onTrayOpen: func,
  onTrayClose: func,
}
export default DifferentiatedModulesSection<|MERGE_RESOLUTION|>--- conflicted
+++ resolved
@@ -85,17 +85,10 @@
   useEffect(() => {
     if (stagedOverrides === null) return
     const parsedOverrides = getParsedOverrides(stagedOverrides, stagedCards)
-<<<<<<< HEAD
-
-    setStagedCards(parsedOverrides)
-    if(initialState === null){
-      const state = cloneObject(parsedOverrides);
-=======
     const uniqueOverrides = removeOverriddenAssignees(overrides, parsedOverrides)
     setStagedCards(uniqueOverrides)
     if (initialState === null) {
       const state = cloneObject(uniqueOverrides)
->>>>>>> 2017494a
       // initialState is set only 1 time to check if the overrides have pending changes
       setInitialState(state)
       // checkPoint is set every time the user applies changes to the overrides
@@ -110,19 +103,6 @@
   const cards = useMemo(() => {
     const selectedOptionIds = []
     const everyoneOptionKey = getEveryoneOption(stagedCards?.length > 1).id
-<<<<<<< HEAD
-    const cards = map(sortedRowKeys(stagedCards), cardId => {
-      let defaultOptions = []
-      const row = stagedCards[cardId]
-      const rowOverrides = row.overrides || []
-      const dates = row.dates || {}
-      rowOverrides.forEach(override => {
-        if (override?.attributes?.noop_id === "1") {
-          defaultOptions.push('mastery_paths')
-          selectedOptionIds.push(...defaultOptions)
-        } else if (override?.attributes?.course_section_id === defaultSectionId) {
-          row.index = 0
-=======
     const mappedCards = map(sortedRowKeys(stagedCards), cardId => {
       const defaultOptions = []
       const card = stagedCards[cardId]
@@ -134,7 +114,6 @@
           selectedOptionIds.push(...defaultOptions)
         } else if (override?.course_section_id === defaultSectionId) {
           card.index = 0
->>>>>>> 2017494a
           defaultOptions.push(everyoneOptionKey)
           selectedOptionIds.push(...defaultOptions)
         } else {
@@ -178,17 +157,11 @@
     onTrayOpen?.()
   }, [onTrayOpen])
 
-<<<<<<< HEAD
-  useEffect(()=>{
-    if(!open && ![undefined, null].includes(initialState)){
-      const hasChanges = cards.some(({highlightCard}) => highlightCard) || cards.length < Object.entries(initialState).length
-=======
   useEffect(() => {
     if (!open && ![undefined, null].includes(initialState)) {
       const hasChanges =
         cards.some(({highlightCard}) => highlightCard) ||
         cards.length < Object.entries(initialState).length
->>>>>>> 2017494a
       setShowPendingChangesPill(hasChanges)
     }
     // eslint-disable-next-line react-hooks/exhaustive-deps
@@ -204,15 +177,8 @@
     // revert changes in the overrides of the page
     resetOverrides(overrides, preSavedOverrides)
     // revert changes in the tray cards
-<<<<<<< HEAD
-    const preSaved = stagedOverrides.filter(o => preSavedOverrides.find(({assignment_override}) => o.attributes.stagedOverrideId === assignment_override.stagedOverrideId))
-    const defaultState = getParsedOverrides(preSaved, checkPoint)
-    const checkPointOverrides = getAllOverrides(defaultState).filter(
-      row => row.attributes.course_section_id || row.attributes.student_ids || row.attributes.noop_id
-=======
     const preSaved = stagedOverrides.filter(o =>
       preSavedOverrides.find(override => o.stagedOverrideId === override.stagedOverrideId)
->>>>>>> 2017494a
     )
     const defaultState = getParsedOverrides(preSaved, checkPoint)
     const checkPointOverrides = getAllOverridesFromCards(defaultState).filter(
@@ -224,15 +190,6 @@
     linkRef.current.focus()
   }
 
-<<<<<<< HEAD
-  const generateCard = (cardId, newOverrides, rowDates) => {
-    const newRow = TokenActions.handleTokenAdd({}, newOverrides, cardId, rowDates)[0]
-    delete newRow.attributes.student_ids
-    newRow.draft = true
-    newRow.index = stagedOverrides.length + 1
-    const oldOverrides = getAllOverrides(stagedCards).filter(
-      row => row.attributes.course_section_id || row.attributes.student_ids || row.attributes.noop_id
-=======
   const generateCard = cardId => {
     const newCard = CardActions.handleAssigneeAdd({}, [], cardId, {})[0]
     delete newCard.student_ids
@@ -240,7 +197,6 @@
     newCard.index = stagedOverrides.length + 1
     const oldOverrides = getAllOverridesFromCards(stagedCards).filter(
       card => card.course_section_id || card.student_ids || card.noop_id
->>>>>>> 2017494a
     )
     const newStageOverrides = [...oldOverrides, newCard]
     setStagedOverrides(newStageOverrides)
@@ -322,12 +278,6 @@
         return uniqueMap
       }, {})
     )
-<<<<<<< HEAD
-    const newOverride = newOverridesForRow[newOverridesForRow.length - 1]
-    newOverride.set('stagedOverrideId', uid())
-    const uniqueOverrides = [...new Set([...stagedOverrides, newOverride])]
-=======
->>>>>>> 2017494a
 
     setStagedOverrides(uniqueOverrides)
   }
@@ -370,13 +320,8 @@
   }
 
   const handleSave = () => {
-<<<<<<< HEAD
-    const newOverrides = getAllOverrides(stagedCards).filter(
-      row => row.attributes.course_section_id || row.attributes.student_ids || row.attributes.noop_id
-=======
     const newOverrides = getAllOverridesFromCards(stagedCards).filter(
       card => card.course_section_id || card.student_ids || card.noop_id
->>>>>>> 2017494a
     )
 
     const withoutModuleOverrides = processModuleOverrides(newOverrides, checkPoint)
