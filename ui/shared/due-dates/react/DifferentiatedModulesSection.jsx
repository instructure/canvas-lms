--- conflicted
+++ resolved
@@ -62,10 +62,7 @@
   onTrayClose,
   supportDueDates = true,
   isCheckpointed,
-<<<<<<< HEAD
-=======
   postToSIS = false,
->>>>>>> fb326791
 }) => {
   const [open, setOpen] = useState(false)
   // stagedCards are the itemAssignToCards that will be saved when the assignment is saved
@@ -85,16 +82,6 @@
   const [hasModuleOverrides, setHasModuleOverrides] = useState(false)
   const [moduleAssignees, setModuleAssignees] = useState([])
   const linkRef = useRef()
-<<<<<<< HEAD
-  const dateValidator = useRef(
-    new DateValidator({
-      date_range: {...ENV.VALID_DATE_RANGE},
-      hasGradingPeriods: ENV.HAS_GRADING_PERIODS,
-      gradingPeriods: GradingPeriodsAPI.deserializePeriods(ENV.active_grading_periods),
-      userIsAdmin: ENV.current_user_is_admin,
-      postToSIS: ENV.POST_TO_SIS && ENV.DUE_DATE_REQUIRED_FOR_ACCOUNT,
-    })
-=======
   const dateValidator = useMemo(
     () =>
       new DateValidator({
@@ -105,7 +92,6 @@
         postToSIS,
       }),
     [postToSIS]
->>>>>>> fb326791
   )
 
   const shouldRenderImportantDates = useMemo(
@@ -214,11 +200,7 @@
         unlock_at: dates.unlock_at,
         lock_at: dates.lock_at,
       }
-<<<<<<< HEAD
-      const dateErrors = dateValidator.current.validateDatetimes(data)
-=======
       const dateErrors = dateValidator.validateDatetimes(data)
->>>>>>> fb326791
       return {
         key: cardId,
         isValid: uniqueIds.length > 0 && Object.keys(dateErrors).length === 0,
@@ -227,10 +209,7 @@
         due_at: dates.due_at,
         unlock_at: dates.unlock_at,
         reply_to_topic_due_at: dates.reply_to_topic_due_at,
-<<<<<<< HEAD
-=======
         required_replies_due_at: dates.required_replies_due_at,
->>>>>>> fb326791
         lock_at: dates.lock_at,
         selectedAssigneeIds: uniqueIds,
         defaultOptions: uniqueIds,
@@ -575,10 +554,7 @@
         onCardRemove={handleCardRemove}
         removeDueDateInput={!supportDueDates}
         isCheckpointed={isCheckpointed}
-<<<<<<< HEAD
-=======
         postToSIS={postToSIS}
->>>>>>> fb326791
       />
     </>
   )
@@ -598,10 +574,7 @@
   onTrayClose: func,
   supportDueDates: bool,
   isCheckpointed: bool,
-<<<<<<< HEAD
-=======
   postToSIS: bool,
->>>>>>> fb326791
 }
 
 export default DifferentiatedModulesSection