/*
 * Copyright (C) 2024 - present Instructure, Inc.
 *
 * This file is part of Canvas.
 *
 * Canvas is free software: you can redistribute it and/or modify it under
 * the terms of the GNU Affero General Public License as published by the Free
 * Software Foundation, version 3 of the License.
 *
 * Canvas is distributed in the hope that it will be useful, but WITHOUT ANY
 * WARRANTY; without even the implied warranty of MERCHANTABILITY or FITNESS FOR
 * A PARTICULAR PURPOSE. See the GNU Affero General Public License for more
 * details.
 *
 * You should have received a copy of the GNU Affero General Public License along
 * with this program. If not, see <http://www.gnu.org/licenses/>.
 */

import React, {useState, useRef, useEffect, useMemo, useCallback} from 'react'
import {Link} from '@instructure/ui-link'
import {View} from '@instructure/ui-view'
import {Checkbox} from '@instructure/ui-checkbox'
import {useScope as useI18nScope} from '@canvas/i18n'
import ItemAssignToTray, {
  getEveryoneOption,
} from '@canvas/context-modules/differentiated-modules/react/Item/ItemAssignToTray'
import {IconEditLine} from '@instructure/ui-icons'
import _ from 'underscore'
import {forEach, map} from 'lodash'
import CardActions from '../util/differentiatedModulesCardActions'
import {string, func, array, number, oneOfType, bool} from 'prop-types'
import {
  sortedRowKeys,
  getAllOverridesFromCards,
  datesFromOverride,
  areCardsEqual,
  resetOverrides,
  cloneObject,
  getParsedOverrides,
  resetStagedCards,
  removeOverriddenAssignees,
  processModuleOverrides,
} from '../util/differentiatedModulesUtil'
import {uid} from '@instructure/uid'
import {Pill} from '@instructure/ui-pill'

const I18n = useI18nScope('DueDateOverrideView')

const DifferentiatedModulesSection = ({
  onSync,
  assignmentName,
  assignmentId,
  type,
  pointsPossible,
  overrides,
  defaultSectionId,
  importantDates,
  onTrayOpen,
  onTrayClose,
}) => {
  const [open, setOpen] = useState(false)
  // stagedCards are the itemAssignToCards that will be saved when the assignment is saved
  const [stagedCards, setStagedCards] = useState([])
  // stagedOverrides represent individual overrides to a student/section/group/etc that will be submitted.
  const [stagedOverrides, setStagedOverrides] = useState(null)
  // preSavedOverrides are the state of the overrides as they are displayed and edited in the tray. Canceling the tray
  // Will causes these to reset to the last stagedOverrides
  const [preSavedOverrides, setPreSavedOverrides] = useState(null)
  // The initial state of the overrides, used to determine if there are pending changes
  const [initialState, setInitialState] = useState(null)
  // set every time the user clicks apply to the overrides
  const [checkPoint, setCheckPoint] = useState(null)
  const [showPendingChangesPill, setShowPendingChangesPill] = useState(false)
  const [disabledOptionIds, setDisabledOptionIds] = useState([])
  const [stagedImportantDates, setStagedImportantDates] = useState(importantDates)
  const linkRef = useRef()

  useEffect(() => {
<<<<<<< HEAD
    overrides.forEach(override => {
      override.stagedOverrideId = uid()
    })
    setStagedOverrides(overrides)
=======
    const updatedOverrides = overrides.map(override => {
      if (!override.stagedOverrideId) {
        return {
          ...override,
          stagedOverrideId: uid(),
        }
      }
      return override
    })
    setStagedOverrides(updatedOverrides)
>>>>>>> 5aaae7d3
  }, [overrides])

  useEffect(() => {
    if (stagedOverrides === null) return
    const parsedOverrides = getParsedOverrides(stagedOverrides, stagedCards)
    const uniqueOverrides = removeOverriddenAssignees(overrides, parsedOverrides)
    setStagedCards(uniqueOverrides)
    if (initialState === null) {
      const state = cloneObject(uniqueOverrides)
      // initialState is set only 1 time to check if the overrides have pending changes
      setInitialState(state)
      // checkPoint is set every time the user applies changes to the overrides
      setCheckPoint(state)
    }
    if (preSavedOverrides === null) {
<<<<<<< HEAD
      setPreSavedOverrides(cloneObject(overrides))
=======
      setPreSavedOverrides(cloneObject(stagedOverrides))
>>>>>>> 5aaae7d3
    }
    // eslint-disable-next-line react-hooks/exhaustive-deps
  }, [stagedOverrides])

  const cards = useMemo(() => {
    const selectedOptionIds = []
    const everyoneOptionKey = getEveryoneOption(stagedCards?.length > 1).id
    const mappedCards = map(sortedRowKeys(stagedCards), cardId => {
      const defaultOptions = []
      const card = stagedCards[cardId]
      const cardOverrides = card.overrides || []
      const dates = card.dates || {}
      cardOverrides.forEach(override => {
        if (override?.noop_id === '1') {
          defaultOptions.push('mastery_paths')
          selectedOptionIds.push(...defaultOptions)
        } else if (override?.course_section_id === defaultSectionId) {
          card.index = 0
          defaultOptions.push(everyoneOptionKey)
          selectedOptionIds.push(...defaultOptions)
        } else {
          const studentOverrides =
            override?.student_ids?.map(studentId => `student-${studentId}`) ?? []
          defaultOptions.push(...studentOverrides)
          if (override?.course_section_id) {
            defaultOptions.push(`section-${override?.course_section_id}`)
          }
          selectedOptionIds.push(...defaultOptions)
        }
      })
      const uniqueIds = [...new Set(defaultOptions)]
      const preSavedCard = initialState[cardId]
      const isPersisted = areCardsEqual(preSavedCard, card)
      return {
        key: cardId,
        isValid: uniqueIds.length > 0,
        highlightCard: !isPersisted,
        hasAssignees: uniqueIds.length > 0,
        due_at: dates.due_at,
        unlock_at: dates.unlock_at,
        lock_at: dates.lock_at,
        selectedAssigneeIds: uniqueIds,
        defaultOptions: uniqueIds,
        overrideId: card.id,
        index: card.index,
        contextModuleId: cardOverrides[0]?.context_module_id,
        contextModuleName: cardOverrides[0]?.context_module_name,
      }
    })
    setDisabledOptionIds(selectedOptionIds)
    const sortedCards = mappedCards.sort((cardA, cardB) => cardA.index - cardB.index)

    return sortedCards
    // eslint-disable-next-line react-hooks/exhaustive-deps
  }, [stagedCards])

  const handleOpen = useCallback(() => {
    setOpen(true)
    onTrayOpen?.()
  }, [onTrayOpen])

  useEffect(() => {
    if (!open && ![undefined, null].includes(initialState)) {
      const hasChanges =
        cards.some(({highlightCard}) => highlightCard) ||
        cards.length < Object.entries(initialState).length
      setShowPendingChangesPill(hasChanges)
    }
    // eslint-disable-next-line react-hooks/exhaustive-deps
  }, [cards, open])

  const handleClose = useCallback(() => {
    setOpen(false)
    onTrayClose?.()
  }, [onTrayClose])

  const handleDismiss = () => {
    handleClose()
    // revert changes in the overrides of the page
    resetOverrides(overrides, preSavedOverrides)
    // revert changes in the tray cards
    const preSaved = stagedOverrides.filter(o =>
      preSavedOverrides.find(override => o.stagedOverrideId === override.stagedOverrideId)
    )
    const defaultState = getParsedOverrides(preSaved, checkPoint)
    const checkPointOverrides = getAllOverridesFromCards(defaultState).filter(
      card => card.course_section_id || card.student_ids || card.noop_id
    )
    setStagedOverrides(checkPointOverrides)
    const newStagedCards = resetStagedCards(stagedCards, checkPoint, defaultState)
    setStagedCards(newStagedCards)
    linkRef.current.focus()
  }

  const generateCard = cardId => {
    const newCard = CardActions.handleAssigneeAdd({}, [], cardId, {})[0]
    delete newCard.student_ids
    newCard.draft = true
    newCard.index = stagedOverrides.length + 1
    const oldOverrides = getAllOverridesFromCards(stagedCards).filter(
      card => card.course_section_id || card.student_ids || card.noop_id
    )
    const newStageOverrides = [...oldOverrides, newCard]
    setStagedOverrides(newStageOverrides)
  }

  const handleCardRemove = cardId => {
    const newStagedCards = {...stagedCards}
    delete newStagedCards[cardId]
    setStagedCards(newStagedCards)
  }

  const updateCard = (cardId, newOverrides, cardDates) => {
    const tmp = {}
    const dates = cardDates || datesFromOverride(newOverrides[0])
    const currentIndex = stagedCards[cardId]?.index
    tmp[cardId] = {overrides: newOverrides, dates, index: currentIndex}

    const newCards = _.extend({...stagedCards}, tmp)
    setStagedCards(newCards)
  }

  const addOverride = () => {
    const cardsCount = stagedOverrides.length + 1
    generateCard(cardsCount)
  }

  const handleChange = (cardId, newAssignee, deletedAssignees) => {
    // Cards without assignees are emty objects
    // ui/shared/context-modules/differentiated-modules/react/Item/ItemAssignToTray.tsx
    if (Object.keys(newAssignee).length > 0) {
      handleAssigneeAddition(cardId, newAssignee)
    }
    if (deletedAssignees.length > 0) {
      forEach(deletedAssignees, deleted => {
        handleAssigneeDeletion(cardId, deleted)
      })
    }
  }

  const handleDatesUpdate = (cardId, dateType, newDate) => {
    const card = {...stagedCards[cardId]}
<<<<<<< HEAD
    const oldOverrides = card.overrides
=======
    const oldOverrides = card.overrides || []
>>>>>>> 5aaae7d3
    const oldDates = card.dates
    const date = newDate === '' ? null : newDate

    const newOverrides = oldOverrides.map(override => {
      return {
        ...override,
        [dateType]: date,
      }
    })

    const tmp = {}
    tmp[dateType] = date
    const newDates = _.extend(oldDates, tmp)

    updateCard(cardId, newOverrides, newDates)
  }

<<<<<<< HEAD
  const handleAssigneeAddition = (cardId, newToken) => {
    const targetedItemCard = stagedCards[cardId]
    // returns all new overrides
    const newOverridesForCard = CardActions.handleAssigneeAdd(
      newToken,
      targetedItemCard?.overrides ?? {},
      cardId,
      targetedItemCard.dates
    )
    // The last override is the new one
    let newOverride = {...newOverridesForCard[newOverridesForCard.length - 1]}
    // handleTokenAdd can either return an object or a backbone model. We convert it here
    newOverride = cloneObject(newOverride.attributes || newOverride || {})
    newOverride.stagedOverrideId = uid()

    // add the newOverride to the statedOverrides. then remove duplicates
    const uniqueOverrides = Object.values(
      [newOverride, ...stagedOverrides].reduce((uniqueMap, override) => {
        uniqueMap[override.stagedOverrideId] = override
        return uniqueMap
      }, {})
    )
=======
  const handleAssigneeAddition = (cardId, newAssignee) => {
    const targetedItemCard = stagedCards[cardId]
    // returns all new overrides
    const newOverridesForCard = CardActions.handleAssigneeAdd(
      newAssignee,
      targetedItemCard?.overrides ?? {},
      cardId,
      targetedItemCard.dates
    )
    // The last override is the new one
    let newOverride = {...newOverridesForCard[newOverridesForCard.length - 1]}
    // handleTokenAdd can either return an object or a backbone model. We convert it here
>>>>>>> 5aaae7d3

    newOverride = cloneObject(newOverride.attributes || newOverride || {})
    newOverride.stagedOverrideId = newOverride.stagedOverrideId
      ? newOverride.stagedOverrideId
      : uid()

    // Create a copy of the stagedOverrides array
    const updatedOverrides = [...stagedOverrides]

    // Check if stagedOverrides contains an object with the same stagedOverrideId
    const existingOverrideIndex = updatedOverrides.findIndex(
      override => override.stagedOverrideId === newOverride.stagedOverrideId
    )

    if (existingOverrideIndex !== -1) {
      // If it contains an object with the same stagedOverrideId, replace it with the new override
      updatedOverrides[existingOverrideIndex] = newOverride
    } else {
      // If it does not contain an object with the same stagedOverrideId, add the new override to the stagedOverrides
      updatedOverrides.push(newOverride)
    }

    setStagedOverrides(updatedOverrides)
  }

  const handleAssigneeDeletion = (cardId, tokenToRemove) => {
    const targetedItemCard = stagedCards[cardId]
    // These are unique overrides that are not associated with the card currently being edited
    const nonTargetedOverrides = getAllOverridesFromCards(stagedCards).filter(
      override => override.rowKey !== cardId
    )

    const targetedItemCardOverrides = targetedItemCard?.overrides ?? {}
    // Remote the override
    let remainingCardOverrides = CardActions.handleAssigneeRemove(
      tokenToRemove,
      targetedItemCardOverrides
    )

    if (remainingCardOverrides.length === 0) {
      const existingOverrideData = targetedItemCardOverrides[0]

      // Delete all properties that are related to assignees
      delete existingOverrideData.student_ids
      delete existingOverrideData.students
      delete existingOverrideData.course_section_id
      delete existingOverrideData.group_id
      delete existingOverrideData.noop_id
      remainingCardOverrides = [existingOverrideData]
    }

    // add the newOverride to the statedOverrides. then remove duplicates
    const uniqueOverrides = Object.values(
      [...remainingCardOverrides, ...nonTargetedOverrides].reduce((uniqueMap, override) => {
        uniqueMap[override.stagedOverrideId] = override
        return uniqueMap
      }, {})
    )

    setStagedOverrides(uniqueOverrides)
  }

  const handleSave = () => {
    const newOverrides = getAllOverridesFromCards(stagedCards).filter(
      card => card.course_section_id || card.student_ids || card.noop_id
    )

    const withoutModuleOverrides = processModuleOverrides(newOverrides, checkPoint)
    resetOverrides(newOverrides, withoutModuleOverrides)

    setStagedOverrides(newOverrides)
    setPreSavedOverrides(cloneObject(newOverrides))
    setCheckPoint(cloneObject(stagedCards))
    onSync(newOverrides, stagedImportantDates)
    handleClose(false)
  }

  const handleImportantDatesChange = event => {
    const newImportantDatesValue = event.target.checked
    onSync(undefined, newImportantDatesValue)
    setStagedImportantDates(newImportantDatesValue)
  }

  const importantDatesCheckbox = () => {
    if (ENV.K5_SUBJECT_COURSE || ENV.K5_HOMEROOM_COURSE) {
      const disabled = !preSavedOverrides?.some(override => override.due_at)
      const checked = !disabled && stagedImportantDates
      return (
        <div id="important-dates">
          <Checkbox
            label={I18n.t('Mark as important date and show on homeroom sidebar')}
            name="important_dates"
            data-testid="important_dates"
            size="small"
            value={checked ? 1 : 0}
            checked={checked}
            onChange={handleImportantDatesChange}
            disabled={disabled}
            inline={true}
          />
        </div>
      )
    }
  }

  return (
    <>
      <View display="flex">
        <View as="div" margin="medium none" width="25px">
          <IconEditLine size="x-small" color="primary" />
        </View>
        <Link
          margin="medium none"
          data-testid="manage-assign-to"
          isWithinText={false}
          ref={ref => (linkRef.current = ref)}
          onClick={() => (open ? handleClose() : handleOpen())}
        >
          <View as="div">
            {I18n.t('Manage Assign To')}
            {showPendingChangesPill && (
              <Pill data-testid="pending_changes_pill" color="info" margin="auto small">
                {I18n.t('Pending Changes')}
              </Pill>
            )}
          </View>
        </Link>
      </View>
      {type === 'assignment' && importantDatesCheckbox()}
      <ItemAssignToTray
        open={open}
        onClose={handleClose}
        onDismiss={handleDismiss}
        courseId={ENV.COURSE_ID}
        itemName={assignmentName}
        itemType={type}
        iconType={type}
        itemContentId={assignmentId}
        pointsPossible={pointsPossible}
        useApplyButton={true}
        locale={ENV.LOCALE || 'en'}
        timezone={ENV.TIMEZONE || 'UTC'}
        defaultCards={cards}
        defaultSectionId={defaultSectionId}
        defaultDisabledOptionIds={disabledOptionIds}
        onSave={handleSave}
        onAddCard={addOverride}
        onAssigneesChange={handleChange}
        onDatesChange={handleDatesUpdate}
        onCardRemove={handleCardRemove}
      />
    </>
  )
}

DifferentiatedModulesSection.propTypes = {
  onSync: func.isRequired,
  assignmentName: string.isRequired,
  assignmentId: string,
  type: string.isRequired,
  pointsPossible: oneOfType([number, string]),
  overrides: array.isRequired,
  defaultSectionId: oneOfType([number, string]),
  importantDates: bool,
  onTrayOpen: func,
  onTrayClose: func,
}
export default DifferentiatedModulesSection<|MERGE_RESOLUTION|>--- conflicted
+++ resolved
@@ -76,12 +76,6 @@
   const linkRef = useRef()
 
   useEffect(() => {
-<<<<<<< HEAD
-    overrides.forEach(override => {
-      override.stagedOverrideId = uid()
-    })
-    setStagedOverrides(overrides)
-=======
     const updatedOverrides = overrides.map(override => {
       if (!override.stagedOverrideId) {
         return {
@@ -92,7 +86,6 @@
       return override
     })
     setStagedOverrides(updatedOverrides)
->>>>>>> 5aaae7d3
   }, [overrides])
 
   useEffect(() => {
@@ -108,11 +101,7 @@
       setCheckPoint(state)
     }
     if (preSavedOverrides === null) {
-<<<<<<< HEAD
-      setPreSavedOverrides(cloneObject(overrides))
-=======
       setPreSavedOverrides(cloneObject(stagedOverrides))
->>>>>>> 5aaae7d3
     }
     // eslint-disable-next-line react-hooks/exhaustive-deps
   }, [stagedOverrides])
@@ -255,11 +244,7 @@
 
   const handleDatesUpdate = (cardId, dateType, newDate) => {
     const card = {...stagedCards[cardId]}
-<<<<<<< HEAD
-    const oldOverrides = card.overrides
-=======
     const oldOverrides = card.overrides || []
->>>>>>> 5aaae7d3
     const oldDates = card.dates
     const date = newDate === '' ? null : newDate
 
@@ -277,30 +262,6 @@
     updateCard(cardId, newOverrides, newDates)
   }
 
-<<<<<<< HEAD
-  const handleAssigneeAddition = (cardId, newToken) => {
-    const targetedItemCard = stagedCards[cardId]
-    // returns all new overrides
-    const newOverridesForCard = CardActions.handleAssigneeAdd(
-      newToken,
-      targetedItemCard?.overrides ?? {},
-      cardId,
-      targetedItemCard.dates
-    )
-    // The last override is the new one
-    let newOverride = {...newOverridesForCard[newOverridesForCard.length - 1]}
-    // handleTokenAdd can either return an object or a backbone model. We convert it here
-    newOverride = cloneObject(newOverride.attributes || newOverride || {})
-    newOverride.stagedOverrideId = uid()
-
-    // add the newOverride to the statedOverrides. then remove duplicates
-    const uniqueOverrides = Object.values(
-      [newOverride, ...stagedOverrides].reduce((uniqueMap, override) => {
-        uniqueMap[override.stagedOverrideId] = override
-        return uniqueMap
-      }, {})
-    )
-=======
   const handleAssigneeAddition = (cardId, newAssignee) => {
     const targetedItemCard = stagedCards[cardId]
     // returns all new overrides
@@ -313,7 +274,6 @@
     // The last override is the new one
     let newOverride = {...newOverridesForCard[newOverridesForCard.length - 1]}
     // handleTokenAdd can either return an object or a backbone model. We convert it here
->>>>>>> 5aaae7d3
 
     newOverride = cloneObject(newOverride.attributes || newOverride || {})
     newOverride.stagedOverrideId = newOverride.stagedOverrideId
