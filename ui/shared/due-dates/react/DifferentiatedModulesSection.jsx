--- conflicted
+++ resolved
@@ -61,10 +61,7 @@
   onTrayOpen,
   onTrayClose,
   supportDueDates = true,
-<<<<<<< HEAD
-=======
   isCheckpointed,
->>>>>>> 19b70d1c
 }) => {
   const [open, setOpen] = useState(false)
   // stagedCards are the itemAssignToCards that will be saved when the assignment is saved
@@ -543,10 +540,7 @@
         onDatesChange={handleDatesUpdate}
         onCardRemove={handleCardRemove}
         removeDueDateInput={!supportDueDates}
-<<<<<<< HEAD
-=======
         isCheckpointed={isCheckpointed}
->>>>>>> 19b70d1c
       />
     </>
   )
@@ -565,10 +559,7 @@
   onTrayOpen: func,
   onTrayClose: func,
   supportDueDates: bool,
-<<<<<<< HEAD
-=======
   isCheckpointed: bool,
->>>>>>> 19b70d1c
 }
 
 export default DifferentiatedModulesSection