/*
 * Copyright (C) 2024 - present Instructure, Inc.
 *
 * This file is part of Canvas.
 *
 * Canvas is free software: you can redistribute it and/or modify it under
 * the terms of the GNU Affero General Public License as published by the Free
 * Software Foundation, version 3 of the License.
 *
 * Canvas is distributed in the hope that it will be useful, but WITHOUT ANY
 * WARRANTY; without even the implied warranty of MERCHANTABILITY or FITNESS FOR
 * A PARTICULAR PURPOSE. See the GNU Affero General Public License for more
 * details.
 *
 * You should have received a copy of the GNU Affero General Public License along
 * with this program. If not, see <http://www.gnu.org/licenses/>.
 */

import React, {useState, useRef, useEffect, useMemo, useCallback} from 'react'
import {Link} from '@instructure/ui-link'
import {View} from '@instructure/ui-view'
import {Checkbox} from '@instructure/ui-checkbox'
import {useScope as useI18nScope} from '@canvas/i18n'
import ItemAssignToTray, {
  getEveryoneOption,
} from '@canvas/context-modules/differentiated-modules/react/Item/ItemAssignToTray'
import {IconEditLine} from '@instructure/ui-icons'
import _ from 'underscore'
import {forEach, map} from 'lodash'
import CardActions from '../util/differentiatedModulesCardActions'
import {string, func, array, number, oneOfType, bool} from 'prop-types'
import {
  sortedRowKeys,
  getAllOverridesFromCards,
  datesFromOverride,
  areCardsEqual,
  resetOverrides,
  cloneObject,
  getParsedOverrides,
  resetStagedCards,
  removeOverriddenAssignees,
  processModuleOverrides,
} from '../util/differentiatedModulesUtil'
import {uid} from '@instructure/uid'
import {Pill} from '@instructure/ui-pill'

const I18n = useI18nScope('DueDateOverrideView')

const DifferentiatedModulesSection = ({
  onSync,
  getAssignmentName,
  assignmentId,
  getGroupCategoryId,
  type,
  getPointsPossible,
  overrides,
  defaultSectionId,
  importantDates,
  onTrayOpen,
  onTrayClose,
}) => {
  const [open, setOpen] = useState(false)
  // stagedCards are the itemAssignToCards that will be saved when the assignment is saved
  const [stagedCards, setStagedCards] = useState([])
  // stagedOverrides represent individual overrides to a student/section/group/etc that will be submitted.
  const [stagedOverrides, setStagedOverrides] = useState(null)
  // preSavedOverrides are the state of the overrides as they are displayed and edited in the tray. Canceling the tray
  // Will causes these to reset to the last stagedOverrides
  const [preSavedOverrides, setPreSavedOverrides] = useState(null)
  // The initial state of the overrides, used to determine if there are pending changes
  const [initialState, setInitialState] = useState(null)
  // set every time the user clicks apply to the overrides
  const [checkPoint, setCheckPoint] = useState(null)
  const [showPendingChangesPill, setShowPendingChangesPill] = useState(false)
  const [disabledOptionIds, setDisabledOptionIds] = useState([])
  const [stagedImportantDates, setStagedImportantDates] = useState(importantDates)
  const [hasModuleOverrides, setHasModuleOverrides] = useState(false)
<<<<<<< HEAD
=======
  const [moduleAssignees, setModuleAssignees] = useState([])
>>>>>>> f6b60bb3
  const linkRef = useRef()

  const formData = useMemo(() => ({
    assignmentName: getAssignmentName(),
    pointsPossible: getPointsPossible(),
    groupCategoryId: getGroupCategoryId?.()
  }), [open]);

  useEffect(() => {
    const updatedOverrides = overrides.map(override => {
      if (!override.stagedOverrideId) {
        return {
          ...override,
          stagedOverrideId: uid(),
        }
      }
      return override
    })
    setStagedOverrides(updatedOverrides)
  }, [overrides])

  useEffect(() => {
    if (stagedOverrides === null) return
    const parsedOverrides = getParsedOverrides(stagedOverrides, stagedCards, formData.groupCategoryId)
    const uniqueOverrides = removeOverriddenAssignees(overrides, parsedOverrides)
    setStagedCards(uniqueOverrides)
    if (initialState === null) {
      const state = cloneObject(uniqueOverrides)
      // initialState is set only 1 time to check if the overrides have pending changes
      setInitialState(state)
<<<<<<< HEAD
      // hasModuleOverrides also is only set once since this value never changes
      setHasModuleOverrides(overrides.some(card => card.context_module_id))
=======
      // hasModuleOverrides and module assignees are only set once since they don't change
      setHasModuleOverrides(overrides.some(card => card.context_module_id))
      const allModuleAssignees = overrides
        .filter(override => override.context_module_id)
        ?.map(moduleOverride => {
          if (moduleOverride.course_section_id) {
            return `section-${moduleOverride.course_section_id}`
          }
          if (moduleOverride.student_ids) {
            return moduleOverride.student_ids.map(id => `student-${id}`)
          }
        })
        .flat()
      setModuleAssignees(allModuleAssignees)
>>>>>>> f6b60bb3
      // checkPoint is set every time the user applies changes to the overrides
      setCheckPoint(state)
    }
    if (preSavedOverrides === null) {
      setPreSavedOverrides(cloneObject(stagedOverrides))
    }
    // eslint-disable-next-line react-hooks/exhaustive-deps
  }, [stagedOverrides, formData.groupCategoryId])

  const cards = useMemo(() => {
    const selectedOptionIds = []
    const everyoneOptionKey = getEveryoneOption(stagedCards?.length > 1).id
    const mappedCards = map(sortedRowKeys(stagedCards), cardId => {
      const defaultOptions = []
      const card = stagedCards[cardId]
      const cardOverrides = card.overrides || []
      const dates = card.dates || {}
      cardOverrides.forEach(override => {
        if (override?.noop_id === '1') {
          defaultOptions.push('mastery_paths')
          selectedOptionIds.push(...defaultOptions)
        } else if (override?.course_section_id === defaultSectionId) {
          card.index = 0
          defaultOptions.push(everyoneOptionKey)
          selectedOptionIds.push(...defaultOptions)
        } else if (override?.course_id) {
          defaultOptions.push(everyoneOptionKey)
          selectedOptionIds.push(...defaultOptions)
        } else {
          const studentOverrides =
            override?.student_ids?.map(studentId => `student-${studentId}`) ?? []
          defaultOptions.push(...studentOverrides)
          if (override?.course_section_id) {
            defaultOptions.push(`section-${override?.course_section_id}`)
          }
          if (override?.group_id) {
            defaultOptions.push(`group-${override?.group_id}`)
          }
          selectedOptionIds.push(...defaultOptions)
        }
      })
      const uniqueIds = [...new Set(defaultOptions)]
      const preSavedCard = initialState[cardId]
      const isPersisted = areCardsEqual(preSavedCard, card)
      return {
        key: cardId,
        isValid: uniqueIds.length > 0,
        highlightCard: !isPersisted,
        hasAssignees: uniqueIds.length > 0,
        due_at: dates.due_at,
        unlock_at: dates.unlock_at,
        lock_at: dates.lock_at,
        selectedAssigneeIds: uniqueIds,
        defaultOptions: uniqueIds,
        overrideId: card.id,
        index: card.index,
        contextModuleId: cardOverrides[0]?.context_module_id,
        contextModuleName: cardOverrides[0]?.context_module_name,
      }
    })
    setDisabledOptionIds(selectedOptionIds)
    const sortedCards = mappedCards.sort((cardA, cardB) => cardA.index - cardB.index)

    return sortedCards
    // eslint-disable-next-line react-hooks/exhaustive-deps
  }, [stagedCards])

  const handleOpen = useCallback(() => {
    setOpen(true)
    onTrayOpen?.()
  }, [onTrayOpen])

  useEffect(() => {
    if (!open && ![undefined, null].includes(initialState)) {
      const hasChanges =
        cards.some(({highlightCard}) => highlightCard) ||
        cards.length < Object.entries(initialState).length
      setShowPendingChangesPill(hasChanges)
    }
    // eslint-disable-next-line react-hooks/exhaustive-deps
  }, [cards, open])

  const handleClose = useCallback(() => {
    setOpen(false)
    onTrayClose?.()
  }, [onTrayClose])

  const handleDismiss = () => {
    handleClose()
    // revert changes in the overrides of the page
    resetOverrides(overrides, preSavedOverrides)
    // revert changes in the tray cards
    const preSaved = stagedOverrides.filter(o =>
      preSavedOverrides.find(override => o.stagedOverrideId === override.stagedOverrideId)
    )
    const defaultState = getParsedOverrides(preSaved, checkPoint)
    const checkPointOverrides = getAllOverridesFromCards(defaultState).filter(
<<<<<<< HEAD
      card => card.course_section_id || card.student_ids || card.noop_id || card.course_id
=======
      card => card.course_section_id || card.student_ids || card.noop_id || card.course_id || card.group_id
>>>>>>> f6b60bb3
    )
    setStagedOverrides(checkPointOverrides)
    const newStagedCards = resetStagedCards(stagedCards, checkPoint, defaultState)
    setStagedCards(newStagedCards)
    linkRef.current.focus()
  }

  const generateCard = cardId => {
    const newCard = CardActions.handleAssigneeAdd({}, [], cardId, {})[0]
    delete newCard.student_ids
    newCard.draft = true
    newCard.index = stagedOverrides.length + 1
    const oldOverrides = getAllOverridesFromCards(stagedCards).filter(
<<<<<<< HEAD
      card => card.course_section_id || card.student_ids || card.noop_id || card.course_id
=======
      card => card.course_section_id || card.student_ids || card.noop_id || card.course_id || card.group_id
>>>>>>> f6b60bb3
    )
    const newStageOverrides = [...oldOverrides, newCard]
    setStagedOverrides(newStageOverrides)
  }

  const handleCardRemove = cardId => {
    const newStagedCards = {...stagedCards}
    delete newStagedCards[cardId]
    setStagedCards(newStagedCards)
  }

  const updateCard = (cardId, newOverrides, cardDates) => {
    const tmp = {}
    const dates = cardDates || datesFromOverride(newOverrides[0])
    const currentIndex = stagedCards[cardId]?.index
    tmp[cardId] = {overrides: newOverrides, dates, index: currentIndex}

    const newCards = _.extend({...stagedCards}, tmp)
    setStagedCards(newCards)
  }

  const addOverride = () => {
    const cardsCount = stagedOverrides.length + 1
    generateCard(cardsCount)
  }

  const handleChange = (cardId, newAssignee, deletedAssignees) => {
    // Cards without assignees are emty objects
    // ui/shared/context-modules/differentiated-modules/react/Item/ItemAssignToTray.tsx
    if (Object.keys(newAssignee).length > 0) {
      handleAssigneeAddition(cardId, newAssignee)
    }
    if (deletedAssignees.length > 0) {
      forEach(deletedAssignees, deleted => {
        handleAssigneeDeletion(cardId, deleted)
      })
    }
  }

  const handleDatesUpdate = (cardId, dateType, newDate) => {
    const card = {...stagedCards[cardId]}
    const oldOverrides = card.overrides || []
    const oldDates = card.dates
    const date = newDate === '' ? null : newDate

    const newOverrides = oldOverrides.map(override => {
      return {
        ...override,
        [dateType]: date,
      }
    })

    const tmp = {}
    tmp[dateType] = date
    const newDates = _.extend(oldDates, tmp)

    updateCard(cardId, newOverrides, newDates)
  }

  const handleAssigneeAddition = (cardId, newAssignee) => {
    const targetedItemCard = stagedCards[cardId]
    // returns all new overrides
    const newOverridesForCard = CardActions.handleAssigneeAdd(
      newAssignee,
      targetedItemCard?.overrides ?? {},
      cardId,
      targetedItemCard.dates
    )
    // The last override is the new one
    let newOverride = {...newOverridesForCard[newOverridesForCard.length - 1]}
    // handleTokenAdd can either return an object or a backbone model. We convert it here

    newOverride = cloneObject(newOverride.attributes || newOverride || {})
    newOverride.stagedOverrideId = newOverride.stagedOverrideId
      ? newOverride.stagedOverrideId
      : uid()

    // Create a copy of the stagedOverrides array
    const updatedOverrides = [...stagedOverrides]

    // Check if stagedOverrides contains an object with the same stagedOverrideId
    const existingOverrideIndex = updatedOverrides.findIndex(
      override => override.stagedOverrideId === newOverride.stagedOverrideId
    )

    if (existingOverrideIndex !== -1) {
      // If it contains an object with the same stagedOverrideId, replace it with the new override
      updatedOverrides[existingOverrideIndex] = newOverride
    } else {
      // If it does not contain an object with the same stagedOverrideId, add the new override to the stagedOverrides
      updatedOverrides.push(newOverride)
    }

    setStagedOverrides(updatedOverrides)
  }

  const handleAssigneeDeletion = (cardId, tokenToRemove) => {
    const targetedItemCard = stagedCards[cardId]
    // These are unique overrides that are not associated with the card currently being edited
    const nonTargetedOverrides = getAllOverridesFromCards(stagedCards).filter(
      override => override.rowKey !== cardId
    )

    const targetedItemCardOverrides = targetedItemCard?.overrides ?? {}
    // Remote the override
    let remainingCardOverrides = CardActions.handleAssigneeRemove(
      tokenToRemove,
      targetedItemCardOverrides
    )

    if (remainingCardOverrides.length === 0) {
      const existingOverrideData = targetedItemCardOverrides[0]

      // Delete all properties that are related to assignees
      delete existingOverrideData.student_ids
      delete existingOverrideData.students
      delete existingOverrideData.course_section_id
      delete existingOverrideData.group_id
      delete existingOverrideData.noop_id
      delete existingOverrideData.course_id
      remainingCardOverrides = [existingOverrideData]
    }

    // add the newOverride to the statedOverrides. then remove duplicates
    const uniqueOverrides = Object.values(
      [...remainingCardOverrides, ...nonTargetedOverrides].reduce((uniqueMap, override) => {
        uniqueMap[override.stagedOverrideId] = override
        return uniqueMap
      }, {})
    )

    setStagedOverrides(uniqueOverrides)
  }

  const handleSave = () => {
    const newOverrides = getAllOverridesFromCards(stagedCards).filter(
<<<<<<< HEAD
      card => card.course_section_id || card.student_ids || card.noop_id || card.course_id
=======
      card => card.course_section_id || card.student_ids || card.noop_id || card.course_id || card.group_id
>>>>>>> f6b60bb3
    )

    const deletedModuleAssignees = moduleAssignees.filter(
      assignee => !disabledOptionIds.includes(assignee)
    )

    if (deletedModuleAssignees.length > 0) {
      const studentIds = deletedModuleAssignees
        .filter(assignee => assignee.includes('student'))
        ?.map(id => id.split('-')[1])
      if (studentIds.length > 0) {
        newOverrides.push({
          id: undefined,
          student_ids: studentIds,
          unassign_item: true,
        })
      }
      const sectionIds = deletedModuleAssignees
        .filter(assignee => assignee.includes('section'))
        ?.map(id => id.split('-')[1])
      sectionIds.forEach(section => {
        newOverrides.push({
          id: undefined,
          course_section_id: section,
          unassign_item: true,
        })
      })
    }

    const withoutModuleOverrides = processModuleOverrides(newOverrides, checkPoint)
    resetOverrides(newOverrides, withoutModuleOverrides)

    setStagedOverrides(newOverrides)
    setPreSavedOverrides(cloneObject(newOverrides))
    setCheckPoint(cloneObject(stagedCards))
    onSync(newOverrides, stagedImportantDates)
    handleClose(false)
  }

  const handleImportantDatesChange = event => {
    const newImportantDatesValue = event.target.checked
    onSync(undefined, newImportantDatesValue)
    setStagedImportantDates(newImportantDatesValue)
  }

  const importantDatesCheckbox = () => {
    if (ENV.K5_SUBJECT_COURSE || ENV.K5_HOMEROOM_COURSE) {
      const disabled = !preSavedOverrides?.some(override => override.due_at)
      const checked = !disabled && stagedImportantDates
      return (
        <div id="important-dates">
          <Checkbox
            label={I18n.t('Mark as important date and show on homeroom sidebar')}
            name="important_dates"
            data-testid="important_dates"
            size="small"
            value={checked ? 1 : 0}
            checked={checked}
            onChange={handleImportantDatesChange}
            disabled={disabled}
            inline={true}
          />
        </div>
      )
    }
  }

  return (
    <>
      <View display="flex">
        <View as="div" margin="medium none" width="25px">
          <IconEditLine size="x-small" color="primary" />
        </View>
        <Link
          margin="medium none"
          data-testid="manage-assign-to"
          isWithinText={false}
          ref={ref => (linkRef.current = ref)}
          onClick={() => (open ? handleClose() : handleOpen())}
        >
          <View as="div">
            {I18n.t('Manage Assign To')}
            {showPendingChangesPill && (
              <Pill data-testid="pending_changes_pill" color="info" margin="auto small">
                {I18n.t('Pending Changes')}
              </Pill>
            )}
          </View>
        </Link>
      </View>
      {(type === 'assignment' || type === 'discussion') && importantDatesCheckbox()}
      <ItemAssignToTray
        open={open}
        onClose={handleClose}
        onDismiss={handleDismiss}
        courseId={ENV.COURSE_ID}
        itemName={formData.assignmentName}
        itemType={type}
        iconType={type}
        itemContentId={assignmentId}
        initHasModuleOverrides={hasModuleOverrides}
<<<<<<< HEAD
        pointsPossible={pointsPossible}
=======
        pointsPossible={formData.pointsPossible}
        defaultGroupCategoryId={formData.groupCategoryId}
>>>>>>> f6b60bb3
        useApplyButton={true}
        locale={ENV.LOCALE || 'en'}
        timezone={ENV.TIMEZONE || 'UTC'}
        defaultCards={cards}
        defaultSectionId={defaultSectionId}
        defaultDisabledOptionIds={disabledOptionIds}
        onSave={handleSave}
        onAddCard={addOverride}
        onAssigneesChange={handleChange}
        onDatesChange={handleDatesUpdate}
        onCardRemove={handleCardRemove}
      />
    </>
  )
}

DifferentiatedModulesSection.propTypes = {
  onSync: func.isRequired,
  getAssignmentName: func.isRequired,
  assignmentId: string,
  type: string.isRequired,
  getPointsPossible: func.isRequired,
  overrides: array.isRequired,
  defaultSectionId: oneOfType([number, string]),
  importantDates: bool,
  getGroupCategoryId: func,
  onTrayOpen: func,
  onTrayClose: func,
}
export default DifferentiatedModulesSection<|MERGE_RESOLUTION|>--- conflicted
+++ resolved
@@ -75,10 +75,7 @@
   const [disabledOptionIds, setDisabledOptionIds] = useState([])
   const [stagedImportantDates, setStagedImportantDates] = useState(importantDates)
   const [hasModuleOverrides, setHasModuleOverrides] = useState(false)
-<<<<<<< HEAD
-=======
   const [moduleAssignees, setModuleAssignees] = useState([])
->>>>>>> f6b60bb3
   const linkRef = useRef()
 
   const formData = useMemo(() => ({
@@ -109,10 +106,6 @@
       const state = cloneObject(uniqueOverrides)
       // initialState is set only 1 time to check if the overrides have pending changes
       setInitialState(state)
-<<<<<<< HEAD
-      // hasModuleOverrides also is only set once since this value never changes
-      setHasModuleOverrides(overrides.some(card => card.context_module_id))
-=======
       // hasModuleOverrides and module assignees are only set once since they don't change
       setHasModuleOverrides(overrides.some(card => card.context_module_id))
       const allModuleAssignees = overrides
@@ -127,7 +120,6 @@
         })
         .flat()
       setModuleAssignees(allModuleAssignees)
->>>>>>> f6b60bb3
       // checkPoint is set every time the user applies changes to the overrides
       setCheckPoint(state)
     }
@@ -225,11 +217,7 @@
     )
     const defaultState = getParsedOverrides(preSaved, checkPoint)
     const checkPointOverrides = getAllOverridesFromCards(defaultState).filter(
-<<<<<<< HEAD
-      card => card.course_section_id || card.student_ids || card.noop_id || card.course_id
-=======
       card => card.course_section_id || card.student_ids || card.noop_id || card.course_id || card.group_id
->>>>>>> f6b60bb3
     )
     setStagedOverrides(checkPointOverrides)
     const newStagedCards = resetStagedCards(stagedCards, checkPoint, defaultState)
@@ -243,11 +231,7 @@
     newCard.draft = true
     newCard.index = stagedOverrides.length + 1
     const oldOverrides = getAllOverridesFromCards(stagedCards).filter(
-<<<<<<< HEAD
-      card => card.course_section_id || card.student_ids || card.noop_id || card.course_id
-=======
       card => card.course_section_id || card.student_ids || card.noop_id || card.course_id || card.group_id
->>>>>>> f6b60bb3
     )
     const newStageOverrides = [...oldOverrides, newCard]
     setStagedOverrides(newStageOverrides)
@@ -384,11 +368,7 @@
 
   const handleSave = () => {
     const newOverrides = getAllOverridesFromCards(stagedCards).filter(
-<<<<<<< HEAD
-      card => card.course_section_id || card.student_ids || card.noop_id || card.course_id
-=======
       card => card.course_section_id || card.student_ids || card.noop_id || card.course_id || card.group_id
->>>>>>> f6b60bb3
     )
 
     const deletedModuleAssignees = moduleAssignees.filter(
@@ -490,12 +470,8 @@
         iconType={type}
         itemContentId={assignmentId}
         initHasModuleOverrides={hasModuleOverrides}
-<<<<<<< HEAD
-        pointsPossible={pointsPossible}
-=======
         pointsPossible={formData.pointsPossible}
         defaultGroupCategoryId={formData.groupCategoryId}
->>>>>>> f6b60bb3
         useApplyButton={true}
         locale={ENV.LOCALE || 'en'}
         timezone={ENV.TIMEZONE || 'UTC'}
