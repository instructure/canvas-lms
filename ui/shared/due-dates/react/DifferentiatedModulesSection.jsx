/*
 * Copyright (C) 2024 - present Instructure, Inc.
 *
 * This file is part of Canvas.
 *
 * Canvas is free software: you can redistribute it and/or modify it under
 * the terms of the GNU Affero General Public License as published by the Free
 * Software Foundation, version 3 of the License.
 *
 * Canvas is distributed in the hope that it will be useful, but WITHOUT ANY
 * WARRANTY; without even the implied warranty of MERCHANTABILITY or FITNESS FOR
 * A PARTICULAR PURPOSE. See the GNU Affero General Public License for more
 * details.
 *
 * You should have received a copy of the GNU Affero General Public License along
 * with this program. If not, see <http://www.gnu.org/licenses/>.
 */

import React, {useState, useRef, useEffect, useMemo, useCallback} from 'react'
import {Link} from '@instructure/ui-link'
import {View} from '@instructure/ui-view'
import {Checkbox} from '@instructure/ui-checkbox'
import {useScope as useI18nScope} from '@canvas/i18n'
import ItemAssignToTray, {
  getEveryoneOption,
} from '@canvas/context-modules/differentiated-modules/react/Item/ItemAssignToTray'
import {IconEditLine} from '@instructure/ui-icons'
import _ from 'underscore'
import {forEach, map} from 'lodash'
import CardActions from '../util/differentiatedModulesCardActions'
import {string, func, array, number, oneOfType, bool} from 'prop-types'
import {
  sortedRowKeys,
  getAllOverridesFromCards,
  datesFromOverride,
  areCardsEqual,
  resetOverrides,
  cloneObject,
  getParsedOverrides,
  resetStagedCards,
  removeOverriddenAssignees,
  processModuleOverrides,
} from '../util/differentiatedModulesUtil'
import {uid} from '@instructure/uid'
import {Pill} from '@instructure/ui-pill'
import DateValidator from '@canvas/grading/DateValidator'
import GradingPeriodsAPI from '@canvas/grading/jquery/gradingPeriodsApi'

const I18n = useI18nScope('DueDateOverrideView')

const DifferentiatedModulesSection = ({
  onSync,
  getAssignmentName,
  assignmentId,
  getGroupCategoryId,
  type,
  getPointsPossible,
  overrides,
  defaultSectionId,
  importantDates,
  onTrayOpen,
  onTrayClose,
  supportDueDates = true,
  isCheckpointed,
  postToSIS = false,
}) => {
  const [open, setOpen] = useState(false)
  // stagedCards are the itemAssignToCards that will be saved when the assignment is saved
  const [stagedCards, setStagedCardsInner] = useState([])
  // stagedOverrides represent individual overrides to a student/section/group/etc that will be submitted.
  const [stagedOverrides, setStagedOverridesInner] = useState(null)
  // preSavedOverrides are the state of the overrides as they are displayed and edited in the tray. Canceling the tray
  // Will causes these to reset to the last stagedOverrides
  const [preSavedOverrides, setPreSavedOverrides] = useState(null)
  // The initial state of the overrides, used to determine if there are pending changes
  const [initialState, setInitialState] = useState(null)
  // set every time the user clicks apply to the overrides
  const [checkPoint, setCheckPoint] = useState(null)
  const [showPendingChangesPill, setShowPendingChangesPill] = useState(false)
  const [disabledOptionIds, setDisabledOptionIds] = useState([])
  const [stagedImportantDates, setStagedImportantDates] = useState(importantDates)
  const [hasModuleOverrides, setHasModuleOverrides] = useState(false)
  const [moduleAssignees, setModuleAssignees] = useState([])
  const linkRef = useRef()
  const dateValidator = useMemo(
    () =>
      new DateValidator({
        date_range: {...ENV.VALID_DATE_RANGE},
        hasGradingPeriods: ENV.HAS_GRADING_PERIODS,
        gradingPeriods: GradingPeriodsAPI.deserializePeriods(ENV.active_grading_periods),
        userIsAdmin: ENV.current_user_is_admin,
        postToSIS,
      }),
    [postToSIS]
  )

  const stagedCardsRef = useRef(stagedCards)

  const setStagedCards = (cards) => {
    stagedCardsRef.current = cards
    setStagedCardsInner(cards)
  }

  const stagedOverridesRef = useRef(stagedOverrides)

  const setStagedOverrides = (overrides) => {
    stagedOverridesRef.current = overrides
    setStagedOverridesInner(overrides)
  }

  const shouldRenderImportantDates = useMemo(
    () => type === 'assignment' || type === 'discussion' || type === 'quiz',
    [type]
  )

  const formData = useMemo(
    () => ({
      assignmentName: getAssignmentName(),
      pointsPossible: getPointsPossible(),
      groupCategoryId: getGroupCategoryId?.(),
    }),
    // eslint-disable-next-line react-hooks/exhaustive-deps
    [open]
  )

  useEffect(() => {
    const updatedOverrides = overrides.map(override => {
      if (!override.stagedOverrideId) {
        return {
          ...override,
          stagedOverrideId: uid(),
        }
      }
      return override
    })
    setStagedOverrides(updatedOverrides)
  }, [overrides])

  useEffect(() => {
    if (stagedOverrides === null) return
    const parsedOverrides = getParsedOverrides(
      stagedOverrides,
      stagedCards,
      formData.groupCategoryId
    )
    const uniqueOverrides = removeOverriddenAssignees(overrides, parsedOverrides)
    setStagedCards(uniqueOverrides)
    if (initialState === null) {
      const state = cloneObject(uniqueOverrides)
      // initialState is set only 1 time to check if the overrides have pending changes
      setInitialState(state)
      // hasModuleOverrides and module assignees are only set once since they don't change
      setHasModuleOverrides(overrides.some(card => card.context_module_id))
      const allModuleAssignees = overrides
        .filter(override => override.context_module_id)
        ?.map(moduleOverride => {
          if (moduleOverride.course_section_id) {
            return `section-${moduleOverride.course_section_id}`
          }
          if (moduleOverride.student_ids) {
            return moduleOverride.student_ids.map(id => `student-${id}`)
          }
        })
        .flat()
      setModuleAssignees(allModuleAssignees)
      // checkPoint is set every time the user applies changes to the overrides
      setCheckPoint(state)
    }
    if (preSavedOverrides === null) {
      setPreSavedOverrides(cloneObject(stagedOverrides))
    }
    // eslint-disable-next-line react-hooks/exhaustive-deps
  }, [stagedOverrides, formData.groupCategoryId])

  const cards = useMemo(() => {
    const selectedOptionIds = []
    const everyoneOptionKey = getEveryoneOption(stagedCards?.length > 1).id
    const mappedCards = map(sortedRowKeys(stagedCards), cardId => {
      const defaultOptions = []
      const card = stagedCards[cardId]
      const cardOverrides = card.overrides || []
      const dates = card.dates || {}
      cardOverrides.forEach(override => {
        if (override?.noop_id === '1') {
          defaultOptions.push('mastery_paths')
          selectedOptionIds.push(...defaultOptions)
        } else if (override?.course_section_id === defaultSectionId) {
          card.index = 0
          defaultOptions.push(everyoneOptionKey)
          selectedOptionIds.push(...defaultOptions)
        } else if (override?.course_id) {
          defaultOptions.push(everyoneOptionKey)
          selectedOptionIds.push(...defaultOptions)
        } else {
          const studentOverrides =
            override?.student_ids?.map(studentId => `student-${studentId}`) ?? []
          defaultOptions.push(...studentOverrides)
          if (override?.course_section_id) {
            defaultOptions.push(`section-${override?.course_section_id}`)
          }
          if (override?.group_id) {
            defaultOptions.push(`group-${override?.group_id}`)
          }
          selectedOptionIds.push(...defaultOptions)
        }
      })
      const uniqueIds = [...new Set(defaultOptions)]
      const preSavedCard = initialState[cardId]
      const isPersisted = areCardsEqual(preSavedCard, card)

      const data = {
        ...card,
        due_at: dates.due_at,
        unlock_at: dates.unlock_at,
        lock_at: dates.lock_at,
      }
      const dateErrors = dateValidator.validateDatetimes(data)
      return {
        key: cardId,
        isValid: uniqueIds.length > 0 && Object.keys(dateErrors).length === 0,
        highlightCard: !isPersisted,
        hasAssignees: uniqueIds.length > 0,
        due_at: dates.due_at,
        unlock_at: dates.unlock_at,
        reply_to_topic_due_at: dates.reply_to_topic_due_at,
        required_replies_due_at: dates.required_replies_due_at,
        lock_at: dates.lock_at,
        selectedAssigneeIds: uniqueIds,
        defaultOptions: uniqueIds,
        overrideId: card.id,
        index: card.index,
        contextModuleId: cardOverrides[0]?.context_module_id,
        contextModuleName: cardOverrides[0]?.context_module_name,
      }
    })
    setDisabledOptionIds(selectedOptionIds)
    const sortedCards = mappedCards.sort((cardA, cardB) => cardA.index - cardB.index)

    return sortedCards
    // eslint-disable-next-line react-hooks/exhaustive-deps
  }, [stagedCards])

  const handleOpen = useCallback(() => {
    if (onTrayOpen !== undefined) {
      if (!onTrayOpen()) return
    }
    setOpen(true)
  }, [onTrayOpen])

  useEffect(() => {
    if (!open && ![undefined, null].includes(initialState)) {
      const hasChanges =
        cards.some(({highlightCard}) => highlightCard) ||
        cards.length < Object.entries(initialState).length
      setShowPendingChangesPill(hasChanges)
    }
    // eslint-disable-next-line react-hooks/exhaustive-deps
  }, [cards, open])

  const handleClose = useCallback(() => {
    setOpen(false)
    onTrayClose?.()
  }, [onTrayClose])

  const handleDismiss = () => {
    handleClose()
    // revert changes in the overrides of the page
    resetOverrides(overrides, preSavedOverrides)
    // revert changes in the tray cards
    const preSaved = stagedOverridesRef.current.filter(o =>
      preSavedOverrides.find(override => o.stagedOverrideId === override.stagedOverrideId)
    )
    const defaultState = getParsedOverrides(preSaved, checkPoint)
    const checkPointOverrides = getAllOverridesFromCards(defaultState).filter(
      card =>
        card.course_section_id ||
        card.student_ids ||
        card.noop_id ||
        card.course_id ||
        card.group_id
    )
    setStagedOverrides(checkPointOverrides)
    const newStagedCards = resetStagedCards(stagedCardsRef.current, checkPoint, defaultState)
    setStagedCards(newStagedCards)
    linkRef.current.focus()
  }

  const generateCard = cardId => {
    const newCard = CardActions.handleAssigneeAdd({}, [], cardId, {})[0]
    delete newCard.student_ids
    newCard.draft = true
    newCard.index = cards[cards.length -1].index + 1
    const oldOverrides = getAllOverridesFromCards(stagedCardsRef.current).filter(
      card =>
        card.course_section_id ||
        card.student_ids ||
        card.noop_id ||
        card.course_id ||
        card.group_id
    )
    const newStageOverrides = [...oldOverrides, newCard]
    setStagedOverrides(newStageOverrides)
  }

  const handleCardRemove = cardId => {
    const newStagedCards = {...stagedCardsRef.current}
    delete newStagedCards[cardId]
    setStagedCards(newStagedCards)

    const newStagedOverrides = stagedOverridesRef.current.filter(override => override.rowKey.toString() !== cardId)
    setStagedOverrides(newStagedOverrides)
  }

  const updateCard = (cardId, newOverrides, cardDates) => {
    const tmp = {}
    const dates = cardDates || datesFromOverride(newOverrides[0])
    const currentIndex = stagedCardsRef.current[cardId]?.index
    tmp[cardId] = {overrides: newOverrides, dates, index: currentIndex}

    const newCards = _.extend({...stagedCardsRef.current}, tmp)
    setStagedCards(newCards)
  }

  const addOverride = () => {
    const cardsCount = cards[cards.length -1].index + 1
    generateCard(cardsCount)
  }

  const handleChange = (cardId, newAssignee, deletedAssignees) => {
    // Cards without assignees are emty objects
    // ui/shared/context-modules/differentiated-modules/react/Item/ItemAssignToTray.tsx
    if (Object.keys(newAssignee).length > 0) {
      handleAssigneeAddition(cardId, newAssignee)
    }
    if (deletedAssignees.length > 0) {
      forEach(deletedAssignees, deleted => {
        handleAssigneeDeletion(cardId, deleted)
      })
    }
  }

  const handleDatesUpdate = (cardId, dateType, newDate) => {
    const card = {...stagedCardsRef.current[cardId]}
    const oldOverrides = card.overrides || []
    const oldDates = card.dates
    const date = newDate === '' ? null : newDate

    const newOverrides = oldOverrides.map(override => {
      return {
        ...override,
        [dateType]: date,
        [`${dateType}_overridden`]: !!date,
      }
    })

    const tmp = {}
    tmp[dateType] = date
    const newDates = _.extend(oldDates, tmp)

    updateCard(cardId, newOverrides, newDates)

<<<<<<< HEAD
    const updatedOverrides = [...stagedOverrides]
=======
    const updatedOverrides = [...stagedOverridesRef.current]
>>>>>>> 4f488e94
    updatedOverrides.forEach(override => {
      if (String(override.rowKey) === String(cardId)) {
        override[dateType] = newDate
      }
    })
    setStagedOverrides(updatedOverrides)
  }

  const handleAssigneeAddition = (cardId, newAssignee) => {
    const targetedItemCard = stagedCardsRef.current[cardId]
    // returns all new overrides
    const newOverridesForCard = CardActions.handleAssigneeAdd(
      newAssignee,
      targetedItemCard?.overrides ?? {},
      cardId,
      targetedItemCard.dates
    )
    // The last override is the new one
    let newOverride = {...newOverridesForCard[newOverridesForCard.length - 1]}
    // handleTokenAdd can either return an object or a backbone model. We convert it here

    newOverride = cloneObject(newOverride.attributes || newOverride || {})
    newOverride.stagedOverrideId = newOverride.stagedOverrideId
      ? newOverride.stagedOverrideId
      : uid()

    // Create a copy of the stagedOverrides array
    const updatedOverrides = [...stagedOverridesRef.current]

    // Check if stagedOverrides contains an object with the same stagedOverrideId
    const existingOverrideIndex = updatedOverrides.findIndex(
      override => override.stagedOverrideId === newOverride.stagedOverrideId
    )

    if (existingOverrideIndex !== -1) {
      // If it contains an object with the same stagedOverrideId, replace it with the new override
      updatedOverrides[existingOverrideIndex] = newOverride
    } else {
      // If it does not contain an object with the same stagedOverrideId, add the new override to the stagedOverrides
      updatedOverrides.push(newOverride)
    }

    setStagedOverrides(updatedOverrides)
  }

  const handleAssigneeDeletion = (cardId, tokenToRemove) => {
    const targetedItemCard = stagedCardsRef.current[cardId]
    // These are unique overrides that are not associated with the card currently being edited
    const nonTargetedOverrides = getAllOverridesFromCards(stagedCardsRef.current).filter(
      override => override.rowKey !== cardId
    )

    const targetedItemCardOverrides = targetedItemCard?.overrides ?? {}
    // Remote the override
    let remainingCardOverrides = CardActions.handleAssigneeRemove(
      tokenToRemove,
      targetedItemCardOverrides
    )

    if (remainingCardOverrides.length === 0) {
      const existingOverrideData = targetedItemCardOverrides[0]

      // Delete all properties that are related to assignees
      delete existingOverrideData.student_ids
      delete existingOverrideData.students
      delete existingOverrideData.course_section_id
      delete existingOverrideData.group_id
      delete existingOverrideData.noop_id
      delete existingOverrideData.course_id
      remainingCardOverrides = [existingOverrideData]
    }

    // add the newOverride to the statedOverrides. then remove duplicates
    const uniqueOverrides = Object.values(
      [...remainingCardOverrides, ...nonTargetedOverrides].reduce((uniqueMap, override) => {
        uniqueMap[override.stagedOverrideId] = override
        return uniqueMap
      }, {})
    )

    setStagedOverrides(uniqueOverrides)
  }

  const handleSave = () => {
    const newOverrides = getAllOverridesFromCards(stagedCards).filter(
      card =>
        card.course_section_id ||
        card.student_ids ||
        card.noop_id ||
        card.course_id ||
        card.group_id
    )

    const deletedModuleAssignees = moduleAssignees.filter(
      assignee => !disabledOptionIds.includes(assignee)
    )

    if (deletedModuleAssignees.length > 0) {
      const studentIds = deletedModuleAssignees
        .filter(assignee => assignee.includes('student'))
        ?.map(id => id.split('-')[1])
      if (studentIds.length > 0) {
        newOverrides.push({
          id: undefined,
          student_ids: studentIds,
          unassign_item: true,
        })
      }
      const sectionIds = deletedModuleAssignees
        .filter(assignee => assignee.includes('section'))
        ?.map(id => id.split('-')[1])
      sectionIds.forEach(section => {
        newOverrides.push({
          id: undefined,
          course_section_id: section,
          unassign_item: true,
        })
      })
    }

    const withoutModuleOverrides = processModuleOverrides(newOverrides, checkPoint)
    resetOverrides(newOverrides, withoutModuleOverrides)

    setStagedOverrides(newOverrides)
    setPreSavedOverrides(cloneObject(newOverrides))
    setCheckPoint(cloneObject(stagedCards))
    onSync(newOverrides, stagedImportantDates)
    handleClose(false)
  }

  const handleImportantDatesChange = useCallback(
    event => {
      const newImportantDatesValue = event.target.checked
      onSync(undefined, newImportantDatesValue)
      setStagedImportantDates(newImportantDatesValue)
    },
    [onSync]
  )

  const importantDatesCheckbox = useCallback(() => {
    if (supportDueDates && (ENV.K5_SUBJECT_COURSE || ENV.K5_HOMEROOM_COURSE)) {
      const disabled = !preSavedOverrides?.some(override => override.due_at)
      const checked = !disabled && stagedImportantDates
      return (
        <div id="important-dates">
          <Checkbox
            label={I18n.t('Mark as important date and show on homeroom sidebar')}
            name="important_dates"
            data-testid="important_dates"
            size="small"
            value={checked ? 1 : 0}
            checked={checked}
            onChange={handleImportantDatesChange}
            disabled={disabled}
            inline={true}
          />
        </div>
      )
    }
  }, [handleImportantDatesChange, preSavedOverrides, supportDueDates, stagedImportantDates])

  return (
    <>
      <View display="flex">
        <View as="div" margin="medium none" width="25px">
          <IconEditLine size="x-small" color="primary" />
        </View>
        <Link
          id="manage-assign-to"
          margin="medium none"
          data-testid="manage-assign-to"
          isWithinText={false}
          ref={ref => (linkRef.current = ref)}
          onClick={() => (open ? handleClose() : handleOpen())}
        >
          <View as="div">
            {I18n.t('Manage Assign To')}
            {showPendingChangesPill && (
              <Pill data-testid="pending_changes_pill" color="info" margin="auto small">
                {I18n.t('Pending Changes')}
              </Pill>
            )}
          </View>
        </Link>
      </View>
      {shouldRenderImportantDates && importantDatesCheckbox()}
      <ItemAssignToTray
        open={open}
        onClose={handleClose}
        onDismiss={handleDismiss}
        courseId={ENV.COURSE_ID}
        itemName={formData.assignmentName}
        itemType={type}
        iconType={type}
        itemContentId={assignmentId}
        initHasModuleOverrides={hasModuleOverrides}
        pointsPossible={formData.pointsPossible}
        defaultGroupCategoryId={formData.groupCategoryId}
        useApplyButton={true}
        locale={ENV.LOCALE || 'en'}
        timezone={ENV.TIMEZONE || 'UTC'}
        defaultCards={cards}
        defaultSectionId={defaultSectionId}
        defaultDisabledOptionIds={disabledOptionIds}
        onSave={handleSave}
        onAddCard={addOverride}
        onAssigneesChange={handleChange}
        onDatesChange={handleDatesUpdate}
        onCardRemove={handleCardRemove}
        removeDueDateInput={!supportDueDates}
        isCheckpointed={isCheckpointed}
        postToSIS={postToSIS}
      />
    </>
  )
}

DifferentiatedModulesSection.propTypes = {
  onSync: func.isRequired,
  getAssignmentName: func.isRequired,
  assignmentId: string,
  type: string.isRequired,
  getPointsPossible: func.isRequired,
  overrides: array.isRequired,
  defaultSectionId: oneOfType([number, string]),
  importantDates: bool,
  getGroupCategoryId: func,
  onTrayOpen: func,
  onTrayClose: func,
  supportDueDates: bool,
  isCheckpointed: bool,
  postToSIS: bool,
}

export default DifferentiatedModulesSection<|MERGE_RESOLUTION|>--- conflicted
+++ resolved
@@ -359,11 +359,7 @@
 
     updateCard(cardId, newOverrides, newDates)
 
-<<<<<<< HEAD
-    const updatedOverrides = [...stagedOverrides]
-=======
     const updatedOverrides = [...stagedOverridesRef.current]
->>>>>>> 4f488e94
     updatedOverrides.forEach(override => {
       if (String(override.rowKey) === String(cardId)) {
         override[dateType] = newDate
