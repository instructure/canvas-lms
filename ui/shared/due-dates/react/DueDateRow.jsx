--- conflicted
+++ resolved
@@ -16,12 +16,7 @@
  * with this program. If not, see <http://www.gnu.org/licenses/>.
  */
 
-<<<<<<< HEAD
-import _ from 'underscore'
-import {map} from 'lodash'
-=======
 import {groupBy, map, reduce, union} from 'lodash'
->>>>>>> cdbe51e4
 import React from 'react'
 import PropTypes from 'prop-types'
 import DueDateTokenWrapper from './DueDateTokenWrapper'
