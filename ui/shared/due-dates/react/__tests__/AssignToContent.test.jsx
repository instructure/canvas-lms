--- conflicted
+++ resolved
@@ -21,12 +21,8 @@
 import userEvent from '@testing-library/user-event'
 import AssignToContent from '../AssignToContent'
 import AssignmentOverrideCollection from '@canvas/assignments/backbone/collections/AssignmentOverrideCollection'
-<<<<<<< HEAD
-import {QueryProvider, queryClient} from '@canvas/query'
-=======
 import {queryClient} from '@canvas/query'
 import {MockedQueryProvider} from '@canvas/test-utils/query'
->>>>>>> 4b58b620
 import fetchMock from 'fetch-mock'
 
 const SECTIONS_DATA = [
@@ -93,15 +89,9 @@
 
   const setUp = (propOverrides = {}) =>
     render(
-<<<<<<< HEAD
-      <QueryProvider>
-        <AssignToContent {...props} {...propOverrides} />
-      </QueryProvider>
-=======
       <MockedQueryProvider>
         <AssignToContent {...props} {...propOverrides} />
       </MockedQueryProvider>
->>>>>>> 4b58b620
     )
 
   it('renders', () => {
