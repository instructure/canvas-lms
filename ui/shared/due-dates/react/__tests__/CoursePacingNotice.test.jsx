--- conflicted
+++ resolved
@@ -22,10 +22,6 @@
 
 describe('CoursePacingNotice', () => {
   it('renders', () => {
-<<<<<<< HEAD
-     
-=======
->>>>>>> 72b96909
     const {getByRole, getByText} = render(<CoursePacingNotice courseId="17" />)
     expect(
       getByText('This course is using Course Pacing. Go to Course Pacing to manage due dates.'),
@@ -39,14 +35,6 @@
     it('renders', async () => {
       const div = document.createElement('div')
       renderCoursePacingNotice(div, '17')
-<<<<<<< HEAD
-      expect(
-        getByText(
-          div,
-          'This course is using Course Pacing. Go to Course Pacing to manage due dates.',
-        ),
-      ).toBeDefined()
-=======
       await waitFor(() => {
         expect(
           getByText(
@@ -55,7 +43,6 @@
           ),
         ).toBeDefined()
       })
->>>>>>> 72b96909
       const link = getByRole(div, 'link', {name: 'Course Pacing'})
       expect(link).toBeDefined()
       expect(link.getAttribute('href')).toEqual('/courses/17/course_pacing')
