--- conflicted
+++ resolved
@@ -21,12 +21,8 @@
 import DifferentiatedModulesSection from '../DifferentiatedModulesSection'
 import AssignmentOverrideCollection from '@canvas/assignments/backbone/collections/AssignmentOverrideCollection'
 import fetchMock from 'fetch-mock'
-<<<<<<< HEAD
-import {QueryProvider, queryClient} from '@canvas/query'
-=======
 import {queryClient} from '@canvas/query'
 import {MockedQueryProvider} from '@canvas/test-utils/query'
->>>>>>> 4b58b620
 
 const SECTIONS_DATA = [
   {id: '1', course_id: '1', name: 'Course 1', start_at: null, end_at: null},
@@ -94,15 +90,9 @@
 
   const setUp = params => {
     return render(
-<<<<<<< HEAD
-      <QueryProvider>
-        <DifferentiatedModulesSection {...params} />
-      </QueryProvider>
-=======
       <MockedQueryProvider>
         <DifferentiatedModulesSection {...params} />
       </MockedQueryProvider>
->>>>>>> 4b58b620
     )
   }
 
@@ -164,15 +154,9 @@
     // skipping for now, since the pill is being validated in selenium specs
     it.skip('reverts highlighted style when changes are removed', async () => {
       const {getByTestId, findByTestId, findByText, getByText, queryByTestId} = render(
-<<<<<<< HEAD
-        <QueryProvider>
-          <DifferentiatedModulesSection {...props} />
-        </QueryProvider>
-=======
         <MockedQueryProvider>
           <DifferentiatedModulesSection {...props} />
         </MockedQueryProvider>
->>>>>>> 4b58b620
       )
       await addAssignee(getByTestId, findByTestId, findByText)
       expect(getByTestId('highlighted_card')).toBeInTheDocument()
@@ -184,15 +168,9 @@
     // skipping for now, since the pill is being validated in selenium specs
     it.skip('shows pending changes pill', async () => {
       const {getByTestId, findByTestId, findByText, getByRole} = render(
-<<<<<<< HEAD
-        <QueryProvider>
-          <DifferentiatedModulesSection {...props} />
-        </QueryProvider>
-=======
         <MockedQueryProvider>
           <DifferentiatedModulesSection {...props} />
         </MockedQueryProvider>
->>>>>>> 4b58b620
       )
       await addAssignee(getByTestId, findByTestId, findByText)
       expect(getByTestId('highlighted_card')).toBeInTheDocument()
