/*
 * Copyright (C) 2022 - present Instructure, Inc.
 *
 * This file is part of Canvas.
 *
 * Canvas is free software: you can redistribute it and/or modify it under
 * the terms of the GNU Affero General Public License as published by the Free
 * Software Foundation, version 3 of the License.
 *
 * Canvas is distributed in the hope that it will be useful, but WITHOUT ANY
 * WARRANTY; without even the implied warranty of MERCHANTABILITY or FITNESS FOR
 * A PARTICULAR PURPOSE. See the GNU Affero General Public License for more
 * details.
 *
 * You should have received a copy of the GNU Affero General Public License along
 * with this program. If not, see <http://www.gnu.org/licenses/>.
 */

import React from 'react'
import ReactDOM from 'react-dom'
import {useScope as createI18nScope} from '@canvas/i18n'
import {Alert} from '@instructure/ui-alerts'
import {Link} from '@instructure/ui-link'
import {View} from '@instructure/ui-view'

const I18n = createI18nScope('shared_due_dates_react_due_dates_in_course_pacing')

const CoursePacingNotice = props => {
  return (
    <View as="div" margin="medium 0 0 0" data-testid="CoursePacingNotice">
      <Alert variant="info">
        <View as="div" margin="0 0 small 0">
          {I18n.t('This course is using Course Pacing. Go to Course Pacing to manage due dates.')}
        </View>
        {props.courseId && (
          <Link href={`/courses/${props.courseId}/course_pacing`}>{I18n.t('Course Pacing')}</Link>
        )}
      </Alert>
    </View>
  )
}

export function renderCoursePacingNotice(mountPoint, courseId) {
<<<<<<< HEAD
  // eslint-disable-next-line no-restricted-properties
=======
   
>>>>>>> 1c55606d
  ReactDOM.render(<CoursePacingNotice courseId={courseId} />, mountPoint)
}

export default CoursePacingNotice<|MERGE_RESOLUTION|>--- conflicted
+++ resolved
@@ -41,11 +41,7 @@
 }
 
 export function renderCoursePacingNotice(mountPoint, courseId) {
-<<<<<<< HEAD
-  // eslint-disable-next-line no-restricted-properties
-=======
    
->>>>>>> 1c55606d
   ReactDOM.render(<CoursePacingNotice courseId={courseId} />, mountPoint)
 }
 
