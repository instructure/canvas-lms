--- conflicted
+++ resolved
@@ -17,11 +17,7 @@
  */
 
 import React from 'react'
-<<<<<<< HEAD
-import ReactDOM from 'react-dom'
-=======
 import {createRoot} from 'react-dom/client'
->>>>>>> 4b8c5dea
 import {useScope as createI18nScope} from '@canvas/i18n'
 import {Alert} from '@instructure/ui-alerts'
 import {Link} from '@instructure/ui-link'
@@ -45,14 +41,9 @@
 }
 
 export function renderCoursePacingNotice(mountPoint, courseId) {
-<<<<<<< HEAD
-   
-  ReactDOM.render(<CoursePacingNotice courseId={courseId} />, mountPoint)
-=======
   const root = createRoot(mountPoint)
   root.render(<CoursePacingNotice courseId={courseId} />)
   return () => root.unmount()
->>>>>>> 4b8c5dea
 }
 
 export default CoursePacingNotice