/*
 * Copyright (C) 2024 - present Instructure, Inc.
 *
 * This file is part of Canvas.
 *
 * Canvas is free software: you can redistribute it and/or modify it under
 * the terms of the GNU Affero General Public License as published by the Free
 * Software Foundation, version 3 of the License.
 *
 * Canvas is distributed in the hope that it will be useful, but WITHOUT ANY
 * WARRANTY; without even the implied warranty of MERCHANTABILITY or FITNESS FOR
 * A PARTICULAR PURPOSE. See the GNU Affero General Public License for more
 * details.
 *
 * You should have received a copy of the GNU Affero General Public License along
 * with this program. If not, see <http://www.gnu.org/licenses/>.
 */

import _ from 'underscore'
import {map} from 'lodash'

export const sortedRowKeys = rows => {
  const {datedKeys, numberedKeys} = _.chain(rows)
    .keys()
    .groupBy(key => (key.length > 11 ? 'datedKeys' : 'numberedKeys'))
    .value()
  return _.chain([datedKeys, numberedKeys]).flatten().compact().value()
}

export const datesFromOverride = override => ({
  due_at: override ? override.get('due_at') : null,
  lock_at: override ? override.get('lock_at') : null,
  unlock_at: override ? override.get('unlock_at') : null,
})

export const rowsFromOverrides = assignmentOverrides => {
  const overridesByKey = _.groupBy(assignmentOverrides, override => {
    override.set('rowKey', override.combinedDates())
    return override.get('rowKey')
  })

  return _.chain(overridesByKey)
    .map((overrides, key) => {
      const datesForGroup = datesFromOverride(overrides[0])
      return [key, {overrides, dates: datesForGroup, persisted: true}]
    })
    .object()
    .value()
}

export const getAllOverrides = givenRows => {
  const rows = givenRows
  return _.chain(rows)
    .values()
    .map(row =>
      map(row.overrides, override => {
        override.attributes.persisted = row.persisted
        return override
      })
    )
    .flatten()
    .compact()
    .value()
<<<<<<< HEAD
}

export const areCardsEqual = (preSavedCard, currentCard) => {
  if (preSavedCard === undefined) return false

  const {index, ...preSaved} = preSavedCard
  const {index: indexb, ...current} = currentCard
  preSaved.overrides = preSaved.overrides.map(({assignment_override}) => {
    const {course_section_id, student_ids, due_at, lock_at, unlock_at, rowKey, noop_id} =
      assignment_override
    const params = {due_at, lock_at, unlock_at, rowKey}
    if (course_section_id) {
      params.course_section_id = course_section_id
    }
    if (student_ids) {
      return {...params, student_ids: student_ids.filter(s => s).sort()}
    }
    if (noop_id === '1') {
      params.noop_id = '1'
    }
    return params
  })
  current.overrides = current.overrides
    .filter(
      override =>
        override?.attributes?.course_section_id ||
        override?.attributes?.student_ids ||
        override?.attributes?.noop_id
    )
    .map(({attributes}) => {
      const {course_section_id, student_ids, due_at, lock_at, unlock_at, rowKey, noop_id} =
        attributes
      const params = {due_at, lock_at, unlock_at, rowKey}
      if (course_section_id) {
        params.course_section_id = course_section_id
      }
      if (student_ids) {
        return {...params, student_ids: student_ids.filter(s => s).sort()}
      }
      if (noop_id === '1') {
        params.noop_id = '1'
      }
      return params
    })
  return JSON.stringify(preSaved) === JSON.stringify(current)
}

export const resetOverrides = (overrides, newState) => {
  newState.forEach(({assignment_override}) => {
    const override = overrides.find(
      ({attributes}) => attributes.rowKey === assignment_override.rowKey
    )
    if (override) {
      for (const [key, value] of Object.entries(assignment_override)) {
        override?.set(key, value)
      }
    }
  })
  return overrides
}

export const resetStagedCards = (cards, newCardsState, defaultState) => {
  const newState = cloneObject(newCardsState)
  Object.keys(newState).forEach(rowKey => {
    const card = cards[rowKey] ?? defaultState[rowKey]
    const newCard = newState[rowKey]
    const validOverrides = card.overrides.filter(o =>
      newCard.overrides.find(
        ({assignment_override}) =>
          o.attributes.stagedOverrideId === assignment_override.stagedOverrideId
      )
    )

    newCard.overrides = resetOverrides(validOverrides, newCard.overrides)
  })
  return newState
}

export const getParsedOverrides = (stagedOverrides, cards) => {
  let index = 0
  const overridesByKey = _.groupBy(stagedOverrides, override => {
    override.set('rowKey', override.attributes?.rowKey ?? override?.combinedDates())

    return override.get('rowKey')
  })
  const parsedOverrides = _.chain(overridesByKey)
    .map((overrides, key) => {
      const datesForGroup = datesFromOverride(overrides[0])
      index++
      index = cards?.[key]?.index ?? overrides?.[0]?.index ?? index
      return [key, {overrides, dates: datesForGroup, index}]
    })
    .object()
    .value()
  return parsedOverrides
=======
>>>>>>> b0031674
}<|MERGE_RESOLUTION|>--- conflicted
+++ resolved
@@ -61,102 +61,4 @@
     .flatten()
     .compact()
     .value()
-<<<<<<< HEAD
-}
-
-export const areCardsEqual = (preSavedCard, currentCard) => {
-  if (preSavedCard === undefined) return false
-
-  const {index, ...preSaved} = preSavedCard
-  const {index: indexb, ...current} = currentCard
-  preSaved.overrides = preSaved.overrides.map(({assignment_override}) => {
-    const {course_section_id, student_ids, due_at, lock_at, unlock_at, rowKey, noop_id} =
-      assignment_override
-    const params = {due_at, lock_at, unlock_at, rowKey}
-    if (course_section_id) {
-      params.course_section_id = course_section_id
-    }
-    if (student_ids) {
-      return {...params, student_ids: student_ids.filter(s => s).sort()}
-    }
-    if (noop_id === '1') {
-      params.noop_id = '1'
-    }
-    return params
-  })
-  current.overrides = current.overrides
-    .filter(
-      override =>
-        override?.attributes?.course_section_id ||
-        override?.attributes?.student_ids ||
-        override?.attributes?.noop_id
-    )
-    .map(({attributes}) => {
-      const {course_section_id, student_ids, due_at, lock_at, unlock_at, rowKey, noop_id} =
-        attributes
-      const params = {due_at, lock_at, unlock_at, rowKey}
-      if (course_section_id) {
-        params.course_section_id = course_section_id
-      }
-      if (student_ids) {
-        return {...params, student_ids: student_ids.filter(s => s).sort()}
-      }
-      if (noop_id === '1') {
-        params.noop_id = '1'
-      }
-      return params
-    })
-  return JSON.stringify(preSaved) === JSON.stringify(current)
-}
-
-export const resetOverrides = (overrides, newState) => {
-  newState.forEach(({assignment_override}) => {
-    const override = overrides.find(
-      ({attributes}) => attributes.rowKey === assignment_override.rowKey
-    )
-    if (override) {
-      for (const [key, value] of Object.entries(assignment_override)) {
-        override?.set(key, value)
-      }
-    }
-  })
-  return overrides
-}
-
-export const resetStagedCards = (cards, newCardsState, defaultState) => {
-  const newState = cloneObject(newCardsState)
-  Object.keys(newState).forEach(rowKey => {
-    const card = cards[rowKey] ?? defaultState[rowKey]
-    const newCard = newState[rowKey]
-    const validOverrides = card.overrides.filter(o =>
-      newCard.overrides.find(
-        ({assignment_override}) =>
-          o.attributes.stagedOverrideId === assignment_override.stagedOverrideId
-      )
-    )
-
-    newCard.overrides = resetOverrides(validOverrides, newCard.overrides)
-  })
-  return newState
-}
-
-export const getParsedOverrides = (stagedOverrides, cards) => {
-  let index = 0
-  const overridesByKey = _.groupBy(stagedOverrides, override => {
-    override.set('rowKey', override.attributes?.rowKey ?? override?.combinedDates())
-
-    return override.get('rowKey')
-  })
-  const parsedOverrides = _.chain(overridesByKey)
-    .map((overrides, key) => {
-      const datesForGroup = datesFromOverride(overrides[0])
-      index++
-      index = cards?.[key]?.index ?? overrides?.[0]?.index ?? index
-      return [key, {overrides, dates: datesForGroup, index}]
-    })
-    .object()
-    .value()
-  return parsedOverrides
-=======
->>>>>>> b0031674
 }