/*
 * Copyright (C) 2024 - present Instructure, Inc.
 *
 * This file is part of Canvas.
 *
 * Canvas is free software: you can redistribute it and/or modify it under
 * the terms of the GNU Affero General Public License as published by the Free
 * Software Foundation, version 3 of the License.
 *
 * Canvas is distributed in the hope that it will be useful, but WITHOUT ANY
 * WARRANTY; without even the implied warranty of MERCHANTABILITY or FITNESS FOR
 * A PARTICULAR PURPOSE. See the GNU Affero General Public License for more
 * details.
 *
 * You should have received a copy of the GNU Affero General Public License along
 * with this program. If not, see <http://www.gnu.org/licenses/>.
 */

import _ from 'underscore'
import {map} from 'lodash'
import {getOverriddenAssignees} from '@canvas/context-modules/differentiated-modules/utils/assignToHelper'

export const cloneObject = object => JSON.parse(JSON.stringify(object))

const combinedDates = override => {
  const overrideId = override.id == null ? '0' : override.id
  const dueAt = override.due_at == null ? '' : override.due_at
  const unlockAt = override.unlock_at == null ? '' : override.unlock_at
  const lockAt = override.lock_at == null ? '' : override.lock_at

  return `${dueAt}${unlockAt}${lockAt}${overrideId}`
}

export const sortedRowKeys = rows => {
  const {datedKeys, numberedKeys} = _.chain(rows)
    .keys()
    .groupBy(key => (key.length > 11 ? 'datedKeys' : 'numberedKeys'))
    .value()
  return _.chain([datedKeys, numberedKeys]).flatten().compact().value()
}

export const datesFromOverride = override => ({
  due_at: override ? override.due_at : null,
  lock_at: override ? override.lock_at : null,
  unlock_at: override ? override.unlock_at : null,
})

export const getAllOverridesFromCards = givenCards => {
  const cards = givenCards
  return _.chain(cards)
    .values()
    .map(card =>
      map(card.overrides, override => {
        override.persisted = card.persisted
        return override
      })
    )
    .flatten()
    .compact()
    .value()
}

export const areCardsEqual = (preSavedCard, currentCard) => {
  if (preSavedCard === undefined) return false

  const {index, ...preSaved} = preSavedCard
  const {index: indexb, ...current} = currentCard
  preSaved.overrides = preSaved.overrides.map(override => {
    const {course_section_id, student_ids, group_id, due_at, lock_at, unlock_at, rowKey} = override
    const params = {due_at, lock_at, unlock_at, rowKey}
    if (course_section_id) {
      params.course_section_id = course_section_id
    }
    if (group_id) {
      params.group_id = group_id
    }
    if (student_ids) {
      return {...params, student_ids: student_ids.filter(s => s).sort()}
    }
    return params
  })

  current.overrides = current.overrides
    .filter(
      override =>
        override?.course_section_id ||
        override?.student_ids ||
        override?.course_id ||
<<<<<<< HEAD
        override?.noop_id === '1'
=======
        override?.noop_id === '1' ||
        override?.group_id
>>>>>>> f6b60bb3
    )
    .map(override => {
      const {course_section_id, group_id, student_ids, due_at, lock_at, unlock_at, rowKey} =
        override

      const params = {due_at, lock_at, unlock_at, rowKey}
      if (course_section_id) {
        params.course_section_id = course_section_id
      }
      if (group_id) {
        params.group_id = group_id
      }
      if (student_ids) {
        return {...params, student_ids: student_ids.filter(s => s).sort()}
      }
      return params
    })

  return JSON.stringify(preSaved) === JSON.stringify(current)
}

export const resetOverrides = (overrides, newState) => {
  newState.forEach(newOverride => {
    const override = overrides.find(
      override => override.stagedOverrideId === newOverride.stagedOverrideId
    )
    if (override) {
      Object.entries(newOverride).forEach(([key, value]) => {
        override[key] = value
      })
    }
  })
  return overrides
}

export const resetStagedCards = (cards, newCardsState, defaultState) => {
  const newState = cloneObject(newCardsState)
  Object.keys(newState).forEach(rowKey => {
    const card = cards[rowKey] ?? defaultState[rowKey]
    const newCard = newState[rowKey]
    const validOverrides = card.overrides.filter(o =>
      newCard.overrides.find(override => o.stagedOverrideId === override.stagedOverrideId)
    )

    newCard.overrides = resetOverrides(validOverrides, newCard.overrides)
  })
  return newState
}

export const getParsedOverrides = (stagedOverrides, cards, groupCategoryId) => {
  let index = 0
  const validOverrides = stagedOverrides.filter(override =>
    [undefined, groupCategoryId].includes(override.group_category_id)
  )
  const overridesByKey = validOverrides.reduce((acc, override) => {
    const rowKey = override?.rowKey ?? combinedDates(override)
    override.rowKey = rowKey

    if (!acc[rowKey]) {
      acc[rowKey] = []
    }
    acc[rowKey].push(override)
    return acc
  }, {})

  const parsedOverrides = Object.entries(overridesByKey).reduce((acc, [key, overrides]) => {
    const datesForGroup = datesFromOverride(overrides[0])
    index++
    index = cards?.[key]?.index ?? overrides[0].index ?? index
    acc[key] = {overrides, dates: datesForGroup, index}
    return acc
  }, {})

  return parsedOverrides
}

export const removeOverriddenAssignees = (overrides, parsedOverrides) => {
  const parsed = overrides.map(o => o)
  const overriddenTargets = getOverriddenAssignees(parsed)

  for (const [key, value] of Object.entries(parsedOverrides)) {
    value.overrides.forEach(override => {
      if (override.unassign_item) {
        delete parsedOverrides[key]
      }
      const {context_module_id, student_ids, course_section_id} = override

      if (context_module_id && student_ids) {
        let filteredStudents = student_ids
        filteredStudents = filteredStudents?.filter(
          id => !overriddenTargets?.students?.includes(id)
        )

        if (student_ids?.length > 0 && filteredStudents?.length === 0) {
          delete parsedOverrides[key]
        }
      }

      if (
        context_module_id &&
        course_section_id &&
        overriddenTargets?.sections?.includes(course_section_id)
      ) {
        delete parsedOverrides[key]
      }
    })
  }

  return parsedOverrides
}

export const processModuleOverrides = (overrides, lastCheckpoint) => {
  const withoutModuleOverrides = overrides.map(o => {
    if (o.context_module_id) {
      const checkpointOverrides = lastCheckpoint[o.rowKey]?.overrides

      const lastOverrideState = checkpointOverrides?.find(
        override => override.stagedOverrideId === o.stagedOverrideId
      )

      const {persisted, id, context_module_id, context_module_name, ...previousAttributes} =
        lastOverrideState || {}

      const {
        persisted: _p,
        id: id_,
        context_module_id: cId,
        context_module_name: cName,
        ...currentAttributes
      } = o

      const hasChanges = JSON.stringify(previousAttributes) !== JSON.stringify(currentAttributes)

      //   If there are changes, remove the context_module override information
      return hasChanges
        ? {
            ...o,
            context_module_id: undefined,
            context_module_name: undefined,
            id: undefined,
          }
        : o // If there are no changes, use the current override as is
    }

    return o
  })

  return withoutModuleOverrides
}<|MERGE_RESOLUTION|>--- conflicted
+++ resolved
@@ -86,12 +86,8 @@
         override?.course_section_id ||
         override?.student_ids ||
         override?.course_id ||
-<<<<<<< HEAD
-        override?.noop_id === '1'
-=======
         override?.noop_id === '1' ||
         override?.group_id
->>>>>>> f6b60bb3
     )
     .map(override => {
       const {course_section_id, group_id, student_ids, due_at, lock_at, unlock_at, rowKey} =
