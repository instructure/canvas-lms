--- conflicted
+++ resolved
@@ -269,11 +269,7 @@
       } = o
 
       const hasDates = currentAttributes.due_at || currentAttributes.lock_at || currentAttributes.unlock_at
-<<<<<<< HEAD
-      const hasChanges = hasDates || currentAttributes.stagedOverrideId != previousAttributes.stagedOverrideId || JSON.stringify(currentAttributes.student_ids)!=JSON.stringify(previousAttributes.student_ids)
-=======
       const hasChanges = !(!hasDates && currentAttributes.course_section_id == previousAttributes.course_section_id && JSON.stringify(currentAttributes.student_ids)== JSON.stringify(previousAttributes.student_ids))
->>>>>>> 72fa6639
 
       //   If there are changes, remove the context_module override information
       return hasChanges
@@ -297,30 +293,6 @@
   return withoutModuleOverrides
 }
 
-<<<<<<< HEAD
-export const showPostToSisFlashAlert = assignToButtonId => () =>
-  showFlashAlert({
-    message: (
-      <>
-        {I18n.t('Please set a due date or change your selection for the “Sync to SIS” option.')}
-        <br />
-        <View display="flex">
-          <View as="div" margin="xx-small none none none" width="25px">
-            <IconEditLine size="x-small" color="primary" />
-          </View>
-          <Link
-            margin="xx-small none none none"
-            isWithinText={false}
-            onClick={() => document.getElementById(assignToButtonId)?.click()}
-          >
-            {I18n.t('Manage Due Dates and Assign To')}
-          </Link>
-        </View>
-      </>
-    ),
-    type: 'error',
-  })
-=======
 export const showPostToSisFlashAlert =
   (assignToButtonId, isTray = false) =>
   () =>
@@ -348,5 +320,4 @@
         </>
       ),
       type: 'error',
-    })
->>>>>>> 72fa6639
+    })