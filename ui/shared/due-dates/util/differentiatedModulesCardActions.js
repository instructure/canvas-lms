--- conflicted
+++ resolved
@@ -187,11 +187,8 @@
       unlock_at_overridden: !!dates.unlock_at,
       reply_to_topic_due_at: dates.reply_to_topic_due_at,
       reply_to_topic_due_at_overridden: !!dates.reply_to_topic_due_at,
-<<<<<<< HEAD
-=======
       required_replies_due_at: dates.required_replies_due_at,
       required_replies_due_at_overridden: !!dates.required_replies_due_at,
->>>>>>> fb326791
       rowKey,
     }
 
