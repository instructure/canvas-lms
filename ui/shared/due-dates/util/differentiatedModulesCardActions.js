/*
 * Copyright (C) 2024 - present Instructure, Inc.
 *
 * This file is part of Canvas.
 *
 * Canvas is free software: you can redistribute it and/or modify it under
 * the terms of the GNU Affero General Public License as published by the Free
 * Software Foundation, version 3 of the License.
 *
 * Canvas is distributed in the hope that it will be useful, but WITHOUT ANY
 * WARRANTY; without even the implied warranty of MERCHANTABILITY or FITNESS FOR
 * A PARTICULAR PURPOSE. See the GNU Affero General Public License for more
 * details.
 *
 * You should have received a copy of the GNU Affero General Public License along
 * with this program. If not, see <http://www.gnu.org/licenses/>.
 */

import {chain, difference, find, isEmpty, union} from 'lodash'
import AssignmentOverride from '@canvas/assignments/backbone/models/AssignmentOverride'

const CardActions = {
  // -------------------
  //   Adding Assignee
  // -------------------

  handleAssigneeAdd(newAssignee, overridesFromRow, rowKey, dates) {
    this.setOverrideInitializer(rowKey, dates)

    if (newAssignee.course_section_id) {
      return this.handleSectionAdd(newAssignee, overridesFromRow)
    } else if (newAssignee.group_id) {
      return this.handleGroupAdd(newAssignee, overridesFromRow)
    } else if (newAssignee.course_id) {
      return this.handleCourseAdd(newAssignee, overridesFromRow)
    } else if (newAssignee.noop_id) {
      return this.handleNoopAdd(newAssignee, overridesFromRow)
    } else {
      return this.handleStudentAdd(newAssignee, overridesFromRow)
    }
  },

  // -- Adding Sections --

  handleSectionAdd(assignee, overridesFromRow) {
    const newOverride = this.newOverrideForCard({
      course_section_id: assignee.course_section_id,
      title: assignee.name,
    })

    return union(overridesFromRow, [newOverride])
  },

  // -- Adding Course --

  handleCourseAdd(assignee, overridesFromRow) {
    const newOverride = this.newOverrideForCard({
      course_id: assignee.course_id,
      title: assignee.name,
    })

    return union(overridesFromRow, [newOverride])
  },

  // -- Adding Groups --

  handleGroupAdd(assignee, overridesFromRow) {
    const newOverride = this.newOverrideForCard({
      group_id: assignee.group_id,
      group_category_id: assignee.group_category_id,
      title: assignee.name,
    })

    return union(overridesFromRow, [newOverride])
  },

  // -- Adding Students --

  handleStudentAdd(assignee, overridesFromRow) {
    const existingAdhocOverride = this.findAdhoc(overridesFromRow)

    return existingAdhocOverride
      ? this.addStudentToExistingAdhocOverride(assignee, existingAdhocOverride, overridesFromRow)
      : this.createNewAdhocOverrideForRow(assignee, overridesFromRow)
  },

  addStudentToExistingAdhocOverride(assignee, existingOverride, overridesFromRow) {
    const existingStudentIds = existingOverride.student_ids
    const newStudentIds = existingStudentIds.concat(assignee.id)

    const existingStudents = existingOverride.students
    const newStudents = existingStudents.concat(assignee)

    const newOverride = {...existingOverride, student_ids: newStudentIds, students: newStudents}
    delete newOverride.title

    return chain(overridesFromRow).difference([existingOverride]).union([newOverride]).value()
  },

  createNewAdhocOverrideForRow(assignee, overridesFromRow) {
    const freshOverride = this.newOverrideForCard({student_ids: [], students: []})
    return this.addStudentToExistingAdhocOverride(assignee, freshOverride, overridesFromRow)
  },

  // -- Adding Noop --

  handleNoopAdd(assignee, overridesFromRow) {
    const newOverride = this.newOverrideForCard({
      noop_id: assignee.noop_id,
      title: assignee.name,
    })

    if (assignee == AssignmentOverride.conditionalRelease) {
      overridesFromRow = this.removeDefaultSection(overridesFromRow)
    }

    return union(overridesFromRow, [newOverride])
  },

  // -------------------
  //  Removing Assignees
  // -------------------

  handleAssigneeRemove(assigneeToRemove, overridesFromRow) {
    if (assigneeToRemove.course_section_id) {
      return this.handleSectionRemove(assigneeToRemove, overridesFromRow)
    } else if (assigneeToRemove.group_id) {
      return this.handleGroupRemove(assigneeToRemove, overridesFromRow)
    } else if (assigneeToRemove.noop_id) {
      return this.handleNoopRemove(assigneeToRemove, overridesFromRow)
    } else {
      return this.handleStudentRemove(assigneeToRemove, overridesFromRow)
    }
  },

  handleSectionRemove(assigneeToRemove, overridesFromRow) {
    return this.removeForType('course_section_id', assigneeToRemove, overridesFromRow)
  },

  handleGroupRemove(assigneeToRemove, overridesFromRow) {
    return this.removeForType('group_id', assigneeToRemove, overridesFromRow)
  },

  handleNoopRemove(assigneeToRemove, overridesFromRow) {
    return this.removeForType('noop_id', assigneeToRemove, overridesFromRow)
  },

  removeForType(selector, assigneeToRemove, overridesFromRow) {
    if (assigneeToRemove.course_section_id === '0') {
      // the simplest way to make sure the correct 'everyone' is always removed is to treat
      // course overrides like regular everyone cards and then check for course overrides
      const courseOverride = overridesFromRow.filter(override => override.course_id !== undefined)
      if (courseOverride?.length > 0) return difference(overridesFromRow, courseOverride)
    }
    const overrideToRemove = find(
      overridesFromRow,
      override => override[selector] == assigneeToRemove[selector],
    )
    return difference(overridesFromRow, [overrideToRemove])
  },

  removeDefaultSection(overridesFromRow) {
    return this.handleAssigneeRemove({course_section_id: '0'}, overridesFromRow)
  },

  handleStudentRemove(assigneeToRemove, overridesFromRow) {
    const adhocOverride = this.findAdhoc(overridesFromRow, assigneeToRemove.student_id)
    const existingStudentIds = adhocOverride.student_ids
    const newStudentIds = difference(existingStudentIds, [assigneeToRemove.student_id])

    if (isEmpty(newStudentIds)) {
      return difference(overridesFromRow, [adhocOverride])
    }

    const newOverride = {
      ...adhocOverride,
      student_ids: newStudentIds,
      students: adhocOverride.students.filter(
<<<<<<< HEAD
        student => student.id !== assigneeToRemove.student_id
=======
        student => student.id !== assigneeToRemove.student_id,
>>>>>>> 51db239a
      ),
    }
    delete newOverride.title

    return chain(overridesFromRow).difference([adhocOverride]).union([newOverride]).value()
  },

  setOverrideInitializer(rowKey, dates) {
    if (!dates) dates = {}

    const date_attrs = {
      due_at: dates.due_at,
      due_at_overridden: !!dates.due_at,
      lock_at: dates.lock_at,
      lock_at_overridden: !!dates.lock_at,
      unlock_at: dates.unlock_at,
      unlock_at_overridden: !!dates.unlock_at,
      reply_to_topic_due_at: dates.reply_to_topic_due_at,
      reply_to_topic_due_at_overridden: !!dates.reply_to_topic_due_at,
      required_replies_due_at: dates.required_replies_due_at,
      required_replies_due_at_overridden: !!dates.required_replies_due_at,
      rowKey,
    }

    this.newOverrideForCard = function (attributes) {
      return {...date_attrs, ...attributes}
    }
  },

  // -------------------
  //      Helpers
  // -------------------

  findAdhoc(collection, idToRemove) {
    return find(collection, ov => {
      const studentIds = ov.student_ids
      return !!studentIds && (idToRemove ? studentIds.includes(idToRemove) : true)
    })
  },
}

export default CardActions<|MERGE_RESOLUTION|>--- conflicted
+++ resolved
@@ -176,11 +176,7 @@
       ...adhocOverride,
       student_ids: newStudentIds,
       students: adhocOverride.students.filter(
-<<<<<<< HEAD
-        student => student.id !== assigneeToRemove.student_id
-=======
         student => student.id !== assigneeToRemove.student_id,
->>>>>>> 51db239a
       ),
     }
     delete newOverride.title
