--- conflicted
+++ resolved
@@ -116,10 +116,7 @@
         isOnlyVisibleToOverrides: this.model.assignment.isOnlyVisibleToOverrides(),
         type: this.model.assignment.objectType().toLowerCase(),
         importantDates: this.model.assignment.get('important_dates'),
-<<<<<<< HEAD
-=======
         postToSIS: this.model.assignment.get('post_to_sis'),
->>>>>>> c0c653e9
         onTrayOpen: () => {
           const isGroupAssignment = document.getElementById('has_group_category')?.checked
           if (!isGroupAssignment) {
