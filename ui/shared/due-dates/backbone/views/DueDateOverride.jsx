/*
 * Copyright (C) 2023 - present Instructure, Inc.
 *
 * This file is part of Canvas.
 *
 * Canvas is free software: you can redistribute it and/or modify it under
 * the terms of the GNU Affero General Public License as published by the Free
 * Software Foundation, version 3 of the License.
 *
 * Canvas is distributed in the hope that it will be useful, but WITHOUT ANY
 * WARRANTY; without even the implied warranty of MERCHANTABILITY or FITNESS FOR
 * A PARTICULAR PURPOSE. See the GNU Affero General Public License for more
 * details.
 *
 * You should have received a copy of the GNU Affero General Public License along
 * with this program. If not, see <http://www.gnu.org/licenses/>.
 */

import {extend} from '@canvas/backbone/utils'
import $ from 'jquery'
import Backbone from '@canvas/backbone'
import React from 'react'
import ReactDOM from 'react-dom'
import DueDateOverride from '@canvas/assignments/jst/DueDateOverride.handlebars'
import DateValidator from '@canvas/grading/DateValidator'
import ValidatedMixin from '@canvas/forms/backbone/views/ValidatedMixin'
import {useScope as createI18nScope} from '@canvas/i18n'
import CoursePacingNotice from '../../react/CoursePacingNotice'
import StudentGroupStore from '../../react/StudentGroupStore'
import AssignToContent from '../../react/AssignToContent'
import GradingPeriodsAPI from '@canvas/grading/jquery/gradingPeriodsApi'
import '@canvas/jquery/jquery.instructure_forms'
import sanitizeData from '../../../forms/sanitizeData'
import {showPostToSisFlashAlert, combinedDates} from '../../util/differentiatedModulesUtil'

const I18n = createI18nScope('DueDateOverrideView')

const indexOf = [].indexOf
const hasProp = {}.hasOwnProperty

extend(DueDateOverrideView, Backbone.View)

function DueDateOverrideView() {
  this.shouldForceFocusAfterRender = false
  this.getAllDates = this.getAllDates.bind(this)
  this.getOverrides = this.getOverrides.bind(this)
  this.sectionsWithoutOverrides = this.sectionsWithoutOverrides.bind(this)
  this.overridesContainDefault = this.overridesContainDefault.bind(this)
  this.setOnlyVisibleToOverrides = this.setOnlyVisibleToOverrides.bind(this)
  this.containsSectionsWithoutOverrides = this.containsSectionsWithoutOverrides.bind(this)
  this.getDefaultDueDate = this.getDefaultDueDate.bind(this)
  this.setNewOverridesCollection = this.setNewOverridesCollection.bind(this)
  this.showError = this.showError.bind(this)
  this.validateGroupOverrides = this.validateGroupOverrides.bind(this)
  this.validateTokenInput = this.validateTokenInput.bind(this)
  this.validateDatetimes = this.validateDatetimes.bind(this)
  this.clearExistingDueDateErrors = this.clearExistingDueDateErrors.bind(this)
  this.postToSIS = this.postToSIS.bind(this)
  this.validateBeforeSave = this.validateBeforeSave.bind(this)
  return DueDateOverrideView.__super__.constructor.apply(this, arguments)
}

DueDateOverrideView.mixin(ValidatedMixin)

DueDateOverrideView.prototype.template = DueDateOverride

// =================
//   ui interaction
// =================
DueDateOverrideView.prototype.render = function () {
  const div = this.$el[0]
  if (!div) {
    return
  }
  if (this.options && this.options.inPacedCourse && this.options.isModuleItem) {
    // eslint-disable-next-line react/no-render-return-value
    return ReactDOM.render(
      React.createElement(CoursePacingNotice, {
        courseId: this.options.courseId,
      }),
      div,
    )
  }

<<<<<<< HEAD
  const assignToSection = ENV.FEATURES?.selective_release_ui_api
    ? React.createElement(AssignToContent, {
=======
  const assignToSection = React.createElement(AssignToContent, {
>>>>>>> 0539a086
        onSync: this.setNewOverridesCollection,
        defaultSectionId: this.model.defaultDueDateSectionId,
        overrides: this.model.overrides.models.map(model => model.toJSON().assignment_override),
        assignmentId: this.model.assignment.get('id'),
        getAssignmentName: () => {
          const element =
            document.getElementById('assignment_name') ?? document.getElementById('quiz_title')
          return (
            element?.value ??
            this.model.assignment.get('name') ??
            this.model.assignment.get('title')
          )
        },
        isOnlyVisibleToOverrides: this.model.assignment.isOnlyVisibleToOverrides(),
        getPointsPossible: () => {
          const elementValue =
            document.querySelector('#assignment_points_possible')?.value ??
            document.querySelector('#quiz_display_points_possible > .points_possible')?.innerHTML
          return elementValue ?? this.model.assignment.get('points_possible')
        },
        getGroupCategoryId: () => {
          const groupCategory = document.getElementById('assignment_group_category_id')
          if (groupCategory?.value === undefined) {
            return ENV.ASSIGNMENT?.group_category_id
          } else if (document.getElementById('has_group_category')?.checked) {
            if (groupCategory.value === 'blank') {
              return null
            }
            return groupCategory.value
          }
          return null
        },
        // eslint-disable-next-line no-dupe-keys
        isOnlyVisibleToOverrides: this.model.assignment.isOnlyVisibleToOverrides(),
        type: this.model.assignment.objectType().toLowerCase(),
        importantDates: this.model.assignment.get('important_dates'),
        postToSIS: this.model.assignment.get('post_to_sis'),
        onTrayOpen: () => {
          const isGroupAssignment = document.getElementById('has_group_category')?.checked
          if (!isGroupAssignment) {
            this.trigger('tray:open')
            return true
          }

          const data = sanitizeData(this.$el.prevObject.toJSON())
          const errors = this.options.groupCategorySelector.validateBeforeSave(data, {})
          const selectors = this.options.groupCategorySelector.fieldSelectors
          if (Object.keys(errors).length > 0) {
            Object.keys(errors).forEach(errorKey => {
              // show the first message associated to the input
              this.showError($(selectors[errorKey]), errors[errorKey][0]?.message)
            })
            // block the tray opening
            return false
          }
          this.trigger('tray:open')
          return true
        },
        onTrayClose: () => this.trigger('tray:close'),
      })

  // eslint-disable-next-line react/no-render-return-value
  return ReactDOM.render(assignToSection, div, () => {
    // Run this function until the focus is performed after all re-renders
    // Needs to be wrapped in a setTimeout since there are some internal
    // re-renders to apply all card validations
    const forceFocus = () => {
      const sectionViewRef = document.getElementById(
        'manage-assign-to-container',
      )?.reactComponentInstance
      if (!sectionViewRef?.focusErrors()) {
        setTimeout(forceFocus, 500)
      } else {
        this.shouldForceFocusAfterRender = false
      }
    }
    if (this.shouldForceFocusAfterRender) {
      forceFocus()
    }
  })
}

DueDateOverrideView.prototype.gradingPeriods = GradingPeriodsAPI.deserializePeriods(
  ENV.active_grading_periods,
)

DueDateOverrideView.prototype.hasGradingPeriods = !!ENV.HAS_GRADING_PERIODS

DueDateOverrideView.prototype.validateBeforeSave = function (data, errors) {
  if (!data || (this.options && this.options.inPacedCourse && this.options.isModuleItem)) {
    return errors
  }
  data = {
    ...data,
    assignment_overrides: data.assignment_overrides.map(o => ({...o, rowKey: combinedDates(o)})),
  }
  errors = this.validateDatetimes(data, errors)
  errors = this.validateTokenInput(data, errors)
  errors = this.validateGroupOverrides(data, errors)
  const requiredDueDates = ENV.DUE_DATE_REQUIRED_FOR_ACCOUNT

  const sectionViewRef = document.getElementById(
    'manage-assign-to-container',
  )?.reactComponentInstance
  const postToSisEnabled = data.postToSIS && requiredDueDates
  // Runs custom validation for all cards with the current post to sis selection without re-renders
  const formIsValid = sectionViewRef?.allCardsValidCustom({dueDateRequired: postToSisEnabled})

  if (!formIsValid) {
    const aDueDateMissing = data.assignment_overrides.some(
      o => o.due_at === null || o.due_at === '',
    )
    const hasAfterRenderIssue = postToSisEnabled && aDueDateMissing
    // If there are errors visible already don't force the focus
    if (hasAfterRenderIssue) {
      showPostToSisFlashAlert('manage-assign-to')()
      // Forces focus after the re-render process is made
      this.shouldForceFocusAfterRender = true
      this.render()
    } else {
      // Focuses inmmediately the visible errors in the component
      const invalidInput = sectionViewRef?.focusErrors()
      if (invalidInput) {
        errors.invalid_card = {$input: null, showError: this.showError}
      } else {
        delete errors.invalid_card
      }
    }
  }

  return errors
}

DueDateOverrideView.prototype.postToSIS = function (data) {
  let grading_type, post_to_sis, valid_grading_type
  const object_type = this.model.assignment.objectType()
  const data_post_to_sis = data.postToSIS
  post_to_sis = false
  if (object_type === 'Assignment' || object_type === 'Discussion') {
    grading_type = $('#assignment_grading_type').find(':selected').val()
    post_to_sis = grading_type !== 'not_graded' && data_post_to_sis
  } else if (object_type === 'Quiz') {
    grading_type = $('#quiz_assignment_id').find(':selected').val()
    valid_grading_type = grading_type !== 'practice_quiz' && grading_type !== 'survey'
    post_to_sis = valid_grading_type && data_post_to_sis
  }
  return post_to_sis
}

DueDateOverrideView.prototype.clearExistingDueDateErrors = function () {
  const ref = ['due_at', 'unlock_at', 'lock_at']
  const results = []
  for (let i = 0, len = ref.length; i < len; i++) {
    const element = ref[i]
    const $dateInput = $('[data-date-type="' + element + '"]')
    results.push($dateInput.removeAttr('data-error-type'))
  }
  return results
}

DueDateOverrideView.prototype.validateDatetimes = function (data, errors) {
  // Need to clear these out each pass in order to ensure proper
  // focus handling for accessibility
  let $dateInput, element, i, len, msg, override, rowErrors
  this.clearExistingDueDateErrors(data)
  const checkedRows = []
  const dateValidator = new DateValidator({
    date_range: {...ENV.VALID_DATE_RANGE},
    hasGradingPeriods: this.hasGradingPeriods,
    gradingPeriods: this.gradingPeriods,
    userIsAdmin: ENV.current_user_is_admin,
    postToSIS: this.postToSIS(data),
  })
  // Don't validate duplicates
  const ref = data.assignment_overrides
  for (i = 0, len = ref.length; i < len; i++) {
    override = ref[i]
    if ((checkedRows || []).includes(override.rowKey)) {
      continue
    }
    rowErrors = dateValidator.validateDatetimes(override)

    Object.keys(rowErrors).forEach(function (key) {
      return (rowErrors[key] = {
        message: rowErrors[key],
      })
    })
    errors = Object.assign(errors, rowErrors)
    for (element in rowErrors) {
      if (!hasProp.call(rowErrors, element)) continue
      msg = rowErrors[element]
      $dateInput = $('[data-date-type="' + element + '"][data-row-key="' + override.rowKey + '"]')
      $dateInput.attr('data-error-type', element)
      msg = Object.assign(msg, {
        element: $dateInput,
        showError: this.showError,
      })
    }
    checkedRows.push(override.rowKey)
  }
  return errors
}

DueDateOverrideView.prototype.validateTokenInput = function (data, errors) {
  let $inputWrapper, $nameInput, i, identifier, len, row, rowKey
  const validRowKeys = (data.assignment_overrides || []).map(function (e) {
    return e.rowKey
  })
  const blankOverrideMsg = I18n.t('You must have a student or section selected')
  const ref = $('.Container__DueDateRow-item')
  for (i = 0, len = ref.length; i < len; i++) {
    row = ref[i]
    rowKey = '' + $(row).attr('data-row-key')
    identifier = 'tokenInputFor' + rowKey
    $inputWrapper = $('[data-row-identifier="' + identifier + '"]')[0]
    $nameInput = $($inputWrapper).find('input')
    $nameInput.removeAttr('data-error-type')
    if ((validRowKeys || []).includes(rowKey)) {
      continue
    }
    errors = Object.assign(errors, {
      blankOverrides: {
        message: blankOverrideMsg,
        element: $nameInput,
        showError: this.showError,
      },
    })
    $nameInput.attr('data-error-type', 'blankOverrides')
  }
  return errors
}

DueDateOverrideView.prototype.validateGroupOverrides = function (data, errors) {
  // if the StudentGroupStore hasn't gotten all of the group data
  // then skip the front end validation as it might result
  // in an annoying false positive
  // note: the backend will still catch this issue
  let $nameInput, i, identifier, len, row, rowKey
  if (!StudentGroupStore.fetchComplete()) {
    return errors
  }
  const validGroups = StudentGroupStore.groupsFilteredForSelectedSet()
  const validGroupIds = (validGroups || []).map(function (e) {
    return e.id
  })
  const groupOverrides = data.assignment_overrides.filter(function (ao) {
    return !!ao.group_id
  })
  const invalidGroupOverrides = groupOverrides.filter(function (ao) {
    const ref = ao.group_id
    return indexOf.call(validGroupIds, ref) < 0
  })
  const invalidGroupOverrideRowKeys = (invalidGroupOverrides || []).map(function (e) {
    return e.rowKey
  })
  const invalidGroupOverrideMessage = I18n.t(
    "You cannot assign to a group outside of the assignment's group set",
  )
  const ref = $('.Container__DueDateRow-item')
  for (i = 0, len = ref.length; i < len; i++) {
    row = ref[i]
    rowKey = '' + $(row).attr('data-row-key')
    if (!(invalidGroupOverrideRowKeys || []).includes(rowKey)) {
      continue
    }
    identifier = 'tokenInputFor' + rowKey
    $nameInput = $('[data-row-identifier="' + identifier + '"]').find('input')
    errors = Object.assign(errors, {
      invalidGroupOverride: {
        message: invalidGroupOverrideMessage,
        element: $nameInput,
        showError: this.showError,
      },
    })
  }
  return errors
}

DueDateOverrideView.prototype.showError = function (element, message) {
  // some forms will already handle this on their own, this exists
  // as a fallback for forms that do not
  if (!element || element.length === 0) {
    return
  }
  return element.errorBox(message).css('z-index', '20').attr('role', 'alert')
}

// ==============================
//     syncing with react data
// ==============================

DueDateOverrideView.prototype.setNewOverridesCollection = function (newOverrides, importantDates) {
  if (newOverrides !== undefined) {
    this.model.overrides.reset(newOverrides)
    const onlyVisibleToOverrides = !this.model.overrides.containsDefaultDueDate()
    this.model.assignment.isOnlyVisibleToOverrides(onlyVisibleToOverrides)
  }
  return this.model.assignment.importantDates(importantDates)
}

// =================
//    model info
// =================
DueDateOverrideView.prototype.getDefaultDueDate = function () {
  return this.model.getDefaultDueDate()
}

DueDateOverrideView.prototype.containsSectionsWithoutOverrides = function () {
  return this.model.containsSectionsWithoutOverrides()
}

DueDateOverrideView.prototype.overridesContainDefault = function () {
  return this.model.overridesContainDefault()
}

DueDateOverrideView.prototype.setOnlyVisibleToOverrides = function () {
  return !(this.model.overridesContainDefault() || this.model.onlyContainsModuleOverrides())
}

DueDateOverrideView.prototype.sectionsWithoutOverrides = function () {
  return this.model.sectionsWithoutOverrides()
}

DueDateOverrideView.prototype.getOverrides = function () {
  return this.model.overrides.toJSON()
}

DueDateOverrideView.prototype.getAllDates = function () {
  return this.model.overrides.datesJSON()
}

export default DueDateOverrideView<|MERGE_RESOLUTION|>--- conflicted
+++ resolved
@@ -82,12 +82,7 @@
     )
   }
 
-<<<<<<< HEAD
-  const assignToSection = ENV.FEATURES?.selective_release_ui_api
-    ? React.createElement(AssignToContent, {
-=======
   const assignToSection = React.createElement(AssignToContent, {
->>>>>>> 0539a086
         onSync: this.setNewOverridesCollection,
         defaultSectionId: this.model.defaultDueDateSectionId,
         overrides: this.model.overrides.models.map(model => model.toJSON().assignment_override),
