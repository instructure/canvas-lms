/*
 * Copyright (C) 2023 - present Instructure, Inc.
 *
 * This file is part of Canvas.
 *
 * Canvas is free software: you can redistribute it and/or modify it under
 * the terms of the GNU Affero General Public License as published by the Free
 * Software Foundation, version 3 of the License.
 *
 * Canvas is distributed in the hope that it will be useful, but WITHOUT ANY
 * WARRANTY; without even the implied warranty of MERCHANTABILITY or FITNESS FOR
 * A PARTICULAR PURPOSE. See the GNU Affero General Public License for more
 * details.
 *
 * You should have received a copy of the GNU Affero General Public License along
 * with this program. If not, see <http://www.gnu.org/licenses/>.
 */

import {extend} from '@canvas/backbone/utils'
import $ from 'jquery'
import Backbone from '@canvas/backbone'
import React from 'react'
import ReactDOM from 'react-dom'
import DueDateOverride from '@canvas/assignments/jst/DueDateOverride.handlebars'
import DateValidator from '@canvas/grading/DateValidator'
import ValidatedMixin from '@canvas/forms/backbone/views/ValidatedMixin'
import {useScope as useI18nScope} from '@canvas/i18n'
import DueDates from '../../react/DueDates'
import CoursePacingNotice from '../../react/CoursePacingNotice'
import StudentGroupStore from '../../react/StudentGroupStore'
import DifferentiatedModulesSection from '../../react/DifferentiatedModulesSection'
import GradingPeriodsAPI from '@canvas/grading/jquery/gradingPeriodsApi'
import * as tz from '@instructure/moment-utils'
import '@canvas/jquery/jquery.instructure_forms'
import sanitizeData from '../../../forms/sanitizeData'

const I18n = useI18nScope('DueDateOverrideView')

const indexOf = [].indexOf
const hasProp = {}.hasOwnProperty

extend(DueDateOverrideView, Backbone.View)

function DueDateOverrideView() {
  this.getAllDates = this.getAllDates.bind(this)
  this.getOverrides = this.getOverrides.bind(this)
  this.sectionsWithoutOverrides = this.sectionsWithoutOverrides.bind(this)
  this.overridesContainDefault = this.overridesContainDefault.bind(this)
  this.setOnlyVisibleToOverrides = this.setOnlyVisibleToOverrides.bind(this)
  this.containsSectionsWithoutOverrides = this.containsSectionsWithoutOverrides.bind(this)
  this.getDefaultDueDate = this.getDefaultDueDate.bind(this)
  this.setNewOverridesCollection = this.setNewOverridesCollection.bind(this)
  this.showError = this.showError.bind(this)
  this.validateGroupOverrides = this.validateGroupOverrides.bind(this)
  this.validateTokenInput = this.validateTokenInput.bind(this)
  this.validateDatetimes = this.validateDatetimes.bind(this)
  this.clearExistingDueDateErrors = this.clearExistingDueDateErrors.bind(this)
  this.postToSIS = this.postToSIS.bind(this)
  this.validateBeforeSave = this.validateBeforeSave.bind(this)
  return DueDateOverrideView.__super__.constructor.apply(this, arguments)
}

DueDateOverrideView.mixin(ValidatedMixin)

DueDateOverrideView.prototype.template = DueDateOverride

// =================
//   ui interaction
// =================
DueDateOverrideView.prototype.render = function () {
  const div = this.$el[0]
  if (!div) {
    return
  }
  if (this.options && this.options.inPacedCourse && this.options.isModuleItem) {
    return ReactDOM.render(
      React.createElement(CoursePacingNotice, {
        courseId: this.options.courseId,
      }),
      div
    )
  }

  const assignToSection = ENV.FEATURES?.selective_release_ui_api
    ? React.createElement(DifferentiatedModulesSection, {
<<<<<<< HEAD
      onSync: this.setNewOverridesCollection,
      defaultSectionId: this.model.defaultDueDateSectionId,
      overrides: this.model.overrides.models.map(model => model.toJSON().assignment_override),
      assignmentId: this.model.assignment.get('i2d'),
      getAssignmentName: () => {
        const element = document.getElementById('assignment_name') ?? document.getElementById('quiz_title')
        return element?.value ?? this.model.assignment.get('name') ?? this.model.assignment.get('title')
      },
      isOnlyVisibleToOverrides: this.model.assignment.isOnlyVisibleToOverrides(),
      getPointsPossible: () => {
        const elementValue = document.querySelector('#assignment_points_possible')?.value ?? document.querySelector('#quiz_display_points_possible > .points_possible')?.innerHTML
        return elementValue ?? this.model.assignment.get('points_possible')
      },
      getGroupCategoryId: () => {
        const groupCategory = document.getElementById('assignment_group_category_id')
        if(groupCategory?.value === undefined){
          return ENV.ASSIGNMENT?.group_category_id
        } else if(document.getElementById('has_group_category').checked){
          return groupCategory.value
        }
        return null
      },
      isOnlyVisibleToOverrides: this.model.assignment.isOnlyVisibleToOverrides(),
      type: this.model.assignment.objectType().toLowerCase(),
      importantDates: this.model.assignment.get('important_dates'),
      onTrayOpen: () => this.trigger('tray:open'),
      onTrayClose: () => this.trigger('tray:close'),
    })
=======
        onSync: this.setNewOverridesCollection,
        defaultSectionId: this.model.defaultDueDateSectionId,
        overrides: this.model.overrides.models.map(model => model.toJSON().assignment_override),
        assignmentId: this.model.assignment.get('id'),
        getAssignmentName: () => {
          const element =
            document.getElementById('assignment_name') ?? document.getElementById('quiz_title')
          return (
            element?.value ??
            this.model.assignment.get('name') ??
            this.model.assignment.get('title')
          )
        },
        isOnlyVisibleToOverrides: this.model.assignment.isOnlyVisibleToOverrides(),
        getPointsPossible: () => {
          const elementValue =
            document.querySelector('#assignment_points_possible')?.value ??
            document.querySelector('#quiz_display_points_possible > .points_possible')?.innerHTML
          return elementValue ?? this.model.assignment.get('points_possible')
        },
        getGroupCategoryId: () => {
          const groupCategory = document.getElementById('assignment_group_category_id')
          if (groupCategory?.value === undefined) {
            return ENV.ASSIGNMENT?.group_category_id
          } else if (document.getElementById('has_group_category')?.checked) {
            return groupCategory.value
          }
          return null
        },
        isOnlyVisibleToOverrides: this.model.assignment.isOnlyVisibleToOverrides(),
        type: this.model.assignment.objectType().toLowerCase(),
        importantDates: this.model.assignment.get('important_dates'),
        onTrayOpen: () => {
          const isGroupAssignment = document.getElementById('has_group_category')?.checked
          if (!isGroupAssignment) {
            this.trigger('tray:open')
            return true
          }

          const data = sanitizeData(this.$el.prevObject.toJSON())
          const errors = this.options.groupCategorySelector.validateBeforeSave(data, {})
          const selectors = this.options.groupCategorySelector.fieldSelectors
          if (Object.keys(errors).length > 0) {
            Object.keys(errors).forEach(errorKey => {
              // show the first message associated to the input
              this.showError($(selectors[errorKey]), errors[errorKey][0]?.message)
            })
            // block the tray opening
            return false
          }
          this.trigger('tray:open')
          return true
        },
        onTrayClose: () => this.trigger('tray:close'),
      })
>>>>>>> 3a2a498e
    : React.createElement(DueDates, {
      overrides: this.model.overrides.models,
      syncWithBackbone: this.setNewOverridesCollection,
      sections: this.model.sections.models,
      defaultSectionId: this.model.defaultDueDateSectionId,
      selectedGroupSetId: this.model.assignment.get('group_category_id'),
      gradingPeriods: this.gradingPeriods,
      hasGradingPeriods: this.hasGradingPeriods,
      isOnlyVisibleToOverrides: this.model.assignment.isOnlyVisibleToOverrides(),
      dueAt: tz.parse(this.model.assignment.get('due_at')),
      dueDatesReadonly: this.options.dueDatesReadonly,
      availabilityDatesReadonly: this.options.availabilityDatesReadonly,
      importantDates: this.model.assignment.get('important_dates'),
      defaultDueTime: ENV.DEFAULT_DUE_TIME,
    })

  // eslint-disable-next-line react/no-render-return-value
  return ReactDOM.render(assignToSection, div)
}

DueDateOverrideView.prototype.gradingPeriods = GradingPeriodsAPI.deserializePeriods(
  ENV.active_grading_periods
)

DueDateOverrideView.prototype.hasGradingPeriods = !!ENV.HAS_GRADING_PERIODS

DueDateOverrideView.prototype.validateBeforeSave = function (data, errors) {
  if (!data) {
    return errors
  }
  errors = this.validateDatetimes(data, errors)
  errors = this.validateTokenInput(data, errors)
  errors = this.validateGroupOverrides(data, errors)
  return errors
}

DueDateOverrideView.prototype.postToSIS = function (data) {
  let grading_type, post_to_sis, valid_grading_type
  const object_type = this.model.assignment.objectType()
  const data_post_to_sis = data.postToSIS
  post_to_sis = false
  if (object_type === 'Assignment' || object_type === 'Discussion') {
    grading_type = $('#assignment_grading_type').find(':selected').val()
    post_to_sis = grading_type !== 'not_graded' && data_post_to_sis
  } else if (object_type === 'Quiz') {
    grading_type = $('#quiz_assignment_id').find(':selected').val()
    valid_grading_type = grading_type !== 'practice_quiz' && grading_type !== 'survey'
    post_to_sis = valid_grading_type && data_post_to_sis
  }
  return post_to_sis
}

DueDateOverrideView.prototype.clearExistingDueDateErrors = function () {
  const ref = ['due_at', 'unlock_at', 'lock_at']
  const results = []
  for (let i = 0, len = ref.length; i < len; i++) {
    const element = ref[i]
    const $dateInput = $('[data-date-type="' + element + '"]')
    results.push($dateInput.removeAttr('data-error-type'))
  }
  return results
}

DueDateOverrideView.prototype.validateDatetimes = function (data, errors) {
  // Need to clear these out each pass in order to ensure proper
  // focus handling for accessibility
  let $dateInput, element, i, len, msg, override, rowErrors
  this.clearExistingDueDateErrors(data)
  const checkedRows = []
  const dateValidator = new DateValidator({
    date_range: {...ENV.VALID_DATE_RANGE},
    hasGradingPeriods: this.hasGradingPeriods,
    gradingPeriods: this.gradingPeriods,
    userIsAdmin: ENV.current_user_is_admin,
    postToSIS: this.postToSIS(data),
  })
  // Don't validate duplicates
  const ref = data.assignment_overrides
  for (i = 0, len = ref.length; i < len; i++) {
    override = ref[i]
    if ((checkedRows || []).includes(override.rowKey)) {
      continue
    }
    rowErrors = dateValidator.validateDatetimes(override)
    // eslint-disable-next-line no-loop-func
    Object.keys(rowErrors).forEach(function (key) {
      return (rowErrors[key] = {
        message: rowErrors[key],
      })
    })
    errors = Object.assign(errors, rowErrors)
    for (element in rowErrors) {
      if (!hasProp.call(rowErrors, element)) continue
      msg = rowErrors[element]
      $dateInput = $('[data-date-type="' + element + '"][data-row-key="' + override.rowKey + '"]')
      $dateInput.attr('data-error-type', element)
      msg = Object.assign(msg, {
        element: $dateInput,
        showError: this.showError,
      })
    }
    checkedRows.push(override.rowKey)
  }
  return errors
}

DueDateOverrideView.prototype.validateTokenInput = function (data, errors) {
  let $inputWrapper, $nameInput, i, identifier, len, row, rowKey
  const validRowKeys = (data.assignment_overrides || []).map(function (e) {
    return e.rowKey
  })
  const blankOverrideMsg = I18n.t('You must have a student or section selected')
  const ref = $('.Container__DueDateRow-item')
  for (i = 0, len = ref.length; i < len; i++) {
    row = ref[i]
    rowKey = '' + $(row).attr('data-row-key')
    identifier = 'tokenInputFor' + rowKey
    $inputWrapper = $('[data-row-identifier="' + identifier + '"]')[0]
    $nameInput = $($inputWrapper).find('input')
    $nameInput.removeAttr('data-error-type')
    if ((validRowKeys || []).includes(rowKey)) {
      continue
    }
    errors = Object.assign(errors, {
      blankOverrides: {
        message: blankOverrideMsg,
        element: $nameInput,
        showError: this.showError,
      },
    })
    $nameInput.attr('data-error-type', 'blankOverrides')
  }
  return errors
}

DueDateOverrideView.prototype.validateGroupOverrides = function (data, errors) {
  // if the StudentGroupStore hasn't gotten all of the group data
  // then skip the front end validation as it might result
  // in an annoying false positive
  // note: the backend will still catch this issue
  let $nameInput, i, identifier, len, row, rowKey
  if (!StudentGroupStore.fetchComplete()) {
    return errors
  }
  const validGroups = StudentGroupStore.groupsFilteredForSelectedSet()
  const validGroupIds = (validGroups || []).map(function (e) {
    return e.id
  })
  const groupOverrides = data.assignment_overrides.filter(function (ao) {
    return !!ao.group_id
  })
  const invalidGroupOverrides = groupOverrides.filter(function (ao) {
    const ref = ao.group_id
    return indexOf.call(validGroupIds, ref) < 0
  })
  const invalidGroupOverrideRowKeys = (invalidGroupOverrides || []).map(function (e) {
    return e.rowKey
  })
  const invalidGroupOverrideMessage = I18n.t(
    "You cannot assign to a group outside of the assignment's group set"
  )
  const ref = $('.Container__DueDateRow-item')
  for (i = 0, len = ref.length; i < len; i++) {
    row = ref[i]
    rowKey = '' + $(row).attr('data-row-key')
    if (!(invalidGroupOverrideRowKeys || []).includes(rowKey)) {
      continue
    }
    identifier = 'tokenInputFor' + rowKey
    $nameInput = $('[data-row-identifier="' + identifier + '"]').find('input')
    errors = Object.assign(errors, {
      invalidGroupOverride: {
        message: invalidGroupOverrideMessage,
        element: $nameInput,
        showError: this.showError,
      },
    })
  }
  return errors
}

DueDateOverrideView.prototype.showError = function (element, message) {
  // some forms will already handle this on their own, this exists
  // as a fallback for forms that do not
  if (!element) {
    return
  }
  return element.errorBox(message).css('z-index', '20').attr('role', 'alert')
}

// ==============================
//     syncing with react data
// ==============================

DueDateOverrideView.prototype.setNewOverridesCollection = function (newOverrides, importantDates) {
  if (newOverrides !== undefined) {
    this.model.overrides.reset(newOverrides)
    const onlyVisibleToOverrides = !this.model.overrides.containsDefaultDueDate()
    this.model.assignment.isOnlyVisibleToOverrides(onlyVisibleToOverrides)
  }
  return this.model.assignment.importantDates(importantDates)
}

// =================
//    model info
// =================
DueDateOverrideView.prototype.getDefaultDueDate = function () {
  return this.model.getDefaultDueDate()
}

DueDateOverrideView.prototype.containsSectionsWithoutOverrides = function () {
  return this.model.containsSectionsWithoutOverrides()
}

DueDateOverrideView.prototype.overridesContainDefault = function () {
  return this.model.overridesContainDefault()
}

DueDateOverrideView.prototype.setOnlyVisibleToOverrides = function () {
  if (ENV.FEATURES?.selective_release_ui_api) {
    return !(this.model.overridesContainDefault() || this.model.onlyContainsModuleOverrides())
  } else return !this.model.overridesContainDefault()
}

DueDateOverrideView.prototype.sectionsWithoutOverrides = function () {
  return this.model.sectionsWithoutOverrides()
}

DueDateOverrideView.prototype.getOverrides = function () {
  return this.model.overrides.toJSON()
}

DueDateOverrideView.prototype.getAllDates = function () {
  return this.model.overrides.datesJSON()
}

export default DueDateOverrideView<|MERGE_RESOLUTION|>--- conflicted
+++ resolved
@@ -83,36 +83,6 @@
 
   const assignToSection = ENV.FEATURES?.selective_release_ui_api
     ? React.createElement(DifferentiatedModulesSection, {
-<<<<<<< HEAD
-      onSync: this.setNewOverridesCollection,
-      defaultSectionId: this.model.defaultDueDateSectionId,
-      overrides: this.model.overrides.models.map(model => model.toJSON().assignment_override),
-      assignmentId: this.model.assignment.get('i2d'),
-      getAssignmentName: () => {
-        const element = document.getElementById('assignment_name') ?? document.getElementById('quiz_title')
-        return element?.value ?? this.model.assignment.get('name') ?? this.model.assignment.get('title')
-      },
-      isOnlyVisibleToOverrides: this.model.assignment.isOnlyVisibleToOverrides(),
-      getPointsPossible: () => {
-        const elementValue = document.querySelector('#assignment_points_possible')?.value ?? document.querySelector('#quiz_display_points_possible > .points_possible')?.innerHTML
-        return elementValue ?? this.model.assignment.get('points_possible')
-      },
-      getGroupCategoryId: () => {
-        const groupCategory = document.getElementById('assignment_group_category_id')
-        if(groupCategory?.value === undefined){
-          return ENV.ASSIGNMENT?.group_category_id
-        } else if(document.getElementById('has_group_category').checked){
-          return groupCategory.value
-        }
-        return null
-      },
-      isOnlyVisibleToOverrides: this.model.assignment.isOnlyVisibleToOverrides(),
-      type: this.model.assignment.objectType().toLowerCase(),
-      importantDates: this.model.assignment.get('important_dates'),
-      onTrayOpen: () => this.trigger('tray:open'),
-      onTrayClose: () => this.trigger('tray:close'),
-    })
-=======
         onSync: this.setNewOverridesCollection,
         defaultSectionId: this.model.defaultDueDateSectionId,
         overrides: this.model.overrides.models.map(model => model.toJSON().assignment_override),
@@ -168,22 +138,21 @@
         },
         onTrayClose: () => this.trigger('tray:close'),
       })
->>>>>>> 3a2a498e
     : React.createElement(DueDates, {
-      overrides: this.model.overrides.models,
-      syncWithBackbone: this.setNewOverridesCollection,
-      sections: this.model.sections.models,
-      defaultSectionId: this.model.defaultDueDateSectionId,
-      selectedGroupSetId: this.model.assignment.get('group_category_id'),
-      gradingPeriods: this.gradingPeriods,
-      hasGradingPeriods: this.hasGradingPeriods,
-      isOnlyVisibleToOverrides: this.model.assignment.isOnlyVisibleToOverrides(),
-      dueAt: tz.parse(this.model.assignment.get('due_at')),
-      dueDatesReadonly: this.options.dueDatesReadonly,
-      availabilityDatesReadonly: this.options.availabilityDatesReadonly,
-      importantDates: this.model.assignment.get('important_dates'),
-      defaultDueTime: ENV.DEFAULT_DUE_TIME,
-    })
+        overrides: this.model.overrides.models,
+        syncWithBackbone: this.setNewOverridesCollection,
+        sections: this.model.sections.models,
+        defaultSectionId: this.model.defaultDueDateSectionId,
+        selectedGroupSetId: this.model.assignment.get('group_category_id'),
+        gradingPeriods: this.gradingPeriods,
+        hasGradingPeriods: this.hasGradingPeriods,
+        isOnlyVisibleToOverrides: this.model.assignment.isOnlyVisibleToOverrides(),
+        dueAt: tz.parse(this.model.assignment.get('due_at')),
+        dueDatesReadonly: this.options.dueDatesReadonly,
+        availabilityDatesReadonly: this.options.availabilityDatesReadonly,
+        importantDates: this.model.assignment.get('important_dates'),
+        defaultDueTime: ENV.DEFAULT_DUE_TIME,
+      })
 
   // eslint-disable-next-line react/no-render-return-value
   return ReactDOM.render(assignToSection, div)
