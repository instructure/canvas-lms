--- conflicted
+++ resolved
@@ -27,13 +27,9 @@
       try {
         const el = document.querySelector(selector)
         return $(el).html()
-<<<<<<< HEAD
-      } catch (err) {}
-=======
       } catch (err) {
         // no-op
       }
->>>>>>> 16101d78
     },
   })
 }