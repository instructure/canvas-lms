/*
 * Copyright (C) 2023 - present Instructure, Inc.
 *
 * This file is part of Canvas.
 *
 * Canvas is free software: you can redistribute it and/or modify it under
 * the terms of the GNU Affero General Public License as published by the Free
 * Software Foundation, version 3 of the License.
 *
 * Canvas is distributed in the hope that it will be useful, but WITHOUT ANY
 * WARRANTY; without even the implied warranty of MERCHANTABILITY or FITNESS FOR
 * A PARTICULAR PURPOSE. See the GNU Affero General Public License for more
 * details.
 *
 * You should have received a copy of the GNU Affero General Public License along
 * with this program. If not, see <http://www.gnu.org/licenses/>.
 */

<<<<<<< HEAD
 

=======
>>>>>>> 51db239a
import {extend} from '@canvas/backbone/utils'
import {useScope as createI18nScope} from '@canvas/i18n'
import Backbone from '@canvas/backbone'
import $ from 'jquery'
import {defaults, result} from 'lodash'
import {showFlashError} from '@canvas/alerts/react/FlashAlert'
import ParticipantCollection from '../collections/ParticipantCollection'
import DiscussionEntriesCollection from '../collections/DiscussionEntriesCollection'
import Assignment from '@canvas/assignments/backbone/models/Assignment'
import DateGroup from '@canvas/date-group/backbone/models/DateGroup'
import axios from '@canvas/axios'

const I18n = createI18nScope('discussion_topics')

const stripTags = function (str) {
  const div = document.createElement('div')
  div.innerHTML = str
  return div.textContent || div.innerText || ''
}

extend(DiscussionTopic, Backbone.Model)

function DiscussionTopic() {
  this.groupCategoryId = this.groupCategoryId.bind(this)
  this.duplicate = this.duplicate.bind(this)
  this.present = this.present.bind(this)
  return DiscussionTopic.__super__.constructor.apply(this, arguments)
}

DiscussionTopic.prototype.resourceName = 'discussion_topics'

DiscussionTopic.prototype.defaults = {
  discussion_type: 'side_comment',
  podcast_enabled: false,
  podcast_has_student_posts: false,
  require_initial_post: false,
  is_announcement: false,
  subscribed: false,
  user_can_see_posts: true,
  subscription_hold: null,
  publishable: true,
  unpublishable: true,
}

DiscussionTopic.prototype.dateAttributes = ['last_reply_at', 'posted_at', 'delayed_post_at']

DiscussionTopic.prototype.initialize = function () {
  this.participants = new ParticipantCollection()
  this.entries = new DiscussionEntriesCollection()
  this.entries.url = (function (_this) {
    return function () {
      return _this.baseUrlWithoutQuerystring() + '/entries'
    }
  })(this)
  return (this.entries.participants = this.participants)
}

DiscussionTopic.prototype.parse = function (json) {
  json.set_assignment = json.assignment != null
  const assign_attributes = json.assignment || {}
  assign_attributes.assignment_overrides || (assign_attributes.assignment_overrides = [])
  assign_attributes.turnitin_settings || (assign_attributes.turnitin_settings = {})
  json.assignment = this.createAssignment(assign_attributes)
  json.publishable = json.can_publish
  json.unpublishable = !json.published || json.can_unpublish
  return json
}

DiscussionTopic.prototype.baseUrlWithoutQuerystring = function () {
  const baseUrl = result(this, 'url')
  return baseUrl.split('?')[0]
}

DiscussionTopic.prototype.createAssignment = function (attributes) {
  const assign = new Assignment(attributes)
  assign.alreadyScoped = true
  return assign
}

// always include assignment in view presentation
DiscussionTopic.prototype.present = function () {
  return Backbone.Model.prototype.toJSON.call(this)
}

DiscussionTopic.prototype.publish = function () {
  return this.updateOneAttribute('published', true)
}

DiscussionTopic.prototype.unpublish = function () {
  return this.updateOneAttribute('published', false)
}

DiscussionTopic.prototype.disabledMessage = function () {
  return I18n.t('cannot_unpublish_with_replies', "Can't unpublish if there are student replies")
}

DiscussionTopic.prototype.topicSubscribe = function () {
  this.set('subscribed', true)
  return $.ajaxJSON(this.baseUrlWithoutQuerystring() + '/subscribed', 'PUT')
}

DiscussionTopic.prototype.topicUnsubscribe = function () {
  this.set('subscribed', false)
  return $.ajaxJSON(this.baseUrlWithoutQuerystring() + '/subscribed', 'DELETE')
}

DiscussionTopic.prototype.toJSON = function () {
  const json = DiscussionTopic.__super__.toJSON.apply(this, arguments)
  let ref, ref1, ref2, ref3
  if (
    ((ref = ENV.MASTER_COURSE_DATA) != null ? ref.is_master_course_child_content : void 0) &&
    ((ref1 = ENV.MASTER_COURSE_DATA) != null
      ? (ref2 = ref1.master_course_restrictions) != null
        ? ref2.content
        : void 0
      : void 0)
  ) {
    delete json.message
  }
  if (!json.set_assignment) {
    delete json.assignment
  }
  Object.assign(json, {
    summary: this.summary(),
    unread_count_tooltip: this.unreadTooltip(),
    reply_count_tooltip: this.replyTooltip(),
    assignment: (ref3 = json.assignment) != null ? ref3.toJSON() : void 0,
    defaultDates: this.defaultDates().toJSON(),
    isRootTopic: this.isRootTopic(),
  })
  if (json.assignment) {
    delete json.assignment.rubric
  }
  return json
}

DiscussionTopic.prototype.duplicate = function (context_type, context_id, callback) {
  return (
    axios
      .post(
        '/api/v1/' +
          context_type +
          's/' +
          context_id +
          '/discussion_topics/' +
          this.id +
          '/duplicate',
        {},
      )
      // eslint-disable-next-line promise/no-callback-in-promise
      .then(callback)
      .catch(showFlashError(I18n.t('Could not duplicate discussion')))
  )
}

DiscussionTopic.prototype.toView = function () {
  return {
    ...this.toJSON(),
    name: this.get('title'),
  }
}

DiscussionTopic.prototype.unreadTooltip = function () {
  return I18n.t(
    'unread_count_tooltip',
    {
      zero: 'No unread replies.',
      one: '1 unread reply.',
      other: '%{count} unread replies.',
    },
    {
      count: this.get('unread_count'),
    },
  )
}

DiscussionTopic.prototype.replyTooltip = function () {
  return I18n.t(
    'reply_count_tooltip',
    {
      zero: 'No replies.',
      one: '1 reply.',
      other: '%{count} replies.',
    },
    {
      count: this.get('discussion_subentry_count'),
    },
  )
}

// this is for getting the topic 'full view' from the api
// see: https://<canvas>/doc/api/discussion_topics.html#method.discussion_topics_api.view
DiscussionTopic.prototype.fetchEntries = function () {
  return $.get(
    this.baseUrlWithoutQuerystring() + '/view',
    (function (_this) {
      return function (arg) {
        const unread_entries = arg.unread_entries
        const forced_entries = arg.forced_entries
        const participants = arg.participants
        const entries = arg.view
        _this.unreadEntries = unread_entries
        _this.forcedEntries = forced_entries
        _this.participants.reset(participants)
        // TODO: handle nested replies and 'new_entries' here
        return _this.entries.reset(entries)
      }
    })(this),
  )
}

DiscussionTopic.prototype.summary = function () {
  return stripTags(this.get('message'))
}

// TODO: this would belong in Backbone.model, but I dont know of others are going to need it much
// or want to commit to this api so I am just putting it here for now
DiscussionTopic.prototype.updateOneAttribute = function (key, value, options) {
  if (options == null) {
    options = {}
  }
  const data = {}
  data[key] = value
  return this.updatePartial(data, options)
}

DiscussionTopic.prototype.updatePartial = function (data, options) {
  if (options == null) {
    options = {}
  }
  if (!options.wait) {
    this.set(data)
  }
  options = defaults(options, {
    data: JSON.stringify(data),
    contentType: 'application/json',
  })
  return this.save({}, options)
}

DiscussionTopic.prototype.positionAfter = function (otherId) {
  this.updateOneAttribute('position_after', otherId, {
    wait: true,
  })
  const collection = this.collection
  const otherIndex = collection.indexOf(collection.get(otherId))
  collection.remove(this, {
    silent: true,
  })
  collection.models.splice(otherIndex, 0, this)
  return collection.reset(collection.models)
}

DiscussionTopic.prototype.defaultDates = function () {
  const group = new DateGroup({
    due_at: this.dueAt(),
    unlock_at: this.unlockAt(),
    lock_at: this.lockAt(),
  })
  return group
}

DiscussionTopic.prototype.dueAt = function () {
  let ref
  return (ref = this.get('assignment')) != null ? ref.get('due_at') : void 0
}

DiscussionTopic.prototype.unlockAt = function () {
  let ref, unlock_at
  if ((unlock_at = (ref = this.get('assignment')) != null ? ref.get('unlock_at') : void 0)) {
    return unlock_at
  }
  return this.get('delayed_post_at')
}

DiscussionTopic.prototype.lockAt = function () {
  let lock_at, ref
  if ((lock_at = (ref = this.get('assignment')) != null ? ref.get('lock_at') : void 0)) {
    return lock_at
  }
  return this.get('lock_at')
}

DiscussionTopic.prototype.focusAfterMoving = function () {
  const $el = $(".discussion[data-id='" + this.get('id') + "']")
  const $prev = $el.prev('.discussion')
  if ($prev.length) {
    return $('.title', $prev)
  } else {
    return $el.closest('.discussion-list')
  }
}

DiscussionTopic.prototype.updateBucket = function (data) {
  let $toFocus
  $toFocus = this.focusAfterMoving()
  defaults(data, {
    pinned: this.get('pinned'),
    locked: this.get('locked'),
  })
  this.set('position', null)
  this.updatePartial(data)
  // assign focus only if it was lost; a discussion in multiple categories might not have actually moved
  if (document.activeElement == null || document.activeElement.nodeName === 'BODY') {
    if ($toFocus.hasClass('discussion-list')) {
      $toFocus = $('.ig-header-title', $toFocus)
    }
    return $toFocus.focus()
  }
}

DiscussionTopic.prototype.isRootTopic = function () {
  return !this.get('root_topic_id') && this.get('group_category_id')
}

DiscussionTopic.prototype.groupCategoryId = function (id) {
  if (!(arguments.length > 0)) {
    return this.get('group_category_id')
  }
  return this.set('group_category_id', id)
}

DiscussionTopic.prototype.canGroup = function () {
  return this.get('can_group')
}

export default DiscussionTopic<|MERGE_RESOLUTION|>--- conflicted
+++ resolved
@@ -16,11 +16,6 @@
  * with this program. If not, see <http://www.gnu.org/licenses/>.
  */
 
-<<<<<<< HEAD
- 
-
-=======
->>>>>>> 51db239a
 import {extend} from '@canvas/backbone/utils'
 import {useScope as createI18nScope} from '@canvas/i18n'
 import Backbone from '@canvas/backbone'
