/*
 * Copyright (C) 2020 - present Instructure, Inc.
 *
 * This file is part of Canvas.
 *
 * Canvas is free software: you can redistribute it and/or modify it under
 * the terms of the GNU Affero General Public License as published by the Free
 * Software Foundation, version 3 of the License.
 *
 * Canvas is distributed in the hope that it will be useful, but WITHOUT ANY
 * WARRANTY; without even the implied warranty of MERCHANTABILITY or FITNESS FOR
 * A PARTICULAR PURPOSE. See the GNU Affero General Public License for more
 * details.
 *
 * You should have received a copy of the GNU Affero General Public License along
 * with this program. If not, see <http://www.gnu.org/licenses/>.
 */

import React, {useEffect, useState} from 'react'
import {useScope as createI18nScope} from '@canvas/i18n'
import {func, number, shape, string} from 'prop-types'
import {Alert} from '@instructure/ui-alerts'
import {Button} from '@instructure/ui-buttons'
import {FormFieldGroup} from '@instructure/ui-form-field'
import {ScreenReaderContent} from '@instructure/ui-a11y-content'
import {SimpleSelect} from '@instructure/ui-simple-select'
import {Spinner} from '@instructure/ui-spinner'
import {TextInput} from '@instructure/ui-text-input'
import {showFlashAlert, showFlashSuccess} from '@canvas/alerts/react/FlashAlert'
import CanvasModal from '@canvas/instui-bindings/react/Modal'
import doFetchApi from '@canvas/do-fetch-api-effect'
import GroupMembershipInput from './GroupMembershipInput'

const I18n = createI18nScope('groups')

GroupModal.propTypes = {
  groupCategory: shape({id: string}),
  group: shape({
    id: string,
    group_category_id: string,
    name: string,
    join_level: string,
    role: string,
    group_limit: number,
    members_count: number,
  }),
  onSave: func.isRequired,
  requestMethod: string.isRequired,
}

export default function GroupModal({groupCategory, group, onSave, requestMethod, ...modalProps}) {
  const [name, setName] = useState(group?.name || '')
  const [groupLimit, setGroupLimit] = useState(group?.group_limit || '')
  const [joinLevel, setJoinLevel] = useState(group?.join_level || '')
  const [status, setStatus] = useState(null)

  useEffect(() => {
    if (group.name) setName(group.name)
    if (group.group_limit) setGroupLimit(group.group_limit)
    if (group.join_level) setJoinLevel(group.join_level)
    if (!modalProps.open) resetState()
  }, [group.name, group.group_limit, group.join_level, modalProps.open])

  const isNameOnly = modalProps.nameOnly ? modalProps.nameOnly : false
  const isStudentGroup = group.role ? group.role === 'student_organized' : false
  const groupCategoryId = groupCategory ? groupCategory.id : group.group_category_id

  const payload = () => {
    if (isStudentGroup) {
      return {
        group_category_id: groupCategoryId,
        join_level: joinLevel || 'invitation_only',
        name,
      }
    } else {
      return {
        group_category_id: groupCategoryId,
        isFull: '',
        max_membership: groupLimit ? groupLimit.toString() : '',
        name,
      }
    }
  }

  function validateBeforeSend() {
    // prefer undefined over null as a fallback for the following
    // comparison to evaluate properly given a group members count
    const groupMembershipLimit = groupLimit ? parseInt(groupLimit, 10) : undefined
    if (groupMembershipLimit < group.members_count) {
      showFlashAlert({
        type: 'error',
        message: I18n.t(
          'Group membership limit must be equal to or greater than current members count.',
        ),
      })
    } else if (groupMembershipLimit === 1) {
      showFlashAlert({
        type: 'error',
        message: I18n.t('Group membership limit must be greater than 1.'),
      })
    } else {
      handleSend()
    }
  }

  function handleSend() {
    setStatus('info')
    startSendOperation()
      .then(notifyDidSave)
      .catch(err => {
<<<<<<< HEAD
        console.error(err)  
        if (err.response) console.error(err.response)  
=======
        console.error(err)
        if (err.response) console.error(err.response)
>>>>>>> 4b8c5dea
        setStatus('error')
      })
  }

  function startSendOperation() {
    const path =
      requestMethod === 'POST'
        ? `/api/v1/group_categories/${groupCategoryId}/groups`
        : `/api/v1/groups/${group.id}`
    return doFetchApi({
      method: requestMethod,
      path,
      body: payload(),
    })
  }

  function notifyDidSave() {
    showFlashSuccess(I18n.t('Group saved successfully'))()
    modalProps.onDismiss()
    onSave()
  }

  function resetState() {
    setName('')
    setGroupLimit('')
    setStatus(null)
  }

  function Footer() {
    const saveButtonState = name.length === 0 || status === 'info' ? 'disabled' : 'enabled'
    return (
      <>
        <Button onClick={modalProps.onDismiss}>{I18n.t('Cancel')}</Button>
        <Button
          type="submit"
          interaction={saveButtonState}
          color="primary"
          margin="0 0 0 x-small"
          onClick={validateBeforeSend}
        >
          {I18n.t('Save')}
        </Button>
      </>
    )
  }

  let alertMessage = ''
  if (status === 'info') alertMessage = I18n.t('Saving group')
  else if (status === 'error') alertMessage = I18n.t('An error occurred when saving the group.')

  const alert = alertMessage ? (
    <Alert variant={status}>
      <div role="alert" aria-live="assertive" aria-atomic={true}>
        {alertMessage}
      </div>
      {status === 'info' ? <Spinner renderTitle={alertMessage} size="x-small" /> : null}
    </Alert>
  ) : null

  const groupOptions = isStudentGroup ? (
    <SimpleSelect
      renderLabel={I18n.t('Joining')}
      defaultValue="invitation_only"
      value={joinLevel}
      onChange={(_event, data) => setJoinLevel(data.value)}
    >
      <SimpleSelect.Option id="invitation_only" value="invitation_only">
        {I18n.t('Invitation Only')}
      </SimpleSelect.Option>
      <SimpleSelect.Option id="parent_context_auto_join" value="parent_context_auto_join">
        {I18n.t('Members are free to join')}
      </SimpleSelect.Option>
    </SimpleSelect>
  ) : (
    <GroupMembershipInput onChange={setGroupLimit} value={groupLimit.toString()} />
  )

  return (
    <CanvasModal
      size="small"
      shouldCloseOnDocumentClick={false}
      footer={<Footer />}
      {...modalProps}
    >
      {alert}
      <FormFieldGroup
        description={<ScreenReaderContent>{modalProps.label}</ScreenReaderContent>}
        layout="stacked"
        rowSpacing="large"
      >
        <TextInput
          id="group_name"
          renderLabel={I18n.t('Group Name')}
          placeholder={I18n.t('Name')}
          value={name}
          onChange={(_event, value) => setName(value)}
          isRequired={true}
        />
        {isNameOnly ? null : groupOptions}
      </FormFieldGroup>
    </CanvasModal>
  )
}<|MERGE_RESOLUTION|>--- conflicted
+++ resolved
@@ -108,13 +108,8 @@
     startSendOperation()
       .then(notifyDidSave)
       .catch(err => {
-<<<<<<< HEAD
-        console.error(err)  
-        if (err.response) console.error(err.response)  
-=======
         console.error(err)
         if (err.response) console.error(err.response)
->>>>>>> 4b8c5dea
         setStatus('error')
       })
   }
