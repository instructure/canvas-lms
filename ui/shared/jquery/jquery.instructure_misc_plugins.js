/*
 * Copyright (C) 2011 - present Instructure, Inc.
 *
 * This file is part of Canvas.
 *
 * Canvas is free software: you can redistribute it and/or modify it under
 * the terms of the GNU Affero General Public License as published by the Free
 * Software Foundation, version 3 of the License.
 *
 * Canvas is distributed in the hope that it will be useful, but WITHOUT ANY
 * WARRANTY; without even the implied warranty of MERCHANTABILITY or FITNESS FOR
 * A PARTICULAR PURPOSE. See the GNU Affero General Public License for more
 * details.
 *
 * You should have received a copy of the GNU Affero General Public License along
 * with this program. If not, see <http://www.gnu.org/licenses/>.
 */
import {useScope as useI18nScope} from '@canvas/i18n'
import $ from 'jquery'
import htmlEscape from 'html-escape'
import authenticity_token from '@canvas/authenticity-token'
import './jquery.ajaxJSON'
import 'jqueryui/dialog'
import 'jquery-scroll-to-visible'
import 'jquery-scroll-to-visible/jquery.scrollTo'

const I18n = useI18nScope('instructure_misc_plugins')

$.fn.setOptions = function (prompt, options) {
  let result = prompt ? "<option value=''>" + htmlEscape(prompt) + '</option>' : ''

  if (options == null) {
    options = []
  }

  options.forEach(opt => {
    const optHtml = htmlEscape(opt)
    result += '<option value="' + optHtml + '">' + optHtml + '</option>'
  })

  return this.html($.raw(result))
}

// this function is to prevent you from doing all kinds of expesive operations on a
// jquery object that doesn't actually have any elements in it
// it is similar and inspired by http://www.slideshare.net/paul.irish/perfcompression (slide #42)
// to use it do something like:
// $("a .bunch #of .nodes").ifExists(function(orignalQuery){
//   //  'this' points to the original jquery object (in this case, $("a .bunch #of .nodes") );
//   // orignalQuery is the same as 'this';
//   this.slideUp().dialog().show();
// });
$.fn.ifExists = function (func) {
  this.length && func.call(this, this)
  return this
}

// Returns the width of the browser's scroll bars.
$.fn.scrollbarWidth = function () {
  const $div = $(
      '<div style="width:50px;height:50px;overflow:hidden;position:absolute;top:-200px;left:-200px;"><div style="height:100px;"></div>'
    ).appendTo(this),
    $innerDiv = $div.find('div')
  // Append our div, do our calculation and then remove it
  const w1 = $innerDiv.innerWidth()
  $div.css('overflow-y', 'scroll')
  const w2 = $innerDiv.innerWidth()
  $div.remove()
  return w1 - w2
}

// Simple animation for dimming an element's opacity
$.fn.dim = function (speed) {
  return this.animate({opacity: 0.4}, speed)
}

$.fn.undim = function (speed) {
  return this.animate({opacity: 1.0}, speed)
}

// Helper for deleting objects from the DOM and db.
//  url: URL to pass DELETE message.  If none provided,
//    behaves as if the request were a success.  Useful for testing.
//  message: Confirmation message
//  cancelled: Function to handle cancel.
//  confirmed: Function to handle confirm, before submit.
//  success: What to do on success.  If none provided, fades
//    out the element and removes it from the DOM.
//  error: Error.
//  dialog: If present, do a jquery.ui.dialog instead of a confirm(). If an
//    object, it will be merged into the dialog options.
$.fn.confirmDelete = function (options) {
<<<<<<< HEAD
  var options = $.extend({}, $.fn.confirmDelete.defaults, options)
=======
  options = $.extend({}, $.fn.confirmDelete.defaults, options)
>>>>>>> 31fbffe1
  const $object = this
  let $dialog = null
  let result = true
  options.noMessage = options.noMessage || options.no_message
  const onContinue = function () {
    if (!result) {
      if (options.cancelled && $.isFunction(options.cancelled)) {
        options.cancelled.call($object)
      }
      return
    }
    if (!options.confirmed) {
      options.confirmed = function () {
        $object.dim()
      }
    }
    options.confirmed.call($object)
    if (options.url) {
      if (!options.success) {
<<<<<<< HEAD
        options.success = function (data) {
=======
        options.success = function (_data) {
>>>>>>> 31fbffe1
          $object.fadeOut('slow', () => {
            $object.remove()
          })
        }
      }
      const data = options.prepareData ? options.prepareData.call($object, $dialog) : {}
      data.authenticity_token = authenticity_token()
      $.ajaxJSON(
        options.url,
        'DELETE',
        data,
        data_ => {
          options.success.call($object, data_)
        },
        (data_, request, status, error) => {
          if (options.error && $.isFunction(options.error)) {
            options.error.call($object, data_, request, status, error)
          } else {
            $.ajaxJSON.unhandledXHRs.push(request)
          }
        }
      )
    } else {
      if (!options.success) {
        options.success = function () {
          $object.fadeOut('slow', () => {
            $object.remove()
          })
        }
      }
      options.success.call($object)
    }
  }
  if (options.message && !options.noMessage && !$.skipConfirmations) {
    if (options.dialog) {
      result = false
      const dialog_options = typeof options.dialog === 'object' ? options.dialog : {}
      const confirmation_class = options.url.includes('assignments') ? 'btn-danger' : 'btn-primary'
      $dialog = $(options.message).dialog(
        $.extend(
          {},
          {
            modal: true,
            close: onContinue,
            buttons: [
              {
                text: I18n.t('#buttons.cancel', 'Cancel'),
                click() {
                  $(this).dialog('close')
                }, // ; onContinue();
              },
              {
                text: I18n.t('#buttons.delete', 'Delete'),
                class: confirmation_class,
                click() {
                  result = true
                  $(this).dialog('close')
                },
              },
            ],
          },
          dialog_options
        )
      )
      return
    } else {
      // eslint-disable-next-line no-alert
      result = window.confirm(options.message)
    }
  }
  onContinue()
}
$.fn.confirmDelete.defaults = {
  get message() {
    return I18n.t('confirms.default_delete_thing', 'Are you sure you want to delete this?')
  },
}

// Watches the given element's location.href for any changes
// to the fragment ("#...") and calls the provided function
// when there are any.
// $(document).fragmentChange(function(event, hash) { alert(hash); });
$.fn.fragmentChange = function (fn) {
  if (fn && fn !== true) {
    const query = (window.location.search || '').replace(/^\?/, '').split('&')
    // The URL can hard-code a hash regardless of what's
    // actually shown in the hash by specifying a query
    // parameter, hash=some_hash
    let query_hash = null
    for (let i = 0; i < query.length; i++) {
      const item = query[i]
      if (item && item.indexOf('hash=') === 0) {
        query_hash = '#' + item.substring(5)
      }
    }
    this.bind('document_fragment_change', fn)
    const $doc = this
    let found = false
    // Can only be used on the root document,
    // will not work on an iframe, for example.
    for (let i = 0; i < $._checkFragments.fragmentList.length; i++) {
      const obj = $._checkFragments.fragmentList[i]
      if (obj.doc[0] === $doc[0]) {
        found = true
      }
    }
    if (!found) {
      $._checkFragments.fragmentList.push({
        doc: $doc,
        fragment: '',
      })
    }
    $(window).bind('hashchange', $._checkFragments)
    setTimeout(() => {
      if (query_hash && query_hash.length > 0) {
        $doc.triggerHandler('document_fragment_change', query_hash)
      } else if ($doc && $doc[0] && $doc[0].location && $doc[0].location.hash.length > 0) {
        $doc.triggerHandler('document_fragment_change', $doc[0].location.hash)
      }
    }, 500)
  } else {
    this.triggerHandler('document_fragment_change', this[0].location.hash)
  }
  return this
}
$._checkFragments = function () {
  const list = $._checkFragments.fragmentList
  for (let idx = 0; idx < list.length; idx++) {
    const obj = list[idx]
    const $doc = obj.doc
    if ($doc[0].location.hash !== obj.fragment) {
      $doc.triggerHandler('document_fragment_change', $doc[0].location.hash)
      obj.fragment = $doc[0].location.hash
      $._checkFragments.fragmentList[idx] = obj
    }
  }
}
$._checkFragments.fragmentList = []
// Triggers a click only if the anchor tag isn't disabled.
$.fn.clickLink = function () {
  const $obj = this.eq(0)
  if (!$obj.hasClass('disabled_link')) {
    $obj.click()
  }
}

// jQuery supposedly has this built-in, but I haven't
// had much success with it.
$.fn.showIf = function (bool) {
  if ($.isFunction(bool)) {
<<<<<<< HEAD
    return this.each(function (index) {
=======
    return this.each(function (_index) {
>>>>>>> 31fbffe1
      $(this).showIf(bool.call(this))
    })
  }
  if (bool) {
    this.show()
  } else {
    this.hide()
  }
  return this
}

$.fn.disableIf = function (bool) {
  if ($.isFunction(bool)) {
    bool = bool.call(this)
  }
  this.prop('disabled', !!bool)
  return this
}

$.fn.indicate = function (options) {
  options = options || {}
  let $indicator
  if (options === 'remove') {
    $indicator = this.data('indicator')
    if ($indicator) {
      $indicator.remove()
    }
    return
  }
  $('.indicator_box').remove()
  let offset = this.offset()
  if (options && options.offset) {
    offset = options.offset
  }
  const width = this.width()
  const height = this.height()
  const zIndex = (options.container || this).zIndex()
  $indicator = $(document.createElement('div'))
  $indicator.css({
    width: width + 6,
    height: height + 6,
    top: offset.top - 3,
    left: offset.left - 3,
    zIndex: zIndex + 1,
    position: 'absolute',
    display: 'block',
    '-moz-border-radius': 5,
    opacity: 0.8,
    border: '2px solid #870',
    backgroundColor: '#fd0',
  })
  $indicator.addClass('indicator_box')
  $indicator.mouseover(function () {
    $(this)
      .stop()
      .fadeOut('fast', function () {
        $(this).remove()
      })
  })
  if (this.data('indicator')) {
    this.indicate('remove')
  }
  this.data('indicator', $indicator)
  $('body').append($indicator)
  if (options && options.singleFlash) {
    $indicator
      .hide()
      .fadeIn()
      .animate({opacity: 0.8}, 500)
      .fadeOut('slow', function () {
        $(this).remove()
      })
  } else {
    $indicator
      .hide()
      .fadeIn()
      .animate({opacity: 0.8}, 500)
      .fadeOut('slow')
      .fadeIn('slow')
      .animate({opacity: 0.8}, 2500)
      .fadeOut('slow', function () {
        $(this).remove()
      })
  }
  if (options && options.scroll) {
    $('html,body').scrollToVisible($indicator)
  }
}

$.fn.hasScrollbar = function () {
  return this.length && this[0].clientHeight < this[0].scrollHeight
}

$.fn.log = function (msg) {
<<<<<<< HEAD
=======
  // eslint-disable-next-line no-console
>>>>>>> 31fbffe1
  console.log('%s: %o', msg, this)
  return this
}

// this is used if you want to fill the browser window with something inside #content but you want to also leave the footer and header on the page.
$.fn.fillWindowWithMe = function (options) {
  const opts = $.extend({minHeight: 400}, options),
    $this = $(this),
    $wrapper = $('#wrapper'),
    $main = $('#main'),
    $not_right_side = $('#not_right_side'),
    $window = $(window),
    $toResize = $(this).add(opts.alsoResize)

  function fillWindowWithThisElement() {
    $toResize.height(0)
    const spaceLeftForThis =
        $window.height() -
        ($wrapper.offset().top + $wrapper.outerHeight()) +
        ($main.height() - $not_right_side.height()),
      newHeight = Math.max(400, spaceLeftForThis)

    $toResize.height(newHeight)
    if ($.isFunction(opts.onResize)) {
      opts.onResize.call($this, newHeight)
    }
  }
  fillWindowWithThisElement()
  $window
    .unbind('resize.fillWindowWithMe')
    .bind('resize.fillWindowWithMe', fillWindowWithThisElement)
  return this
}

$.fn.autoGrowInput = function (o) {
  o = $.extend(
    {
      maxWidth: 1000,
      minWidth: 0,
      comfortZone: 70,
    },
    o
  )

  this.filter('input:text').each(function () {
<<<<<<< HEAD
    let minWidth = o.minWidth || $(this).width(),
      val = '',
      input = $(this),
      testSubject = $('<tester/>').css({
        position: 'absolute',
        top: -9999,
        left: -9999,
        width: 'auto',
        fontSize: input.css('fontSize'),
        fontFamily: input.css('fontFamily'),
        fontWeight: input.css('fontWeight'),
        letterSpacing: input.css('letterSpacing'),
        whiteSpace: 'nowrap',
      }),
      check = function () {
        setTimeout(() => {
          if (val === (val = input.val())) {
            return
          }
=======
    let val = ''
    const minWidth = o.minWidth || $(this).width()
    const input = $(this)
    const testSubject = $('<tester/>').css({
      position: 'absolute',
      top: -9999,
      left: -9999,
      width: 'auto',
      fontSize: input.css('fontSize'),
      fontFamily: input.css('fontFamily'),
      fontWeight: input.css('fontWeight'),
      letterSpacing: input.css('letterSpacing'),
      whiteSpace: 'nowrap',
    })
    const check = function () {
      setTimeout(() => {
        if (val === (val = input.val())) {
          return
        }
>>>>>>> 31fbffe1

        // Enter new content into testSubject
        testSubject.text(val)

        // Calculate new width + whether to change
        const testerWidth = testSubject.width(),
          newWidth =
            testerWidth + o.comfortZone >= minWidth ? testerWidth + o.comfortZone : minWidth,
          currentWidth = input.width(),
          isValidWidthChange =
            (newWidth < currentWidth && newWidth >= minWidth) ||
            (newWidth > minWidth && newWidth < o.maxWidth)

        // Animate width
        if (isValidWidthChange) {
          input.width(newWidth)
        }
      })
    }

    testSubject.insertAfter(input)

    $(this).bind('keyup keydown blur update change', check)
  })

  return this
}

export default $<|MERGE_RESOLUTION|>--- conflicted
+++ resolved
@@ -90,11 +90,7 @@
 //  dialog: If present, do a jquery.ui.dialog instead of a confirm(). If an
 //    object, it will be merged into the dialog options.
 $.fn.confirmDelete = function (options) {
-<<<<<<< HEAD
-  var options = $.extend({}, $.fn.confirmDelete.defaults, options)
-=======
   options = $.extend({}, $.fn.confirmDelete.defaults, options)
->>>>>>> 31fbffe1
   const $object = this
   let $dialog = null
   let result = true
@@ -114,11 +110,7 @@
     options.confirmed.call($object)
     if (options.url) {
       if (!options.success) {
-<<<<<<< HEAD
-        options.success = function (data) {
-=======
         options.success = function (_data) {
->>>>>>> 31fbffe1
           $object.fadeOut('slow', () => {
             $object.remove()
           })
@@ -269,11 +261,7 @@
 // had much success with it.
 $.fn.showIf = function (bool) {
   if ($.isFunction(bool)) {
-<<<<<<< HEAD
-    return this.each(function (index) {
-=======
     return this.each(function (_index) {
->>>>>>> 31fbffe1
       $(this).showIf(bool.call(this))
     })
   }
@@ -368,10 +356,7 @@
 }
 
 $.fn.log = function (msg) {
-<<<<<<< HEAD
-=======
   // eslint-disable-next-line no-console
->>>>>>> 31fbffe1
   console.log('%s: %o', msg, this)
   return this
 }
@@ -417,27 +402,6 @@
   )
 
   this.filter('input:text').each(function () {
-<<<<<<< HEAD
-    let minWidth = o.minWidth || $(this).width(),
-      val = '',
-      input = $(this),
-      testSubject = $('<tester/>').css({
-        position: 'absolute',
-        top: -9999,
-        left: -9999,
-        width: 'auto',
-        fontSize: input.css('fontSize'),
-        fontFamily: input.css('fontFamily'),
-        fontWeight: input.css('fontWeight'),
-        letterSpacing: input.css('letterSpacing'),
-        whiteSpace: 'nowrap',
-      }),
-      check = function () {
-        setTimeout(() => {
-          if (val === (val = input.val())) {
-            return
-          }
-=======
     let val = ''
     const minWidth = o.minWidth || $(this).width()
     const input = $(this)
@@ -457,7 +421,6 @@
         if (val === (val = input.val())) {
           return
         }
->>>>>>> 31fbffe1
 
         // Enter new content into testSubject
         testSubject.text(val)
