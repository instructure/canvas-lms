--- conflicted
+++ resolved
@@ -190,10 +190,6 @@
       )
       return
     } else {
-<<<<<<< HEAD
-       
-=======
->>>>>>> 4b8c5dea
       result = window.confirm(options.message)
     }
   }
@@ -396,10 +392,6 @@
 }
 
 $.fn.log = function (msg) {
-<<<<<<< HEAD
-   
-=======
->>>>>>> 4b8c5dea
   console.log('%s: %o', msg, this)
   return this
 }
