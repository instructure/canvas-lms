/*
 * Copyright (C) 2011 - present Instructure, Inc.
 *
 * This file is part of Canvas.
 *
 * Canvas is free software: you can redistribute it and/or modify it under
 * the terms of the GNU Affero General Public License as published by the Free
 * Software Foundation, version 3 of the License.
 *
 * Canvas is distributed in the hope that it will be useful, but WITHOUT ANY
 * WARRANTY; without even the implied warranty of MERCHANTABILITY or FITNESS FOR
 * A PARTICULAR PURPOSE. See the GNU Affero General Public License for more
 * details.
 *
 * You should have received a copy of the GNU Affero General Public License along
 * with this program. If not, see <http://www.gnu.org/licenses/>.
 */

import {send} from '@canvas/rce-command-shim'
import {useScope as createI18nScope} from '@canvas/i18n'
import $ from 'jquery'
import {uniqueId, find, result} from 'lodash'
import FakeXHR from './FakeXHR'
import authenticity_token from '@canvas/authenticity-token'
import htmlEscape, {raw} from '@instructure/html-escape'
import './jquery.ajaxJSON' /* ajaxJSON, defaultAjaxError */
import './jquery.disableWhileLoading'
import 'jqueryui/datepicker'
import './jquery.instructure_misc_helpers' /* /\$\.uniq/ */
import '@canvas/rails-flash-notifications'
import 'jquery-scroll-to-visible/jquery.scrollTo'

if (!('INST' in window)) window.INST = {}

function isSafari() {
  return (
    !/Firefox/i.test(navigator.userAgent) &&
    navigator.userAgent.indexOf('AppleWebKit') !== -1 &&
    escape(navigator.javaEnabled.toString()) !==
      'function%20javaEnabled%28%29%20%7B%20%5Bnative%20code%5D%20%7D'
  )
}

const I18n = createI18nScope('instructure')

// Intercepts the default form submission process.  Uses the form tag's
// current action and method attributes to know where to submit to.
// NOTE: because IE only allows form methods to be "POST" or "GET",
// we can't set the form to "PUT" or "DELETE" as cleanly as we'd like.
// I'm following the Rails convention, and adding a _method input
// if one doesn't already exist, and then setting that input's value
// to the method type.  formSubmit checks this value first, then
// the checks form.data('method') and finally the form's method
// attribute.
// Options:
//    validation options -- formSubmit calls validateForm before
//      submitting, so you can pass in validation options to
//      formSubmit and it will validate first.
//    noSubmit: Option to call everything normally until the actual request,
//      then just calls success with the processed data
//    processData: formSubmit by default just calls $.fn.getFormData.
//      if you need additional data in the form submission, add
//      it here and return the new object.
//    formatApiData: formats the form data to fit the jsonapi format
//    beforeSubmit: called right before the request is sent.  Useful
//      for hiding forms, adding ajax loader icons, etc.
//    success: called on success
//    error: Called on error.  The response from the server will also
//      be used to populate error boxes on form elements.  If the form
//      no longer exists and no error method is provided, the default
//      error method for Instructure is called... actually
//      it will always be called when you're in development environment.
//    fileUpload: Either a boolean or a function.  If it is true or
//      returns true, then it's assumed this is a file upload request
//      and we use the iframe trick to submit the form.
//    onSubmit: A callback which will receive 1. a deferred object
//      encompassing the request(s) triggered by the submit action and 2. the
//      formData being posted
<<<<<<< HEAD
=======
//    onClientSideValidationError: A callback which will be called if the form fails client side validation
>>>>>>> 21440366
//    disableErrorBox: If true, error boxes will not be displayed
$.fn.formSubmit = function (options) {
  $(this).markRequired(options)
  this.submit(function (event, extraData) {
    const $form = $(this) // this is to handle if bind to a template element, then it gets cloned the original this would not be the same as the this inside of here.
    // disableWhileLoading might need to wrap this, so we don't want to modify the original
    let onSubmit = options.onSubmit
    if ($form.data('submitting')) {
      return
    }
    $form.data('trigger_event', event)
    $form.hideErrors()
    let error = false
    const result = $form.validateForm(options)
    if (!result) {
      return false
    }
    // retrieve form data
    let formData = $form.getFormData(options)
    if (options.processData && $.isFunction(options.processData)) {
      let newData = null
      try {
        newData = options.processData.call($form, formData, extraData)
      } catch (e) {
        error = e
        if (INST && INST.environment !== 'production') throw error
      }
      if (newData === false) {
<<<<<<< HEAD
        options?.onError?.call($form)
=======
        options?.onClientSideValidationError?.call($form)
>>>>>>> 21440366
        return false
      } else if (newData) {
        formData = newData
      }
    }
    const method =
      $form.data('method') || $form.find("input[name='_method']").val() || $form.attr('method')
    const formId = $form.attr('id')
    let action = $form.attr('action')
    let submitParam = null
    if ($.isFunction(options.beforeSubmit)) {
      submitParam = null
      try {
        submitParam = options.beforeSubmit.call($form, formData)
      } catch (e) {
        error = e
        if (INST && INST.environment !== 'production') throw error
      }
      if (options.formatApiData && $.isFunction(options.formatApiData)) {
        submitParam = options.formatApiData(formData)
      }
      if (submitParam === false) {
        return false
      }
    }

    let loadingPromise

    if (options.disableWhileLoading) {
      const oldOnSubmit = onSubmit
      onSubmit = function (loadingPromise_) {
        if (options.disableWhileLoading === 'spin_on_success') {
          // turn it into a false promise, i.e. never resolve
          const origPromise = loadingPromise_
          loadingPromise_ = $.Deferred()
          origPromise.fail(() => {
            loadingPromise_.reject()
          })
        }
        $form.disableWhileLoading(loadingPromise_)
        if (oldOnSubmit) oldOnSubmit.apply(this, arguments)
      }
    }

    if (onSubmit) {
      loadingPromise = $.Deferred()
      const oldHandlers = {}
      onSubmit.call(this, loadingPromise, formData)
      $.each(['success', 'error'], function (i, successOrError) {
        oldHandlers[successOrError] = options[successOrError]
        options[successOrError] = function () {
          loadingPromise[successOrError === 'success' ? 'resolve' : 'reject'].bind(loadingPromise)(
            ...arguments,
          )
          if ($.isFunction(oldHandlers[successOrError])) {
            return oldHandlers[successOrError].apply(this, arguments)
          }
        }
      })
    }

    let doUploadFile = options.fileUpload
    if ($.isFunction(options.fileUpload)) {
      try {
        doUploadFile = options.fileUpload.call($form, formData)
      } catch (e) {
        error = e
      }
    }
    if (doUploadFile && options.fileUploadOptions) {
      $.extend(options, options.fileUploadOptions)
    }
    if ($form.attr('action')) {
      action = $form.attr('action')
    }
    if (error && !options.preventDegradeToFormSubmit) {
      if (loadingPromise) loadingPromise.reject()
      return
    }
    event.preventDefault()
    event.stopPropagation()

    const xhrSuccess = function (data, request) {
      if ($.isFunction(options.success)) {
        options.success.call($form, data, submitParam, request)
      }
    }
    const xhrError = function (data, request) {
      let $formObj = $form,
        needValidForm = true
      if ($.isFunction(options.error)) {
        const $obj = options.error.call($form, data.errors || data, submitParam, request) // data is null?
        if ($obj) $formObj = $obj
        needValidForm = false
      }
      if ($formObj.parents('html').get(0) === $('html').get(0) && options.formErrors !== false) {
        if ($.isFunction(options.errorFormatter)) data = options.errorFormatter(data.errors || data)
        $formObj.formErrors(data, options)
      } else if (needValidForm) {
        $.ajaxJSON.unhandledXHRs.push(request)
      }
    }

    if (options.noSubmit) {
      xhrSuccess.call(this, formData, {})
    } else if (doUploadFile && options.preparedFileUpload && options.context_code) {
      $.ajaxJSONPreparedFiles.call(this, {
        handle_files: options.upload_only ? xhrSuccess : options.handle_files,
        single_file: options.singleFile,
        context_code: $.isFunction(options.context_code)
          ? options.context_code.call($form)
          : options.context_code,
        asset_string: options.asset_string,
        intent: options.intent,
        folder_id: $.isFunction(options.folder_id)
          ? options.folder_id.call($form)
          : options.folder_id,
        file_elements: $form.find("input[type='file']:visible"),
        files: $.isFunction(options.files) ? options.files.call($form) : options.files,
        url: options.upload_only ? null : action,
        method: options.method,
        uploadDataUrl: options.uploadDataUrl,
        formData,
        formDataTarget: options.formDataTarget,
        success: xhrSuccess,
        error: xhrError,
        preferFileValueForInputName: options.preferFileValueForInputName,
      })
    } else if (doUploadFile && $.handlesHTML5Files && $form.hasClass('handlingHTML5Files')) {
      const args = $.extend({}, formData)
      $form.find("input[type='file']").each(function () {
        const $input = $(this),
          file_list = $input.data('file_list')
        if (file_list && file_list instanceof FileList) {
          args[$input.attr('name')] = file_list
        }
      })
      $.toMultipartForm(args, params => {
        $.sendFormAsBinary({
          url: action,
          body: params.body,
          content_type: params.content_type,
          form_data: params.form_data,
          method,
          success: xhrSuccess,
          error: xhrError,
        })
      })
    } else if (doUploadFile) {
      const id = uniqueId(formId + '_'),
        $frame = $(
          "<div style='display: none;' id='box_" +
            htmlEscape(id) +
            "'><iframe id='frame_" +
            htmlEscape(id) +
            "' name='frame_" +
            htmlEscape(id) +
            "' src='about:blank' onload='$(\"#frame_" +
            htmlEscape(id) +
            '").triggerHandler("form_response_loaded");\'></iframe>',
        )
          .appendTo('body')
          .find('#frame_' + id),
        priorTarget = $form.attr('target'),
        priorEnctype = $form.attr('ENCTYPE'),
        request = new FakeXHR()
      $form.attr({
        method,
        action,
        ENCTYPE: 'multipart/form-data',
        encoding: 'multipart/form-data',
        target: 'frame_' + id,
      })
      // TODO: remove me once we stop proxying file uploads and/or
      // explicitly calling $.ajaxJSONFiles
      if (options.onlyGivenParameters) {
        $form.find("input[name='_method']").remove()
        $form.find("input[name='authenticity_token']").remove()
      }
      $.ajaxJSON.storeRequest(request, action, method, formData)

      $frame.bind('form_response_loaded', function () {
        const i = $frame[0],
          doc = i.contentDocument || i.contentWindow.document
        if (doc.location.href === 'about:blank') return

        request.setResponse($(doc).text())
        if ($.httpSuccess(request)) {
          xhrSuccess.call(this, request.response, request)
        } else {
          xhrError.call(this, request.response, request)
          $.fn.defaultAjaxError.func.call($.fn.defaultAjaxError.object, null, request, '0', null)
        }
        setTimeout(() => {
          $form.attr({
            ENCTYPE: priorEnctype,
            encoding: priorEnctype,
            target: priorTarget,
          })
          $('#box_' + id).remove()
        }, 5000)
      })
      $form.data('submitting', true).submit().data('submitting', false)
    } else {
      const apiData =
        options.formatApiData && $.isFunction(options.formatApiData)
          ? options.formatApiData(formData)
          : formData
      $.ajaxJSON(action, method, apiData, xhrSuccess, xhrError)
    }
  })
  return this
}

$.ajaxJSONPreparedFiles = function (options) {
  const list = []
  const $this = this
  const pre_list = options.files || options.file_elements || []
  const preferFileValueForInputName =
    options.preferFileValueForInputName == null ? true : options.preferFileValueForInputName
  for (let idx = 0; idx < pre_list.length; idx++) {
    const item = pre_list[idx]
    const name = preferFileValueForInputName ? item.value || item.name : item.name || item.value
    item.name = name.split(/(\/|\\)/).pop()
    list.push(item)
  }
  const attachments = []
  const ready = function () {
    let data = options.formDataTarget === 'url' ? options.formData : {}
    if (options.handle_files) {
      let result = attachments
      if (options.single_file) {
        result = attachments[0]
      }
      data = options.handle_files.call(this, result, data)
    }
    if (options.url && options.success && data !== false) {
      $.ajaxJSON(options.url, options.method, data, options.success, options.error)
    }
  }
  const uploadUrl = options.uploadDataUrl || '/files/pending'
  const uploadFile = function (parameters, file) {
    // we want the s3 success url in the preflight response, not embedded in
    // the upload_url. the latter doesn't work with the new ajax mechanism
    parameters.no_redirect = true
    file = file.files[0]
    import('@canvas/upload-file')
      .then(({uploadFile: uploadFile_}) =>
        uploadFile_(uploadUrl, parameters, file, undefined, options.onProgress),
      )
      .then(data => {
        attachments.push(data)
        next.call($this)
      })
      .catch(error => {
        ;(options.upload_error || options.error).call($this, error)
      })
  }
  const next = function () {
    const item = list.shift()
    if (item) {
      const attrs = $.extend(
        {
          name: item.name,
          on_duplicate: 'rename',
          no_redirect: true,
          'attachment[folder_id]': options.folder_id,
          'attachment[intent]': options.intent,
          'attachment[asset_string]': options.asset_string,
          'attachment[filename]': item.name,
          'attachment[size]': item.size,
          'attachment[context_code]': options.context_code,
          'attachment[on_duplicate]': 'rename',
        },
        options.formDataTarget === 'uploadDataUrl' ? options.formData : {},
      )
      if (item.files.length === 1) {
        attrs['attachment[content_type]'] = item.files[0].type
      }
      uploadFile.call($this, attrs, item)
    } else {
      ready.call($this)
    }
  }
  next.call($this)
}

$.ajaxJSONFiles = function (url, submit_type, formData, files, success, error, options) {
  const $newForm = $(document.createElement('form'))
  $newForm.attr('action', url).attr('method', submit_type)
  // TODO: remove me once we stop proxying file uploads
  formData.authenticity_token = authenticity_token()
  const fileNames = {}
  files.each(function () {
    fileNames[$(this).attr('name')] = true
  })
  for (const idx in formData) {
    if (!fileNames[idx]) {
      const $input = $(document.createElement('input'))
      $input.attr('type', 'hidden').attr('name', idx).prop('value', formData[idx])
      $newForm.append($input)
    }
  }
  files.each(function () {
    const $newFile = $(this).clone(true)
    $(this).after($newFile)
    $newForm.append($(this))
    $(this).removeAttr('id')
  })
  $('body').append($newForm.hide())
  $newForm.formSubmit({
    fileUpload: true,
    success,
    onlyGivenParameters: options ? options.onlyGivenParameters : false,
    error,
  })
  $newForm.submit()
}

$.handlesHTML5Files = !!(window.File && window.FileReader && window.FileList && XMLHttpRequest)
if ($.handlesHTML5Files) {
  $(document).on('change', "input[type='file']", function (_event) {
    const file_list = this.files
    if (file_list) {
      $(this).data('file_list', file_list)
      $(this).parents('form').addClass('handlingHTML5Files')
    }
  })
}
$.ajaxFileUpload = function (options) {
  // TODO: remove me once we stop proxying file uploads
  options.data.authenticity_token = authenticity_token()
  $.toMultipartForm(options.data, function (params) {
    $.sendFormAsBinary(
      {
        url: options.url,
        body: params.body,
        content_type: params.content_type,
        form_data: params.form_data,
        method: options.method,
        success(data) {
          if (options.success && $.isFunction(options.success)) {
            options.success.call(this, data)
          }
        },
        progress(data) {
          if (options.progress && $.isFunction(options.progress)) {
            options.progress.call(this, data)
          }
        },
        error(data, request) {
          // error function
          if (options.error && $.isFunction(options.error)) {
            data = data || {}
            options.error.call(this, data.errors || data)
          } else {
            $.ajaxJSON.unhandledXHRs.push(request)
          }
        },
      },
      options.binary === false,
    )
  })
}

$.httpSuccess = function (r) {
  try {
    return (
      (!r.status && window.location.protocol === 'file:') ||
      (r.status >= 200 && r.status < 300) ||
      r.status === 304 ||
      (isSafari() && r.status == undefined)
    )
  } catch (e) {
    // no-op
  }

  return false
}

$.sendFormAsBinary = function (options, not_binary) {
  const body = options.body
  const url = options.url
  const method = options.method
  const xhr = new XMLHttpRequest()
  if (xhr.upload) {
    xhr.upload.addEventListener(
      'progress',
      function (event) {
        if (options.progress && $.isFunction(options.progress)) {
          options.progress.call(this, event)
        }
      },
      false,
    )
    xhr.upload.addEventListener(
      'error',
      function (event) {
        if (options.error && $.isFunction(options.error)) {
          options.error.call(this, 'uploading error', xhr, event)
        }
      },
      false,
    )
    xhr.upload.addEventListener(
      'abort',
      function (event) {
        if (options.error && $.isFunction(options.error)) {
          options.error.call(this, 'aborted by the user', xhr, event)
        }
      },
      false,
    )
  }
  xhr.onreadystatechange = function (event) {
    if (xhr.readyState === 4) {
      let json = null
      try {
        json = JSON.parse(xhr.responseText)
      } catch (e) {
        // no-op
      }
      if ($.httpSuccess(xhr)) {
        if (json && !json.errors) {
          if (options.success && $.isFunction(options.success)) {
            options.success.call(this, json, xhr, event)
          }
        } else if (options.error && $.isFunction(options.error)) {
          options.error.call(this, json || xhr.responseText, xhr, event)
        }
      } else if (options.error && $.isFunction(options.error)) {
        options.error.call(this, json || xhr.responseText, xhr, event)
      }
    }
  }
  xhr.open(method, url)
  xhr.setRequestHeader('Accept', 'application/json, text/javascript, */*')
  xhr.setRequestHeader('X-Requested-With', 'XMLHttpRequest')
  if (options.form_data) {
    xhr.send(options.form_data)
  } else {
    xhr.overrideMimeType(options.content_type || 'multipart/form-data')

    xhr.setRequestHeader('Content-Type', options.content_type || 'multipart/form-data')
    xhr.setRequestHeader('Content-Length', body.length)
    if (not_binary) {
      xhr.send(body)
    } else if (!xhr.sendAsBinary) {
      console.log('xhr.sendAsBinary not supported')
    } else {
      xhr.sendAsBinary(body)
    }
  }
}

$.fileData = function (file_object) {
  return {
    name: file_object.name || file_object.fileName,
    size: file_object.size || file_object.fileSize,
    type: file_object.type,
    forced_type: file_object.type || 'application/octet-stream',
  }
}

$.toMultipartForm = function (params, callback) {
  const boundary = '-----AaB03x' + uniqueId()
  const paramsList = []
  const result = {content_type: 'multipart/form-data; boundary=' + boundary}
  let body = '--' + boundary + '\r\n'
  let hasFakeFile = false

  for (const idx in params) {
    paramsList.push([idx, params[idx]])
    if (params[idx] && params[idx].fake_file) {
      hasFakeFile = true
    }
  }
  if (window.FormData && !hasFakeFile) {
    const fd = new FormData()
    // xsslint xssable.receiver.whitelist fd
    for (const idx in params) {
      let param = params[idx]
      if (window.FileList && param instanceof FileList) {
        param = param[0]
      }
      if (param instanceof Array) {
        for (let i = 0; i < param.length; i++) {
          fd.append(idx, param[i])
        }
      } else {
        fd.append(idx, param)
      }
    }
    result.form_data = fd
    callback(result)
    return
  }
  function sanitizeQuotedString(text) {
    return text.replace(/\"/g, '')
  }
  function finished() {
    result.body = body.substring(0, body.length - 2) + '--'
    callback(result)
  }
  function nextParam() {
    if (paramsList.length === 0) {
      finished()
      return
    }
    const param = paramsList.shift()
    const name = param[0]
    let value = param[1]

    if (window.FileList && value instanceof FileList) {
      value = value[0]
    }
    if (window.FileList && value instanceof FileList) {
      const innerBoundary = '-----BbC04y' + uniqueId(),
        fileList = []
      body +=
        'Content-Disposition: form-data; name="' +
        sanitizeQuotedString(name) +
        '\r\n' +
        'Content-Type: multipart/mixed; boundary=' +
        innerBoundary +
        '\r\n\r\n'
      for (const _jdx in value) {
        fileList.push(value)
      }
      const finishedFiles = function () {
        body += '--' + innerBoundary + '--\r\n--' + boundary + '\r\n'
        nextParam()
      }
      const nextFile = function () {
        if (fileList.length === 0) {
          finishedFiles()
          return
        }
        const file = fileList.shift(),
          fileData = $.fileData(file),
          reader = new FileReader()

        reader.onloadend = function () {
          body +=
            '--' +
            innerBoundary +
            '\r\n' +
            'Content-Disposition: file; filename="' +
            sanitizeQuotedString(fileData.name) +
            '"\r\n' +
            'Content-Type: ' +
            fileData.forced_type +
            '\r\n' +
            'Content-Transfer-Encoding: binary\r\n' +
            '\r\n' +
            reader.result
          nextFile()
        }
        reader.readAsBinaryString(file)
      }
      nextFile()
    } else if (window.File && value instanceof File) {
      const fileData = $.fileData(value),
        reader = new FileReader()
      reader.onloadend = function () {
        body +=
          'Content-Disposition: file; name="' +
          sanitizeQuotedString(name) +
          '"; filename="' +
          fileData.name +
          '"\r\n' +
          'Content-Type: ' +
          fileData.forced_type +
          '\r\n' +
          'Content-Transfer-Encoding: binary\r\n' +
          '\r\n' +
          reader.result +
          '\r\n--' +
          boundary +
          '\r\n'
        nextParam()
      }
      reader.readAsBinaryString(value)
    } else if (value && value.fake_file) {
      body +=
        'Content-Disposition: file; name="' +
        sanitizeQuotedString(name) +
        '"; filename="' +
        value.name +
        '"\r\n' +
        'Content-Type: ' +
        value.content_type +
        '\r\n' +
        'Content-Transfer-Encoding: binary\r\n' +
        '\r\n' +
        value.content +
        '\r\n--' +
        boundary +
        '\r\n'
      nextParam()
    } else {
      body +=
        'Content-Disposition: form-data; name="' +
        sanitizeQuotedString(name) +
        '"\r\n' +
        '\r\n' +
        (value || '').toString() +
        '\r\n' +
        '--' +
        boundary +
        '\r\n'
      nextParam()
    }
  }
  nextParam()
}

// Fills the selected form object with the collected data values.
// Handles select boxes, check boxes and radios as well.
//  object_name: Name of the object form form elements.  So if
//    I provide the data {good: true, bad: false} and
//    options.object_name == "assignment", then it will fill
//    form elements "good" and "assignment[good]" with true
//    and "bad" and "assignment[bad]" with false.
//  call_change: Specifies whether to trigger the onchange event
//    for form elements that are set.
$.fn.fillFormData = function (data, opts) {
  if (this.length) {
    data = data || []
    const options = $.extend({}, $.fn.fillFormData.defaults, opts)

    if (options.object_name) {
      data = $._addObjectName(data, options.object_name, true)
    }
    this.find(':input').each(function () {
      const $obj = $(this)
      const name = $obj.attr('name')
      const inputType = $obj.attr('type')
      if (name in data) {
        if (name) {
          if (inputType === 'hidden' && $obj.next('input:checkbox').attr('name') === name) {
            // do nothing
          } else if (inputType !== 'checkbox' && inputType !== 'radio') {
            let val = data[name]
            if (typeof val === 'undefined' || val === null) {
              val = ''
            }
            $obj.val(val.toString())
          } else if ($obj.val() == data[name]) {
            $obj.prop('checked', true)
          } else {
            $obj.prop('checked', false)
          }
          if ($obj && $obj.change && options.call_change) {
            $obj.change()
          }
        }
      }
    })
  }
  return this
}
$.fn.fillFormData.defaults = {object_name: null, call_change: true}
// Pulls out the selected and entered values on a given form.
//    object_name: see fillFormData above.  If object_name == "assignment"
//      and the form has an element named "assignment[good]" then
//      the result will include both "assignment[good]" and "good"
//    values: specify the set of values to retrieve (if they exist)
//      by default retrieves all it can find.
$.fn.getFormData = function (options) {
  options = $.extend({}, $.fn.getFormData.defaults, options)
  let result = {}
  const $form = this
  $form
    .find(':input')
    .not(':button')
    .each(function () {
      const $input = $(this),
        inputType = $input.attr('type')
      if ((inputType === 'radio' || inputType === 'checkbox') && !$input.prop('checked')) return
      let val = $input.val()
      if ($input.hasClass('datetime_field_enabled')) {
        val = $input.data('iso8601')
      }
      try {
        if ($input.data('rich_text')) {
          val = send($input, 'get_code', false)
        }
      } catch (e) {
        // no-op
      }
      const attr = $input.prop('name') || ''
      const multiValue = attr.match(/\[\]$/)
      if (inputType === 'hidden' && !multiValue) {
        if (
          $form
            .find("[name='" + attr + "']")
            .filter(
              'textarea,:radio:checked,:checkbox:checked,:text,:password,select,:hidden',
            )[0] != $input[0]
        ) {
          return
        }
      }
      if (
        attr &&
        attr !== '' &&
        (inputType === 'checkbox' || typeof result[attr] === 'undefined' || multiValue)
      ) {
        if (!options.values || $.inArray(attr, options.values) !== -1) {
          if (multiValue) {
            result[attr] = result[attr] || []
            result[attr].push(val)
          } else {
            result[attr] = val
          }
        }
      }
    })
  if (options.object_name) {
    result = $._stripObjectName(result, options.object_name, true)
  }
  return result
}
$.fn.getFormData.defaults = {object_name: null}

// Used internally to prepend object_name to data key names
// Supports nested names, e.g.
//      assignment[id] => discussion_topic[assignment][id]
$._addObjectName = function (data, object_name, include_original) {
  if (!data) {
    return data
  }
  let new_result = {}
  if (data instanceof Array) {
    new_result = []
  }
  let original_name, new_name, first_bracket

  for (const i in data) {
    if (data instanceof Array) {
      original_name = data[i]
    } else {
      original_name = i
    }

    first_bracket = original_name.indexOf('[')
    if (first_bracket >= 0) {
      new_name =
        object_name +
        '[' +
        original_name.substring(0, first_bracket) +
        ']' +
        original_name.substring(first_bracket)
    } else {
      new_name = object_name + '[' + original_name + ']'
    }
    if (typeof original_name === 'string' && original_name.indexOf('=') === 0) {
      new_name = original_name.substring(1)
      original_name = new_name
    }

    if (data instanceof Array) {
      new_result.push(new_name)
      if (include_original) {
        new_result.push(original_name)
      }
    } else {
      new_result[new_name] = data[i]
      if (include_original) {
        new_result[original_name] = data[i]
      }
    }
  }
  return new_result
}
// Used internally to strip object_name from data key names
// Supports nested names, e.g.
//      discussion_topic[assignment][id] => assignment[id]
$._stripObjectName = function (data, object_name, include_original) {
  let new_result = {}
  let short_name
  if (data instanceof Array) {
    new_result = []
  }
  let original_name
  let found
  for (const i in data) {
    if (data instanceof Array) {
      original_name = data[i]
    } else {
      original_name = i
    }

    if ((found = original_name.indexOf(object_name + '[') === 0)) {
      short_name = original_name.replace(object_name + '[', '')
      const closing = short_name.indexOf(']')
      short_name = short_name.substring(0, closing) + short_name.substring(closing + 1)
      if (data instanceof Array) {
        new_result.push(short_name)
      } else {
        new_result[short_name] = data[i]
      }
    }

    if (!found || include_original) {
      if (data instanceof Array) {
        new_result.push(data[i])
      } else {
        new_result[i] = data[i]
      }
    }
  }
  return new_result
}

// Validated the selected form.  Pops up little error messages
// next to form elements that have errors.
//  object_name: specify to make error checking easier.  If object_name == "assignment"
//    and required included "good", then "assignment[good]" is required. Only
//    useful if all validations use the given object_name
//  required: a list of strings, elements that are required
//  dates: list of strings, elements that must be blank or a valid date
//  times: list of strings, elements that must be blank or a valid time
//  numbers: list of strings, elements that must be blank or a valid number
//  property_validations: hash, where key names are form element names
//    and key values are functions to call on the given data.  The function
//    should return nothing if valid, an error message for display otherwise.
//  labels: map of element names to labels to be used in error reporting.  The validation
//    will attempt to determine the appropriate label via HTML <label for="..."> elements
//    if not specified
$.fn.validateForm = function (options) {
  if (this.length === 0) {
    return false
  }
  options = $.extend({}, $.fn.validateForm.defaults, options)
  const $form = this
  const errors = {}
  const data = options.data || $form.getFormData(options)

  if (options.object_name) {
    options.required = $._addObjectName(options.required, options.object_name)
    options.date_fields = $._addObjectName(options.date_fields, options.object_name)
    options.dates = $._addObjectName(options.dates, options.object_name)
    options.times = $._addObjectName(options.times, options.object_name)
    options.numbers = $._addObjectName(options.numbers, options.object_name)
    options.property_validations = $._addObjectName(
      options.property_validations,
      options.object_name,
    )
  }
  if (options.required) {
    const required = result(options, 'required')
    $.each(required, (i, name) => {
      if (!data[name]) {
        if (!errors[name]) {
          errors[name] = []
        }
        let fieldPrompt = options.labels && options.labels[name]
        fieldPrompt = fieldPrompt || $form.getFieldLabelString(name)

        errors[name].push(
          I18n.t('errors.required', 'Required field') + (fieldPrompt ? ': ' + fieldPrompt : ''),
        )
      }
    })
  }
  if (options.date_fields) {
    $.each(options.date_fields, (i, name) => {
      const $item = $form.find("input[name='" + name + "']").filter('.datetime_field_enabled')
      if ($item.length && $item.data('invalid')) {
        if (!errors[name]) {
          errors[name] = []
        }
        errors[name].push(I18n.t('errors.invalid_datetime', 'Invalid date/time value'))
      }
    })
  }
  if (options.numbers) {
    $.each(options.numbers, (i, name) => {
      const val = parseFloat(data[name])
      if (Number.isNaN(Number(val))) {
        if (!errors[name]) {
          errors[name] = []
        }
        errors[name].push(I18n.t('errors.invalid_number', 'This should be a number.'))
      }
    })
  }
  if (options.property_validations) {
    $.each(options.property_validations, (name, validation) => {
      if ($.isFunction(validation)) {
        let result = validation.call($form, data[name], data)
        if (result) {
          if (typeof result !== 'string') {
            result = I18n.t('errors.invalid_entry_for_field', 'Invalid entry: %{field}', {
              field: name,
            })
          }
          if (!errors[name]) {
            errors[name] = []
          }
          errors[name].push(result)
        }
      }
    })
  }
  let hasErrors = false
  for (const _err in errors) {
    hasErrors = true
    break
  }
  if (hasErrors) {
    $form.formErrors(errors, options)
    return false
  }
  return true
}
$.fn.validateForm.defaults = {object_name: null, required: null, dates: null, times: null}
// Takes in an errors object and creates little pop-up message boxes over
// each errored form field displaying the error text.  Still needs some
// css lovin'.
$.fn.formErrors = function (data_errors, options) {
  if (this.length === 0) {
    return
  }
  const $form = this
  const errors = {}
  const elementErrors = []
  if (data_errors && data_errors.errors) {
    data_errors = data_errors.errors
  }
  if (typeof data_errors === 'string') {
    data_errors = {base: data_errors}
  }
  let newval
  $.each(data_errors, (i, val) => {
    if (typeof val === 'string') {
      newval = []
      newval.push(val)
      val = newval
    } else if (
      typeof i === 'number' &&
      val.length === 2 &&
      val[0] instanceof $ &&
      typeof val[1] === 'string'
    ) {
      elementErrors.push(val)
      return
    } else if (typeof i === 'number' && val.length === 2 && typeof val[1] === 'string') {
      newval = []
      newval.push(val[1])
      i = val[0]
      val = newval
    } else {
      try {
        newval = []
        for (const idx in val) {
          if (typeof val[idx] === 'object' && val[idx].message) {
            newval.push(val[idx].message.toString())
          } else {
            newval.push(val[idx].toString())
          }
        }
        val = newval
      } catch (e) {
        val = val.toString()
      }
    }
    if ($form.find(":input[name='" + i + "'],:input[name*='[" + i + "]']").length > 0) {
      $.each(val, (idx, msg) => {
        if (!errors[i]) {
          errors[i] = htmlEscape(msg)
        } else {
          errors[i] += '<br/>' + htmlEscape(msg)
        }
      })
    } else {
      $.each(val, (idx, msg) => {
        if (!errors.general) {
          errors.general = htmlEscape(msg)
        } else {
          errors.general += '<br/>' + htmlEscape(msg)
        }
      })
    }
  })
  let hasErrors = false
  let highestTop = 0
  let lastField = null
  const errorDetails = {}
  $('#aria_alerts').empty()
  $.each(errors, (name, msg) => {
    let $obj = $form
      .find(":input[name='" + name + "'],:input[name*='[" + name + "]']")
      .filter(':visible')
      .first()
    if (!$obj || $obj.length === 0) {
      const $hiddenInput = $form
        .find("[name='" + name + "'],[name*='[" + name + "]']")
        .filter(':not(:visible)')
        .first()
      if ($hiddenInput && $hiddenInput.length > 0) {
        if ($hiddenInput[0].tagName === 'TEXTAREA' && $hiddenInput.data('remoteEditor')) {
          // this textarea is tied to the new rce
          $obj = $hiddenInput.next()
        } else {
          $obj = $hiddenInput.prev()
        }
      }
    }
    if (!$obj || $obj.length === 0 || name === 'general') {
      $obj = $form
    }
    if ($obj[0].tagName === 'TEXTAREA' && $obj.next('.mceEditor').length) {
      $obj = $obj.next().find('.mceIframeContainer')
    }
    errorDetails[name] = {object: $obj, message: msg}
    hasErrors = true
<<<<<<< HEAD
    if (!options ||  !options.disableErrorBox) {
=======
    if (!options || !options.disableErrorBox) {
>>>>>>> 21440366
      const offset = $obj.errorBox(raw(msg)).offset()
      if (offset.top > highestTop) {
        highestTop = offset.top
      }
    } else {
      const offset = $obj.offset()
      if (offset.top > highestTop) {
        highestTop = $obj.offset().top
      }
    }
    lastField = $obj
  })
  if (lastField) {
    lastField.focus()
  }
  for (let idx = 0, l = elementErrors.length; idx < l; idx++) {
    const $obj = elementErrors[idx][0]
    const msg = elementErrors[idx][1]
    hasErrors = true
    if (!options || !options.disableErrorBox) {
      const offset = $obj.errorBox(msg).offset()
      if (offset.top > highestTop) {
        highestTop = offset.top
      }
    } else {
      const offset = $obj.offset()
      if (offset.top > highestTop) {
        highestTop = $obj.offset().top
      }
    }
  }
  if (hasErrors) {
    if (options && options.onFormError) options.onFormError.call($form, errorDetails)
    $('html,body').scrollTo({top: highestTop, left: 0})
  }
  return this
}

// Pops up a small box containing the given message.  The box is connected to the given form element, and will
// go away when the element is selected.
$.fn.errorBox = function (message, scroll, override_position) {
<<<<<<< HEAD
  if (this.length) {
    const $obj = this,
      $oldBox = $obj.data('associated_error_box')
    if ($oldBox) {
      $oldBox.remove()
    }

    const cleanup = function (item) {
      const $screenReaderErrors = $('#').find('span')
      const srError = find($screenReaderErrors, node => $(node).text() === $(item).text())
      $(item).remove()
      if (srError) {
        $(srError).remove()
      }
      $obj.removeData('associated_error_box')
      $obj.removeData('associated_error_object')
    }

    const label_type = $obj.hasClass('labeled-error')
    if(label_type) {
      $obj.addClass('input-error')
    }

    if (label_type) {
      const $label = $('<label>').addClass('text-error').insertAfter($obj)
      const icon = document.createElement('i');
      icon.setAttribute('aria-hidden', 'true')
      icon.className = 'icon-warning icon-Solid'
      const textNode = document.createTextNode(htmlEscape(message))
      $label[0].appendChild(icon)
      $label[0].appendChild(textNode)

      $obj.attr('aria-describedby', $label.attr('id'))
      $obj.data({
        associated_error_box: $label,
        associated_error_object: $obj,
      })
      $obj.one('focus click', function() {
        $obj.removeClass('input-error')
        cleanup($label)
      })
      return $label
    } else {
      let $template = $('#error_box_template')
      if (!$template.length) {
        $template = $(
          "<div id='error_box_template' class='error_box errorBox' style=''>" +
          "<div class='error_text' style=''></div>" +
          "<img src='/images/error_bottom.png' class='error_bottom'/>" +
          '</div>',
        ).appendTo('body')
      }
      $.screenReaderFlashError(message)

      let $box = $template
        .clone(true)
        .attr('id', '')
        .css('zIndex', $obj.zIndex() + 1)

      if (override_position) {
        $box = $box.css('position', override_position)
      }

      $box.appendTo('body')
      $box.find('.error_text').html(htmlEscape(message))

      const offset = $obj.offset()
      const height = $box.outerHeight()
      let objLeftIndent = Math.round($obj.outerWidth() / 5)
      if ($obj[0].tagName === 'FORM') {
        objLeftIndent = Math.min(objLeftIndent, 50)
      }
      $box
        .hide()
        .css({
          top: offset.top - height + 2,
          left: offset.left + objLeftIndent,
        })
        .fadeIn('fast')

      const fade = function () {
        $box.stop(true, true).fadeOut('slow', function() {cleanup($box)})
      }

      $obj
        .data({
          associated_error_box: $box,
          associated_error_object: $obj,
        })
        .click(fade)
        .keypress(fade)

      $box.click(function () {
        $(this).fadeOut('fast', function() {cleanup($box)})
      })

      $.fn.errorBox.errorBoxes.push($obj)
      if (!$.fn.errorBox.isBeingAdjusted) {
        $.moveErrorBoxes()
      }
      if (scroll) {
        $('html,body').scrollTo($box)
      }
      return $box
    }
=======
  if (!this.length) return;

  const $obj = this,
    $oldBox = $obj.data('associated_error_box')
  if ($oldBox) {
    $oldBox.remove()
  }

  const cleanup = function (item) {
    const $screenReaderErrors = $('#').find('span')
    const srError = find($screenReaderErrors, node => $(node).text() === $(item).text())
    $(item).remove()
    if (srError) {
      $(srError).remove()
    }
    $obj.removeData('associated_error_box')
    $obj.removeData('associated_error_object')
  }

  if($obj.hasClass('labeled-error')) {
    // error is rendered in a label
    $obj.addClass('ic-Input--has-error')
    const $label = $('<label>').addClass('text-error labeled-error-message').insertAfter($obj)
    const icon = document.createElement('i');
    icon.setAttribute('aria-hidden', 'true')
    icon.className = 'icon-warning icon-Solid'
    const textNode = document.createTextNode(htmlEscape(message))
    $label[0].appendChild(icon)
    $label[0].appendChild(textNode)

    const $requiredSymbol = $obj.prev('.required_symbol')
    if ($requiredSymbol.length) {
      $requiredSymbol.addClass('text-error')
    }
    $obj.attr('aria-describedby', $label.attr('id'))
    $obj.data({
      associated_error_box: $label,
      associated_error_object: $obj,
    })
    $obj.one('keyup', function() {
      $obj.removeClass('ic-Input--has-error')
      $requiredSymbol.removeClass('text-error')
      cleanup($label)
    })
    return $label
  }

  // error is rendered in a floating box
  let $template = $('#error_box_template')
  if (!$template.length) {
    $template = $(
      "<div id='error_box_template' class='error_box errorBox' style=''>" +
      "<div class='error_text' style=''></div>" +
      "<img src='/images/error_bottom.png' class='error_bottom'/>" +
      '</div>',
    ).appendTo('body')
  }
  $.screenReaderFlashError(message)

  let $box = $template
    .clone(true)
    .attr('id', '')
    .css('zIndex', $obj.zIndex() + 1)

  if (override_position) {
    $box = $box.css('position', override_position)
  }

  $box.appendTo('body')
  $box.find('.error_text').html(htmlEscape(message))

  const offset = $obj.offset()
  const height = $box.outerHeight()
  let objLeftIndent = Math.round($obj.outerWidth() / 5)
  if ($obj[0].tagName === 'FORM') {
    objLeftIndent = Math.min(objLeftIndent, 50)
  }
  $box
    .hide()
    .css({
      top: offset.top - height + 2,
      left: offset.left + objLeftIndent,
    })
    .fadeIn('fast')

  const fade = function () {
    $box.stop(true, true).fadeOut('slow', function() {cleanup($box)})
  }

  $obj
    .data({
      associated_error_box: $box,
      associated_error_object: $obj,
    })
    .click(fade)
    .keypress(fade)

  $box.click(function () {
    $(this).fadeOut('fast', function() {cleanup($box)})
  })

  $.fn.errorBox.errorBoxes.push($obj)
  if (!$.fn.errorBox.isBeingAdjusted) {
    $.moveErrorBoxes()
  }
  if (scroll) {
    $('html,body').scrollTo($box)
>>>>>>> 21440366
  }
  return $box
}
$.fn.errorBox.errorBoxes = []
$.moveErrorBoxes = function () {
  const list = []
  const prevList = $.fn.errorBox.errorBoxes
  // ember does silly things with arrays
  // so this for loop was changed from a for-in
  // to how you see it below.
  // That way, canvas doesn't blow up in some places
  // ... at least not because of this
  for (let idx = 0; idx < prevList.length; idx++) {
    const $obj = prevList[idx],
      $box = $obj.data('associated_error_box')
    if ($box && $box.length && $box[0].parentNode) {
      list.push($obj)
      if ($obj.filter(':visible').length) {
        const offset = $obj.offset()
        const height = $box.outerHeight()
        let objLeftIndent = Math.round($obj.outerWidth() / 5)
        if ($obj[0].tagName === 'FORM') {
          objLeftIndent = Math.min(objLeftIndent, 50)
        }
        $box
          .css({
            top: offset.top - height + 2,
            left: offset.left + objLeftIndent,
          })
          .show()
      } else {
        $box.hide()
      }
    }
  }
  $.fn.errorBox.errorBoxes = list
  if (list.length) {
    $.fn.errorBox.isBeingAdjusted = setTimeout($.moveErrorBoxes, 500)
  } else {
    delete $.fn.errorBox.isBeingAdjusted
  }
}
// Hides all error boxes for the given form element and its input elements.
$.fn.hideErrors = function (_options) {
  if (this.length) {
    const $oldBox = this.data('associated_error_box')
    const $screenReaderErrors = $('#flash_screenreader_holder').find('span')
    if ($oldBox) {
      $oldBox.remove()
      this.data('associated_error_box', null)
    }
    this.find(':input').each(function () {
      const $obj = $(this)
      const $oldBox_ = $obj.data('associated_error_box')
      if ($oldBox_) {
        $oldBox_.remove()
        $obj.data('associated_error_box', null)
        const srError = find($screenReaderErrors, node => $(node).text() === $oldBox_.text())
        if (srError) {
          $(srError).remove()
        }
      }
    })
  }
  return this
}

$.fn.markRequired = function (options) {
  if (!options.required) {
    return
  }
  let required = options.required
  if (options.object_name) {
    required = $._addObjectName(required, options.object_name)
  }
  const $form = $(this)
  $.each(required, function (i, name) {
    const field = $form.find('[name="' + name + '"]')
    if (!field.length) {
      return
    }
    field.attr({'aria-required': 'true'})
    field.each(function () {
      if (!this.id) {
        return
      }
      const label = $('label[for="' + this.id + '"]')
      if (!label.length) {
        return
      }
      // Added the if statement to prevent the JS from adding the asterisk to the forgot password placeholder.
      if (this.id !== 'pseudonym_session_unique_id_forgot') {
        label.append(
          $('<span aria-hidden="true" />')
            .text('*')
            .attr('title', I18n.t('errors.field_is_required', 'This field is required')),
        )
      }
    })
  })
}

$.fn.getFieldLabelString = function (name) {
  const field = $(this).find('[name="' + name + '"]')
  if (!field.length || !field[0].id) {
    return
  }
  const label = $('label[for="' + field[0].id + '"]')
  if (!label.length) {
    return
  }
  return label[0].firstChild.textContent
}<|MERGE_RESOLUTION|>--- conflicted
+++ resolved
@@ -76,10 +76,7 @@
 //    onSubmit: A callback which will receive 1. a deferred object
 //      encompassing the request(s) triggered by the submit action and 2. the
 //      formData being posted
-<<<<<<< HEAD
-=======
 //    onClientSideValidationError: A callback which will be called if the form fails client side validation
->>>>>>> 21440366
 //    disableErrorBox: If true, error boxes will not be displayed
 $.fn.formSubmit = function (options) {
   $(this).markRequired(options)
@@ -108,11 +105,7 @@
         if (INST && INST.environment !== 'production') throw error
       }
       if (newData === false) {
-<<<<<<< HEAD
-        options?.onError?.call($form)
-=======
         options?.onClientSideValidationError?.call($form)
->>>>>>> 21440366
         return false
       } else if (newData) {
         formData = newData
@@ -1132,11 +1125,7 @@
     }
     errorDetails[name] = {object: $obj, message: msg}
     hasErrors = true
-<<<<<<< HEAD
-    if (!options ||  !options.disableErrorBox) {
-=======
     if (!options || !options.disableErrorBox) {
->>>>>>> 21440366
       const offset = $obj.errorBox(raw(msg)).offset()
       if (offset.top > highestTop) {
         highestTop = offset.top
@@ -1178,113 +1167,6 @@
 // Pops up a small box containing the given message.  The box is connected to the given form element, and will
 // go away when the element is selected.
 $.fn.errorBox = function (message, scroll, override_position) {
-<<<<<<< HEAD
-  if (this.length) {
-    const $obj = this,
-      $oldBox = $obj.data('associated_error_box')
-    if ($oldBox) {
-      $oldBox.remove()
-    }
-
-    const cleanup = function (item) {
-      const $screenReaderErrors = $('#').find('span')
-      const srError = find($screenReaderErrors, node => $(node).text() === $(item).text())
-      $(item).remove()
-      if (srError) {
-        $(srError).remove()
-      }
-      $obj.removeData('associated_error_box')
-      $obj.removeData('associated_error_object')
-    }
-
-    const label_type = $obj.hasClass('labeled-error')
-    if(label_type) {
-      $obj.addClass('input-error')
-    }
-
-    if (label_type) {
-      const $label = $('<label>').addClass('text-error').insertAfter($obj)
-      const icon = document.createElement('i');
-      icon.setAttribute('aria-hidden', 'true')
-      icon.className = 'icon-warning icon-Solid'
-      const textNode = document.createTextNode(htmlEscape(message))
-      $label[0].appendChild(icon)
-      $label[0].appendChild(textNode)
-
-      $obj.attr('aria-describedby', $label.attr('id'))
-      $obj.data({
-        associated_error_box: $label,
-        associated_error_object: $obj,
-      })
-      $obj.one('focus click', function() {
-        $obj.removeClass('input-error')
-        cleanup($label)
-      })
-      return $label
-    } else {
-      let $template = $('#error_box_template')
-      if (!$template.length) {
-        $template = $(
-          "<div id='error_box_template' class='error_box errorBox' style=''>" +
-          "<div class='error_text' style=''></div>" +
-          "<img src='/images/error_bottom.png' class='error_bottom'/>" +
-          '</div>',
-        ).appendTo('body')
-      }
-      $.screenReaderFlashError(message)
-
-      let $box = $template
-        .clone(true)
-        .attr('id', '')
-        .css('zIndex', $obj.zIndex() + 1)
-
-      if (override_position) {
-        $box = $box.css('position', override_position)
-      }
-
-      $box.appendTo('body')
-      $box.find('.error_text').html(htmlEscape(message))
-
-      const offset = $obj.offset()
-      const height = $box.outerHeight()
-      let objLeftIndent = Math.round($obj.outerWidth() / 5)
-      if ($obj[0].tagName === 'FORM') {
-        objLeftIndent = Math.min(objLeftIndent, 50)
-      }
-      $box
-        .hide()
-        .css({
-          top: offset.top - height + 2,
-          left: offset.left + objLeftIndent,
-        })
-        .fadeIn('fast')
-
-      const fade = function () {
-        $box.stop(true, true).fadeOut('slow', function() {cleanup($box)})
-      }
-
-      $obj
-        .data({
-          associated_error_box: $box,
-          associated_error_object: $obj,
-        })
-        .click(fade)
-        .keypress(fade)
-
-      $box.click(function () {
-        $(this).fadeOut('fast', function() {cleanup($box)})
-      })
-
-      $.fn.errorBox.errorBoxes.push($obj)
-      if (!$.fn.errorBox.isBeingAdjusted) {
-        $.moveErrorBoxes()
-      }
-      if (scroll) {
-        $('html,body').scrollTo($box)
-      }
-      return $box
-    }
-=======
   if (!this.length) return;
 
   const $obj = this,
@@ -1392,7 +1274,6 @@
   }
   if (scroll) {
     $('html,body').scrollTo($box)
->>>>>>> 21440366
   }
   return $box
 }
