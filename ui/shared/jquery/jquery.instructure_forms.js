/*
 * Copyright (C) 2011 - present Instructure, Inc.
 *
 * This file is part of Canvas.
 *
 * Canvas is free software: you can redistribute it and/or modify it under
 * the terms of the GNU Affero General Public License as published by the Free
 * Software Foundation, version 3 of the License.
 *
 * Canvas is distributed in the hope that it will be useful, but WITHOUT ANY
 * WARRANTY; without even the implied warranty of MERCHANTABILITY or FITNESS FOR
 * A PARTICULAR PURPOSE. See the GNU Affero General Public License for more
 * details.
 *
 * You should have received a copy of the GNU Affero General Public License along
 * with this program. If not, see <http://www.gnu.org/licenses/>.
 */

import {send} from '@canvas/rce-command-shim'
import {useScope as createI18nScope} from '@canvas/i18n'
import $ from 'jquery'
import {uniqueId, find, result} from 'lodash'
import FakeXHR from './FakeXHR'
import authenticity_token from '@canvas/authenticity-token'
import htmlEscape, {raw} from '@instructure/html-escape'
import './jquery.ajaxJSON' /* ajaxJSON, defaultAjaxError */
import './jquery.disableWhileLoading'
import 'jqueryui/datepicker'
import './jquery.instructure_misc_helpers' /* /\$\.uniq/ */
import '@canvas/rails-flash-notifications'
import 'jquery-scroll-to-visible/jquery.scrollTo'

if (!('INST' in window)) window.INST = {}

function isSafari() {
  return (
    !/Firefox/i.test(navigator.userAgent) &&
    navigator.userAgent.indexOf('AppleWebKit') !== -1 &&
    escape(navigator.javaEnabled.toString()) !==
      'function%20javaEnabled%28%29%20%7B%20%5Bnative%20code%5D%20%7D'
  )
}

const I18n = createI18nScope('instructure')

// Intercepts the default form submission process.  Uses the form tag's
// current action and method attributes to know where to submit to.
// NOTE: because IE only allows form methods to be "POST" or "GET",
// we can't set the form to "PUT" or "DELETE" as cleanly as we'd like.
// I'm following the Rails convention, and adding a _method input
// if one doesn't already exist, and then setting that input's value
// to the method type.  formSubmit checks this value first, then
// the checks form.data('method') and finally the form's method
// attribute.
// Options:
//    validation options -- formSubmit calls validateForm before
//      submitting, so you can pass in validation options to
//      formSubmit and it will validate first.
//    noSubmit: Option to call everything normally until the actual request,
//      then just calls success with the processed data
//    processData: formSubmit by default just calls $.fn.getFormData.
//      if you need additional data in the form submission, add
//      it here and return the new object.
//    formatApiData: formats the form data to fit the jsonapi format
//    beforeSubmit: called right before the request is sent.  Useful
//      for hiding forms, adding ajax loader icons, etc.
//    success: called on success
//    error: Called on error.  The response from the server will also
//      be used to populate error boxes on form elements.  If the form
//      no longer exists and no error method is provided, the default
//      error method for Instructure is called... actually
//      it will always be called when you're in development environment.
//    fileUpload: Either a boolean or a function.  If it is true or
//      returns true, then it's assumed this is a file upload request
//      and we use the iframe trick to submit the form.
//    onSubmit: A callback which will receive 1. a deferred object
//      encompassing the request(s) triggered by the submit action and 2. the
//      formData being posted
$.fn.formSubmit = function (options) {
  $(this).markRequired(options)
  this.submit(function (event) {
    const $form = $(this) // this is to handle if bind to a template element, then it gets cloned the original this would not be the same as the this inside of here.
    // disableWhileLoading might need to wrap this, so we don't want to modify the original
    let onSubmit = options.onSubmit
    if ($form.data('submitting')) {
      return
    }
    $form.data('trigger_event', event)
    $form.hideErrors()
    let error = false
    const result = $form.validateForm(options)
    if (!result) {
      return false
    }
    // retrieve form data
    let formData = $form.getFormData(options)
    if (options.processData && $.isFunction(options.processData)) {
      let newData = null
      try {
        newData = options.processData.call($form, formData)
      } catch (e) {
        error = e
        if (INST && INST.environment !== 'production') throw error
      }
      if (newData === false) {
        return false
      } else if (newData) {
        formData = newData
      }
    }
    const method =
      $form.data('method') || $form.find("input[name='_method']").val() || $form.attr('method')
    const formId = $form.attr('id')
    let action = $form.attr('action')
    let submitParam = null
    if ($.isFunction(options.beforeSubmit)) {
      submitParam = null
      try {
        submitParam = options.beforeSubmit.call($form, formData)
      } catch (e) {
        error = e
        if (INST && INST.environment !== 'production') throw error
      }
      if (options.formatApiData && $.isFunction(options.formatApiData)) {
        submitParam = options.formatApiData(formData)
      }
      if (submitParam === false) {
        return false
      }
    }

    let loadingPromise

    if (options.disableWhileLoading) {
      const oldOnSubmit = onSubmit
      onSubmit = function (loadingPromise_) {
        if (options.disableWhileLoading === 'spin_on_success') {
          // turn it into a false promise, i.e. never resolve
          const origPromise = loadingPromise_
          loadingPromise_ = $.Deferred()
          origPromise.fail(() => {
            loadingPromise_.reject()
          })
        }
        $form.disableWhileLoading(loadingPromise_)
        if (oldOnSubmit) oldOnSubmit.apply(this, arguments)
      }
    }

    if (onSubmit) {
      loadingPromise = $.Deferred()
      const oldHandlers = {}
      onSubmit.call(this, loadingPromise, formData)
      $.each(['success', 'error'], function (i, successOrError) {
        oldHandlers[successOrError] = options[successOrError]
        options[successOrError] = function () {
          loadingPromise[successOrError === 'success' ? 'resolve' : 'reject'].bind(loadingPromise)(
            ...arguments,
          )
          if ($.isFunction(oldHandlers[successOrError])) {
            return oldHandlers[successOrError].apply(this, arguments)
          }
        }
      })
    }

    let doUploadFile = options.fileUpload
    if ($.isFunction(options.fileUpload)) {
      try {
        doUploadFile = options.fileUpload.call($form, formData)
      } catch (e) {
        error = e
      }
    }
    if (doUploadFile && options.fileUploadOptions) {
      $.extend(options, options.fileUploadOptions)
    }
    if ($form.attr('action')) {
      action = $form.attr('action')
    }
    if (error && !options.preventDegradeToFormSubmit) {
      if (loadingPromise) loadingPromise.reject()
      return
    }
    event.preventDefault()
    event.stopPropagation()

    const xhrSuccess = function (data, request) {
      if ($.isFunction(options.success)) {
        options.success.call($form, data, submitParam, request)
      }
    }
    const xhrError = function (data, request) {
      let $formObj = $form,
        needValidForm = true
      if ($.isFunction(options.error)) {
        const $obj = options.error.call($form, data.errors || data, submitParam, request) // data is null?
        if ($obj) $formObj = $obj
        needValidForm = false
      }
      if ($formObj.parents('html').get(0) === $('html').get(0) && options.formErrors !== false) {
        if ($.isFunction(options.errorFormatter)) data = options.errorFormatter(data.errors || data)
        $formObj.formErrors(data, options)
      } else if (needValidForm) {
        $.ajaxJSON.unhandledXHRs.push(request)
      }
    }

    if (options.noSubmit) {
      xhrSuccess.call(this, formData, {})
    } else if (doUploadFile && options.preparedFileUpload && options.context_code) {
      $.ajaxJSONPreparedFiles.call(this, {
        handle_files: options.upload_only ? xhrSuccess : options.handle_files,
        single_file: options.singleFile,
        context_code: $.isFunction(options.context_code)
          ? options.context_code.call($form)
          : options.context_code,
        asset_string: options.asset_string,
        intent: options.intent,
        folder_id: $.isFunction(options.folder_id)
          ? options.folder_id.call($form)
          : options.folder_id,
        file_elements: $form.find("input[type='file']:visible"),
        files: $.isFunction(options.files) ? options.files.call($form) : options.files,
        url: options.upload_only ? null : action,
        method: options.method,
        uploadDataUrl: options.uploadDataUrl,
        formData,
        formDataTarget: options.formDataTarget,
        success: xhrSuccess,
        error: xhrError,
        preferFileValueForInputName: options.preferFileValueForInputName,
      })
    } else if (doUploadFile && $.handlesHTML5Files && $form.hasClass('handlingHTML5Files')) {
      const args = $.extend({}, formData)
      $form.find("input[type='file']").each(function () {
        const $input = $(this),
          file_list = $input.data('file_list')
        if (file_list && file_list instanceof FileList) {
          args[$input.attr('name')] = file_list
        }
      })
      $.toMultipartForm(args, params => {
        $.sendFormAsBinary({
          url: action,
          body: params.body,
          content_type: params.content_type,
          form_data: params.form_data,
          method,
          success: xhrSuccess,
          error: xhrError,
        })
      })
    } else if (doUploadFile) {
      const id = uniqueId(formId + '_'),
        $frame = $(
          "<div style='display: none;' id='box_" +
            htmlEscape(id) +
            "'><iframe id='frame_" +
            htmlEscape(id) +
            "' name='frame_" +
            htmlEscape(id) +
            "' src='about:blank' onload='$(\"#frame_" +
            htmlEscape(id) +
            '").triggerHandler("form_response_loaded");\'></iframe>',
        )
          .appendTo('body')
          .find('#frame_' + id),
        priorTarget = $form.attr('target'),
        priorEnctype = $form.attr('ENCTYPE'),
        request = new FakeXHR()
      $form.attr({
        method,
        action,
        ENCTYPE: 'multipart/form-data',
        encoding: 'multipart/form-data',
        target: 'frame_' + id,
      })
      // TODO: remove me once we stop proxying file uploads and/or
      // explicitly calling $.ajaxJSONFiles
      if (options.onlyGivenParameters) {
        $form.find("input[name='_method']").remove()
        $form.find("input[name='authenticity_token']").remove()
      }
      $.ajaxJSON.storeRequest(request, action, method, formData)

      $frame.bind('form_response_loaded', function () {
        const i = $frame[0],
          doc = i.contentDocument || i.contentWindow.document
        if (doc.location.href === 'about:blank') return

        request.setResponse($(doc).text())
        if ($.httpSuccess(request)) {
          xhrSuccess.call(this, request.response, request)
        } else {
          xhrError.call(this, request.response, request)
          $.fn.defaultAjaxError.func.call($.fn.defaultAjaxError.object, null, request, '0', null)
        }
        setTimeout(() => {
          $form.attr({
            ENCTYPE: priorEnctype,
            encoding: priorEnctype,
            target: priorTarget,
          })
          $('#box_' + id).remove()
        }, 5000)
      })
      $form.data('submitting', true).submit().data('submitting', false)
    } else {
      const apiData =
        options.formatApiData && $.isFunction(options.formatApiData)
          ? options.formatApiData(formData)
          : formData
      $.ajaxJSON(action, method, apiData, xhrSuccess, xhrError)
    }
  })
  return this
}

$.ajaxJSONPreparedFiles = function (options) {
  const list = []
  const $this = this
  const pre_list = options.files || options.file_elements || []
  const preferFileValueForInputName =
    options.preferFileValueForInputName == null ? true : options.preferFileValueForInputName
  for (let idx = 0; idx < pre_list.length; idx++) {
    const item = pre_list[idx]
    const name = preferFileValueForInputName ? item.value || item.name : item.name || item.value
    item.name = name.split(/(\/|\\)/).pop()
    list.push(item)
  }
  const attachments = []
  const ready = function () {
    let data = options.formDataTarget === 'url' ? options.formData : {}
    if (options.handle_files) {
      let result = attachments
      if (options.single_file) {
        result = attachments[0]
      }
      data = options.handle_files.call(this, result, data)
    }
    if (options.url && options.success && data !== false) {
      $.ajaxJSON(options.url, options.method, data, options.success, options.error)
    }
  }
  const uploadUrl = options.uploadDataUrl || '/files/pending'
  const uploadFile = function (parameters, file) {
    // we want the s3 success url in the preflight response, not embedded in
    // the upload_url. the latter doesn't work with the new ajax mechanism
    parameters.no_redirect = true
    file = file.files[0]
    import('@canvas/upload-file')
      .then(({uploadFile: uploadFile_}) =>
        uploadFile_(uploadUrl, parameters, file, undefined, options.onProgress),
      )
      .then(data => {
        attachments.push(data)
        next.call($this)
      })
      .catch(error => {
        ;(options.upload_error || options.error).call($this, error)
      })
  }
  const next = function () {
    const item = list.shift()
    if (item) {
      const attrs = $.extend(
        {
          name: item.name,
          on_duplicate: 'rename',
          no_redirect: true,
          'attachment[folder_id]': options.folder_id,
          'attachment[intent]': options.intent,
          'attachment[asset_string]': options.asset_string,
          'attachment[filename]': item.name,
          'attachment[size]': item.size,
          'attachment[context_code]': options.context_code,
          'attachment[on_duplicate]': 'rename',
        },
        options.formDataTarget === 'uploadDataUrl' ? options.formData : {},
      )
      if (item.files.length === 1) {
        attrs['attachment[content_type]'] = item.files[0].type
      }
      uploadFile.call($this, attrs, item)
    } else {
      ready.call($this)
    }
  }
  next.call($this)
}

$.ajaxJSONFiles = function (url, submit_type, formData, files, success, error, options) {
  const $newForm = $(document.createElement('form'))
  $newForm.attr('action', url).attr('method', submit_type)
  // TODO: remove me once we stop proxying file uploads
  formData.authenticity_token = authenticity_token()
  const fileNames = {}
  files.each(function () {
    fileNames[$(this).attr('name')] = true
  })
  for (const idx in formData) {
    if (!fileNames[idx]) {
      const $input = $(document.createElement('input'))
      $input.attr('type', 'hidden').attr('name', idx).prop('value', formData[idx])
      $newForm.append($input)
    }
  }
  files.each(function () {
    const $newFile = $(this).clone(true)
    $(this).after($newFile)
    $newForm.append($(this))
    $(this).removeAttr('id')
  })
  $('body').append($newForm.hide())
  $newForm.formSubmit({
    fileUpload: true,
    success,
    onlyGivenParameters: options ? options.onlyGivenParameters : false,
    error,
  })
  $newForm.submit()
}

$.handlesHTML5Files = !!(window.File && window.FileReader && window.FileList && XMLHttpRequest)
if ($.handlesHTML5Files) {
  $(document).on('change', "input[type='file']", function (_event) {
    const file_list = this.files
    if (file_list) {
      $(this).data('file_list', file_list)
      $(this).parents('form').addClass('handlingHTML5Files')
    }
  })
}
$.ajaxFileUpload = function (options) {
  // TODO: remove me once we stop proxying file uploads
  options.data.authenticity_token = authenticity_token()
  $.toMultipartForm(options.data, function (params) {
    $.sendFormAsBinary(
      {
        url: options.url,
        body: params.body,
        content_type: params.content_type,
        form_data: params.form_data,
        method: options.method,
        success(data) {
          if (options.success && $.isFunction(options.success)) {
            options.success.call(this, data)
          }
        },
        progress(data) {
          if (options.progress && $.isFunction(options.progress)) {
            options.progress.call(this, data)
          }
        },
        error(data, request) {
          // error function
          if (options.error && $.isFunction(options.error)) {
            data = data || {}
            options.error.call(this, data.errors || data)
          } else {
            $.ajaxJSON.unhandledXHRs.push(request)
          }
        },
      },
      options.binary === false,
    )
  })
}

$.httpSuccess = function (r) {
  try {
    return (
      (!r.status && window.location.protocol === 'file:') ||
      (r.status >= 200 && r.status < 300) ||
      r.status === 304 ||
<<<<<<< HEAD
       
=======
>>>>>>> 4b8c5dea
      (isSafari() && r.status == undefined)
    )
  } catch (e) {
    // no-op
  }

  return false
}

$.sendFormAsBinary = function (options, not_binary) {
  const body = options.body
  const url = options.url
  const method = options.method
  const xhr = new XMLHttpRequest()
  if (xhr.upload) {
    xhr.upload.addEventListener(
      'progress',
      function (event) {
        if (options.progress && $.isFunction(options.progress)) {
          options.progress.call(this, event)
        }
      },
      false,
    )
    xhr.upload.addEventListener(
      'error',
      function (event) {
        if (options.error && $.isFunction(options.error)) {
          options.error.call(this, 'uploading error', xhr, event)
        }
      },
      false,
    )
    xhr.upload.addEventListener(
      'abort',
      function (event) {
        if (options.error && $.isFunction(options.error)) {
          options.error.call(this, 'aborted by the user', xhr, event)
        }
      },
      false,
    )
  }
  xhr.onreadystatechange = function (event) {
    if (xhr.readyState === 4) {
      let json = null
      try {
        json = JSON.parse(xhr.responseText)
      } catch (e) {
        // no-op
      }
      if ($.httpSuccess(xhr)) {
        if (json && !json.errors) {
          if (options.success && $.isFunction(options.success)) {
            options.success.call(this, json, xhr, event)
          }
        } else if (options.error && $.isFunction(options.error)) {
          options.error.call(this, json || xhr.responseText, xhr, event)
        }
      } else if (options.error && $.isFunction(options.error)) {
        options.error.call(this, json || xhr.responseText, xhr, event)
      }
    }
  }
  xhr.open(method, url)
  xhr.setRequestHeader('Accept', 'application/json, text/javascript, */*')
  xhr.setRequestHeader('X-Requested-With', 'XMLHttpRequest')
  if (options.form_data) {
    xhr.send(options.form_data)
  } else {
    xhr.overrideMimeType(options.content_type || 'multipart/form-data')

    xhr.setRequestHeader('Content-Type', options.content_type || 'multipart/form-data')
    xhr.setRequestHeader('Content-Length', body.length)
    if (not_binary) {
      xhr.send(body)
    } else if (!xhr.sendAsBinary) {
<<<<<<< HEAD
       
=======
>>>>>>> 4b8c5dea
      console.log('xhr.sendAsBinary not supported')
    } else {
      xhr.sendAsBinary(body)
    }
  }
}

$.fileData = function (file_object) {
  return {
    name: file_object.name || file_object.fileName,
    size: file_object.size || file_object.fileSize,
    type: file_object.type,
    forced_type: file_object.type || 'application/octet-stream',
  }
}

$.toMultipartForm = function (params, callback) {
  const boundary = '-----AaB03x' + uniqueId()
  const paramsList = []
  const result = {content_type: 'multipart/form-data; boundary=' + boundary}
  let body = '--' + boundary + '\r\n'
  let hasFakeFile = false

  for (const idx in params) {
    paramsList.push([idx, params[idx]])
    if (params[idx] && params[idx].fake_file) {
      hasFakeFile = true
    }
  }
  if (window.FormData && !hasFakeFile) {
    const fd = new FormData()
    // xsslint xssable.receiver.whitelist fd
    for (const idx in params) {
      let param = params[idx]
      if (window.FileList && param instanceof FileList) {
        param = param[0]
      }
      if (param instanceof Array) {
        for (let i = 0; i < param.length; i++) {
          fd.append(idx, param[i])
        }
      } else {
        fd.append(idx, param)
      }
    }
    result.form_data = fd
    callback(result)
    return
  }
  function sanitizeQuotedString(text) {
    return text.replace(/\"/g, '')
  }
  function finished() {
    result.body = body.substring(0, body.length - 2) + '--'
    callback(result)
  }
  function nextParam() {
    if (paramsList.length === 0) {
      finished()
      return
    }
    const param = paramsList.shift()
    const name = param[0]
    let value = param[1]

    if (window.FileList && value instanceof FileList) {
      value = value[0]
    }
    if (window.FileList && value instanceof FileList) {
      const innerBoundary = '-----BbC04y' + uniqueId(),
        fileList = []
      body +=
        'Content-Disposition: form-data; name="' +
        sanitizeQuotedString(name) +
        '\r\n' +
        'Content-Type: multipart/mixed; boundary=' +
        innerBoundary +
        '\r\n\r\n'
      for (const _jdx in value) {
        fileList.push(value)
      }
      const finishedFiles = function () {
        body += '--' + innerBoundary + '--\r\n--' + boundary + '\r\n'
        nextParam()
      }
      const nextFile = function () {
        if (fileList.length === 0) {
          finishedFiles()
          return
        }
        const file = fileList.shift(),
          fileData = $.fileData(file),
          reader = new FileReader()

        reader.onloadend = function () {
          body +=
            '--' +
            innerBoundary +
            '\r\n' +
            'Content-Disposition: file; filename="' +
            sanitizeQuotedString(fileData.name) +
            '"\r\n' +
            'Content-Type: ' +
            fileData.forced_type +
            '\r\n' +
            'Content-Transfer-Encoding: binary\r\n' +
            '\r\n' +
            reader.result
          nextFile()
        }
        reader.readAsBinaryString(file)
      }
      nextFile()
    } else if (window.File && value instanceof File) {
      const fileData = $.fileData(value),
        reader = new FileReader()
      reader.onloadend = function () {
        body +=
          'Content-Disposition: file; name="' +
          sanitizeQuotedString(name) +
          '"; filename="' +
          fileData.name +
          '"\r\n' +
          'Content-Type: ' +
          fileData.forced_type +
          '\r\n' +
          'Content-Transfer-Encoding: binary\r\n' +
          '\r\n' +
          reader.result +
          '\r\n--' +
          boundary +
          '\r\n'
        nextParam()
      }
      reader.readAsBinaryString(value)
    } else if (value && value.fake_file) {
      body +=
        'Content-Disposition: file; name="' +
        sanitizeQuotedString(name) +
        '"; filename="' +
        value.name +
        '"\r\n' +
        'Content-Type: ' +
        value.content_type +
        '\r\n' +
        'Content-Transfer-Encoding: binary\r\n' +
        '\r\n' +
        value.content +
        '\r\n--' +
        boundary +
        '\r\n'
      nextParam()
    } else {
      body +=
        'Content-Disposition: form-data; name="' +
        sanitizeQuotedString(name) +
        '"\r\n' +
        '\r\n' +
        (value || '').toString() +
        '\r\n' +
        '--' +
        boundary +
        '\r\n'
      nextParam()
    }
  }
  nextParam()
}

// Fills the selected form object with the collected data values.
// Handles select boxes, check boxes and radios as well.
//  object_name: Name of the object form form elements.  So if
//    I provide the data {good: true, bad: false} and
//    options.object_name == "assignment", then it will fill
//    form elements "good" and "assignment[good]" with true
//    and "bad" and "assignment[bad]" with false.
//  call_change: Specifies whether to trigger the onchange event
//    for form elements that are set.
$.fn.fillFormData = function (data, opts) {
  if (this.length) {
    data = data || []
    const options = $.extend({}, $.fn.fillFormData.defaults, opts)

    if (options.object_name) {
      data = $._addObjectName(data, options.object_name, true)
    }
    this.find(':input').each(function () {
      const $obj = $(this)
      const name = $obj.attr('name')
      const inputType = $obj.attr('type')
      if (name in data) {
        if (name) {
          if (inputType === 'hidden' && $obj.next('input:checkbox').attr('name') === name) {
            // do nothing
          } else if (inputType !== 'checkbox' && inputType !== 'radio') {
            let val = data[name]
            if (typeof val === 'undefined' || val === null) {
              val = ''
            }
            $obj.val(val.toString())
<<<<<<< HEAD
             
=======
>>>>>>> 4b8c5dea
          } else if ($obj.val() == data[name]) {
            $obj.prop('checked', true)
          } else {
            $obj.prop('checked', false)
          }
          if ($obj && $obj.change && options.call_change) {
            $obj.change()
          }
        }
      }
    })
  }
  return this
}
$.fn.fillFormData.defaults = {object_name: null, call_change: true}
// Pulls out the selected and entered values on a given form.
//    object_name: see fillFormData above.  If object_name == "assignment"
//      and the form has an element named "assignment[good]" then
//      the result will include both "assignment[good]" and "good"
//    values: specify the set of values to retrieve (if they exist)
//      by default retrieves all it can find.
$.fn.getFormData = function (options) {
  options = $.extend({}, $.fn.getFormData.defaults, options)
  let result = {}
  const $form = this
  $form
    .find(':input')
    .not(':button')
    .each(function () {
      const $input = $(this),
        inputType = $input.attr('type')
      if ((inputType === 'radio' || inputType === 'checkbox') && !$input.prop('checked')) return
      let val = $input.val()
      if ($input.hasClass('datetime_field_enabled')) {
        val = $input.data('iso8601')
      }
      try {
        if ($input.data('rich_text')) {
          val = send($input, 'get_code', false)
        }
      } catch (e) {
        // no-op
      }
      const attr = $input.prop('name') || ''
      const multiValue = attr.match(/\[\]$/)
      if (inputType === 'hidden' && !multiValue) {
        if (
<<<<<<< HEAD
          $form.find("[name='" + attr + "']").filter(
            'textarea,:radio:checked,:checkbox:checked,:text,:password,select,:hidden'
             
          )[0] != $input[0]
=======
          $form
            .find("[name='" + attr + "']")
            .filter(
              'textarea,:radio:checked,:checkbox:checked,:text,:password,select,:hidden',
            )[0] != $input[0]
>>>>>>> 4b8c5dea
        ) {
          return
        }
      }
      if (
        attr &&
        attr !== '' &&
        (inputType === 'checkbox' || typeof result[attr] === 'undefined' || multiValue)
      ) {
        if (!options.values || $.inArray(attr, options.values) !== -1) {
          if (multiValue) {
            result[attr] = result[attr] || []
            result[attr].push(val)
          } else {
            result[attr] = val
          }
        }
      }
    })
  if (options.object_name) {
    result = $._stripObjectName(result, options.object_name, true)
  }
  return result
}
$.fn.getFormData.defaults = {object_name: null}

// Used internally to prepend object_name to data key names
// Supports nested names, e.g.
//      assignment[id] => discussion_topic[assignment][id]
$._addObjectName = function (data, object_name, include_original) {
  if (!data) {
    return data
  }
  let new_result = {}
  if (data instanceof Array) {
    new_result = []
  }
  let original_name, new_name, first_bracket

  for (const i in data) {
    if (data instanceof Array) {
      original_name = data[i]
    } else {
      original_name = i
    }

    first_bracket = original_name.indexOf('[')
    if (first_bracket >= 0) {
      new_name =
        object_name +
        '[' +
        original_name.substring(0, first_bracket) +
        ']' +
        original_name.substring(first_bracket)
    } else {
      new_name = object_name + '[' + original_name + ']'
    }
    if (typeof original_name === 'string' && original_name.indexOf('=') === 0) {
      new_name = original_name.substring(1)
      original_name = new_name
    }

    if (data instanceof Array) {
      new_result.push(new_name)
      if (include_original) {
        new_result.push(original_name)
      }
    } else {
      new_result[new_name] = data[i]
      if (include_original) {
        new_result[original_name] = data[i]
      }
    }
  }
  return new_result
}
// Used internally to strip object_name from data key names
// Supports nested names, e.g.
//      discussion_topic[assignment][id] => assignment[id]
$._stripObjectName = function (data, object_name, include_original) {
  let new_result = {}
  let short_name
  if (data instanceof Array) {
    new_result = []
  }
  let original_name
  let found
  for (const i in data) {
    if (data instanceof Array) {
      original_name = data[i]
    } else {
      original_name = i
    }

    if ((found = original_name.indexOf(object_name + '[') === 0)) {
      short_name = original_name.replace(object_name + '[', '')
      const closing = short_name.indexOf(']')
      short_name = short_name.substring(0, closing) + short_name.substring(closing + 1)
      if (data instanceof Array) {
        new_result.push(short_name)
      } else {
        new_result[short_name] = data[i]
      }
    }

    if (!found || include_original) {
      if (data instanceof Array) {
        new_result.push(data[i])
      } else {
        new_result[i] = data[i]
      }
    }
  }
  return new_result
}

// Validated the selected form.  Pops up little error messages
// next to form elements that have errors.
//  object_name: specify to make error checking easier.  If object_name == "assignment"
//    and required included "good", then "assignment[good]" is required. Only
//    useful if all validations use the given object_name
//  required: a list of strings, elements that are required
//  dates: list of strings, elements that must be blank or a valid date
//  times: list of strings, elements that must be blank or a valid time
//  numbers: list of strings, elements that must be blank or a valid number
//  property_validations: hash, where key names are form element names
//    and key values are functions to call on the given data.  The function
//    should return nothing if valid, an error message for display otherwise.
//  labels: map of element names to labels to be used in error reporting.  The validation
//    will attempt to determine the appropriate label via HTML <label for="..."> elements
//    if not specified
$.fn.validateForm = function (options) {
  if (this.length === 0) {
    return false
  }
  options = $.extend({}, $.fn.validateForm.defaults, options)
  const $form = this
  const errors = {}
  const data = options.data || $form.getFormData(options)

  if (options.object_name) {
    options.required = $._addObjectName(options.required, options.object_name)
    options.date_fields = $._addObjectName(options.date_fields, options.object_name)
    options.dates = $._addObjectName(options.dates, options.object_name)
    options.times = $._addObjectName(options.times, options.object_name)
    options.numbers = $._addObjectName(options.numbers, options.object_name)
    options.property_validations = $._addObjectName(
      options.property_validations,
      options.object_name,
    )
  }
  if (options.required) {
    const required = result(options, 'required')
    $.each(required, (i, name) => {
      if (!data[name]) {
        if (!errors[name]) {
          errors[name] = []
        }
        let fieldPrompt = options.labels && options.labels[name]
        fieldPrompt = fieldPrompt || $form.getFieldLabelString(name)

        errors[name].push(
          I18n.t('errors.required', 'Required field') + (fieldPrompt ? ': ' + fieldPrompt : ''),
        )
      }
    })
  }
  if (options.date_fields) {
    $.each(options.date_fields, (i, name) => {
      const $item = $form.find("input[name='" + name + "']").filter('.datetime_field_enabled')
      if ($item.length && $item.data('invalid')) {
        if (!errors[name]) {
          errors[name] = []
        }
        errors[name].push(I18n.t('errors.invalid_datetime', 'Invalid date/time value'))
      }
    })
  }
  if (options.numbers) {
    $.each(options.numbers, (i, name) => {
      const val = parseFloat(data[name])
      if (Number.isNaN(Number(val))) {
        if (!errors[name]) {
          errors[name] = []
        }
        errors[name].push(I18n.t('errors.invalid_number', 'This should be a number.'))
      }
    })
  }
  if (options.property_validations) {
    $.each(options.property_validations, (name, validation) => {
      if ($.isFunction(validation)) {
        let result = validation.call($form, data[name], data)
        if (result) {
          if (typeof result !== 'string') {
            result = I18n.t('errors.invalid_entry_for_field', 'Invalid entry: %{field}', {
              field: name,
            })
          }
          if (!errors[name]) {
            errors[name] = []
          }
          errors[name].push(result)
        }
      }
    })
  }
  let hasErrors = false
  for (const _err in errors) {
    hasErrors = true
    break
  }
  if (hasErrors) {
    $form.formErrors(errors, options)
    return false
  }
  return true
}
$.fn.validateForm.defaults = {object_name: null, required: null, dates: null, times: null}
// Takes in an errors object and creates little pop-up message boxes over
// each errored form field displaying the error text.  Still needs some
// css lovin'.
$.fn.formErrors = function (data_errors, options) {
  if (this.length === 0) {
    return
  }
  const $form = this
  const errors = {}
  const elementErrors = []
  if (data_errors && data_errors.errors) {
    data_errors = data_errors.errors
  }
  if (typeof data_errors === 'string') {
    data_errors = {base: data_errors}
  }
  let newval
  $.each(data_errors, (i, val) => {
    if (typeof val === 'string') {
      newval = []
      newval.push(val)
      val = newval
    } else if (
      typeof i === 'number' &&
      val.length === 2 &&
      val[0] instanceof $ &&
      typeof val[1] === 'string'
    ) {
      elementErrors.push(val)
      return
    } else if (typeof i === 'number' && val.length === 2 && typeof val[1] === 'string') {
      newval = []
      newval.push(val[1])
      i = val[0]
      val = newval
    } else {
      try {
        newval = []
        for (const idx in val) {
          if (typeof val[idx] === 'object' && val[idx].message) {
            newval.push(val[idx].message.toString())
          } else {
            newval.push(val[idx].toString())
          }
        }
        val = newval
      } catch (e) {
        val = val.toString()
      }
    }
    if ($form.find(":input[name='" + i + "'],:input[name*='[" + i + "]']").length > 0) {
      $.each(val, (idx, msg) => {
        if (!errors[i]) {
          errors[i] = htmlEscape(msg)
        } else {
          errors[i] += '<br/>' + htmlEscape(msg)
        }
      })
    } else {
      $.each(val, (idx, msg) => {
        if (!errors.general) {
          errors.general = htmlEscape(msg)
        } else {
          errors.general += '<br/>' + htmlEscape(msg)
        }
      })
    }
  })
  let hasErrors = false
  let highestTop = 0
  let lastField = null
  const errorDetails = {}
  $('#aria_alerts').empty()
  $.each(errors, (name, msg) => {
    let $obj = $form
      .find(":input[name='" + name + "'],:input[name*='[" + name + "]']")
      .filter(':visible')
      .first()
    if (!$obj || $obj.length === 0) {
      const $hiddenInput = $form
        .find("[name='" + name + "'],[name*='[" + name + "]']")
        .filter(':not(:visible)')
        .first()
      if ($hiddenInput && $hiddenInput.length > 0) {
        if ($hiddenInput[0].tagName === 'TEXTAREA' && $hiddenInput.data('remoteEditor')) {
          // this textarea is tied to the new rce
          $obj = $hiddenInput.next()
        } else {
          $obj = $hiddenInput.prev()
        }
      }
    }
    if (!$obj || $obj.length === 0 || name === 'general') {
      $obj = $form
    }
    if ($obj[0].tagName === 'TEXTAREA' && $obj.next('.mceEditor').length) {
      $obj = $obj.next().find('.mceIframeContainer')
    }
    errorDetails[name] = {object: $obj, message: msg}
    hasErrors = true
    const offset = $obj.errorBox(raw(msg)).offset()
    if (offset.top > highestTop) {
      highestTop = offset.top
    }
    lastField = $obj
  })
  if (lastField) {
    lastField.focus()
  }
  for (let idx = 0, l = elementErrors.length; idx < l; idx++) {
    const $obj = elementErrors[idx][0]
    const msg = elementErrors[idx][1]
    hasErrors = true
    const offset = $obj.errorBox(msg).offset()
    if (offset.top > highestTop) {
      highestTop = offset.top
    }
  }
  if (hasErrors) {
    if (options && options.onFormError) options.onFormError.call($form, errorDetails)
    $('html,body').scrollTo({top: highestTop, left: 0})
  }
  return this
}

// Pops up a small box containing the given message.  The box is connected to the given form element, and will
// go away when the element is selected.
$.fn.errorBox = function (message, scroll, override_position) {
  if (this.length) {
    const $obj = this,
      $oldBox = $obj.data('associated_error_box')
    if ($oldBox) {
      $oldBox.remove()
    }
    let $template = $('#error_box_template')
    if (!$template.length) {
      $template = $(
        "<div id='error_box_template' class='error_box errorBox' style=''>" +
          "<div class='error_text' style=''></div>" +
          "<img src='/images/error_bottom.png' class='error_bottom'/>" +
          '</div>',
      ).appendTo('body')
    }
    $.screenReaderFlashError(message)

    let $box = $template
      .clone(true)
      .attr('id', '')
      .css('zIndex', $obj.zIndex() + 1)

    if (override_position) {
      $box = $box.css('position', override_position)
    }
    $box.appendTo('body')

    // If our message happens to be a safe string, parse it as such. Otherwise, clean it up. //
    $box.find('.error_text').html(htmlEscape(message))

    const offset = $obj.offset()
    const height = $box.outerHeight()
    let objLeftIndent = Math.round($obj.outerWidth() / 5)
    if ($obj[0].tagName === 'FORM') {
      objLeftIndent = Math.min(objLeftIndent, 50)
    }
    $box
      .hide()
      .css({
        top: offset.top - height + 2,
        left: offset.left + objLeftIndent,
      })
      .fadeIn('fast')

    const cleanup = function () {
      const $screenReaderErrors = $('#flash_screenreader_holder').find('span')
      const srError = find($screenReaderErrors, node => $(node).text() === $box.text())
      $box.remove()
      if (srError) {
        $(srError).remove()
      }
      $obj.removeData('associated_error_box')
      $obj.removeData('associated_error_object')
    }

    const fade = function () {
      $box.stop(true, true).fadeOut('slow', cleanup)
    }

    $obj
      .data({
        associated_error_box: $box,
        associated_error_object: $obj,
      })
      .click(fade)
      .keypress(fade)

    $box.click(function () {
      $(this).fadeOut('fast', cleanup)
    })

    $.fn.errorBox.errorBoxes.push($obj)
    if (!$.fn.errorBox.isBeingAdjusted) {
      $.moveErrorBoxes()
    }
    if (scroll) {
      $('html,body').scrollTo($box)
    }
    return $box
  }
}
$.fn.errorBox.errorBoxes = []
$.moveErrorBoxes = function () {
  const list = []
  const prevList = $.fn.errorBox.errorBoxes
  // ember does silly things with arrays
  // so this for loop was changed from a for-in
  // to how you see it below.
  // That way, canvas doesn't blow up in some places
  // ... at least not because of this
  for (let idx = 0; idx < prevList.length; idx++) {
    const $obj = prevList[idx],
      $box = $obj.data('associated_error_box')
    if ($box && $box.length && $box[0].parentNode) {
      list.push($obj)
      if ($obj.filter(':visible').length) {
        const offset = $obj.offset()
        const height = $box.outerHeight()
        let objLeftIndent = Math.round($obj.outerWidth() / 5)
        if ($obj[0].tagName === 'FORM') {
          objLeftIndent = Math.min(objLeftIndent, 50)
        }
        $box
          .css({
            top: offset.top - height + 2,
            left: offset.left + objLeftIndent,
          })
          .show()
      } else {
        $box.hide()
      }
    }
  }
  $.fn.errorBox.errorBoxes = list
  if (list.length) {
    $.fn.errorBox.isBeingAdjusted = setTimeout($.moveErrorBoxes, 500)
  } else {
    delete $.fn.errorBox.isBeingAdjusted
  }
}
// Hides all error boxes for the given form element and its input elements.
$.fn.hideErrors = function (_options) {
  if (this.length) {
    const $oldBox = this.data('associated_error_box')
    const $screenReaderErrors = $('#flash_screenreader_holder').find('span')
    if ($oldBox) {
      $oldBox.remove()
      this.data('associated_error_box', null)
    }
    this.find(':input').each(function () {
      const $obj = $(this)
      const $oldBox_ = $obj.data('associated_error_box')
      if ($oldBox_) {
        $oldBox_.remove()
        $obj.data('associated_error_box', null)
        const srError = find($screenReaderErrors, node => $(node).text() === $oldBox_.text())
        if (srError) {
          $(srError).remove()
        }
      }
    })
  }
  return this
}

$.fn.markRequired = function (options) {
  if (!options.required) {
    return
  }
  let required = options.required
  if (options.object_name) {
    required = $._addObjectName(required, options.object_name)
  }
  const $form = $(this)
  $.each(required, function (i, name) {
    const field = $form.find('[name="' + name + '"]')
    if (!field.length) {
      return
    }
    field.attr({'aria-required': 'true'})
    field.each(function () {
      if (!this.id) {
        return
      }
      const label = $('label[for="' + this.id + '"]')
      if (!label.length) {
        return
      }
      // Added the if statement to prevent the JS from adding the asterisk to the forgot password placeholder.
      if (this.id !== 'pseudonym_session_unique_id_forgot') {
        label.append(
          $('<span aria-hidden="true" />')
            .text('*')
            .attr('title', I18n.t('errors.field_is_required', 'This field is required')),
        )
      }
    })
  })
}

$.fn.getFieldLabelString = function (name) {
  const field = $(this).find('[name="' + name + '"]')
  if (!field.length || !field[0].id) {
    return
  }
  const label = $('label[for="' + field[0].id + '"]')
  if (!label.length) {
    return
  }
  return label[0].firstChild.textContent
}<|MERGE_RESOLUTION|>--- conflicted
+++ resolved
@@ -474,10 +474,6 @@
       (!r.status && window.location.protocol === 'file:') ||
       (r.status >= 200 && r.status < 300) ||
       r.status === 304 ||
-<<<<<<< HEAD
-       
-=======
->>>>>>> 4b8c5dea
       (isSafari() && r.status == undefined)
     )
   } catch (e) {
@@ -555,10 +551,6 @@
     if (not_binary) {
       xhr.send(body)
     } else if (!xhr.sendAsBinary) {
-<<<<<<< HEAD
-       
-=======
->>>>>>> 4b8c5dea
       console.log('xhr.sendAsBinary not supported')
     } else {
       xhr.sendAsBinary(body)
@@ -759,10 +751,6 @@
               val = ''
             }
             $obj.val(val.toString())
-<<<<<<< HEAD
-             
-=======
->>>>>>> 4b8c5dea
           } else if ($obj.val() == data[name]) {
             $obj.prop('checked', true)
           } else {
@@ -810,18 +798,11 @@
       const multiValue = attr.match(/\[\]$/)
       if (inputType === 'hidden' && !multiValue) {
         if (
-<<<<<<< HEAD
-          $form.find("[name='" + attr + "']").filter(
-            'textarea,:radio:checked,:checkbox:checked,:text,:password,select,:hidden'
-             
-          )[0] != $input[0]
-=======
           $form
             .find("[name='" + attr + "']")
             .filter(
               'textarea,:radio:checked,:checkbox:checked,:text,:password,select,:hidden',
             )[0] != $input[0]
->>>>>>> 4b8c5dea
         ) {
           return
         }
