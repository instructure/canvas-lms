--- conflicted
+++ resolved
@@ -84,11 +84,7 @@
           $($spinHolder.data().spinner.el).css({'max-width': '100px'})
         }
 
-<<<<<<< HEAD
-        $disabledArea.css('opacity', function (i, currentOpacity) {
-=======
         $disabledArea.css('opacity', function (_i, _currentOpacity) {
->>>>>>> 31fbffe1
           $(this).data(dataKey + 'opacityBefore', this.style.opacity || 1)
           return opts.opacity
         })
@@ -123,11 +119,7 @@
             return $(this).data(dataKey + 'opacityBefore') || 1
           })
           $inputsToDisable.prop('disabled', false)
-<<<<<<< HEAD
-          $.each(opts.buttons, function (selector, text) {
-=======
           $.each(opts.buttons, function (selector, _text) {
->>>>>>> 31fbffe1
             if (typeof selector === 'number') selector = '' + this // for arrays
             $disabledArea.find(selector).text(function () {
               return $(this).data(dataKey)
