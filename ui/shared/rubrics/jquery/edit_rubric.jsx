/*
 * Copyright (C) 2011 - present Instructure, Inc.
 *
 * This file is part of Canvas.
 *
 * Canvas is free software: you can redistribute it and/or modify it under
 * the terms of the GNU Affero General Public License as published by the Free
 * Software Foundation, version 3 of the License.
 *
 * Canvas is distributed in the hope that it will be useful, but WITHOUT ANY
 * WARRANTY; without even the implied warranty of MERCHANTABILITY or FITNESS FOR
 * A PARTICULAR PURPOSE. See the GNU Affero General Public License for more
 * details.
 *
 * You should have received a copy of the GNU Affero General Public License along
 * with this program. If not, see <http://www.gnu.org/licenses/>.
 */

import React from 'react'
import ReactDOM from 'react-dom'
import RubricAddCriterionPopover from '../react/components/RubricAddCriterionPopover'
import RubricManagement from '../react/components/RubricManagement'
import {useScope as useI18nScope} from '@canvas/i18n'
import changePointsPossibleToMatchRubricDialog from '../jst/changePointsPossibleToMatchRubricDialog.handlebars'
import $ from 'jquery'
import {debounce} from 'lodash'
import htmlEscape from '@instructure/html-escape'
import numberHelper from '@canvas/i18n/numberHelper'
import '@canvas/outcomes/find_outcome'
import '@canvas/jquery/jquery.ajaxJSON'
import '@canvas/jquery/jquery.instructure_forms' /* formSubmit, fillFormData, getFormData */
import 'jqueryui/dialog'
import '@canvas/jquery/jquery.instructure_misc_helpers' /* replaceTags */
import '@canvas/jquery/jquery.instructure_misc_plugins' /* confirmDelete, showIf */
import '@canvas/loading-image'
import '@canvas/util/templateData' /* fillTemplateData, getTemplateData */
import '@canvas/rails-flash-notifications'
import 'jquery-tinypubsub'
import 'jquery-scroll-to-visible/jquery.scrollTo'
import '@canvas/util/jquery/fixDialogButtons'
import {showFlashAlert} from '@canvas/alerts/react/FlashAlert'
import replaceTags from '@canvas/util/replaceTags'

const I18n = useI18nScope('edit_rubric')

const rubricEditing = {
  htmlBody: null,
  hidePoints: (...args) => {
    args.forEach($el => {
      $el.find('.toggle_for_hide_points').addClass('hidden')
    })
  },
  showPoints: (...args) => {
    args.forEach($el => {
      $el.find('.toggle_for_hide_points').removeClass('hidden')
    })
  },
  localizedPoints(points) {
    return I18n.n(points, {precision: 2, strip_insignificant_zeros: true})
  },
  updateCriteria($rubric) {
    $rubric.find('.criterion:not(.blank)').each(function (i) {
      $(this).attr('id', 'criterion_' + (i + 1))
    })
  },
  updateAddCriterionLinks($rubric, focusTarget = null) {
    if (!$rubric.is(':visible') || $rubric.find('#add_criterion_holder').length === 0) {
      return
    }
    $('#add_criterion_container').remove()
    $rubric.find('#add_criterion_holder').append($('<span/>').attr('id', 'add_criterion_container'))
    setTimeout(() => {
      ReactDOM.render(
        <RubricAddCriterionPopover
          rubric={$rubric}
          duplicateFunction={rubricEditing.copyCriterion}
        />,
        document.getElementById('add_criterion_container')
      )
      if (focusTarget) {
        $rubric.find(`#add_criterion_container ${focusTarget}:visible`).focus()
      }
    }, 0)
  },
  copyCriterion($rubric, criterion_index) {
    const $criterion = rubricEditing.addCriterion($rubric, criterion_index)
    $criterion.removeClass('new_criterion')
    $criterion.find('.criterion_id').text('blank')
    $criterion.find('.rating_id').text('blank')
    rubricEditing.editCriterion($criterion)
  },
  addCriterion($rubric, criterion_index) {
    let $blank
    if (typeof criterion_index !== 'undefined') {
      $blank = $rubric.find(`.criterion:not(.blank):eq(${criterion_index})`)
    } else {
      $blank = $rubric.find('.criterion.blank:first')
    }
    const $criterion = $blank.clone(true)
    $criterion.addClass('new_criterion')
    $criterion.removeClass('blank')
    $rubric.find('.summary').before($criterion.show())
    const focusTarget = $criterion.hasClass('learning_outcome_criterion') ? '.icon-plus' : null
    rubricEditing.updateCriteria($rubric)
    rubricEditing.sizeRatings($criterion)
    rubricEditing.updateAddCriterionLinks($rubric, focusTarget)
    return $criterion
  },
  addNewRatingColumn($this) {
    const $rubric = $this.parents('.rubric')
    $this.addClass('add_column')
    if ($rubric.hasClass('editing')) {
      const $td = $this.clone(true).removeClass('edge_rating'),
        pts = numberHelper.parse($this.find('.points').text()),
        $criterion = $this.parents('.criterion'),
        data = {description: '', rating_long_description: '', min_points: pts},
        hasClassAddLeft = $this.hasClass('add_left')
      if ($this.hasClass('add_left')) {
        const more_points = numberHelper.parse($this.prev('.rating').find('.points').text())
        data.points = Math.round((pts + more_points) / 2)
        if (data.points === pts || data.points === more_points) {
          data.points = pts
        }
      } else {
        const less_points = numberHelper.parse($this.next('.rating').find('.points').text())
        data.min_points = less_points
        data.points = Math.round((pts + less_points) / 2)
        if (data.points === pts || data.points === less_points) {
          data.points = less_points
        }
      }
      $td.fillTemplateData({
        data: {
          ...data,
          min_points: rubricEditing.localizedPoints(data.min_points),
          points: rubricEditing.localizedPoints(data.points),
        },
      })
      rubricEditing.flagInfinitesimalRating(
        $td,
        $criterion.find('.criterion_use_range').prop('checked')
      )
      if (hasClassAddLeft) {
        $this.before($td)
      } else {
        $td.addClass('new_rating')
        $this.after($td)
      }
      const $previousRating = $td.prev('.rating')
      if ($previousRating) {
        $previousRating.fillTemplateData({data: {min_points: data.points}})
      }
      rubricEditing.hideCriterionAdd($rubric)
      rubricEditing.updateCriterionPoints($criterion, true)
      rubricEditing.sizeRatings($criterion)
      setTimeout(() => {
        $.screenReaderFlashMessageExclusive(I18n.t('New Rating Created'))
        $('.new_rating').find('.edit_rating_link').click()
      }, 100)
    }
  },
  preventDuplicatedOutcome(outcome) {
    const rubric = $('#add_learning_outcome_link').closest('.rubric')
    const data = rubricEditing.rubricData(rubric)
    const id_list = Object.keys(data)
      .filter(k => /learning_outcome_id/.test(k))
      .map(k => data[k])

    if (id_list.includes(outcome.id)) {
      showFlashAlert({
        type: 'error',
        message: I18n.t(
          'rubric.import_outcome.duplicated_outcome',
          'This Outcome has not been added as it already exists in this rubric.'
        ),
      })

      return true
    }

    return false
  },
  onFindOutcome(outcome) {
    if (rubricEditing.preventDuplicatedOutcome(outcome)) {
      return
    }

    // multiple rubrics can be open for editing but only the active one will have Find Outcome link
    const $rubric = $('#add_learning_outcome_link').closest('.rubric table.rubric_table:visible')
    $rubric
      .find('.criterion.learning_outcome_' + outcome.id)
      .find('.delete_criterion_link')
      .click()
    rubricEditing.addCriterion($rubric)

    const $criterion = $rubric.find('.criterion:not(.blank):last')
    $criterion.removeClass('new_criterion')
    $criterion.toggleClass('ignore_criterion_for_scoring', !outcome.useForScoring)
    $criterion.find('.mastery_points').val(outcome.get('mastery_points'))
    $criterion.addClass('learning_outcome_criterion')
    $criterion.find('.outcome_sr_content').attr('aria-hidden', false)
    $criterion.find('.learning_outcome_id').text(outcome.id)
    $criterion.find('.hide_when_learning_outcome').hide()
    $criterion.find('.criterion_points').val(outcome.get('ratings')[0].points).blur()

    for (let i = 0; i < outcome.get('ratings').length - 2; i++) {
      $criterion.find('.rating:not(.blank):first').addClass('add_column').click()
    }

    $criterion.find('.rating:not(.blank)').each(function (i) {
      const rating = outcome.get('ratings')[i]
      $(this).fillTemplateData({data: rating})
    })

    $criterion.find('.cancel_button').click()
    const tmpEl = document.createElement('div')
    tmpEl.innerHTML = outcome.get('description')
    const outcomeDescription = tmpEl.textContent || tmpEl.innerText || ''
    $criterion.find('div.long_description').text(outcomeDescription)
    $criterion.find('.long_description_holder').toggleClass('empty', !outcome.get('description'))

    $criterion.find('.description_title').text(outcome.get('title'))
    $criterion.find('.criterion_description').val(outcome.get('title')).focus().select()

    $criterion.find('.mastery_points').text(outcome.get('mastery_points'))
    $criterion.find('.edit_criterion_link').remove()
    $criterion.find('.rating .links').remove()
    rubricEditing.updateAddCriterionLinks($rubric, '.icon-search')
    $criterion.find('.long_description_holder').show()
  },
  hideCriterionAdd($rubric) {
    $rubric.find('.add_right, .add_left, .add_column').removeClass('add_left add_right add_column')
  },
  updateRubricPoints($rubric) {
    let total = 0
    $rubric
      .find('.criterion:not(.blank):not(.ignore_criterion_for_scoring) .criterion_points')
      .each(function () {
        const points = numberHelper.parse($(this).val())
        if (!Number.isNaN(points)) {
          total += points
        }
      })
    total = round(total, 2)
    $rubric.find('.rubric_total').text(rubricEditing.localizedPoints(total))
  },
  updateCriterionPoints($criterion, baseOnRatings) {
    const ratings = $.makeArray($criterion.find('.rating')).reverse()
    let rating_points = -1
    let points = numberHelper.parse($criterion.find('.criterion_points').val())
    const use_range = $criterion.find('.criterion_use_range').prop('checked')
    if (Number.isNaN(points)) {
      points = 5
    } else {
      points = round(points, 2)
    }
    $criterion.find('.rating:first .points').text(rubricEditing.localizedPoints(points))
    // From right to left, make sure points never decrease
    // and round to 2 decimal places.
    $.each(ratings, (i, rating) => {
      const $rating = $(rating)
      const data = $rating.getTemplateData({textValues: ['points']})
      data.points = numberHelper.parse(data.points)
      if (data.points < rating_points) {
        data.points = rating_points
      }
      data.points = round(data.points, 2)
      rating_points = data.points
      data.points = rubricEditing.localizedPoints(data.points)
      $rating.fillTemplateData({data})
      rubricEditing.flagInfinitesimalRating($rating, use_range)
    })
    if (baseOnRatings && rating_points > points) {
      points = rating_points
    }
    $criterion.find('.criterion_points').val(rubricEditing.localizedPoints(points))
    $criterion.find('.display_criterion_points').text(rubricEditing.localizedPoints(points))
    if (
      !$criterion.data('criterion_points') ||
      numberHelper.parse($criterion.data('criterion_points')) !== points
    ) {
      if (!$criterion.data('criterion_points')) {
        let max = $criterion.context.defaultValue
        if (baseOnRatings) {
          max = $criterion.find('.rating:first .points').text()
        }
        $criterion.data('criterion_points', numberHelper.parse(max))
      }
      const oldMax = $criterion.data('criterion_points')
      const newMax = points

      const $ratingList = $criterion.find('.rating')
      $($ratingList[0]).find('.points').text(rubricEditing.localizedPoints(points))
      let lastPts = points
      // From left to right, scale points proportionally to new range.
      // So if originally they were 3,2,1 and now we increased the
      // total possible to 9, they'd be 9,6,3
      for (let i = 1; i < $ratingList.length; i++) {
        const pts = numberHelper.parse($($ratingList[i]).find('.points').text())
        let newPts = (pts / oldMax) * newMax
        // if an element between [1, length - 1]
        // is adjusting up from 0, evenly divide it within the range
        if (Number.isNaN(pts) || (pts === 0 && lastPts > 0 && i < $ratingList.length - 1)) {
          newPts = lastPts - Math.round(lastPts / ($ratingList.length - i))
        }
        if (Number.isNaN(newPts)) {
          newPts = 0
        } else if (newPts > lastPts) {
          newPts = lastPts - 1
        }
        newPts = rubricEditing.localizedPoints(Math.max(0, newPts))
        lastPts = newPts
        $($ratingList[i]).find('.points').text(newPts)
        rubricEditing.flagInfinitesimalRating($($ratingList[i]), use_range)
        if (i > 0) {
          $($ratingList[i - 1])
            .find('.min_points')
            .text(newPts)
          rubricEditing.flagInfinitesimalRating($($ratingList[i - 1]), use_range)
        }
      }
      $criterion.data('criterion_points', numberHelper.parse(points))
    }
    rubricEditing.updateRubricPoints($criterion.parents('.rubric'))
  },
  flagInfinitesimalRating($rating, use_range) {
    const data = $rating.getTemplateData({textValues: ['points', 'min_points']})
    if (numberHelper.parse(data.min_points) === numberHelper.parse(data.points)) {
      $rating.addClass('infinitesimal')
      $rating.find('.range_rating').hide()
    } else {
      $rating.removeClass('infinitesimal')
      $rating.find('.range_rating').showIf(use_range)
    }
  },
  capPointChange(points, $neighbor, action, compare_target) {
    const data = $neighbor.getTemplateData({textValues: [compare_target]})
    return rubricEditing.localizedPoints(action(points, numberHelper.parse(data[compare_target])))
  },
  editCriterion($criterion) {
    if (!$criterion.parents('.rubric').hasClass('editing')) {
      return
    }
    if ($criterion.hasClass('learning_outcome_criterion')) {
      return
    }
    $criterion.find('.edit_criterion_link').click()
  },
  originalSizeRatings() {
    const $visibleCriteria = $('.rubric:not(.rubric_summary) .criterion:visible')
    if ($visibleCriteria.length) {
      const scrollTop = window.scrollY
      $visibleCriteria.each(function () {
        const $this = $(this),
          $ratings = $this.find('.ratings:visible')
        if ($ratings.length) {
          const $ratingsContainers = $ratings.find('.rating .container').css('height', ''),
            maxHeight = Math.max(
              $ratings.height(),
              $this.find('.criterion_description .container .description_content').height()
            )
          // the -10 here is the padding on the .container.
          $ratingsContainers.css('height', maxHeight - 10 + 'px')
        }
      })
      rubricEditing.htmlBody.scrollTop(scrollTop)
    }
  },

  rubricData($rubric) {
    $rubric = $rubric.filter(':first')
    if (!$rubric.hasClass('editing')) {
      $rubric = $rubric.next('.editing')
    }
    $rubric.find('.criterion_points').each(function () {
      const val = $(this).val()
      $(this).parents('.criterion').find('.display_criterion_points').text(val)
    })
    let vals = $rubric.getFormData()
    $rubric.find('.rubric_title .title').text(vals.title)
    $rubric.find('.rubric_table caption .title').text(vals.title)
    vals = $rubric.getTemplateData({
      textValues: ['title', 'description', 'rubric_total', 'rubric_association_id'],
    })
    let data = {}
    data['rubric[title]'] = vals.title
    data['rubric[points_possible]'] = vals.rubric_total
    data['rubric_association[use_for_grading]'] = $rubric
      .find('.grading_rubric_checkbox')
      .prop('checked')
      ? '1'
      : '0'
    data['rubric_association[hide_score_total]'] = '0'
    if (data['rubric_association[use_for_grading]'] === '0') {
      data['rubric_association[hide_score_total]'] = $rubric
        .find('.totalling_rubric_checkbox')
        .prop('checked')
        ? '1'
        : '0'
    }
    data['rubric_association[hide_points]'] = $rubric.find('.hide_points_checkbox').prop('checked')
      ? '1'
      : '0'
    data['rubric_association[hide_outcome_results]'] = $rubric
      .find('.hide_outcome_results_checkbox')
      .prop('checked')
      ? '1'
      : '0'
    data['rubric[free_form_criterion_comments]'] = $rubric
      .find('.rubric_custom_rating')
      .prop('checked')
      ? '1'
      : '0'
    data['rubric_association[id]'] = vals.rubric_association_id
    // make sure the association is always updated, see the comment on
    // RubricsController#update
    data.rubric_association_id = vals.rubric_association_id
    let criterion_idx = 0
    $rubric.find('.criterion:not(.blank)').each(function () {
      const $criterion = $(this)
      const use_range = !!$criterion.find('.criterion_use_range').prop('checked')
      if (!$criterion.hasClass('learning_outcome_criterion')) {
        const masteryPoints = $criterion.find('input.mastery_points').val()
        $criterion
          .find('span.mastery_points')
          .text(numberHelper.validate(masteryPoints) ? masteryPoints : 0)
      }
      const vals = $criterion.getTemplateData({
        textValues: [
          'description',
          'display_criterion_points',
          'learning_outcome_id',
          'mastery_points',
          'long_description',
          'criterion_id',
        ],
      })
      if ($criterion.hasClass('learning_outcome_criterion')) {
        vals.long_description = $criterion.find('div.long_description').val()
      }
      vals.mastery_points = $criterion.find('span.mastery_points').text()
      const pre_criterion = 'rubric[criteria][' + criterion_idx + ']'
      data[pre_criterion + '[description]'] = vals.description
      data[pre_criterion + '[points]'] = vals.display_criterion_points
      data[pre_criterion + '[learning_outcome_id]'] = vals.learning_outcome_id
      data[pre_criterion + '[long_description]'] = vals.long_description
      data[pre_criterion + '[id]'] = vals.criterion_id
      data[pre_criterion + '[criterion_use_range]'] = use_range
      if ($criterion.hasClass('ignore_criterion_for_scoring')) {
        data[pre_criterion + '[ignore_for_scoring]'] = '1'
      }
      if (vals.learning_outcome_id) {
        data[pre_criterion + '[mastery_points]'] = vals.mastery_points
      }
      let rating_idx = 0
      $criterion.find('.rating').each(function () {
        const $rating = $(this)
        const rating_vals = $rating.getTemplateData({
          textValues: ['description', 'rating_long_description', 'points', 'rating_id'],
        })
        const pre_rating = pre_criterion + '[ratings][' + rating_idx + ']'
        data[pre_rating + '[description]'] = rating_vals.description
        data[pre_rating + '[long_description]'] = rating_vals.rating_long_description
        data[pre_rating + '[points]'] = numberHelper.parse(rating_vals.points)
        data[pre_rating + '[id]'] = rating_vals.rating_id
        rating_idx++
      })
      criterion_idx++
    })
    data.title = data['rubric[title]']
    data.points_possible = numberHelper.parse(data['rubric[points_possible]'])

    data.rubric_id = $rubric.attr('id') ? $rubric.attr('id').substring(7) : undefined
    data = $.extend(data, $('#rubrics #rubric_parameters').getFormData())
    return data
  },
  addRubric() {
    const $rubric = $('#default_rubric').clone(true).attr('id', 'rubric_new').addClass('editing')
    $rubric.find('.edit_rubric').remove()
    const $tr = $('#edit_rubric').clone(true).show().removeAttr('id').addClass('edit_rubric')
    const $form = $tr.find('#edit_rubric_form')
    $rubric.find('.rubric_table').append($tr)
    $form.attr('method', 'POST').attr('action', $('#add_rubric_url').attr('href'))
    // I believe this should only be visible on the assignment page (not
    // rubric page or quiz page) but we need to audit uses of the add rubric
    // dialog before we make it that restrictive
    const $assignPoints = $(
      '#assignment_show, #assignment_show .points_possible,#rubrics.rubric_dialog .assignment_points_possible'
    )
    const $quizPage = $('#quiz_show,#quiz_edit_wrapper')
    $form.find('.rubric_grading').showIf($assignPoints.length > 0 && $quizPage.length === 0)
    return $rubric
  },
  updateMasteryScale($rubric) {
    if (!ENV.MASTERY_SCALE?.outcome_proficiency) {
      return
    }
    const mastery_scale = ENV.MASTERY_SCALE.outcome_proficiency.ratings
    const mastery_points = mastery_scale.find(r => r.mastery).points
    const points_possible = mastery_scale[0].points
    $rubric.find('.criterion:not(.blank)').each(function () {
      const $criterion = $(this)
      if (!$criterion.hasClass('learning_outcome_criterion')) {
        return
      }

      $criterion.find('.criterion_points').val(points_possible).blur()
      $criterion.find('.mastery_points').text(mastery_points)

      const old_ratings = $criterion.find('.rating:not(.blank)')
      if (old_ratings.length < mastery_scale.length) {
        for (let i = old_ratings.length; i < mastery_scale.length; i++) {
          $criterion.find('.rating:not(.blank):first').addClass('add_column').click()
        }
      }

      $criterion.find('.rating:not(.blank)').each(function (i) {
        const rating = ENV.MASTERY_SCALE.outcome_proficiency.ratings[i]
        if (!rating) {
          $(this).remove()
        } else {
          $(this).fillTemplateData({data: rating})
        }
      })
    })
  },
  editRubric($original_rubric, url, useMasteryScale = false) {
    $('#add_criterion_container').remove()
    rubricEditing.isEditing = true

    const $rubric = $original_rubric.clone(true).addClass('editing')
    $rubric.find('.edit_rubric').remove()

    const data = $rubric.getTemplateData({
      textValues: [
        'use_for_grading',
        'free_form_criterion_comments',
        'hide_score_total',
        'hide_points',
        'hide_outcome_results',
      ],
    })
    $original_rubric.hide().after($rubric.show())

    if (useMasteryScale) {
      rubricEditing.updateMasteryScale($rubric)
    }

    const $tr = $('#edit_rubric').clone(true).show().removeAttr('id').addClass('edit_rubric')
    const $form = $tr.find('#edit_rubric_form')
    $rubric.find('.rubric_table').append($tr)

    $rubric.find(':text:first').focus().select()
    $form
      .find('.grading_rubric_checkbox')
      .prop('checked', data.use_for_grading === 'true')
      .triggerHandler('change')
    $form
      .find('.rubric_custom_rating')
      .prop('checked', data.free_form_criterion_comments === 'true')
      .triggerHandler('change')
    $form
      .find('.totalling_rubric_checkbox')
      .prop('checked', data.hide_score_total === 'true')
      .triggerHandler('change')
    $form
      .find('.hide_points_checkbox')
      .prop('checked', data.hide_points === 'true')
      .triggerHandler('change')
    $form
      .find('.hide_outcome_results_checkbox')
      .prop('checked', data.hide_outcome_results === 'true')
      .triggerHandler('change')
    const createText = I18n.t('buttons.create_rubric', 'Create Rubric')
    const updateText = I18n.t('buttons.update_rubric', 'Update Rubric')
    $form.find('.save_button').text($rubric.attr('id') === 'rubric_new' ? createText : updateText)
    $form.attr('method', 'PUT').attr('action', url)
    rubricEditing.sizeRatings()
    rubricEditing.updateAddCriterionLinks($rubric)

    return $rubric
  },
  hideEditRubric($rubric, remove) {
    rubricEditing.isEditing = false
    $rubric = $rubric.filter(':first')
    if (!$rubric.hasClass('editing')) {
      $rubric = $rubric.next('.editing')
    }
    $rubric.removeClass('editing')
    $rubric.find('.edit_rubric').remove()
    if (remove) {
      if ($rubric.attr('id') !== 'rubric_new') {
        const $display_rubric = $rubric.prev('.rubric')
        $display_rubric.show()
        $display_rubric.find('.rubric_title .title').focus()
      } else {
        $('.add_rubric_link').show().focus()
      }
      $rubric.remove()
    } else {
      $rubric.find('.rubric_title .links').show()
    }
  },
  updateRubric($rubric, rubric) {
    $rubric.find('.criterion:not(.blank)').remove()
    const $rating_template = $rubric.find('.rating:first').clone(true).removeAttr('id')
    $rubric.fillTemplateData({
      data: rubric,
      id: 'rubric_' + rubric.id,
      hrefValues: ['id', 'rubric_association_id'],
      avoid: '.criterion',
    })
    $rubric.fillFormData(rubric)
    rubricEditing.isEditing = false

    let url = replaceTags($rubric.find('.edit_rubric_url').attr('href'), 'rubric_id', rubric.id)
    $rubric
      .find('.edit_rubric_link')
      .attr('href', url)
      .showIf(rubric.permissions.update_association)

    url = replaceTags(
      $rubric.find('.delete_rubric_url').attr('href'),
      'association_id',
      rubric.rubric_association_id
    )
    $rubric
      .find('.delete_rubric_link')
      .attr('href', url)
      .showIf(rubric.permissions.delete_association)

    $rubric
      .find('.find_rubric_link')
      .showIf(rubric.permissions.update_association && !$('#rubrics').hasClass('raw_listing'))

    $rubric.find('.criterion:not(.blank) .ratings').empty()
    rubric.criteria.forEach(criterion => {
      criterion.display_criterion_points = rubricEditing.localizedPoints(criterion.points)
      criterion.criterion_id = criterion.id
      const $criterion = $rubric.find('.criterion.blank:first').clone(true).show().removeAttr('id')
      $criterion.removeClass('blank')
      $criterion.fillTemplateData({data: criterion, htmlValues: ['long_description']})
      $criterion.find('.long_description_holder').toggleClass('empty', !criterion.long_description)
      $criterion
        .find('.criterion_use_range')
        .prop('checked', criterion.criterion_use_range === true)
      $criterion.find('.ratings').empty()
      $criterion.find('.hide_when_learning_outcome').showIf(!criterion.learning_outcome_id)
      $criterion.toggleClass('learning_outcome_criterion', !!criterion.learning_outcome_id)
      $criterion.toggleClass('ignore_criterion_for_scoring', !!criterion.ignore_for_scoring)
      $criterion.find('.outcome_sr_content').attr('aria-hidden', !criterion.learning_outcome_id)
      if (criterion.learning_outcome_id) {
        $criterion.find('.long_description_holder').show()
        if (criterion.long_description) {
          $criterion.find('.long_description_link').removeClass('hidden')
        }
      }
      let count = 0
      criterion.ratings.forEach(rating => {
        count++
        rating.rating_id = rating.id
        rating.rating_long_description = rating.long_description
        rating.min_points = 0
        if (count < criterion.ratings.length) {
          rating.min_points = criterion.ratings[count].points
        }
        const $rating = $rating_template.clone(true)
        $rating.toggleClass('edge_rating', count === 1 || count === criterion.ratings.length)
        if (count === criterion.ratings.length) {
          $rating.find('.add_rating_link').remove()
        }
        $rating.fillTemplateData({
          data: {
            ...rating,
            min_points: rubricEditing.localizedPoints(rating.min_points),
            points: rubricEditing.localizedPoints(rating.points),
          },
        })
        $rating
          .find('.range_rating')
          .showIf(
            criterion.criterion_use_range === true &&
              numberHelper.parse(rating.min_points) !== numberHelper.parse(rating.points)
          )
        $criterion.find('.ratings').append($rating)
      })
      if (criterion.learning_outcome_id) {
        $criterion.find('.edit_criterion_link').remove()
        $criterion.find('.rating .links').remove()
      }
      $rubric.find('.summary').before($criterion)
      $criterion.find('.criterion_points').val(rubricEditing.localizedPoints(criterion.points))
      $criterion.data('criterion_points', numberHelper.parse(criterion.points))
    })
    $rubric
      .find('.criterion:not(.blank)')
      .find('.ratings')
      .showIf(!rubric.free_form_criterion_comments)
      .end()
      .find('.custom_ratings')
      .showIf(rubric.free_form_criterion_comments)
    $rubric.find('.rubric_title .title').focus()
  },
}
rubricEditing.sizeRatings = debounce(rubricEditing.originalSizeRatings, 10)

const round = function (number, precision) {
  precision = Math.pow(10, precision || 0).toFixed(precision < 0 ? -precision : 0)
  return Math.round(number * precision) / precision
}

rubricEditing.init = function () {
  const limitToOneRubric = !$('#rubrics').hasClass('raw_listing')
  const $rubric_dialog = $('#rubric_dialog'),
    $rubric_long_description_dialog = $('#rubric_long_description_dialog'),
    $rubric_rating_dialog = $('#rubric_rating_dialog')

  rubricEditing.htmlBody = $('html,body')

  $('#rubrics')
    .on('click', '.edit_criterion_link, .long_description_link', function (event) {
      event.preventDefault()
      let title = I18n.t('Edit Criterion')
      const editing = $(this).parents('.rubric').hasClass('editing'),
        $criterion = $(this).parents('.criterion'),
        isLearningOutcome = $(this).parents('.criterion').hasClass('learning_outcome_criterion'),
        data = $criterion.getTemplateData({textValues: ['long_description', 'description']})

      if (editing && !isLearningOutcome) {
        // Override the default description if this is a new criterion.
        if ($criterion.hasClass('new_criterion')) {
          data.description = ''
          title = I18n.t('Add Criterion')
          $rubric_long_description_dialog.find('.save_button').text(I18n.t('Create Criterion'))
        } else {
          $rubric_long_description_dialog.find('.save_button').text(I18n.t('Update Criterion'))
        }
        $rubric_long_description_dialog
          .fillFormData(data)
          .fillTemplateData({data})
          .hideErrors()
          .find('.editing')
          .show()
          .end()
          .find('.displaying')
          .hide()
          .end()
      } else {
        if (!isLearningOutcome) {
          // We want to prevent XSS in this dialog but users expect to have line
          // breaks preserved when they view the long description. Previously we
          // were letting fillTemplateData do the htmlEscape dance but that
          // wouldn't let us preserve the line breaks because it munged the <br>
          // tags we were inserting.
          //
          // Finally, we're not making any changes in the case of this being a
          // learning outcome criterion because they come from elsewhere in the
          // app and may have legitimate markup in the text (at least according
          // to the tests that broke while putting this together).
          data.long_description = htmlEscape(data.long_description).replace(/(\r?\n)/g, '<br>$1')
        }
        title = I18n.t('Criterion Long Description')
        $rubric_long_description_dialog
          .fillTemplateData({
            data,
            htmlValues: ['description', 'long_description'],
            avoid: 'textarea',
          })
          .find('.displaying')
          .show()
          .end()
          .find('.editing')
          .hide()
          .end()
      }

      const closeFunction = function () {
        // If the criterion is still in the new state (user either canceled or closed dialog)
        // delete the criterion.
        if ($criterion.hasClass('new_criterion')) {
          setTimeout(() => {
            $.screenReaderFlashMessageExclusive(I18n.t('New Criterion Canceled'))
          }, 100)
          $criterion.find('.delete_criterion_link').click()
        }
      }

      const beforeCloseFunction = function () {
        if ($criterion.hasClass('new_criterion')) {
          $criterion
            .parents('.rubric_container')
            .first()
            .find('#add_criterion_container .icon-plus')
            .focus()
        } else {
          $criterion.find('.edit_criterion_link').focus()
        }
      }

      $rubric_long_description_dialog.data('current_criterion', $criterion).dialog({
        title,
        width: 416,
        buttons: [],
        close: closeFunction,
        beforeClose: beforeCloseFunction,
        modal: true,
        zIndex: 1000,
      })

      if (editing && !isLearningOutcome) {
        $rubric_long_description_dialog.fixDialogButtons()
      }
    })
    .on('click', '.edit_rating_link', function (event) {
      event.preventDefault()
      const $criterion = $(this).parents('.criterion')
      const $rating = $(this).parents('.rating')
      const data = $rating.getTemplateData({
        textValues: ['description', 'points', 'min_points', 'rating_long_description'],
      })
      const criterion_data = $criterion.getTemplateData({textValues: ['description']})

      if (!$rating.parents('.rubric').hasClass('editing')) {
        return
      }
      if ($rating.parents('.criterion').hasClass('learning_outcome_criterion')) {
        return
      }
      const $nextRating = $rating.closest('td').next('.rating')
      const use_range = $rating.parents('.criterion').find('.criterion_use_range').prop('checked')
      $rubric_rating_dialog.find('.range_rating').showIf(use_range)
      $rubric_rating_dialog.find('.min_points').prop('disabled', !$nextRating.length)
      rubricEditing.hideCriterionAdd($rating.parents('.rubric'))
      $rubric_rating_dialog
        .find('#edit_rating_form_criterion_description')
        .text(criterion_data.description)
      const points_element = $rubric_rating_dialog.find('#points')
      if (use_range) {
        points_element.attr('aria-labelledby', 'rating_form_max_score_label')
        points_element.attr('placeholder', I18n.t('max'))
      } else {
        points_element.attr('aria-labelledby', 'rating_form_score_label')
        points_element.removeAttr('placeholder')
      }
      const close_function = function () {
        const $current_rating = $rubric_rating_dialog.data('current_rating')
        // If the rating is still in the new state (user either canceled or closed dialog)
        // delete the rating.
        if ($current_rating.hasClass('new_rating')) {
          setTimeout(() => {
            $.screenReaderFlashMessageExclusive(I18n.t('New Rating Canceled'))
          }, 100)
          $current_rating.find('.delete_rating_link').click()
        }
      }
      $rubric_rating_dialog
        .fillFormData(data)
        .find('.editing')
        .show()
        .end()
        .find('.displaying')
        .hide()
        .end()
      $rubric_rating_dialog
        .data('current_criterion', $criterion)
        .data('current_rating', $rating)
        .hideErrors()
        .dialog({
          title: I18n.t('titles.edit_rubric_rating', 'Edit Rating'),
          width: 400,
          buttons: [],
          close: close_function,
          modal: true,
          zIndex: 1000,
        })
      $rubric_rating_dialog.fixDialogButtons()
    })
    .on('click', '.find_rubric_link', event => {
      event.preventDefault()
      $rubric_dialog.dialog({
        width: 800,
        height: 380,
        resizable: true,
        title: I18n.t('titles.find_existing_rubric', 'Find Existing Rubric'),
        modal: true,
        zIndex: 1000,
      })
      if (!$rubric_dialog.hasClass('loaded')) {
        $rubric_dialog
          .find('.loading_message')
          .text(I18n.t('messages.loading_rubric_groups', 'Loading rubric groups...'))
        const url = $rubric_dialog.find('.grading_rubrics_url').attr('href')
        $.ajaxJSON(
          url,
          'GET',
          {},
          data => {
            data.forEach(context => {
              const $context = $rubric_dialog
                .find('.rubrics_dialog_context_select.blank:first')
                .clone(true)
                .removeClass('blank')
              $context.fillTemplateData({
                data: {
                  name: context.name,
                  context_code: context.context_code,
                  rubrics: context.rubrics + ' rubrics',
                },
              })
              $rubric_dialog.find('.rubrics_dialog_contexts_select').append($context.show())
            })
            if (data.length === 0) {
              $rubric_dialog.find('.loading_message').text('No rubrics found')
            } else {
              $rubric_dialog.find('.loading_message').remove()
            }
            $rubric_dialog.find('.rubrics_dialog_rubrics_holder').slideDown()
            $rubric_dialog
              .find('.rubrics_dialog_contexts_select .rubrics_dialog_context_select:visible:first')
              .click()
            $rubric_dialog.addClass('loaded')
          },
          () => {
            $rubric_dialog
              .find('.loading_message')
              .text(
                I18n.t('errors.load_rubrics_failed', 'Loading rubrics failed, please try again')
              )
          }
        )
      }
    })
    .on('click', '.edit_rubric_link', function (event) {
      event.preventDefault()

      const $link = $(this),
        $rubric = $link.parents('.rubric'),
        useMasteryScale = shouldUseMasteryScale($rubric)

      if (rubricEditing.isEditing) return false
      // eslint-disable-next-line no-restricted-globals, no-alert
      if (!$link.hasClass('copy_edit') || confirm(getEditRubricPrompt(useMasteryScale))) {
        rubricEditing.editRubric($rubric, $link.attr('href'), useMasteryScale)
      }
    })

  // cant use delegate because events bound to a .delegate wont get triggered when you do .triggerHandler('click') because it wont bubble up.
  // TODO is this still true at jQuery 3.0?
  $('.rubric .delete_rubric_link').on('click', function (event, callback) {
    event.preventDefault()
    let message = I18n.t('prompts.confirm_delete', 'Are you sure you want to delete this rubric?')
    if (callback && callback.confirmationMessage) {
      message = callback.confirmationMessage
    }
    $(this)
      .parents('.rubric')
      .confirmDelete({
        url: $(this).attr('href'),
        message,
        success() {
          $(this).fadeOut(() => {
            $('.add_rubric_link').show().focus()
            if (callback && $.isFunction(callback)) {
              callback()
            }
          })
        },
      })
  })

  $rubric_long_description_dialog.find('.save_button').click(() => {
    const long_description = $rubric_long_description_dialog
        .find('textarea.long_description')
        .val(),
      description = $rubric_long_description_dialog.find('textarea.description').val(),
      $criterion = $rubric_long_description_dialog.data('current_criterion')
    const valid = $rubric_long_description_dialog.validateForm({
      required: ['description'],
      labels: {description: I18n.t('Description')},
    })
    if (!valid) {
      return
    }
    if ($criterion) {
      $criterion.fillTemplateData({data: {long_description, description_title: description}})
      $criterion.find('textarea.long_description').val(long_description)
      $criterion.find('textarea.description').val(description)
      $criterion.find('.long_description_holder').toggleClass('empty', !long_description)
      let screenreaderMessage = I18n.t('Criterion Updated')
      if ($criterion.hasClass('new_criterion')) {
        screenreaderMessage = I18n.t('Criterion Created')
      }
      $criterion.removeClass('new_criterion')
      $criterion.show()
      const $rubric = $criterion.parents('.rubric')
      rubricEditing.updateCriteria($rubric)
      rubricEditing.updateRubricPoints($rubric)
      rubricEditing.updateAddCriterionLinks($rubric)
      setTimeout(() => {
        $.screenReaderFlashMessageExclusive(screenreaderMessage)
        $criterion.find('.edit_criterion_link').focus()
      }, 100)
    }
    $rubric_long_description_dialog.dialog('close')
  })
  $rubric_long_description_dialog.find('.cancel_button').click(() => {
    $rubric_long_description_dialog.dialog('close')
  })

  $rubric_rating_dialog.find('.save_button').click(event => {
    event.preventDefault()
    event.stopPropagation()
    const data = $rubric_rating_dialog.find('#edit_rating_form').getFormData()
    const valid = $rubric_rating_dialog.find('#edit_rating_form').validateForm({
      data,
      required: ['description'],
      labels: {description: I18n.t('Rating Title')},
    })
    if (!valid) {
      return
    }
    const $rating = $rubric_rating_dialog.data('current_rating')
    const $criterion = $rubric_rating_dialog.data('current_criterion')
    const $target = $rating.find('.edit_rating_link')
    const use_range = $criterion.find('.criterion_use_range').prop('checked')
    const $nextRating = $rating.next('.rating')
    const $previousRating = $rating.prev('.rating')
    data.points = round(numberHelper.parse(data.points), 2)
    if (Number.isNaN(data.points)) {
      data.points = numberHelper.parse($criterion.find('.criterion_points').val())
      if (Number.isNaN(data.points)) {
        data.points = 5
      }
      if (data.points < 0) {
        data.points = 0
      }
    }
    data.min_points = round(numberHelper.parse(data.min_points), 2)
    if (Number.isNaN(data.min_points) || data.min_points < 0) {
      data.min_points = 0
    }
    if (use_range) {
      // Fix up min and max if the user reversed them.
      if (data.points < data.min_points) {
        const tmp_points = data.points
        data.points = data.min_points
        data.min_points = tmp_points
      }
      if ($previousRating && $previousRating.length !== 0) {
        data.points = rubricEditing.capPointChange(data.points, $previousRating, Math.min, 'points')
      }
      if ($nextRating && $nextRating.length !== 0) {
        data.min_points = rubricEditing.capPointChange(
          data.min_points,
          $nextRating,
          Math.max,
          'min_points'
        )
      }
    }
    $rating.fillTemplateData({data})
    rubricEditing.flagInfinitesimalRating($rating, use_range)
    if ($rating.prev('.rating').length === 0) {
      $criterion.find('.criterion_points').val(rubricEditing.localizedPoints(data.points))
      $criterion.data('criterion_points', data.points)
    }
    if ($nextRating) {
      $nextRating.fillTemplateData({data: {points: data.min_points}})
      rubricEditing.flagInfinitesimalRating($nextRating, use_range)
    }
    if ($previousRating) {
      $previousRating.fillTemplateData({data: {min_points: data.points}})
      rubricEditing.flagInfinitesimalRating($previousRating, use_range)
    }
    rubricEditing.updateCriterionPoints($criterion, true)
    rubricEditing.originalSizeRatings()
    $rating.removeClass('new_rating')
    $rubric_rating_dialog.dialog('close')
    setTimeout(() => {
      $.screenReaderFlashMessageExclusive(I18n.t('Rating Updated'))
      $target.focus()
    }, 100)
  })
  $rubric_rating_dialog.find('.cancel_button').click(() => {
    $rubric_rating_dialog.dialog('close')
  })

  $('.add_rubric_link').click(event => {
    event.preventDefault()
    if ($('#rubric_new').length > 0) {
      return
    }
    if (limitToOneRubric && $('#rubrics .rubric:visible').length > 0) {
      return
    }
    const $rubric = rubricEditing.addRubric()
    $('#rubrics').append($rubric.show())
    $('.add_rubric_link').hide()
    rubricEditing.updateAddCriterionLinks($rubric)
    const $target = $rubric.find('.find_rubric_link:visible:first')
    if ($target.length > 0) {
      $target.focus()
    } else {
      $rubric.find(':text:first').focus().select()
    }
  })

  $('#rubric_dialog')
    .on('click', '.rubrics_dialog_context_select', function (event) {
      event.preventDefault()
      $('.rubrics_dialog_contexts_select .selected_side_tab').removeClass('selected_side_tab')
      const $link = $(this)
      $link.addClass('selected_side_tab')
      const context_code = $link.getTemplateData({textValues: ['context_code']}).context_code
      if ($link.hasClass('loaded')) {
        $rubric_dialog.find('.rubrics_loading_message').hide()
        $rubric_dialog.find('.rubrics_dialog_rubrics,.rubrics_dialog_rubrics_select').show()
        $rubric_dialog.find('.rubrics_dialog_rubrics_select .rubrics_dialog_rubric_select').hide()
        $rubric_dialog
          .find('.rubrics_dialog_rubrics_select .rubrics_dialog_rubric_select.' + context_code)
          .show()
        $rubric_dialog
          .find('.rubrics_dialog_rubrics_select .rubrics_dialog_rubric_select:visible:first')
          .click()
      } else {
        $rubric_dialog
          .find('.rubrics_loading_message')
          .text(I18n.t('messages.loading_rubrics', 'Loading rubrics...'))
          .show()
        $rubric_dialog.find('.rubrics_dialog_rubrics,.rubrics_dialog_rubrics_select').hide()
        const url =
          $rubric_dialog.find('.grading_rubrics_url').attr('href') + '?context_code=' + context_code
        $.ajaxJSON(
          url,
          'GET',
          {},
          data => {
            $link.addClass('loaded')
            $rubric_dialog.find('.rubrics_loading_message').hide()
            $rubric_dialog.find('.rubrics_dialog_rubrics,.rubrics_dialog_rubrics_select').show()
            data.forEach(item => {
              const association = item.rubric_association
              const rubric = association.rubric
              const $rubric_select = $rubric_dialog
                .find('.rubrics_dialog_rubric_select.blank:first')
                .clone(true)
              $rubric_select.addClass(association.context_code)
              rubric.criterion_count = rubric.data.length
              $rubric_select.fillTemplateData({data: rubric}).removeClass('blank')
              $rubric_dialog.find('.rubrics_dialog_rubrics_select').append($rubric_select.show())
              const $rubric = $rubric_dialog.find('.rubrics_dialog_rubric.blank:first').clone(true)
              $rubric.removeClass('blank')
              $rubric.find('.criterion.blank').hide()
              rubric.rubric_total = rubric.points_possible
              $rubric.fillTemplateData({
                data: rubric,
                id: 'rubric_dialog_' + rubric.id,
              })
              rubric.data.forEach(criterion => {
                criterion.criterion_points = criterion.points
                criterion.criterion_points_possible = criterion.points
                criterion.criterion_description = criterion.description
                const ratings = criterion.ratings
                delete criterion.ratings
                const $criterion = $rubric
                  .find('.criterion.blank:first')
                  .clone()
                  .removeClass('blank')
                $criterion.fillTemplateData({
                  data: criterion,
                })
                $criterion.find('.rating_holder').addClass('blank')
                ratings.forEach(rating => {
                  const $rating = $criterion
                    .find('.rating_holder.blank:first')
                    .clone()
                    .removeClass('blank')
                  rating.rating = rating.description
                  $rating.fillTemplateData({
                    data: rating,
                  })
                  $criterion.find('.ratings').append($rating.show())
                })
                $criterion.find('.rating_holder.blank').remove()
                $rubric.find('.rubric.rubric_summary tr.summary').before($criterion.show())
              })
              $rubric_dialog.find('.rubrics_dialog_rubrics').append($rubric)
            })
            $rubric_dialog
              .find('.rubrics_dialog_rubrics_select .rubrics_dialog_rubric_select')
              .hide()
            $rubric_dialog
              .find('.rubrics_dialog_rubrics_select .rubrics_dialog_rubric_select.' + context_code)
              .show()
            $rubric_dialog
              .find('.rubrics_dialog_rubrics_select .rubrics_dialog_rubric_select:visible:first')
              .click()
          },
          () => {
            $rubric_dialog
              .find('.rubrics_loading_message')
              .text('Loading rubrics failed, please try again')
          }
        )
      }
    })
    .on('click', '.rubrics_dialog_rubric_select', function (event) {
      event.preventDefault()
      const $select = $(this)
      $select.find('a').focus()
      const id = $select.getTemplateData({textValues: ['id']}).id
      $('.rubric_dialog .rubrics_dialog_rubric_select').removeClass('selected_side_tab') // .css('fontWeight', 'normal');
      $select.addClass('selected_side_tab')
      $('.rubric_dialog .rubrics_dialog_rubric').hide()
      $('.rubric_dialog #rubric_dialog_' + id).show()
    })
    .on('click', '.select_rubric_link', function (event) {
      event.preventDefault()
      const data = {}
      const params = $rubric_dialog.getTemplateData({
        textValues: [
          'rubric_association_type',
          'rubric_association_id',
          'rubric_association_purpose',
        ],
      })
      data['rubric_association[association_type]'] = params.rubric_association_type
      data['rubric_association[association_id]'] = params.rubric_association_id
      data['rubric_association[rubric_id]'] = $(this)
        .parents('.rubrics_dialog_rubric')
        .getTemplateData({textValues: ['id']}).id
      data['rubric_association[purpose]'] = params.rubric_association_purpose
      $rubric_dialog.loadingImage()
      const url = window.ENV.context_rubric_associations_url
      if (!url) throw new Error('Rubric Associations URL is undefined')
      $.ajaxJSON(
        url,
        'POST',
        data,
        res => {
          $rubric_dialog.loadingImage('remove')
          let $rubric = $('#rubrics .rubric:visible:first')
          if ($rubric.length === 0) {
            $rubric = rubricEditing.addRubric()
          }
          const rubric = res.rubric
          rubric.rubric_association_id = res.rubric_association.id
          rubric.use_for_grading = res.rubric_association.use_for_grading
          rubric.permissions = rubric.permissions || {}
          if (res.rubric_association.permissions) {
            rubric.permissions.update_association = res.rubric_association.permissions.update
            rubric.permissions.delete_association = res.rubric_association.permissions.delete
          }
          rubricEditing.updateRubric($rubric, rubric)
          rubricEditing.updateRubricPoints($rubric)
          rubricEditing.hideEditRubric($rubric, false)
          $rubric_dialog.dialog('close')
          // equivalent check in _rubric.html.erb
          if (!rubric.permissions?.update) {
            $rubric.find('.edit_rubric_link').addClass('copy_edit')
          }
        },
        () => {
          $rubric_dialog.loadingImage('remove')
        }
      )
    })

  $rubric_dialog.find('.cancel_find_rubric_link').click(event => {
    event.preventDefault()
    $rubric_dialog.dialog('close')
  })
  $rubric_dialog
    .find('.rubric_brief')
    .find('.expand_data_link,.collapse_data_link')
    .click(function (event) {
      event.preventDefault()
      $(this)
        .parents('.rubric_brief')
        .find('.expand_data_link,.collapse_data_link')
        .toggle()
        .end()
        .find('.details')
        .slideToggle()
    })

  let forceSubmit = false,
    skipPointsUpdate = false
  $('#edit_rubric_form').formSubmit({
    processData() {
      const $rubric = $(this).parents('.rubric')
      if (!$rubric.find('.criterion:not(.blank)').length) return false
      const data = rubricEditing.rubricData($rubric)
      if (
        ENV.MASTER_COURSE_DATA &&
        ENV.MASTER_COURSE_DATA.restricted_by_master_course &&
        ENV.MASTER_COURSE_DATA.is_master_course_child_content &&
        ENV.MASTER_COURSE_DATA.master_course_restrictions.points
      ) {
        skipPointsUpdate = true
      } else if (data['rubric_association[use_for_grading]'] === '1') {
        const toolFormId = ENV.LTI_TOOL_FORM_ID
          ? `#tool_form_${ENV.LTI_TOOL_FORM_ID}`
          : '#tool_form'
        const externalToolPoints = $(
          `${toolFormId} #custom_canvas_assignment_points_possible`
        ).val()
        let assignmentPoints
        if (externalToolPoints) {
          assignmentPoints = numberHelper.parse(externalToolPoints)
        } else {
          assignmentPoints = numberHelper.parse(
            $(
              '#assignment_show .points_possible, #rubrics.rubric_dialog .assignment_points_possible'
            ).text()
          )
        }

        if (Number.isNaN(assignmentPoints)) {
          // For N.Q assignments, we show the rubric from the assignment edit screen instead of
          // the show screen used for other assignments.
          assignmentPoints = numberHelper.parse(
            $('#edit_assignment_header input[id="assignment_points_possible"]').val()
          )
        }

        if (Number.isNaN(assignmentPoints) && ENV.ASSIGNMENT_POINTS_POSSIBLE) {
          // For 1.3 external tool assignments, we grab the points from an env variable
<<<<<<< HEAD
          assignmentPoints = numberHelper.parse(ENV['ASSIGNMENT_POINTS_POSSIBLE'])
=======
          assignmentPoints = numberHelper.parse(ENV.ASSIGNMENT_POINTS_POSSIBLE)
>>>>>>> 2a5b008b
        }
        const rubricPoints = parseFloat(data.points_possible)
        if (
          assignmentPoints !== null &&
          assignmentPoints !== undefined &&
          rubricPoints !== assignmentPoints &&
          !forceSubmit
        ) {
          const pointRatio = assignmentPoints === 0 ? rubricPoints : rubricPoints / assignmentPoints
          const $confirmDialog = $(
            changePointsPossibleToMatchRubricDialog({
              assignmentPoints,
              rubricPoints,
              pointRatio,
            })
          )
          const closeDialog = function (skip) {
            forceSubmit = true
            skipPointsUpdate = skip === true
            $confirmDialog.remove()
            $('#edit_rubric_form').submit()
          }
          $confirmDialog.dialog({
            dialogClass: 'edit-rubric-confirm-points-change',
            buttons: [
              {
                text: I18n.t('change', 'Change'),
                click: closeDialog,
              },
              {
                text: I18n.t('leave_different', 'Leave different'),
                click() {
                  closeDialog(true)
                },
              },
            ],
            width: 400,
            resizable: false,
            close: $confirmDialog.remove,
            modal: true,
            zIndex: 1000,
          })
          return false
        }
      }
      data.skip_updating_points_possible = skipPointsUpdate
      skipPointsUpdate = false
      forceSubmit = false
      return data
    },
    beforeSubmit(data) {
      const $rubric = $(this).parents('.rubric')
      $rubric.find('.rubric_title .title').text(data['rubric[title]'])
      $rubric.find('.rubric_table caption .title').text(data['rubric[title]'])
      $rubric.find('.rubric_total').text(rubricEditing.localizedPoints(data.points_possible))
      $rubric.loadingImage()
      return $rubric
    },
    success(data, $rubric) {
      $rubric.loadingImage('remove')

      if (data.error) {
        $(':submit.save_button:visible').errorBox(data.messages.join('\n'))
      } else {
        $rubric.removeClass('editing')
        if ($rubric.attr('id') === 'rubric_new') {
          $rubric.attr('id', 'rubric_adding')
        } else {
          $rubric.prev('.rubric').remove()
        }
        $(this).parents('tr').hide()

        const rubric = data.rubric

        rubric.rubric_association_id = data.rubric_association.id
        rubric.use_for_grading = data.rubric_association.use_for_grading
        rubric.hide_points = data.rubric_association.hide_points
        rubric.hide_outcome_results = data.rubric_association.hide_outcome_results
        rubric.permissions = rubric.permissions || {}
        if (data.rubric_association.permissions) {
          rubric.permissions.update_association = data.rubric_association.permissions.update
          rubric.permissions.delete_association = data.rubric_association.permissions.delete
        }
        rubricEditing.updateRubric($rubric, rubric)
        if (
          data.rubric_association &&
          data.rubric_association.use_for_grading &&
          !data.rubric_association.skip_updating_points_possible
        ) {
          $('#assignment_show .points_possible').text(rubric.points_possible)
          const discussion_points_text = I18n.t(
            'discussion_points_possible',
            {one: '%{count} point possible', other: '%{count} points possible'},
            {
              count: rubric.points_possible || 0,
              precision: 2,
              strip_insignificant_zeros: true,
            }
          )
          $('.discussion-title .discussion-points').text(discussion_points_text)
        }
        if (!limitToOneRubric) {
          $('.add_rubric_link').show()
        }
        $rubric.find('.rubric_title .links:not(.locked)').show()
      }
    },
  })

  $('#edit_rubric_form .cancel_button').click(function () {
    $('.errorBox').not('#error_box_template').remove()
    rubricEditing.hideEditRubric($(this).parents('.rubric'), true)
  })

  $('#rubrics')
    .on('click', '.add_criterion_link', function () {
      const $criterion = rubricEditing.addCriterion($(this).parents('.rubric')) // "#default_rubric"));
      $criterion.hide()
      rubricEditing.editCriterion($criterion)
      return false
    })
    .on('click', '.description_title', function () {
      const $criterion = $(this).parents('.criterion')
      rubricEditing.editCriterion($criterion)
      return false
    })
    .on('click', '.delete_criterion_link', function () {
      const $criterion = $(this).parents('.criterion')

      // this is annoying, but the current code doesn't care where in the list
      // of rows the "blank" template element is, so we have to account for the
      // fact that it could be the previous row
      const $prevCriterion = $criterion.prevAll('.criterion:not(.blank)').first()
      let $target = $prevCriterion.find('.edit_criterion_link')
      if ($prevCriterion.length === 0) {
        $target = $criterion.parents('.rubric_container').find('.rubric_title input')
      }
      const $rubric = $criterion.parents('.rubric')
      if ($criterion.hasClass('new_criterion')) {
        $criterion.remove()
        rubricEditing.updateAddCriterionLinks($rubric, '.icon-plus')
      } else {
        // focusing before the fadeOut so safari
        // screenreader can handle focus properly
        $target.focus()

        $criterion.fadeOut(() => {
          $criterion.remove()
          rubricEditing.updateCriteria($rubric)
          rubricEditing.updateRubricPoints($rubric)
          rubricEditing.updateAddCriterionLinks($rubric)
        })
      }
      return false
    })
    .on('click', '.rating_description_value', () => false)
    .on('mouseover', event => {
      const $target = $(event.target)
      if (!$target.closest('.ratings').length) {
        rubricEditing.hideCriterionAdd($target.parents('.rubric'))
      }
    })
    .on('click', '.delete_rating_link', function (event) {
      const $rating_cell = $(this).closest('td')
      const $target = $rating_cell.prev().find('.add_rating_link_after')
      const $previousRating = $rating_cell.prev('.rating')
      const previous_data = {
        min_points: $rating_cell.next('.rating').find('.points').text(),
      }
      $previousRating.fillTemplateData({data: previous_data})
      event.preventDefault()
      rubricEditing.hideCriterionAdd($(this).parents('.rubric'))
      $(this)
        .parents('.rating')
        .fadeOut(function () {
          const $criterion = $(this).parents('.criterion')
          rubricEditing.flagInfinitesimalRating(
            $previousRating,
            $criterion.find('.criterion_use_range').prop('checked')
          )
          $(this).remove()
          rubricEditing.sizeRatings($criterion)
          $target.focus()
        })
    })
    .on('click', '.add_rating_link_after', function (event) {
      event.preventDefault()
      const $this = $(this).parents('td.rating')
      $this.addClass('add_right')
      rubricEditing.addNewRatingColumn($this)
    })
    .on('click', '.add_column', function () {
      const $this = $(this)
      rubricEditing.addNewRatingColumn($this)
    })
  $('.criterion_points')
    .on('keydown', function (event) {
      if (event.keyCode === 13) {
        rubricEditing.updateCriterionPoints($(this).parents('.criterion'))
      }
    })
    .on('blur', function () {
      rubricEditing.updateCriterionPoints($(this).parents('.criterion'))
    })
  $('#edit_rating').on('click', '.cancel_button', function () {
    $(this).closest('td.rating').find('.edit_rating_link')
  })
  $('#edit_rubric_form .rubric_custom_rating')
    .change(function () {
      $(this)
        .parents('.rubric')
        .find('tr.criterion')
        .find('.ratings')
        .showIf(!$(this).prop('checked'))
        .end()
        .find('.criterion_use_range_div')
        .showIf(!$(this).prop('checked'))
        .end()
        .find('.custom_ratings')
        .showIf($(this).prop('checked'))
    })
    .triggerHandler('change')
  $('#edit_rubric_form #totalling_rubric').change(function () {
    $(this).parents('.rubric').find('.total_points_holder').showIf(!$(this).prop('checked'))
  })
  $('#edit_rubric_form #hide_points').change(function (e) {
    if (e.target.checked) {
      rubricEditing.hidePoints($(this).parents('.rubric'), $('#rubric_rating_dialog'))
    } else {
      rubricEditing.showPoints($(this).parents('.rubric'), $('#rubric_rating_dialog'))
    }
  })
  $('#edit_rubric_form .hide_points_checkbox').change(function () {
    if ($(this).is(':visible')) {
      const checked = $(this).prop('checked')
      if (checked) {
        $(this).parents('.rubric').find('.grading_rubric_checkbox').prop('checked', false)
        $(this).parents('.rubric').find('.grading_rubric_checkbox').triggerHandler('change')
      }
      $(this)
        .parents('.rubric')
        .find('.rubric_grading')
        .css('display', checked ? 'none' : '')
      $(this)
        .parents('.rubric')
        .find('.totalling_rubric')
        .css('display', checked ? 'none' : '')
    }
  })
  $('#edit_rubric_form .grading_rubric_checkbox')
    .on('change', function () {
      if ($(this).is(':visible')) {
        $(this)
          .parents('.rubric')
          .find('.totalling_rubric')
          .css('visibility', $(this).prop('checked') ? 'hidden' : 'visible')
        $(this).parents('.rubric').find('.totalling_rubric_checkbox').prop('checked', false)
      }
    })
    .triggerHandler('change')
  $('.criterion_use_range')
    .on('change', function () {
      const checked = $(this).prop('checked')
      $(this)
        .parents('tr.criterion')
        .find('.rating')
        .each(function () {
          const use_range =
            checked &&
            !$(this).hasClass('infinitesimal') &&
            numberHelper.parse($(this).find('.points').text()) !==
              numberHelper.parse($(this).find('.min_points').text())
          $(this).find('.range_rating').showIf(use_range)
        })
    })
    .triggerHandler('change')

  const firstRating = $('#criterion_blank').find('.ratings .points')[0]?.innerHTML
  $('#criterion_blank')
    .find('.criterion_points')
    .val(firstRating || '5')

  if ($('#default_rubric').find('.criterion').length <= 1) {
    rubricEditing.addCriterion($('#default_rubric'))
    $('#default_rubric').find('.criterion').removeClass('new_criterion')
  }
  setInterval(rubricEditing.sizeRatings, 10000)
  $.publish('edit_rubric/initted')
}

if (
  document.getElementById('rubric_management') &&
  ENV.NON_SCORING_RUBRICS &&
  ENV.PERMISSIONS.manage_outcomes &&
  !ENV.ACCOUNT_LEVEL_MASTERY_SCALES
) {
  $('h1').hide()
  const contextId = ENV.context_asset_string.split('_')[1]
  ReactDOM.render(
    <RubricManagement accountId={contextId} />,
    document.getElementById('rubric_management')
  )
}

const getEditRubricPrompt = useMasteryScale => {
  if (!useMasteryScale) {
    return I18n.t(
      "You can't edit this " +
        "rubric, either because you don't have permission " +
        "or it's being used in more than one place. Any " +
        'changes you make will result in a new rubric based on the old rubric. Continue anyway?'
    )
  }
  if (ENV.context_asset_string.includes('course')) {
    return I18n.t(
      "You can't edit this " +
        "rubric, either because you don't have permission " +
        "or it's being used in more than one place. Any " +
        'changes you make will result in a new rubric. Any associated outcome criteria will use the course mastery scale. Continue anyway?'
    )
  } else {
    return I18n.t(
      "You can't edit this " +
        "rubric, either because you don't have permission " +
        "or it's being used in more than one place. Any " +
        'changes you make will result in a new rubric. Any associated outcome criteria will use the account mastery scale. Continue anyway?'
    )
  }
}

const shouldUseMasteryScale = $rubric => {
  if (!ENV.ACCOUNT_LEVEL_MASTERY_SCALES) {
    return false
  }
  return $rubric.find('.criterion').hasClass('learning_outcome_criterion')
}

export default rubricEditing<|MERGE_RESOLUTION|>--- conflicted
+++ resolved
@@ -1326,11 +1326,7 @@
 
         if (Number.isNaN(assignmentPoints) && ENV.ASSIGNMENT_POINTS_POSSIBLE) {
           // For 1.3 external tool assignments, we grab the points from an env variable
-<<<<<<< HEAD
-          assignmentPoints = numberHelper.parse(ENV['ASSIGNMENT_POINTS_POSSIBLE'])
-=======
           assignmentPoints = numberHelper.parse(ENV.ASSIGNMENT_POINTS_POSSIBLE)
->>>>>>> 2a5b008b
         }
         const rubricPoints = parseFloat(data.points_possible)
         if (
