--- conflicted
+++ resolved
@@ -70,13 +70,8 @@
     $('#add_criterion_container').remove()
     $rubric.find('#add_criterion_holder').append($('<span/>').attr('id', 'add_criterion_container'))
     setTimeout(() => {
-<<<<<<< HEAD
-       
-      ReactDOM.render(
-=======
       const root = createRoot(document.getElementById('add_criterion_container'))
       root.render(
->>>>>>> 51db239a
         <RubricAddCriterionPopover
           rubric={$rubric}
           duplicateFunction={rubricEditing.copyCriterion}
@@ -943,11 +938,7 @@
         useMasteryScale = shouldUseMasteryScale($rubric)
 
       if (rubricEditing.isEditing) return false
-<<<<<<< HEAD
-       
-=======
-
->>>>>>> 51db239a
+
       if (!$link.hasClass('copy_edit') || confirm(getEditRubricPrompt(useMasteryScale))) {
         rubricEditing.editRubric($rubric, $link.attr('href'), useMasteryScale)
       }
@@ -1639,14 +1630,9 @@
 ) {
   $('h1').hide()
   const contextId = ENV.context_asset_string.split('_')[1]
-<<<<<<< HEAD
-   
-  ReactDOM.render(
-=======
 
   const root = createRoot(document.getElementById('rubric_management'))
   root.render(
->>>>>>> 51db239a
     <RubricManagement accountId={contextId} />,
   )
 }
