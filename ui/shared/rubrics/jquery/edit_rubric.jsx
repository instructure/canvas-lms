/*
 * Copyright (C) 2011 - present Instructure, Inc.
 *
 * This file is part of Canvas.
 *
 * Canvas is free software: you can redistribute it and/or modify it under
 * the terms of the GNU Affero General Public License as published by the Free
 * Software Foundation, version 3 of the License.
 *
 * Canvas is distributed in the hope that it will be useful, but WITHOUT ANY
 * WARRANTY; without even the implied warranty of MERCHANTABILITY or FITNESS FOR
 * A PARTICULAR PURPOSE. See the GNU Affero General Public License for more
 * details.
 *
 * You should have received a copy of the GNU Affero General Public License along
 * with this program. If not, see <http://www.gnu.org/licenses/>.
 */

import React from 'react'
import {createRoot} from 'react-dom/client'
import RubricAddCriterionPopover from '../react/components/RubricAddCriterionPopover'
import RubricManagement from '../react/components/RubricManagement'
import {useScope as createI18nScope} from '@canvas/i18n'
import changePointsPossibleToMatchRubricDialog from '../jst/changePointsPossibleToMatchRubricDialog.handlebars'
import $ from 'jquery'
import {debounce} from 'lodash'
import htmlEscape from '@instructure/html-escape'
import numberHelper from '@canvas/i18n/numberHelper'
import '@canvas/outcomes/find_outcome'
import '@canvas/jquery/jquery.ajaxJSON'
import '@canvas/jquery/jquery.instructure_forms' /* formSubmit, fillFormData, getFormData */
import 'jqueryui/dialog'
import '@canvas/jquery/jquery.instructure_misc_helpers' /* replaceTags */
import '@canvas/jquery/jquery.instructure_misc_plugins' /* confirmDelete, showIf */
import '@canvas/loading-image'
import '@canvas/util/templateData' /* fillTemplateData, getTemplateData */
import '@canvas/rails-flash-notifications'
import 'jquery-tinypubsub'
import 'jquery-scroll-to-visible/jquery.scrollTo'
import '@canvas/util/jquery/fixDialogButtons'
import {showFlashAlert} from '@canvas/alerts/react/FlashAlert'
import replaceTags from '@canvas/util/replaceTags'
import useStore from '../stores'

const I18n = createI18nScope('edit_rubric')

const rubricEditing = {
  htmlBody: null,
  hidePoints: (...args) => {
    args.forEach($el => {
      $el.find('.toggle_for_hide_points').addClass('hidden')
    })
  },
  showPoints: (...args) => {
    args.forEach($el => {
      $el.find('.toggle_for_hide_points').removeClass('hidden')
    })
  },
  localizedPoints(points) {
    return I18n.n(points, {precision: 2, strip_insignificant_zeros: true})
  },
  updateCriteria($rubric) {
    $rubric.find('.criterion:not(.blank)').each(function (i) {
      $(this).attr('id', 'criterion_' + (i + 1))
    })
  },
  updateAddCriterionLinks($rubric, focusTarget = null) {
    if (!$rubric.is(':visible') || $rubric.find('#add_criterion_holder').length === 0) {
      return
    }
    $('#add_criterion_container').remove()
    $rubric.find('#add_criterion_holder').append($('<span/>').attr('id', 'add_criterion_container'))
    setTimeout(() => {
      const root = createRoot(document.getElementById('add_criterion_container'))
      root.render(
        <RubricAddCriterionPopover
          rubric={$rubric}
          duplicateFunction={rubricEditing.copyCriterion}
        />,
      )
      if (focusTarget) {
        $rubric.find(`#add_criterion_container ${focusTarget}:visible`).focus()
      }
    }, 0)
  },
  copyCriterion($rubric, criterion_index) {
    const $criterion = rubricEditing.addCriterion($rubric, criterion_index)
    $criterion.removeClass('new_criterion')
    $criterion.find('.criterion_id').text('blank')
    $criterion.find('.rating_id').text('blank')
    rubricEditing.editCriterion($criterion)
  },
  addCriterion($rubric, criterion_index) {
    let $blank
    if (typeof criterion_index !== 'undefined') {
      $blank = $rubric.find(`.criterion:not(.blank):eq(${criterion_index})`)
    } else {
      $blank = $rubric.find('.criterion.blank:first')
    }
    const $criterion = $blank.clone(true)
    $criterion.addClass('new_criterion')
    $criterion.removeClass('blank')
    $rubric.find('.summary').before($criterion.show())
    const focusTarget = $criterion.hasClass('learning_outcome_criterion') ? '.icon-plus' : null
    rubricEditing.updateCriteria($rubric)
    rubricEditing.sizeRatings($criterion)
    rubricEditing.updateAddCriterionLinks($rubric, focusTarget)
    return $criterion
  },
  addNewRatingColumn($this) {
    const $rubric = $this.parents('.rubric')
    $this.addClass('add_column')
    if ($rubric.hasClass('editing')) {
      const $td = $this.clone(true).removeClass('edge_rating'),
        pts = numberHelper.parse($this.find('.points').text()),
        $criterion = $this.parents('.criterion'),
        data = {description: '', rating_long_description: '', min_points: pts},
        hasClassAddLeft = $this.hasClass('add_left')
      if ($this.hasClass('add_left')) {
        const more_points = numberHelper.parse($this.prev('.rating').find('.points').text())
        data.points = Math.round((pts + more_points) / 2)
        if (data.points === pts || data.points === more_points) {
          data.points = pts
        }
      } else {
        const less_points = numberHelper.parse($this.next('.rating').find('.points').text())
        data.min_points = less_points
        data.points = Math.round((pts + less_points) / 2)
        if (data.points === pts || data.points === less_points) {
          data.points = less_points
        }
      }
      $td.fillTemplateData({
        data: {
          ...data,
          min_points: rubricEditing.localizedPoints(data.min_points),
          points: rubricEditing.localizedPoints(data.points),
        },
      })
      rubricEditing.flagInfinitesimalRating(
        $td,
        $criterion.find('.criterion_use_range').prop('checked'),
      )
      if (hasClassAddLeft) {
        $this.before($td)
      } else {
        $td.addClass('new_rating')
        $this.after($td)
      }
      const $previousRating = $td.prev('.rating')
      if ($previousRating) {
        $previousRating.fillTemplateData({data: {min_points: data.points}})
      }
      rubricEditing.hideCriterionAdd($rubric)
      rubricEditing.updateCriterionPoints($criterion, true)
      rubricEditing.sizeRatings($criterion)
      setTimeout(() => {
        $.screenReaderFlashMessageExclusive(I18n.t('New Rating Created'))
        $('.new_rating').find('.edit_rating_link').click()
      }, 100)
    }
  },
  preventDuplicatedOutcome(outcome) {
    const rubric = $('#add_learning_outcome_link').closest('.rubric')
    const data = rubricEditing.rubricData(rubric)
    const id_list = Object.keys(data)
      .filter(k => /learning_outcome_id/.test(k))
      .map(k => data[k])

    if (id_list.includes(outcome.id)) {
      showFlashAlert({
        type: 'error',
        message: I18n.t(
          'rubric.import_outcome.duplicated_outcome',
          'This Outcome has not been added as it already exists in this rubric.',
        ),
      })

      return true
    }

    return false
  },
  onFindOutcome(outcome) {
    if (rubricEditing.preventDuplicatedOutcome(outcome)) {
      return
    }

    // multiple rubrics can be open for editing but only the active one will have Find Outcome link
    const $rubric = $('#add_learning_outcome_link').closest('.rubric table.rubric_table:visible')
    $rubric
      .find('.criterion.learning_outcome_' + outcome.id)
      .find('.delete_criterion_link')
      .click()
    rubricEditing.addCriterion($rubric)

    const $criterion = $rubric.find('.criterion:not(.blank):last')
    $criterion.removeClass('new_criterion')
    $criterion.toggleClass('ignore_criterion_for_scoring', !outcome.useForScoring)
    $criterion.find('.mastery_points').val(outcome.get('mastery_points'))
    $criterion.addClass('learning_outcome_criterion')
    $criterion.find('.outcome_sr_content').attr('aria-hidden', false)
    $criterion.find('.learning_outcome_id').text(outcome.id)
    $criterion.find('.hide_when_learning_outcome').hide()
    $criterion.find('.criterion_points').val(outcome.get('ratings')[0].points).blur()

    for (let i = 0; i < outcome.get('ratings').length - 2; i++) {
      $criterion.find('.rating:not(.blank):first').addClass('add_column').click()
    }

    $criterion.find('.rating:not(.blank)').each(function (i) {
      const rating = outcome.get('ratings')[i]
      $(this).fillTemplateData({data: rating})
    })

    $criterion.find('.cancel_button').click()
    const tmpEl = document.createElement('div')
    tmpEl.innerHTML = outcome.get('description')
    const outcomeDescription = tmpEl.textContent || tmpEl.innerText || ''
    $criterion.find('div.long_description').text(outcomeDescription)
    $criterion.find('.long_description_holder').toggleClass('empty', !outcome.get('description'))

    $criterion.find('.description_title').text(outcome.get('title'))
    $criterion.find('.criterion_description').val(outcome.get('title')).focus().select()

    $criterion.find('.mastery_points').text(outcome.get('mastery_points'))
    $criterion.find('.edit_criterion_link').remove()
    $criterion.find('.rating .links').remove()
    rubricEditing.updateAddCriterionLinks($rubric, '.icon-search')
    $criterion.find('.long_description_holder').show()
  },
  hideCriterionAdd($rubric) {
    $rubric.find('.add_right, .add_left, .add_column').removeClass('add_left add_right add_column')
  },
  updateRubricPoints($rubric) {
    let total = 0
    $rubric
      .find('.criterion:not(.blank):not(.ignore_criterion_for_scoring) .criterion_points')
      .each(function () {
        const points = numberHelper.parse($(this).val())
        if (!Number.isNaN(points)) {
          total += points
        }
      })
    total = round(total, 2)
    $rubric.find('.rubric_total').text(rubricEditing.localizedPoints(total))
  },
  updateCriterionPoints($criterion, baseOnRatings) {
    const ratings = $.makeArray($criterion.find('.rating')).reverse()
    let rating_points = -1
    let points = numberHelper.parse($criterion.find('.criterion_points').val())
    const use_range = $criterion.find('.criterion_use_range').prop('checked')
    if (Number.isNaN(points)) {
      points = 5
    } else {
      points = round(points, 2)
    }
    $criterion.find('.rating:first .points').text(rubricEditing.localizedPoints(points))
    // From right to left, make sure points never decrease
    // and round to 2 decimal places.
    $.each(ratings, (i, rating) => {
      const $rating = $(rating)
      const data = $rating.getTemplateData({textValues: ['points']})
      data.points = numberHelper.parse(data.points)
      if (data.points < rating_points) {
        data.points = rating_points
      }
      data.points = round(data.points, 2)
      rating_points = data.points
      data.points = rubricEditing.localizedPoints(data.points)
      $rating.fillTemplateData({data})
      rubricEditing.flagInfinitesimalRating($rating, use_range)
    })
    if (baseOnRatings && rating_points > points) {
      points = rating_points
    }
    $criterion.find('.criterion_points').val(rubricEditing.localizedPoints(points))
    $criterion.find('.display_criterion_points').text(rubricEditing.localizedPoints(points))
    if (
      !$criterion.data('criterion_points') ||
      numberHelper.parse($criterion.data('criterion_points')) !== points
    ) {
      if (!$criterion.data('criterion_points')) {
        let max = $criterion.find('.criterion_points').prop('defaultValue')
        if (baseOnRatings) {
          max = $criterion.find('.rating:first .points').text()
        }
        $criterion.data('criterion_points', numberHelper.parse(max))
      }
      const oldMax = $criterion.data('criterion_points')
      const newMax = points

      const $ratingList = $criterion.find('.rating')
      $($ratingList[0]).find('.points').text(rubricEditing.localizedPoints(points))
      let lastPts = points
      // From left to right, scale points proportionally to new range.
      // So if originally they were 3,2,1 and now we increased the
      // total possible to 9, they'd be 9,6,3
      for (let i = 1; i < $ratingList.length; i++) {
        const pts = numberHelper.parse($($ratingList[i]).find('.points').text())
        let newPts = (pts / oldMax) * newMax
        // if an element between [1, length - 1]
        // is adjusting up from 0, evenly divide it within the range
        if (Number.isNaN(pts) || (pts === 0 && lastPts > 0 && i < $ratingList.length - 1)) {
          newPts = lastPts - Math.round(lastPts / ($ratingList.length - i))
        }
        if (Number.isNaN(newPts)) {
          newPts = 0
        } else if (newPts > lastPts) {
          newPts = lastPts - 1
        }
        newPts = rubricEditing.localizedPoints(Math.max(0, newPts))
        lastPts = newPts
        $($ratingList[i]).find('.points').text(newPts)
        rubricEditing.flagInfinitesimalRating($($ratingList[i]), use_range)
        if (i > 0) {
          $($ratingList[i - 1])
            .find('.min_points')
            .text(newPts)
          rubricEditing.flagInfinitesimalRating($($ratingList[i - 1]), use_range)
        }
      }
      $criterion.data('criterion_points', numberHelper.parse(points))
    }
    rubricEditing.updateRubricPoints($criterion.parents('.rubric'))
  },
  flagInfinitesimalRating($rating, use_range) {
    const data = $rating.getTemplateData({textValues: ['points', 'min_points']})
    if (numberHelper.parse(data.min_points) === numberHelper.parse(data.points)) {
      $rating.addClass('infinitesimal')
      $rating.find('.range_rating').hide()
    } else {
      $rating.removeClass('infinitesimal')
      $rating.find('.range_rating').showIf(use_range)
    }
  },
  capPointChange(points, $neighbor, action, compare_target) {
    const data = $neighbor.getTemplateData({textValues: [compare_target]})
    return rubricEditing.localizedPoints(action(points, numberHelper.parse(data[compare_target])))
  },
  editCriterion($criterion) {
    if (!$criterion.parents('.rubric').hasClass('editing')) {
      return
    }
    if ($criterion.hasClass('learning_outcome_criterion')) {
      return
    }
    $criterion.find('.edit_criterion_link').click()
  },
  originalSizeRatings() {
    const $visibleCriteria = $('.rubric:not(.rubric_summary) .criterion:visible')
    if ($visibleCriteria.length) {
      const scrollTop = window.scrollY
      $visibleCriteria.each(function () {
        const $this = $(this),
          $ratings = $this.find('.ratings:visible')
        if ($ratings.length) {
          const $ratingsContainers = $ratings.find('.rating .container').css('height', ''),
            maxHeight = Math.max(
              $ratings.height(),
              $this.find('.criterion_description .container .description_content').height(),
            )
          // the -10 here is the padding on the .container.
          $ratingsContainers.css('height', maxHeight - 10 + 'px')
        }
      })
      rubricEditing.htmlBody.scrollTop(scrollTop)
    }
  },

  rubricData($rubric) {
    $rubric = $rubric.filter(':first')
    if (!$rubric.hasClass('editing')) {
      $rubric = $rubric.next('.editing')
    }
    $rubric.find('.criterion_points').each(function () {
      const val = $(this).val()
      $(this).parents('.criterion').find('.display_criterion_points').text(val)
    })
    let vals = $rubric.getFormData()
    $rubric.find('.rubric_title .title').text(vals.title)
    $rubric.find('.rubric_table caption .title').text(vals.title)
    vals = $rubric.getTemplateData({
      textValues: ['title', 'description', 'rubric_total', 'rubric_association_id'],
    })
    let data = {}
    data['rubric[title]'] = vals.title
    data['rubric[points_possible]'] = vals.rubric_total
    data['rubric_association[use_for_grading]'] = $rubric
      .find('.grading_rubric_checkbox')
      .prop('checked')
      ? '1'
      : '0'
    data['rubric_association[hide_score_total]'] = '0'
    if (data['rubric_association[use_for_grading]'] === '0') {
      data['rubric_association[hide_score_total]'] = $rubric
        .find('.totalling_rubric_checkbox')
        .prop('checked')
        ? '1'
        : '0'
    }
    data['rubric_association[hide_points]'] = $rubric.find('.hide_points_checkbox').prop('checked')
      ? '1'
      : '0'
    data['rubric_association[hide_outcome_results]'] = $rubric
      .find('.hide_outcome_results_checkbox')
      .prop('checked')
      ? '1'
      : '0'
    data['rubric[free_form_criterion_comments]'] = $rubric
      .find('.rubric_custom_rating')
      .prop('checked')
      ? '1'
      : '0'
    data['rubric_association[id]'] = vals.rubric_association_id
    // make sure the association is always updated, see the comment on
    // RubricsController#update
    data.rubric_association_id = vals.rubric_association_id
    let criterion_idx = 0
    $rubric.find('.criterion:not(.blank)').each(function () {
      const $criterion = $(this)
      const use_range = !!$criterion.find('.criterion_use_range').prop('checked')
      if (!$criterion.hasClass('learning_outcome_criterion')) {
        const masteryPoints = $criterion.find('input.mastery_points').val()
        $criterion
          .find('span.mastery_points')
          .text(numberHelper.validate(masteryPoints) ? masteryPoints : 0)
      }
      const vals = $criterion.getTemplateData({
        textValues: [
          'description',
          'display_criterion_points',
          'learning_outcome_id',
          'mastery_points',
          'long_description',
          'criterion_id',
        ],
      })
      if ($criterion.hasClass('learning_outcome_criterion')) {
        vals.long_description = $criterion.find('div.long_description').val()
      }
      vals.mastery_points = $criterion.find('span.mastery_points').text()
      const pre_criterion = 'rubric[criteria][' + criterion_idx + ']'
      data[pre_criterion + '[description]'] = vals.description
      data[pre_criterion + '[points]'] = vals.display_criterion_points
      data[pre_criterion + '[learning_outcome_id]'] = vals.learning_outcome_id
      data[pre_criterion + '[long_description]'] = vals.long_description
      data[pre_criterion + '[id]'] = vals.criterion_id
      data[pre_criterion + '[criterion_use_range]'] = use_range
      if ($criterion.hasClass('ignore_criterion_for_scoring')) {
        data[pre_criterion + '[ignore_for_scoring]'] = '1'
      }
      if (vals.learning_outcome_id) {
        data[pre_criterion + '[mastery_points]'] = vals.mastery_points
      }
      let rating_idx = 0
      $criterion.find('.rating').each(function () {
        const $rating = $(this)
        const rating_vals = $rating.getTemplateData({
          textValues: ['description', 'rating_long_description', 'points', 'rating_id'],
        })
        const pre_rating = pre_criterion + '[ratings][' + rating_idx + ']'
        data[pre_rating + '[description]'] = rating_vals.description
        data[pre_rating + '[long_description]'] = rating_vals.rating_long_description
        data[pre_rating + '[points]'] = numberHelper.parse(rating_vals.points)
        data[pre_rating + '[id]'] = rating_vals.rating_id
        rating_idx++
      })
      criterion_idx++
    })
    data.title = data['rubric[title]']
    data.points_possible = numberHelper.parse(data['rubric[points_possible]'])

    data.rubric_id = $rubric.attr('id') ? $rubric.attr('id').substring(7) : undefined
    data = $.extend(data, $('#rubrics #rubric_parameters').getFormData())
    return data
  },
  addRubric() {
    const $rubric = $('#default_rubric').clone(true).attr('id', 'rubric_new').addClass('editing')
    $rubric.find('.edit_rubric').remove()
    const $tr = $('#edit_rubric').clone(true).show().removeAttr('id').addClass('edit_rubric')
    const $form = $tr.find('#edit_rubric_form')
    $rubric.find('.rubric_table').append($tr)
    $form.attr('method', 'POST').attr('action', $('#add_rubric_url').attr('href'))
    // I believe this should only be visible on the assignment page (not
    // rubric page or quiz page) but we need to audit uses of the add rubric
    // dialog before we make it that restrictive
    const $assignPoints = $(
      '#assignment_show, #assignment_show .points_possible,#rubrics.rubric_dialog .assignment_points_possible',
    )
    const $quizPage = $('#quiz_show,#quiz_edit_wrapper')
    $form.find('.rubric_grading').showIf($assignPoints.length > 0 && $quizPage.length === 0)
    return $rubric
  },
  updateMasteryScale($rubric) {
    if (!ENV.MASTERY_SCALE?.outcome_proficiency) {
      return
    }
    const mastery_scale = ENV.MASTERY_SCALE.outcome_proficiency.ratings
    const mastery_points = mastery_scale.find(r => r.mastery).points
    const points_possible = mastery_scale[0].points
    $rubric.find('.criterion:not(.blank)').each(function () {
      const $criterion = $(this)
      if (!$criterion.hasClass('learning_outcome_criterion')) {
        return
      }

      $criterion.find('.criterion_points').val(points_possible).blur()
      $criterion.find('.mastery_points').text(mastery_points)

      const old_ratings = $criterion.find('.rating:not(.blank)')
      if (old_ratings.length < mastery_scale.length) {
        for (let i = old_ratings.length; i < mastery_scale.length; i++) {
          $criterion.find('.rating:not(.blank):first').addClass('add_column').click()
        }
      }

      $criterion.find('.rating:not(.blank)').each(function (i) {
        const rating = ENV.MASTERY_SCALE.outcome_proficiency.ratings[i]
        if (!rating) {
          $(this).remove()
        } else {
          $(this).fillTemplateData({data: rating})
        }
      })
    })
  },
  editRubric($original_rubric, url, useMasteryScale = false) {
    $('#add_criterion_container').remove()
    rubricEditing.isEditing = true

    const $rubric = $original_rubric.clone(true).addClass('editing')
    $rubric.find('.edit_rubric').remove()

    const data = $rubric.getTemplateData({
      textValues: [
        'use_for_grading',
        'free_form_criterion_comments',
        'hide_score_total',
        'hide_points',
        'hide_outcome_results',
      ],
    })
    $original_rubric.hide().after($rubric.show())

    if (useMasteryScale) {
      rubricEditing.updateMasteryScale($rubric)
    }

    const $tr = $('#edit_rubric').clone(true).show().removeAttr('id').addClass('edit_rubric')
    const $form = $tr.find('#edit_rubric_form')
    $rubric.find('.rubric_table').append($tr)

    $rubric.find(':text:first').focus().select()
    $form
      .find('.grading_rubric_checkbox')
      .prop('checked', data.use_for_grading === 'true')
      .triggerHandler('change')
    $form
      .find('.rubric_custom_rating')
      .prop('checked', data.free_form_criterion_comments === 'true')
      .triggerHandler('change')
    $form
      .find('.totalling_rubric_checkbox')
      .prop('checked', data.hide_score_total === 'true')
      .triggerHandler('change')
    $form
      .find('.hide_points_checkbox')
      .prop('checked', data.hide_points === 'true')
      .triggerHandler('change')
    $form
      .find('.hide_outcome_results_checkbox')
      .prop('checked', data.hide_outcome_results === 'true')
      .triggerHandler('change')
    const createText = I18n.t('buttons.create_rubric', 'Create Rubric')
    const updateText = I18n.t('buttons.update_rubric', 'Update Rubric')
    $form.find('.save_button').text($rubric.attr('id') === 'rubric_new' ? createText : updateText)
    $form.attr('method', 'PUT').attr('action', url)
    rubricEditing.sizeRatings()
    rubricEditing.updateAddCriterionLinks($rubric)

    return $rubric
  },
  hideEditRubric($rubric, remove) {
    rubricEditing.isEditing = false
    $rubric = $rubric.filter(':first')
    if (!$rubric.hasClass('editing')) {
      $rubric = $rubric.next('.editing')
    }
    $rubric.removeClass('editing')
    $rubric.find('.edit_rubric').remove()
    if (remove) {
      if ($rubric.attr('id') !== 'rubric_new') {
        const $display_rubric = $rubric.prev('.rubric')
        $display_rubric.show()
        $display_rubric.find('.rubric_title .title').focus()
      } else {
        $('.add_rubric_link').show().focus()
      }
      $rubric.remove()
    } else {
      $rubric.find('.rubric_title .links').show()
    }
  },
  updateRubric($rubric, rubric) {
    $rubric.find('.criterion:not(.blank)').remove()
    const $rating_template = $rubric.find('.rating:first').clone(true).removeAttr('id')
    $rubric.fillTemplateData({
      data: rubric,
      id: 'rubric_' + rubric.id,
      hrefValues: ['id', 'rubric_association_id'],
      avoid: '.criterion',
    })
    $rubric.fillFormData(rubric)
    rubricEditing.isEditing = false

    let url = replaceTags($rubric.find('.edit_rubric_url').attr('href'), 'rubric_id', rubric.id)
    $rubric
      .find('.edit_rubric_link')
      .attr('href', url)
      .showIf(rubric.permissions.update_association)

    url = replaceTags(
      $rubric.find('.delete_rubric_url').attr('href'),
      'association_id',
      rubric.rubric_association_id,
    )
    $rubric
      .find('.delete_rubric_link')
      .attr('href', url)
      .showIf(rubric.permissions.delete_association)

    $rubric
      .find('.find_rubric_link')
      .showIf(rubric.permissions.update_association && !$('#rubrics').hasClass('raw_listing'))

    $rubric.find('.criterion:not(.blank) .ratings').empty()
    rubric.criteria.forEach(criterion => {
      criterion.display_criterion_points = rubricEditing.localizedPoints(criterion.points)
      criterion.criterion_id = criterion.id
      const $criterion = $rubric.find('.criterion.blank:first').clone(true).show().removeAttr('id')
      $criterion.removeClass('blank')
      $criterion.fillTemplateData({data: criterion, htmlValues: ['long_description']})
      $criterion.find('.long_description_holder').toggleClass('empty', !criterion.long_description)
      $criterion
        .find('.criterion_use_range')
        .prop('checked', criterion.criterion_use_range === true)
      $criterion.find('.ratings').empty()
      $criterion.find('.hide_when_learning_outcome').showIf(!criterion.learning_outcome_id)
      $criterion.toggleClass('learning_outcome_criterion', !!criterion.learning_outcome_id)
      $criterion.toggleClass('ignore_criterion_for_scoring', !!criterion.ignore_for_scoring)
      $criterion.find('.outcome_sr_content').attr('aria-hidden', !criterion.learning_outcome_id)
      if (criterion.learning_outcome_id) {
        $criterion.find('.long_description_holder').show()
        if (criterion.long_description) {
          $criterion.find('.long_description_link').removeClass('hidden')
        }
      }
      let count = 0
      criterion.ratings.forEach(rating => {
        count++
        rating.rating_id = rating.id
        rating.rating_long_description = rating.long_description
        rating.min_points = 0
        if (count < criterion.ratings.length) {
          rating.min_points = criterion.ratings[count].points
        }
        const $rating = $rating_template.clone(true)
        $rating.toggleClass('edge_rating', count === 1 || count === criterion.ratings.length)
        if (count === criterion.ratings.length) {
          $rating.find('.add_rating_link').remove()
        }
        $rating.fillTemplateData({
          data: {
            ...rating,
            min_points: rubricEditing.localizedPoints(rating.min_points),
            points: rubricEditing.localizedPoints(rating.points),
          },
        })
        $rating
          .find('.range_rating')
          .showIf(
            criterion.criterion_use_range === true &&
              numberHelper.parse(rating.min_points) !== numberHelper.parse(rating.points),
          )
        $criterion.find('.ratings').append($rating)
      })
      if (criterion.learning_outcome_id) {
        $criterion.find('.edit_criterion_link').remove()
        $criterion.find('.rating .links').remove()
      }
      $rubric.find('.summary').before($criterion)
      $criterion.find('.criterion_points').val(rubricEditing.localizedPoints(criterion.points))
      $criterion.data('criterion_points', numberHelper.parse(criterion.points))
    })
    $rubric
      .find('.criterion:not(.blank)')
      .find('.ratings')
      .showIf(!rubric.free_form_criterion_comments)
      .end()
      .find('.custom_ratings')
      .showIf(rubric.free_form_criterion_comments)
    $rubric.find('.rubric_title .title').focus()
  },
}
rubricEditing.sizeRatings = debounce(rubricEditing.originalSizeRatings, 10)

const round = function (number, precision) {
  precision = Math.pow(10, precision || 0).toFixed(precision < 0 ? -precision : 0)
  return Math.round(number * precision) / precision
}

rubricEditing.init = function () {
  const limitToOneRubric = !$('#rubrics').hasClass('raw_listing')
  const $rubric_dialog = $('#rubric_dialog'),
    $rubric_long_description_dialog = $('#rubric_long_description_dialog'),
    $rubric_rating_dialog = $('#rubric_rating_dialog')

  rubricEditing.htmlBody = $('html,body')

  const rubricContainer = $('.rubric_container.rubric')
  const rubricVisible = !$('.add_rubric_link').is(':visible')
  if (rubricContainer && rubricVisible) {
    const containerId = rubricContainer.attr('id') ?? ''
    const rubricId = containerId.split('rubric_')[1];
    useStore.setState({ rubricId });
  }

  $('#rubrics')
    .on('click', '.edit_criterion_link, .long_description_link', function (event) {
      event.preventDefault()
      let title = I18n.t('Edit Criterion')
      const editing = $(this).parents('.rubric').hasClass('editing'),
        $criterion = $(this).parents('.criterion'),
        isLearningOutcome = $(this).parents('.criterion').hasClass('learning_outcome_criterion'),
        data = $criterion.getTemplateData({textValues: ['long_description', 'description']})

      if (editing && !isLearningOutcome) {
        // Override the default description if this is a new criterion.
        if ($criterion.hasClass('new_criterion')) {
          data.description = ''
          title = I18n.t('Add Criterion')
          $rubric_long_description_dialog.find('.save_button').text(I18n.t('Create Criterion'))
        } else {
          $rubric_long_description_dialog.find('.save_button').text(I18n.t('Update Criterion'))
        }
        $rubric_long_description_dialog
          .fillFormData(data)
          .fillTemplateData({data})
          .hideErrors()
          .find('.editing')
          .show()
          .end()
          .find('.displaying')
          .hide()
          .end()
      } else {
        if (!isLearningOutcome) {
          // We want to prevent XSS in this dialog but users expect to have line
          // breaks preserved when they view the long description. Previously we
          // were letting fillTemplateData do the htmlEscape dance but that
          // wouldn't let us preserve the line breaks because it munged the <br>
          // tags we were inserting.
          //
          // Finally, we're not making any changes in the case of this being a
          // learning outcome criterion because they come from elsewhere in the
          // app and may have legitimate markup in the text (at least according
          // to the tests that broke while putting this together).
          data.long_description = htmlEscape(data.long_description).replace(/(\r?\n)/g, '<br>$1')
        }
        title = I18n.t('Criterion Long Description')
        $rubric_long_description_dialog
          .fillTemplateData({
            data,
            htmlValues: ['description', 'long_description'],
            avoid: 'textarea',
          })
          .find('.displaying')
          .show()
          .end()
          .find('.editing')
          .hide()
          .end()
      }

      const closeFunction = function () {
        // If the criterion is still in the new state (user either canceled or closed dialog)
        // delete the criterion.
        if ($criterion.hasClass('new_criterion')) {
          setTimeout(() => {
            $.screenReaderFlashMessageExclusive(I18n.t('New Criterion Canceled'))
          }, 100)
          $criterion.find('.delete_criterion_link').click()
        }
      }

      const beforeCloseFunction = function () {
        if ($criterion.hasClass('new_criterion')) {
          $criterion
            .parents('.rubric_container')
            .first()
            .find('#add_criterion_container .icon-plus')
            .focus()
        } else {
          $criterion.find('.edit_criterion_link').focus()
        }
      }

      $rubric_long_description_dialog.data('current_criterion', $criterion).dialog({
        title,
        width: 416,
        buttons: [],
        close: closeFunction,
        beforeClose: beforeCloseFunction,
        modal: true,
        zIndex: 1000,
      })

      if (editing && !isLearningOutcome) {
        $rubric_long_description_dialog.fixDialogButtons()
      }
    })
    .on('click', '.edit_rating_link', function (event) {
      event.preventDefault()
      const $criterion = $(this).parents('.criterion')
      const $rating = $(this).parents('.rating')
      const data = $rating.getTemplateData({
        textValues: ['description', 'points', 'min_points', 'rating_long_description'],
      })
      const criterion_data = $criterion.getTemplateData({textValues: ['description']})

      if (!$rating.parents('.rubric').hasClass('editing')) {
        return
      }
      if ($rating.parents('.criterion').hasClass('learning_outcome_criterion')) {
        return
      }
      const $nextRating = $rating.closest('td').next('.rating')
      const use_range = $rating.parents('.criterion').find('.criterion_use_range').prop('checked')
      $rubric_rating_dialog.find('.range_rating').showIf(use_range)
      $rubric_rating_dialog.find('.min_points').prop('disabled', !$nextRating.length)
      rubricEditing.hideCriterionAdd($rating.parents('.rubric'))
      $rubric_rating_dialog
        .find('#edit_rating_form_criterion_description')
        .text(criterion_data.description)
      const points_element = $rubric_rating_dialog.find('#points')
      if (use_range) {
        points_element.attr('aria-labelledby', 'rating_form_max_score_label')
        points_element.attr('placeholder', I18n.t('max'))
      } else {
        points_element.attr('aria-labelledby', 'rating_form_score_label')
        points_element.removeAttr('placeholder')
      }
      const close_function = function () {
        const $current_rating = $rubric_rating_dialog.data('current_rating')
        // If the rating is still in the new state (user either canceled or closed dialog)
        // delete the rating.
        if ($current_rating.hasClass('new_rating')) {
          setTimeout(() => {
            $.screenReaderFlashMessageExclusive(I18n.t('New Rating Canceled'))
          }, 100)
          $current_rating.find('.delete_rating_link').click()
        }
      }
      $rubric_rating_dialog
        .fillFormData(data)
        .find('.editing')
        .show()
        .end()
        .find('.displaying')
        .hide()
        .end()
      $rubric_rating_dialog
        .data('current_criterion', $criterion)
        .data('current_rating', $rating)
        .hideErrors()
        .dialog({
          title: I18n.t('titles.edit_rubric_rating', 'Edit Rating'),
          width: 400,
          buttons: [],
          close: close_function,
          modal: true,
          zIndex: 1000,
        })
      $rubric_rating_dialog.fixDialogButtons()
    })
    .on('click', '.find_rubric_link', event => {
      event.preventDefault()
      $rubric_dialog.dialog({
        width: 800,
        height: 380,
        resizable: true,
        title: I18n.t('titles.find_existing_rubric', 'Find Existing Rubric'),
        modal: true,
        zIndex: 1000,
      })
      if (!$rubric_dialog.hasClass('loaded')) {
        $rubric_dialog
          .find('.loading_message')
          .text(I18n.t('messages.loading_rubric_groups', 'Loading rubric groups...'))
        const url = $rubric_dialog.find('.grading_rubrics_url').attr('href')
        $.ajaxJSON(
          url,
          'GET',
          {},
          data => {
            data.forEach(context => {
              const $context = $rubric_dialog
                .find('.rubrics_dialog_context_select.blank:first')
                .clone(true)
                .removeClass('blank')
              $context.fillTemplateData({
                data: {
                  name: context.name,
                  context_code: context.context_code,
                  rubrics: context.rubrics + ' rubrics',
                },
              })
              $rubric_dialog.find('.rubrics_dialog_contexts_select').append($context.show())
            })
            if (data.length === 0) {
              $rubric_dialog.find('.loading_message').text('No rubrics found')
            } else {
              $rubric_dialog.find('.loading_message').remove()
            }
            $rubric_dialog.find('.rubrics_dialog_rubrics_holder').slideDown()
            $rubric_dialog
              .find('.rubrics_dialog_contexts_select .rubrics_dialog_context_select:visible:first')
              .click()
            $rubric_dialog.addClass('loaded')
          },
          () => {
            $rubric_dialog
              .find('.loading_message')
              .text(
                I18n.t('errors.load_rubrics_failed', 'Loading rubrics failed, please try again'),
              )
          },
        )
      }
    })
    .on('click', '.edit_rubric_link', function (event) {
      event.preventDefault()

      const $link = $(this),
        $rubric = $link.parents('.rubric'),
        useMasteryScale = shouldUseMasteryScale($rubric)

      if (rubricEditing.isEditing) return false

      if (!$link.hasClass('copy_edit') || confirm(getEditRubricPrompt(useMasteryScale))) {
        rubricEditing.editRubric($rubric, $link.attr('href'), useMasteryScale)
      }
    })

  // cant use delegate because events bound to a .delegate wont get triggered when you do .triggerHandler('click') because it wont bubble up.
  // TODO is this still true at jQuery 3.0?
  $('.rubric .delete_rubric_link').on('click', function (event, callback) {
    event.preventDefault()
    let message = I18n.t('prompts.confirm_delete', 'Are you sure you want to delete this rubric?')
    if (callback && callback.confirmationMessage) {
      message = callback.confirmationMessage
    }
    $(this)
      .parents('.rubric')
      .confirmDelete({
        url: $(this).attr('href'),
        message,
        success() {
          $(this).fadeOut(() => {
            $('.add_rubric_link').show().focus()
            if (callback && $.isFunction(callback)) {
              callback()
            }
            useStore.setState({rubricId: undefined})
          })
        },
      })
  })

  $rubric_long_description_dialog.find('.save_button').click(() => {
    const long_description = $rubric_long_description_dialog
        .find('textarea.long_description')
        .val(),
      description = $rubric_long_description_dialog.find('textarea.description').val(),
      $criterion = $rubric_long_description_dialog.data('current_criterion')
    const $form = $rubric_long_description_dialog.find('#edit_criterion_form')
    const data = $form.getFormData()
    if (!data['description']) {
      showDescriptionError($form)
      return
    }

    const valid = $rubric_long_description_dialog.validateForm({})
    if (!valid) {
      return
    }
    if ($criterion) {
      $criterion.fillTemplateData({data: {long_description, description_title: description}})
      $criterion.find('textarea.long_description').val(long_description)
      $criterion.find('textarea.description').val(description)
      $criterion.find('.long_description_holder').toggleClass('empty', !long_description)
      let screenreaderMessage = I18n.t('Criterion Updated')
      if ($criterion.hasClass('new_criterion')) {
        screenreaderMessage = I18n.t('Criterion Created')
      }
      $criterion.removeClass('new_criterion')
      $criterion.show()
      const $rubric = $criterion.parents('.rubric')
      rubricEditing.updateCriteria($rubric)
      rubricEditing.updateRubricPoints($rubric)
      rubricEditing.updateAddCriterionLinks($rubric)
      setTimeout(() => {
        $.screenReaderFlashMessageExclusive(screenreaderMessage)
        $criterion.find('.edit_criterion_link').focus()
      }, 100)
    }
    $rubric_long_description_dialog.dialog('close')
  })
  $rubric_long_description_dialog.find('.cancel_button').click(() => {
    $rubric_long_description_dialog.dialog('close')
  })

  $rubric_rating_dialog.find('.save_button').click(event => {
    event.preventDefault()
    event.stopPropagation()
    const $form = $rubric_rating_dialog.find('#edit_rating_form')
    const data = $form.getFormData()
    if (!data['description']) {
      showDescriptionError($form)
      return
    }
    const valid = $rubric_rating_dialog.find('#edit_rating_form').validateForm({data})
    if (!valid) {
      return
    }
    const $rating = $rubric_rating_dialog.data('current_rating')
    const $criterion = $rubric_rating_dialog.data('current_criterion')
    const $target = $rating.find('.edit_rating_link')
    const use_range = $criterion.find('.criterion_use_range').prop('checked')
    const $nextRating = $rating.next('.rating')
    const $previousRating = $rating.prev('.rating')
    data.points = round(numberHelper.parse(data.points), 2)
    if (Number.isNaN(data.points)) {
      data.points = numberHelper.parse($criterion.find('.criterion_points').val())
      if (Number.isNaN(data.points)) {
        data.points = 5
      }
      if (data.points < 0) {
        data.points = 0
      }
    }
    data.min_points = round(numberHelper.parse(data.min_points), 2)
    if (Number.isNaN(data.min_points) || data.min_points < 0) {
      data.min_points = 0
    }
    if (use_range) {
      // Fix up min and max if the user reversed them.
      if (data.points < data.min_points) {
        const tmp_points = data.points
        data.points = data.min_points
        data.min_points = tmp_points
      }
      if ($previousRating && $previousRating.length !== 0) {
        data.points = rubricEditing.capPointChange(data.points, $previousRating, Math.min, 'points')
      }
      if ($nextRating && $nextRating.length !== 0) {
        data.min_points = rubricEditing.capPointChange(
          data.min_points,
          $nextRating,
          Math.max,
          'min_points',
        )
      }
    }
    $rating.fillTemplateData({data})
    rubricEditing.flagInfinitesimalRating($rating, use_range)
    if ($rating.prev('.rating').length === 0) {
      $criterion.find('.criterion_points').val(rubricEditing.localizedPoints(data.points))
      $criterion.data('criterion_points', data.points)
    }
    if ($nextRating) {
      $nextRating.fillTemplateData({data: {points: data.min_points}})
      rubricEditing.flagInfinitesimalRating($nextRating, use_range)
    }
    if ($previousRating) {
      $previousRating.fillTemplateData({data: {min_points: data.points}})
      rubricEditing.flagInfinitesimalRating($previousRating, use_range)
    }
    rubricEditing.updateCriterionPoints($criterion, true)
    rubricEditing.originalSizeRatings()
    $rating.removeClass('new_rating')
    $rubric_rating_dialog.dialog('close')
    setTimeout(() => {
      $.screenReaderFlashMessageExclusive(I18n.t('Rating Updated'))
      $target.focus()
    }, 100)
  })
  $rubric_rating_dialog.find('.cancel_button').click(() => {
    $rubric_rating_dialog.dialog('close')
  })

  $('.add_rubric_link').click(event => {
    event.preventDefault()
    if ($('#rubric_new').length > 0) {
      return
    }
    if (limitToOneRubric && $('#rubrics .rubric:visible').length > 0) {
      return
    }
    const $rubric = rubricEditing.addRubric()
    $('#rubrics').append($rubric.show())
    $('.add_rubric_link').hide()
    rubricEditing.updateAddCriterionLinks($rubric)
    const $target = $rubric.find('.find_rubric_link:visible:first')
    if ($target.length > 0) {
      $target.focus()
    } else {
      $rubric.find(':text:first').focus().select()
    }
  })

  $('#rubric_dialog')
    .on('click', '.rubrics_dialog_context_select', function (event) {
      event.preventDefault()
      $('.rubrics_dialog_contexts_select .selected_side_tab').removeClass('selected_side_tab')
      const $link = $(this)
      $link.addClass('selected_side_tab')
      const context_code = $link.getTemplateData({textValues: ['context_code']}).context_code
      if ($link.hasClass('loaded')) {
        $rubric_dialog.find('.rubrics_loading_message').hide()
        $rubric_dialog.find('.rubrics_dialog_rubrics,.rubrics_dialog_rubrics_select').show()
        $rubric_dialog.find('.rubrics_dialog_rubrics_select .rubrics_dialog_rubric_select').hide()
        $rubric_dialog
          .find('.rubrics_dialog_rubrics_select .rubrics_dialog_rubric_select.' + context_code)
          .show()
        $rubric_dialog
          .find('.rubrics_dialog_rubrics_select .rubrics_dialog_rubric_select:visible:first')
          .click()
      } else {
        $rubric_dialog
          .find('.rubrics_loading_message')
          .text(I18n.t('messages.loading_rubrics', 'Loading rubrics...'))
          .show()
        $rubric_dialog.find('.rubrics_dialog_rubrics,.rubrics_dialog_rubrics_select').hide()
        const url =
          $rubric_dialog.find('.grading_rubrics_url').attr('href') + '?context_code=' + context_code
        $.ajaxJSON(
          url,
          'GET',
          {},
          data => {
            $link.addClass('loaded')
            $rubric_dialog.find('.rubrics_loading_message').hide()
            $rubric_dialog.find('.rubrics_dialog_rubrics,.rubrics_dialog_rubrics_select').show()
            for (const item of data) {
              const association = item.rubric_association
              const rubric = association.rubric

              if (rubric.workflow_state !== 'active') {
                continue
              }

              const $rubric_select = $rubric_dialog
                .find('.rubrics_dialog_rubric_select.blank:first')
                .clone(true)
              $rubric_select.addClass(association.context_code)
              rubric.criterion_count = rubric.data.length
              $rubric_select.fillTemplateData({data: rubric}).removeClass('blank')
              $rubric_dialog.find('.rubrics_dialog_rubrics_select').append($rubric_select.show())
              const $rubric = $rubric_dialog.find('.rubrics_dialog_rubric.blank:first').clone(true)
              $rubric.removeClass('blank')
              $rubric.find('.criterion.blank').hide()
              rubric.rubric_total = rubric.points_possible
              $rubric.fillTemplateData({
                data: rubric,
                id: 'rubric_dialog_' + rubric.id,
              })
              rubric.data.forEach(criterion => {
                criterion.criterion_points = criterion.points
                criterion.criterion_points_possible = criterion.points
                criterion.criterion_description = criterion.description
                const ratings = criterion.ratings
                delete criterion.ratings
                const $criterion = $rubric
                  .find('.criterion.blank:first')
                  .clone()
                  .removeClass('blank')
                $criterion.fillTemplateData({
                  data: criterion,
                })
                $criterion.find('.rating_holder').addClass('blank')
                ratings.forEach(rating => {
                  const $rating = $criterion
                    .find('.rating_holder.blank:first')
                    .clone()
                    .removeClass('blank')
                  rating.rating = rating.description
                  $rating.fillTemplateData({
                    data: rating,
                  })
                  $criterion.find('.ratings').append($rating.show())
                })
                $criterion.find('.rating_holder.blank').remove()
                $rubric.find('.rubric.rubric_summary tr.summary').before($criterion.show())
              })
              $rubric_dialog.find('.rubrics_dialog_rubrics').append($rubric)
            }
            $rubric_dialog
              .find('.rubrics_dialog_rubrics_select .rubrics_dialog_rubric_select')
              .hide()
            $rubric_dialog
              .find('.rubrics_dialog_rubrics_select .rubrics_dialog_rubric_select.' + context_code)
              .show()
            $rubric_dialog
              .find('.rubrics_dialog_rubrics_select .rubrics_dialog_rubric_select:visible:first')
              .click()
          },
          () => {
            $rubric_dialog
              .find('.rubrics_loading_message')
              .text('Loading rubrics failed, please try again')
          },
        )
      }
    })
    .on('click', '.rubrics_dialog_rubric_select', function (event) {
      event.preventDefault()
      const $select = $(this)
      $select.find('a').focus()
      const id = $select.getTemplateData({textValues: ['id']}).id
      $('.rubric_dialog .rubrics_dialog_rubric_select').removeClass('selected_side_tab') // .css('fontWeight', 'normal');
      $select.addClass('selected_side_tab')
      $('.rubric_dialog .rubrics_dialog_rubric').hide()
      $('.rubric_dialog #rubric_dialog_' + id).show()
    })
    .on('click', '.select_rubric_link', function (event) {
      event.preventDefault()
      const data = {}
      const params = $rubric_dialog.getTemplateData({
        textValues: [
          'rubric_association_type',
          'rubric_association_id',
          'rubric_association_purpose',
        ],
      })
      data['rubric_association[association_type]'] = params.rubric_association_type
      data['rubric_association[association_id]'] = params.rubric_association_id
      data['rubric_association[rubric_id]'] = $(this)
        .parents('.rubrics_dialog_rubric')
        .getTemplateData({textValues: ['id']}).id
      data['rubric_association[purpose]'] = params.rubric_association_purpose
      $rubric_dialog.loadingImage()
      const url = window.ENV.context_rubric_associations_url
      if (!url) throw new Error('Rubric Associations URL is undefined')
      $.ajaxJSON(
        url,
        'POST',
        data,
        res => {
          $rubric_dialog.loadingImage('remove')
          let $rubric = $('#rubrics .rubric:visible:first')
          if ($rubric.length === 0) {
            $rubric = rubricEditing.addRubric()
          }
          const rubric = res.rubric
          rubric.rubric_association_id = res.rubric_association.id
          rubric.use_for_grading = res.rubric_association.use_for_grading
          rubric.permissions = rubric.permissions || {}
          if (res.rubric_association.permissions) {
            rubric.permissions.update_association = res.rubric_association.permissions.update
            rubric.permissions.delete_association = res.rubric_association.permissions.delete
          }
          rubricEditing.updateRubric($rubric, rubric)
          rubricEditing.updateRubricPoints($rubric)
          rubricEditing.hideEditRubric($rubric, false)
          $rubric_dialog.dialog('close')
          // equivalent check in _rubric.html.erb
          if (!rubric.permissions?.update) {
            $rubric.find('.edit_rubric_link').addClass('copy_edit')
          }
          useStore.setState({rubricId: rubric.id})
        },
        () => {
          $rubric_dialog.loadingImage('remove')
        },
      )
    })

  $rubric_dialog.find('.cancel_find_rubric_link').click(event => {
    event.preventDefault()
    $rubric_dialog.dialog('close')
  })
  $rubric_dialog
    .find('.rubric_brief')
    .find('.expand_data_link,.collapse_data_link')
    .click(function (event) {
      event.preventDefault()
      $(this)
        .parents('.rubric_brief')
        .find('.expand_data_link,.collapse_data_link')
        .toggle()
        .end()
        .find('.details')
        .slideToggle()
    })

  let forceSubmit = false,
    skipPointsUpdate = false

  const validForm = ($rubric, data) => {
    const removeTitleError = () => {
      $rubric.find('.rubric_title .title_error_message').css('display', 'none')
      $rubric.find('.rubric_title [name="title"]').css('border', '1px solid #CCC')
    }

    const addTitleError = () => {
      $rubric.find('.rubric_title .title_error_message').css('display', 'inline-flex')
<<<<<<< HEAD
      $rubric.find('.rubric_title [name="title"]').css('border', '1px solid #D01A19')
=======
      $rubric.find('.rubric_title [name="title"]').css('border', '1px solid #AE1B1F')
>>>>>>> e948ce31
    }

    const validTitle = () => {
      if (!data['rubric[title]'] || data['rubric[title]'].trim().length === 0) {
        addTitleError()
        clearTimeout($rubric.data('titleErrorDisplayed'))
        const titleErrorDisplayed = setTimeout(removeTitleError, 5000)
        $rubric.data('titleErrorDisplayed', titleErrorDisplayed)
        return false
      }

      return true
    }

    return validTitle()
  }

  $('#edit_rubric_form').formSubmit({
    processData() {
      const $rubric = $(this).parents('.rubric')
      if (!$rubric.find('.criterion:not(.blank)').length) return false
      const data = rubricEditing.rubricData($rubric)

      if (!validForm($rubric, data)) return false

      if (
        ENV.MASTER_COURSE_DATA &&
        ENV.MASTER_COURSE_DATA.restricted_by_master_course &&
        ENV.MASTER_COURSE_DATA.is_master_course_child_content &&
        ENV.MASTER_COURSE_DATA.master_course_restrictions.points
      ) {
        skipPointsUpdate = true
      } else if (data['rubric_association[use_for_grading]'] === '1') {
        const toolFormId = ENV.LTI_TOOL_FORM_ID
          ? `#tool_form_${ENV.LTI_TOOL_FORM_ID}`
          : '#tool_form'
        const externalToolPoints = $(
          `${toolFormId} #custom_canvas_assignment_points_possible`,
        ).val()
        let assignmentPoints
        if (externalToolPoints) {
          assignmentPoints = numberHelper.parse(externalToolPoints)
        } else {
          assignmentPoints = numberHelper.parse(
            $(
              '#assignment_show .points_possible, #rubrics.rubric_dialog .assignment_points_possible',
            ).text(),
          )
        }

        if (Number.isNaN(assignmentPoints)) {
          // For N.Q assignments, we show the rubric from the assignment edit screen instead of
          // the show screen used for other assignments.
          assignmentPoints = numberHelper.parse(
            $('#edit_assignment_header input[id="assignment_points_possible"]').val(),
          )
        }

        if (Number.isNaN(assignmentPoints) && ENV.ASSIGNMENT_POINTS_POSSIBLE) {
          // For 1.3 external tool assignments, we grab the points from an env variable
          assignmentPoints = numberHelper.parse(ENV.ASSIGNMENT_POINTS_POSSIBLE)
        }
        const rubricPoints = parseFloat(data.points_possible)
        if (
          assignmentPoints !== null &&
          assignmentPoints !== undefined &&
          rubricPoints !== assignmentPoints &&
          !forceSubmit
        ) {
          const pointRatio = assignmentPoints === 0 ? rubricPoints : rubricPoints / assignmentPoints
          const $confirmDialog = $(
            changePointsPossibleToMatchRubricDialog({
              assignmentPoints,
              rubricPoints,
              pointRatio,
            }),
          )
          const closeDialog = function (skip) {
            forceSubmit = true
            skipPointsUpdate = skip === true
            $confirmDialog.remove()
            $('#edit_rubric_form').submit()
          }
          $confirmDialog.dialog({
            dialogClass: 'edit-rubric-confirm-points-change',
            buttons: [
              {
                text: I18n.t('change', 'Change'),
                click: closeDialog,
              },
              {
                text: I18n.t('leave_different', 'Leave different'),
                click() {
                  closeDialog(true)
                },
              },
            ],
            width: 400,
            resizable: false,
            close: $confirmDialog.remove,
            modal: true,
            zIndex: 1000,
          })
          return false
        }
      }
      data.skip_updating_points_possible = skipPointsUpdate
      skipPointsUpdate = false
      forceSubmit = false
      return data
    },
    beforeSubmit(data) {
      const $rubric = $(this).parents('.rubric')
      $rubric.find('.rubric_title .title').text(data['rubric[title]'])
      $rubric.find('.rubric_table caption .title').text(data['rubric[title]'])
      $rubric.find('.rubric_total').text(rubricEditing.localizedPoints(data.points_possible))
      $rubric.loadingImage()
      return $rubric
    },
    success(data, $rubric) {
      $rubric.loadingImage('remove')

      if (data.error) {
        $(':submit.save_button:visible').errorBox(data.messages.join('\n'))
      } else {
        $rubric.removeClass('editing')
        if ($rubric.attr('id') === 'rubric_new') {
          $rubric.attr('id', 'rubric_adding')
        } else {
          $rubric.prev('.rubric').remove()
        }
        $(this).parents('tr').hide()

        const rubric = data.rubric
        useStore.setState({rubricId: rubric.id})

        rubric.rubric_association_id = data.rubric_association.id
        rubric.use_for_grading = data.rubric_association.use_for_grading
        rubric.hide_points = data.rubric_association.hide_points
        rubric.hide_outcome_results = data.rubric_association.hide_outcome_results
        rubric.permissions = rubric.permissions || {}
        if (data.rubric_association.permissions) {
          rubric.permissions.update_association = data.rubric_association.permissions.update
          rubric.permissions.delete_association = data.rubric_association.permissions.delete
        }
        rubricEditing.updateRubric($rubric, rubric)
        if (
          data.rubric_association &&
          data.rubric_association.use_for_grading &&
          !data.rubric_association.skip_updating_points_possible
        ) {
          $('#assignment_show .points_possible').text(rubric.points_possible)
          const discussion_points_text = I18n.t(
            'discussion_points_possible',
            {one: '%{count} point possible', other: '%{count} points possible'},
            {
              count: rubric.points_possible || 0,
              precision: 2,
              strip_insignificant_zeros: true,
            },
          )
          $('.discussion-title .discussion-points').text(discussion_points_text)
        }
        if (!limitToOneRubric) {
          $('.add_rubric_link').show()
        }
        $rubric.find('.rubric_title .links:not(.locked)').show()
      }
    },
  })

  $('#edit_rubric_form .cancel_button').click(function () {
    $('.errorBox').not('#error_box_template').remove()
    rubricEditing.hideEditRubric($(this).parents('.rubric'), true)
  })

  $('#rubrics')
    .on('click', '.add_criterion_link', function () {
      const $criterion = rubricEditing.addCriterion($(this).parents('.rubric')) // "#default_rubric"));
      $criterion.hide()
      rubricEditing.editCriterion($criterion)
      return false
    })
    .on('click', '.description_title', function () {
      const $criterion = $(this).parents('.criterion')
      rubricEditing.editCriterion($criterion)
      return false
    })
    .on('click', '.delete_criterion_link', function () {
      const $criterion = $(this).parents('.criterion')

      // this is annoying, but the current code doesn't care where in the list
      // of rows the "blank" template element is, so we have to account for the
      // fact that it could be the previous row
      const $prevCriterion = $criterion.prevAll('.criterion:not(.blank)').first()
      let $target = $prevCriterion.find('.edit_criterion_link')
      if ($prevCriterion.length === 0) {
        $target = $criterion.parents('.rubric_container').find('.rubric_title input')
      }
      const $rubric = $criterion.parents('.rubric')
      if ($criterion.hasClass('new_criterion')) {
        $criterion.remove()
        rubricEditing.updateAddCriterionLinks($rubric, '.icon-plus')
      } else {
        // focusing before the fadeOut so safari
        // screenreader can handle focus properly
        $target.focus()

        $criterion.fadeOut(() => {
          $criterion.remove()
          rubricEditing.updateCriteria($rubric)
          rubricEditing.updateRubricPoints($rubric)
          rubricEditing.updateAddCriterionLinks($rubric)
        })
      }
      return false
    })
    .on('click', '.rating_description_value', () => false)
    .on('mouseover', event => {
      const $target = $(event.target)
      if (!$target.closest('.ratings').length) {
        rubricEditing.hideCriterionAdd($target.parents('.rubric'))
      }
    })
    .on('click', '.delete_rating_link', function (event) {
      const $rating_cell = $(this).closest('td')
      const $target = $rating_cell.prev().find('.add_rating_link_after')
      const $previousRating = $rating_cell.prev('.rating')
      const previous_data = {
        min_points: $rating_cell.next('.rating').find('.points').text(),
      }
      $previousRating.fillTemplateData({data: previous_data})
      event.preventDefault()
      rubricEditing.hideCriterionAdd($(this).parents('.rubric'))
      $(this)
        .parents('.rating')
        .fadeOut(function () {
          const $criterion = $(this).parents('.criterion')
          rubricEditing.flagInfinitesimalRating(
            $previousRating,
            $criterion.find('.criterion_use_range').prop('checked'),
          )
          $(this).remove()
          rubricEditing.sizeRatings($criterion)
          $target.focus()
        })
    })
    .on('click', '.add_rating_link_after', function (event) {
      event.preventDefault()
      const $this = $(this).parents('td.rating')
      $this.addClass('add_right')
      rubricEditing.addNewRatingColumn($this)
    })
    .on('click', '.add_column', function () {
      const $this = $(this)
      rubricEditing.addNewRatingColumn($this)
    })
  $('.criterion_points')
    .on('keydown', function (event) {
      if (event.keyCode === 13) {
        rubricEditing.updateCriterionPoints($(this).parents('.criterion'))
      }
    })
    .on('blur', function () {
      rubricEditing.updateCriterionPoints($(this).parents('.criterion'))
    })
  $('#edit_rating').on('click', '.cancel_button', function () {
    $(this).closest('td.rating').find('.edit_rating_link')
  })
  $('#edit_rubric_form .rubric_custom_rating')
    .change(function () {
      $(this)
        .parents('.rubric')
        .find('tr.criterion')
        .find('.ratings')
        .showIf(!$(this).prop('checked'))
        .end()
        .find('.criterion_use_range_div')
        .showIf(!$(this).prop('checked'))
        .end()
        .find('.custom_ratings')
        .showIf($(this).prop('checked'))
    })
    .triggerHandler('change')
  $('#edit_rubric_form #totalling_rubric').change(function () {
    $(this).parents('.rubric').find('.total_points_holder').showIf(!$(this).prop('checked'))
  })
  $('#edit_rubric_form #hide_points').change(function (e) {
    if (e.target.checked) {
      rubricEditing.hidePoints($(this).parents('.rubric'), $('#rubric_rating_dialog'))
    } else {
      rubricEditing.showPoints($(this).parents('.rubric'), $('#rubric_rating_dialog'))
    }
  })
  $('#edit_rubric_form .hide_points_checkbox').change(function () {
    if ($(this).is(':visible')) {
      const checked = $(this).prop('checked')
      if (checked) {
        $(this).parents('.rubric').find('.grading_rubric_checkbox').prop('checked', false)
        $(this).parents('.rubric').find('.grading_rubric_checkbox').triggerHandler('change')
      }
      $(this)
        .parents('.rubric')
        .find('.rubric_grading')
        .css('display', checked ? 'none' : '')
      $(this)
        .parents('.rubric')
        .find('.totalling_rubric')
        .css('display', checked ? 'none' : '')
    }
  })
  $('#edit_rubric_form .grading_rubric_checkbox')
    .on('change', function () {
      if ($(this).is(':visible')) {
        $(this)
          .parents('.rubric')
          .find('.totalling_rubric')
          .css('visibility', $(this).prop('checked') ? 'hidden' : 'visible')
        $(this).parents('.rubric').find('.totalling_rubric_checkbox').prop('checked', false)
      }
    })
    .triggerHandler('change')
  $('.criterion_use_range')
    .on('change', function () {
      const checked = $(this).prop('checked')
      $(this)
        .parents('tr.criterion')
        .find('.rating')
        .each(function () {
          const use_range =
            checked &&
            !$(this).hasClass('infinitesimal') &&
            numberHelper.parse($(this).find('.points').text()) !==
              numberHelper.parse($(this).find('.min_points').text())
          $(this).find('.range_rating').showIf(use_range)
        })
    })
    .triggerHandler('change')

  const firstRating = $('#criterion_blank').find('.ratings .points')[0]?.innerHTML
  $('#criterion_blank')
    .find('.criterion_points')
    .val(firstRating || '5')

  if ($('#default_rubric').find('.criterion').length <= 1) {
    rubricEditing.addCriterion($('#default_rubric'))
    $('#default_rubric').find('.criterion').removeClass('new_criterion')
  }
  setInterval(rubricEditing.sizeRatings, 10000)
  $.publish('edit_rubric/initted')
}

if (
  document.getElementById('rubric_management') &&
  ENV.NON_SCORING_RUBRICS &&
  ENV.PERMISSIONS.manage_outcomes &&
  !ENV.ACCOUNT_LEVEL_MASTERY_SCALES
) {
  $('h1').hide()
  const contextId = ENV.context_asset_string.split('_')[1]

  const root = createRoot(document.getElementById('rubric_management'))
  root.render(
    <RubricManagement accountId={contextId} />,
  )
}

const getEditRubricPrompt = useMasteryScale => {
  if (!useMasteryScale) {
    return I18n.t(
      "You can't edit this " +
        "rubric, either because you don't have permission " +
        "or it's being used in more than one place. Any " +
        'changes you make will result in a new rubric based on the old rubric. Continue anyway?',
    )
  }
  if (ENV.context_asset_string.includes('course')) {
    return I18n.t(
      "You can't edit this " +
        "rubric, either because you don't have permission " +
        "or it's being used in more than one place. Any " +
        'changes you make will result in a new rubric. Any associated outcome criteria will use the course mastery scale. Continue anyway?',
    )
  } else {
    return I18n.t(
      "You can't edit this " +
        "rubric, either because you don't have permission " +
        "or it's being used in more than one place. Any " +
        'changes you make will result in a new rubric. Any associated outcome criteria will use the account mastery scale. Continue anyway?',
    )
  }
}

const shouldUseMasteryScale = $rubric => {
  if (!ENV.ACCOUNT_LEVEL_MASTERY_SCALES) {
    return false
  }
  return $rubric.find('.criterion').hasClass('learning_outcome_criterion')
}

const showDescriptionError = $form => {
  $form.find('.description_error_message').show();
  $form.find('[name="description"]').css('border', '1px solid red');

  clearTimeout($form.data('ratingTitleErrorDisplayed'));

  const ratingTitleErrorDisplayed = setTimeout(() => removeDescriptionError($form), 5000);
  $form.data('ratingTitleErrorDisplayed', ratingTitleErrorDisplayed);
};

const removeDescriptionError = $form => {
  $form.find('.description_error_message').hide();
  $form.find('[name="description"]').css('border', '1px solid #ccc');
};

export default rubricEditing<|MERGE_RESOLUTION|>--- conflicted
+++ resolved
@@ -1316,11 +1316,7 @@
 
     const addTitleError = () => {
       $rubric.find('.rubric_title .title_error_message').css('display', 'inline-flex')
-<<<<<<< HEAD
-      $rubric.find('.rubric_title [name="title"]').css('border', '1px solid #D01A19')
-=======
       $rubric.find('.rubric_title [name="title"]').css('border', '1px solid #AE1B1F')
->>>>>>> e948ce31
     }
 
     const validTitle = () => {
