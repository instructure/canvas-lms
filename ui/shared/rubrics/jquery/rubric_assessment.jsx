/*
 * Copyright (C) 2011 - present Instructure, Inc.
 *
 * This file is part of Canvas.
 *
 * Canvas is free software: you can redistribute it and/or modify it under
 * the terms of the GNU Affero General Public License as published by the Free
 * Software Foundation, version 3 of the License.
 *
 * Canvas is distributed in the hope that it will be useful, but WITHOUT ANY
 * WARRANTY; without even the implied warranty of MERCHANTABILITY or FITNESS FOR
 * A PARTICULAR PURPOSE. See the GNU Affero General Public License for more
 * details.
 *
 * You should have received a copy of the GNU Affero General Public License along
 * with this program. If not, see <http://www.gnu.org/licenses/>.
 */
import {useScope as createI18nScope} from '@canvas/i18n'
import $ from 'jquery'
import React from 'react'
import ReactDOM from 'react-dom'
import htmlEscape from '@instructure/html-escape'
import {truncateText} from '@canvas/util/TextHelper'
import round from '@canvas/round'
import numberHelper from '@canvas/i18n/numberHelper'
import '@canvas/jquery/jquery.instructure_forms' /* fillFormData */
import 'jqueryui/dialog'
import '@canvas/jquery/jquery.instructure_misc_plugins' /* showIf */
import '@canvas/util/templateData'
import 'jquery-scroll-to-visible/jquery.scrollTo'
import '@canvas/rails-flash-notifications'
import Rubric from '../react/Rubric'
import {fillAssessment, updateAssociationData} from '../react/helpers'

const I18n = createI18nScope('rubric_assessment')

// TODO: stop managing this in the view and get it out of the global scope submissions/show.html.erb
/* global rubricAssessment */
window.rubricAssessment = {
  init() {
    const $rubric_criterion_comments_dialog = $('#rubric_criterion_comments_dialog')

    $('.rubric')
      .on('click', '.rating', function (_event) {
        $(this)
          .parents('.criterion')
          .find('.criterion_points')
          .val($(this).find('.points').text())
          .change()
      })
      .on('click', '.long_description_link', function (event) {
        event.preventDefault()
        if (!$(this).parents('.rubric').hasClass('editing')) {
          const data = $(this)
              .parents('.criterion')
              .getTemplateData({textValues: ['long_description', 'description']}),
            is_learning_outcome = $(this)
              .parents('.criterion')
              .hasClass('learning_outcome_criterion')
          $('#rubric_long_description_dialog')
            .fillTemplateData({data, htmlValues: is_learning_outcome ? ['long_description'] : []})
            .find('.editing')
            .hide()
            .end()
            .find('.displaying')
            .show()
            .end()
            .dialog({
              title: I18n.t('Criterion Long Description'),
              width: 400,
              modal: true,
              zIndex: 1000,
            })
        }
      })
      .on('change', '.criterion .saved_custom_rating', function () {
        if ($(this).parents('.rubric').hasClass('assessing')) {
          const val = $(this).val()
          if (val && val.length > 0) {
            $(this).parents('.custom_ratings_entry').find('.custom_rating_field').val(val)
          }
        }
      })
      .on('click', '.criterion_comments_link', function (event) {
        event.preventDefault()
        const $rubric_criterion_comments_link = $(this)
        const $criterion = $(this).parents('.criterion')
        const comments = $criterion.getTemplateData({textValues: ['custom_rating']}).custom_rating
        const editing = $(this).parents('.rubric.assessing').length > 0
        const data = {
          criterion_comments: comments,
          criterion_description: $criterion.find('.description:first').text(),
        }

        $rubric_criterion_comments_dialog.data('current_rating', $criterion)
        $rubric_criterion_comments_dialog.fillTemplateData({data})
        $rubric_criterion_comments_dialog.fillFormData(data)
        $rubric_criterion_comments_dialog.find('.editing').showIf(editing)
        $rubric_criterion_comments_dialog.find('.displaying').showIf(!editing)
        $rubric_criterion_comments_dialog.dialog({
          title: I18n.t('Additional Comments'),
          width: 400,
          close() {
            $rubric_criterion_comments_link.focus()
          },
          modal: true,
          zIndex: 1000,
        })
        $rubric_criterion_comments_dialog.find('textarea.criterion_comments').focus()
      })
      // cant use a .delegate because up above when we delegate '.rating' 'click' it calls .change() and that doesnt bubble right so it doesen't get caught
      .find('.criterion_points')
      .on('keyup change blur', function (event) {
        const $obj = $(event.target)
        if ($obj.parents('.rubric').hasClass('assessing')) {
          let val = numberHelper.parse($obj.val())
          if (Number.isNaN(Number(val))) {
            val = null
          }
          const $criterion = $obj.parents('.criterion')
          $criterion.find('.rating.selected').removeClass('selected')
          if (val || val === 0) {
            $criterion.find('.criterion_description').addClass('completed')
            rubricAssessment.highlightCriterionScore($criterion, val)
          } else {
            $criterion.find('.criterion_description').removeClass('completed')
          }
          let total = 0
          $obj
            .parents('.rubric')
            .find('.criterion:visible:not(.ignore_criterion_for_scoring) .criterion_points')
            .each(function () {
              let criterionPoints = numberHelper.parse($(this).val(), 10)
              if (Number.isNaN(Number(criterionPoints))) {
                criterionPoints = 0
              }
              total += criterionPoints
            })
          total = window.rubricAssessment.roundAndFormat(total)
          $obj.parents('.rubric').find('.rubric_total').text(total)
        }
      })

    $('.rubric_summary').on('click', '.rating_comments_dialog_link', function (event) {
      event.preventDefault()
      const $rubric_rating_comments_link = $(this)
      const $criterion = $(this).parents('.criterion')
      const comments = $criterion.getTemplateData({textValues: ['rating_custom']}).rating_custom
      const data = {
        criterion_comments: comments,
        criterion_description: $criterion.find('.description_title:first').text(),
      }

      $rubric_criterion_comments_dialog.data('current_rating', $criterion)
      $rubric_criterion_comments_dialog.fillTemplateData({data})
      $rubric_criterion_comments_dialog.fillFormData(data)
      $rubric_criterion_comments_dialog.find('.editing').hide()
      $rubric_criterion_comments_dialog.find('.displaying').show()
      $rubric_criterion_comments_dialog.dialog({
        title: I18n.t('Additional Comments'),
        width: 400,
        close() {
          $rubric_rating_comments_link.focus()
        },
        modal: true,
        zIndex: 1000,
      })
      $rubric_criterion_comments_dialog.find('.criterion_description').focus()
    })

    $rubric_criterion_comments_dialog.find('.save_button').click(() => {
      const comments = $rubric_criterion_comments_dialog.find('textarea.criterion_comments').val(),
        $criterion = $rubric_criterion_comments_dialog.data('current_rating')
      if ($criterion) {
        $criterion.find('.custom_rating').text(comments)
        $criterion.find('.criterion_comments').toggleClass('empty', !comments)
      }
      $rubric_criterion_comments_dialog.dialog('close')
    })

    $rubric_criterion_comments_dialog.find('.cancel_button').click(_event => {
      $rubric_criterion_comments_dialog.dialog('close')
    })

    setInterval(rubricAssessment.sizeRatings, 2500)
  },

  checkScoreAdjustment: ($criterion, rating, rawData) => {
    const rawPoints = rawData[`rubric_assessment[criterion_${rating.criterion_id}][points]`]
    const points = rubricAssessment.roundAndFormat(rating.points)
    if (rawPoints > points) {
      const criterionDescription = htmlEscape($criterion.find('.description_title').text())
      $.flashWarning(
        I18n.t(
          'Extra credit not permitted on outcomes, ' +
            'score adjusted to maximum possible for %{outcome}',
          {outcome: criterionDescription}
        )
      )
    }
  },

  highlightCriterionScore($criterion, val) {
    $criterion.find('.rating').each(function () {
      const rating_val = numberHelper.parse($(this).find('.points').text())
      const use_range = $criterion.find('.criterion_use_range').prop('checked')
      if (rating_val === val) {
        $(this).addClass('selected')
      } else if (use_range) {
        const $nextRating = $(this).next('.rating')
        let min_value = 0
        if ($nextRating.find('.points').text()) {
          min_value = numberHelper.parse($nextRating.find('.points').text())
        }
        if (rating_val > val && min_value < val) {
          $(this).addClass('selected')
        }
      }
    })
  },

  sizeRatings() {
    const $visibleCriteria = $('.rubric .criterion:visible')
    if ($visibleCriteria.length) {
      const scrollTop = window.scrollY
      $('.rubric .criterion:visible').each(function () {
        const $this = $(this),
          $ratings = $this.find('.ratings:visible')
        if ($ratings.length) {
          const $ratingsContainers = $ratings.find('.rating .container').css('height', ''),
            maxHeight = Math.max(
              $ratings.height(),
              $this.find('.criterion_description .container').height()
            )
          // the -10 here is the padding on the .container.
          $ratingsContainers.css('height', maxHeight - 10 + 'px')
        }
      })
      $('html,body').scrollTop(scrollTop)
    }
  },

  // Ideally, we should investigate why criteriaAssessment id ends up being "null" string
  // Due to the complexity of the code, this method is used to handle the situation and to
  // test the change properly.
  //
  // For reference, see bug EVAL-1621
  getCriteriaAssessmentId(criteriaAssessmentId) {
    return ['null', null].includes(criteriaAssessmentId) ? undefined : criteriaAssessmentId
  },

  assessmentData($rubric) {
    $rubric = rubricAssessment.findRubric($rubric)
    const data = {}
    if (ENV.RUBRIC_ASSESSMENT.assessment_user_id || $rubric.find('.user_id').length > 0) {
      data['rubric_assessment[user_id]'] =
        ENV.RUBRIC_ASSESSMENT.assessment_user_id || $rubric.find('.user_id').text()
    } else {
      data['rubric_assessment[anonymous_id]'] =
        ENV.RUBRIC_ASSESSMENT.anonymous_id || $rubric.find('.anonymous_id').text()
    }
    data['rubric_assessment[assessment_type]'] =
      ENV.RUBRIC_ASSESSMENT.assessment_type || $rubric.find('.assessment_type').text()
    if (ENV.nonScoringRubrics && this.currentAssessment !== undefined) {
      const assessment = this.currentAssessment
      assessment.data.forEach(criteriaAssessment => {
        const pre = `rubric_assessment[criterion_${criteriaAssessment.criterion_id}]`
        const section = key => `${pre}${key}`
        const points = criteriaAssessment.points.value
        data[section('[rating_id]')] = rubricAssessment.getCriteriaAssessmentId(
          criteriaAssessment.id
        )
        data[section('[points]')] = !Number.isNaN(points) ? points : undefined
        data[section('[description]')] = criteriaAssessment.description
          ? criteriaAssessment.description
          : I18n.t('No Details')
        data[section('[comments]')] = criteriaAssessment.comments || ''
        data[section('[save_comment]')] =
          criteriaAssessment.saveCommentsForLater === true ? '1' : '0'
      })
    } else {
      $rubric.find('.criterion:not(.blank)').each(function () {
        const id = $(this).attr('id')
        const pre = 'rubric_assessment[' + id + ']'
        const points = numberHelper.parse($(this).find('.criterion_points').val())
        data[pre + '[points]'] = !Number.isNaN(Number(points)) ? points : undefined
        if ($(this).find('.rating.selected')) {
          data[pre + '[description]'] = $(this).find('.rating.selected .description').text()
          data[pre + '[comments]'] = $(this).find('.custom_rating').text()
        }
        if ($(this).find('.custom_rating_field:visible').length > 0) {
          data[pre + '[comments]'] = $(this).find('.custom_rating_field:visible').val()
          data[pre + '[save_comment]'] = $(this).find('.save_custom_rating').prop('checked')
            ? '1'
            : '0'
        }
      })
    }
    return data
  },

  findRubric($rubric) {
    if (!$rubric.hasClass('rubric')) {
      let $new_rubric = $rubric.closest('.rubric')
      if ($new_rubric.length === 0) {
        $new_rubric = $rubric.find('.rubric:first')
      }
      $rubric = $new_rubric
    }
    return $rubric
  },

  updateRubricAssociation($rubric, data) {
    const summary_data = data.summary_data
    if (ENV.nonScoringRubrics && this.currentAssessment !== undefined) {
      const assessment = this.currentAssessment
      updateAssociationData(this.currentAssociation, assessment)
    } else if (summary_data && summary_data.saved_comments) {
      for (const id in summary_data.saved_comments) {
        const comments = summary_data.saved_comments[id],
          $holder = $rubric
            .find('#criterion_' + id)
            .find('.saved_custom_rating_holder')
            .hide(),
          $saved_custom_rating = $holder.find('.saved_custom_rating')

        $saved_custom_rating.find('.comment').remove()
        $saved_custom_rating
          .empty()
          .append('<option value="">' + htmlEscape(I18n.t('[ Select ]')) + '</option>')
        for (const jdx in comments) {
          if (comments[jdx]) {
            $saved_custom_rating.append(
              '<option value="' +
                htmlEscape(comments[jdx]) +
                '">' +
                htmlEscape(truncateText(comments[jdx], {max: 50})) +
                '</option>'
            )
            $holder.show()
          }
        }
      }
    }
  },

  fillAssessment,

  populateNewRubric(container, assessment, rubricAssociation) {
    if (ENV.nonScoringRubrics && ENV.rubric) {
      const assessing = container.hasClass('assessing')
      const setCurrentAssessment = currentAssessment => {
        rubricAssessment.currentAssessment = currentAssessment
        render(currentAssessment)
      }

      const association = rubricAssessment.currentAssociation || rubricAssociation
      rubricAssessment.currentAssociation = association

      const render = currentAssessment => {
<<<<<<< HEAD
        // eslint-disable-next-line no-restricted-properties
=======
         
>>>>>>> 1c55606d
        ReactDOM.render(
          <Rubric
            allowExtraCredit={ENV.outcome_extra_credit_enabled}
            onAssessmentChange={assessing ? setCurrentAssessment : null}
            rubric={ENV.rubric}
            rubricAssessment={currentAssessment}
            customRatings={ENV.outcome_proficiency ? ENV.outcome_proficiency.ratings : []}
            rubricAssociation={rubricAssociation}
          >
            {null}
          </Rubric>,
          container.get(0)
        )
      }

      setCurrentAssessment(
        rubricAssessment.fillAssessment(ENV.rubric, assessment || {}, ENV.RUBRIC_ASSESSMENT)
      )
      const header = container.find('th').first()
      header.attr('tabindex', -1).focus()
    } else {
      rubricAssessment.populateRubric(container, assessment)
    }
  },

  populateRubric($rubric, data, submitted_data = null) {
    $rubric = rubricAssessment.findRubric($rubric)
    if (ENV.RUBRIC_ASSESSMENT.assessment_user_id || data.user_id) {
      $rubric.find('.user_id').text(ENV.RUBRIC_ASSESSMENT.assessment_user_id || data.user_id)
    } else {
      $rubric.find('.anonymous_id').text(ENV.RUBRIC_ASSESSMENT.anonymous_id || data.anonymous_id)
    }
    $rubric
      .find('.assessment_type')
      .text(ENV.RUBRIC_ASSESSMENT.assessment_type || data.assessment_type)

    $rubric
      .find('.criterion_description')
      .removeClass('completed')
      .removeClass('original_completed')
      .end()
      .find('.rating')
      .removeClass('selected')
      .removeClass('original_selected')
      .end()
      .find('.custom_rating_field')
      .val('')
      .end()
      .find('.custom_rating_comments')
      .text('')
      .end()
      .find('.criterion_points')
      .val('')
      .change()
      .end()
      .find('.criterion_rating_points')
      .text('')
      .end()
      .find('.custom_rating')
      .text('')
      .end()
      .find('.save_custom_rating')
      .prop('checked', false)
    $rubric.find('.criterion_comments').addClass('empty')
    if (data) {
      const assessment = data
      let total = 0
      for (const idx in assessment.data) {
        const rating = assessment.data[idx]
        const comments = rating.comments_enabled ? rating.comments : rating.description
        let comments_html
        if (rating.comments_enabled && rating.comments_html) {
          comments_html = rating.comments_html
        } else {
          comments_html = htmlEscape(comments)
        }
        const $criterion = $rubric.find('#criterion_' + rating.criterion_id)
        if (!rating.id) {
          $criterion.find('.rating').each(function () {
            const rating_val = parseFloat($(this).find('.points').text(), 10)
            if (rating_val === rating.points) {
              rating.id = $(this).find('.rating_id').text()
            }
          })
        }
        if (submitted_data && $criterion.hasClass('learning_outcome_criterion')) {
          rubricAssessment.checkScoreAdjustment($criterion, rating, submitted_data)
        }
        $criterion
          .find('.custom_rating_field')
          .val(comments)
          .end()
          .find('.custom_rating_comments')
          .html(comments_html)
          .end()
          .find('.criterion_points')
          .val(window.rubricAssessment.roundAndFormat(rating.points))
          .change()
          .end()
          .find('.criterion_rating_points_holder')
          .showIf(rating.points || rating.points === 0)
          .end()
          .find('.criterion_rating_points')
          .text(window.rubricAssessment.roundAndFormat(rating.points))
          .end()
          .find('.custom_rating')
          .text(comments)
          .end()
          .find('.criterion_comments')
          .toggleClass('empty', !comments)
          .end()
          .find('.save_custom_rating')
          .prop('checked', false)
        if (ratingHasScore(rating)) {
          $criterion
            .find('.criterion_description')
            .addClass('original_completed')
            .end()
            .find('#rating_' + rating.id)
            .addClass('original_selected')
            .addClass('selected')
            .end()
          rubricAssessment.highlightCriterionScore($criterion, rating.points)
          if (!rating.ignore_for_scoring) {
            total += rating.points
          }
        }
        if (comments) $criterion.find('.criterion_comments').show()
      }
      total = window.rubricAssessment.roundAndFormat(total)
      $rubric.find('.rubric_total').text(total)
    }
  },

  populateNewRubricSummary(container, assessment, rubricAssociation, editData) {
    const el = container.get(0)
    if (ENV.nonScoringRubrics && ENV.rubric) {
      ReactDOM.unmountComponentAtNode(el)
      if (assessment) {
        const filled = rubricAssessment.fillAssessment(
          ENV.rubric,
          assessment || {},
          ENV.RUBRIC_ASSESSMENT
        )
<<<<<<< HEAD
        // eslint-disable-next-line no-restricted-properties
=======
         
>>>>>>> 1c55606d
        ReactDOM.render(
          <Rubric
            customRatings={ENV.outcome_proficiency ? ENV.outcome_proficiency.ratings : []}
            rubric={ENV.rubric}
            rubricAssessment={filled}
            rubricAssociation={rubricAssociation}
            isSummary={true}
          >
            {null}
          </Rubric>,
          el
        )
      } else {
        el.innerHTML = ''
      }
    } else {
      rubricAssessment.populateRubricSummary(container, assessment, editData)
    }
  },

  populateRubricSummary($rubricSummary, data, editing_data) {
    $rubricSummary.find('.criterion_points').text('').end().find('.rating_custom').text('')

    if (data) {
      const assessment = data
      let total = 0
      let $criterion = null
      for (let idx = 0; idx < assessment.data.length; idx++) {
        const rating = assessment.data[idx]
        $criterion = $rubricSummary.find('#criterion_' + rating.criterion_id)
        if (editing_data && $criterion.hasClass('learning_outcome_criterion')) {
          rubricAssessment.checkScoreAdjustment($criterion, rating, editing_data)
        }
        $criterion
          .find('.rating')
          .hide()
          .end()
          .find('.rating_' + rating.id)
          .show()
          .end()
          .find('.criterion_points')
          .text(window.rubricAssessment.roundAndFormat(rating.points))
          .end()
          .find('.ignore_for_scoring')
          .showIf(rating.ignore_for_scoring)
        if (ratingHasScore(rating) && !$rubricSummary.hasClass('free_form')) {
          $criterion.find('.rating.description').show().text(rating.description).end()
        }
        if (rating.comments_enabled && rating.comments) {
          $criterion.find('.rating_custom').show().text(rating.comments)
        }
        if (rating.points && !rating.ignore_for_scoring) {
          total += rating.points
        }
      }
      total = window.rubricAssessment.roundAndFormat(total, round.DEFAULT)
      $rubricSummary.show().find('.rubric_total').text(total)
      $rubricSummary.closest('.edit').show()
    } else {
      $rubricSummary.hide()
    }
  },

  /**
   * Returns n rounded and formatted with I18n.n.
   * If n is null, undefined or empty string, empty string is returned.
   */
  roundAndFormat(n) {
    if (n == null || n === '') {
      return ''
    }

    return I18n.n(round(n, round.DEFAULT))
  },
}

function ratingHasScore(rating) {
  return rating.points || rating.points === 0
}

$(rubricAssessment.init)

export default rubricAssessment<|MERGE_RESOLUTION|>--- conflicted
+++ resolved
@@ -358,11 +358,7 @@
       rubricAssessment.currentAssociation = association
 
       const render = currentAssessment => {
-<<<<<<< HEAD
-        // eslint-disable-next-line no-restricted-properties
-=======
          
->>>>>>> 1c55606d
         ReactDOM.render(
           <Rubric
             allowExtraCredit={ENV.outcome_extra_credit_enabled}
@@ -507,11 +503,7 @@
           assessment || {},
           ENV.RUBRIC_ASSESSMENT
         )
-<<<<<<< HEAD
-        // eslint-disable-next-line no-restricted-properties
-=======
          
->>>>>>> 1c55606d
         ReactDOM.render(
           <Rubric
             customRatings={ENV.outcome_proficiency ? ENV.outcome_proficiency.ratings : []}
