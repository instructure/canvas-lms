/*
 * Copyright (C) 2024 - present Instructure, Inc.
 *
 * This file is part of Canvas.
 *
 * Canvas is free software: you can redistribute it and/or modify it under
 * the terms of the GNU Affero General Public License as published by the Free
 * Software Foundation, version 3 of the License.
 *
 * Canvas is distributed in the hope that it will be useful, but WITHOUT ANY
 * WARRANTY; without even the implied warranty of MERCHANTABILITY or FITNESS FOR
 * A PARTICULAR PURPOSE. See the GNU Affero General Public License for more
 * details.
 *
 * You should have received a copy of the GNU Affero General Public License along
 * with this program. If not, see <http://www.gnu.org/licenses/>.
 */

import React from 'react'
import {fireEvent, render} from '@testing-library/react'
import {
  RubricAssignmentContainer,
  type RubricAssignmentContainerProps,
} from '../components/RubricAssignmentContainer'
import * as RubricFormQueries from '@canvas/rubrics/react/RubricForm/queries/RubricFormQueries'
import {RUBRIC, RUBRIC_ASSOCIATION, RUBRIC_CONTEXTS, RUBRICS_FOR_CONTEXT} from './fixtures'
import {queryClient} from '@canvas/query'

jest.mock('@canvas/rubrics/react/RubricForm/queries/RubricFormQueries', () => ({
  ...jest.requireActual('@canvas/rubrics/react/RubricForm/queries/RubricFormQueries'),
  saveRubric: jest.fn(),
}))

jest.mock('../queries', () => ({
  ...jest.requireActual('../queries'),
  removeRubricFromAssignment: jest.fn(),
  addRubricToAssignment: jest.fn(),
  getGradingRubricContexts: jest.fn(),
  getGradingRubricsForContext: jest.fn(),
}))

describe('RubricAssignmentContainer Tests', () => {
  beforeEach(() => {
    jest.spyOn(RubricFormQueries, 'saveRubric').mockImplementation(() =>
      Promise.resolve({
        rubric: RUBRIC,
        rubricAssociation: RUBRIC_ASSOCIATION,
      }),
    )

    queryClient.setQueryData(['fetchGradingRubricContexts', '1'], RUBRIC_CONTEXTS)
    queryClient.setQueryData(
      ['fetchGradingRubricsForContext', '1', 'course_2'],
      RUBRICS_FOR_CONTEXT,
<<<<<<< HEAD
=======
    )
    const rubricSelfAssessmentSettings = {
      canUpdateRubricSelfAssessment: true,
      rubricSelfAssessmentEnabled: true,
    }
    queryClient.setQueryData(
      ['assignment-self-assessment-settings', "1", RUBRIC.id], rubricSelfAssessmentSettings
>>>>>>> 72b96909
    )
  })

  afterEach(() => {
    jest.clearAllMocks()
    queryClient.clear()
  })

  const renderComponent = (props: Partial<RubricAssignmentContainerProps> = {}) => {
    return render(
      <RubricAssignmentContainer
        accountMasterScalesEnabled={false}
        assignmentId="1"
        courseId="1"
        contextAssetString="course_1"
        canManageRubrics={true}
        rubricSelfAssessmentFFEnabled={true}
        {...props}
      />,
    )
  }

  describe('non associated rubric', () => {
    it('should render the create and search buttons', () => {
      const {getByTestId} = renderComponent()
      expect(getByTestId('create-assignment-rubric-button')).toHaveTextContent('Create Rubric')
      expect(getByTestId('find-assignment-rubric-button')).toHaveTextContent('Find Rubric')
    })

    it('should not render the create when manage_rubrics permissions is false', () => {
      const {getByTestId, queryByTestId} = renderComponent({canManageRubrics: false})
      expect(queryByTestId('create-assignment-rubric-button')).toBeNull()
      expect(queryByTestId('rubric-self-assessment-checkbox')).toBeNull()
      expect(getByTestId('find-assignment-rubric-button')).toHaveTextContent('Find Rubric')
    })

    it('should render the create modal when the create button is clicked', () => {
      const {getByTestId} = renderComponent()
      getByTestId('create-assignment-rubric-button').click()
      expect(getByTestId('rubric-assignment-create-modal')).toHaveTextContent('Create Rubric')
      expect(getByTestId('save-rubric-button')).toBeDisabled()
    })

    it('should save a new rubric and display the Rubric title, edit, preview, and remove buttons', async () => {
      const {getByTestId} = renderComponent()
      getByTestId('create-assignment-rubric-button').click()
      const titleInput = getByTestId('rubric-form-title')
      fireEvent.change(titleInput, {target: {value: 'Rubric 1'}})
      fireEvent.click(getByTestId('add-criterion-button'))

      await new Promise(resolve => setTimeout(resolve, 0))
      expect(getByTestId('rubric-criterion-modal')).toBeInTheDocument()
      fireEvent.change(getByTestId('rubric-criterion-name-input'), {
        target: {value: 'New Criterion Test'},
      })
      fireEvent.click(getByTestId('rubric-criterion-save'))
      fireEvent.click(getByTestId('save-rubric-button'))

      await new Promise(resolve => setTimeout(resolve, 0))
      expect(document.querySelector('#flash_screenreader_holder')?.textContent).toEqual(
        'Rubric saved successfully',
      )
      expect(getByTestId('preview-assignment-rubric-button')).toBeInTheDocument()
      expect(getByTestId('edit-assignment-rubric-button')).toBeInTheDocument()
      expect(getByTestId('remove-assignment-rubric-button')).toBeInTheDocument()
    })
  })

  describe('associated rubric', () => {
    const getAssociatedComponent = () => {
      return renderComponent({
        assignmentRubric: RUBRIC,
        assignmentRubricAssociation: RUBRIC_ASSOCIATION,
      })
    }

    it('will render the rubric title, edit, preview, and remove buttons when rubric is attached to assignment', () => {
      const {getByTestId} = getAssociatedComponent()
      expect(getByTestId('preview-assignment-rubric-button')).toBeInTheDocument()
      expect(getByTestId('edit-assignment-rubric-button')).toBeInTheDocument()
      expect(getByTestId('remove-assignment-rubric-button')).toBeInTheDocument()
    })

    it('will not render the edit button when can_manage_rubrics is false', () => {
      const {getByTestId, queryByTestId} = renderComponent({
        assignmentRubric: RUBRIC,
        assignmentRubricAssociation: RUBRIC_ASSOCIATION,
        canManageRubrics: false,
      })
      expect(getByTestId('preview-assignment-rubric-button')).toBeInTheDocument()
      expect(queryByTestId('edit-assignment-rubric-button')).toBeNull()
      expect(getByTestId('remove-assignment-rubric-button')).toBeInTheDocument()
    })

    it('should render the create modal when the edit button is clicked', () => {
      const {getByTestId} = renderComponent({
        assignmentRubric: RUBRIC,
        assignmentRubricAssociation: RUBRIC_ASSOCIATION,
      })
      fireEvent.click(getByTestId('edit-assignment-rubric-button'))
      expect(getByTestId('rubric-assignment-create-modal')).toHaveTextContent('Edit Rubric')
      expect(getByTestId('rubric-form-title')).toHaveValue('Rubric 1')
    })

    it('should remove the rubric from the assignment when the remove button is clicked', async () => {
      const {getByTestId} = renderComponent({
        assignmentRubric: RUBRIC,
        assignmentRubricAssociation: RUBRIC_ASSOCIATION,
      })
      fireEvent.click(getByTestId('remove-assignment-rubric-button'))
      await new Promise(resolve => setTimeout(resolve, 0))
      expect(getByTestId('create-assignment-rubric-button')).toBeInTheDocument()
      expect(getByTestId('find-assignment-rubric-button')).toBeInTheDocument()
    })

    it('should open the preview tray when the preview button is clicked', async () => {
      const {getByTestId} = renderComponent({
        assignmentRubric: RUBRIC,
        assignmentRubricAssociation: RUBRIC_ASSOCIATION,
      })
      fireEvent.click(getByTestId('preview-assignment-rubric-button'))
      const rubricTray = document.querySelector(
        '[role="dialog"][aria-label="Rubric Assessment Tray"]',
      )
      expect(rubricTray).toBeInTheDocument()
      expect(getByTestId('traditional-criterion-1-ratings-0')).toBeInTheDocument()
      expect(getByTestId('traditional-criterion-1-ratings-1')).toBeInTheDocument()
    })

    it('should open the edit copy confirmation modal when the edit button is clicked and user cannot update rubric', () => {
      const {getByTestId, queryByTestId} = renderComponent({
        assignmentRubric: {...RUBRIC, can_update: false},
        assignmentRubricAssociation: RUBRIC_ASSOCIATION,
      })

      getByTestId('edit-assignment-rubric-button').click()
      expect(queryByTestId('copy-edit-confirm-modal')).toBeInTheDocument()
    })

    it('should not open the edit modal when the user does not confirm in the copy edit modal', () => {
      const {getByTestId, queryByTestId} = renderComponent({
        assignmentRubric: {...RUBRIC, can_update: false},
        assignmentRubricAssociation: RUBRIC_ASSOCIATION,
      })

      getByTestId('edit-assignment-rubric-button').click()
      getByTestId('copy-edit-cancel-btn').click()
      expect(queryByTestId('rubric-assignment-create-modal')).not.toBeInTheDocument()
    })

    it('should continue to the edit modal when the user confirms in the copy edit modal', () => {
      const {getByTestId, queryByTestId} = renderComponent({
        assignmentRubric: {...RUBRIC, can_update: false},
        assignmentRubricAssociation: RUBRIC_ASSOCIATION,
      })

      getByTestId('edit-assignment-rubric-button').click()
      getByTestId('copy-edit-confirm-btn').click()
      expect(queryByTestId('rubric-assignment-create-modal')).toBeInTheDocument()
    })

    describe('self assessment settings', () => {
      it('does not render self assessment settings when rubricSelfAssessmentFFEnabled is false', () => {
        const {queryByTestId} = renderComponent({
          assignmentRubric: RUBRIC,
          assignmentRubricAssociation: RUBRIC_ASSOCIATION,
          rubricSelfAssessmentFFEnabled: false,
        })
        expect(queryByTestId('rubric-self-assessment-checkbox')).toBeNull()
      })

      it('self assessment settings should be enabled when rubricSelfAssessmentEnabled is true', () => {
        queryClient.setQueryData(
          ['assignment-self-assessment-settings', "1", RUBRIC.id], 
          {
            canUpdateRubricSelfAssessment: true,
            rubricSelfAssessmentEnabled: false,
          }
        )
        const {getByTestId} = getAssociatedComponent()
        expect(getByTestId('rubric-self-assessment-checkbox')).toBeEnabled()
        expect(getByTestId('rubric-self-assessment-checkbox')).not.toBeChecked()
      })

      it('self assessment settings should be disabled when canUpdateRubricSelfAssessment is false', () => {
        queryClient.setQueryData(
          ['assignment-self-assessment-settings', "1", RUBRIC.id], 
          {
            canUpdateRubricSelfAssessment: false,
            rubricSelfAssessmentEnabled: false,
          }
        )
        const {getByTestId} = renderComponent({
          assignmentRubric: RUBRIC,
          assignmentRubricAssociation: RUBRIC_ASSOCIATION,
        })
        expect(getByTestId('rubric-self-assessment-checkbox')).not.toBeEnabled()
      })

      it('self assessment should be checked when rubricSelfAssessmentEnabled is true', () => {
        queryClient.setQueryData(
          ['assignment-self-assessment-settings', "1", RUBRIC.id], 
          {
            canUpdateRubricSelfAssessment: true,
            rubricSelfAssessmentEnabled: true,
          }
        )
        const {getByTestId} = renderComponent({
          assignmentRubric: RUBRIC,
          assignmentRubricAssociation: RUBRIC_ASSOCIATION,
        })
        expect(getByTestId('rubric-self-assessment-checkbox')).toBeChecked()
      })
    })
  })

  describe('search tray', () => {
    it('should open search tray when search button is clicked and load the correct rubric contexts', async () => {
      const {getByTestId, getByText} = renderComponent()
      fireEvent.click(getByTestId('find-assignment-rubric-button'))

      expect(getByTestId('rubric-search-tray')).toBeInTheDocument()

      const comboBox = getByTestId('rubric-context-select') as HTMLInputElement
      expect(comboBox.value).toEqual('Account 1 (Account)')

      fireEvent.click(comboBox)
      expect(getByText('Course 1 (Course)')).toBeInTheDocument()
      expect(getByText('Course 2 (Course)')).toBeInTheDocument()
    })

    it('should display the correct rubrics when clicking on a context', async () => {
      const {getByTestId, getByText, queryAllByTestId} = renderComponent()
      fireEvent.click(getByTestId('find-assignment-rubric-button'))

      expect(getByTestId('rubric-search-tray')).toBeInTheDocument()

      const comboBox = getByTestId('rubric-context-select') as HTMLInputElement
      expect(comboBox.value).toEqual('Account 1 (Account)')

      fireEvent.click(comboBox)

      const comboBoxOption = getByText('Course 2 (Course)')
      fireEvent.click(comboBoxOption)

      const rubricRowTitles = queryAllByTestId('rubric-search-row-title')
      expect(rubricRowTitles).toHaveLength(2)
      expect(rubricRowTitles[0]).toHaveTextContent('Rubric 1')
      expect(rubricRowTitles[1]).toHaveTextContent('Rubric 2')

      const rubricRowData = queryAllByTestId('rubric-search-row-data')
      expect(rubricRowData).toHaveLength(2)
      expect(rubricRowData[0]).toHaveTextContent('10 pts | 1 criterion')
      expect(rubricRowData[1]).toHaveTextContent('20 pts | 1 criterion')

      const rubricPreviewButtons = queryAllByTestId('rubric-preview-btn')
      expect(rubricPreviewButtons).toHaveLength(2)
    })

    it('should open rubric preview tray when preview button is clicked', async () => {
      const {getByTestId, getByText, queryAllByTestId} = renderComponent()
      fireEvent.click(getByTestId('find-assignment-rubric-button'))

      expect(getByTestId('rubric-search-tray')).toBeInTheDocument()

      const comboBox = getByTestId('rubric-context-select') as HTMLInputElement
      expect(comboBox.value).toEqual('Account 1 (Account)')

      fireEvent.click(comboBox)

      const comboBoxOption = getByText('Course 2 (Course)')
      fireEvent.click(comboBoxOption)

      const rubricPreviewButtons = queryAllByTestId('rubric-preview-btn')

      fireEvent.click(rubricPreviewButtons[0])
      expect(getByTestId('traditional-criterion-1-ratings-0')).toBeInTheDocument()
    })
  })
})<|MERGE_RESOLUTION|>--- conflicted
+++ resolved
@@ -52,8 +52,6 @@
     queryClient.setQueryData(
       ['fetchGradingRubricsForContext', '1', 'course_2'],
       RUBRICS_FOR_CONTEXT,
-<<<<<<< HEAD
-=======
     )
     const rubricSelfAssessmentSettings = {
       canUpdateRubricSelfAssessment: true,
@@ -61,7 +59,6 @@
     }
     queryClient.setQueryData(
       ['assignment-self-assessment-settings', "1", RUBRIC.id], rubricSelfAssessmentSettings
->>>>>>> 72b96909
     )
   })
 
