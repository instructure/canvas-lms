--- conflicted
+++ resolved
@@ -35,14 +35,8 @@
   assignmentId,
   rubricId,
 }: RubricSelfAssessmentSettingsProps) => {
-<<<<<<< HEAD
-  const [selfAssessmentEnabled, setSelfAssessmentEnabled] = React.useState(
-    rubricSelfAssessmentEnabled,
-  )
-=======
   const queryKey = ['assignment-self-assessment-settings', assignmentId, rubricId ?? '']
   const [showTooltip, setShowTooltip] = React.useState(false)
->>>>>>> 72b96909
 
   const {isLoading: mutationLoading, mutateAsync} = useMutation({
     mutationFn: setRubricSelfAssessment,
