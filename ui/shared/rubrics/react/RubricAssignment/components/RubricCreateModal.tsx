/*
 * Copyright (C) 2024 - present Instructure, Inc.
 *
 * This file is part of Canvas.
 *
 * Canvas is free software: you can redistribute it and/or modify it under
 * the terms of the GNU Affero General Public License as published by the Free
 * Software Foundation, version 3 of the License.
 *
 * Canvas is distributed in the hope that it will be useful, but WITHOUT ANY
 * WARRANTY; without even the implied warranty of MERCHANTABILITY or FITNESS FOR
 * A PARTICULAR PURPOSE. See the GNU Affero General Public License for more
 * details.
 *
 * You should have received a copy of the GNU Affero General Public License along
 * with this program. If not, see <http://www.gnu.org/licenses/>.
 */

import React from 'react'
import {useScope as createI18nScope} from '@canvas/i18n'
import {Modal} from '@instructure/ui-modal'
import {CloseButton} from '@instructure/ui-buttons'
import {Heading} from '@instructure/ui-heading'
import {View} from '@instructure/ui-view'
import {RubricForm} from '@canvas/rubrics/react/RubricForm'
import type {Rubric, RubricAssociation} from '../../types/rubric'
import type {SaveRubricResponse} from '../../../../../features/rubrics/queries/RubricFormQueries'

const I18n = createI18nScope('rubrics-form')

type RubricCreateModalProps = {
  isOpen: boolean
  rubric?: Rubric
  rubricAssociation?: RubricAssociation
<<<<<<< HEAD
  criteriaViaLlm: boolean
=======
  aiRubricsEnabled: boolean
>>>>>>> e54868b5
  onDismiss: () => void
  onSaveRubric: (savedRubricResponse: SaveRubricResponse) => void
}
export const RubricCreateModal = ({
  isOpen,
  rubric,
  rubricAssociation,
<<<<<<< HEAD
  criteriaViaLlm,
=======
  aiRubricsEnabled,
>>>>>>> e54868b5
  onDismiss,
  onSaveRubric,
}: RubricCreateModalProps) => {
  const modalHeader = rubric ? I18n.t('Edit Rubric') : I18n.t('Create Rubric')

  return (
    <Modal
      open={isOpen}
      onDismiss={onDismiss}
      size="fullscreen"
      label={modalHeader}
      shouldCloseOnDocumentClick={false}
      overflow="fit"
    >
      <Modal.Header>
        <CloseButton placement="end" offset="small" onClick={onDismiss} screenReaderLabel="Close" />
        <Heading data-testid="rubric-assignment-create-modal">{modalHeader}</Heading>
      </Modal.Header>
      <Modal.Body>
        <View as="div" width="80%" margin="0 auto">
          <RubricForm
            rubric={rubric}
            rubricAssociation={rubricAssociation}
            courseId={ENV.COURSE_ID}
            // @ts-expect-error
            assignmentId={ENV.ASSIGNMENT_ID}
            onCancel={onDismiss}
            onSaveRubric={onSaveRubric}
            // @ts-expect-error
            canManageRubrics={ENV.PERMISSIONS?.manage_rubrics}
            // @ts-expect-error
            criterionUseRangeEnabled={ENV.FEATURES.rubric_criterion_range}
            hideHeader={true}
<<<<<<< HEAD
            criteriaViaLlm={criteriaViaLlm}
=======
            aiRubricsEnabled={aiRubricsEnabled}
>>>>>>> e54868b5
            rootOutcomeGroup={ENV.ROOT_OUTCOME_GROUP}
            showAdditionalOptions={true}
          />
        </View>
      </Modal.Body>
    </Modal>
  )
}<|MERGE_RESOLUTION|>--- conflicted
+++ resolved
@@ -32,11 +32,7 @@
   isOpen: boolean
   rubric?: Rubric
   rubricAssociation?: RubricAssociation
-<<<<<<< HEAD
-  criteriaViaLlm: boolean
-=======
   aiRubricsEnabled: boolean
->>>>>>> e54868b5
   onDismiss: () => void
   onSaveRubric: (savedRubricResponse: SaveRubricResponse) => void
 }
@@ -44,11 +40,7 @@
   isOpen,
   rubric,
   rubricAssociation,
-<<<<<<< HEAD
-  criteriaViaLlm,
-=======
   aiRubricsEnabled,
->>>>>>> e54868b5
   onDismiss,
   onSaveRubric,
 }: RubricCreateModalProps) => {
@@ -82,11 +74,7 @@
             // @ts-expect-error
             criterionUseRangeEnabled={ENV.FEATURES.rubric_criterion_range}
             hideHeader={true}
-<<<<<<< HEAD
-            criteriaViaLlm={criteriaViaLlm}
-=======
             aiRubricsEnabled={aiRubricsEnabled}
->>>>>>> e54868b5
             rootOutcomeGroup={ENV.ROOT_OUTCOME_GROUP}
             showAdditionalOptions={true}
           />
