/*
 * Copyright (C) 2024 - present Instructure, Inc.
 *
 * This file is part of Canvas.
 *
 * Canvas is free software: you can redistribute it and/or modify it under
 * the terms of the GNU Affero General Public License as published by the Free
 * Software Foundation, version 3 of the License.
 *
 * Canvas is distributed in the hope that it will be useful, but WITHOUT ANY
 * WARRANTY; without even the implied warranty of MERCHANTABILITY or FITNESS FOR
 * A PARTICULAR PURPOSE. See the GNU Affero General Public License for more
 * details.
 *
 * You should have received a copy of the GNU Affero General Public License along
 * with this program. If not, see <http://www.gnu.org/licenses/>.
 */

import type {RubricCriterion, RubricRating} from '@canvas/rubrics/react/types/rubric'
import {FormMessage} from '@instructure/ui-form-field'
import {MutableRefObject} from 'react'

export type GenerateCriteriaFormProps = {
  criteriaCount: number
  ratingCount: number
  pointsPerCriterion: string
  useRange: boolean
  additionalPromptInfo: string
  gradeLevel: string
}

export type RubricFormProps = {
  id?: string
  title: string
  hasRubricAssociations: boolean
  accountId?: string
  courseId?: string
  criteria: RubricCriterion[]
  pointsPossible: number
  buttonDisplay: string
  ratingOrder: string
  unassessed: boolean
  workflowState: string
  freeFormCriterionComments: boolean
  hideOutcomeResults: boolean
  hidePoints: boolean
  hideScoreTotal: boolean
  useForGrading: boolean
  rubricAssociationId?: string
}

export type RubricFormFieldSetter = <K extends keyof RubricFormProps>(
  key: K,
  value: RubricFormProps[K],
<<<<<<< HEAD
) => void
=======
) => void

export type RubricRatingFieldSetting = <K extends keyof RubricRating>(
  key: K,
  value: RubricRating[K],
) => void

export type RatingRowProps = {
  criterionUseRange: boolean
  errorMessage: FormMessage[]
  hidePoints: boolean
  index: number
  rangeStart: number
  rating: RubricRating
  ratingInputRefs: MutableRefObject<HTMLInputElement[]>
  scale: number
  pointsInputText: string | number
  onPointsBlur: () => void
  setRatingForm: RubricRatingFieldSetting
  setPointsInputText: (value: string | number) => void
  showRemoveButton: boolean
  onRemove: () => void
  unassessed: boolean
}
>>>>>>> 142422de
<|MERGE_RESOLUTION|>--- conflicted
+++ resolved
@@ -52,9 +52,6 @@
 export type RubricFormFieldSetter = <K extends keyof RubricFormProps>(
   key: K,
   value: RubricFormProps[K],
-<<<<<<< HEAD
-) => void
-=======
 ) => void
 
 export type RubricRatingFieldSetting = <K extends keyof RubricRating>(
@@ -78,5 +75,4 @@
   showRemoveButton: boolean
   onRemove: () => void
   unassessed: boolean
-}
->>>>>>> 142422de
+}