/*
 * Copyright (C) 2023 - present Instructure, Inc.
 *
 * This file is part of Canvas.
 *
 * Canvas is free software: you can redistribute it and/or modify it under
 * the terms of the GNU Affero General Public License as published by the Free
 * Software Foundation, version 3 of the License.
 *
 * Canvas is distributed in the hope that it will be useful, but WITHOUT ANY
 * WARRANTY; without even the implied warranty of MERCHANTABILITY or FITNESS FOR
 * A PARTICULAR PURPOSE. See the GNU Affero General Public License for more
 * details.
 *
 * You should have received a copy of the GNU Affero General Public License along
 * with this program. If not, see <http://www.gnu.org/licenses/>.
 */

import React, {useState} from 'react'
import {useScope as createI18nScope} from '@canvas/i18n'
import type {RubricCriterion, RubricRating} from '@canvas/rubrics/react/types/rubric'
import {possibleString, possibleStringRange} from '@canvas/rubrics/react/Points'
import {OutcomeTag, escapeNewLineText, rangingFrom} from '@canvas/rubrics/react/RubricAssessment'
import {Flex} from '@instructure/ui-flex'
import {Text} from '@instructure/ui-text'
import {ToggleDetails} from '@instructure/ui-toggle-details'
import {View} from '@instructure/ui-view'
import {Pill} from '@instructure/ui-pill'
import {Tooltip} from '@instructure/ui-tooltip'
import {IconButton} from '@instructure/ui-buttons'
import {
  IconDragHandleLine,
  IconDuplicateLine,
  IconEditLine,
  IconOutcomesLine,
  IconTrashLine,
  IconLockLine,
} from '@instructure/ui-icons'
import {Draggable} from 'react-beautiful-dnd'
import './drag-and-drop/styles.css'

const I18n = createI18nScope('rubrics-criteria-row')

type RubricCriteriaRowProps = {
  criterion: RubricCriterion
  freeFormCriterionComments: boolean
  hidePoints: boolean
  rowIndex: number
  unassessed: boolean
  onDeleteCriterion: () => void
  onDuplicateCriterion: () => void
  onEditCriterion: () => void
}

export const RubricCriteriaRow = ({
  criterion,
  freeFormCriterionComments,
  rowIndex,
  hidePoints,
  unassessed,
  onDeleteCriterion,
  onDuplicateCriterion,
  onEditCriterion,
}: RubricCriteriaRowProps) => {
  const {
    description,
    longDescription,
    outcome,
    learningOutcomeId,
    points,
    masteryPoints,
    ignoreForScoring,
  } = criterion

  return (
    <Draggable draggableId={criterion.id || Date.now().toString()} index={rowIndex - 1}>
      {(provided, snapshot) => {
        return (
          <div
            ref={provided.innerRef}
            className={snapshot.isDragging ? 'draggable dragging' : 'draggable'}
            {...provided.draggableProps}
          >
            <Flex data-testid="rubric-criteria-row">
              <Flex.Item align="start">
                <div className="drag-handle" {...provided.dragHandleProps}>
                  <IconDragHandleLine />
                </div>
              </Flex.Item>
              <Flex.Item align="start" shouldShrink={true}>
                <View as="div" margin="xxx-small 0 0 small" themeOverride={{marginSmall: '1.5rem'}}>
                  <Text weight="bold" data-testid="rubric-criteria-row-index">
                    {rowIndex}.
                  </Text>
                </View>
              </Flex.Item>
              <Flex.Item margin="0 small" align="start" shouldGrow={true} shouldShrink={true}>
                {learningOutcomeId ? (
                  <>
                    <View as="div">
                      <OutcomeTag displayName={criterion.description} />
                      <Tooltip
                        renderTip={I18n.t("An outcome can't be edited")}
                        data-testid={`outcome-tooltip-${criterion.id}`}
                      >
                        <IconLockLine
                          style={{marginLeft: 12}}
                          data-testid={`outcome-lock-icon-${criterion.id}`}
                        />
                      </Tooltip>
                    </View>
                    {outcome?.displayName && (
                      <View
                        as="div"
                        margin="small 0 0 0"
                        data-testid="rubric-criteria-outcome-subtitle"
                      >
                        <Text weight="bold">{outcome?.displayName}</Text>
                      </View>
                    )}
                    <View
                      as="div"
                      margin="small 0 0 0"
                      data-testid="rubric-criteria-row-description"
                    >
                      {/* html sanitized by server */}
                      <Text dangerouslySetInnerHTML={{__html: longDescription ?? ''}} />
                    </View>
                    <View as="div" margin="small 0 0 0" data-testid="rubric-criteria-row-threshold">
                      <Text>
                        {I18n.t('Threshold: %{threshold}', {
                          threshold: possibleString(masteryPoints),
                        })}
                      </Text>
                    </View>
                  </>
                ) : (
                  <>
                    <View
                      as="div"
                      margin="xxx-small 0 0 0"
                      data-testid="rubric-criteria-row-description"
                    >
                      <Text weight="bold">{description}</Text>
                    </View>
                    <View as="div" data-testid="rubric-criteria-row-long-description">
                      <Text>{longDescription}</Text>
                    </View>
                  </>
                )}
              </Flex.Item>
              <Flex.Item align="start">
                {!ignoreForScoring && !hidePoints && (
                  <Pill
                    color="info"
                    disabled={true}
                    themeOverride={{
                      background: 'rgb(3, 116, 181)',
                      infoColor: 'white',
                    }}
                  >
                    <Text data-testid="rubric-criteria-row-points" size="x-small">
                      {possibleString(points)}
                    </Text>
                  </Pill>
                )}
                <View as="span" margin="0 0 0 medium">
                  <IconButton
                    withBackground={false}
                    withBorder={false}
                    screenReaderLabel={
                      learningOutcomeId
                        ? I18n.t('View Outcome Criterion')
                        : I18n.t('Edit Criterion')
                    }
                    onClick={onEditCriterion}
                    size="small"
                    themeOverride={{smallHeight: '18px'}}
                    data-testid="rubric-criteria-row-edit-button"
                  >
                    {learningOutcomeId ? <IconOutcomesLine /> : <IconEditLine />}
                  </IconButton>
                </View>

                {unassessed && (
                  <View as="span" margin="0 0 0 medium">
                    <IconButton
                      withBackground={false}
                      withBorder={false}
                      screenReaderLabel={I18n.t('Delete Criterion')}
                      onClick={onDeleteCriterion}
                      size="small"
                      themeOverride={{smallHeight: '18px'}}
                      data-testid="rubric-criteria-row-delete-button"
                    >
                      <IconTrashLine />
                    </IconButton>
                  </View>
                )}

                {unassessed && (
                  <View as="span" margin="0 0 0 medium">
                    <IconButton
                      withBackground={false}
                      withBorder={false}
                      screenReaderLabel={I18n.t('Duplicate Criterion')}
                      onClick={onDuplicateCriterion}
                      size="small"
                      themeOverride={{smallHeight: '18px'}}
                      data-testid="rubric-criteria-row-duplicate-button"
                    >
                      <IconDuplicateLine />
                    </IconButton>
                  </View>
                )}
              </Flex.Item>
            </Flex>
            <RatingScaleAccordion
              hidePoints={hidePoints || freeFormCriterionComments}
              ratings={criterion.ratings}
              criterionUseRange={criterion.criterionUseRange}
            />
            <View
              as="hr"
              margin="medium 0 medium 0"
              className={
                snapshot.isDragging
                  ? 'draggable dragging rubric-divider'
                  : 'draggable rubric-divider'
              }
            />
          </div>
        )
      }}
    </Draggable>
  )
}

type RatingScaleAccordionProps = {
  hidePoints: boolean
  ratings: RubricRating[]
  criterionUseRange: boolean
}
const RatingScaleAccordion = ({
  hidePoints,
  ratings,
  criterionUseRange,
}: RatingScaleAccordionProps) => {
  return (
    <View
      as="div"
      padding="small 0 0 large"
      themeOverride={{paddingMedium: '1.5rem', paddingLarge: '3.35rem'}}
    >
      <ToggleDetails
        data-testid="criterion-row-rating-accordion"
        summary={`${I18n.t('Rating Scale: %{ratingsLength}', {ratingsLength: ratings.length})}`}
      >
        {ratings.map((rating, index) => {
          const scale = ratings.length - (index + 1)
          const spacing = index === 0 ? '1.5rem' : '2.25rem'
          const min = criterionUseRange ? rangingFrom(ratings, index) : undefined
          return (
            <RatingScaleAccordionItem
              hidePoints={hidePoints}
              rating={rating}
<<<<<<< HEAD
               
=======
>>>>>>> 51db239a
              key={`rating-scale-item-${rating.id}-${index}`}
              scale={scale}
              spacing={spacing}
              min={min}
            />
          )
        })}
      </ToggleDetails>
    </View>
  )
}

type RatingScaleAccordionItemProps = {
  hidePoints: boolean
  rating: RubricRating
  scale: number
  spacing: string
  min?: number
}
const RatingScaleAccordionItem = ({
  hidePoints,
  rating,
  scale,
  spacing,
  min,
}: RatingScaleAccordionItemProps) => {
  return (
    <View
      as="div"
      margin="small 0 0 xx-small"
      themeOverride={{marginSmall: spacing}}
      data-testid="rating-scale-accordion-item"
    >
      <Flex>
        <Flex.Item align="start">
          <View
            as="div"
            width="2.25rem"
            margin="0 0 0 small"
            themeOverride={{marginSmall: '0.25rem'}}
          >
            <Text width="0.75rem">{scale}</Text>
          </View>
        </Flex.Item>
        <Flex.Item align="start">
          <View as="div" width="7.063rem">
            <View as="div" maxWidth="5.563rem">
              <Text>{rating.description}</Text>
            </View>
          </View>
        </Flex.Item>
        <Flex.Item shouldShrink={true} shouldGrow={true} align="start">
          <View as="div">
            <Text
              dangerouslySetInnerHTML={escapeNewLineText(rating.longDescription)}
              themeOverride={{paragraphMargin: 0}}
            />
          </View>
        </Flex.Item>
        <Flex.Item align="start">
          <View as="div" margin="0 0 0 medium" themeOverride={{marginMedium: '1.5rem'}}>
            {!hidePoints && (
              <Text>
                {min != null
                  ? possibleStringRange(min, rating.points)
                  : possibleString(rating.points)}
              </Text>
            )}
          </View>
        </Flex.Item>
      </Flex>
    </View>
  )
}<|MERGE_RESOLUTION|>--- conflicted
+++ resolved
@@ -264,10 +264,6 @@
             <RatingScaleAccordionItem
               hidePoints={hidePoints}
               rating={rating}
-<<<<<<< HEAD
-               
-=======
->>>>>>> 51db239a
               key={`rating-scale-item-${rating.id}-${index}`}
               scale={scale}
               spacing={spacing}
