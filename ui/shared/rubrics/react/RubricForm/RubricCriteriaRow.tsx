/*
 * Copyright (C) 2023 - present Instructure, Inc.
 *
 * This file is part of Canvas.
 *
 * Canvas is free software: you can redistribute it and/or modify it under
 * the terms of the GNU Affero General Public License as published by the Free
 * Software Foundation, version 3 of the License.
 *
 * Canvas is distributed in the hope that it will be useful, but WITHOUT ANY
 * WARRANTY; without even the implied warranty of MERCHANTABILITY or FITNESS FOR
 * A PARTICULAR PURPOSE. See the GNU Affero General Public License for more
 * details.
 *
 * You should have received a copy of the GNU Affero General Public License along
 * with this program. If not, see <http://www.gnu.org/licenses/>.
 */

import React, {useState} from 'react'
import {useScope as createI18nScope} from '@canvas/i18n'
import type {RubricCriterion, RubricRating} from '@canvas/rubrics/react/types/rubric'
import {possibleString, possibleStringRange} from '@canvas/rubrics/react/Points'
import {OutcomeTag, escapeNewLineText, rangingFrom} from '@canvas/rubrics/react/RubricAssessment'
import {Flex} from '@instructure/ui-flex'
import {Text} from '@instructure/ui-text'
import {ToggleDetails} from '@instructure/ui-toggle-details'
import {View} from '@instructure/ui-view'
import {Pill} from '@instructure/ui-pill'
import {Tooltip} from '@instructure/ui-tooltip'
import {IconButton} from '@instructure/ui-buttons'
import {
  IconDragHandleLine,
  IconDuplicateLine,
  IconEditLine,
  IconOutcomesLine,
  IconTrashLine,
  IconLockLine,
} from '@instructure/ui-icons'
import {Draggable} from 'react-beautiful-dnd'
import './drag-and-drop/styles.css'

const I18n = createI18nScope('rubrics-criteria-row')

type RubricCriteriaRowProps = {
  criterion: RubricCriterion
  freeFormCriterionComments: boolean
  hidePoints: boolean
  rowIndex: number
  unassessed: boolean
  onDeleteCriterion: () => void
  onDuplicateCriterion: () => void
  onEditCriterion: () => void
}

export const RubricCriteriaRow = ({
  criterion,
  freeFormCriterionComments,
  rowIndex,
  hidePoints,
  unassessed,
  onDeleteCriterion,
  onDuplicateCriterion,
  onEditCriterion,
}: RubricCriteriaRowProps) => {
  const {
    description,
    longDescription,
    outcome,
    learningOutcomeId,
    points,
    masteryPoints,
    ignoreForScoring,
  } = criterion

  return (
    <Draggable draggableId={criterion.id || Date.now().toString()} index={rowIndex - 1}>
      {(provided, snapshot) => {
        return (
          <div
            ref={provided.innerRef}
            className={snapshot.isDragging ? 'draggable dragging' : 'draggable'}
            {...provided.draggableProps}
          >
            <Flex data-testid="rubric-criteria-row">
              <Flex.Item align="start">
                <div className="drag-handle" {...provided.dragHandleProps}>
                  <IconDragHandleLine />
                </div>
              </Flex.Item>
              <Flex.Item align="start" shouldShrink={true}>
                <View as="div" margin="xxx-small 0 0 small" themeOverride={{marginSmall: '1.5rem'}}>
                  <Text weight="bold" data-testid="rubric-criteria-row-index">
                    {rowIndex}.
                  </Text>
                </View>
              </Flex.Item>
              <Flex.Item margin="0 small" align="start" shouldGrow={true} shouldShrink={true}>
                {learningOutcomeId ? (
                  <>
                    <View as="div">
                      <OutcomeTag displayName={criterion.description} />
                      <Tooltip
                        renderTip={I18n.t("An outcome can't be edited")}
                        data-testid={`outcome-tooltip-${criterion.id}`}
                      >
                        <IconLockLine
                          style={{marginLeft: 12}}
                          data-testid={`outcome-lock-icon-${criterion.id}`}
                        />
                      </Tooltip>
                    </View>
                    {outcome?.displayName && (
                      <View
                        as="div"
                        margin="small 0 0 0"
                        data-testid="rubric-criteria-outcome-subtitle"
                      >
                        <Text weight="bold">{outcome?.displayName}</Text>
                      </View>
                    )}
                    <View
                      as="div"
                      margin="small 0 0 0"
                      data-testid="rubric-criteria-row-description"
                    >
                      {/* html sanitized by server */}
                      <Text dangerouslySetInnerHTML={{__html: longDescription ?? ''}} />
                    </View>
                    <View as="div" margin="small 0 0 0" data-testid="rubric-criteria-row-threshold">
                      <Text>
                        {I18n.t('Threshold: %{threshold}', {
                          threshold: possibleString(masteryPoints),
                        })}
                      </Text>
                    </View>
                  </>
                ) : (
                  <>
                    <View
                      as="div"
                      margin="xxx-small 0 0 0"
                      data-testid="rubric-criteria-row-description"
                    >
                      <Text weight="bold">{description}</Text>
                    </View>
                    <View as="div" data-testid="rubric-criteria-row-long-description">
                      <Text>{longDescription}</Text>
                    </View>
                  </>
                )}
              </Flex.Item>
              <Flex.Item align="start">
                {!ignoreForScoring && !hidePoints && (
                  <Pill
                    color="info"
                    disabled={true}
                    themeOverride={{
                      background: 'rgb(3, 116, 181)',
                      infoColor: 'white',
                    }}
                  >
                    <Text data-testid="rubric-criteria-row-points" size="x-small">
                      {possibleString(points)}
                    </Text>
                  </Pill>
                )}
                <View as="span" margin="0 0 0 medium">
                  <IconButton
                    withBackground={false}
                    withBorder={false}
                    screenReaderLabel={
                      learningOutcomeId
                        ? I18n.t('View Outcome Criterion')
                        : I18n.t('Edit Criterion')
                    }
                    onClick={onEditCriterion}
                    size="small"
                    themeOverride={{smallHeight: '18px'}}
                    data-testid="rubric-criteria-row-edit-button"
                  >
                    {learningOutcomeId ? <IconOutcomesLine /> : <IconEditLine />}
                  </IconButton>
                </View>

                {unassessed && (
                  <View as="span" margin="0 0 0 medium">
                    <IconButton
                      withBackground={false}
                      withBorder={false}
                      screenReaderLabel={I18n.t('Delete Criterion')}
                      onClick={onDeleteCriterion}
                      size="small"
                      themeOverride={{smallHeight: '18px'}}
                      data-testid="rubric-criteria-row-delete-button"
                    >
                      <IconTrashLine />
                    </IconButton>
                  </View>
                )}

                {unassessed && (
                  <View as="span" margin="0 0 0 medium">
                    <IconButton
                      withBackground={false}
                      withBorder={false}
                      screenReaderLabel={I18n.t('Duplicate Criterion')}
                      onClick={onDuplicateCriterion}
                      size="small"
                      themeOverride={{smallHeight: '18px'}}
                      data-testid="rubric-criteria-row-duplicate-button"
                    >
                      <IconDuplicateLine />
                    </IconButton>
                  </View>
                )}
              </Flex.Item>
            </Flex>
            <RatingScaleAccordion
              hidePoints={hidePoints || freeFormCriterionComments}
              ratings={criterion.ratings}
              criterionUseRange={criterion.criterionUseRange}
            />
            <View
              as="hr"
              margin="medium 0 medium 0"
              className={
                snapshot.isDragging
                  ? 'draggable dragging rubric-divider'
                  : 'draggable rubric-divider'
              }
            />
          </div>
        )
      }}
    </Draggable>
  )
}

type RatingScaleAccordionProps = {
  hidePoints: boolean
  ratings: RubricRating[]
  criterionUseRange: boolean
}
const RatingScaleAccordion = ({
  hidePoints,
  ratings,
  criterionUseRange,
}: RatingScaleAccordionProps) => {
  return (
    <View
      as="div"
      padding="small 0 0 large"
      themeOverride={{paddingMedium: '1.5rem', paddingLarge: '3.35rem'}}
    >
      <ToggleDetails
        data-testid="criterion-row-rating-accordion"
        summary={`${I18n.t('Rating Scale: %{ratingsLength}', {ratingsLength: ratings.length})}`}
      >
        {ratings.map((rating, index) => {
          const scale = ratings.length - (index + 1)
          const spacing = index === 0 ? '1.5rem' : '2.25rem'
          const min = criterionUseRange ? rangingFrom(ratings, index) : undefined
          return (
            <RatingScaleAccordionItem
              hidePoints={hidePoints}
              rating={rating}
<<<<<<< HEAD
               
=======
>>>>>>> 4b8c5dea
              key={`rating-scale-item-${rating.id}-${index}`}
              scale={scale}
              spacing={spacing}
              min={min}
            />
          )
        })}
      </ToggleDetails>
    </View>
  )
}

type RatingScaleAccordionItemProps = {
  hidePoints: boolean
  rating: RubricRating
  scale: number
  spacing: string
  min?: number
}
const RatingScaleAccordionItem = ({
  hidePoints,
  rating,
  scale,
  spacing,
  min,
}: RatingScaleAccordionItemProps) => {
  return (
    <View
      as="div"
      margin="small 0 0 xx-small"
      themeOverride={{marginSmall: spacing}}
      data-testid="rating-scale-accordion-item"
    >
      <Flex>
        <Flex.Item align="start">
          <View
            as="div"
            width="2.25rem"
            margin="0 0 0 small"
            themeOverride={{marginSmall: '0.25rem'}}
          >
            <Text width="0.75rem">{scale}</Text>
          </View>
        </Flex.Item>
        <Flex.Item align="start">
          <View as="div" width="7.063rem">
            <View as="div" maxWidth="5.563rem">
              <Text>{rating.description}</Text>
            </View>
          </View>
        </Flex.Item>
        <Flex.Item shouldShrink={true} shouldGrow={true} align="start">
          <View as="div">
            <Text
              dangerouslySetInnerHTML={escapeNewLineText(rating.longDescription)}
              themeOverride={{paragraphMargin: 0}}
            />
          </View>
        </Flex.Item>
        <Flex.Item align="start">
          <View as="div" margin="0 0 0 medium" themeOverride={{marginMedium: '1.5rem'}}>
            {!hidePoints && (
              <Text>
                {min != null
                  ? possibleStringRange(min, rating.points)
                  : possibleString(rating.points)}
              </Text>
            )}
          </View>
        </Flex.Item>
      </Flex>
    </View>
  )
}<|MERGE_RESOLUTION|>--- conflicted
+++ resolved
@@ -264,10 +264,6 @@
             <RatingScaleAccordionItem
               hidePoints={hidePoints}
               rating={rating}
-<<<<<<< HEAD
-               
-=======
->>>>>>> 4b8c5dea
               key={`rating-scale-item-${rating.id}-${index}`}
               scale={scale}
               spacing={spacing}
