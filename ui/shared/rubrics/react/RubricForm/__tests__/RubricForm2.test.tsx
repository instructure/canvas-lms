--- conflicted
+++ resolved
@@ -1192,17 +1192,11 @@
         // Wait for the modal to close using waitFor for more reliability
         await waitForElementToBeRemoved(queryByText('Regenerate Criterion'))
 
-<<<<<<< HEAD
-        expect(document.querySelector('#flashalert_message_holder')).toHaveTextContent(
-          'Failed to regenerate criteria',
-        )
-=======
         await waitFor(() => {
           expect(document.querySelector('#flashalert_message_holder')).toHaveTextContent(
             'Failed to regenerate criteria',
           )
         })
->>>>>>> 661629a0
       })
 
       it('replaces the criterions with the regenerated one', async () => {
