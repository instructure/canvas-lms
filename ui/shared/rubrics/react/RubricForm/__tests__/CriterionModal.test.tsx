--- conflicted
+++ resolved
@@ -546,8 +546,6 @@
       expect(totalRatingPoints[3].value).toEqual('3.2')
     })
   })
-<<<<<<< HEAD
-=======
 
   describe('Range Tests', () => {
     it('should render correct ranges for criterion use range', () => {
@@ -593,5 +591,4 @@
       expect(rangeStarts[3].textContent).toEqual('--')
     })
   })
->>>>>>> 1593bcca
 })