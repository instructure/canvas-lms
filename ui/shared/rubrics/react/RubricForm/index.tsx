--- conflicted
+++ resolved
@@ -58,10 +58,7 @@
 import {RubricFormSettings} from './components/RubricFormSettings'
 import {EditConfirmModal} from '../RubricAssignment/components/EditConfirmModal'
 import {SaveRubricConfirmationModal} from './components/SaveRubricConfirmationModal'
-<<<<<<< HEAD
-=======
 import {useGenerateCriteria} from './hooks/useGenerateCriteria'
->>>>>>> 5b970e1a
 
 const I18n = createI18nScope('rubrics-form')
 
@@ -121,52 +118,14 @@
   const [isPreviewTrayOpen, setIsPreviewTrayOpen] = useState(false)
   const [savedRubricResponse, setSavedRubricResponse] = useState<SaveRubricResponse>()
   const [showWarningModal, setShowWarningModal] = useState(false)
-<<<<<<< HEAD
-  const [showGenerateCriteriaForm, setShowGenerateCriteriaForm] = useState(
-    aiRubricsEnabled && !!assignmentId && !rubric?.id,
-  )
-  const [showGenerateCriteriaHeader, setShowGenerateCriteriaHeader] = useState(false)
-  const [generatedCriteriaProgress, setGeneratedCriteriaProgress] = useState<CanvasProgress>()
-  const [generatedCriteriaIsPending, setGeneratedCriteriaIsPending] = useState(false)
-=======
   const [generateCriteriaFormOptions, setGenerateCriteriaFormOptions] =
     useState<GenerateCriteriaFormProps>(defaultGenerateCriteriaForm)
->>>>>>> 5b970e1a
   const [isSaveConfirmModalOpen, setIsSaveConfirmModalOpen] = useState(false)
   const hasAssignment = !!assignmentId && assignmentId !== ''
   const isNewRubric = !rubricId && !rubric?.id
 
   const criteriaRef = useRef(rubricForm.criteria)
 
-<<<<<<< HEAD
-  const isNewRubric = !rubricId && !rubric?.id
-
-  const header = isNewRubric ? I18n.t('Create New Rubric') : I18n.t('Edit Rubric')
-  const queryKey = ['fetch-rubric', rubricId ?? '']
-  const formValid = !validationErrors.title?.message && rubricForm.criteria.length > 0
-  const criteriaBeingGenerated =
-    generatedCriteriaIsPending ||
-    (generatedCriteriaProgress &&
-      !['failed', 'completed'].includes(generatedCriteriaProgress.workflow_state))
-
-  const {data, isLoading} = useQuery({
-    queryKey,
-    queryFn: fetchRubric,
-    enabled: !!rubricId && canManageRubrics && !rubric,
-  })
-
-  const {savePending, saveSuccess, saveError, saveRubricMutation} = useSaveRubricForm({
-    accountId,
-    assignmentId,
-    courseId,
-    queryKey,
-    rubricId,
-    rubricForm,
-    handleSaveSuccess: setSavedRubricResponse,
-  })
-
-=======
->>>>>>> 5b970e1a
   const setRubricFormField = useCallback(
     <K extends keyof RubricFormProps>(key: K, value: RubricFormProps[K]) => {
       setRubricForm(prevState => ({...prevState, [key]: value}))
