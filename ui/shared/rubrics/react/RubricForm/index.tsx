--- conflicted
+++ resolved
@@ -32,10 +32,7 @@
 import {SimpleSelect} from '@instructure/ui-simple-select'
 import {Flex} from '@instructure/ui-flex'
 import {IconEyeLine, IconAiSolid} from '@instructure/ui-icons'
-<<<<<<< HEAD
-=======
 import {IgniteAiIcon} from '@canvas/ignite-ai-icon/react/IgniteAiIcon'
->>>>>>> 005bce2c
 import {Button} from '@instructure/ui-buttons'
 import {Link} from '@instructure/ui-link'
 import {RubricCriteriaRow} from './RubricCriteriaRow'
@@ -592,11 +589,7 @@
             >
               <Heading level="h4">
                 <Flex alignItems="center" gap="small">
-<<<<<<< HEAD
-                  <IconAiSolid />
-=======
                   <IgniteAiIcon />
->>>>>>> 005bce2c
                   <Text>{I18n.t('Auto-Generate Criteria')}</Text>
                 </Flex>
               </Heading>
@@ -664,16 +657,6 @@
                   />
                 </Flex.Item>
                 <Flex.Item>
-<<<<<<< HEAD
-                  <Button
-                    onClick={handleGenerateButton}
-                    data-testid="generate-criteria-button"
-                    color="primary"
-                    renderIcon={<IconAiSolid />}
-                  >
-                    {I18n.t('Generate Criteria')}
-                  </Button>
-=======
                   <span className="instui-button-ignite-ai-gradient">
                     <Button
                       onClick={handleGenerateButton}
@@ -684,7 +667,6 @@
                       {I18n.t('Generate Criteria')}
                     </Button>
                   </span>
->>>>>>> 005bce2c
                 </Flex.Item>
               </Flex>
             </View>
