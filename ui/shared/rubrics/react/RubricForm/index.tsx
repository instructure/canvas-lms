/*
 * Copyright (C) 2023 - present Instructure, Inc.
 *
 * This file is part of Canvas.
 *
 * Canvas is free software: you can redistribute it and/or modify it under
 * the terms of the GNU Affero General Public License as published by the Free
 * Software Foundation, version 3 of the License.
 *
 * Canvas is distributed in the hope that it will be useful, but WITHOUT ANY
 * WARRANTY; without even the implied warranty of MERCHANTABILITY or FITNESS FOR
 * A PARTICULAR PURPOSE. See the GNU Affero General Public License for more
 * details.
 *
 * You should have received a copy of the GNU Affero General Public License along
 * with this program. If not, see <http://www.gnu.org/licenses/>.
 */

import React, {useCallback, useEffect, useRef, useState} from 'react'
import {useScope as createI18nScope} from '@canvas/i18n'
import LoadingIndicator from '@canvas/loading-indicator/react'
import type {Rubric, RubricAssociation, RubricCriterion} from '@canvas/rubrics/react/types/rubric'
import {View} from '@instructure/ui-view'
import {TextInput} from '@instructure/ui-text-input'
import {Flex} from '@instructure/ui-flex'
<<<<<<< HEAD
import {IconEyeLine, IconAiSolid, IconAiColoredSolid} from '@instructure/ui-icons'
import {Button} from '@instructure/ui-buttons'
import {Link} from '@instructure/ui-link'
import {RubricCriteriaRow} from './components/RubricCriteriaRow'
import {NewCriteriaRow} from './components/NewCriteriaRow'
import {
  fetchRubric,
  saveRubric,
  generateCriteria,
  type SaveRubricResponse,
} from './queries/RubricFormQueries'
import {mapRubricUnderscoredKeysToCamelCase} from '@canvas/rubrics/react/utils'
import type {RubricFormProps, GenerateCriteriaFormProps} from './types/RubricForm'
import {CriterionModal} from './components/CriterionModal/CriterionModal'
import {WarningModal} from './components/WarningModal'
import {DragDropContext as DragAndDrop, Droppable} from 'react-beautiful-dnd'
=======
import {fetchRubric, type SaveRubricResponse} from './queries/RubricFormQueries'
import type {RubricFormProps} from './types/RubricForm'
import {CriterionModal} from './components/CriterionModal/CriterionModal'
import {WarningModal} from './components/WarningModal'
>>>>>>> ee12519a
import type {DropResult} from 'react-beautiful-dnd'
import {OutcomeCriterionModal} from './components/OutcomeCriterionModal'
import {RubricAssessmentTray} from '@canvas/rubrics/react/RubricAssessment'
import type {GroupOutcome} from '@canvas/global/env/EnvCommon'
import {stripHtmlTags} from '@canvas/outcomes/stripHtmlTags'
import {
  calcPointsPossible,
  hasRubricChanged,
  defaultRubricForm,
  reorder,
  translateRubricData,
  translateRubricQueryResponse,
} from './utils'
import {useQuery} from '@tanstack/react-query'
import useOutcomeDialog from './hooks/useOutcomeDialog'
import {GeneratedCriteriaForm} from './components/AIGeneratedCriteria/GeneratedCriteriaForm'
import {GeneratedCriteriaHeader} from './components/AIGeneratedCriteria/GeneratedCriteriaHeader'
import {RubricFormFooter} from './components/RubricFormFooter'
import {useSaveRubricForm} from './hooks/useSaveRubricForm'
import {RubricCriteriaContainer} from './components/RubricCriteriaContainer'
import {RubricFormHeader} from './components/RubricFormHeader'
import {CriteriaBuilderHeader} from './components/CriteriaBuilderHeader'
import {RubricAssignmentSettings} from './components/RubricAssignmentSettings'
import {RubricFormSettings} from './components/RubricFormSettings'
import {CanvasProgress} from '@canvas/progress/ProgressHelpers'
import {EditConfirmModal} from '../RubricAssignment/components/EditConfirmModal'

const I18n = createI18nScope('rubrics-form')

type RubricFormValidationProps = {
  title?: {
    message?: string
  }
}

export type RubricFormComponentProp = {
  rubricId?: string
  accountId?: string
  assignmentId?: string
  courseId?: string
  canManageRubrics: boolean
  rootOutcomeGroup: GroupOutcome
  criterionUseRangeEnabled: boolean
  hideHeader?: boolean
  aiRubricsEnabled: boolean
  rubric?: Rubric
  rubricAssociation?: RubricAssociation
  showAdditionalOptions?: boolean
  onLoadRubric?: (rubricTitle: string) => void
  onSaveRubric: (savedRubricResponse: SaveRubricResponse) => void
  onCancel: () => void
}

export const RubricForm = ({
  rubricId,
  assignmentId,
  accountId,
  courseId,
  canManageRubrics,
  criterionUseRangeEnabled,
  rootOutcomeGroup,
  hideHeader = false,
  aiRubricsEnabled,
  rubric,
  rubricAssociation,
  showAdditionalOptions = false,
  onLoadRubric,
  onSaveRubric,
  onCancel,
}: RubricFormComponentProp) => {
  const [rubricForm, setRubricForm] = useState<RubricFormProps>({
    ...defaultRubricForm,
    accountId,
    courseId,
  })
  const [validationErrors, setValidationErrors] = useState<RubricFormValidationProps>({})
  const [selectedCriterion, setSelectedCriterion] = useState<RubricCriterion>()
  const [isCriterionModalOpen, setIsCriterionModalOpen] = useState(false)
  const [isEditConfirmModalOpen, setIsEditConfirmModalOpen] = useState(false)
  const [isOutcomeCriterionModalOpen, setIsOutcomeCriterionModalOpen] = useState(false)
  const [isPreviewTrayOpen, setIsPreviewTrayOpen] = useState(false)
  const [savedRubricResponse, setSavedRubricResponse] = useState<SaveRubricResponse>()
  const [showWarningModal, setShowWarningModal] = useState(false)
  const [showGenerateCriteriaForm, setShowGenerateCriteriaForm] = useState(
    aiRubricsEnabled && !!assignmentId && !rubric?.id,
  )
  const [showGenerateCriteriaHeader, setShowGenerateCriteriaHeader] = useState(false)
  const [generatedCriteriaProgress, setGeneratedCriteriaProgress] = useState<CanvasProgress>()
  const [generatedCriteriaIsPending, setGeneratedCriteriaIsPending] = useState(false)
  const hasAssignment = !!assignmentId && assignmentId !== ''
  const showAssignmentSettings = hasAssignment

  const criteriaRef = useRef(rubricForm.criteria)

  const header = rubricId || rubric?.id ? I18n.t('Edit Rubric') : I18n.t('Create New Rubric')
  const queryKey = ['fetch-rubric', rubricId ?? '']
  const formValid = !validationErrors.title?.message && rubricForm.criteria.length > 0
  const criteriaBeingGenerated =
    generatedCriteriaIsPending ||
    (generatedCriteriaProgress &&
      !['failed', 'completed'].includes(generatedCriteriaProgress.workflow_state))

  const {data, isLoading} = useQuery({
    queryKey,
    queryFn: fetchRubric,
    enabled: !!rubricId && canManageRubrics && !rubric,
  })

  const {savePending, saveSuccess, saveError, saveRubricMutation} = useSaveRubricForm({
    accountId,
    assignmentId,
    courseId,
    queryKey,
    rubricId,
    rubricForm,
    handleSaveSuccess: setSavedRubricResponse,
  })

  const setRubricFormField = useCallback(
    <K extends keyof RubricFormProps>(key: K, value: RubricFormProps[K]) => {
      setRubricForm(prevState => ({...prevState, [key]: value}))

      const validateField = (key: K, value: RubricFormProps[K]): void => {
        if (key === 'title') {
          const messageValidation =
            typeof value === 'string' && value.trim().length > 0 && value.length <= 255
          const message = messageValidation
            ? undefined
            : I18n.t('The Rubic Name must be between 1 and 255 characters.')
          setValidationErrors(prevState => ({
            ...prevState,
            [key]: {message},
          }))
        }
      }
      validateField(key, value)
    },
    [setRubricForm],
  )

  const {openOutcomeDialog} = useOutcomeDialog({
    criteriaRef,
    rootOutcomeGroup,
    setRubricFormField,
  })

  const openCriterionModal = (criterion?: RubricCriterion) => {
    setSelectedCriterion(criterion)
    if (criterion?.learningOutcomeId) {
      setIsOutcomeCriterionModalOpen(true)
    } else {
      setIsCriterionModalOpen(true)
    }
  }

  const duplicateCriterion = (criterion: RubricCriterion) => {
    const newCriterion: RubricCriterion = {
      ...criterion,
      id: Date.now().toString(),
      outcome: undefined,
      learningOutcomeId: undefined,
      description: stripHtmlTags(criterion.description) ?? '',
      longDescription: stripHtmlTags(criterion.longDescription) ?? '',
    }

    setSelectedCriterion(newCriterion)
    setIsCriterionModalOpen(true)
  }

  const deleteCriterion = (criterion: RubricCriterion) => {
    const criteria = rubricForm.criteria.filter(c => c.id !== criterion.id)
    setRubricFormField('pointsPossible', calcPointsPossible(criteria))
    setRubricFormField('criteria', criteria)
  }

  const handleSaveCriterion = (updatedCriteria: RubricCriterion) => {
    const criteria = [...criteriaRef.current]

    const criterionIndexToUpdate = criteria.findIndex(c => c.id === updatedCriteria.id)

    if (criterionIndexToUpdate < 0) {
      criteria.push(updatedCriteria)
    } else {
      criteria[criterionIndexToUpdate] = updatedCriteria
    }

    setRubricFormField('pointsPossible', calcPointsPossible(criteria))
    setRubricFormField('criteria', criteria)
    setIsCriterionModalOpen(false)
    setIsOutcomeCriterionModalOpen(false)
  }

  const handleSaveAsDraft = () => {
    setRubricFormField('workflowState', 'draft')
    saveRubricMutation()
  }

  const handleSave = () => {
    setRubricFormField('workflowState', 'active')
    saveRubricMutation()
  }

  const handleDragEnd = (result: DropResult) => {
    const {source, destination} = result
    if (!destination) {
      return
    }

    const reorderedItems = reorder({
      list: rubricForm.criteria,
      startIndex: source.index,
      endIndex: destination.index,
    })

    const newRubricFormProps = {
      ...rubricForm,
      criteria: reorderedItems,
    }

    setRubricForm(newRubricFormProps)
  }

  const handleCancelButton = () => {
    if (
      rubricForm.criteria.length === defaultRubricForm.criteria.length &&
      rubricForm.title === defaultRubricForm.title
    ) {
      onCancel()
    } else {
      setShowWarningModal(true)
    }
  }

  useEffect(() => {
    criteriaRef.current = rubricForm.criteria
  }, [rubricForm.criteria])

  useEffect(() => {
    if (!rubricId) {
      onLoadRubric?.(I18n.t('Create'))
      return
    }

    if (data) {
      const rubricFormData = translateRubricQueryResponse(data)
      setRubricForm({...rubricFormData, accountId, courseId})
      onLoadRubric?.(rubricFormData.title)
    }
  }, [accountId, courseId, data, rubricId, onLoadRubric])

  useEffect(() => {
    if (rubric && rubricAssociation) {
      const rubricFormData = translateRubricData(rubric, rubricAssociation)
      setRubricForm({...rubricFormData, accountId, courseId})
    }
  }, [accountId, courseId, rubric, rubricAssociation])

  useEffect(() => {
    if (saveSuccess && savedRubricResponse) {
      onSaveRubric(savedRubricResponse)
    }
  }, [saveSuccess, savedRubricResponse, onSaveRubric])

  if (isLoading && !!rubricId) {
    return <LoadingIndicator />
  }

  return (
    <View as="div" margin="0 0 medium 0" overflowY="hidden" overflowX="hidden" padding="large">
      <Flex as="div" direction="column" style={{minHeight: '100%'}}>
        <RubricFormHeader
          header={header}
          hideHeader={hideHeader}
          isUnassessed={rubricForm.unassessed}
          saveError={saveError}
        />
        <Flex.Item overflowX="hidden" overflowY="hidden" padding="0 xx-small">
          <Flex margin="large 0 0 0" alignItems="start">
            <Flex.Item shouldGrow={true} shouldShrink={true}>
              <TextInput
                data-testid="rubric-form-title"
                renderLabel={I18n.t('Rubric Name')}
                onChange={e => setRubricFormField('title', e.target.value)}
                value={rubricForm.title}
                messages={[
                  validationErrors.title?.message
                    ? {text: validationErrors.title.message, type: 'error'}
                    : {text: <></>, type: 'hint'},
                ]}
              />
            </Flex.Item>
            {rubricForm.unassessed && (
<<<<<<< HEAD
              <>
                {showAdditionalOptions && (
                  <Flex.Item margin="0 0 0 small">
                    <GradingTypeSelect
                      onChange={isFreeFormComments => {
                        setRubricFormField('freeFormCriterionComments', isFreeFormComments)
                      }}
                      freeFormCriterionComments={rubricForm.freeFormCriterionComments}
                    />
                  </Flex.Item>
                )}
                {!rubricForm.freeFormCriterionComments && (
                  <Flex.Item margin="0 0 0 small">
                    <RubricRatingOrderSelect
                      ratingOrder={rubricForm.ratingOrder}
                      onChangeOrder={ratingOrder => setRubricFormField('ratingOrder', ratingOrder)}
                    />
                  </Flex.Item>
                )}
                {showAdditionalOptions && (
                  <Flex.Item margin="0 0 0 small">
                    <ScoringTypeSelect
                      hidePoints={rubricForm.hidePoints}
                      onChange={() => {
                        setRubricFormField('hidePoints', !rubricForm.hidePoints)
                        setRubricFormField('hideScoreTotal', false)
                        setRubricFormField('useForGrading', false)
                      }}
                    />
                  </Flex.Item>
                )}
              </>
=======
              <RubricFormSettings
                showAdditionalOptions={showAdditionalOptions}
                rubricForm={rubricForm}
                setRubricFormField={setRubricFormField}
              />
>>>>>>> ee12519a
            )}
          </Flex>

          {showAdditionalOptions && showAssignmentSettings && (
            <RubricAssignmentSettings
              hideOutcomeResults={rubricForm.hideOutcomeResults}
              hidePoints={rubricForm.hidePoints}
              useForGrading={rubricForm.useForGrading}
              hideScoreTotal={rubricForm.hideScoreTotal}
              setRubricFormField={setRubricFormField}
            />
          )}

          <CriteriaBuilderHeader
            hidePoints={rubricForm.hidePoints}
            hideScoreTotal={rubricForm.hideScoreTotal}
            rubricId={rubricForm.id}
            pointsPossible={rubricForm.pointsPossible}
          />

          {showGenerateCriteriaForm && (
            <GeneratedCriteriaForm
              courseId={rubricForm.courseId}
              assignmentId={assignmentId}
              criterionUseRangeEnabled={criterionUseRangeEnabled}
              criteriaBeingGenerated={!!criteriaBeingGenerated}
              criteriaRef={criteriaRef}
              handleInProgressUpdates={setGeneratedCriteriaIsPending}
              handleProgressUpdates={setGeneratedCriteriaProgress}
              setShowGenerateCriteriaForm={setShowGenerateCriteriaForm}
              setShowGenerateCriteriaHeader={setShowGenerateCriteriaHeader}
              setRubricFormField={setRubricFormField}
            />
          )}

          {showGenerateCriteriaHeader && (
            <GeneratedCriteriaHeader aiFeedbackLink={window.ENV.AI_FEEDBACK_LINK} />
          )}
        </Flex.Item>

        {criteriaBeingGenerated && (
          <Flex.Item shouldGrow={true}>
            <LoadingIndicator />
          </Flex.Item>
        )}

        <RubricCriteriaContainer
          rubricForm={rubricForm}
          handleDragEnd={handleDragEnd}
          deleteCriterion={deleteCriterion}
          duplicateCriterion={duplicateCriterion}
          openCriterionModal={openCriterionModal}
          openOutcomeDialog={openOutcomeDialog}
        />
      </Flex>

<<<<<<< HEAD
      <div
        id="enhanced-rubric-builder-footer"
        style={{backgroundColor: colors.contrasts.white1010}}
      >
        <View
          as="div"
          margin="small large"
          themeOverride={{marginLarge: '48px', marginSmall: '12px'}}
        >
          <Flex justifyItems="end">
            <Flex.Item margin="0 medium 0 0">
              <Button onClick={handleCancelButton} data-testid="cancel-rubric-save-button">
                {I18n.t('Cancel')}
              </Button>

              {!rubricForm.hasRubricAssociations && !assignmentId && (
                <Button
                  margin="0 0 0 small"
                  disabled={savePending || !formValid()}
                  onClick={handleSaveAsDraft}
                  data-testid="save-as-draft-button"
                >
                  {I18n.t('Save as Draft')}
                </Button>
              )}

              <Button
                margin="0 0 0 small"
                color="primary"
                onClick={handleSave}
                disabled={savePending || !formValid()}
                data-testid="save-rubric-button"
              >
                {rubricId || rubric?.id ? I18n.t('Save Rubric') : I18n.t('Create Rubric')}
              </Button>
            </Flex.Item>
            <Flex.Item>
              <View
                as="div"
                padding="0 0 0 medium"
                borderWidth="none none none medium"
                height="2.375rem"
              >
                <Link
                  as="button"
                  data-testid="preview-rubric-button"
                  isWithinText={false}
                  margin="x-small 0 0 0"
                  onClick={() => setIsPreviewTrayOpen(true)}
                >
                  <IconEyeLine /> {I18n.t('Preview Rubric')}
                </Link>
              </View>
            </Flex.Item>
          </Flex>
        </View>
      </div>
=======
      <RubricFormFooter
        assignmentId={assignmentId}
        hasRubricAssociations={rubricForm.hasRubricAssociations}
        rubricId={rubricId ?? rubric?.id}
        savePending={savePending}
        handleCancelButton={handleCancelButton}
        handlePreviewRubric={() => setIsPreviewTrayOpen(true)}
        handleSaveAsDraft={handleSaveAsDraft}
        handleSave={() => {
          if (rubric && hasAssignment && hasRubricChanged(rubricForm, rubric)) {
            setIsEditConfirmModalOpen(true)
          } else {
            handleSave()
          }
        }}
        formValid={formValid}
      />
>>>>>>> ee12519a

      <WarningModal
        isOpen={showWarningModal}
        onDismiss={() => setShowWarningModal(false)}
        onCancel={onCancel}
      />
      <CriterionModal
        criterion={selectedCriterion}
        criterionUseRangeEnabled={criterionUseRangeEnabled}
        hidePoints={rubricForm.hidePoints}
        freeFormCriterionComments={rubricForm.freeFormCriterionComments}
        isOpen={isCriterionModalOpen}
        unassessed={rubricForm.unassessed}
        onDismiss={() => setIsCriterionModalOpen(false)}
        onSave={(updatedCriteria: RubricCriterion) => handleSaveCriterion(updatedCriteria)}
      />
      <OutcomeCriterionModal
        criterion={selectedCriterion}
        isOpen={isOutcomeCriterionModalOpen}
        onDismiss={() => setIsOutcomeCriterionModalOpen(false)}
      />
      <RubricAssessmentTray
        hidePoints={rubricForm.hidePoints}
        isOpen={isPreviewTrayOpen}
        isPreviewMode={false}
        rubric={rubricForm}
        rubricAssessmentData={[]}
        onDismiss={() => setIsPreviewTrayOpen(false)}
      />
      <EditConfirmModal
        isOpen={isEditConfirmModalOpen}
        onConfirm={() => {
          setIsEditConfirmModalOpen(false)
          handleSave()
        }}
        onDismiss={() => setIsEditConfirmModalOpen(false)}
      />
    </View>
  )
<<<<<<< HEAD
}

type RubricRatingOrderSelectProps = {
  ratingOrder: string
  onChangeOrder: (ratingOrder: string) => void
}

const RubricRatingOrderSelect = ({ratingOrder, onChangeOrder}: RubricRatingOrderSelectProps) => {
  const onChange = (value: string) => {
    onChangeOrder(value)
  }

  return (
    <SimpleSelect
      renderLabel={I18n.t('Rating Order')}
      width="10.563rem"
      value={ratingOrder}
      onChange={(_e, {value}) => onChange(value !== undefined ? value.toString() : '')}
      data-testid="rubric-rating-order-select"
    >
      <SimpleSelectOption
        id="highToLowOption"
        value="descending"
        data-testid="high_low_rating_order"
      >
        {I18n.t('High < Low')}
      </SimpleSelectOption>
      <SimpleSelectOption
        id="lowToHighOption"
        value="ascending"
        data-testid="low_high_rating_order"
      >
        {I18n.t('Low < High')}
      </SimpleSelectOption>
    </SimpleSelect>
  )
}

type GradingTypeSelectProps = {
  freeFormCriterionComments: boolean
  onChange: (isFreeFormComments: boolean) => void
}

const GradingTypeSelect = ({freeFormCriterionComments, onChange}: GradingTypeSelectProps) => {
  const handleChange = (value: string) => {
    onChange(value === 'freeForm')
  }

  const gradingType = freeFormCriterionComments ? 'freeForm' : 'scale'

  return (
    <SimpleSelect
      renderLabel={I18n.t('Type')}
      width={freeFormCriterionComments ? '12.563rem' : '10.563rem'}
      value={gradingType}
      onChange={(_e, {value}) => handleChange(value !== undefined ? value.toString() : '')}
      data-testid="rubric-rating-type-select"
    >
      <SimpleSelectOption id="scaleOption" value="scale" data-testid="rating_type_scale">
        {I18n.t('Scale')}
      </SimpleSelectOption>
      <SimpleSelectOption id="freeFormOption" value="freeForm" data-testid="rating_type_free_form">
        {I18n.t('Written Feedback')}
      </SimpleSelectOption>
    </SimpleSelect>
  )
}

type ScoreTypeSelectProps = {
  hidePoints: boolean
  onChange: (shouldHidePoints: boolean) => void
}

const ScoringTypeSelect = ({hidePoints, onChange}: ScoreTypeSelectProps) => {
  const handleChange = (value: string) => {
    onChange(value === 'unscored')
  }

  const scoreType = hidePoints ? 'unscored' : 'scored'

  return (
    <SimpleSelect
      renderLabel={I18n.t('Scoring')}
      width="10.563rem"
      value={scoreType}
      onChange={(_e, {value}) => handleChange(value !== undefined ? value.toString() : '')}
      data-testid="rubric-rating-scoring-type-select"
    >
      <SimpleSelectOption id="scoredOption" value="scored" data-testid="scoring_type_scored">
        {I18n.t('Scored')}
      </SimpleSelectOption>
      <SimpleSelectOption id="unscoredOption" value="unscored" data-testid="scoring_type_unscored">
        {I18n.t('Unscored')}
      </SimpleSelectOption>
    </SimpleSelect>
  )
=======
>>>>>>> ee12519a
}<|MERGE_RESOLUTION|>--- conflicted
+++ resolved
@@ -23,29 +23,10 @@
 import {View} from '@instructure/ui-view'
 import {TextInput} from '@instructure/ui-text-input'
 import {Flex} from '@instructure/ui-flex'
-<<<<<<< HEAD
-import {IconEyeLine, IconAiSolid, IconAiColoredSolid} from '@instructure/ui-icons'
-import {Button} from '@instructure/ui-buttons'
-import {Link} from '@instructure/ui-link'
-import {RubricCriteriaRow} from './components/RubricCriteriaRow'
-import {NewCriteriaRow} from './components/NewCriteriaRow'
-import {
-  fetchRubric,
-  saveRubric,
-  generateCriteria,
-  type SaveRubricResponse,
-} from './queries/RubricFormQueries'
-import {mapRubricUnderscoredKeysToCamelCase} from '@canvas/rubrics/react/utils'
-import type {RubricFormProps, GenerateCriteriaFormProps} from './types/RubricForm'
-import {CriterionModal} from './components/CriterionModal/CriterionModal'
-import {WarningModal} from './components/WarningModal'
-import {DragDropContext as DragAndDrop, Droppable} from 'react-beautiful-dnd'
-=======
 import {fetchRubric, type SaveRubricResponse} from './queries/RubricFormQueries'
 import type {RubricFormProps} from './types/RubricForm'
 import {CriterionModal} from './components/CriterionModal/CriterionModal'
 import {WarningModal} from './components/WarningModal'
->>>>>>> ee12519a
 import type {DropResult} from 'react-beautiful-dnd'
 import {OutcomeCriterionModal} from './components/OutcomeCriterionModal'
 import {RubricAssessmentTray} from '@canvas/rubrics/react/RubricAssessment'
@@ -338,46 +319,11 @@
               />
             </Flex.Item>
             {rubricForm.unassessed && (
-<<<<<<< HEAD
-              <>
-                {showAdditionalOptions && (
-                  <Flex.Item margin="0 0 0 small">
-                    <GradingTypeSelect
-                      onChange={isFreeFormComments => {
-                        setRubricFormField('freeFormCriterionComments', isFreeFormComments)
-                      }}
-                      freeFormCriterionComments={rubricForm.freeFormCriterionComments}
-                    />
-                  </Flex.Item>
-                )}
-                {!rubricForm.freeFormCriterionComments && (
-                  <Flex.Item margin="0 0 0 small">
-                    <RubricRatingOrderSelect
-                      ratingOrder={rubricForm.ratingOrder}
-                      onChangeOrder={ratingOrder => setRubricFormField('ratingOrder', ratingOrder)}
-                    />
-                  </Flex.Item>
-                )}
-                {showAdditionalOptions && (
-                  <Flex.Item margin="0 0 0 small">
-                    <ScoringTypeSelect
-                      hidePoints={rubricForm.hidePoints}
-                      onChange={() => {
-                        setRubricFormField('hidePoints', !rubricForm.hidePoints)
-                        setRubricFormField('hideScoreTotal', false)
-                        setRubricFormField('useForGrading', false)
-                      }}
-                    />
-                  </Flex.Item>
-                )}
-              </>
-=======
               <RubricFormSettings
                 showAdditionalOptions={showAdditionalOptions}
                 rubricForm={rubricForm}
                 setRubricFormField={setRubricFormField}
               />
->>>>>>> ee12519a
             )}
           </Flex>
 
@@ -434,65 +380,6 @@
         />
       </Flex>
 
-<<<<<<< HEAD
-      <div
-        id="enhanced-rubric-builder-footer"
-        style={{backgroundColor: colors.contrasts.white1010}}
-      >
-        <View
-          as="div"
-          margin="small large"
-          themeOverride={{marginLarge: '48px', marginSmall: '12px'}}
-        >
-          <Flex justifyItems="end">
-            <Flex.Item margin="0 medium 0 0">
-              <Button onClick={handleCancelButton} data-testid="cancel-rubric-save-button">
-                {I18n.t('Cancel')}
-              </Button>
-
-              {!rubricForm.hasRubricAssociations && !assignmentId && (
-                <Button
-                  margin="0 0 0 small"
-                  disabled={savePending || !formValid()}
-                  onClick={handleSaveAsDraft}
-                  data-testid="save-as-draft-button"
-                >
-                  {I18n.t('Save as Draft')}
-                </Button>
-              )}
-
-              <Button
-                margin="0 0 0 small"
-                color="primary"
-                onClick={handleSave}
-                disabled={savePending || !formValid()}
-                data-testid="save-rubric-button"
-              >
-                {rubricId || rubric?.id ? I18n.t('Save Rubric') : I18n.t('Create Rubric')}
-              </Button>
-            </Flex.Item>
-            <Flex.Item>
-              <View
-                as="div"
-                padding="0 0 0 medium"
-                borderWidth="none none none medium"
-                height="2.375rem"
-              >
-                <Link
-                  as="button"
-                  data-testid="preview-rubric-button"
-                  isWithinText={false}
-                  margin="x-small 0 0 0"
-                  onClick={() => setIsPreviewTrayOpen(true)}
-                >
-                  <IconEyeLine /> {I18n.t('Preview Rubric')}
-                </Link>
-              </View>
-            </Flex.Item>
-          </Flex>
-        </View>
-      </div>
-=======
       <RubricFormFooter
         assignmentId={assignmentId}
         hasRubricAssociations={rubricForm.hasRubricAssociations}
@@ -510,7 +397,6 @@
         }}
         formValid={formValid}
       />
->>>>>>> ee12519a
 
       <WarningModal
         isOpen={showWarningModal}
@@ -550,103 +436,4 @@
       />
     </View>
   )
-<<<<<<< HEAD
-}
-
-type RubricRatingOrderSelectProps = {
-  ratingOrder: string
-  onChangeOrder: (ratingOrder: string) => void
-}
-
-const RubricRatingOrderSelect = ({ratingOrder, onChangeOrder}: RubricRatingOrderSelectProps) => {
-  const onChange = (value: string) => {
-    onChangeOrder(value)
-  }
-
-  return (
-    <SimpleSelect
-      renderLabel={I18n.t('Rating Order')}
-      width="10.563rem"
-      value={ratingOrder}
-      onChange={(_e, {value}) => onChange(value !== undefined ? value.toString() : '')}
-      data-testid="rubric-rating-order-select"
-    >
-      <SimpleSelectOption
-        id="highToLowOption"
-        value="descending"
-        data-testid="high_low_rating_order"
-      >
-        {I18n.t('High < Low')}
-      </SimpleSelectOption>
-      <SimpleSelectOption
-        id="lowToHighOption"
-        value="ascending"
-        data-testid="low_high_rating_order"
-      >
-        {I18n.t('Low < High')}
-      </SimpleSelectOption>
-    </SimpleSelect>
-  )
-}
-
-type GradingTypeSelectProps = {
-  freeFormCriterionComments: boolean
-  onChange: (isFreeFormComments: boolean) => void
-}
-
-const GradingTypeSelect = ({freeFormCriterionComments, onChange}: GradingTypeSelectProps) => {
-  const handleChange = (value: string) => {
-    onChange(value === 'freeForm')
-  }
-
-  const gradingType = freeFormCriterionComments ? 'freeForm' : 'scale'
-
-  return (
-    <SimpleSelect
-      renderLabel={I18n.t('Type')}
-      width={freeFormCriterionComments ? '12.563rem' : '10.563rem'}
-      value={gradingType}
-      onChange={(_e, {value}) => handleChange(value !== undefined ? value.toString() : '')}
-      data-testid="rubric-rating-type-select"
-    >
-      <SimpleSelectOption id="scaleOption" value="scale" data-testid="rating_type_scale">
-        {I18n.t('Scale')}
-      </SimpleSelectOption>
-      <SimpleSelectOption id="freeFormOption" value="freeForm" data-testid="rating_type_free_form">
-        {I18n.t('Written Feedback')}
-      </SimpleSelectOption>
-    </SimpleSelect>
-  )
-}
-
-type ScoreTypeSelectProps = {
-  hidePoints: boolean
-  onChange: (shouldHidePoints: boolean) => void
-}
-
-const ScoringTypeSelect = ({hidePoints, onChange}: ScoreTypeSelectProps) => {
-  const handleChange = (value: string) => {
-    onChange(value === 'unscored')
-  }
-
-  const scoreType = hidePoints ? 'unscored' : 'scored'
-
-  return (
-    <SimpleSelect
-      renderLabel={I18n.t('Scoring')}
-      width="10.563rem"
-      value={scoreType}
-      onChange={(_e, {value}) => handleChange(value !== undefined ? value.toString() : '')}
-      data-testid="rubric-rating-scoring-type-select"
-    >
-      <SimpleSelectOption id="scoredOption" value="scored" data-testid="scoring_type_scored">
-        {I18n.t('Scored')}
-      </SimpleSelectOption>
-      <SimpleSelectOption id="unscoredOption" value="unscored" data-testid="scoring_type_unscored">
-        {I18n.t('Unscored')}
-      </SimpleSelectOption>
-    </SimpleSelect>
-  )
-=======
->>>>>>> ee12519a
 }