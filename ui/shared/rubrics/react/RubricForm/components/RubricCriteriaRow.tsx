--- conflicted
+++ resolved
@@ -53,11 +53,8 @@
   isGenerated?: boolean
   isRegenerating?: boolean
   nextIsGenerated?: boolean
-<<<<<<< HEAD
-=======
   selectedLearningOutcomeId?: string
   selectLearningOutcome: (id: string | undefined) => void
->>>>>>> 661629a0
   showCriteriaRegeneration?: boolean
   onDeleteCriterion: () => void
   onDuplicateCriterion: () => void
@@ -73,11 +70,8 @@
   isGenerated,
   isRegenerating = false,
   nextIsGenerated,
-<<<<<<< HEAD
-=======
   selectedLearningOutcomeId,
   selectLearningOutcome,
->>>>>>> 661629a0
   showCriteriaRegeneration = false,
   onDeleteCriterion,
   onDuplicateCriterion,
@@ -305,11 +299,7 @@
             )}
 
             {!freeFormCriterionComments && (
-<<<<<<< HEAD
-              <View position="relative">
-=======
               <View as="div" position="relative">
->>>>>>> 661629a0
                 <RatingScaleAccordion
                   hidePoints={hidePoints}
                   ratings={criterion.ratings}
