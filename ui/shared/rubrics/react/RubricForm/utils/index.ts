/*
 * Copyright (C) 2024 - present Instructure, Inc.
 *
 * This file is part of Canvas.
 *
 * Canvas is free software: you can redistribute it and/or modify it under
 * the terms of the GNU Affero General Public License as published by the Free
 * Software Foundation, version 3 of the License.
 *
 * Canvas is distributed in the hope that it will be useful, but WITHOUT ANY
 * WARRANTY; without even the implied warranty of MERCHANTABILITY or FITNESS FOR
 * A PARTICULAR PURPOSE. See the GNU Affero General Public License for more
 * details.
 *
 * You should have received a copy of the GNU Affero General Public License along
 * with this program. If not, see <http://www.gnu.org/licenses/>.
 */

import type {
  Rubric,
  RubricAssociation,
  RubricCriterion,
  RubricRating,
} from '@canvas/rubrics/react/types/rubric'
import type {RubricQueryResponse} from '../queries/RubricFormQueries'
import type {RubricFormProps} from '../types/RubricForm'
import {isEqual} from 'lodash'

export const translateRubricQueryResponse = (fields: RubricQueryResponse): RubricFormProps => {
  return {
    id: fields.id,
    title: fields.title ?? '',
    hasRubricAssociations: fields.hasRubricAssociations ?? false,
    hidePoints: fields.rubricAssociationForContext?.hidePoints ?? false,
    criteria: fields.criteria ?? [],
    pointsPossible: fields.pointsPossible ?? 0,
    buttonDisplay: fields.buttonDisplay ?? 'numeric',
    ratingOrder: fields.ratingOrder ?? 'descending',
    unassessed: fields.unassessed ?? true,
    workflowState: fields.workflowState ?? 'active',
    freeFormCriterionComments: fields.freeFormCriterionComments ?? false,
    hideOutcomeResults: fields.rubricAssociationForContext?.hideOutcomeResults ?? false,
    hideScoreTotal: fields.rubricAssociationForContext?.hideScoreTotal ?? false,
    useForGrading: fields.rubricAssociationForContext?.useForGrading ?? false,
  }
}

export const translateRubricData = (
  rubric: Rubric,
  rubricAssociation: RubricAssociation,
): RubricFormProps => {
  return {
    id: rubric.id,
    title: rubric.title ?? '',
    hasRubricAssociations: rubric.hasRubricAssociations ?? false,
    hidePoints: rubricAssociation.hidePoints ?? false,
    criteria: rubric.criteria ?? [],
    pointsPossible: rubric.pointsPossible ?? 0,
    buttonDisplay: rubric.buttonDisplay ?? 'numeric',
    ratingOrder: rubric.ratingOrder ?? 'descending',
    unassessed: rubric.unassessed ?? true,
    workflowState: rubric.workflowState ?? 'active',
    freeFormCriterionComments: rubric.freeFormCriterionComments ?? false,
    hideOutcomeResults: rubricAssociation.hideOutcomeResults ?? false,
    hideScoreTotal: rubricAssociation.hideScoreTotal ?? false,
    useForGrading: rubricAssociation.useForGrading ?? false,
    rubricAssociationId: rubricAssociation.id,
  }
}

type ReorderProps = {
  list: RubricCriterion[]
  startIndex: number
  endIndex: number
}

export const reorder = ({list, startIndex, endIndex}: ReorderProps) => {
  const result = Array.from(list)
  const [removed] = result.splice(startIndex, 1)
  result.splice(endIndex, 0, removed)

  return result
}

export const stripPTags = (htmlString: string) => {
  return htmlString?.replace(/^<p>(.*)<\/p>$/, '$1')
}

// This function was ported over from the legacy rubric editing code - ui/shared/rubrics/jquery/edit_rubric.jsx
export const autoGeneratePoints = (ratings: RubricRating[], points: number) => {
  const ratingList = [...ratings]
  const oldMax = Math.max(...ratings.map(r => r.points), 0)
  const newMax = points
  let lastPts = points

  // From left to right, scale points proportionally to new range.
  // So if originally they were 3,2,1 and now we increased the
  // total possible to 9, they'd be 9,6,3
  for (let i = 0; i < ratingList.length; i++) {
    const pts = ratingList[i].points
    let newPts = (pts / oldMax) * newMax
    // if an element between [1, length - 1]
    // is adjusting up from 0, evenly divide it within the range
    if (Number.isNaN(pts) || (pts === 0 && lastPts > 0 && i < ratingList.length - 1)) {
      newPts = lastPts - Math.round(lastPts / (ratingList.length - i))
    }
    if (Number.isNaN(newPts)) {
      newPts = 0
    } else if (newPts > lastPts) {
      newPts = lastPts - 1
    }
    newPts = Math.max(0, newPts)
    lastPts = newPts

    ratingList[i].points = newPts
  }

  return ratingList
<<<<<<< HEAD
=======
}

export const calcPointsPossible = (criteria: RubricCriterion[]): number =>
  criteria.reduce((acc, c) => acc + (c.ignoreForScoring ? 0 : c.points), 0)

export const defaultRubricForm: RubricFormProps = {
  title: '',
  hasRubricAssociations: false,
  hidePoints: false,
  criteria: [],
  pointsPossible: 0,
  buttonDisplay: 'numeric',
  ratingOrder: 'descending',
  unassessed: true,
  workflowState: 'active',
  freeFormCriterionComments: false,
  hideOutcomeResults: false,
  hideScoreTotal: false,
  useForGrading: false,
}

export const hasRubricChanged = (formData: RubricFormProps, rubric: Rubric): boolean => {
  const reducedFormData = {
    title: formData.title,
    criteria: formData.criteria,
    pointsPossible: formData.pointsPossible,
    ratingOrder: formData.ratingOrder,
    freeFormCriterionComments: formData.freeFormCriterionComments,
    hidePoints: formData.hidePoints,
  }
  const reducedRubricData = {
    title: rubric.title,
    criteria: rubric.criteria,
    pointsPossible: rubric.pointsPossible,
    ratingOrder: rubric.ratingOrder,
    freeFormCriterionComments: rubric.freeFormCriterionComments,
    hidePoints: rubric.hidePoints ?? false,
  }

  return !isEqual(reducedFormData, reducedRubricData)
>>>>>>> ee12519a
}<|MERGE_RESOLUTION|>--- conflicted
+++ resolved
@@ -116,8 +116,6 @@
   }
 
   return ratingList
-<<<<<<< HEAD
-=======
 }
 
 export const calcPointsPossible = (criteria: RubricCriterion[]): number =>
@@ -158,5 +156,4 @@
   }
 
   return !isEqual(reducedFormData, reducedRubricData)
->>>>>>> ee12519a
 }