/*
 * Copyright (C) 2024 - present Instructure, Inc.
 *
 * This file is part of Canvas.
 *
 * Canvas is free software: you can redistribute it and/or modify it under
 * the terms of the GNU Affero General Public License as published by the Free
 * Software Foundation, version 3 of the License.
 *
 * Canvas is distributed in the hope that it will be useful, but WITHOUT ANY
 * WARRANTY; without even the implied warranty of MERCHANTABILITY or FITNESS FOR
 * A PARTICULAR PURPOSE. See the GNU Affero General Public License for more
 * details.
 *
 * You should have received a copy of the GNU Affero General Public License along
 * with this program. If not, see <http://www.gnu.org/licenses/>.
 */

import React, {useEffect, useRef, useState} from 'react'
import {useScope as useI18nScope} from '@canvas/i18n'
import {colors} from '@instructure/canvas-theme'
import {ScreenReaderContent} from '@instructure/ui-a11y-content'
import {Flex} from '@instructure/ui-flex'
import {View} from '@instructure/ui-view'
import {SimpleSelect} from '@instructure/ui-simple-select'
import {Button, CloseButton} from '@instructure/ui-buttons'
import {Text} from '@instructure/ui-text'
import type {
  RubricAssessmentData,
  RubricAssessmentSelect,
  RubricCriterion,
  UpdateAssessmentData,
} from '../types/rubric'
import {ModernView} from './ModernView'
import {TraditionalView} from './TraditionalView'
import {possibleString} from '../Points'

const I18n = useI18nScope('rubrics-assessment-tray')

const MAX_TRADITIONAL_CRITERIA_RATINGS = 5

export type ViewMode = 'horizontal' | 'vertical' | 'traditional'
const {ash, shamrock} = colors

type RubricAssessmentContainerProps = {
  criteria: RubricCriterion[]
  hidePoints: boolean
  isPreviewMode: boolean
  isPeerReview: boolean
  isFreeFormCriterionComments: boolean
  ratingOrder: string
  rubricTitle: string
  rubricAssessmentData: RubricAssessmentData[]
  rubricAssessmentId: string
  rubricAssessors: RubricAssessmentSelect
  rubricSavedComments?: Record<string, string[]>
  selectedViewMode: ViewMode
  onAccessorChange: (accessorId: string) => void
  onViewModeChange: (viewMode: ViewMode) => void
  onDismiss: () => void
  onSubmit?: () => void
  onUpdateAssessmentData: (params: UpdateAssessmentData) => void
}
export const RubricAssessmentContainer = ({
  criteria,
  hidePoints,
  isPreviewMode,
  isPeerReview,
  isFreeFormCriterionComments,
  ratingOrder,
  rubricTitle,
  rubricAssessmentData,
  rubricAssessmentId,
  rubricAssessors,
  rubricSavedComments = {},
  selectedViewMode,
  onAccessorChange,
  onDismiss,
  onSubmit,
  onViewModeChange,
  onUpdateAssessmentData,
}: RubricAssessmentContainerProps) => {
  const isTraditionalView = selectedViewMode === 'traditional'
  const instructorPoints = rubricAssessmentData.reduce((prev, curr) => prev + (curr.points ?? 0), 0)
  const disableTraditionalView = criteria.some(
    c => c.ratings.length > MAX_TRADITIONAL_CRITERIA_RATINGS
  )

  const [distanceToBottom, setDistanceToBottom] = useState<number>(0)
  const containerRef = useRef<HTMLElement>()

  useEffect(() => {
    const calculateDistance = () => {
      if (containerRef.current) {
        const rect = (containerRef.current as HTMLElement).getBoundingClientRect()
        const distance = window.innerHeight - rect.bottom
        setDistanceToBottom(distance)
      }
    }

    calculateDistance()
  }, [containerRef])

  const renderViewContainer = () => {
    if (isTraditionalView) {
      return (
        <TraditionalView
          criteria={criteria}
          hidePoints={hidePoints}
          rubricAssessmentData={rubricAssessmentData}
          rubricTitle={rubricTitle}
<<<<<<< HEAD
          isPreviewMode={isPreviewMode}
=======
          rubricSavedComments={rubricSavedComments}
          isPreviewMode={isPreviewMode}
          isPeerReview={isPeerReview}
          isFreeFormCriterionComments={isFreeFormCriterionComments}
>>>>>>> f6b60bb3
          onUpdateAssessmentData={onUpdateAssessmentData}
        />
      )
    }

    return (
      <ModernView
        criteria={criteria}
        hidePoints={hidePoints}
        isPreviewMode={isPreviewMode}
        isPeerReview={isPeerReview}
        ratingOrder={ratingOrder}
        rubricSavedComments={rubricSavedComments}
        rubricAssessmentData={rubricAssessmentData}
        selectedViewMode={selectedViewMode}
        onUpdateAssessmentData={onUpdateAssessmentData}
        isFreeFormCriterionComments={isFreeFormCriterionComments}
      />
    )
  }

  useEffect(() => {
    if (selectedViewMode === 'traditional' && disableTraditionalView) {
      onViewModeChange('vertical')
    }
  }, [criteria, disableTraditionalView, onViewModeChange, selectedViewMode])

  const rubricHeader = isPeerReview ? I18n.t('Peer Review') : I18n.t('Rubric')

  return (
    <View as="div" padding="medium medium 0 medium" themeOverride={{paddingMedium: '1rem'}}>
      <Flex
        as="div"
        direction="column"
        height={`${distanceToBottom}px`}
        elementRef={elRef => {
          if (elRef instanceof HTMLElement) {
            containerRef.current = elRef
          }
        }}
      >
        <Flex.Item as="header">
          <AssessmentHeader
            disableTraditionalView={disableTraditionalView}
            hidePoints={hidePoints}
            instructorPoints={instructorPoints}
            isFreeFormCriterionComments={isFreeFormCriterionComments}
            isPreviewMode={isPreviewMode}
            isPeerReview={isPeerReview}
            isTraditionalView={isTraditionalView}
            onAccessorChange={onAccessorChange}
            onDismiss={onDismiss}
            onViewModeChange={onViewModeChange}
            rubricAssessmentId={rubricAssessmentId}
            rubricAssessors={rubricAssessors}
            rubricHeader={rubricHeader}
            selectedViewMode={selectedViewMode}
          />
        </Flex.Item>
        <Flex.Item shouldGrow={true} shouldShrink={true} as="main">
          <View as="div" overflowY="auto">
            {renderViewContainer()}
          </View>
        </Flex.Item>
<<<<<<< HEAD
        {!isPreviewMode && (
=======
        {!isPreviewMode && onSubmit && (
>>>>>>> f6b60bb3
          <Flex.Item as="footer">
            <AssessmentFooter onSubmit={onSubmit} />
          </Flex.Item>
        )}
      </Flex>
    </View>
  )
}

type ViewModeSelectProps = {
  disableTraditionalView: boolean
  isFreeFormCriterionComments: boolean
  selectedViewMode: ViewMode
  onViewModeChange: (viewMode: ViewMode) => void
}
const ViewModeSelect = ({
  disableTraditionalView,
  isFreeFormCriterionComments,
  selectedViewMode,
  onViewModeChange,
}: ViewModeSelectProps) => {
  const handleSelect = (viewMode: string) => {
    onViewModeChange(viewMode as ViewMode)
  }

  return (
    <SimpleSelect
      renderLabel={
        <ScreenReaderContent>{I18n.t('Rubric Assessment View Mode')}</ScreenReaderContent>
      }
      width="10rem"
      height="2.375rem"
      value={selectedViewMode}
      data-testid="rubric-assessment-view-mode-select"
      onChange={(_e, {value}) => handleSelect(value as string)}
    >
      <SimpleSelect.Option id="traditional" value="traditional" isDisabled={disableTraditionalView}>
        {I18n.t('Traditional')}
      </SimpleSelect.Option>
      <SimpleSelect.Option id="horizontal" value="horizontal">
        {I18n.t('Horizontal')}
      </SimpleSelect.Option>
      {!isFreeFormCriterionComments && (
        <SimpleSelect.Option id="vertical" value="vertical">
          {I18n.t('Vertical')}
        </SimpleSelect.Option>
      )}
    </SimpleSelect>
  )
}

type InstructorScoreProps = {
  instructorPoints: number
  isPeerReview: boolean
  isPreviewMode: boolean
}
const InstructorScore = ({
  instructorPoints = 0,
  isPeerReview,
  isPreviewMode,
}: InstructorScoreProps) => {
  return (
    <Flex as="div" height="3rem" alignItems="center">
      <Flex.Item as="div" width="13.813rem" align="center">
        <div
          style={{
            lineHeight: '3rem',
            width: '13.813rem',
            height: '3rem',
            backgroundColor: '#F5F5F5',
            borderRadius: '.35rem 0 0 .35rem',
          }}
        >
          <View as="span" margin="0 0 0 small">
            <Text size="medium" weight="bold">
              {isPeerReview ? I18n.t('Peer Review Score') : I18n.t('Instructor Score')}
            </Text>
          </View>
        </div>
      </Flex.Item>
      <Flex.Item as="div" width="4.313rem" height="3rem">
        <div
          style={{
            lineHeight: '3rem',
            width: '4.313rem',
            height: '3rem',
            backgroundColor: isPreviewMode ? ash : shamrock,
            borderRadius: '0 .35rem .35rem 0',
            textAlign: 'center',
          }}
        >
          <Text
            size="medium"
            weight="bold"
            color="primary-inverse"
            data-testid="rubric-assessment-instructor-score"
          >
            {possibleString(instructorPoints)}
          </Text>
        </div>
      </Flex.Item>
    </Flex>
  )
}

type AccessorSelectProps = {
  rubricAssessmentId: string
  rubricAssessors: RubricAssessmentSelect
  showLabel: boolean
  onAccessorChange: (accessorId: string) => void
}
const AccessorSelect = ({
  rubricAssessmentId,
  rubricAssessors,
  showLabel,
  onAccessorChange,
}: AccessorSelectProps) => {
  const label = I18n.t('Select Rubric')
  return (
    <SimpleSelect
      data-testid="rubric-assessment-accessor-select"
      renderLabel={showLabel ? label : <ScreenReaderContent>{label}</ScreenReaderContent>}
      value={rubricAssessmentId}
      onChange={(e, {value}) => onAccessorChange((value ?? '') as string)}
    >
      {rubricAssessors.map(assessor => (
        <SimpleSelect.Option key={assessor.id} id={assessor.id} value={assessor.id}>
          {assessor.name ?? ''}
        </SimpleSelect.Option>
      ))}
    </SimpleSelect>
  )
}

type AssessmentHeaderProps = {
  disableTraditionalView: boolean
  hidePoints: boolean
  instructorPoints: number
  isFreeFormCriterionComments: boolean
  isPreviewMode: boolean
  isPeerReview: boolean
  isTraditionalView: boolean
  onDismiss: () => void
  onViewModeChange: (viewMode: ViewMode) => void
  onAccessorChange: (accessorId: string) => void
  rubricAssessmentId: string
  rubricAssessors: RubricAssessmentSelect
  rubricHeader: string
  selectedViewMode: ViewMode
}
const AssessmentHeader = ({
  disableTraditionalView,
  hidePoints,
  instructorPoints,
  isFreeFormCriterionComments,
  isPreviewMode,
  isPeerReview,
  isTraditionalView,
  onAccessorChange,
  onDismiss,
  onViewModeChange,
  rubricAssessmentId,
  rubricAssessors,
  rubricHeader,
  selectedViewMode,
}: AssessmentHeaderProps) => {
  return (
    <View as="div" padding={isTraditionalView ? '0 0 medium 0' : '0'}>
      <Flex>
        <Flex.Item align="end">
          <Text weight="bold" size="large" data-testid="rubric-assessment-header">
            {rubricHeader}
          </Text>
        </Flex.Item>
        <Flex.Item align="end">
          <CloseButton
            placement="end"
            offset="x-small"
            screenReaderLabel="Close"
            onClick={onDismiss}
          />
        </Flex.Item>
      </Flex>

      <View as="hr" margin="x-small 0 small" />
      <Flex>
        <Flex.Item shouldGrow={true} shouldShrink={true}>
          <ViewModeSelect
            disableTraditionalView={disableTraditionalView}
            isFreeFormCriterionComments={isFreeFormCriterionComments}
            selectedViewMode={selectedViewMode}
            onViewModeChange={onViewModeChange}
          />
        </Flex.Item>
        {isTraditionalView && (
          <>
            {rubricAssessors.length > 0 && rubricAssessmentId && (
              <Flex.Item>
                <View as="div" margin="0 large 0 0" themeOverride={{marginLarge: '2.938rem'}}>
                  <AccessorSelect
                    rubricAssessmentId={rubricAssessmentId}
                    rubricAssessors={rubricAssessors}
                    showLabel={false}
                    onAccessorChange={onAccessorChange}
                  />
                </View>
              </Flex.Item>
            )}
            {!hidePoints && (
              <Flex.Item>
                <View as="div" margin="0 large 0 0" themeOverride={{marginLarge: '2.938rem'}}>
                  <InstructorScore
                    isPeerReview={isPeerReview}
                    instructorPoints={instructorPoints}
                    isPreviewMode={isPreviewMode}
                  />
                </View>
              </Flex.Item>
            )}
          </>
        )}
        {/* <Flex.Item margin="0 0 0 small">
          <IconButton disabled={isPreviewMode} screenReaderLabel="Print">
            <IconPrinterLine />
          </IconButton>
        </Flex.Item>
        <Flex.Item margin="0 0 0 small">
          <IconButton disabled={isPreviewMode} screenReaderLabel="Download">
            <IconDownloadLine />
          </IconButton>
        </Flex.Item> */}
      </Flex>

      {!isTraditionalView && (
        <>
          {rubricAssessors.length > 0 && rubricAssessmentId && (
            <Flex.Item margin="0 0 0 small">
              <AccessorSelect
                rubricAssessmentId={rubricAssessmentId}
                rubricAssessors={rubricAssessors}
                showLabel={true}
                onAccessorChange={onAccessorChange}
              />
            </Flex.Item>
          )}

          {!hidePoints && (
            <Flex.Item margin="0 0 0 small">
              <InstructorScore
                isPeerReview={isPeerReview}
                instructorPoints={instructorPoints}
                isPreviewMode={isPreviewMode}
              />
            </Flex.Item>
          )}

          <View as="hr" margin="medium 0 medium 0" />
        </>
      )}
    </View>
  )
}

type AssessmentFooterProps = {
  onSubmit?: () => void
}
const AssessmentFooter = ({onSubmit}: AssessmentFooterProps) => {
  return (
    <View as="div" data-testid="rubric-assessment-footer">
      <View as="hr" margin="0" />
      <Flex justifyItems="end" margin="small 0">
        <Flex.Item>
          <Button
            color="primary"
            onClick={() => onSubmit?.()}
            data-testid="save-rubric-assessment-button"
          >
            {I18n.t('Submit Assessment')}
          </Button>
        </Flex.Item>
      </Flex>
    </View>
  )
}<|MERGE_RESOLUTION|>--- conflicted
+++ resolved
@@ -109,14 +109,10 @@
           hidePoints={hidePoints}
           rubricAssessmentData={rubricAssessmentData}
           rubricTitle={rubricTitle}
-<<<<<<< HEAD
-          isPreviewMode={isPreviewMode}
-=======
           rubricSavedComments={rubricSavedComments}
           isPreviewMode={isPreviewMode}
           isPeerReview={isPeerReview}
           isFreeFormCriterionComments={isFreeFormCriterionComments}
->>>>>>> f6b60bb3
           onUpdateAssessmentData={onUpdateAssessmentData}
         />
       )
@@ -181,11 +177,7 @@
             {renderViewContainer()}
           </View>
         </Flex.Item>
-<<<<<<< HEAD
-        {!isPreviewMode && (
-=======
         {!isPreviewMode && onSubmit && (
->>>>>>> f6b60bb3
           <Flex.Item as="footer">
             <AssessmentFooter onSubmit={onSubmit} />
           </Flex.Item>
