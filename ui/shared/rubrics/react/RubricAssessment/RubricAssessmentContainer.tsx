/*
 * Copyright (C) 2024 - present Instructure, Inc.
 *
 * This file is part of Canvas.
 *
 * Canvas is free software: you can redistribute it and/or modify it under
 * the terms of the GNU Affero General Public License as published by the Free
 * Software Foundation, version 3 of the License.
 *
 * Canvas is distributed in the hope that it will be useful, but WITHOUT ANY
 * WARRANTY; without even the implied warranty of MERCHANTABILITY or FITNESS FOR
 * A PARTICULAR PURPOSE. See the GNU Affero General Public License for more
 * details.
 *
 * You should have received a copy of the GNU Affero General Public License along
 * with this program. If not, see <http://www.gnu.org/licenses/>.
 */

import React, {useEffect, useState} from 'react'
import {useScope as useI18nScope} from '@canvas/i18n'
import {ScreenReaderContent} from '@instructure/ui-a11y-content'
import {Flex} from '@instructure/ui-flex'
import {View} from '@instructure/ui-view'
import {SimpleSelect} from '@instructure/ui-simple-select'
import {Button, CloseButton} from '@instructure/ui-buttons'
import {Text} from '@instructure/ui-text'
import type {
  RubricAssessmentData,
  RubricCriterion,
  RubricRating,
  UpdateAssessmentData,
} from '../types/rubric'
import {ModernView} from './ModernView'
import {TraditionalView} from './TraditionalView'
import {InstructorScore} from './InstructorScore'
import {findCriterionMatchingRatingIndex} from './utils/rubricUtils'

const I18n = useI18nScope('rubrics-assessment-tray')

export type ViewMode = 'horizontal' | 'vertical' | 'traditional'

type RubricAssessmentContainerProps = {
  criteria: RubricCriterion[]
  hidePoints: boolean
  isPreviewMode: boolean
  isPeerReview: boolean
  isFreeFormCriterionComments: boolean
  isStandaloneContainer?: boolean
  ratingOrder: string
  rubricTitle: string
  rubricAssessmentData: RubricAssessmentData[]
  rubricSavedComments?: Record<string, string[]>
  viewModeOverride?: ViewMode
  onViewModeChange?: (viewMode: ViewMode) => void
  onDismiss: () => void
  onSubmit?: (rubricAssessmentDraftData: RubricAssessmentData[]) => void
}
export const RubricAssessmentContainer = ({
  criteria,
  hidePoints,
  isPreviewMode,
  isPeerReview,
  isFreeFormCriterionComments,
  isStandaloneContainer = false,
  ratingOrder,
  rubricTitle,
  rubricAssessmentData,
  rubricSavedComments = {},
  viewModeOverride,
  onDismiss,
  onSubmit,
  onViewModeChange,
}: RubricAssessmentContainerProps) => {
  const [viewModeSelect, setViewModeSelect] = useState<ViewMode>(viewModeOverride ?? 'traditional')
  const [rubricAssessmentDraftData, setRubricAssessmentDraftData] = useState<
    RubricAssessmentData[]
  >([])
  const viewMode = viewModeOverride ?? viewModeSelect
  const isTraditionalView = viewMode === 'traditional'
  const instructorPoints = rubricAssessmentDraftData.reduce(
<<<<<<< HEAD
    (prev, curr) => prev + (curr.points ?? 0),
=======
    (prev, curr) => prev + (!curr.ignoreForScoring && curr.points ? curr.points : 0),
>>>>>>> 09faeb4f
    0
  )

  useEffect(() => {
<<<<<<< HEAD
    setRubricAssessmentDraftData(rubricAssessmentData)
  }, [rubricAssessmentData])
=======
    const updatedRubricAssessmentData = rubricAssessmentData.map(rubricAssessment => {
      const matchingCriteria = criteria?.find(c => c.id === rubricAssessment.criterionId)
      const ignoreForScoring = matchingCriteria?.ignoreForScoring || false

      return {
        ...rubricAssessment,
        ignoreForScoring,
      }
    })

    setRubricAssessmentDraftData(updatedRubricAssessmentData)
  }, [rubricAssessmentData, criteria])
>>>>>>> 09faeb4f

  const renderViewContainer = () => {
    if (isTraditionalView) {
      return (
        <TraditionalView
          criteria={criteria}
          hidePoints={hidePoints}
          ratingOrder={ratingOrder}
          rubricAssessmentData={rubricAssessmentDraftData}
          rubricTitle={rubricTitle}
          rubricSavedComments={rubricSavedComments}
          isPreviewMode={isPreviewMode}
          isPeerReview={isPeerReview}
          isFreeFormCriterionComments={isFreeFormCriterionComments}
          onUpdateAssessmentData={onUpdateAssessmentData}
        />
      )
    }

    return (
      <ModernView
        criteria={criteria}
        hidePoints={hidePoints}
        isPreviewMode={isPreviewMode}
        isPeerReview={isPeerReview}
        ratingOrder={ratingOrder}
        rubricSavedComments={rubricSavedComments}
        rubricAssessmentData={rubricAssessmentDraftData}
        selectedViewMode={viewMode}
        onUpdateAssessmentData={onUpdateAssessmentData}
        isFreeFormCriterionComments={isFreeFormCriterionComments}
      />
    )
  }

  const rubricHeader = isPeerReview ? I18n.t('Peer Review') : I18n.t('Rubric')

  const handleViewModeChange = (viewMode: ViewMode) => {
    setViewModeSelect(viewMode)
    onViewModeChange?.(viewMode)
  }

  const onUpdateAssessmentData = (params: UpdateAssessmentData) => {
    const {criterionId, points, comments = '', saveCommentsForLater, ratingId} = params
    const existingAssessmentIndex = rubricAssessmentDraftData.findIndex(
      a => a.criterionId === criterionId
    )
    const matchingCriteria = criteria?.find(c => c.id === criterionId)
<<<<<<< HEAD
=======
    const ignoreForScoring = matchingCriteria?.ignoreForScoring || false
>>>>>>> 09faeb4f
    const criteriaRatings = matchingCriteria?.ratings ?? []
    const matchingRating: RubricRating | undefined = ratingId
      ? criteriaRatings.find(r => r.id === ratingId)
      : criteriaRatings[
          findCriterionMatchingRatingIndex(
            matchingCriteria?.ratings ?? [],
            points,
            matchingCriteria?.criterionUseRange
          )
        ]
    const matchingRatingId = matchingRating?.id ?? ''
    const ratingDescription = matchingRating?.description ?? ''
    if (existingAssessmentIndex === -1) {
      setRubricAssessmentDraftData([
        ...rubricAssessmentDraftData,
        {
          criterionId,
          points,
          comments,
          id: matchingRatingId,
<<<<<<< HEAD
=======
          ignoreForScoring,
>>>>>>> 09faeb4f
          commentsEnabled: true,
          description: ratingDescription,
          saveCommentsForLater,
        },
      ])
    } else {
      setRubricAssessmentDraftData(
        rubricAssessmentDraftData.map(a =>
          a.criterionId === criterionId
            ? {
                ...a,
                comments,
                id: matchingRatingId,
                points,
<<<<<<< HEAD
=======
                ignoreForScoring,
>>>>>>> 09faeb4f
                description: ratingDescription,
                saveCommentsForLater,
              }
            : a
        )
      )
    }
  }

  const shouldShowFooter = isStandaloneContainer || (!isPreviewMode && onSubmit)

  return (
    <View as="div" data-testid="enhanced-rubric-assessment-container">
      <Flex as="div" direction="column">
        <Flex.Item as="header">
          <AssessmentHeader
            hidePoints={hidePoints}
            instructorPoints={instructorPoints}
            isFreeFormCriterionComments={isFreeFormCriterionComments}
            isPreviewMode={isPreviewMode}
            isPeerReview={isPeerReview}
            isStandaloneContainer={isStandaloneContainer}
            isTraditionalView={isTraditionalView}
            onDismiss={onDismiss}
            onViewModeChange={handleViewModeChange}
            rubricHeader={rubricHeader}
            selectedViewMode={viewMode}
          />
        </Flex.Item>
        <Flex.Item shouldGrow={true} shouldShrink={true} as="main">
          <View as="div" overflowY="auto">
            {renderViewContainer()}
          </View>
        </Flex.Item>
        {shouldShowFooter && (
          <Flex.Item as="footer">
            <AssessmentFooter
              isPreviewMode={isPreviewMode}
              isStandAloneContainer={isStandaloneContainer}
              onDismiss={onDismiss}
              onSubmit={onSubmit ? () => onSubmit(rubricAssessmentDraftData) : undefined}
            />
          </Flex.Item>
        )}
      </Flex>
    </View>
  )
}

type ViewModeSelectProps = {
  isFreeFormCriterionComments: boolean
  selectedViewMode: ViewMode
  onViewModeChange: (viewMode: ViewMode) => void
}
const ViewModeSelect = ({
  isFreeFormCriterionComments,
  selectedViewMode,
  onViewModeChange,
}: ViewModeSelectProps) => {
  const handleSelect = (viewMode: string) => {
    onViewModeChange(viewMode as ViewMode)
  }

  return (
    <SimpleSelect
      renderLabel={
        <ScreenReaderContent>{I18n.t('Rubric Assessment View Mode')}</ScreenReaderContent>
      }
      width="10rem"
      height="2.375rem"
      value={selectedViewMode}
      data-testid="rubric-assessment-view-mode-select"
      onChange={(_e, {value}) => handleSelect(value as string)}
    >
      <SimpleSelect.Option
        id="traditional"
        value="traditional"
        data-testid="traditional-view-option"
      >
        {I18n.t('Traditional')}
      </SimpleSelect.Option>
      <SimpleSelect.Option id="horizontal" value="horizontal" data-testid="horizontal-view-option">
        {I18n.t('Horizontal')}
      </SimpleSelect.Option>
      {!isFreeFormCriterionComments && (
        <SimpleSelect.Option id="vertical" value="vertical" data-testid="vertical-view-option">
          {I18n.t('Vertical')}
        </SimpleSelect.Option>
      )}
    </SimpleSelect>
  )
}

type AssessmentHeaderProps = {
  hidePoints: boolean
  instructorPoints: number
  isFreeFormCriterionComments: boolean
  isPreviewMode: boolean
  isPeerReview: boolean
  isStandaloneContainer: boolean
  isTraditionalView: boolean
  onDismiss: () => void
  onViewModeChange: (viewMode: ViewMode) => void
  rubricHeader: string
  selectedViewMode: ViewMode
}
const AssessmentHeader = ({
  hidePoints,
  instructorPoints,
  isFreeFormCriterionComments,
  isPreviewMode,
  isPeerReview,
  isStandaloneContainer,
  isTraditionalView,
  onDismiss,
  onViewModeChange,
  rubricHeader,
  selectedViewMode,
}: AssessmentHeaderProps) => {
  return (
    <View
      as="div"
      padding={isTraditionalView ? '0 0 medium 0' : '0'}
      overflowX="hidden"
      overflowY="hidden"
    >
      <Flex>
        <Flex.Item align="end">
          <Text weight="bold" size="large" data-testid="rubric-assessment-header">
            {rubricHeader}
          </Text>
        </Flex.Item>
        {!isStandaloneContainer && (
          <Flex.Item align="end">
            <CloseButton
              placement="end"
              offset="x-small"
              screenReaderLabel="Close"
              onClick={onDismiss}
            />
          </Flex.Item>
        )}
      </Flex>

      <View as="hr" margin="x-small 0 small" aria-hidden={true} />
      <Flex wrap="wrap" gap="medium 0">
        <Flex.Item shouldGrow={true} shouldShrink={true}>
          <ViewModeSelect
            isFreeFormCriterionComments={isFreeFormCriterionComments}
            selectedViewMode={selectedViewMode}
            onViewModeChange={onViewModeChange}
          />
        </Flex.Item>
        {isTraditionalView && (
          <>
            {!hidePoints && (
              <Flex.Item>
                <View as="div" margin="0 large 0 0" themeOverride={{marginLarge: '2.938rem'}}>
                  <InstructorScore
                    isPeerReview={isPeerReview}
                    instructorPoints={instructorPoints}
                    isPreviewMode={isPreviewMode}
                  />
                </View>
              </Flex.Item>
            )}
          </>
        )}
      </Flex>

      {!isTraditionalView && (
        <>
          {!hidePoints && (
            <View as="div" margin="medium 0 0">
              <InstructorScore
                isPeerReview={isPeerReview}
                instructorPoints={instructorPoints}
                isPreviewMode={isPreviewMode}
              />
            </View>
          )}

          <View as="hr" margin="medium 0 medium 0" aria-hidden={true} />
        </>
      )}
    </View>
  )
}

type AssessmentFooterProps = {
  isPreviewMode: boolean
  isStandAloneContainer: boolean
  onDismiss: () => void
  onSubmit?: () => void
}
const AssessmentFooter = ({
  isPreviewMode,
  isStandAloneContainer,
  onDismiss,
  onSubmit,
}: AssessmentFooterProps) => {
  return (
    <View as="div" data-testid="rubric-assessment-footer" overflowX="hidden" overflowY="hidden">
      <Flex justifyItems="end" margin="small 0">
        {isStandAloneContainer && (
          <Flex.Item margin="0 small 0 0">
            <Button
              color="secondary"
              onClick={() => onDismiss()}
              data-testid="cancel-rubric-assessment-button"
            >
              {I18n.t('Cancel')}
            </Button>
          </Flex.Item>
        )}
        {onSubmit && !isPreviewMode && (
          <Flex.Item>
            <Button
              color="primary"
              onClick={() => onSubmit()}
              data-testid="save-rubric-assessment-button"
            >
              {I18n.t('Submit Assessment')}
            </Button>
          </Flex.Item>
        )}
      </Flex>
    </View>
  )
}<|MERGE_RESOLUTION|>--- conflicted
+++ resolved
@@ -78,19 +78,11 @@
   const viewMode = viewModeOverride ?? viewModeSelect
   const isTraditionalView = viewMode === 'traditional'
   const instructorPoints = rubricAssessmentDraftData.reduce(
-<<<<<<< HEAD
-    (prev, curr) => prev + (curr.points ?? 0),
-=======
     (prev, curr) => prev + (!curr.ignoreForScoring && curr.points ? curr.points : 0),
->>>>>>> 09faeb4f
     0
   )
 
   useEffect(() => {
-<<<<<<< HEAD
-    setRubricAssessmentDraftData(rubricAssessmentData)
-  }, [rubricAssessmentData])
-=======
     const updatedRubricAssessmentData = rubricAssessmentData.map(rubricAssessment => {
       const matchingCriteria = criteria?.find(c => c.id === rubricAssessment.criterionId)
       const ignoreForScoring = matchingCriteria?.ignoreForScoring || false
@@ -103,7 +95,6 @@
 
     setRubricAssessmentDraftData(updatedRubricAssessmentData)
   }, [rubricAssessmentData, criteria])
->>>>>>> 09faeb4f
 
   const renderViewContainer = () => {
     if (isTraditionalView) {
@@ -152,10 +143,7 @@
       a => a.criterionId === criterionId
     )
     const matchingCriteria = criteria?.find(c => c.id === criterionId)
-<<<<<<< HEAD
-=======
     const ignoreForScoring = matchingCriteria?.ignoreForScoring || false
->>>>>>> 09faeb4f
     const criteriaRatings = matchingCriteria?.ratings ?? []
     const matchingRating: RubricRating | undefined = ratingId
       ? criteriaRatings.find(r => r.id === ratingId)
@@ -176,10 +164,7 @@
           points,
           comments,
           id: matchingRatingId,
-<<<<<<< HEAD
-=======
           ignoreForScoring,
->>>>>>> 09faeb4f
           commentsEnabled: true,
           description: ratingDescription,
           saveCommentsForLater,
@@ -194,10 +179,7 @@
                 comments,
                 id: matchingRatingId,
                 points,
-<<<<<<< HEAD
-=======
                 ignoreForScoring,
->>>>>>> 09faeb4f
                 description: ratingDescription,
                 saveCommentsForLater,
               }
