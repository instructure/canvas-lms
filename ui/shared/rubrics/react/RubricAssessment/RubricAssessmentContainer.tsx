--- conflicted
+++ resolved
@@ -16,11 +16,7 @@
  * with this program. If not, see <http://www.gnu.org/licenses/>.
  */
 
-<<<<<<< HEAD
-import React, {useEffect, useState} from 'react'
-=======
 import React, {useEffect, useMemo, useState} from 'react'
->>>>>>> 4b8c5dea
 import {useScope as createI18nScope} from '@canvas/i18n'
 import {ScreenReaderContent} from '@instructure/ui-a11y-content'
 import {Flex} from '@instructure/ui-flex'
@@ -41,10 +37,7 @@
 import {findCriterionMatchingRatingIndex} from './utils/rubricUtils'
 import {SelfAssessmentInstructorScore} from '@canvas/rubrics/react/RubricAssessment/SelfAssessmentInstructorScore'
 import {SelfAssessmentInstructions} from '@canvas/rubrics/react/RubricAssessment/SelfAssessmentInstructions'
-<<<<<<< HEAD
-=======
 import {Checkbox} from '@instructure/ui-checkbox'
->>>>>>> 4b8c5dea
 
 const I18n = createI18nScope('rubrics-assessment-tray')
 
@@ -106,8 +99,6 @@
 
   const [validationErrors, setValidationErrors] = useState<string[]>([])
 
-<<<<<<< HEAD
-=======
   const selfAssessmentData: RubricAssessmentData[] = useMemo(() => {
     if (!showSelfAssessment) {
       return []
@@ -126,7 +117,6 @@
     )
   }, [selfAssessment, showSelfAssessment, selfAssessmentDate])
 
->>>>>>> 4b8c5dea
   useEffect(() => {
     const updatedRubricAssessmentData = rubricAssessmentData.map(rubricAssessment => {
       const matchingCriteria = criteria?.find(c => c.id === rubricAssessment.criterionId)
@@ -205,17 +195,11 @@
         rubricSavedComments={rubricSavedComments}
         rubricAssessmentData={rubricAssessmentDraftData}
         selectedViewMode={viewMode as ModernViewModes}
-<<<<<<< HEAD
-        onUpdateAssessmentData={onUpdateAssessmentData}
-        isFreeFormCriterionComments={isFreeFormCriterionComments}
-        validationErrors={validationErrors}
-=======
         isFreeFormCriterionComments={isFreeFormCriterionComments}
         validationErrors={validationErrors}
         selfAssessment={selfAssessmentData}
         onUpdateAssessmentData={onUpdateAssessmentData}
         submissionUser={submissionUser}
->>>>>>> 4b8c5dea
       />
     )
   }
