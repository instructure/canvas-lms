/*
 * Copyright (C) 2024 - present Instructure, Inc.
 *
 * This file is part of Canvas.
 *
 * Canvas is free software: you can redistribute it and/or modify it under
 * the terms of the GNU Affero General Public License as published by the Free
 * Software Foundation, version 3 of the License.
 *
 * Canvas is distributed in the hope that it will be useful, but WITHOUT ANY
 * WARRANTY; without even the implied warranty of MERCHANTABILITY or FITNESS FOR
 * A PARTICULAR PURPOSE. See the GNU Affero General Public License for more
 * details.
 *
 * You should have received a copy of the GNU Affero General Public License along
 * with this program. If not, see <http://www.gnu.org/licenses/>.
 */

import React, {useEffect, useMemo, useState} from 'react'
import {useScope as createI18nScope} from '@canvas/i18n'
import {Flex} from '@instructure/ui-flex'
import {View} from '@instructure/ui-view'
import type {
  RubricAssessmentData,
  RubricCriterion,
  RubricSubmissionUser,
  RubricRating,
  UpdateAssessmentData,
} from '../types/rubric'
import {ModernView, type ModernViewModes} from './ModernView'
import {TraditionalView} from './TraditionalView'
<<<<<<< HEAD
import {findCriterionMatchingRatingIndex} from './utils/rubricUtils'
=======
import {findCriterionMatchingRatingIndex, isRubricComplete} from './utils/rubricUtils'
>>>>>>> 53aa8385
import useLocalStorage from '@canvas/local-storage'
import * as CONSTANTS from './constants'
import {type ViewMode} from './ViewModeSelect'
import {AssessmentHeader} from './AssessmentHeader'
import {AssessmentFooter} from './AssessmentFooter'

const I18n = createI18nScope('rubrics-assessment-tray')

export type RubricAssessmentContainerProps = {
  buttonDisplay: string
  criteria: RubricCriterion[]
  currentUserId: string
  hidePoints: boolean
  isPreviewMode: boolean
  isPeerReview: boolean
  isSelfAssessment?: boolean
  isFreeFormCriterionComments: boolean
  isStandaloneContainer?: boolean
  ratingOrder: string
  rubricTitle: string
  pointsPossible?: number
  rubricAssessmentData: RubricAssessmentData[]
  rubricSavedComments?: Record<string, string[]>
  selfAssessment?: RubricAssessmentData[] | null
  selfAssessmentDate?: string
  submissionUser?: RubricSubmissionUser
  viewModeOverride?: ViewMode
  onViewModeChange?: (viewMode: ViewMode) => void
  onDismiss: () => void
  onSubmit?: (rubricAssessmentDraftData: RubricAssessmentData[]) => void
}
export const RubricAssessmentContainer = ({
  buttonDisplay,
  criteria,
  currentUserId,
  hidePoints,
  isPreviewMode,
  isPeerReview,
  isSelfAssessment = false,
  isFreeFormCriterionComments,
  pointsPossible,
  isStandaloneContainer = false,
  ratingOrder,
  rubricTitle,
  rubricAssessmentData,
  rubricSavedComments = {},
  selfAssessment,
  selfAssessmentDate,
  submissionUser,
  viewModeOverride,
  onDismiss,
  onSubmit,
  onViewModeChange,
}: RubricAssessmentContainerProps) => {
<<<<<<< HEAD
  const [viewModeSelect, setViewModeSelect] = useLocalStorage<ViewMode>(
    CONSTANTS.RUBRIC_VIEW_MODE_LOCALSTORAGE_KEY(currentUserId),
    viewModeOverride ?? CONSTANTS.RUBRIC_VIEW_MODE_DEFAULT,
  )
=======
  // Temporarily comment this code out for this release
  // const [viewModeSelect, setViewModeSelect] = useLocalStorage<ViewMode>(
  //   CONSTANTS.RUBRIC_VIEW_MODE_LOCALSTORAGE_KEY(currentUserId),
  //   viewModeOverride ?? CONSTANTS.RUBRIC_VIEW_MODE_DEFAULT,
  // )
  const [viewModeSelect, setViewModeSelect] = useState<ViewMode>(viewModeOverride ?? 'traditional')
>>>>>>> 53aa8385

  const [rubricAssessmentDraftData, setRubricAssessmentDraftData] = useState<
    RubricAssessmentData[]
  >([])
  const [showSelfAssessment, setShowSelfAssessment] = useState<boolean>(false)
  let viewMode = viewModeOverride ?? viewModeSelect
  const isTraditionalView = viewMode === 'traditional'
  const isVerticalView = viewModeSelect === 'vertical'
  if (isVerticalView && isFreeFormCriterionComments) {
    viewMode = 'horizontal'
  }
  const instructorPoints = rubricAssessmentDraftData.reduce(
    (prev, curr) => prev + (!curr.ignoreForScoring && curr.points ? curr.points : 0),
    0,
  )

  const [validationErrors, setValidationErrors] = useState<string[]>([])

  const selfAssessmentData: RubricAssessmentData[] = useMemo(() => {
    if (!showSelfAssessment) {
      return []
    }

    return (
      selfAssessment?.map(entry => ({
        id: entry.id,
        points: entry.points,
        criterionId: entry.criterionId,
        comments: entry.comments,
        commentsEnabled: entry.commentsEnabled,
        description: entry.description,
        updatedAt: selfAssessmentDate,
      })) ?? []
    )
  }, [selfAssessment, showSelfAssessment, selfAssessmentDate])

  useEffect(() => {
    const updatedRubricAssessmentData = rubricAssessmentData.map(rubricAssessment => {
      const matchingCriteria = criteria?.find(c => c.id === rubricAssessment.criterionId)
      const ignoreForScoring = matchingCriteria?.ignoreForScoring || false

      return {
        ...rubricAssessment,
        ignoreForScoring,
      }
    })

    setRubricAssessmentDraftData(updatedRubricAssessmentData)
  }, [rubricAssessmentData, criteria])

  const preSubmitValidation = () => {
    const errors = criteria.reduce((acc: string[], criterion: RubricCriterion) => {
      const assessment = rubricAssessmentDraftData.find(data => data.criterionId === criterion.id)

      const requiresComments = isFreeFormCriterionComments && hidePoints
      const requiresPoints = !requiresComments

      if (requiresComments && !assessment?.comments) {
        acc.push(criterion.id)
      }

      if (requiresPoints && typeof assessment?.points !== 'number') {
        acc.push(criterion.id)
      }

      return acc
    }, [])

    setValidationErrors(errors)
    return errors.length === 0
  }

  const validateOnSubmit = (rubricAssessmentDraftData: RubricAssessmentData[]) => {
    if (isPeerReview) {
      if (preSubmitValidation()) {
        onSubmit?.(rubricAssessmentDraftData)
      }
    } else {
      onSubmit?.(rubricAssessmentDraftData)
    }
  }

  const renderViewContainer = () => {
    if (isTraditionalView && !isSelfAssessment) {
      return (
        <TraditionalView
          criteria={criteria}
          hidePoints={hidePoints}
          ratingOrder={ratingOrder}
          rubricAssessmentData={rubricAssessmentDraftData}
          rubricTitle={rubricTitle}
          rubricSavedComments={rubricSavedComments}
          isPreviewMode={isPreviewMode}
          isPeerReview={isPeerReview}
          isFreeFormCriterionComments={isFreeFormCriterionComments}
          selfAssessment={selfAssessmentData}
          submissionUser={submissionUser}
          onUpdateAssessmentData={onUpdateAssessmentData}
          validationErrors={validationErrors}
        />
      )
    }

    return (
      <ModernView
        buttonDisplay={buttonDisplay}
        criteria={criteria}
        hidePoints={hidePoints}
        isPreviewMode={isPreviewMode}
        isPeerReview={isPeerReview}
        isSelfAssessment={isSelfAssessment}
        ratingOrder={ratingOrder}
        rubricSavedComments={rubricSavedComments}
        rubricAssessmentData={rubricAssessmentDraftData}
        selectedViewMode={viewMode as ModernViewModes}
        isFreeFormCriterionComments={isFreeFormCriterionComments}
        validationErrors={validationErrors}
        selfAssessment={selfAssessmentData}
        onUpdateAssessmentData={onUpdateAssessmentData}
        submissionUser={submissionUser}
      />
    )
  }

  const rubricHeader = isPeerReview ? I18n.t('Peer Review') : I18n.t('Rubric')

  const handleViewModeChange = (newViewMode: ViewMode) => {
    setViewModeSelect(newViewMode)
    onViewModeChange?.(newViewMode)
  }

  const onUpdateAssessmentData = (params: UpdateAssessmentData) => {
    const {criterionId, points, comments = '', saveCommentsForLater, ratingId} = params
    const existingAssessmentIndex = rubricAssessmentDraftData.findIndex(
      a => a.criterionId === criterionId,
    )
    const matchingCriteria = criteria?.find(c => c.id === criterionId)
    const ignoreForScoring = matchingCriteria?.ignoreForScoring || false
    const criteriaRatings = matchingCriteria?.ratings ?? []
    const matchingRating: RubricRating | undefined = ratingId
      ? criteriaRatings.find(r => r.id === ratingId)
      : criteriaRatings[
          findCriterionMatchingRatingIndex(
            matchingCriteria?.ratings ?? [],
            points,
            matchingCriteria?.criterionUseRange,
          )
        ]
    const matchingRatingId = matchingRating?.id ?? ''
    const ratingDescription = matchingRating?.description ?? ''
    if (existingAssessmentIndex === -1) {
      setRubricAssessmentDraftData([
        ...rubricAssessmentDraftData,
        {
          criterionId,
          points,
          comments,
          id: matchingRatingId,
          ignoreForScoring,
          commentsEnabled: true,
          description: ratingDescription,
          saveCommentsForLater,
        },
      ])
    } else {
      setRubricAssessmentDraftData(
        rubricAssessmentDraftData.map(a =>
          a.criterionId === criterionId
            ? {
                ...a,
                comments,
                id: matchingRatingId,
                points,
                ignoreForScoring,
                description: ratingDescription,
                saveCommentsForLater,
              }
            : a,
        ),
      )
    }
  }

  const shouldShowFooter = isStandaloneContainer || (!isPreviewMode && onSubmit)

  return (
    <View as="div" data-testid="enhanced-rubric-assessment-container">
      <Flex as="div" direction="column">
        <Flex.Item as="header">
          <AssessmentHeader
            hidePoints={hidePoints}
            instructorPoints={instructorPoints}
            isFreeFormCriterionComments={isFreeFormCriterionComments}
            isPreviewMode={isPreviewMode}
            isPeerReview={isPeerReview}
            pointsPossible={pointsPossible}
            isSelfAssessment={isSelfAssessment}
            isStandaloneContainer={isStandaloneContainer}
            isTraditionalView={isTraditionalView}
            onDismiss={onDismiss}
            onViewModeChange={handleViewModeChange}
            rubricHeader={rubricHeader}
            selectedViewMode={viewMode}
            selfAssessmentEnabled={!!selfAssessment}
            toggleSelfAssessment={() => setShowSelfAssessment(!showSelfAssessment)}
          />
        </Flex.Item>
        <Flex.Item shouldGrow={true} shouldShrink={true} as="main">
          <View as="div" overflowY="auto">
            {renderViewContainer()}
          </View>
        </Flex.Item>
        {shouldShowFooter && (
          <Flex.Item as="footer">
            <AssessmentFooter
              isPreviewMode={isPreviewMode}
              isStandAloneContainer={isStandaloneContainer}
              isRubricComplete={isRubricComplete({
                criteria,
                isFreeFormCriterionComments,
                hidePoints,
                rubricAssessment: rubricAssessmentDraftData,
              })}
              onDismiss={onDismiss}
              onSubmit={onSubmit ? () => validateOnSubmit(rubricAssessmentDraftData) : undefined}
            />
          </Flex.Item>
        )}
      </Flex>
    </View>
  )
}<|MERGE_RESOLUTION|>--- conflicted
+++ resolved
@@ -29,11 +29,7 @@
 } from '../types/rubric'
 import {ModernView, type ModernViewModes} from './ModernView'
 import {TraditionalView} from './TraditionalView'
-<<<<<<< HEAD
-import {findCriterionMatchingRatingIndex} from './utils/rubricUtils'
-=======
 import {findCriterionMatchingRatingIndex, isRubricComplete} from './utils/rubricUtils'
->>>>>>> 53aa8385
 import useLocalStorage from '@canvas/local-storage'
 import * as CONSTANTS from './constants'
 import {type ViewMode} from './ViewModeSelect'
@@ -88,19 +84,12 @@
   onSubmit,
   onViewModeChange,
 }: RubricAssessmentContainerProps) => {
-<<<<<<< HEAD
-  const [viewModeSelect, setViewModeSelect] = useLocalStorage<ViewMode>(
-    CONSTANTS.RUBRIC_VIEW_MODE_LOCALSTORAGE_KEY(currentUserId),
-    viewModeOverride ?? CONSTANTS.RUBRIC_VIEW_MODE_DEFAULT,
-  )
-=======
   // Temporarily comment this code out for this release
   // const [viewModeSelect, setViewModeSelect] = useLocalStorage<ViewMode>(
   //   CONSTANTS.RUBRIC_VIEW_MODE_LOCALSTORAGE_KEY(currentUserId),
   //   viewModeOverride ?? CONSTANTS.RUBRIC_VIEW_MODE_DEFAULT,
   // )
   const [viewModeSelect, setViewModeSelect] = useState<ViewMode>(viewModeOverride ?? 'traditional')
->>>>>>> 53aa8385
 
   const [rubricAssessmentDraftData, setRubricAssessmentDraftData] = useState<
     RubricAssessmentData[]
