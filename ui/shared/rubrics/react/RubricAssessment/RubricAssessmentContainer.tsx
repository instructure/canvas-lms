/*
 * Copyright (C) 2024 - present Instructure, Inc.
 *
 * This file is part of Canvas.
 *
 * Canvas is free software: you can redistribute it and/or modify it under
 * the terms of the GNU Affero General Public License as published by the Free
 * Software Foundation, version 3 of the License.
 *
 * Canvas is distributed in the hope that it will be useful, but WITHOUT ANY
 * WARRANTY; without even the implied warranty of MERCHANTABILITY or FITNESS FOR
 * A PARTICULAR PURPOSE. See the GNU Affero General Public License for more
 * details.
 *
 * You should have received a copy of the GNU Affero General Public License along
 * with this program. If not, see <http://www.gnu.org/licenses/>.
 */

import React, {useEffect, useRef, useState} from 'react'
import {useScope as useI18nScope} from '@canvas/i18n'
import {ScreenReaderContent} from '@instructure/ui-a11y-content'
import {Flex} from '@instructure/ui-flex'
import {View} from '@instructure/ui-view'
import {SimpleSelect} from '@instructure/ui-simple-select'
import {Button, CloseButton, IconButton} from '@instructure/ui-buttons'
import {IconDownloadLine, IconPrinterLine} from '@instructure/ui-icons'
import {Text} from '@instructure/ui-text'
import type {RubricAssessmentData, RubricCriterion, UpdateAssessmentData} from '../types/rubric'
import {ModernView} from './ModernView'
import {TraditionalView} from './TraditionalView'
import {possibleString} from '../Points'
import {Checkbox} from '@instructure/ui-checkbox'

const I18n = useI18nScope('rubrics-assessment-tray')

const MAX_TRADITIONAL_CRITERIA_RATINGS = 5

export type ViewMode = 'horizontal' | 'vertical' | 'traditional'

type RubricAssessmentContainerProps = {
  criteria: RubricCriterion[]
  isPreviewMode: boolean
  ratingOrder: string
  rubricTitle: string
  rubricAssessmentData: RubricAssessmentData[]
  selectedViewMode: ViewMode
  onViewModeChange: (viewMode: ViewMode) => void
  onDismiss: () => void
  onSubmit?: () => void
  onUpdateAssessmentData: (params: UpdateAssessmentData) => void
}
export const RubricAssessmentContainer = ({
  criteria,
  isPreviewMode,
  ratingOrder,
  rubricTitle,
  rubricAssessmentData,
  selectedViewMode,
  onDismiss,
  onSubmit,
  onViewModeChange,
  onUpdateAssessmentData,
}: RubricAssessmentContainerProps) => {
  const isTraditionalView = selectedViewMode === 'traditional'
  const instructorPoints = rubricAssessmentData.reduce((prev, curr) => prev + (curr.points ?? 0), 0)
  const disableTraditionalView = criteria.some(
    c => c.ratings.length > MAX_TRADITIONAL_CRITERIA_RATINGS
  )

  const [distanceToBottom, setDistanceToBottom] = useState<number>(0)
  const containerRef = useRef<HTMLElement>()

  useEffect(() => {
    const calculateDistance = () => {
      if (containerRef.current) {
        const rect = (containerRef.current as HTMLElement).getBoundingClientRect()
        const distance = window.innerHeight - rect.bottom
        setDistanceToBottom(distance)
      }
    }

    calculateDistance()
  }, [containerRef])

  const renderViewContainer = () => {
    if (isTraditionalView) {
      return (
        <TraditionalView
          criteria={criteria}
          rubricAssessmentData={rubricAssessmentData}
          rubricTitle={rubricTitle}
          onUpdateAssessmentData={onUpdateAssessmentData}
        />
      )
    }

    return (
      <ModernView
        criteria={criteria}
        isPreviewMode={isPreviewMode}
        ratingOrder={ratingOrder}
        rubricAssessmentData={rubricAssessmentData}
        selectedViewMode={selectedViewMode}
        onUpdateAssessmentData={onUpdateAssessmentData}
      />
    )
  }

  useEffect(() => {
    if (selectedViewMode === 'traditional' && disableTraditionalView) {
      onViewModeChange('vertical')
    }
  }, [criteria, disableTraditionalView, onViewModeChange, selectedViewMode])

  return (
    <View as="div" padding="medium medium 0 medium" themeOverride={{paddingMedium: '1rem'}}>
      <Flex
        as="div"
        direction="column"
        height={`${distanceToBottom}px`}
        elementRef={elRef => {
          if (elRef instanceof HTMLElement) {
            containerRef.current = elRef
          }
        }}
      >
        <Flex.Item as="header">
          <AssessmentHeader
            disableTraditionalView={disableTraditionalView}
            instructorPoints={instructorPoints}
            isPreviewMode={isPreviewMode}
            isTraditionalView={isTraditionalView}
            onDismiss={onDismiss}
            onViewModeChange={onViewModeChange}
            rubricTitle={rubricTitle}
            selectedViewMode={selectedViewMode}
          />
        </Flex.Item>
        <Flex.Item shouldGrow={true} shouldShrink={true} as="main">
          <View as="div" overflowY="auto">
            {renderViewContainer()}
          </View>
        </Flex.Item>
        {!isPreviewMode && (
          <Flex.Item as="footer">
            <AssessmentFooter onSubmit={onSubmit} />
          </Flex.Item>
        )}
      </Flex>
    </View>
  )
}

type ViewModeSelectProps = {
  disableTraditionalView: boolean
  selectedViewMode: ViewMode
  onViewModeChange: (viewMode: ViewMode) => void
}
const ViewModeSelect = ({
  disableTraditionalView,
  selectedViewMode,
  onViewModeChange,
}: ViewModeSelectProps) => {
  const handleSelect = (viewMode: string) => {
    onViewModeChange(viewMode as ViewMode)
  }

  return (
    <SimpleSelect
      renderLabel={
        <ScreenReaderContent>{I18n.t('Rubric Assessment View Mode')}</ScreenReaderContent>
      }
      width="10rem"
      height="2.375rem"
      value={selectedViewMode}
      data-testid="rubric-assessment-view-mode-select"
      onChange={(_e, {value}) => handleSelect(value as string)}
    >
      <SimpleSelect.Option id="traditional" value="traditional" isDisabled={disableTraditionalView}>
        {I18n.t('Traditional')}
      </SimpleSelect.Option>
      <SimpleSelect.Option id="horizontal" value="horizontal">
        {I18n.t('Horizontal')}
      </SimpleSelect.Option>
      <SimpleSelect.Option id="vertical" value="vertical">
        {I18n.t('Vertical')}
      </SimpleSelect.Option>
    </SimpleSelect>
  )
}

type InstructorScoreProps = {
  instructorPoints: number
}
const InstructorScore = ({instructorPoints = 0}: InstructorScoreProps) => {
  return (
    <Flex as="div" height="3rem" alignItems="center">
      <Flex.Item as="div" width="13.813rem" align="center">
        <div
          style={{
            lineHeight: '3rem',
            width: '13.813rem',
            height: '3rem',
            backgroundColor: '#F5F5F5',
            borderRadius: '.35rem 0 0 .35rem',
          }}
        >
          <View as="span" margin="0 0 0 small">
            <Text size="medium" weight="bold">
              {I18n.t('Instructor Score')}
            </Text>
          </View>
        </div>
      </Flex.Item>
      <Flex.Item as="div" width="4.313rem" height="3rem">
        <div
          style={{
            lineHeight: '3rem',
            width: '4.313rem',
            height: '3rem',
            backgroundColor: '#0B874B',
            borderRadius: '0 .35rem .35rem 0',
            textAlign: 'center',
          }}
        >
          <Text
            size="medium"
            weight="bold"
            color="primary-inverse"
            data-testid="rubric-assessment-instructor-score"
          >
            {possibleString(instructorPoints)}
          </Text>
        </div>
      </Flex.Item>
    </Flex>
  )
}

type AssessmentHeaderProps = {
  disableTraditionalView: boolean
  instructorPoints: number
  isPreviewMode: boolean
  isTraditionalView: boolean
  onDismiss: () => void
  onViewModeChange: (viewMode: ViewMode) => void
  rubricTitle: string
  selectedViewMode: ViewMode
}
const AssessmentHeader = ({
  disableTraditionalView,
  instructorPoints,
  isPreviewMode,
  isTraditionalView,
  onDismiss,
  onViewModeChange,
  rubricTitle,
  selectedViewMode,
}: AssessmentHeaderProps) => {
  return (
    <View as="div" padding={isTraditionalView ? '0 0 medium 0' : '0'}>
      <Flex>
        <Flex.Item align="end">
          <Text weight="bold" size="large">
            {rubricTitle}
          </Text>
        </Flex.Item>
        <Flex.Item align="end">
          <CloseButton
            placement="end"
            offset="x-small"
            screenReaderLabel="Close"
            onClick={onDismiss}
          />
        </Flex.Item>
      </Flex>

      <View as="hr" margin="x-small 0 small" />
      <Flex>
        <Flex.Item shouldGrow={true} shouldShrink={true}>
          <ViewModeSelect
            disableTraditionalView={disableTraditionalView}
            selectedViewMode={selectedViewMode}
            onViewModeChange={onViewModeChange}
          />
        </Flex.Item>
        {isTraditionalView && (
          <Flex.Item>
            <View as="div" margin="0 large 0 0" themeOverride={{marginLarge: '2.938rem'}}>
              <InstructorScore instructorPoints={instructorPoints} />
            </View>
          </Flex.Item>
        )}
        <Flex.Item margin="0 0 0 small">
          <IconButton disabled={isPreviewMode} screenReaderLabel="Print">
            <IconPrinterLine />
          </IconButton>
        </Flex.Item>
        <Flex.Item margin="0 0 0 small">
          <IconButton disabled={isPreviewMode} screenReaderLabel="Download">
            <IconDownloadLine />
          </IconButton>
        </Flex.Item>
      </Flex>

      {!isTraditionalView && (
        <>
          <Flex.Item margin="0 0 0 small">
            <InstructorScore instructorPoints={instructorPoints} />
          </Flex.Item>

          <View as="hr" margin="medium 0 medium 0" />
        </>
      )}
    </View>
  )
}

type AssessmentFooterProps = {
  onSubmit?: () => void
}
const AssessmentFooter = ({onSubmit}: AssessmentFooterProps) => {
  return (
    <View as="div">
      <View as="hr" margin="0" />
<<<<<<< HEAD
      <Flex justifyItems="space-between" margin="small 0">
        <Flex.Item>
          <Checkbox label={I18n.t('Reassign')} value="medium" />
        </Flex.Item>
=======
      <Flex justifyItems="end" margin="small 0">
>>>>>>> b0031674
        <Flex.Item>
          <Button
            color="primary"
            onClick={() => onSubmit?.()}
            data-testid="save-rubric-assessment-button"
          >
            {I18n.t('Submit Assessment')}
          </Button>
        </Flex.Item>
      </Flex>
    </View>
  )
}<|MERGE_RESOLUTION|>--- conflicted
+++ resolved
@@ -323,14 +323,7 @@
   return (
     <View as="div">
       <View as="hr" margin="0" />
-<<<<<<< HEAD
-      <Flex justifyItems="space-between" margin="small 0">
-        <Flex.Item>
-          <Checkbox label={I18n.t('Reassign')} value="medium" />
-        </Flex.Item>
-=======
       <Flex justifyItems="end" margin="small 0">
->>>>>>> b0031674
         <Flex.Item>
           <Button
             color="primary"
