/*
 * Copyright (C) 2024 - present Instructure, Inc.
 *
 * This file is part of Canvas.
 *
 * Canvas is free software: you can redistribute it and/or modify it under
 * the terms of the GNU Affero General Public License as published by the Free
 * Software Foundation, version 3 of the License.
 *
 * Canvas is distributed in the hope that it will be useful, but WITHOUT ANY
 * WARRANTY; without even the implied warranty of MERCHANTABILITY or FITNESS FOR
 * A PARTICULAR PURPOSE. See the GNU Affero General Public License for more
 * details.
 *
 * You should have received a copy of the GNU Affero General Public License along
 * with this program. If not, see <http://www.gnu.org/licenses/>.
 */

import React from 'react'
import {useScope as useI18nScope} from '@canvas/i18n'
import {colors} from '@instructure/canvas-theme'
import {View} from '@instructure/ui-view'
import {IconButton} from '@instructure/ui-buttons'
import {Text} from '@instructure/ui-text'

const I18n = useI18nScope('rubrics-assessment-tray')

const {licorice, tiara} = colors
type RatingButtonProps = {
  buttonDisplay: string
<<<<<<< HEAD
  isPeerReview: boolean
=======
  isPreviewMode: boolean
>>>>>>> a67fedcf
  isSelected: boolean
  selectedArrowDirection: 'up' | 'right'
  onClick: () => void
}
export const RatingButton = ({
  buttonDisplay,
<<<<<<< HEAD
  isPeerReview,
=======
  isPreviewMode,
>>>>>>> a67fedcf
  isSelected,
  selectedArrowDirection,
  onClick,
}: RatingButtonProps) => {
<<<<<<< HEAD
  const unselectedColor = isPeerReview ? tiara : licorice
=======
  const unselectedColor = isPreviewMode ? tiara : licorice
>>>>>>> a67fedcf

  return (
    <View
      as="div"
      width="3.625rem"
      height="3.625rem"
      display="block"
      padding="0 0 0 xx-small"
      themeOverride={{paddingXxSmall: '0.313rem'}}
    >
      <View as="div" position="relative">
        <IconButton
          screenReaderLabel={I18n.t('Rating Button %{buttonDisplay}', {buttonDisplay})}
          size="large"
          color="primary-inverse"
          onClick={onClick}
<<<<<<< HEAD
          readOnly={isPeerReview}
          cursor={isPeerReview ? 'not-allowed' : 'pointer'}
=======
          readOnly={isPreviewMode}
          cursor={isPreviewMode ? 'not-allowed' : 'pointer'}
>>>>>>> a67fedcf
          themeOverride={{
            largeFontSize: '1rem',
            borderWidth: isSelected ? '3px' : '1px',
            primaryInverseBorderColor: isSelected ? licorice : 'rgb(219, 219, 219)',
            primaryInverseColor: isSelected ? licorice : unselectedColor,
          }}
        >
          <Text size="medium">{buttonDisplay}</Text>
        </IconButton>
        {isSelected && <SelectedRatingArrow direction={selectedArrowDirection} />}
      </View>
    </View>
  )
}

type SelectedRatingArrowProps = {
  direction: 'up' | 'right'
}
const SelectedRatingArrow = ({direction}: SelectedRatingArrowProps) => {
  const outerTriangleStyle: React.CSSProperties = {
    position: 'absolute',
    width: '0',
    height: '0',
  }

  const innerTriangleSmallStyle: React.CSSProperties = {
    position: 'absolute',
    width: '0',
    height: '0',
  }

  if (direction === 'right') {
    outerTriangleStyle.top = '50%'
    outerTriangleStyle.right = '0px'
    outerTriangleStyle.borderTop = '6px solid transparent'
    outerTriangleStyle.borderBottom = '6px solid transparent'
    outerTriangleStyle.borderLeft = `6px solid ${licorice}`
    outerTriangleStyle.transform = 'translateY(-50%)'
    innerTriangleSmallStyle.top = '50%'
    innerTriangleSmallStyle.right = '4px'
    innerTriangleSmallStyle.borderTop = '4px solid transparent'
    innerTriangleSmallStyle.borderBottom = '4px solid transparent'
    innerTriangleSmallStyle.borderLeft = '4px solid white'
    innerTriangleSmallStyle.transform = 'translateY(-50%)'
  } else if (direction === 'up') {
    outerTriangleStyle.left = '46%'
    outerTriangleStyle.top = '-5px'
    outerTriangleStyle.borderLeft = '6px solid transparent'
    outerTriangleStyle.borderRight = '6px solid transparent'
    outerTriangleStyle.borderBottom = `6px solid ${licorice}`
    outerTriangleStyle.transform = 'translateX(-50%)'
    innerTriangleSmallStyle.left = '46%'
    innerTriangleSmallStyle.top = '-1px'
    innerTriangleSmallStyle.borderLeft = '4px solid transparent'
    innerTriangleSmallStyle.borderRight = '4px solid transparent'
    innerTriangleSmallStyle.borderBottom = '4px solid white'
    innerTriangleSmallStyle.transform = 'translateX(-50%)'
  }

  return (
    <>
      <div style={outerTriangleStyle} data-testid="rubric-rating-button-selected" />
      <div style={innerTriangleSmallStyle} />
    </>
  )
}<|MERGE_RESOLUTION|>--- conflicted
+++ resolved
@@ -28,31 +28,19 @@
 const {licorice, tiara} = colors
 type RatingButtonProps = {
   buttonDisplay: string
-<<<<<<< HEAD
-  isPeerReview: boolean
-=======
   isPreviewMode: boolean
->>>>>>> a67fedcf
   isSelected: boolean
   selectedArrowDirection: 'up' | 'right'
   onClick: () => void
 }
 export const RatingButton = ({
   buttonDisplay,
-<<<<<<< HEAD
-  isPeerReview,
-=======
   isPreviewMode,
->>>>>>> a67fedcf
   isSelected,
   selectedArrowDirection,
   onClick,
 }: RatingButtonProps) => {
-<<<<<<< HEAD
-  const unselectedColor = isPeerReview ? tiara : licorice
-=======
   const unselectedColor = isPreviewMode ? tiara : licorice
->>>>>>> a67fedcf
 
   return (
     <View
@@ -69,13 +57,8 @@
           size="large"
           color="primary-inverse"
           onClick={onClick}
-<<<<<<< HEAD
-          readOnly={isPeerReview}
-          cursor={isPeerReview ? 'not-allowed' : 'pointer'}
-=======
           readOnly={isPreviewMode}
           cursor={isPreviewMode ? 'not-allowed' : 'pointer'}
->>>>>>> a67fedcf
           themeOverride={{
             largeFontSize: '1rem',
             borderWidth: isSelected ? '3px' : '1px',
