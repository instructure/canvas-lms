/*
 * Copyright (C) 2024 - present Instructure, Inc.
 *
 * This file is part of Canvas.
 *
 * Canvas is free software: you can redistribute it and/or modify it under
 * the terms of the GNU Affero General Public License as published by the Free
 * Software Foundation, version 3 of the License.
 *
 * Canvas is distributed in the hope that it will be useful, but WITHOUT ANY
 * WARRANTY; without even the implied warranty of MERCHANTABILITY or FITNESS FOR
 * A PARTICULAR PURPOSE. See the GNU Affero General Public License for more
 * details.
 *
 * You should have received a copy of the GNU Affero General Public License along
 * with this program. If not, see <http://www.gnu.org/licenses/>.
 */

import React from 'react'
import {useScope as useI18nScope} from '@canvas/i18n'
import {colors} from '@instructure/canvas-theme'
import {View} from '@instructure/ui-view'
import {IconButton} from '@instructure/ui-buttons'
import {Text} from '@instructure/ui-text'

const I18n = useI18nScope('rubrics-assessment-tray')

const {licorice, tiara} = colors
type RatingButtonProps = {
  buttonDisplay: string
<<<<<<< HEAD
  isPeerReview: boolean
=======
  isPreviewMode: boolean
>>>>>>> 9ecbc393
  isSelected: boolean
  selectedArrowDirection: 'up' | 'right'
  onClick: () => void
}
export const RatingButton = ({
  buttonDisplay,
<<<<<<< HEAD
  isPeerReview,
=======
  isPreviewMode,
>>>>>>> 9ecbc393
  isSelected,
  selectedArrowDirection,
  onClick,
}: RatingButtonProps) => {
<<<<<<< HEAD
  const unselectedColor = isPeerReview ? tiara : licorice
=======
  const unselectedColor = isPreviewMode ? tiara : licorice
>>>>>>> 9ecbc393

  return (
    <View
      as="div"
      width="3.625rem"
      height="3.625rem"
      display="block"
      padding="0 0 0 xx-small"
      themeOverride={{paddingXxSmall: '0.313rem'}}
    >
      <View as="div" position="relative">
        <IconButton
          screenReaderLabel={I18n.t('Rating Button %{buttonDisplay}', {buttonDisplay})}
          size="large"
          color="primary-inverse"
          onClick={onClick}
<<<<<<< HEAD
          readOnly={isPeerReview}
          cursor={isPeerReview ? 'not-allowed' : 'pointer'}
=======
          readOnly={isPreviewMode}
          cursor={isPreviewMode ? 'not-allowed' : 'pointer'}
>>>>>>> 9ecbc393
          themeOverride={{
            largeFontSize: '1rem',
            borderWidth: isSelected ? '3px' : '1px',
            primaryInverseBorderColor: isSelected ? licorice : 'rgb(219, 219, 219)',
            primaryInverseColor: isSelected ? licorice : unselectedColor,
          }}
        >
          <Text size="medium">{buttonDisplay}</Text>
        </IconButton>
        {isSelected && <SelectedRatingArrow direction={selectedArrowDirection} />}
      </View>
    </View>
  )
}

type SelectedRatingArrowProps = {
  direction: 'up' | 'right'
}
const SelectedRatingArrow = ({direction}: SelectedRatingArrowProps) => {
  const outerTriangleStyle: React.CSSProperties = {
    position: 'absolute',
    width: '0',
    height: '0',
  }

  const innerTriangleSmallStyle: React.CSSProperties = {
    position: 'absolute',
    width: '0',
    height: '0',
  }

  if (direction === 'right') {
    outerTriangleStyle.top = '50%'
    outerTriangleStyle.right = '0px'
    outerTriangleStyle.borderTop = '6px solid transparent'
    outerTriangleStyle.borderBottom = '6px solid transparent'
    outerTriangleStyle.borderLeft = `6px solid ${licorice}`
    outerTriangleStyle.transform = 'translateY(-50%)'
    innerTriangleSmallStyle.top = '50%'
    innerTriangleSmallStyle.right = '4px'
    innerTriangleSmallStyle.borderTop = '4px solid transparent'
    innerTriangleSmallStyle.borderBottom = '4px solid transparent'
    innerTriangleSmallStyle.borderLeft = '4px solid white'
    innerTriangleSmallStyle.transform = 'translateY(-50%)'
  } else if (direction === 'up') {
    outerTriangleStyle.left = '46%'
    outerTriangleStyle.top = '-5px'
    outerTriangleStyle.borderLeft = '6px solid transparent'
    outerTriangleStyle.borderRight = '6px solid transparent'
    outerTriangleStyle.borderBottom = `6px solid ${licorice}`
    outerTriangleStyle.transform = 'translateX(-50%)'
    innerTriangleSmallStyle.left = '46%'
    innerTriangleSmallStyle.top = '-1px'
    innerTriangleSmallStyle.borderLeft = '4px solid transparent'
    innerTriangleSmallStyle.borderRight = '4px solid transparent'
    innerTriangleSmallStyle.borderBottom = '4px solid white'
    innerTriangleSmallStyle.transform = 'translateX(-50%)'
  }

  return (
    <>
      <div style={outerTriangleStyle} data-testid="rubric-rating-button-selected" />
      <div style={innerTriangleSmallStyle} />
    </>
  )
}<|MERGE_RESOLUTION|>--- conflicted
+++ resolved
@@ -28,31 +28,19 @@
 const {licorice, tiara} = colors
 type RatingButtonProps = {
   buttonDisplay: string
-<<<<<<< HEAD
-  isPeerReview: boolean
-=======
   isPreviewMode: boolean
->>>>>>> 9ecbc393
   isSelected: boolean
   selectedArrowDirection: 'up' | 'right'
   onClick: () => void
 }
 export const RatingButton = ({
   buttonDisplay,
-<<<<<<< HEAD
-  isPeerReview,
-=======
   isPreviewMode,
->>>>>>> 9ecbc393
   isSelected,
   selectedArrowDirection,
   onClick,
 }: RatingButtonProps) => {
-<<<<<<< HEAD
-  const unselectedColor = isPeerReview ? tiara : licorice
-=======
   const unselectedColor = isPreviewMode ? tiara : licorice
->>>>>>> 9ecbc393
 
   return (
     <View
@@ -69,13 +57,8 @@
           size="large"
           color="primary-inverse"
           onClick={onClick}
-<<<<<<< HEAD
-          readOnly={isPeerReview}
-          cursor={isPeerReview ? 'not-allowed' : 'pointer'}
-=======
           readOnly={isPreviewMode}
           cursor={isPreviewMode ? 'not-allowed' : 'pointer'}
->>>>>>> 9ecbc393
           themeOverride={{
             largeFontSize: '1rem',
             borderWidth: isSelected ? '3px' : '1px',
