--- conflicted
+++ resolved
@@ -43,11 +43,7 @@
   onClick,
 }: RatingButtonProps) => {
   const unselectedColor = isPreviewMode ? colors.contrasts.grey1214 : colors.contrasts.green4570
-<<<<<<< HEAD
-  const selectedText = isSelected ? I18n.t('Selected') : ''
-=======
   const selectedText = rubricSelectedAriaLabel(isSelected, isSelfAssessmentSelected)
->>>>>>> c345be2d
 
   return (
     <View
@@ -73,13 +69,9 @@
           themeOverride={{
             largeFontSize: '1rem',
             borderWidth: isSelected ? '3px' : '1px',
-<<<<<<< HEAD
-            primaryInverseBorderColor: isSelected ? colors.contrasts.green4570 : 'rgb(219, 219, 219)',
-=======
             primaryInverseBorderColor: isSelected
               ? colors.contrasts.green4570
               : 'rgb(219, 219, 219)',
->>>>>>> c345be2d
             primaryInverseColor: isSelected ? colors.contrasts.green4570 : unselectedColor,
           }}
         >
