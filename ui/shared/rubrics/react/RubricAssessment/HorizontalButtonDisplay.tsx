--- conflicted
+++ resolved
@@ -25,11 +25,7 @@
 import {View} from '@instructure/ui-view'
 import {escapeNewLineText, rangingFrom} from './utils/rubricUtils'
 import {possibleString, possibleStringRange} from '../Points'
-<<<<<<< HEAD
-import {SelfAssessmentRatingButton} from '@canvas/rubrics/react/RubricAssessment/SelfAssessmentRatingButton';
-=======
 import {SelfAssessmentRatingButton} from '@canvas/rubrics/react/RubricAssessment/SelfAssessmentRatingButton'
->>>>>>> 4b8c5dea
 
 const {shamrock} = colors
 
@@ -145,19 +141,12 @@
                 <RatingButton
                   buttonDisplay={buttonDisplay}
                   isSelected={selectedRatingIndex === index}
-<<<<<<< HEAD
-=======
                   isSelfAssessmentSelected={selectedSelfAssessmentRatingIndex === index}
->>>>>>> 4b8c5dea
                   isPreviewMode={isPreviewMode}
                   selectedArrowDirection="up"
                   onClick={() => onSelectRating(rating)}
                 />
               )}
-<<<<<<< HEAD
-
-=======
->>>>>>> 4b8c5dea
             </Flex.Item>
           )
         })}
