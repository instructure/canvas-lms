/*
 * Copyright (C) 2024 - present Instructure, Inc.
 *
 * This file is part of Canvas.
 *
 * Canvas is free software: you can redistribute it and/or modify it under
 * the terms of the GNU Affero General Public License as published by the Free
 * Software Foundation, version 3 of the License.
 *
 * Canvas is distributed in the hope that it will be useful, but WITHOUT ANY
 * WARRANTY; without even the implied warranty of MERCHANTABILITY or FITNESS FOR
 * A PARTICULAR PURPOSE. See the GNU Affero General Public License for more
 * details.
 *
 * You should have received a copy of the GNU Affero General Public License along
 * with this program. If not, see <http://www.gnu.org/licenses/>.
 */

import React, {useEffect, useRef} from 'react'
import type {RubricRating} from '../types/rubric'
import {colors} from '@instructure/canvas-theme'
import {Flex} from '@instructure/ui-flex'
import {RatingButton} from './RatingButton'
import {Text} from '@instructure/ui-text'
import {View} from '@instructure/ui-view'
import {escapeNewLineText, rangingFrom} from './utils/rubricUtils'
import {possibleString, possibleStringRange} from '../Points'
<<<<<<< HEAD
import {SelfAssessmentRatingButton} from '@canvas/rubrics/react/RubricAssessment/SelfAssessmentRatingButton';
=======
import {SelfAssessmentRatingButton} from '@canvas/rubrics/react/RubricAssessment/SelfAssessmentRatingButton'
>>>>>>> 51db239a

const {shamrock} = colors

type HorizontalButtonDisplayProps = {
  isPreviewMode: boolean
  isSelfAssessment: boolean
  ratings: RubricRating[]
  ratingOrder: string
  selectedRatingId?: string
  selectedSelfAssessmentRatingId?: string
  onSelectRating: (rating: RubricRating) => void
  criterionUseRange: boolean
  shouldFocusFirstRating?: boolean
}
export const HorizontalButtonDisplay = ({
  isPreviewMode,
  ratings,
  isSelfAssessment,
  ratingOrder,
  selectedRatingId,
  selectedSelfAssessmentRatingId,
  onSelectRating,
  criterionUseRange,
  shouldFocusFirstRating = false,
}: HorizontalButtonDisplayProps) => {
  const firstRatingRef = useRef<Element | null>(null)
  const selectedRating = ratings.find(rating => rating.id && rating.id === selectedRatingId)
  const selectedRatingIndex = selectedRating ? ratings.indexOf(selectedRating) : -1
  const selectedSelfAssessmentRating = ratings.find(
    rating => rating.id && rating.id === selectedSelfAssessmentRatingId,
  )
  const selectedSelfAssessmentRatingIndex = selectedSelfAssessmentRating
    ? ratings.indexOf(selectedSelfAssessmentRating)
    : -1
  const min = criterionUseRange ? rangingFrom(ratings, selectedRatingIndex) : undefined

  useEffect(() => {
    if (shouldFocusFirstRating && firstRatingRef.current) {
      const button = firstRatingRef.current.getElementsByTagName('button')[0]
      button?.focus()
    }
  }, [shouldFocusFirstRating])

  const getPossibleText = (points?: number) => {
    return min != null ? possibleStringRange(min, points) : possibleString(points)
  }

  const ratingDescriptionIndex =
    selectedRatingIndex >= 0 ? selectedRatingIndex : selectedSelfAssessmentRatingIndex

  const selectedRatingDescription = selectedRating ?? selectedSelfAssessmentRating

  return (
    <View as="div" data-testid="rubric-assessment-horizontal-display">
      {ratingDescriptionIndex >= 0 && (
        <View
          as="div"
          borderColor="brand"
          borderWidth={isSelfAssessment ? 'small' : 'medium'}
          borderRadius="medium"
          padding="xx-small"
          margin="0 xx-small small xx-small"
          data-testid={`rating-details-${selectedRatingDescription?.id}`}
          themeOverride={{borderColorBrand: shamrock, borderWidthMedium: '0.188rem'}}
        >
          <View as="div">
            <Text size="x-small" weight="bold">
              {selectedRatingDescription?.description}
            </Text>
          </View>
          <View as="div" display="block">
            <Text
              size="x-small"
              themeOverride={{paragraphMargin: 0}}
              dangerouslySetInnerHTML={escapeNewLineText(
                selectedRatingDescription?.longDescription,
              )}
            />
          </View>
          <View as="div" textAlign="end">
            <Text size="x-small" weight="bold">
              {getPossibleText(selectedRatingDescription?.points)}
            </Text>
          </View>
        </View>
      )}
      <Flex direction={ratingOrder === 'ascending' ? 'row-reverse' : 'row'}>
        {ratings.map((rating, index) => {
          const buttonDisplay = (ratings.length - (index + 1)).toString()
          const buttonAriaLabel = `${rating.description} ${
            rating.longDescription
          } ${getPossibleText(rating.points)}`

          return (
            <Flex.Item
              key={`${rating.id}-${buttonDisplay}`}
              data-testid={`rating-button-${rating.id}-${index}`}
              aria-label={buttonAriaLabel}
              elementRef={ref => {
                if (index === 0) {
                  firstRatingRef.current = ref
                }
              }}
            >
              {isSelfAssessment ? (
                <SelfAssessmentRatingButton
                  buttonDisplay={buttonDisplay}
                  isSelected={selectedRatingIndex === index}
                  isPreviewMode={isPreviewMode}
                  onClick={() => onSelectRating(rating)}
                />
              ) : (
                <RatingButton
                  buttonDisplay={buttonDisplay}
                  isSelected={selectedRatingIndex === index}
<<<<<<< HEAD
=======
                  isSelfAssessmentSelected={selectedSelfAssessmentRatingIndex === index}
>>>>>>> 51db239a
                  isPreviewMode={isPreviewMode}
                  selectedArrowDirection="up"
                  onClick={() => onSelectRating(rating)}
                />
              )}
<<<<<<< HEAD

=======
>>>>>>> 51db239a
            </Flex.Item>
          )
        })}
      </Flex>
    </View>
  )
}<|MERGE_RESOLUTION|>--- conflicted
+++ resolved
@@ -25,11 +25,7 @@
 import {View} from '@instructure/ui-view'
 import {escapeNewLineText, rangingFrom} from './utils/rubricUtils'
 import {possibleString, possibleStringRange} from '../Points'
-<<<<<<< HEAD
-import {SelfAssessmentRatingButton} from '@canvas/rubrics/react/RubricAssessment/SelfAssessmentRatingButton';
-=======
 import {SelfAssessmentRatingButton} from '@canvas/rubrics/react/RubricAssessment/SelfAssessmentRatingButton'
->>>>>>> 51db239a
 
 const {shamrock} = colors
 
@@ -145,19 +141,12 @@
                 <RatingButton
                   buttonDisplay={buttonDisplay}
                   isSelected={selectedRatingIndex === index}
-<<<<<<< HEAD
-=======
                   isSelfAssessmentSelected={selectedSelfAssessmentRatingIndex === index}
->>>>>>> 51db239a
                   isPreviewMode={isPreviewMode}
                   selectedArrowDirection="up"
                   onClick={() => onSelectRating(rating)}
                 />
               )}
-<<<<<<< HEAD
-
-=======
->>>>>>> 51db239a
             </Flex.Item>
           )
         })}
