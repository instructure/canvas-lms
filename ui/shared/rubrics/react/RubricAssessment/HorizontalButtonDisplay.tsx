--- conflicted
+++ resolved
@@ -23,12 +23,8 @@
 import {RatingButton} from './RatingButton'
 import {Text} from '@instructure/ui-text'
 import {View} from '@instructure/ui-view'
-<<<<<<< HEAD
-import {escapeNewLineText} from './utils/rubricUtils'
-=======
 import {escapeNewLineText, rangingFrom} from './utils/rubricUtils'
 import {possibleString, possibleStringRange} from '../Points'
->>>>>>> 19b70d1c
 
 const {licorice} = colors
 
@@ -49,10 +45,7 @@
   criterionUseRange,
 }: HorizontalButtonDisplayProps) => {
   const selectedRating = ratings[selectedRatingIndex]
-<<<<<<< HEAD
-=======
   const min = criterionUseRange ? rangingFrom(ratings, selectedRatingIndex) : undefined
->>>>>>> 19b70d1c
   return (
     <View as="div" data-testid="rubric-assessment-horizontal-display">
       {selectedRatingIndex >= 0 && (
@@ -76,8 +69,6 @@
               size="x-small"
               dangerouslySetInnerHTML={escapeNewLineText(selectedRating?.longDescription)}
             />
-<<<<<<< HEAD
-=======
           </View>
           <View as="div" textAlign="end">
             <Text size="x-small" weight="bold">
@@ -85,7 +76,6 @@
                 ? possibleStringRange(min, ratings[selectedRatingIndex]?.points)
                 : possibleString(ratings[selectedRatingIndex]?.points)}
             </Text>
->>>>>>> 19b70d1c
           </View>
         </View>
       )}
