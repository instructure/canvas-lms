--- conflicted
+++ resolved
@@ -27,22 +27,14 @@
 const {licorice} = colors
 
 type VerticalButtonDisplayProps = {
-<<<<<<< HEAD
-  isPeerReview: boolean
-=======
   isPreviewMode: boolean
->>>>>>> a67fedcf
   ratings: RubricRating[]
   ratingOrder: string
   selectedRatingIndex?: number
   onSelectRating: (index: number) => void
 }
 export const VerticalButtonDisplay = ({
-<<<<<<< HEAD
-  isPeerReview,
-=======
   isPreviewMode,
->>>>>>> a67fedcf
   ratings,
   ratingOrder,
   selectedRatingIndex,
@@ -67,11 +59,7 @@
               >
                 <RatingButton
                   buttonDisplay={buttonDisplay}
-<<<<<<< HEAD
-                  isPeerReview={isPeerReview}
-=======
                   isPreviewMode={isPreviewMode}
->>>>>>> a67fedcf
                   isSelected={isSelected}
                   selectedArrowDirection="right"
                   onClick={() => onSelectRating(index)}
