/*
 * Copyright (C) 2024 - present Instructure, Inc.
 *
 * This file is part of Canvas.
 *
 * Canvas is free software: you can redistribute it and/or modify it under
 * the terms of the GNU Affero General Public License as published by the Free
 * Software Foundation, version 3 of the License.
 *
 * Canvas is distributed in the hope that it will be useful, but WITHOUT ANY
 * WARRANTY; without even the implied warranty of MERCHANTABILITY or FITNESS FOR
 * A PARTICULAR PURPOSE. See the GNU Affero General Public License for more
 * details.
 *
 * You should have received a copy of the GNU Affero General Public License along
 * with this program. If not, see <http://www.gnu.org/licenses/>.
 */

import React, {useEffect, useRef} from 'react'
import type {RubricRating} from '../types/rubric'
import {colors} from '@instructure/canvas-theme'
import {Flex} from '@instructure/ui-flex'
import {RatingButton} from './RatingButton'
import {Text} from '@instructure/ui-text'
import {View} from '@instructure/ui-view'
import {possibleString, possibleStringRange} from '../Points'
import {escapeNewLineText, rangingFrom} from './utils/rubricUtils'
<<<<<<< HEAD
import {SelfAssessmentRatingButton} from '@canvas/rubrics/react/RubricAssessment/SelfAssessmentRatingButton';
=======
import {SelfAssessmentRatingButton} from '@canvas/rubrics/react/RubricAssessment/SelfAssessmentRatingButton'
>>>>>>> 51db239a

const {shamrock} = colors

type VerticalButtonDisplayProps = {
  isPreviewMode: boolean
  isSelfAssessment: boolean
  ratings: RubricRating[]
  ratingOrder: string
  selectedRatingId?: string
  selectedSelfAssessmentRatingId?: string
  onSelectRating: (rating: RubricRating) => void
  criterionUseRange: boolean
  shouldFocusFirstRating?: boolean
}
export const VerticalButtonDisplay = ({
  isPreviewMode,
  isSelfAssessment,
  ratings,
  ratingOrder,
  selectedRatingId,
  selectedSelfAssessmentRatingId,
  onSelectRating,
  criterionUseRange,
  shouldFocusFirstRating = false,
}: VerticalButtonDisplayProps) => {
  const firstRatingRef = useRef<Element | null>(null)

  useEffect(() => {
    if (shouldFocusFirstRating && firstRatingRef.current) {
      const button = firstRatingRef.current.getElementsByTagName('button')[0]
      button?.focus()
    }
  }, [shouldFocusFirstRating])

  return (
    <Flex
      as="div"
      direction={ratingOrder === 'ascending' ? 'column-reverse' : 'column'}
      data-testid="rubric-assessment-vertical-display"
    >
      {ratings.map((rating, index) => {
        const buttonDisplay = (ratings.length - (index + 1)).toString()
        const isSelected = rating.id != null && rating.id === selectedRatingId
        const isSelfAssessmentSelected =
          rating.id != null && rating.id === selectedSelfAssessmentRatingId

        const min = criterionUseRange ? rangingFrom(ratings, index) : undefined

        const getPossibleText = (points?: number) => {
          return min != null ? possibleStringRange(min, points) : possibleString(points)
        }

        const buttonAriaLabel = `${rating.description} ${rating.longDescription} ${getPossibleText(
          rating.points,
        )}`

        return (
          <Flex.Item key={`${rating.id}-${buttonDisplay}`} padding="xx-small 0 0 0">
            <Flex>
              <Flex.Item
                align={isSelected ? 'start' : 'center'}
                data-testid={`rating-button-${rating.id}-${index}`}
                aria-label={buttonAriaLabel}
                elementRef={ref => {
                  if (index === 0) {
                    firstRatingRef.current = ref
                  }
                }}
              >
                {isSelfAssessment ? (
                  <SelfAssessmentRatingButton
                    buttonDisplay={buttonDisplay}
                    isPreviewMode={isPreviewMode}
                    isSelected={isSelected}
                    onClick={() => onSelectRating(rating)}
                  />
                ) : (
                  <RatingButton
                    buttonDisplay={buttonDisplay}
                    isPreviewMode={isPreviewMode}
                    isSelected={isSelected}
<<<<<<< HEAD
=======
                    isSelfAssessmentSelected={isSelfAssessmentSelected}
>>>>>>> 51db239a
                    selectedArrowDirection="right"
                    onClick={() => onSelectRating(rating)}
                  />
                )}
              </Flex.Item>
              <Flex.Item
                margin={isSelected ? '0' : '0 0 x-small x-small'}
                align={isSelected ? 'start' : 'center'}
                shouldGrow={true}
                shouldShrink={true}
              >
                {isSelected || (!selectedRatingId && isSelfAssessmentSelected) ? (
                  <View
                    as="div"
                    borderColor="brand"
                    borderWidth="medium"
                    borderRadius="medium"
                    padding="xx-small"
                    margin="0 0 x-small xx-small"
                    data-testid={`rating-details-${rating.id}`}
                    themeOverride={{borderColorBrand: shamrock, borderWidthMedium: '0.188rem'}}
                  >
                    <View as="div">
                      <Text size="x-small" weight="bold">
                        {rating.description}
                      </Text>
                    </View>
                    <View as="div" display="block">
                      <Text
                        size="x-small"
                        themeOverride={{paragraphMargin: 0}}
                        dangerouslySetInnerHTML={escapeNewLineText(rating.longDescription)}
                      />
                    </View>
                    <View as="div" textAlign="end">
                      <Text size="x-small" weight="bold">
                        {getPossibleText(rating.points)}
                      </Text>
                    </View>
                  </View>
                ) : (
                  <Text size="x-small" weight="bold">
                    {rating.description}
                  </Text>
                )}
              </Flex.Item>
            </Flex>
          </Flex.Item>
        )
      })}
    </Flex>
  )
}<|MERGE_RESOLUTION|>--- conflicted
+++ resolved
@@ -25,11 +25,7 @@
 import {View} from '@instructure/ui-view'
 import {possibleString, possibleStringRange} from '../Points'
 import {escapeNewLineText, rangingFrom} from './utils/rubricUtils'
-<<<<<<< HEAD
-import {SelfAssessmentRatingButton} from '@canvas/rubrics/react/RubricAssessment/SelfAssessmentRatingButton';
-=======
 import {SelfAssessmentRatingButton} from '@canvas/rubrics/react/RubricAssessment/SelfAssessmentRatingButton'
->>>>>>> 51db239a
 
 const {shamrock} = colors
 
@@ -111,10 +107,7 @@
                     buttonDisplay={buttonDisplay}
                     isPreviewMode={isPreviewMode}
                     isSelected={isSelected}
-<<<<<<< HEAD
-=======
                     isSelfAssessmentSelected={isSelfAssessmentSelected}
->>>>>>> 51db239a
                     selectedArrowDirection="right"
                     onClick={() => onSelectRating(rating)}
                   />
