/*
 * Copyright (C) 2024 - present Instructure, Inc.
 *
 * This file is part of Canvas.
 *
 * Canvas is free software: you can redistribute it and/or modify it under
 * the terms of the GNU Affero General Public License as published by the Free
 * Software Foundation, version 3 of the License.
 *
 * Canvas is distributed in the hope that it will be useful, but WITHOUT ANY
 * WARRANTY; without even the implied warranty of MERCHANTABILITY or FITNESS FOR
 * A PARTICULAR PURPOSE. See the GNU Affero General Public License for more
 * details.
 *
 * You should have received a copy of the GNU Affero General Public License along
 * with this program. If not, see <http://www.gnu.org/licenses/>.
 */

import React, {useEffect, useState} from 'react'
import {useScope as useI18nScope} from '@canvas/i18n'
import {ScreenReaderContent} from '@instructure/ui-a11y-content'
import {View} from '@instructure/ui-view'
import {Flex} from '@instructure/ui-flex'
import {Text} from '@instructure/ui-text'
import {TextInput} from '@instructure/ui-text-input'
import {HorizontalButtonDisplay} from './HorizontalButtonDisplay'
import {VerticalButtonDisplay} from './VerticalButtonDisplay'
import type {RubricAssessmentData, RubricCriterion, UpdateAssessmentData} from '../types/rubric'
import {TextArea} from '@instructure/ui-text-area'
import {Checkbox} from '@instructure/ui-checkbox'
import {CommentLibrary} from './CommentLibrary'
import {CriteriaReadonlyComment} from './CriteriaReadonlyComment'
import {
  findCriterionMatchingRatingIndex,
  htmlEscapeCriteriaLongDescription,
} from './utils/rubricUtils'

const I18n = useI18nScope('rubrics-assessment-tray')

type ModernViewModes = 'horizontal' | 'vertical'

type ModernViewProps = {
  criteria: RubricCriterion[]
  hidePoints: boolean
  isPreviewMode: boolean
  isPeerReview: boolean
  isFreeFormCriterionComments: boolean
  ratingOrder: string
  rubricAssessmentData: RubricAssessmentData[]
  selectedViewMode: ModernViewModes
  rubricSavedComments?: Record<string, string[]>
  onUpdateAssessmentData: (params: UpdateAssessmentData) => void
}
export const ModernView = ({
  criteria,
  hidePoints,
  isPreviewMode,
  isPeerReview,
  isFreeFormCriterionComments,
  ratingOrder,
  rubricAssessmentData,
  selectedViewMode,
  rubricSavedComments,
  onUpdateAssessmentData,
}: ModernViewProps) => {
  return (
    <View as="div" margin="0" overflowX="hidden">
      {criteria.map((criterion, index) => {
        const criterionAssessment = rubricAssessmentData.find(
          data => data.criterionId === criterion.id
        )

        return (
          <CriterionRow
            key={criterion.id}
            criterion={criterion}
            displayHr={index < criteria.length - 1}
            hidePoints={hidePoints}
            isPreviewMode={isPreviewMode}
            isPeerReview={isPeerReview}
            ratingOrder={ratingOrder}
            criterionUseRange={criterion.criterionUseRange}
            criterionAssessment={criterionAssessment}
            selectedViewMode={selectedViewMode}
            rubricSavedComments={rubricSavedComments?.[criterion.id] ?? []}
            onUpdateAssessmentData={onUpdateAssessmentData}
            isFreeFormCriterionComments={isFreeFormCriterionComments}
          />
        )
      })}
    </View>
  )
}

type CriterionRowProps = {
  criterion: RubricCriterion
  displayHr: boolean
  hidePoints: boolean
  isPreviewMode: boolean
  isPeerReview: boolean
  isFreeFormCriterionComments: boolean
  ratingOrder: string
  criterionUseRange: boolean
  criterionAssessment?: RubricAssessmentData
  selectedViewMode: ModernViewModes
  rubricSavedComments: string[]
  onUpdateAssessmentData: (params: UpdateAssessmentData) => void
}
export const CriterionRow = ({
  criterion,
  displayHr,
  hidePoints,
  isPreviewMode,
  isPeerReview,
  isFreeFormCriterionComments,
  ratingOrder,
  criterionUseRange,
  criterionAssessment,
  selectedViewMode,
  rubricSavedComments,
  onUpdateAssessmentData,
}: CriterionRowProps) => {
  const {ratings} = criterion
  const selectedRatingIndex = findCriterionMatchingRatingIndex(
    criterion.ratings,
    criterionAssessment?.points,
    criterion.criterionUseRange
  )

  const [pointsInput, setPointsInput] = useState<string>()
  const [selectedRatingDescription, setSelectedRatingDescription] = useState<string>()
  const [commentText, setCommentText] = useState<string>(criterionAssessment?.comments ?? '')
  const [isSaveCommentChecked, setIsSaveCommentChecked] = useState(false)

  useEffect(() => {
    setCommentText(criterionAssessment?.comments ?? '')
    setPointsInput((criterionAssessment?.points ?? '').toString())
  }, [criterionAssessment])

  const updateAssessmentData = (params: Partial<UpdateAssessmentData>) => {
    const updatedCriterionAssessment: UpdateAssessmentData = {
      ...criterionAssessment,
      ...params,
      criterionId: criterion.id,
    }
    onUpdateAssessmentData(updatedCriterionAssessment)
  }

  const selectRating = (index: number) => {
    if (selectedRatingIndex === index) {
      updateAssessmentData({points: undefined})
      setPoints('')
      return
    }

    const selectedRating = ratings[index]
    setPoints(selectedRating?.points.toString() ?? '')
    setSelectedRatingDescription(selectedRating?.description)
  }

  const setPoints = (value: string) => {
    const points = Number(value)

    if (!value.trim().length || Number.isNaN(points)) {
      updateAssessmentData({points: undefined})
      setPointsInput('')
      return
    }

    updateAssessmentData({
      points,
      description: selectedRatingDescription,
    })
    setPointsInput(points.toString())
  }

  const renderButtonDisplay = () => {
    if (selectedViewMode === 'horizontal' && ratings.length <= 5) {
      return (
        <HorizontalButtonDisplay
          isPreviewMode={isPreviewMode}
          ratings={ratings}
          ratingOrder={ratingOrder}
          selectedRatingIndex={selectedRatingIndex}
          onSelectRating={selectRating}
          criterionUseRange={criterionUseRange}
        />
      )
    }

    return (
      <VerticalButtonDisplay
        isPreviewMode={isPreviewMode}
        ratings={ratings}
        ratingOrder={ratingOrder}
        selectedRatingIndex={selectedRatingIndex}
        onSelectRating={selectRating}
        criterionUseRange={criterionUseRange}
      />
    )
  }

  const pointsInputValue = pointsInput?.toString() ?? ''
  const totalPointsValue = criterion.points.toString()
  const instructorPointsText = I18n.t(
    'Instructor Points %{pointsInputValue} out of %{totalPointsValue}',
    {pointsInputValue, totalPointsValue}
  )

  return (
    <View as="div" margin="0 0 small 0">
      {!hidePoints && (
        <Flex direction="row-reverse" data-testid="modern-view-out-of-points">
          <Flex.Item margin={isPreviewMode ? '0' : '0 0 0 x-small'}>
            <Text size="small" weight="bold" aria-hidden={true}>
              /{criterion.points}
            </Text>
          </Flex.Item>
          <Flex.Item margin={isPreviewMode ? '0 0 0 x-small' : '0'}>
            {isPreviewMode ? (
              <Text size="small" weight="bold" aria-label={instructorPointsText}>
                {pointsInputValue}
              </Text>
            ) : (
              <TextInput
                renderLabel={<ScreenReaderContent>{instructorPointsText}</ScreenReaderContent>}
                placeholder="--"
                width="3.375rem"
                height="2.375rem"
                data-testid={`criterion-score-${criterion.id}`}
<<<<<<< HEAD
                value={pointsInput?.toString() ?? ''}
=======
                value={pointsInputValue}
>>>>>>> c0c653e9
                onChange={e => setPointsInput(e.target.value)}
                onBlur={e => setPoints(e.target.value)}
              />
            )}
          </Flex.Item>
        </Flex>
      )}
      <View as="div">
        <Text size="medium" weight="bold">
          {criterion.description}
        </Text>
      </View>
      <View as="div" margin="xx-small 0 0 0" themeOverride={{marginXxSmall: '.25rem'}}>
        <Text
          size="small"
          weight="normal"
          themeOverride={{fontSizeXSmall: '0.875rem'}}
          dangerouslySetInnerHTML={htmlEscapeCriteriaLongDescription(criterion)}
        />
      </View>
      <View as="div" margin="small 0 0 0">
        {!isFreeFormCriterionComments && renderButtonDisplay()}
      </View>
      <View as="div" margin="small 0 0 0" overflowX="hidden" overflowY="hidden">
        {isFreeFormCriterionComments ? (
          <Flex direction="column">
            {!isPreviewMode && !isPeerReview && rubricSavedComments.length > 0 && (
              <>
                <Flex.Item>
                  <Text weight="bold">{I18n.t('Comment Library')}</Text>
                </Flex.Item>
                <Flex.Item margin="x-small 0 0 0" shouldGrow={true}>
                  <CommentLibrary
                    rubricSavedComments={rubricSavedComments}
                    criterionId={criterion.id}
                    setCommentText={setCommentText}
                    updateAssessmentData={updateAssessmentData}
                  />
                </Flex.Item>
              </>
            )}
            <Flex.Item margin={rubricSavedComments.length > 0 ? 'medium 0 0 0' : '0 0 0 0'}>
              <Text weight="bold">{I18n.t('Comment')}</Text>
            </Flex.Item>
            <Flex.Item
              margin="x-small 0 0 0"
              shouldGrow={true}
              overflowX="hidden"
              overflowY="hidden"
            >
              <TextArea
                label={<ScreenReaderContent>{I18n.t('Criterion Comment')}</ScreenReaderContent>}
                readOnly={isPreviewMode}
                data-testid={`free-form-comment-area-${criterion.id}`}
                width="100%"
                height="38px"
                value={commentText}
                onChange={e => setCommentText(e.target.value)}
                onBlur={e => updateAssessmentData({comments: e.target.value})}
              />
            </Flex.Item>
            {!isPeerReview && !isPreviewMode && (
              <Flex.Item margin="medium 0 x-small 0" shouldGrow={true}>
                <Checkbox
                  checked={isSaveCommentChecked}
                  label={I18n.t('Save this comment for reuse')}
                  size="small"
                  data-testid={`save-comment-checkbox-${criterion.id}`}
                  onChange={e => {
                    updateAssessmentData({saveCommentsForLater: !!e.target.checked})
                    setIsSaveCommentChecked(!!e.target.checked)
                  }}
                />
              </Flex.Item>
            )}
          </Flex>
        ) : (
          <Flex direction="column">
            <Flex.Item
              margin="x-small 0 0 0"
              shouldGrow={true}
              overflowX="hidden"
              overflowY="hidden"
            >
              {isPreviewMode ? (
                <CriteriaReadonlyComment commentText={commentText} />
              ) : (
                <TextArea
                  label={I18n.t('Comment')}
                  size="small"
                  value={commentText}
                  onChange={e => setCommentText(e.target.value)}
                  onBlur={() => updateAssessmentData({comments: commentText})}
                  placeholder={I18n.t('Leave a comment')}
                  data-testid={`comment-text-area-${criterion.id}`}
                />
              )}
            </Flex.Item>
          </Flex>
        )}
      </View>
      {displayHr && <View as="hr" margin="medium 0" aria-hidden={true} />}
    </View>
  )
}<|MERGE_RESOLUTION|>--- conflicted
+++ resolved
@@ -228,11 +228,7 @@
                 width="3.375rem"
                 height="2.375rem"
                 data-testid={`criterion-score-${criterion.id}`}
-<<<<<<< HEAD
-                value={pointsInput?.toString() ?? ''}
-=======
                 value={pointsInputValue}
->>>>>>> c0c653e9
                 onChange={e => setPointsInput(e.target.value)}
                 onBlur={e => setPoints(e.target.value)}
               />
