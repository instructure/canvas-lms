--- conflicted
+++ resolved
@@ -107,10 +107,7 @@
 
   useEffect(() => {
     setCommentText(criterionAssessment?.comments ?? '')
-<<<<<<< HEAD
-=======
     setPointsInput((criterionAssessment?.points ?? '').toString())
->>>>>>> 5aaae7d3
   }, [criterionAssessment])
 
   const updateAssessmentData = (params: Partial<UpdateAssessmentData>) => {
@@ -222,11 +219,7 @@
           <Flex.Item shouldGrow={true} margin="0 0 0 xx-small">
             <TextArea
               label={<ScreenReaderContent>{I18n.t('Leave criterion comment')}</ScreenReaderContent>}
-<<<<<<< HEAD
-              readOnly={isPreviewMode}
-=======
               readOnly={isPreviewMode || isPeerReview}
->>>>>>> 5aaae7d3
               size="small"
               value={commentText}
               onChange={e => setCommentText(e.target.value)}
