--- conflicted
+++ resolved
@@ -212,17 +212,9 @@
   return (
     <View as="div" margin="0 0 small 0">
       {!hidePoints && (
-<<<<<<< HEAD
-        <Flex direction="row-reverse" data-testid="modern-view-out-of-points">
-          <Flex.Item margin={isPreviewMode ? '0' : '0 0 0 x-small'}>
-            <Text size="small" weight="bold" aria-hidden={true}>
-              /{criterion.points}
-            </Text>
-=======
         <Flex data-testid="modern-view-out-of-points">
           <Flex.Item shouldGrow={true}>
             {criterion.learningOutcomeId && <OutcomeTag displayName={criterion.description} />}
->>>>>>> 2099f615
           </Flex.Item>
           <Flex.Item margin={isPreviewMode ? '0 0 0 x-small' : '0'}>
             {isPreviewMode ? (
