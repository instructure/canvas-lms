--- conflicted
+++ resolved
@@ -105,10 +105,7 @@
             onUpdateAssessmentData={onUpdateAssessmentData}
             isFreeFormCriterionComments={isFreeFormCriterionComments}
             validationErrors={validationErrors}
-<<<<<<< HEAD
-=======
             submissionUser={submissionUser}
->>>>>>> 51db239a
           />
         )
       })}
@@ -368,10 +365,7 @@
           {grabFailedValidationMessage()}
         </Text>
       ) : null}
-<<<<<<< HEAD
-=======
       <SelfAssessmentComment selfAssessment={criterionSelfAssessment} user={submissionUser} />
->>>>>>> 51db239a
       <View as="div" margin="small 0 0 0" overflowX="hidden" overflowY="hidden">
         {isFreeFormCriterionComments ? (
           <Flex direction="column">
