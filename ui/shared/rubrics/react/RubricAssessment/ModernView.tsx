/*
 * Copyright (C) 2024 - present Instructure, Inc.
 *
 * This file is part of Canvas.
 *
 * Canvas is free software: you can redistribute it and/or modify it under
 * the terms of the GNU Affero General Public License as published by the Free
 * Software Foundation, version 3 of the License.
 *
 * Canvas is distributed in the hope that it will be useful, but WITHOUT ANY
 * WARRANTY; without even the implied warranty of MERCHANTABILITY or FITNESS FOR
 * A PARTICULAR PURPOSE. See the GNU Affero General Public License for more
 * details.
 *
 * You should have received a copy of the GNU Affero General Public License along
 * with this program. If not, see <http://www.gnu.org/licenses/>.
 */

import React, {useEffect, useState} from 'react'
import {useScope as useI18nScope} from '@canvas/i18n'
import {ScreenReaderContent} from '@instructure/ui-a11y-content'
import {View} from '@instructure/ui-view'
import {Flex} from '@instructure/ui-flex'
import {Text} from '@instructure/ui-text'
import {TextInput} from '@instructure/ui-text-input'
import {IconChatLine} from '@instructure/ui-icons'
import {HorizontalButtonDisplay} from './HorizontalButtonDisplay'
import {VerticalButtonDisplay} from './VerticalButtonDisplay'
import type {RubricAssessmentData, RubricCriterion, UpdateAssessmentData} from '../types/rubric'
import {TextArea} from '@instructure/ui-text-area'

const I18n = useI18nScope('rubrics-assessment-tray')

type ModernViewModes = 'horizontal' | 'vertical'

type ModernViewProps = {
  criteria: RubricCriterion[]
  hidePoints: boolean
  isPreviewMode: boolean
  isPeerReview: boolean
  ratingOrder: string
  rubricAssessmentData: RubricAssessmentData[]
  selectedViewMode: ModernViewModes
  onUpdateAssessmentData: (params: UpdateAssessmentData) => void
}
export const ModernView = ({
  criteria,
  hidePoints,
  isPreviewMode,
  isPeerReview,
  ratingOrder,
  rubricAssessmentData,
  selectedViewMode,
  onUpdateAssessmentData,
}: ModernViewProps) => {
  return (
    <View as="div" margin="0">
      {criteria.map((criterion, index) => {
        const criterionAssessment = rubricAssessmentData.find(
          data => data.criterionId === criterion.id
        )

        return (
          <CriterionRow
            key={criterion.id}
            criterion={criterion}
            displayHr={index < criteria.length - 1}
<<<<<<< HEAD
            isPeerReview={isPeerReview}
=======
            hidePoints={hidePoints}
>>>>>>> a67fedcf
            isPreviewMode={isPreviewMode}
            ratingOrder={ratingOrder}
            criterionAssessment={criterionAssessment}
            selectedViewMode={selectedViewMode}
            onUpdateAssessmentData={onUpdateAssessmentData}
          />
        )
      })}
    </View>
  )
}

type CriterionRowProps = {
  criterion: RubricCriterion
  displayHr: boolean
<<<<<<< HEAD
  isPeerReview: boolean
=======
  hidePoints: boolean
>>>>>>> a67fedcf
  isPreviewMode: boolean
  ratingOrder: string
  criterionAssessment?: RubricAssessmentData
  selectedViewMode: ModernViewModes
  onUpdateAssessmentData: (params: UpdateAssessmentData) => void
}
export const CriterionRow = ({
  criterion,
  displayHr,
<<<<<<< HEAD
  isPeerReview,
=======
  hidePoints,
>>>>>>> a67fedcf
  isPreviewMode,
  ratingOrder,
  criterionAssessment,
  selectedViewMode,
  onUpdateAssessmentData,
}: CriterionRowProps) => {
  const {ratings} = criterion
  const selectedRatingIndex = criterion.ratings.findIndex(
    rating => rating.points === criterionAssessment?.points
  )

  const [pointsInput, setPointsInput] = useState<string>()
  const [selectedRatingDescription, setSelectedRatingDescription] = useState<string>()
  const [commentText, setCommentText] = useState<string>(criterionAssessment?.comments ?? '')

  useEffect(() => {
    setCommentText(criterionAssessment?.comments ?? '')
    setPointsInput((criterionAssessment?.points ?? '').toString())
  }, [criterionAssessment])

  const updateAssessmentData = (params: Partial<UpdateAssessmentData>) => {
    const updatedCriterionAssessment: UpdateAssessmentData = {
      ...criterionAssessment,
      ...params,
      criterionId: criterion.id,
    }
    onUpdateAssessmentData(updatedCriterionAssessment)
  }

  const selectRating = (index: number) => {
    if (selectedRatingIndex === index) {
      updateAssessmentData({points: undefined})
      setPoints('')
      return
    }

    const selectedRating = ratings[index]
    setPoints(selectedRating?.points.toString() ?? '')
    setSelectedRatingDescription(selectedRating?.description)
  }

  const setPoints = (value: string) => {
    const points = Number(value)

    if (!value.trim().length || Number.isNaN(points)) {
      updateAssessmentData({points: undefined})
      setPointsInput('')
      return
    }

    updateAssessmentData({
      points,
      description: selectedRatingDescription,
    })
    setPointsInput(points.toString())
  }

  const renderButtonDisplay = () => {
    if (selectedViewMode === 'horizontal' && ratings.length <= 5) {
      return (
        <HorizontalButtonDisplay
<<<<<<< HEAD
          isPeerReview={isPeerReview}
=======
          isPreviewMode={isPreviewMode}
>>>>>>> a67fedcf
          ratings={ratings}
          ratingOrder={ratingOrder}
          selectedRatingIndex={selectedRatingIndex}
          onSelectRating={selectRating}
        />
      )
    }

    return (
      <VerticalButtonDisplay
<<<<<<< HEAD
        isPeerReview={isPeerReview}
=======
        isPreviewMode={isPreviewMode}
>>>>>>> a67fedcf
        ratings={ratings}
        ratingOrder={ratingOrder}
        selectedRatingIndex={selectedRatingIndex}
        onSelectRating={selectRating}
      />
    )
  }

  return (
    <View as="div" margin="0 0 small 0">
<<<<<<< HEAD
      <Flex direction="row-reverse">
        <Flex.Item margin={isPeerReview ? '0' : '0 0 0 x-small'}>
          <Text size="small" weight="bold">
            /{criterion.points}
          </Text>
        </Flex.Item>
        <Flex.Item margin={isPeerReview ? '0 0 0 x-small' : '0'}>
          {isPeerReview ? (
            <Text size="small" weight="bold">
              {pointsInput?.toString() ?? ''}
            </Text>
          ) : (
            <TextInput
              renderLabel={<ScreenReaderContent>{I18n.t('Instructor Points')}</ScreenReaderContent>}
              placeholder="--"
              width="2.688rem"
              height="2.375rem"
              value={pointsInput?.toString() ?? ''}
              onChange={(_e, value) => {
                setPoints(value)
              }}
            />
          )}
        </Flex.Item>
      </Flex>
=======
      {!hidePoints && (
        <Flex direction="row-reverse" data-testid="modern-view-out-of-points">
          <Flex.Item margin={isPreviewMode ? '0' : '0 0 0 x-small'}>
            <Text size="small" weight="bold">
              /{criterion.points}
            </Text>
          </Flex.Item>
          <Flex.Item margin={isPreviewMode ? '0 0 0 x-small' : '0'}>
            {isPreviewMode ? (
              <Text size="small" weight="bold">
                {pointsInput?.toString() ?? ''}
              </Text>
            ) : (
              <TextInput
                renderLabel={
                  <ScreenReaderContent>{I18n.t('Instructor Points')}</ScreenReaderContent>
                }
                placeholder="--"
                width="2.688rem"
                height="2.375rem"
                value={pointsInput?.toString() ?? ''}
                onChange={(_e, value) => {
                  setPoints(value)
                }}
              />
            )}
          </Flex.Item>
        </Flex>
      )}
>>>>>>> a67fedcf
      <View as="div">
        <Text size="medium" weight="bold">
          {criterion.description}
        </Text>
      </View>
      <View as="div" margin="xx-small 0 0 0" themeOverride={{marginXxSmall: '.25rem'}}>
        <Text size="small" weight="normal" themeOverride={{fontSizeXSmall: '0.875rem'}}>
          {criterion.longDescription}
        </Text>
      </View>
      <View as="div" margin="small 0 0 0">
        {renderButtonDisplay()}
      </View>
      <View as="div" margin="small 0 0 0">
        <Flex>
          <Flex.Item>
            <IconChatLine />
          </Flex.Item>
          <Flex.Item shouldGrow={true} margin="0 0 0 xx-small">
            <TextArea
              label={<ScreenReaderContent>{I18n.t('Leave criterion comment')}</ScreenReaderContent>}
              readOnly={isPreviewMode || isPeerReview}
              size="small"
              value={commentText}
              onChange={e => setCommentText(e.target.value)}
              onBlur={() => updateAssessmentData({comments: commentText})}
              placeholder={I18n.t('Leave a comment')}
            />
          </Flex.Item>
        </Flex>
      </View>
      {displayHr && <View as="hr" margin="medium 0" />}
    </View>
  )
}<|MERGE_RESOLUTION|>--- conflicted
+++ resolved
@@ -37,7 +37,6 @@
   criteria: RubricCriterion[]
   hidePoints: boolean
   isPreviewMode: boolean
-  isPeerReview: boolean
   ratingOrder: string
   rubricAssessmentData: RubricAssessmentData[]
   selectedViewMode: ModernViewModes
@@ -47,7 +46,6 @@
   criteria,
   hidePoints,
   isPreviewMode,
-  isPeerReview,
   ratingOrder,
   rubricAssessmentData,
   selectedViewMode,
@@ -65,11 +63,7 @@
             key={criterion.id}
             criterion={criterion}
             displayHr={index < criteria.length - 1}
-<<<<<<< HEAD
-            isPeerReview={isPeerReview}
-=======
             hidePoints={hidePoints}
->>>>>>> a67fedcf
             isPreviewMode={isPreviewMode}
             ratingOrder={ratingOrder}
             criterionAssessment={criterionAssessment}
@@ -85,11 +79,7 @@
 type CriterionRowProps = {
   criterion: RubricCriterion
   displayHr: boolean
-<<<<<<< HEAD
-  isPeerReview: boolean
-=======
   hidePoints: boolean
->>>>>>> a67fedcf
   isPreviewMode: boolean
   ratingOrder: string
   criterionAssessment?: RubricAssessmentData
@@ -99,11 +89,7 @@
 export const CriterionRow = ({
   criterion,
   displayHr,
-<<<<<<< HEAD
-  isPeerReview,
-=======
   hidePoints,
->>>>>>> a67fedcf
   isPreviewMode,
   ratingOrder,
   criterionAssessment,
@@ -165,11 +151,7 @@
     if (selectedViewMode === 'horizontal' && ratings.length <= 5) {
       return (
         <HorizontalButtonDisplay
-<<<<<<< HEAD
-          isPeerReview={isPeerReview}
-=======
           isPreviewMode={isPreviewMode}
->>>>>>> a67fedcf
           ratings={ratings}
           ratingOrder={ratingOrder}
           selectedRatingIndex={selectedRatingIndex}
@@ -180,11 +162,7 @@
 
     return (
       <VerticalButtonDisplay
-<<<<<<< HEAD
-        isPeerReview={isPeerReview}
-=======
         isPreviewMode={isPreviewMode}
->>>>>>> a67fedcf
         ratings={ratings}
         ratingOrder={ratingOrder}
         selectedRatingIndex={selectedRatingIndex}
@@ -195,33 +173,6 @@
 
   return (
     <View as="div" margin="0 0 small 0">
-<<<<<<< HEAD
-      <Flex direction="row-reverse">
-        <Flex.Item margin={isPeerReview ? '0' : '0 0 0 x-small'}>
-          <Text size="small" weight="bold">
-            /{criterion.points}
-          </Text>
-        </Flex.Item>
-        <Flex.Item margin={isPeerReview ? '0 0 0 x-small' : '0'}>
-          {isPeerReview ? (
-            <Text size="small" weight="bold">
-              {pointsInput?.toString() ?? ''}
-            </Text>
-          ) : (
-            <TextInput
-              renderLabel={<ScreenReaderContent>{I18n.t('Instructor Points')}</ScreenReaderContent>}
-              placeholder="--"
-              width="2.688rem"
-              height="2.375rem"
-              value={pointsInput?.toString() ?? ''}
-              onChange={(_e, value) => {
-                setPoints(value)
-              }}
-            />
-          )}
-        </Flex.Item>
-      </Flex>
-=======
       {!hidePoints && (
         <Flex direction="row-reverse" data-testid="modern-view-out-of-points">
           <Flex.Item margin={isPreviewMode ? '0' : '0 0 0 x-small'}>
@@ -251,7 +202,6 @@
           </Flex.Item>
         </Flex>
       )}
->>>>>>> a67fedcf
       <View as="div">
         <Text size="medium" weight="bold">
           {criterion.description}
@@ -273,7 +223,7 @@
           <Flex.Item shouldGrow={true} margin="0 0 0 xx-small">
             <TextArea
               label={<ScreenReaderContent>{I18n.t('Leave criterion comment')}</ScreenReaderContent>}
-              readOnly={isPreviewMode || isPeerReview}
+              readOnly={isPreviewMode}
               size="small"
               value={commentText}
               onChange={e => setCommentText(e.target.value)}
