--- conflicted
+++ resolved
@@ -105,10 +105,7 @@
             onUpdateAssessmentData={onUpdateAssessmentData}
             isFreeFormCriterionComments={isFreeFormCriterionComments}
             validationErrors={validationErrors}
-<<<<<<< HEAD
-=======
             submissionUser={submissionUser}
->>>>>>> 4b8c5dea
           />
         )
       })}
@@ -368,10 +365,7 @@
           {grabFailedValidationMessage()}
         </Text>
       ) : null}
-<<<<<<< HEAD
-=======
       <SelfAssessmentComment selfAssessment={criterionSelfAssessment} user={submissionUser} />
->>>>>>> 4b8c5dea
       <View as="div" margin="small 0 0 0" overflowX="hidden" overflowY="hidden">
         {isFreeFormCriterionComments ? (
           <Flex direction="column">
