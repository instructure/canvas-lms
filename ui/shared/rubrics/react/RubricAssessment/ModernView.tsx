--- conflicted
+++ resolved
@@ -27,10 +27,7 @@
 import {HorizontalButtonDisplay} from './HorizontalButtonDisplay'
 import {VerticalButtonDisplay} from './VerticalButtonDisplay'
 import type {RubricAssessmentData, RubricCriterion, UpdateAssessmentData} from '../types/rubric'
-<<<<<<< HEAD
-=======
 import {TextArea} from '@instructure/ui-text-area'
->>>>>>> 2017494a
 
 const I18n = useI18nScope('rubrics-assessment-tray')
 
@@ -103,12 +100,6 @@
 
   const [pointsInput, setPointsInput] = useState<string>(defaultPoints.toString())
   const [selectedRatingDescription, setSelectedRatingDescription] = useState<string>()
-<<<<<<< HEAD
-
-  const selectRating = (index: number) => {
-    if (selectedRatingIndex === index) {
-      onUpdateAssessmentData({criterionId: criterion.id, points: undefined})
-=======
   const [commentText, setCommentText] = useState<string>(criterionAssessment?.comments ?? '')
 
   useEffect(() => {
@@ -127,7 +118,6 @@
   const selectRating = (index: number) => {
     if (selectedRatingIndex === index) {
       updateAssessmentData({points: undefined})
->>>>>>> 2017494a
       setPoints('')
       return
     }
@@ -141,21 +131,12 @@
     const points = Number(value)
 
     if (!value.trim().length || Number.isNaN(points)) {
-<<<<<<< HEAD
-      onUpdateAssessmentData({criterionId: criterion.id, points: undefined})
-=======
       updateAssessmentData({points: undefined})
->>>>>>> 2017494a
       setPointsInput('')
       return
     }
 
-<<<<<<< HEAD
-    onUpdateAssessmentData({
-      criterionId: criterion.id,
-=======
     updateAssessmentData({
->>>>>>> 2017494a
       points,
       description: selectedRatingDescription,
     })
