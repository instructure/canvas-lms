--- conflicted
+++ resolved
@@ -39,11 +39,8 @@
   criteria: RubricCriterion[]
   hidePoints: boolean
   isPreviewMode: boolean
-<<<<<<< HEAD
-=======
   isPeerReview: boolean
   isFreeFormCriterionComments: boolean
->>>>>>> be06df91
   ratingOrder: string
   rubricAssessmentData: RubricAssessmentData[]
   selectedViewMode: ModernViewModes
@@ -54,11 +51,8 @@
   criteria,
   hidePoints,
   isPreviewMode,
-<<<<<<< HEAD
-=======
   isPeerReview,
   isFreeFormCriterionComments,
->>>>>>> be06df91
   ratingOrder,
   rubricAssessmentData,
   selectedViewMode,
@@ -240,24 +234,6 @@
         {!isFreeFormCriterionComments && renderButtonDisplay()}
       </View>
       <View as="div" margin="small 0 0 0">
-<<<<<<< HEAD
-        <Flex>
-          <Flex.Item>
-            <IconChatLine />
-          </Flex.Item>
-          <Flex.Item shouldGrow={true} margin="0 0 0 xx-small">
-            <TextArea
-              label={<ScreenReaderContent>{I18n.t('Leave criterion comment')}</ScreenReaderContent>}
-              readOnly={isPreviewMode}
-              size="small"
-              value={commentText}
-              onChange={e => setCommentText(e.target.value)}
-              onBlur={() => updateAssessmentData({comments: commentText})}
-              placeholder={I18n.t('Leave a comment')}
-            />
-          </Flex.Item>
-        </Flex>
-=======
         {isFreeFormCriterionComments ? (
           <Flex direction="column">
             {!isPreviewMode && !isPeerReview && rubricSavedComments.length > 0 && (
@@ -323,7 +299,6 @@
             </Flex.Item>
           </Flex>
         )}
->>>>>>> be06df91
       </View>
       {displayHr && <View as="hr" margin="medium 0" />}
     </View>
