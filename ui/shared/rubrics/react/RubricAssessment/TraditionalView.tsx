--- conflicted
+++ resolved
@@ -27,14 +27,11 @@
 import {possibleString} from '../Points'
 import type {RubricAssessmentData, RubricCriterion, UpdateAssessmentData} from '../types/rubric'
 import {Grid} from '@instructure/ui-grid'
-<<<<<<< HEAD
-=======
 import {TextInput} from '@instructure/ui-text-input'
 import {Checkbox} from '@instructure/ui-checkbox'
 import {CommentLibrary} from './CommentLibrary'
 import {CriteriaReadonlyComment} from './CriteriaReadonlyComment'
 import {Button} from '@instructure/ui-buttons'
->>>>>>> be06df91
 
 const I18n = useI18nScope('rubrics-assessment-tray')
 const {licorice} = colors
@@ -43,11 +40,8 @@
   criteria: RubricCriterion[]
   hidePoints: boolean
   isPreviewMode: boolean
-<<<<<<< HEAD
-=======
   isPeerReview?: boolean
   isFreeFormCriterionComments: boolean
->>>>>>> be06df91
   rubricAssessmentData: RubricAssessmentData[]
   rubricTitle: string
   rubricSavedComments?: Record<string, string[]>
@@ -57,11 +51,8 @@
   criteria,
   hidePoints,
   isPreviewMode,
-<<<<<<< HEAD
-=======
   isPeerReview,
   isFreeFormCriterionComments,
->>>>>>> be06df91
   rubricAssessmentData,
   rubricTitle,
   rubricSavedComments,
@@ -97,12 +88,6 @@
           <View
             as="div"
             background="secondary"
-<<<<<<< HEAD
-            borderWidth="small small small 0"
-            height="2.375rem"
-          />
-        </Flex.Item>
-=======
             borderWidth="small 0"
             height="2.375rem"
             padding="x-small 0 0 small"
@@ -118,7 +103,6 @@
             height="2.375rem"
           />
         </Flex.Item>
->>>>>>> be06df91
         {!hidePoints && (
           <Flex.Item width="8.875rem" height="2.375rem">
             <View
@@ -147,14 +131,9 @@
             key={`criterion-${criterion.id}-${index}`}
             criterion={criterion}
             criterionAssessment={criterionAssessment}
-<<<<<<< HEAD
-            hidePoints={hidePoints}
-            isPreviewMode={isPreviewMode}
-=======
             rubricSavedComments={rubricSavedComments?.[criterion.id] ?? []}
             isPreviewMode={isPreviewMode}
             isPeerReview={isPeerReview}
->>>>>>> be06df91
             onUpdateAssessmentData={onUpdateAssessmentData}
             isFreeFormCriterionComments={isFreeFormCriterionComments}
             hidePoints={hidePoints}
@@ -170,11 +149,8 @@
   criterionAssessment?: RubricAssessmentData
   hidePoints: boolean
   isPreviewMode: boolean
-<<<<<<< HEAD
-=======
   isPeerReview?: boolean
   isFreeFormCriterionComments: boolean
->>>>>>> be06df91
   onUpdateAssessmentData: (params: UpdateAssessmentData) => void
   rubricSavedComments: string[]
 }
@@ -183,19 +159,12 @@
   criterionAssessment,
   hidePoints,
   isPreviewMode,
-<<<<<<< HEAD
-=======
   isPeerReview,
   isFreeFormCriterionComments,
->>>>>>> be06df91
   onUpdateAssessmentData,
   rubricSavedComments,
 }: CriterionRowProps) => {
   const [hoveredRatingIndex, setHoveredRatingIndex] = useState<number>()
-<<<<<<< HEAD
-  const [isCommentsOpen, setIsCommentsOpen] = useState(hidePoints)
-=======
->>>>>>> be06df91
   const [commentText, setCommentText] = useState<string>(criterionAssessment?.comments ?? '')
   const [isSaveCommentChecked, setIsSaveCommentChecked] = useState(false)
 
@@ -249,114 +218,6 @@
             <Text weight="bold">{criterion.description}</Text>
           </View>
         </Flex.Item>
-<<<<<<< HEAD
-        <Flex.Item shouldGrow={true} shouldShrink={true} align="start">
-          <View height="13.75rem">
-            <Grid>
-              <Grid.Row colSpacing="none">
-                {criterion.ratings.map((rating, index) => {
-                  const border = '0 small small 0'
-                  const highlightedBorder = 'medium'
-
-                  const isHovered = hoveredRatingIndex === index
-                  const isSelected = selectedRatingIndex === index
-
-                  const borderWith = isHovered || isSelected ? highlightedBorder : border
-                  const borderColor = isHovered || isSelected ? 'brand' : 'primary'
-
-                  const onClickRating = (ratingIndex: number) => {
-                    if (selectedRatingIndex === ratingIndex) {
-                      updateAssessmentData({points: undefined})
-                    } else {
-                      updateAssessmentData({
-                        points: rating.points,
-                        description: rating.description,
-                      })
-                    }
-                  }
-
-                  return (
-                    // we use the array index because rating may not have an id
-                    /* eslint-disable-next-line react/no-array-index-key */
-                    <Grid.Col key={`criterion-${criterion.id}-ratings-${index}`}>
-                      <View
-                        as="button"
-                        disabled={isPreviewMode}
-                        tabIndex={0}
-                        background="transparent"
-                        height="13.75rem"
-                        width="100%"
-                        borderWidth={borderWith}
-                        borderColor={borderColor}
-                        overflowY="auto"
-                        overflowX="hidden"
-                        cursor={isPreviewMode ? 'not-allowed' : 'pointer'}
-                        padding="xxx-small x-small 0 x-small"
-                        onMouseOver={() => setHoveredRatingIndex(isPreviewMode ? -1 : index)}
-                        onMouseOut={() => setHoveredRatingIndex(undefined)}
-                        onClick={() => onClickRating(index)}
-                        themeOverride={{
-                          borderWidthMedium: isSelected ? '0.188rem' : '0.125rem',
-                          borderColorBrand: licorice,
-                        }}
-                        data-testid={`traditional-criterion-${criterion.id}-ratings-${index}`}
-                      >
-                        <Flex direction="column" height="100%">
-                          <Flex.Item>
-                            <Text weight="bold">{rating.description}</Text>
-                          </Flex.Item>
-                          <Flex.Item margin="small 0 0 0" shouldGrow={true}>
-                            <Text size="small">{rating.longDescription}</Text>
-                          </Flex.Item>
-                          <Flex.Item>
-                            <View
-                              as="div"
-                              textAlign="end"
-                              position="relative"
-                              padding="0 0 x-small 0"
-                              overflowX="hidden"
-                              overflowY="hidden"
-                              minHeight="1.875rem"
-                            >
-                              <View>
-                                <Text
-                                  size="small"
-                                  weight="bold"
-                                  data-testid={`traditional-criterion-${criterion.id}-ratings-${index}-points`}
-                                >
-                                  {!hidePoints && possibleString(rating.points)}
-                                </Text>
-                              </View>
-
-                              {isSelected && (
-                                <div
-                                  data-testid={`traditional-criterion-${criterion.id}-ratings-${index}-selected`}
-                                  style={{
-                                    position: 'absolute',
-                                    bottom: '0',
-                                    height: '0',
-                                    width: '0',
-                                    left: '50%',
-                                    borderLeft: '12px solid transparent',
-                                    borderRight: '12px solid transparent',
-                                    borderBottom: `12px solid ${licorice}`,
-                                    transform: 'translateX(-50%)',
-                                  }}
-                                />
-                              )}
-                            </View>
-                          </Flex.Item>
-                        </Flex>
-                      </View>
-                      {/* </Flex.Item> */}
-                    </Grid.Col>
-                  )
-                })}
-              </Grid.Row>
-            </Grid>
-          </View>
-        </Flex.Item>
-=======
         {isFreeFormCriterionComments ? (
           <Flex.Item shouldGrow={true} shouldShrink={true} align="start">
             <View height="13.75rem">
@@ -535,7 +396,6 @@
             </View>
           </Flex.Item>
         )}
->>>>>>> be06df91
         {!hidePoints && (
           <Flex.Item width="8.875rem">
             <View
@@ -546,27 +406,6 @@
               overflowY="auto"
             >
               <Flex direction="column" height="100%">
-<<<<<<< HEAD
-                <Flex.Item shouldGrow={true}>
-                  <Text>{!hidePoints && possibleString(criterion.points)}</Text>
-                </Flex.Item>
-                <Flex.Item>
-                  <View as="div" position="relative" padding="0 0 x-small 0">
-                    <Link
-                      forceButtonRole={true}
-                      isWithinText={false}
-                      disabled={(criterionAssessment?.comments?.length ?? 0) > 0}
-                      data-testid={`rubric-comment-button-${criterion.id}`}
-                      onClick={() => setIsCommentsOpen(!isCommentsOpen)}
-                    >
-                      <IconChatLine />
-                      <View as="span" margin="0 0 0 xx-small">
-                        <Text size="small">Comment</Text>
-                      </View>
-                    </Link>
-                  </View>
-                </Flex.Item>
-=======
                 <div style={{display: 'flex', alignItems: 'center'}}>
                   <Flex.Item margin="small 0 0 0">
                     <TextInput
@@ -587,7 +426,6 @@
                     <Text>{'/' + possibleString(criterion.points)}</Text>
                   </Flex.Item>
                 </div>
->>>>>>> be06df91
               </Flex>
             </View>
           </Flex.Item>
@@ -601,24 +439,6 @@
           borderWidth="0 small small small"
           themeOverride={{paddingMedium: '1.125rem'}}
         >
-<<<<<<< HEAD
-          <Flex>
-            <Flex.Item margin="0 small 0 0">
-              <IconChatLine size="small" themeOverride={{sizeSmall: '1.125rem'}} />
-            </Flex.Item>
-            <Flex.Item shouldGrow={true}>
-              <TextArea
-                label={<ScreenReaderContent>{I18n.t('Criterion Comment')}</ScreenReaderContent>}
-                placeholder={I18n.t('Comment')}
-                readOnly={isPreviewMode}
-                data-testid={`comment-text-area-${criterion.id}`}
-                width="100%"
-                value={commentText}
-                onChange={e => setCommentText(e.target.value)}
-                onBlur={e => updateAssessmentData({comments: e.target.value})}
-              />
-            </Flex.Item>
-=======
           <Flex direction="row-reverse">
             {isPreviewMode ? (
               <Flex.Item shouldGrow={true}>
@@ -646,7 +466,6 @@
                 </Flex.Item>
               </>
             )}
->>>>>>> be06df91
           </Flex>
         </View>
       )}
