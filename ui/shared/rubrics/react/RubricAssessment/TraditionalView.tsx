/*
 * Copyright (C) 2024 - present Instructure, Inc.
 *
 * This file is part of Canvas.
 *
 * Canvas is free software: you can redistribute it and/or modify it under
 * the terms of the GNU Affero General Public License as published by the Free
 * Software Foundation, version 3 of the License.
 *
 * Canvas is distributed in the hope that it will be useful, but WITHOUT ANY
 * WARRANTY; without even the implied warranty of MERCHANTABILITY or FITNESS FOR
 * A PARTICULAR PURPOSE. See the GNU Affero General Public License for more
 * details.
 *
 * You should have received a copy of the GNU Affero General Public License along
 * with this program. If not, see <http://www.gnu.org/licenses/>.
 */

import React, {useEffect, useState, useRef} from 'react'
import {useScope as createI18nScope} from '@canvas/i18n'
import {colors} from '@instructure/canvas-theme'
import {View} from '@instructure/ui-view'
import {Flex} from '@instructure/ui-flex'
import {Text} from '@instructure/ui-text'
import {ScreenReaderContent} from '@instructure/ui-a11y-content'
import {TextArea} from '@instructure/ui-text-area'
import {possibleString, possibleStringRange} from '../Points'
import type {
  RubricAssessmentData,
  RubricCriterion,
  RubricSubmissionUser,
  UpdateAssessmentData,
} from '../types/rubric'
import {TextInput} from '@instructure/ui-text-input'
import {Checkbox} from '@instructure/ui-checkbox'
import {CommentLibrary} from './CommentLibrary'
import {CriteriaReadonlyComment} from './CriteriaReadonlyComment'
import {Button} from '@instructure/ui-buttons'
import {
  escapeNewLineText,
  rangingFrom,
  findCriterionMatchingRatingId,
  rubricSelectedAriaLabel,
} from './utils/rubricUtils'
import {OutcomeTag} from './OutcomeTag'
import {LongDescriptionModal} from './LongDescriptionModal'
import {Link} from '@instructure/ui-link'
import {SelfAssessmentComment} from './SelfAssessmentComment'

const I18n = createI18nScope('rubrics-assessment-tray')

export type TraditionalViewProps = {
  criteria: RubricCriterion[]
  hidePoints: boolean
  isPreviewMode: boolean
  isPeerReview?: boolean
  isFreeFormCriterionComments: boolean
  ratingOrder?: string
  rubricAssessmentData: RubricAssessmentData[]
  rubricTitle: string
  rubricSavedComments?: Record<string, string[]>
  selfAssessment?: RubricAssessmentData[]
  submissionUser?: RubricSubmissionUser
  onUpdateAssessmentData: (params: UpdateAssessmentData) => void
  validationErrors?: string[]
}

export const TraditionalView = ({
  criteria,
  hidePoints,
  isPreviewMode,
  isPeerReview,
  isFreeFormCriterionComments,
  ratingOrder = 'descending',
  rubricAssessmentData,
  rubricTitle,
  rubricSavedComments,
  selfAssessment,
  submissionUser,
  onUpdateAssessmentData,
  validationErrors,
}: TraditionalViewProps) => {
  const pointsColumnWidth = hidePoints ? 0 : 8.875
  const criteriaColumnWidth = 11.25
  const maxRatingsCount = Math.max(...criteria.map(criterion => criterion.ratings.length))
  const ratingsColumnMinWidth = 8.5 * maxRatingsCount
  const gridMinWidth = `${pointsColumnWidth + criteriaColumnWidth + ratingsColumnMinWidth}rem`

  return (
    <View
      as="div"
      margin="0 0 small 0"
      data-testid="rubric-assessment-traditional-view"
      minWidth={gridMinWidth}
    >
      <View
        as="div"
        width="100%"
        background="secondary"
        borderWidth="small small 0 small"
        height="2.375rem"
        padding="x-small 0 0 small"
        themeOverride={{paddingXSmall: '0.438rem'}}
      >
        <Text weight="bold">{rubricTitle}</Text>
      </View>
      <Flex height="2.375rem">
        <Flex.Item width="11.25rem" height="2.375rem">
          <View
            as="div"
            background="secondary"
            borderWidth="small small 0 small"
            height="100%"
            padding="x-small 0 0 small"
            themeOverride={{paddingXSmall: '0.438rem'}}
          >
            <Text weight="bold">{I18n.t('Criteria')}</Text>
          </View>
        </Flex.Item>
        <Flex.Item shouldGrow={true} height="2.375rem">
          <View
            as="div"
            background="secondary"
            borderWidth="small small 0 0"
            height="2.375rem"
            padding="x-small 0 0 small"
          >
            {isFreeFormCriterionComments && <Text weight="bold">{I18n.t('Comments')}</Text>}
          </View>
        </Flex.Item>
        {!hidePoints && (
          <Flex.Item width="8.875rem" height="2.375rem">
            <View
              as="div"
              background="secondary"
              borderWidth="small small 0 0"
              height="100%"
              padding="x-small 0 0 small"
              themeOverride={{paddingXSmall: '0.438rem'}}
            >
              <Text weight="bold">{I18n.t('Points')}</Text>
            </View>
          </Flex.Item>
        )}
      </Flex>

      {criteria.map((criterion, index) => {
        const criterionAssessment = rubricAssessmentData.find(
          data => data.criterionId === criterion.id,
        )
        const criterionSelfAssessment = selfAssessment?.find(
          data => data.criterionId === criterion.id,
        )

        const isLastIndex = criteria.length - 1 === index

        return (
          <CriterionRow
            // we use the array index because rating may not have an id

            key={`criterion-${criterion.id}-${index}`}
            criterion={criterion}
            criterionAssessment={criterionAssessment}
            criterionSelfAssessment={criterionSelfAssessment}
            ratingOrder={ratingOrder}
            rubricSavedComments={rubricSavedComments?.[criterion.id] ?? []}
            isLastIndex={isLastIndex}
            isPreviewMode={isPreviewMode}
            isPeerReview={isPeerReview}
            onUpdateAssessmentData={onUpdateAssessmentData}
            isFreeFormCriterionComments={isFreeFormCriterionComments}
            hidePoints={hidePoints}
            ratingsColumnMinWidth={ratingsColumnMinWidth}
            validationErrors={validationErrors}
            shouldFocusFirstRating={validationErrors?.[0] === criterion.id}
            submissionUser={submissionUser}
          />
        )
      })}
    </View>
  )
}

type CriterionRowProps = {
  criterion: RubricCriterion
  criterionAssessment?: RubricAssessmentData
  criterionSelfAssessment?: RubricAssessmentData
  hidePoints: boolean
  isPreviewMode: boolean
  isPeerReview?: boolean
  isLastIndex: boolean
  isFreeFormCriterionComments: boolean
  onUpdateAssessmentData: (params: UpdateAssessmentData) => void
  ratingsColumnMinWidth: number
  ratingOrder: string
  rubricSavedComments: string[]
  validationErrors?: string[]
  shouldFocusFirstRating?: boolean
  submissionUser?: RubricSubmissionUser
}
const CriterionRow = ({
  criterion,
  criterionAssessment,
  hidePoints,
  isLastIndex,
  isPreviewMode,
  isPeerReview,
  isFreeFormCriterionComments,
  onUpdateAssessmentData,
  ratingsColumnMinWidth,
  ratingOrder,
  rubricSavedComments,
  validationErrors,
  shouldFocusFirstRating = false,
  criterionSelfAssessment,
  submissionUser,
}: CriterionRowProps) => {
  const [hoveredRatingIndex, setHoveredRatingIndex] = useState<number>()
  const [commentText, setCommentText] = useState<string>(criterionAssessment?.comments ?? '')
  const [pointTextInput, setPointTextInput] = useState('')
  const [isSaveCommentChecked, setIsSaveCommentChecked] = useState(false)
  const [isLongDescriptionOpen, setIsLongDescriptionOpen] = useState(false)

  const criterionRatings = [...criterion.ratings]
  if (ratingOrder === 'ascending') {
    criterionRatings.reverse()
  }

  const hasValidationError = validationErrors?.includes(criterion.id)
  const firstRatingRef = useRef<HTMLElement | null>(null)

  const updateAssessmentData = (params: Partial<UpdateAssessmentData>) => {
    const updatedCriterionAssessment: UpdateAssessmentData = {
      ...criterionAssessment,
      ratingId: criterionAssessment?.id,
      ...params,
      criterionId: criterion.id,
    }
    onUpdateAssessmentData(updatedCriterionAssessment)
  }

  useEffect(() => {
    if (shouldFocusFirstRating && firstRatingRef.current) {
      firstRatingRef.current.focus()
    }
  }, [shouldFocusFirstRating])

  useEffect(() => {
    setCommentText(criterionAssessment?.comments ?? '')
    setPointTextInput(criterionAssessment?.points?.toString() ?? '')
  }, [criterionAssessment, isFreeFormCriterionComments])

  const setPoints = (value: string) => {
    const points = Number(value)

    if (!value.trim().length || Number.isNaN(points)) {
      updateAssessmentData({points: undefined, ratingId: undefined})
      return
    }

    updateAssessmentData({
      points,
      ratingId: undefined,
    })
  }

  const hideComments =
    isFreeFormCriterionComments || (isPreviewMode && !criterionAssessment?.comments?.length)

  const selectedRatingId = findCriterionMatchingRatingId(
    criterion.ratings,
    criterion.criterionUseRange,
    criterionAssessment,
  )
  const selectedSelfAssessmentRatingId = findCriterionMatchingRatingId(
    criterion.ratings,
    criterion.criterionUseRange,
    criterionSelfAssessment,
  )

  return (
    <View as="div" maxWidth="100%">
      <Flex alignItems="stretch">
        <Flex.Item width="11.25rem" align="stretch">
          <View
            as="div"
            padding="xxx-small x-small"
            borderWidth="small 0 small small"
            height="100%"
            maxWidth="11.25rem"
          >
            {criterion.learningOutcomeId && (
              <View as="div" margin="0 0 small 0">
                <OutcomeTag displayName={criterion.description} />
              </View>
            )}
            <View as="div">
              <Text weight="bold">{criterion.outcome?.displayName || criterion.description}</Text>
            </View>
            <View as="div" margin="small 0 0 0">
              {criterion.longDescription?.trim() && (
                <>
                  <Link onClick={() => setIsLongDescriptionOpen(true)} display="block">
                    <Text size="x-small">{I18n.t('view longer description')}</Text>
                  </Link>
                  <LongDescriptionModal
                    longDescription={criterion.longDescription}
                    onClose={() => setIsLongDescriptionOpen(false)}
                    open={isLongDescriptionOpen}
                  />
                </>
              )}
            </View>
            {criterion.learningOutcomeId && (
              <View as="div" margin="xxx-small 0 0 0">
                <Text size="small">
                  {I18n.t('Threshold: %{threshold}', {
                    threshold: possibleString(criterion.masteryPoints),
                  })}
                </Text>
              </View>
            )}
          </View>
        </Flex.Item>
        {isFreeFormCriterionComments ? (
          <Flex.Item shouldGrow={true} shouldShrink={true} align="start">
            <View
              as="div"
              padding="x-small small 0 small"
              borderWidth={hasValidationError ? 'medium' : 'small'}
              borderColor={hasValidationError ? 'danger' : 'primary'}
              borderRadius={hasValidationError ? 'medium' : 'small'}
            >
              <Flex direction="column">
                {!isPreviewMode && !isPeerReview && rubricSavedComments.length > 0 && (
                  <>
                    <Flex.Item>
                      <Text weight="bold">{I18n.t('Comment Library')}</Text>
                    </Flex.Item>
                    <Flex.Item margin="x-small 0 0 0" shouldGrow={true}>
                      <CommentLibrary
                        rubricSavedComments={rubricSavedComments}
                        criterionId={criterion.id}
                        setCommentText={setCommentText}
                        updateAssessmentData={updateAssessmentData}
                      />
                    </Flex.Item>
                  </>
                )}
                <Flex.Item margin={rubricSavedComments.length > 0 ? 'medium 0 0 0' : '0 0 0 0'}>
                  <Text weight="bold">{I18n.t('Comment')}</Text>
                </Flex.Item>
                <Flex.Item
                  margin="x-small 0 0 0"
                  shouldGrow={true}
                  overflowX="hidden"
                  overflowY="hidden"
                >
                  {isPreviewMode ? (
                    <View as="div" margin="0 0 0 0">
                      {/* The "pre-wrap" style is necessary to preserve white spaces in submitted
                      comments. However, it could not be directly assigned to the <Text />
                      component, so a <span /> child element was added instead. */}
                      <Text>
                        <span style={{whiteSpace: 'pre-wrap'}}>{commentText}</span>
                      </Text>
                    </View>
                  ) : (
                    <TextArea
                      label={
                        <ScreenReaderContent>{I18n.t('Criterion Comment')}</ScreenReaderContent>
                      }
                      data-testid={`free-form-comment-area-${criterion.id}`}
                      width="100%"
                      height="38px"
                      value={commentText}
                      onChange={e => setCommentText(e.target.value)}
                      onBlur={e => updateAssessmentData({comments: e.target.value})}
                    />
                  )}
                </Flex.Item>
                {!isPeerReview && !isPreviewMode && (
                  <Flex.Item margin="medium 0 x-small 0" shouldGrow={true}>
                    <Checkbox
                      checked={isSaveCommentChecked}
                      label={I18n.t('Save this comment for reuse')}
                      size="small"
                      data-testid={`save-comment-checkbox-${criterion.id}`}
                      onChange={e => {
                        updateAssessmentData({saveCommentsForLater: !!e.target.checked})
                        setIsSaveCommentChecked(!!e.target.checked)
                      }}
                    />
                  </Flex.Item>
                )}
              </Flex>
            </View>
          </Flex.Item>
        ) : (
          <Flex.Item as="div" width="100%" shouldGrow={true} shouldShrink={true} align="stretch">
            <View
              as="div"
              padding="0"
              margin="0"
              height="100%"
              borderWidth={hasValidationError ? 'medium' : 'none'}
              borderColor={hasValidationError ? 'danger' : 'transparent'}
              borderRadius="medium"
            >
              <Flex alignItems="stretch" height="100%">
                {criterionRatings.map((rating, index) => {
                  const isHovered = hoveredRatingIndex === index
                  const isSelected = !!rating.id && selectedRatingId === rating.id
                  const isSelfAssessmentSelected =
                    !!rating.id && selectedSelfAssessmentRatingId === rating.id
                  const isLastRatingIndex = criterionRatings.length - 1 === index

                  const borderColor = isHovered || isSelected ? 'brand' : 'primary'

                  const onClickRating = (ratingId: string) => {
                    if (selectedRatingId === ratingId) {
                      updateAssessmentData({
                        points: undefined,
                        ratingId: undefined,
                      })
                    } else {
                      updateAssessmentData({
                        points: rating.points,
                        ratingId,
                      })
                    }
                  }

                  const min = criterion.criterionUseRange
                    ? rangingFrom(criterionRatings, index, ratingOrder)
                    : undefined

                  const primaryBorderColor = `${colors.contrasts.grey1214} ${
                    isLastRatingIndex ? colors.contrasts.grey1214 : 'transparent'
                  } ${colors.contrasts.grey1214} ${colors.contrasts.grey1214}`
<<<<<<< HEAD
=======

                  const selectedText = rubricSelectedAriaLabel(isSelected, isSelfAssessmentSelected)
>>>>>>> 005bce2c

                  return (
                    <Flex.Item
                      align="stretch"
                      shouldGrow={true}
                      // we use the array index because rating may not have an id

                      key={`criterion-${criterion.id}-ratings-${index}`}
                      width={ratingsColumnMinWidth / criterionRatings.length + 'rem'}
                    >
                      <View
                        as="div"
                        borderColor={borderColor}
                        borderWidth="small"
                        height="100%"
                        padding="0"
                        margin="0"
                        themeOverride={{
                          borderColorBrand: colors.contrasts.green4570,
                          borderColorPrimary: primaryBorderColor,
                        }}
                        elementRef={ref => {
                          if (index === 0) {
                            firstRatingRef.current = ref as HTMLElement
                          }
                        }}
                      >
                        <View
                          as="button"
                          disabled={isPreviewMode}
                          tabIndex={0}
                          background="transparent"
                          height="100%"
                          width="100%"
                          borderWidth="small"
                          borderColor={borderColor}
                          overflowX="visible"
                          overflowY="visible"
                          cursor={isPreviewMode ? 'not-allowed' : 'pointer'}
                          padding="xxx-small x-small 0 x-small"
                          position="relative"
                          onMouseOver={() => setHoveredRatingIndex(isPreviewMode ? -1 : index)}
                          onMouseOut={() => setHoveredRatingIndex(undefined)}
                          onClick={() => onClickRating(rating.id)}
                          themeOverride={{
                            borderWidthSmall: '0.125rem',
                            borderColorBrand: colors.contrasts.green4570,
                            borderColorPrimary: 'transparent',
                          }}
                          data-testid={`traditional-criterion-${criterion.id}-ratings-${index}`}
                        >
                          <ScreenReaderContent>{selectedText}</ScreenReaderContent>

                          {isSelfAssessmentSelected && (
                            <div
                              style={{
                                position: 'absolute',
                                inset: '2px',
                                backgroundColor: 'transparent',
                                color: colors.contrasts.green4570,
                                border: '2px dashed #03893D',
                                borderRadius: '4px',
                                pointerEvents: 'none',
                              }}
                            />
                          )}
                          <Flex direction="column" height="100%" alignItems="stretch">
                            <Flex.Item>
                              <Text weight="bold">{rating.description}</Text>
                            </Flex.Item>
                            <Flex.Item margin="small 0 0 0" shouldGrow={true} textAlign="start">
                              <View as="div">
                                <Text
                                  size="small"
                                  dangerouslySetInnerHTML={escapeNewLineText(
                                    rating.longDescription,
                                  )}
                                />
                              </View>
                            </Flex.Item>
                            <Flex.Item>
                              <View
                                as="div"
                                textAlign="end"
                                position="relative"
                                padding="0 0 x-small 0"
                                overflowX="hidden"
                                overflowY="hidden"
                                minHeight="1.875rem"
                              >
                                <View>
                                  <Text
                                    size="small"
                                    weight="bold"
                                    data-testid={`traditional-criterion-${criterion.id}-ratings-${index}-points`}
                                  >
                                    {!hidePoints &&
                                      (min != null
                                        ? possibleStringRange(min, rating.points)
                                        : possibleString(rating.points))}
                                  </Text>
                                </View>

                                {isSelected && (
                                  <div
                                    data-testid={`traditional-criterion-${criterion.id}-ratings-${index}-selected`}
                                    style={{
                                      position: 'absolute',
                                      bottom: '0',
                                      height: '0',
                                      width: '0',
                                      left: '50%',
                                      borderLeft: '12px solid transparent',
                                      borderRight: '12px solid transparent',
                                      borderBottom: `12px solid ${colors.contrasts.green4570}`,
                                      transform: 'translateX(-50%)',
                                    }}
                                  />
                                )}
                              </View>
                            </Flex.Item>
                          </Flex>
                        </View>
                      </View>
                    </Flex.Item>
                  )
                })}
              </Flex>
            </View>
            {hasValidationError && (
              <View as="div" padding="small" borderWidth="0 0 small 0">
                <Text size="small" color="danger">
                  {I18n.t('Select a rating')}
                </Text>
              </View>
            )}
          </Flex.Item>
        )}
        {!hidePoints && (
          <Flex.Item width="8.875rem">
            <View
              as="div"
              padding="xxx-small x-small"
              borderWidth="small small small 0"
              height="100%"
            >
              <Flex direction="column" height="100%">
                <div style={{display: 'flex', alignItems: 'center'}}>
                  <Flex.Item margin="small 0 0 0">
                    {!isPreviewMode && !criterion.ignoreForScoring && (
                      <TextInput
                        autoComplete="off"
                        renderLabel={
                          <ScreenReaderContent>{I18n.t('Criterion Score')}</ScreenReaderContent>
                        }
                        readOnly={isPreviewMode}
                        data-testid={`criterion-score-${criterion.id}`}
                        placeholder="--"
                        width="3.375rem"
                        height="2.375rem"
                        value={pointTextInput}
                        onChange={e => setPointTextInput(e.target.value)}
                        onBlur={e => setPoints(e.target.value)}
                      />
                    )}
                  </Flex.Item>
                  <Flex.Item margin="small 0 0 x-small">
                    {criterion.ignoreForScoring ? (
                      <Text>--</Text>
                    ) : (
                      isPreviewMode && (
                        <Text data-testid={`criterion-score-${criterion.id}-readonly`}>
                          {pointTextInput}
                        </Text>
                      )
                    )}
                    <Text>{'/' + possibleString(criterion.points)}</Text>
                  </Flex.Item>
                </div>
              </Flex>
            </View>
          </Flex.Item>
        )}
      </Flex>
      {!hideComments && (
        <View
          as="div"
          padding="small"
          width="100%"
          borderWidth={`0 small ${isLastIndex ? 'small' : '0'} small`}
          themeOverride={{paddingMedium: '1.125rem'}}
        >
          <SelfAssessmentComment
            margin="0 0 small 0"
            selfAssessment={criterionSelfAssessment}
            user={submissionUser}
            submittedAtAlignment="start"
          />
          <Flex>
            {isPreviewMode ? (
              <Flex.Item shouldGrow={true}>
                <CriteriaReadonlyComment commentText={commentText} />
              </Flex.Item>
            ) : (
              <>
                <Flex.Item shouldGrow={true}>
                  <TextArea
                    label={I18n.t('Comment')}
                    placeholder={I18n.t('Leave a comment')}
                    data-testid={`comment-text-area-${criterion.id}`}
                    width="100%"
                    value={commentText}
                    onChange={e => setCommentText(e.target.value)}
                    onBlur={e => updateAssessmentData({comments: e.target.value})}
                  />
                </Flex.Item>
                <Flex.Item>
                  <View margin="0 0 0 small" themeOverride={{marginSmall: '1rem'}}>
                    <Button
                      color="secondary"
                      onClick={() => {
                        setCommentText('')
                        updateAssessmentData({comments: ''})
                      }}
                      data-testid={`clear-comment-button-${criterion.id}`}
                    >
                      {I18n.t('Clear')}
                    </Button>
                  </View>
                </Flex.Item>
              </>
            )}
          </Flex>
        </View>
      )}
    </View>
  )
}<|MERGE_RESOLUTION|>--- conflicted
+++ resolved
@@ -438,11 +438,8 @@
                   const primaryBorderColor = `${colors.contrasts.grey1214} ${
                     isLastRatingIndex ? colors.contrasts.grey1214 : 'transparent'
                   } ${colors.contrasts.grey1214} ${colors.contrasts.grey1214}`
-<<<<<<< HEAD
-=======
 
                   const selectedText = rubricSelectedAriaLabel(isSelected, isSelfAssessmentSelected)
->>>>>>> 005bce2c
 
                   return (
                     <Flex.Item
