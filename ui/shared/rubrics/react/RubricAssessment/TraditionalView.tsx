--- conflicted
+++ resolved
@@ -42,10 +42,7 @@
   isPreviewMode: boolean
   isPeerReview?: boolean
   isFreeFormCriterionComments: boolean
-<<<<<<< HEAD
-=======
   ratingOrder?: string
->>>>>>> 4b37e285
   rubricAssessmentData: RubricAssessmentData[]
   rubricTitle: string
   rubricSavedComments?: Record<string, string[]>
@@ -57,10 +54,7 @@
   isPreviewMode,
   isPeerReview,
   isFreeFormCriterionComments,
-<<<<<<< HEAD
-=======
   ratingOrder = 'descending',
->>>>>>> 4b37e285
   rubricAssessmentData,
   rubricTitle,
   rubricSavedComments,
@@ -139,10 +133,7 @@
             key={`criterion-${criterion.id}-${index}`}
             criterion={criterion}
             criterionAssessment={criterionAssessment}
-<<<<<<< HEAD
-=======
             ratingOrder={ratingOrder}
->>>>>>> 4b37e285
             rubricSavedComments={rubricSavedComments?.[criterion.id] ?? []}
             isPreviewMode={isPreviewMode}
             isPeerReview={isPeerReview}
@@ -164,10 +155,7 @@
   isPeerReview?: boolean
   isFreeFormCriterionComments: boolean
   onUpdateAssessmentData: (params: UpdateAssessmentData) => void
-<<<<<<< HEAD
-=======
   ratingOrder: string
->>>>>>> 4b37e285
   rubricSavedComments: string[]
 }
 const CriterionRow = ({
@@ -178,23 +166,17 @@
   isPeerReview,
   isFreeFormCriterionComments,
   onUpdateAssessmentData,
-<<<<<<< HEAD
-=======
   ratingOrder,
->>>>>>> 4b37e285
   rubricSavedComments,
 }: CriterionRowProps) => {
   const [hoveredRatingIndex, setHoveredRatingIndex] = useState<number>()
   const [commentText, setCommentText] = useState<string>(criterionAssessment?.comments ?? '')
   const [isSaveCommentChecked, setIsSaveCommentChecked] = useState(false)
-<<<<<<< HEAD
-=======
 
   const criterionRatings = [...criterion.ratings]
   if (ratingOrder === 'ascending') {
     criterionRatings.reverse()
   }
->>>>>>> 4b37e285
 
   const selectedRatingIndex = criterionRatings.findIndex(
     rating => rating.points === criterionAssessment?.points
@@ -221,11 +203,7 @@
       return
     }
 
-<<<<<<< HEAD
-    const selectedRating = criterion.ratings.find(rating => rating.points === points)
-=======
     const selectedRating = criterionRatings.find(rating => rating.points === points)
->>>>>>> 4b37e285
 
     updateAssessmentData({
       points,
@@ -326,11 +304,7 @@
             <View height="13.75rem">
               <Grid>
                 <Grid.Row colSpacing="none">
-<<<<<<< HEAD
-                  {criterion.ratings.map((rating, index) => {
-=======
                   {criterionRatings.map((rating, index) => {
->>>>>>> 4b37e285
                     const highlightedBorder = 'medium'
 
                     const isHovered = hoveredRatingIndex === index
