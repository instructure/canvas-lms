--- conflicted
+++ resolved
@@ -27,14 +27,7 @@
 import {TextArea} from '@instructure/ui-text-area'
 import {Link} from '@instructure/ui-link'
 import {possibleString} from '../Points'
-<<<<<<< HEAD
-import {IconChatLine} from '@instructure/ui-icons'
-import {ScreenReaderContent} from '@instructure/ui-a11y-content'
-import {TextArea} from '@instructure/ui-text-area'
-import {Link} from '@instructure/ui-link'
-=======
 import type {RubricAssessmentData, RubricCriterion, UpdateAssessmentData} from '../types/rubric'
->>>>>>> 68d85f52
 
 const I18n = useI18nScope('rubrics-assessment-tray')
 const {licorice} = colors
@@ -191,11 +184,7 @@
                 const isSelected = selectedRatingIndex === index
 
                 const borderWith = isHovered || isSelected ? highlightedBorder : border
-<<<<<<< HEAD
-                const borderColor = isHovered || isSelected ? 'success' : 'primary'
-=======
                 const borderColor = isHovered || isSelected ? 'brand' : 'primary'
->>>>>>> 68d85f52
 
                 const onClickRating = (ratingIndex: number) => {
                   if (selectedRatingIndex === ratingIndex) {
@@ -214,10 +203,7 @@
                   <Flex.Item width={`${width}%`} key={`criterion-${criterion.id}-ratings-${index}`}>
                     <View
                       as="button"
-<<<<<<< HEAD
-=======
                       disabled={isPeerReview}
->>>>>>> 68d85f52
                       tabIndex={0}
                       background="transparent"
                       height="13.75rem"
@@ -227,12 +213,6 @@
                       overflowY="auto"
                       cursor="pointer"
                       padding="xxx-small x-small 0 x-small"
-<<<<<<< HEAD
-                      onMouseOver={() => setHoveredRatingIndex(index)}
-                      onMouseOut={() => setHoveredRatingIndex(undefined)}
-                      onClick={() => onClickRating(index)}
-                      themeOverride={{borderWidthMedium: isSelected ? '0.188rem' : '0.125rem'}}
-=======
                       onMouseOver={() => setHoveredRatingIndex(isPeerReview ? -1 : index)}
                       onMouseOut={() => setHoveredRatingIndex(undefined)}
                       onClick={() => onClickRating(index)}
@@ -240,7 +220,6 @@
                         borderWidthMedium: isSelected ? '0.188rem' : '0.125rem',
                         borderColorBrand: licorice,
                       }}
->>>>>>> 68d85f52
                       data-testid={`traditional-criterion-${criterion.id}-ratings-${index}`}
                     >
                       <Flex direction="column" height="100%">
@@ -274,11 +253,7 @@
                                   left: '50%',
                                   borderLeft: '12px solid transparent',
                                   borderRight: '12px solid transparent',
-<<<<<<< HEAD
-                                  borderBottom: '12px solid green',
-=======
                                   borderBottom: `12px solid ${licorice}`,
->>>>>>> 68d85f52
                                   transform: 'translateX(-50%)',
                                 }}
                               />
@@ -341,10 +316,7 @@
               <TextArea
                 label={<ScreenReaderContent>{I18n.t('Criterion Comment')}</ScreenReaderContent>}
                 placeholder={I18n.t('Comment')}
-<<<<<<< HEAD
-=======
                 readOnly={isPeerReview}
->>>>>>> 68d85f52
                 data-testid={`comment-text-area-${criterion.id}`}
                 width="100%"
                 value={commentText}
