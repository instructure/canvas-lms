/*
 * Copyright (C) 2024 - present Instructure, Inc.
 *
 * This file is part of Canvas.
 *
 * Canvas is free software: you can redistribute it and/or modify it under
 * the terms of the GNU Affero General Public License as published by the Free
 * Software Foundation, version 3 of the License.
 *
 * Canvas is distributed in the hope that it will be useful, but WITHOUT ANY
 * WARRANTY; without even the implied warranty of MERCHANTABILITY or FITNESS FOR
 * A PARTICULAR PURPOSE. See the GNU Affero General Public License for more
 * details.
 *
 * You should have received a copy of the GNU Affero General Public License along
 * with this program. If not, see <http://www.gnu.org/licenses/>.
 */

import React, {useEffect, useState, useRef} from 'react'
import {useScope as createI18nScope} from '@canvas/i18n'
import {colors} from '@instructure/canvas-theme'
import {View} from '@instructure/ui-view'
import {Flex} from '@instructure/ui-flex'
import {Text} from '@instructure/ui-text'
import {ScreenReaderContent} from '@instructure/ui-a11y-content'
import {TextArea} from '@instructure/ui-text-area'
import {possibleString, possibleStringRange} from '../Points'
import type {
  RubricAssessmentData,
  RubricCriterion,
  RubricSubmissionUser,
  UpdateAssessmentData,
} from '../types/rubric'
import {TextInput} from '@instructure/ui-text-input'
import {Checkbox} from '@instructure/ui-checkbox'
import {CommentLibrary} from './CommentLibrary'
import {CriteriaReadonlyComment} from './CriteriaReadonlyComment'
import {Button} from '@instructure/ui-buttons'
import {escapeNewLineText, rangingFrom, findCriterionMatchingRatingId} from './utils/rubricUtils'
import {OutcomeTag} from './OutcomeTag'
import {LongDescriptionModal} from './LongDescriptionModal'
import {Link} from '@instructure/ui-link'
import {SelfAssessmentComment} from './SelfAssessmentComment'

const I18n = createI18nScope('rubrics-assessment-tray')
const {shamrock, tiara} = colors

export type TraditionalViewProps = {
  criteria: RubricCriterion[]
  hidePoints: boolean
  isPreviewMode: boolean
  isPeerReview?: boolean
  isFreeFormCriterionComments: boolean
  ratingOrder?: string
  rubricAssessmentData: RubricAssessmentData[]
  rubricTitle: string
  rubricSavedComments?: Record<string, string[]>
  selfAssessment?: RubricAssessmentData[]
  submissionUser?: RubricSubmissionUser
  onUpdateAssessmentData: (params: UpdateAssessmentData) => void
  validationErrors?: string[]
}

export const TraditionalView = ({
  criteria,
  hidePoints,
  isPreviewMode,
  isPeerReview,
  isFreeFormCriterionComments,
  ratingOrder = 'descending',
  rubricAssessmentData,
  rubricTitle,
  rubricSavedComments,
  selfAssessment,
  submissionUser,
  onUpdateAssessmentData,
  validationErrors,
}: TraditionalViewProps) => {
  const pointsColumnWidth = hidePoints ? 0 : 8.875
  const criteriaColumnWidth = 11.25
  const maxRatingsCount = Math.max(...criteria.map(criterion => criterion.ratings.length))
  const ratingsColumnMinWidth = 8.5 * maxRatingsCount
  const gridMinWidth = `${pointsColumnWidth + criteriaColumnWidth + ratingsColumnMinWidth}rem`

  return (
    <View
      as="div"
      margin="0 0 small 0"
      data-testid="rubric-assessment-traditional-view"
      minWidth={gridMinWidth}
    >
      <View
        as="div"
        width="100%"
        background="secondary"
        borderWidth="small small 0 small"
        height="2.375rem"
        padding="x-small 0 0 small"
        themeOverride={{paddingXSmall: '0.438rem'}}
      >
        <Text weight="bold">{rubricTitle}</Text>
      </View>
      <Flex height="2.375rem">
        <Flex.Item width="11.25rem" height="2.375rem">
          <View
            as="div"
            background="secondary"
            borderWidth="small small 0 small"
            height="100%"
            padding="x-small 0 0 small"
            themeOverride={{paddingXSmall: '0.438rem'}}
          >
            <Text weight="bold">{I18n.t('Criteria')}</Text>
          </View>
        </Flex.Item>
        <Flex.Item shouldGrow={true} height="2.375rem">
          <View
            as="div"
            background="secondary"
            borderWidth="small small 0 0"
            height="2.375rem"
            padding="x-small 0 0 small"
          >
            {isFreeFormCriterionComments && <Text weight="bold">{I18n.t('Comments')}</Text>}
          </View>
        </Flex.Item>
        {!hidePoints && (
          <Flex.Item width="8.875rem" height="2.375rem">
            <View
              as="div"
              background="secondary"
              borderWidth="small small 0 0"
              height="100%"
              padding="x-small 0 0 small"
              themeOverride={{paddingXSmall: '0.438rem'}}
            >
              <Text weight="bold">{I18n.t('Points')}</Text>
            </View>
          </Flex.Item>
        )}
      </Flex>

      {criteria.map((criterion, index) => {
        const criterionAssessment = rubricAssessmentData.find(
          data => data.criterionId === criterion.id,
        )
        const criterionSelfAssessment = selfAssessment?.find(
          data => data.criterionId === criterion.id,
        )

        const isLastIndex = criteria.length - 1 === index

        return (
          <CriterionRow
            // we use the array index because rating may not have an id
<<<<<<< HEAD
             
=======

>>>>>>> 4b8c5dea
            key={`criterion-${criterion.id}-${index}`}
            criterion={criterion}
            criterionAssessment={criterionAssessment}
            criterionSelfAssessment={criterionSelfAssessment}
            ratingOrder={ratingOrder}
            rubricSavedComments={rubricSavedComments?.[criterion.id] ?? []}
            isLastIndex={isLastIndex}
            isPreviewMode={isPreviewMode}
            isPeerReview={isPeerReview}
            onUpdateAssessmentData={onUpdateAssessmentData}
            isFreeFormCriterionComments={isFreeFormCriterionComments}
            hidePoints={hidePoints}
            ratingsColumnMinWidth={ratingsColumnMinWidth}
            validationErrors={validationErrors}
            shouldFocusFirstRating={validationErrors?.[0] === criterion.id}
<<<<<<< HEAD
=======
            submissionUser={submissionUser}
>>>>>>> 4b8c5dea
          />
        )
      })}
    </View>
  )
}

type CriterionRowProps = {
  criterion: RubricCriterion
  criterionAssessment?: RubricAssessmentData
  criterionSelfAssessment?: RubricAssessmentData
  hidePoints: boolean
  isPreviewMode: boolean
  isPeerReview?: boolean
  isLastIndex: boolean
  isFreeFormCriterionComments: boolean
  onUpdateAssessmentData: (params: UpdateAssessmentData) => void
  ratingsColumnMinWidth: number
  ratingOrder: string
  rubricSavedComments: string[]
  validationErrors?: string[]
  shouldFocusFirstRating?: boolean
<<<<<<< HEAD
=======
  submissionUser?: RubricSubmissionUser
>>>>>>> 4b8c5dea
}
const CriterionRow = ({
  criterion,
  criterionAssessment,
  hidePoints,
  isLastIndex,
  isPreviewMode,
  isPeerReview,
  isFreeFormCriterionComments,
  onUpdateAssessmentData,
  ratingsColumnMinWidth,
  ratingOrder,
  rubricSavedComments,
  validationErrors,
  shouldFocusFirstRating = false,
<<<<<<< HEAD
=======
  criterionSelfAssessment,
  submissionUser,
>>>>>>> 4b8c5dea
}: CriterionRowProps) => {
  const [hoveredRatingIndex, setHoveredRatingIndex] = useState<number>()
  const [commentText, setCommentText] = useState<string>(criterionAssessment?.comments ?? '')
  const [pointTextInput, setPointTextInput] = useState('')
  const [isSaveCommentChecked, setIsSaveCommentChecked] = useState(false)
  const [isLongDescriptionOpen, setIsLongDescriptionOpen] = useState(false)

  const criterionRatings = [...criterion.ratings]
  if (ratingOrder === 'ascending') {
    criterionRatings.reverse()
  }

  const hasValidationError = validationErrors?.includes(criterion.id)
  const firstRatingRef = useRef<HTMLElement | null>(null)

  const updateAssessmentData = (params: Partial<UpdateAssessmentData>) => {
    const updatedCriterionAssessment: UpdateAssessmentData = {
      ...criterionAssessment,
      ...params,
      criterionId: criterion.id,
    }
    onUpdateAssessmentData(updatedCriterionAssessment)
  }

  useEffect(() => {
    if (shouldFocusFirstRating && firstRatingRef.current) {
      firstRatingRef.current.focus()
    }
  }, [shouldFocusFirstRating])

  useEffect(() => {
    setCommentText(criterionAssessment?.comments ?? '')
    setPointTextInput(criterionAssessment?.points?.toString() ?? '')
  }, [criterionAssessment, isFreeFormCriterionComments])

  const setPoints = (value: string) => {
    const points = Number(value)

    if (!value.trim().length || Number.isNaN(points)) {
      updateAssessmentData({points: undefined, ratingId: undefined})
      return
    }

    updateAssessmentData({
      points,
      ratingId: undefined,
    })
  }

  const hideComments =
    isFreeFormCriterionComments || (isPreviewMode && !criterionAssessment?.comments?.length)

  const selectedRatingId = findCriterionMatchingRatingId(
    criterion.ratings,
    criterion.criterionUseRange,
    criterionAssessment,
  )
  const selectedSelfAssessmentRatingId = findCriterionMatchingRatingId(
    criterion.ratings,
    criterion.criterionUseRange,
    criterionSelfAssessment,
  )

  return (
    <View as="div" maxWidth="100%">
      <Flex alignItems="stretch">
        <Flex.Item width="11.25rem" align="stretch">
          <View
            as="div"
            padding="xxx-small x-small"
            borderWidth="small 0 small small"
            height="100%"
            maxWidth="11.25rem"
          >
            {criterion.learningOutcomeId && (
              <View as="div" margin="0 0 small 0">
                <OutcomeTag displayName={criterion.description} />
              </View>
            )}
            <View as="div">
              <Text weight="bold">{criterion.outcome?.displayName || criterion.description}</Text>
            </View>
            <View as="div" margin="small 0 0 0">
              {criterion.longDescription?.trim() && (
                <>
                  <Link onClick={() => setIsLongDescriptionOpen(true)} display="block">
                    <Text size="x-small">{I18n.t('view longer description')}</Text>
                  </Link>
                  <LongDescriptionModal
                    longDescription={criterion.longDescription}
                    onClose={() => setIsLongDescriptionOpen(false)}
                    open={isLongDescriptionOpen}
                  />
                </>
              )}
            </View>
            {criterion.learningOutcomeId && (
              <View as="div" margin="xxx-small 0 0 0">
                <Text size="small">
                  {I18n.t('Threshold: %{threshold}', {
                    threshold: possibleString(criterion.masteryPoints),
                  })}
                </Text>
              </View>
            )}
          </View>
        </Flex.Item>
        {isFreeFormCriterionComments ? (
          <Flex.Item shouldGrow={true} shouldShrink={true} align="start">
            <View
              as="div"
              padding="x-small small 0 small"
              borderWidth={hasValidationError ? 'medium' : 'small'}
              borderColor={hasValidationError ? 'danger' : 'primary'}
              borderRadius={hasValidationError ? 'medium' : 'small'}
            >
              <Flex direction="column">
                {!isPreviewMode && !isPeerReview && rubricSavedComments.length > 0 && (
                  <>
                    <Flex.Item>
                      <Text weight="bold">{I18n.t('Comment Library')}</Text>
                    </Flex.Item>
                    <Flex.Item margin="x-small 0 0 0" shouldGrow={true}>
                      <CommentLibrary
                        rubricSavedComments={rubricSavedComments}
                        criterionId={criterion.id}
                        setCommentText={setCommentText}
                        updateAssessmentData={updateAssessmentData}
                      />
                    </Flex.Item>
                  </>
                )}
                <Flex.Item margin={rubricSavedComments.length > 0 ? 'medium 0 0 0' : '0 0 0 0'}>
                  <Text weight="bold">{I18n.t('Comment')}</Text>
                </Flex.Item>
                <Flex.Item
                  margin="x-small 0 0 0"
                  shouldGrow={true}
                  overflowX="hidden"
                  overflowY="hidden"
                >
                  {isPreviewMode ? (
                    <View as="div" margin="0 0 0 0" height="48px">
                      <Text>{commentText}</Text>
                    </View>
                  ) : (
                    <TextArea
                      label={
                        <ScreenReaderContent>{I18n.t('Criterion Comment')}</ScreenReaderContent>
                      }
                      data-testid={`free-form-comment-area-${criterion.id}`}
                      width="100%"
                      height="38px"
                      value={commentText}
                      onChange={e => setCommentText(e.target.value)}
                      onBlur={e => updateAssessmentData({comments: e.target.value})}
                    />
                  )}
                </Flex.Item>
                {!isPeerReview && !isPreviewMode && (
                  <Flex.Item margin="medium 0 x-small 0" shouldGrow={true}>
                    <Checkbox
                      checked={isSaveCommentChecked}
                      label={I18n.t('Save this comment for reuse')}
                      size="small"
                      data-testid={`save-comment-checkbox-${criterion.id}`}
                      onChange={e => {
                        updateAssessmentData({saveCommentsForLater: !!e.target.checked})
                        setIsSaveCommentChecked(!!e.target.checked)
                      }}
                    />
                  </Flex.Item>
                )}
              </Flex>
            </View>
          </Flex.Item>
        ) : (
          <Flex.Item as="div" width="100%" shouldGrow={true} shouldShrink={true} align="stretch">
            <View
              as="div"
              padding="0"
              margin="0"
              borderWidth={hasValidationError ? 'medium' : 'none'}
              borderColor={hasValidationError ? 'danger' : 'transparent'}
              borderRadius="medium"
            >
              <Flex alignItems="stretch" height="100%">
                {criterionRatings.map((rating, index) => {
                  const isHovered = hoveredRatingIndex === index
                  const isSelected = rating.id && selectedRatingId === rating.id
<<<<<<< HEAD
=======
                  const isSelfAssessmentSelected =
                    rating.id && selectedSelfAssessmentRatingId === rating.id
>>>>>>> 4b8c5dea
                  const isLastRatingIndex = criterionRatings.length - 1 === index

                  const borderColor = isHovered || isSelected ? 'brand' : 'primary'

                  const onClickRating = (ratingId: string) => {
                    if (selectedRatingId === ratingId) {
                      updateAssessmentData({
                        points: undefined,
                        ratingId: undefined,
                      })
                    } else {
                      updateAssessmentData({
                        points: rating.points,
                        ratingId,
                      })
                    }
                  }

                  const min = criterion.criterionUseRange
                    ? rangingFrom(criterionRatings, index, ratingOrder)
                    : undefined

                  const primaryBorderColor = `${tiara} ${
                    isLastRatingIndex ? tiara : 'transparent'
                  } ${tiara} ${tiara}`

                  return (
                    <Flex.Item
                      align="stretch"
                      shouldGrow={true}
                      // we use the array index because rating may not have an id
<<<<<<< HEAD
                       
=======

>>>>>>> 4b8c5dea
                      key={`criterion-${criterion.id}-ratings-${index}`}
                      width={ratingsColumnMinWidth / criterionRatings.length + 'rem'}
                    >
                      <View
                        as="div"
                        borderColor={borderColor}
                        borderWidth="small"
                        height="100%"
                        padding="0"
                        margin="0"
                        themeOverride={{
                          borderColorBrand: shamrock,
                          borderColorPrimary: primaryBorderColor,
                        }}
                        elementRef={ref => {
                          if (index === 0) {
                            firstRatingRef.current = ref as HTMLElement
                          }
                        }}
                      >
                        <View
                          as="button"
                          disabled={isPreviewMode}
                          tabIndex={0}
                          background="transparent"
                          height="100%"
                          width="100%"
                          borderWidth="small"
                          borderColor={borderColor}
                          overflowX="hidden"
<<<<<<< HEAD
                          cursor={isPreviewMode ? 'not-allowed' : 'pointer'}
                          padding="xxx-small x-small 0 x-small"
=======
                          overflowY="hidden"
                          cursor={isPreviewMode ? 'not-allowed' : 'pointer'}
                          padding="xxx-small x-small 0 x-small"
                          position="relative"
>>>>>>> 4b8c5dea
                          onMouseOver={() => setHoveredRatingIndex(isPreviewMode ? -1 : index)}
                          onMouseOut={() => setHoveredRatingIndex(undefined)}
                          onClick={() => onClickRating(rating.id)}
                          themeOverride={{
                            borderWidthSmall: '0.125rem',
                            borderColorBrand: shamrock,
                            borderColorPrimary: 'transparent',
                          }}
                          data-testid={`traditional-criterion-${criterion.id}-ratings-${index}`}
                        >
<<<<<<< HEAD
=======
                          {isSelfAssessmentSelected && (
                            <div
                              style={{
                                position: 'absolute',
                                inset: '2px',
                                backgroundColor: 'transparent',
                                color: shamrock,
                                border: '2px dashed #0B874B',
                                borderRadius: '4px',
                                pointerEvents: 'none',
                              }}
                            />
                          )}
>>>>>>> 4b8c5dea
                          <Flex direction="column" height="100%" alignItems="stretch">
                            <Flex.Item>
                              <Text weight="bold">{rating.description}</Text>
                            </Flex.Item>
                            <Flex.Item margin="small 0 0 0" shouldGrow={true} textAlign="start">
                              <View as="div">
                                <Text
                                  size="small"
                                  dangerouslySetInnerHTML={escapeNewLineText(
<<<<<<< HEAD
                                    rating.longDescription
=======
                                    rating.longDescription,
>>>>>>> 4b8c5dea
                                  )}
                                />
                              </View>
                            </Flex.Item>
                            <Flex.Item>
                              <View
                                as="div"
                                textAlign="end"
                                position="relative"
                                padding="0 0 x-small 0"
                                overflowX="hidden"
                                overflowY="hidden"
                                minHeight="1.875rem"
                              >
                                <View>
                                  <Text
                                    size="small"
                                    weight="bold"
                                    data-testid={`traditional-criterion-${criterion.id}-ratings-${index}-points`}
                                  >
                                    {!hidePoints &&
                                      (min != null
                                        ? possibleStringRange(min, rating.points)
                                        : possibleString(rating.points))}
                                  </Text>
                                </View>

                                {isSelected && (
                                  <div
                                    data-testid={`traditional-criterion-${criterion.id}-ratings-${index}-selected`}
                                    style={{
                                      position: 'absolute',
                                      bottom: '0',
                                      height: '0',
                                      width: '0',
                                      left: '50%',
                                      borderLeft: '12px solid transparent',
                                      borderRight: '12px solid transparent',
                                      borderBottom: `12px solid ${shamrock}`,
                                      transform: 'translateX(-50%)',
                                    }}
                                  />
                                )}
                              </View>
                            </Flex.Item>
                          </Flex>
                        </View>
                      </View>
                    </Flex.Item>
                  )
                })}
              </Flex>
            </View>
            {hasValidationError && (
              <View as="div" padding="small" borderWidth="0 0 small 0">
                <Text size="small" color="danger">
                  {I18n.t('Select a rating')}
                </Text>
              </View>
            )}
          </Flex.Item>
        )}
        {!hidePoints && (
          <Flex.Item width="8.875rem">
            <View
              as="div"
              padding="xxx-small x-small"
              borderWidth="small small small 0"
              height="100%"
            >
              <Flex direction="column" height="100%">
                <div style={{display: 'flex', alignItems: 'center'}}>
                  <Flex.Item margin="small 0 0 0">
                    {!isPreviewMode && !criterion.ignoreForScoring && (
                      <TextInput
                        autoComplete="off"
                        renderLabel={
                          <ScreenReaderContent>{I18n.t('Criterion Score')}</ScreenReaderContent>
                        }
                        readOnly={isPreviewMode}
                        data-testid={`criterion-score-${criterion.id}`}
                        placeholder="--"
                        width="3.375rem"
                        height="2.375rem"
                        value={pointTextInput}
                        onChange={e => setPointTextInput(e.target.value)}
                        onBlur={e => setPoints(e.target.value)}
                      />
                    )}
                  </Flex.Item>
                  <Flex.Item margin="small 0 0 x-small">
                    {criterion.ignoreForScoring ? (
                      <Text>--</Text>
                    ) : (
                      isPreviewMode && (
                        <Text data-testid={`criterion-score-${criterion.id}-readonly`}>
                          {pointTextInput}
                        </Text>
                      )
                    )}
                    <Text>{'/' + possibleString(criterion.points)}</Text>
                  </Flex.Item>
                </div>
              </Flex>
            </View>
          </Flex.Item>
        )}
      </Flex>
      {!hideComments && (
        <View
          as="div"
          padding="small"
          width="100%"
          borderWidth={`0 small ${isLastIndex ? 'small' : '0'} small`}
          themeOverride={{paddingMedium: '1.125rem'}}
        >
          <SelfAssessmentComment
            margin="0 0 small 0"
            selfAssessment={criterionSelfAssessment}
            user={submissionUser}
            submittedAtAlignment="start"
          />
          <Flex>
            {isPreviewMode ? (
              <Flex.Item shouldGrow={true}>
                <CriteriaReadonlyComment commentText={commentText} />
              </Flex.Item>
            ) : (
              <>
                <Flex.Item shouldGrow={true}>
                  <TextArea
                    label={I18n.t('Comment')}
                    placeholder={I18n.t('Leave a comment')}
                    data-testid={`comment-text-area-${criterion.id}`}
                    width="100%"
                    value={commentText}
                    onChange={e => setCommentText(e.target.value)}
                    onBlur={e => updateAssessmentData({comments: e.target.value})}
                  />
                </Flex.Item>
                <Flex.Item>
                  <View margin="0 0 0 small" themeOverride={{marginSmall: '1rem'}}>
                    <Button
                      color="secondary"
                      onClick={() => {
                        setCommentText('')
                        updateAssessmentData({comments: ''})
                      }}
                      data-testid={`clear-comment-button-${criterion.id}`}
                    >
                      {I18n.t('Clear')}
                    </Button>
                  </View>
                </Flex.Item>
              </>
            )}
          </Flex>
        </View>
      )}
    </View>
  )
}<|MERGE_RESOLUTION|>--- conflicted
+++ resolved
@@ -153,11 +153,7 @@
         return (
           <CriterionRow
             // we use the array index because rating may not have an id
-<<<<<<< HEAD
-             
-=======
-
->>>>>>> 4b8c5dea
+
             key={`criterion-${criterion.id}-${index}`}
             criterion={criterion}
             criterionAssessment={criterionAssessment}
@@ -173,10 +169,7 @@
             ratingsColumnMinWidth={ratingsColumnMinWidth}
             validationErrors={validationErrors}
             shouldFocusFirstRating={validationErrors?.[0] === criterion.id}
-<<<<<<< HEAD
-=======
             submissionUser={submissionUser}
->>>>>>> 4b8c5dea
           />
         )
       })}
@@ -199,10 +192,7 @@
   rubricSavedComments: string[]
   validationErrors?: string[]
   shouldFocusFirstRating?: boolean
-<<<<<<< HEAD
-=======
   submissionUser?: RubricSubmissionUser
->>>>>>> 4b8c5dea
 }
 const CriterionRow = ({
   criterion,
@@ -218,11 +208,8 @@
   rubricSavedComments,
   validationErrors,
   shouldFocusFirstRating = false,
-<<<<<<< HEAD
-=======
   criterionSelfAssessment,
   submissionUser,
->>>>>>> 4b8c5dea
 }: CriterionRowProps) => {
   const [hoveredRatingIndex, setHoveredRatingIndex] = useState<number>()
   const [commentText, setCommentText] = useState<string>(criterionAssessment?.comments ?? '')
@@ -413,11 +400,8 @@
                 {criterionRatings.map((rating, index) => {
                   const isHovered = hoveredRatingIndex === index
                   const isSelected = rating.id && selectedRatingId === rating.id
-<<<<<<< HEAD
-=======
                   const isSelfAssessmentSelected =
                     rating.id && selectedSelfAssessmentRatingId === rating.id
->>>>>>> 4b8c5dea
                   const isLastRatingIndex = criterionRatings.length - 1 === index
 
                   const borderColor = isHovered || isSelected ? 'brand' : 'primary'
@@ -449,11 +433,7 @@
                       align="stretch"
                       shouldGrow={true}
                       // we use the array index because rating may not have an id
-<<<<<<< HEAD
-                       
-=======
-
->>>>>>> 4b8c5dea
+
                       key={`criterion-${criterion.id}-ratings-${index}`}
                       width={ratingsColumnMinWidth / criterionRatings.length + 'rem'}
                     >
@@ -484,15 +464,10 @@
                           borderWidth="small"
                           borderColor={borderColor}
                           overflowX="hidden"
-<<<<<<< HEAD
-                          cursor={isPreviewMode ? 'not-allowed' : 'pointer'}
-                          padding="xxx-small x-small 0 x-small"
-=======
                           overflowY="hidden"
                           cursor={isPreviewMode ? 'not-allowed' : 'pointer'}
                           padding="xxx-small x-small 0 x-small"
                           position="relative"
->>>>>>> 4b8c5dea
                           onMouseOver={() => setHoveredRatingIndex(isPreviewMode ? -1 : index)}
                           onMouseOut={() => setHoveredRatingIndex(undefined)}
                           onClick={() => onClickRating(rating.id)}
@@ -503,8 +478,6 @@
                           }}
                           data-testid={`traditional-criterion-${criterion.id}-ratings-${index}`}
                         >
-<<<<<<< HEAD
-=======
                           {isSelfAssessmentSelected && (
                             <div
                               style={{
@@ -518,7 +491,6 @@
                               }}
                             />
                           )}
->>>>>>> 4b8c5dea
                           <Flex direction="column" height="100%" alignItems="stretch">
                             <Flex.Item>
                               <Text weight="bold">{rating.description}</Text>
@@ -528,11 +500,7 @@
                                 <Text
                                   size="small"
                                   dangerouslySetInnerHTML={escapeNewLineText(
-<<<<<<< HEAD
-                                    rating.longDescription
-=======
                                     rating.longDescription,
->>>>>>> 4b8c5dea
                                   )}
                                 />
                               </View>
