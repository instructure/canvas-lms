/*
 * Copyright (C) 2024 - present Instructure, Inc.
 *
 * This file is part of Canvas.
 *
 * Canvas is free software: you can redistribute it and/or modify it under
 * the terms of the GNU Affero General Public License as published by the Free
 * Software Foundation, version 3 of the License.
 *
 * Canvas is distributed in the hope that it will be useful, but WITHOUT ANY
 * WARRANTY; without even the implied warranty of MERCHANTABILITY or FITNESS FOR
 * A PARTICULAR PURPOSE. See the GNU Affero General Public License for more
 * details.
 *
 * You should have received a copy of the GNU Affero General Public License along
 * with this program. If not, see <http://www.gnu.org/licenses/>.
 */

import React, {useEffect, useState} from 'react'
import {useScope as useI18nScope} from '@canvas/i18n'
import {colors} from '@instructure/canvas-theme'
import {View} from '@instructure/ui-view'
import {Flex} from '@instructure/ui-flex'
import {Text} from '@instructure/ui-text'
import {IconChatLine} from '@instructure/ui-icons'
import {ScreenReaderContent} from '@instructure/ui-a11y-content'
import {TextArea} from '@instructure/ui-text-area'
import {Link} from '@instructure/ui-link'
import {possibleString} from '../Points'
import type {RubricAssessmentData, RubricCriterion, UpdateAssessmentData} from '../types/rubric'
<<<<<<< HEAD
=======
import {Grid} from '@instructure/ui-grid'
>>>>>>> a67fedcf

const I18n = useI18nScope('rubrics-assessment-tray')
const {licorice} = colors

type TraditionalViewProps = {
  criteria: RubricCriterion[]
<<<<<<< HEAD
  isPeerReview: boolean
=======
  hidePoints: boolean
  isPreviewMode: boolean
>>>>>>> a67fedcf
  rubricAssessmentData: RubricAssessmentData[]
  rubricTitle: string
  onUpdateAssessmentData: (params: UpdateAssessmentData) => void
}
export const TraditionalView = ({
  criteria,
<<<<<<< HEAD
  isPeerReview,
=======
  hidePoints,
  isPreviewMode,
>>>>>>> a67fedcf
  rubricAssessmentData,
  rubricTitle,
  onUpdateAssessmentData,
}: TraditionalViewProps) => {
  return (
    <View as="div" margin="0 0 small 0" data-testid="rubric-assessment-traditional-view">
      <View
        as="div"
        width="100%"
        background="secondary"
        borderWidth="small small 0 small"
        height="2.375rem"
        padding="x-small 0 0 small"
        themeOverride={{paddingXSmall: '0.438rem'}}
      >
        <Text weight="bold">{rubricTitle}</Text>
      </View>
      <Flex height="2.375rem">
        <Flex.Item width="11.25rem" height="2.375rem">
          <View
            as="div"
            background="secondary"
            borderWidth="small"
            height="100%"
            padding="x-small 0 0 small"
            themeOverride={{paddingXSmall: '0.438rem'}}
          >
            <Text weight="bold">{I18n.t('Criteria')}</Text>
          </View>
        </Flex.Item>
        <Flex.Item shouldGrow={true}>
          <View
            as="div"
            background="secondary"
            borderWidth="small small small 0"
            height="2.375rem"
          />
        </Flex.Item>
        {!hidePoints && (
          <Flex.Item width="8.875rem" height="2.375rem">
            <View
              as="div"
              background="secondary"
              borderWidth="small small small 0"
              height="100%"
              padding="x-small 0 0 small"
              themeOverride={{paddingXSmall: '0.438rem'}}
            >
              <Text weight="bold">{I18n.t('Points')}</Text>
            </View>
          </Flex.Item>
        )}
      </Flex>

      {criteria.map((criterion, index) => {
        const criterionAssessment = rubricAssessmentData.find(
          data => data.criterionId === criterion.id
        )

        return (
          <CriterionRow
            // we use the array index because rating may not have an id
            /* eslint-disable-next-line react/no-array-index-key */
            key={`criterion-${criterion.id}-${index}`}
            criterion={criterion}
            criterionAssessment={criterionAssessment}
<<<<<<< HEAD
            isPeerReview={isPeerReview}
=======
            hidePoints={hidePoints}
            isPreviewMode={isPreviewMode}
>>>>>>> a67fedcf
            onUpdateAssessmentData={onUpdateAssessmentData}
          />
        )
      })}
    </View>
  )
}

type CriterionRowProps = {
  criterion: RubricCriterion
  criterionAssessment?: RubricAssessmentData
<<<<<<< HEAD
  isPeerReview: boolean
=======
  hidePoints: boolean
  isPreviewMode: boolean
>>>>>>> a67fedcf
  onUpdateAssessmentData: (params: UpdateAssessmentData) => void
}
const CriterionRow = ({
  criterion,
  criterionAssessment,
<<<<<<< HEAD
  isPeerReview,
=======
  hidePoints,
  isPreviewMode,
>>>>>>> a67fedcf
  onUpdateAssessmentData,
}: CriterionRowProps) => {
  const [hoveredRatingIndex, setHoveredRatingIndex] = useState<number>()
  const [isCommentsOpen, setIsCommentsOpen] = useState(hidePoints)
  const [commentText, setCommentText] = useState<string>(criterionAssessment?.comments ?? '')

  const selectedRatingIndex = criterion.ratings.findIndex(
    rating => rating.points === criterionAssessment?.points
  )

  const updateAssessmentData = (params: Partial<UpdateAssessmentData>) => {
    const updatedCriterionAssessment: UpdateAssessmentData = {
      ...criterionAssessment,
      ...params,
      criterionId: criterion.id,
    }
    onUpdateAssessmentData(updatedCriterionAssessment)
  }

  useEffect(() => {
    if (criterionAssessment?.comments?.length) {
      setIsCommentsOpen(true)
    }

    setCommentText(criterionAssessment?.comments ?? '')
  }, [criterionAssessment])

  return (
    <View as="div" maxWidth="100%">
      <Flex>
        <Flex.Item width="11.25rem" align="start">
          <View
            as="div"
            padding="xxx-small x-small"
            borderWidth="0 small small small"
            height="13.75rem"
            overflowY="auto"
          >
            <Text weight="bold">{criterion.description}</Text>
          </View>
        </Flex.Item>
        <Flex.Item shouldGrow={true} shouldShrink={true} align="start">
          <View height="13.75rem">
            <Grid>
              <Grid.Row colSpacing="none">
                {criterion.ratings.map((rating, index) => {
                  const border = '0 small small 0'
                  const highlightedBorder = 'medium'

                  const isHovered = hoveredRatingIndex === index
                  const isSelected = selectedRatingIndex === index

                  const borderWith = isHovered || isSelected ? highlightedBorder : border
                  const borderColor = isHovered || isSelected ? 'brand' : 'primary'

<<<<<<< HEAD
                const borderWith = isHovered || isSelected ? highlightedBorder : border
                const borderColor = isHovered || isSelected ? 'brand' : 'primary'

                const onClickRating = (ratingIndex: number) => {
                  if (selectedRatingIndex === ratingIndex) {
                    updateAssessmentData({points: undefined})
                  } else {
                    updateAssessmentData({
                      points: rating.points,
                      description: rating.description,
                    })
=======
                  const onClickRating = (ratingIndex: number) => {
                    if (selectedRatingIndex === ratingIndex) {
                      updateAssessmentData({points: undefined})
                    } else {
                      updateAssessmentData({
                        points: rating.points,
                        description: rating.description,
                      })
                    }
>>>>>>> a67fedcf
                  }

<<<<<<< HEAD
                return (
                  // we use the array index because rating may not have an id
                  /* eslint-disable-next-line react/no-array-index-key */
                  <Flex.Item width={`${width}%`} key={`criterion-${criterion.id}-ratings-${index}`}>
                    <View
                      as="button"
                      disabled={isPeerReview}
                      tabIndex={0}
                      background="transparent"
                      height="13.75rem"
                      width="100%"
                      borderWidth={borderWith}
                      borderColor={borderColor}
                      overflowY="auto"
                      cursor="pointer"
                      padding="xxx-small x-small 0 x-small"
                      onMouseOver={() => setHoveredRatingIndex(isPeerReview ? -1 : index)}
                      onMouseOut={() => setHoveredRatingIndex(undefined)}
                      onClick={() => onClickRating(index)}
                      themeOverride={{
                        borderWidthMedium: isSelected ? '0.188rem' : '0.125rem',
                        borderColorBrand: licorice,
                      }}
                      data-testid={`traditional-criterion-${criterion.id}-ratings-${index}`}
                    >
                      <Flex direction="column" height="100%">
                        <Flex.Item>
                          <Text weight="bold">{rating.description}</Text>
                        </Flex.Item>
                        <Flex.Item margin="small 0 0 0" shouldGrow={true}>
                          <Text size="small">{rating.longDescription}</Text>
                        </Flex.Item>
                        <Flex.Item>
                          <View
                            as="div"
                            textAlign="end"
                            position="relative"
                            padding="0 0 x-small 0"
                          >
                            <View>
                              <Text size="small" weight="bold">
                                {possibleString(rating.points)}
                              </Text>
                            </View>

                            {isSelected && (
                              <div
                                data-testid={`traditional-criterion-${criterion.id}-ratings-${index}-selected`}
                                style={{
                                  position: 'absolute',
                                  bottom: '0',
                                  height: '0',
                                  width: '0',
                                  left: '50%',
                                  borderLeft: '12px solid transparent',
                                  borderRight: '12px solid transparent',
                                  borderBottom: `12px solid ${licorice}`,
                                  transform: 'translateX(-50%)',
                                }}
                              />
                            )}
                          </View>
                        </Flex.Item>
                      </Flex>
                    </View>
                  </Flex.Item>
                )
              })}
            </Flex>
          </div>
        </Flex.Item>
        <Flex.Item width="8.875rem">
          <View
            as="div"
            padding="xxx-small x-small"
            borderWidth="0 small small small"
            height="13.75rem"
            overflowY="auto"
          >
            <Flex direction="column" height="100%">
              <Flex.Item shouldGrow={true}>
                <Text>{possibleString(criterion.points)}</Text>
              </Flex.Item>
              <Flex.Item>
                <View as="div" position="relative" padding="0 0 x-small 0">
                  <Link
                    forceButtonRole={true}
                    isWithinText={false}
                    disabled={(criterionAssessment?.comments?.length ?? 0) > 0}
                    data-testid={`rubric-comment-button-${criterion.id}`}
                    onClick={() => setIsCommentsOpen(!isCommentsOpen)}
                  >
                    <IconChatLine />
                    <View as="span" margin="0 0 0 xx-small">
                      <Text size="small">Comment</Text>
                    </View>
                  </Link>
                </View>
              </Flex.Item>
            </Flex>
=======
                  return (
                    // we use the array index because rating may not have an id
                    /* eslint-disable-next-line react/no-array-index-key */
                    <Grid.Col key={`criterion-${criterion.id}-ratings-${index}`}>
                      <View
                        as="button"
                        disabled={isPreviewMode}
                        tabIndex={0}
                        background="transparent"
                        height="13.75rem"
                        width="100%"
                        borderWidth={borderWith}
                        borderColor={borderColor}
                        overflowY="auto"
                        overflowX="hidden"
                        cursor={isPreviewMode ? 'not-allowed' : 'pointer'}
                        padding="xxx-small x-small 0 x-small"
                        onMouseOver={() => setHoveredRatingIndex(isPreviewMode ? -1 : index)}
                        onMouseOut={() => setHoveredRatingIndex(undefined)}
                        onClick={() => onClickRating(index)}
                        themeOverride={{
                          borderWidthMedium: isSelected ? '0.188rem' : '0.125rem',
                          borderColorBrand: licorice,
                        }}
                        data-testid={`traditional-criterion-${criterion.id}-ratings-${index}`}
                      >
                        <Flex direction="column" height="100%">
                          <Flex.Item>
                            <Text weight="bold">{rating.description}</Text>
                          </Flex.Item>
                          <Flex.Item margin="small 0 0 0" shouldGrow={true}>
                            <Text size="small">{rating.longDescription}</Text>
                          </Flex.Item>
                          <Flex.Item>
                            <View
                              as="div"
                              textAlign="end"
                              position="relative"
                              padding="0 0 x-small 0"
                              overflowX="hidden"
                              overflowY="hidden"
                              minHeight="1.875rem"
                            >
                              <View>
                                <Text
                                  size="small"
                                  weight="bold"
                                  data-testid={`traditional-criterion-${criterion.id}-ratings-${index}-points`}
                                >
                                  {!hidePoints && possibleString(rating.points)}
                                </Text>
                              </View>

                              {isSelected && (
                                <div
                                  data-testid={`traditional-criterion-${criterion.id}-ratings-${index}-selected`}
                                  style={{
                                    position: 'absolute',
                                    bottom: '0',
                                    height: '0',
                                    width: '0',
                                    left: '50%',
                                    borderLeft: '12px solid transparent',
                                    borderRight: '12px solid transparent',
                                    borderBottom: `12px solid ${licorice}`,
                                    transform: 'translateX(-50%)',
                                  }}
                                />
                              )}
                            </View>
                          </Flex.Item>
                        </Flex>
                      </View>
                      {/* </Flex.Item> */}
                    </Grid.Col>
                  )
                })}
              </Grid.Row>
            </Grid>
>>>>>>> a67fedcf
          </View>
        </Flex.Item>
        {!hidePoints && (
          <Flex.Item width="8.875rem">
            <View
              as="div"
              padding="xxx-small x-small"
              borderWidth="0 small small 0"
              height="13.75rem"
              overflowY="auto"
            >
              <Flex direction="column" height="100%">
                <Flex.Item shouldGrow={true}>
                  <Text>{!hidePoints && possibleString(criterion.points)}</Text>
                </Flex.Item>
                <Flex.Item>
                  <View as="div" position="relative" padding="0 0 x-small 0">
                    <Link
                      forceButtonRole={true}
                      isWithinText={false}
                      disabled={(criterionAssessment?.comments?.length ?? 0) > 0}
                      data-testid={`rubric-comment-button-${criterion.id}`}
                      onClick={() => setIsCommentsOpen(!isCommentsOpen)}
                    >
                      <IconChatLine />
                      <View as="span" margin="0 0 0 xx-small">
                        <Text size="small">Comment</Text>
                      </View>
                    </Link>
                  </View>
                </Flex.Item>
              </Flex>
            </View>
          </Flex.Item>
        )}
      </Flex>
      {isCommentsOpen && (
        <View
          as="div"
          padding="small medium"
          width="100%"
          borderWidth="0 small small small"
          themeOverride={{paddingMedium: '1.125rem'}}
        >
          <Flex>
            <Flex.Item margin="0 small 0 0">
              <IconChatLine size="small" themeOverride={{sizeSmall: '1.125rem'}} />
            </Flex.Item>
            <Flex.Item shouldGrow={true}>
              <TextArea
                label={<ScreenReaderContent>{I18n.t('Criterion Comment')}</ScreenReaderContent>}
                placeholder={I18n.t('Comment')}
<<<<<<< HEAD
                readOnly={isPeerReview}
=======
                readOnly={isPreviewMode}
>>>>>>> a67fedcf
                data-testid={`comment-text-area-${criterion.id}`}
                width="100%"
                value={commentText}
                onChange={e => setCommentText(e.target.value)}
                onBlur={e => updateAssessmentData({comments: e.target.value})}
              />
            </Flex.Item>
          </Flex>
        </View>
      )}
    </View>
  )
}<|MERGE_RESOLUTION|>--- conflicted
+++ resolved
@@ -28,34 +28,23 @@
 import {Link} from '@instructure/ui-link'
 import {possibleString} from '../Points'
 import type {RubricAssessmentData, RubricCriterion, UpdateAssessmentData} from '../types/rubric'
-<<<<<<< HEAD
-=======
 import {Grid} from '@instructure/ui-grid'
->>>>>>> a67fedcf
 
 const I18n = useI18nScope('rubrics-assessment-tray')
 const {licorice} = colors
 
 type TraditionalViewProps = {
   criteria: RubricCriterion[]
-<<<<<<< HEAD
-  isPeerReview: boolean
-=======
   hidePoints: boolean
   isPreviewMode: boolean
->>>>>>> a67fedcf
   rubricAssessmentData: RubricAssessmentData[]
   rubricTitle: string
   onUpdateAssessmentData: (params: UpdateAssessmentData) => void
 }
 export const TraditionalView = ({
   criteria,
-<<<<<<< HEAD
-  isPeerReview,
-=======
   hidePoints,
   isPreviewMode,
->>>>>>> a67fedcf
   rubricAssessmentData,
   rubricTitle,
   onUpdateAssessmentData,
@@ -122,12 +111,8 @@
             key={`criterion-${criterion.id}-${index}`}
             criterion={criterion}
             criterionAssessment={criterionAssessment}
-<<<<<<< HEAD
-            isPeerReview={isPeerReview}
-=======
             hidePoints={hidePoints}
             isPreviewMode={isPreviewMode}
->>>>>>> a67fedcf
             onUpdateAssessmentData={onUpdateAssessmentData}
           />
         )
@@ -139,23 +124,15 @@
 type CriterionRowProps = {
   criterion: RubricCriterion
   criterionAssessment?: RubricAssessmentData
-<<<<<<< HEAD
-  isPeerReview: boolean
-=======
   hidePoints: boolean
   isPreviewMode: boolean
->>>>>>> a67fedcf
   onUpdateAssessmentData: (params: UpdateAssessmentData) => void
 }
 const CriterionRow = ({
   criterion,
   criterionAssessment,
-<<<<<<< HEAD
-  isPeerReview,
-=======
   hidePoints,
   isPreviewMode,
->>>>>>> a67fedcf
   onUpdateAssessmentData,
 }: CriterionRowProps) => {
   const [hoveredRatingIndex, setHoveredRatingIndex] = useState<number>()
@@ -211,19 +188,6 @@
                   const borderWith = isHovered || isSelected ? highlightedBorder : border
                   const borderColor = isHovered || isSelected ? 'brand' : 'primary'
 
-<<<<<<< HEAD
-                const borderWith = isHovered || isSelected ? highlightedBorder : border
-                const borderColor = isHovered || isSelected ? 'brand' : 'primary'
-
-                const onClickRating = (ratingIndex: number) => {
-                  if (selectedRatingIndex === ratingIndex) {
-                    updateAssessmentData({points: undefined})
-                  } else {
-                    updateAssessmentData({
-                      points: rating.points,
-                      description: rating.description,
-                    })
-=======
                   const onClickRating = (ratingIndex: number) => {
                     if (selectedRatingIndex === ratingIndex) {
                       updateAssessmentData({points: undefined})
@@ -233,111 +197,8 @@
                         description: rating.description,
                       })
                     }
->>>>>>> a67fedcf
                   }
 
-<<<<<<< HEAD
-                return (
-                  // we use the array index because rating may not have an id
-                  /* eslint-disable-next-line react/no-array-index-key */
-                  <Flex.Item width={`${width}%`} key={`criterion-${criterion.id}-ratings-${index}`}>
-                    <View
-                      as="button"
-                      disabled={isPeerReview}
-                      tabIndex={0}
-                      background="transparent"
-                      height="13.75rem"
-                      width="100%"
-                      borderWidth={borderWith}
-                      borderColor={borderColor}
-                      overflowY="auto"
-                      cursor="pointer"
-                      padding="xxx-small x-small 0 x-small"
-                      onMouseOver={() => setHoveredRatingIndex(isPeerReview ? -1 : index)}
-                      onMouseOut={() => setHoveredRatingIndex(undefined)}
-                      onClick={() => onClickRating(index)}
-                      themeOverride={{
-                        borderWidthMedium: isSelected ? '0.188rem' : '0.125rem',
-                        borderColorBrand: licorice,
-                      }}
-                      data-testid={`traditional-criterion-${criterion.id}-ratings-${index}`}
-                    >
-                      <Flex direction="column" height="100%">
-                        <Flex.Item>
-                          <Text weight="bold">{rating.description}</Text>
-                        </Flex.Item>
-                        <Flex.Item margin="small 0 0 0" shouldGrow={true}>
-                          <Text size="small">{rating.longDescription}</Text>
-                        </Flex.Item>
-                        <Flex.Item>
-                          <View
-                            as="div"
-                            textAlign="end"
-                            position="relative"
-                            padding="0 0 x-small 0"
-                          >
-                            <View>
-                              <Text size="small" weight="bold">
-                                {possibleString(rating.points)}
-                              </Text>
-                            </View>
-
-                            {isSelected && (
-                              <div
-                                data-testid={`traditional-criterion-${criterion.id}-ratings-${index}-selected`}
-                                style={{
-                                  position: 'absolute',
-                                  bottom: '0',
-                                  height: '0',
-                                  width: '0',
-                                  left: '50%',
-                                  borderLeft: '12px solid transparent',
-                                  borderRight: '12px solid transparent',
-                                  borderBottom: `12px solid ${licorice}`,
-                                  transform: 'translateX(-50%)',
-                                }}
-                              />
-                            )}
-                          </View>
-                        </Flex.Item>
-                      </Flex>
-                    </View>
-                  </Flex.Item>
-                )
-              })}
-            </Flex>
-          </div>
-        </Flex.Item>
-        <Flex.Item width="8.875rem">
-          <View
-            as="div"
-            padding="xxx-small x-small"
-            borderWidth="0 small small small"
-            height="13.75rem"
-            overflowY="auto"
-          >
-            <Flex direction="column" height="100%">
-              <Flex.Item shouldGrow={true}>
-                <Text>{possibleString(criterion.points)}</Text>
-              </Flex.Item>
-              <Flex.Item>
-                <View as="div" position="relative" padding="0 0 x-small 0">
-                  <Link
-                    forceButtonRole={true}
-                    isWithinText={false}
-                    disabled={(criterionAssessment?.comments?.length ?? 0) > 0}
-                    data-testid={`rubric-comment-button-${criterion.id}`}
-                    onClick={() => setIsCommentsOpen(!isCommentsOpen)}
-                  >
-                    <IconChatLine />
-                    <View as="span" margin="0 0 0 xx-small">
-                      <Text size="small">Comment</Text>
-                    </View>
-                  </Link>
-                </View>
-              </Flex.Item>
-            </Flex>
-=======
                   return (
                     // we use the array index because rating may not have an id
                     /* eslint-disable-next-line react/no-array-index-key */
@@ -417,7 +278,6 @@
                 })}
               </Grid.Row>
             </Grid>
->>>>>>> a67fedcf
           </View>
         </Flex.Item>
         {!hidePoints && (
@@ -470,11 +330,7 @@
               <TextArea
                 label={<ScreenReaderContent>{I18n.t('Criterion Comment')}</ScreenReaderContent>}
                 placeholder={I18n.t('Comment')}
-<<<<<<< HEAD
-                readOnly={isPeerReview}
-=======
                 readOnly={isPreviewMode}
->>>>>>> a67fedcf
                 data-testid={`comment-text-area-${criterion.id}`}
                 width="100%"
                 value={commentText}
