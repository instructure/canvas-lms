--- conflicted
+++ resolved
@@ -474,11 +474,7 @@
               <Flex direction="column" height="100%">
                 <div style={{display: 'flex', alignItems: 'center'}}>
                   <Flex.Item margin="small 0 0 0">
-<<<<<<< HEAD
-                    {!isPreviewMode && (
-=======
                     {!isPreviewMode && !criterion.ignoreForScoring && (
->>>>>>> 09faeb4f
                       <TextInput
                         renderLabel={
                           <ScreenReaderContent>{I18n.t('Criterion Score')}</ScreenReaderContent>
@@ -495,12 +491,6 @@
                     )}
                   </Flex.Item>
                   <Flex.Item margin="small 0 0 x-small">
-<<<<<<< HEAD
-                    {isPreviewMode && (
-                      <Text data-testid={`criterion-score-${criterion.id}-readonly`}>
-                        {pointTextInput}
-                      </Text>
-=======
                     {criterion.ignoreForScoring ? (
                       <Text>--</Text>
                     ) : (
@@ -509,7 +499,6 @@
                           {pointTextInput}
                         </Text>
                       )
->>>>>>> 09faeb4f
                     )}
                     <Text>{'/' + possibleString(criterion.points)}</Text>
                   </Flex.Item>
