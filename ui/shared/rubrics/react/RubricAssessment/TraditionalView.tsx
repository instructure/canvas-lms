--- conflicted
+++ resolved
@@ -32,10 +32,7 @@
 import {CommentLibrary} from './CommentLibrary'
 import {CriteriaReadonlyComment} from './CriteriaReadonlyComment'
 import {Button} from '@instructure/ui-buttons'
-<<<<<<< HEAD
-=======
 import {escapeNewLineText, htmlEscapeCriteriaLongDescription} from './utils/rubricUtils'
->>>>>>> 3a2a498e
 
 const I18n = useI18nScope('rubrics-assessment-tray')
 const {licorice} = colors
@@ -46,10 +43,7 @@
   isPreviewMode: boolean
   isPeerReview?: boolean
   isFreeFormCriterionComments: boolean
-<<<<<<< HEAD
-=======
   ratingOrder?: string
->>>>>>> 3a2a498e
   rubricAssessmentData: RubricAssessmentData[]
   rubricTitle: string
   rubricSavedComments?: Record<string, string[]>
@@ -61,10 +55,7 @@
   isPreviewMode,
   isPeerReview,
   isFreeFormCriterionComments,
-<<<<<<< HEAD
-=======
   ratingOrder = 'descending',
->>>>>>> 3a2a498e
   rubricAssessmentData,
   rubricTitle,
   rubricSavedComments,
@@ -143,10 +134,7 @@
             key={`criterion-${criterion.id}-${index}`}
             criterion={criterion}
             criterionAssessment={criterionAssessment}
-<<<<<<< HEAD
-=======
             ratingOrder={ratingOrder}
->>>>>>> 3a2a498e
             rubricSavedComments={rubricSavedComments?.[criterion.id] ?? []}
             isPreviewMode={isPreviewMode}
             isPeerReview={isPeerReview}
@@ -168,10 +156,7 @@
   isPeerReview?: boolean
   isFreeFormCriterionComments: boolean
   onUpdateAssessmentData: (params: UpdateAssessmentData) => void
-<<<<<<< HEAD
-=======
   ratingOrder: string
->>>>>>> 3a2a498e
   rubricSavedComments: string[]
 }
 const CriterionRow = ({
@@ -182,10 +167,7 @@
   isPeerReview,
   isFreeFormCriterionComments,
   onUpdateAssessmentData,
-<<<<<<< HEAD
-=======
   ratingOrder,
->>>>>>> 3a2a498e
   rubricSavedComments,
 }: CriterionRowProps) => {
   const [hoveredRatingIndex, setHoveredRatingIndex] = useState<number>()
@@ -222,11 +204,7 @@
       return
     }
 
-<<<<<<< HEAD
-    const selectedRating = criterion.ratings.find(rating => rating.points === points)
-=======
     const selectedRating = criterionRatings.find(rating => rating.points === points)
->>>>>>> 3a2a498e
 
     updateAssessmentData({
       points,
@@ -335,11 +313,7 @@
             <View height="13.75rem">
               <Grid>
                 <Grid.Row colSpacing="none">
-<<<<<<< HEAD
-                  {criterion.ratings.map((rating, index) => {
-=======
                   {criterionRatings.map((rating, index) => {
->>>>>>> 3a2a498e
                     const highlightedBorder = 'medium'
 
                     const isHovered = hoveredRatingIndex === index
@@ -390,10 +364,6 @@
                             <Flex.Item>
                               <Text weight="bold">{rating.description}</Text>
                             </Flex.Item>
-<<<<<<< HEAD
-                            <Flex.Item margin="small 0 0 0" shouldGrow={true}>
-                              <Text size="small">{rating.longDescription}</Text>
-=======
                             <Flex.Item margin="small 0 0 0" shouldGrow={true} textAlign="start">
                               <View as="div" maxHeight="9.531rem">
                                 <Text
@@ -403,7 +373,6 @@
                                   )}
                                 />
                               </View>
->>>>>>> 3a2a498e
                             </Flex.Item>
                             <Flex.Item>
                               <View
