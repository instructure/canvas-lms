/*
 * Copyright (C) 2024 - present Instructure, Inc.
 *
 * This file is part of Canvas.
 *
 * Canvas is free software: you can redistribute it and/or modify it under
 * the terms of the GNU Affero General Public License as published by the Free
 * Software Foundation, version 3 of the License.
 *
 * Canvas is distributed in the hope that it will be useful, but WITHOUT ANY
 * WARRANTY; without even the implied warranty of MERCHANTABILITY or FITNESS FOR
 * A PARTICULAR PURPOSE. See the GNU Affero General Public License for more
 * details.
 *
 * You should have received a copy of the GNU Affero General Public License along
 * with this program. If not, see <http://www.gnu.org/licenses/>.
 */

import React, {useEffect, useState} from 'react'
import {useScope as useI18nScope} from '@canvas/i18n'
import {colors} from '@instructure/canvas-theme'
import {View} from '@instructure/ui-view'
import {Flex} from '@instructure/ui-flex'
import {Text} from '@instructure/ui-text'
import {ScreenReaderContent} from '@instructure/ui-a11y-content'
import {TextArea} from '@instructure/ui-text-area'
import {possibleString, possibleStringRange} from '../Points'
import type {RubricAssessmentData, RubricCriterion, UpdateAssessmentData} from '../types/rubric'
import {Grid} from '@instructure/ui-grid'
import {TextInput} from '@instructure/ui-text-input'
import {Checkbox} from '@instructure/ui-checkbox'
import {CommentLibrary} from './CommentLibrary'
import {CriteriaReadonlyComment} from './CriteriaReadonlyComment'
import {Button} from '@instructure/ui-buttons'
<<<<<<< HEAD
import {escapeNewLineText, htmlEscapeCriteriaLongDescription} from './utils/rubricUtils'
=======
import {
  escapeNewLineText,
  htmlEscapeCriteriaLongDescription,
  rangingFrom,
  findCriterionMatchingRatingIndex,
} from './utils/rubricUtils'
>>>>>>> 6d644d6a

const I18n = useI18nScope('rubrics-assessment-tray')
const {licorice} = colors

type TraditionalViewProps = {
  criteria: RubricCriterion[]
  hidePoints: boolean
  isPreviewMode: boolean
  isPeerReview?: boolean
  isFreeFormCriterionComments: boolean
  ratingOrder?: string
  rubricAssessmentData: RubricAssessmentData[]
  rubricTitle: string
  rubricSavedComments?: Record<string, string[]>
  onUpdateAssessmentData: (params: UpdateAssessmentData) => void
}
export const TraditionalView = ({
  criteria,
  hidePoints,
  isPreviewMode,
  isPeerReview,
  isFreeFormCriterionComments,
  ratingOrder = 'descending',
  rubricAssessmentData,
  rubricTitle,
  rubricSavedComments,
  onUpdateAssessmentData,
}: TraditionalViewProps) => {
  return (
    <View as="div" margin="0 0 small 0" data-testid="rubric-assessment-traditional-view">
      <View
        as="div"
        width="100%"
        background="secondary"
        borderWidth="small small 0 small"
        height="2.375rem"
        padding="x-small 0 0 small"
        themeOverride={{paddingXSmall: '0.438rem'}}
      >
        <Text weight="bold">{rubricTitle}</Text>
      </View>
      <Flex height="2.375rem">
        <Flex.Item width="11.25rem" height="2.375rem">
          <View
            as="div"
            background="secondary"
            borderWidth="small"
            height="100%"
            padding="x-small 0 0 small"
            themeOverride={{paddingXSmall: '0.438rem'}}
          >
            <Text weight="bold">{I18n.t('Criteria')}</Text>
          </View>
        </Flex.Item>
        <Flex.Item shouldGrow={true}>
          <View
            as="div"
            background="secondary"
            borderWidth="small 0"
            height="2.375rem"
            padding="x-small 0 0 small"
          >
            {isFreeFormCriterionComments && <Text weight="bold">{I18n.t('Comments')}</Text>}
          </View>
        </Flex.Item>
        <Flex.Item width="8.875rem" height="2.375rem">
          <View
            as="div"
            background="secondary"
            borderWidth="small small small 0"
            height="2.375rem"
          />
        </Flex.Item>
        {!hidePoints && (
          <Flex.Item width="8.875rem" height="2.375rem">
            <View
              as="div"
              background="secondary"
              borderWidth="small small small 0"
              height="100%"
              padding="x-small 0 0 small"
              themeOverride={{paddingXSmall: '0.438rem'}}
            >
              <Text weight="bold">{I18n.t('Points')}</Text>
            </View>
          </Flex.Item>
        )}
      </Flex>

      {criteria.map((criterion, index) => {
        const criterionAssessment = rubricAssessmentData.find(
          data => data.criterionId === criterion.id
        )

        return (
          <CriterionRow
            // we use the array index because rating may not have an id
            /* eslint-disable-next-line react/no-array-index-key */
            key={`criterion-${criterion.id}-${index}`}
            criterion={criterion}
            criterionAssessment={criterionAssessment}
            ratingOrder={ratingOrder}
            rubricSavedComments={rubricSavedComments?.[criterion.id] ?? []}
            isPreviewMode={isPreviewMode}
            isPeerReview={isPeerReview}
            onUpdateAssessmentData={onUpdateAssessmentData}
            isFreeFormCriterionComments={isFreeFormCriterionComments}
            hidePoints={hidePoints}
          />
        )
      })}
    </View>
  )
}

type CriterionRowProps = {
  criterion: RubricCriterion
  criterionAssessment?: RubricAssessmentData
  hidePoints: boolean
  isPreviewMode: boolean
  isPeerReview?: boolean
  isFreeFormCriterionComments: boolean
  onUpdateAssessmentData: (params: UpdateAssessmentData) => void
  ratingOrder: string
  rubricSavedComments: string[]
}
const CriterionRow = ({
  criterion,
  criterionAssessment,
  hidePoints,
  isPreviewMode,
  isPeerReview,
  isFreeFormCriterionComments,
  onUpdateAssessmentData,
  ratingOrder,
  rubricSavedComments,
}: CriterionRowProps) => {
  const [hoveredRatingIndex, setHoveredRatingIndex] = useState<number>()
  const [commentText, setCommentText] = useState<string>(criterionAssessment?.comments ?? '')
  const [pointTextInput, setPointTextInput] = useState('')
  const [isSaveCommentChecked, setIsSaveCommentChecked] = useState(false)

  const criterionRatings = [...criterion.ratings]
  if (ratingOrder === 'ascending') {
    criterionRatings.reverse()
  }

<<<<<<< HEAD
  const selectedRatingIndex = criterionRatings.findIndex(
    rating => rating.points === criterionAssessment?.points
=======
  const selectedRatingIndex = findCriterionMatchingRatingIndex(
    criterionRatings,
    criterionAssessment?.points,
    criterion.criterionUseRange
>>>>>>> 6d644d6a
  )

  const updateAssessmentData = (params: Partial<UpdateAssessmentData>) => {
    const updatedCriterionAssessment: UpdateAssessmentData = {
      ...criterionAssessment,
      ...params,
      criterionId: criterion.id,
    }
    onUpdateAssessmentData(updatedCriterionAssessment)
  }

  useEffect(() => {
    setCommentText(criterionAssessment?.comments ?? '')
    setPointTextInput(criterionAssessment?.points?.toString() ?? '')
  }, [criterionAssessment, isFreeFormCriterionComments])

  const setPoints = (value: string) => {
    const points = Number(value)

    if (!value.trim().length || Number.isNaN(points)) {
      updateAssessmentData({points: undefined})
      return
    }

    const selectedRating = criterionRatings.find(rating => rating.points === points)

    updateAssessmentData({
      points,
      description: selectedRating?.description,
    })
  }

  const hideComments =
    isFreeFormCriterionComments || (isPreviewMode && !criterionAssessment?.comments?.length)

  return (
    <View as="div" maxWidth="100%">
      <Flex>
        <Flex.Item width="11.25rem" align="start">
          <View
            as="div"
            padding="xxx-small x-small"
            borderWidth="0 small small small"
            height="13.75rem"
            overflowY="auto"
          >
            <View as="div">
              <Text weight="bold">{criterion.description}</Text>
            </View>
            <View as="div" margin="small 0 0 0">
              <Text
                size="small"
                dangerouslySetInnerHTML={htmlEscapeCriteriaLongDescription(criterion)}
              />
            </View>
          </View>
        </Flex.Item>
        {isFreeFormCriterionComments ? (
          <Flex.Item shouldGrow={true} shouldShrink={true} align="start">
            <View height="13.75rem">
              <Grid>
                <Grid.Row colSpacing="none">
                  <Grid.Col>
                    <View
                      as="div"
                      height="13.75rem"
                      padding="x-small small 0 small"
                      borderWidth="0 small small 0"
                      overflowY="auto"
                    >
                      <Flex direction="column">
                        {!isPreviewMode && !isPeerReview && rubricSavedComments.length > 0 && (
                          <>
                            <Flex.Item>
                              <Text weight="bold">{I18n.t('Comment Library')}</Text>
                            </Flex.Item>
                            <Flex.Item margin="x-small 0 0 0" shouldGrow={true}>
                              <CommentLibrary
                                rubricSavedComments={rubricSavedComments}
                                criterionId={criterion.id}
                                setCommentText={setCommentText}
                                updateAssessmentData={updateAssessmentData}
                              />
                            </Flex.Item>
                          </>
                        )}
                        <Flex.Item
                          margin={rubricSavedComments.length > 0 ? 'medium 0 0 0' : '0 0 0 0'}
                        >
                          <Text weight="bold">{I18n.t('Comment')}</Text>
                        </Flex.Item>
                        <Flex.Item margin="x-small 0 0 0" shouldGrow={true}>
                          <TextArea
                            label={
                              <ScreenReaderContent>
                                {I18n.t('Criterion Comment')}
                              </ScreenReaderContent>
                            }
                            readOnly={isPreviewMode}
                            data-testid={`free-form-comment-area-${criterion.id}`}
                            width="100%"
                            height="38px"
                            value={commentText}
                            onChange={e => setCommentText(e.target.value)}
                            onBlur={e => updateAssessmentData({comments: e.target.value})}
                          />
                        </Flex.Item>
                        {!isPeerReview && !isPreviewMode && (
                          <Flex.Item margin="medium 0 x-small 0" shouldGrow={true}>
                            <Checkbox
                              checked={isSaveCommentChecked}
                              label={I18n.t('Save this comment for reuse')}
                              size="small"
                              data-testid={`save-comment-checkbox-${criterion.id}`}
                              onChange={e => {
                                updateAssessmentData({saveCommentsForLater: !!e.target.checked})
                                setIsSaveCommentChecked(!!e.target.checked)
                              }}
                            />
                          </Flex.Item>
                        )}
                      </Flex>
                    </View>
                  </Grid.Col>
                </Grid.Row>
              </Grid>
            </View>
          </Flex.Item>
        ) : (
          <Flex.Item shouldGrow={true} shouldShrink={true} align="start">
            <View height="13.75rem">
              <Grid>
                <Grid.Row colSpacing="none">
                  {criterionRatings.map((rating, index) => {
                    const highlightedBorder = 'medium'

                    const isHovered = hoveredRatingIndex === index
                    const isSelected = selectedRatingIndex === index

                    const borderWidth =
                      isHovered || isSelected ? highlightedBorder : '0 small small 0'
                    const borderColor = isHovered || isSelected ? 'brand' : 'primary'

                    const onClickRating = (ratingIndex: number) => {
                      if (selectedRatingIndex === ratingIndex) {
                        updateAssessmentData({points: undefined})
                      } else {
                        updateAssessmentData({
                          points: rating.points,
                          description: rating.description,
                        })
                      }
                    }

                    const min = criterion.criterionUseRange
                      ? rangingFrom(criterionRatings, index, ratingOrder)
                      : undefined

                    return (
                      // we use the array index because rating may not have an id
                      /* eslint-disable-next-line react/no-array-index-key */
                      <Grid.Col key={`criterion-${criterion.id}-ratings-${index}`}>
                        <View
                          as="button"
                          disabled={isPreviewMode}
                          tabIndex={0}
                          background="transparent"
                          height="13.75rem"
                          width="100%"
                          borderWidth={borderWidth}
                          borderColor={borderColor}
                          overflowY="auto"
                          overflowX="hidden"
                          cursor={isPreviewMode ? 'not-allowed' : 'pointer'}
                          padding="xxx-small x-small 0 x-small"
                          onMouseOver={() => setHoveredRatingIndex(isPreviewMode ? -1 : index)}
                          onMouseOut={() => setHoveredRatingIndex(undefined)}
                          onClick={() => onClickRating(index)}
                          themeOverride={{
                            borderWidthMedium: isSelected ? '0.188rem' : '0.125rem',
                            borderColorBrand: licorice,
                          }}
                          data-testid={`traditional-criterion-${criterion.id}-ratings-${index}`}
                        >
                          <Flex direction="column" height="100%">
                            <Flex.Item>
                              <Text weight="bold">{rating.description}</Text>
                            </Flex.Item>
                            <Flex.Item margin="small 0 0 0" shouldGrow={true} textAlign="start">
                              <View as="div" maxHeight="9.531rem">
                                <Text
                                  size="small"
                                  dangerouslySetInnerHTML={escapeNewLineText(
                                    rating.longDescription
                                  )}
                                />
                              </View>
                            </Flex.Item>
                            <Flex.Item>
                              <View
                                as="div"
                                textAlign="end"
                                position="relative"
                                padding="0 0 x-small 0"
                                overflowX="hidden"
                                overflowY="hidden"
                                minHeight="1.875rem"
                              >
                                <View>
                                  <Text
                                    size="small"
                                    weight="bold"
                                    data-testid={`traditional-criterion-${criterion.id}-ratings-${index}-points`}
                                  >
                                    {!hidePoints &&
                                      (min != null
                                        ? possibleStringRange(min, rating.points)
                                        : possibleString(rating.points))}
                                  </Text>
                                </View>

                                {isSelected && (
                                  <div
                                    data-testid={`traditional-criterion-${criterion.id}-ratings-${index}-selected`}
                                    style={{
                                      position: 'absolute',
                                      bottom: '0',
                                      height: '0',
                                      width: '0',
                                      left: '50%',
                                      borderLeft: '12px solid transparent',
                                      borderRight: '12px solid transparent',
                                      borderBottom: `12px solid ${licorice}`,
                                      transform: 'translateX(-50%)',
                                    }}
                                  />
                                )}
                              </View>
                            </Flex.Item>
                          </Flex>
                        </View>
                      </Grid.Col>
                    )
                  })}
                </Grid.Row>
              </Grid>
            </View>
          </Flex.Item>
        )}
        {!hidePoints && (
          <Flex.Item width="8.875rem">
            <View
              as="div"
              padding="xxx-small x-small"
              borderWidth="0 small small 0"
              height="13.75rem"
              overflowY="auto"
            >
              <Flex direction="column" height="100%">
                <div style={{display: 'flex', alignItems: 'center'}}>
                  <Flex.Item margin="small 0 0 0">
                    <TextInput
                      renderLabel={
                        <ScreenReaderContent>{I18n.t('Criterion Score')}</ScreenReaderContent>
                      }
                      readOnly={isPreviewMode}
                      data-testid={`criterion-score-${criterion.id}`}
                      placeholder="--"
                      width="3.375rem"
                      height="2.375rem"
                      value={pointTextInput}
                      onChange={e => setPointTextInput(e.target.value)}
                      onBlur={e => setPoints(e.target.value)}
                    />
                  </Flex.Item>
                  <Flex.Item margin="small 0 0 x-small">
                    <Text>{'/' + possibleString(criterion.points)}</Text>
                  </Flex.Item>
                </div>
              </Flex>
            </View>
          </Flex.Item>
        )}
      </Flex>
      {!hideComments && (
        <View
          as="div"
          padding="small"
          width="100%"
          borderWidth="0 small small small"
          themeOverride={{paddingMedium: '1.125rem'}}
        >
          <Flex direction="row-reverse">
            {isPreviewMode ? (
              <Flex.Item shouldGrow={true}>
                <CriteriaReadonlyComment commentText={commentText} />
              </Flex.Item>
            ) : (
              <>
                <Flex.Item>
                  <View margin="0 0 0 small" themeOverride={{marginSmall: '1rem'}}>
                    <Button
                      color="secondary"
                      onClick={() => {
                        setCommentText('')
                        updateAssessmentData({comments: ''})
                      }}
                      data-testid={`clear-comment-button-${criterion.id}`}
                    >
                      {I18n.t('Clear')}
                    </Button>
                  </View>
                </Flex.Item>
                <Flex.Item shouldGrow={true}>
                  <TextArea
                    label={I18n.t('Comment')}
                    placeholder={I18n.t('Leave a comment')}
                    data-testid={`comment-text-area-${criterion.id}`}
                    width="100%"
                    value={commentText}
                    onChange={e => setCommentText(e.target.value)}
                    onBlur={e => updateAssessmentData({comments: e.target.value})}
                  />
                </Flex.Item>
              </>
            )}
          </Flex>
        </View>
      )}
    </View>
  )
}<|MERGE_RESOLUTION|>--- conflicted
+++ resolved
@@ -32,16 +32,12 @@
 import {CommentLibrary} from './CommentLibrary'
 import {CriteriaReadonlyComment} from './CriteriaReadonlyComment'
 import {Button} from '@instructure/ui-buttons'
-<<<<<<< HEAD
-import {escapeNewLineText, htmlEscapeCriteriaLongDescription} from './utils/rubricUtils'
-=======
 import {
   escapeNewLineText,
   htmlEscapeCriteriaLongDescription,
   rangingFrom,
   findCriterionMatchingRatingIndex,
 } from './utils/rubricUtils'
->>>>>>> 6d644d6a
 
 const I18n = useI18nScope('rubrics-assessment-tray')
 const {licorice} = colors
@@ -189,15 +185,10 @@
     criterionRatings.reverse()
   }
 
-<<<<<<< HEAD
-  const selectedRatingIndex = criterionRatings.findIndex(
-    rating => rating.points === criterionAssessment?.points
-=======
   const selectedRatingIndex = findCriterionMatchingRatingIndex(
     criterionRatings,
     criterionAssessment?.points,
     criterion.criterionUseRange
->>>>>>> 6d644d6a
   )
 
   const updateAssessmentData = (params: Partial<UpdateAssessmentData>) => {
