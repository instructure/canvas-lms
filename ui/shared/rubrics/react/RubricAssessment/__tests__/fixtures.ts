/*
 * Copyright (C) 2024 - present Instructure, Inc.
 *
 * This file is part of Canvas.
 *
 * Canvas is free software: you can redistribute it and/or modify it under
 * the terms of the GNU Affero General Public License as published by the Free
 * Software Foundation, version 3 of the License.
 *
 * Canvas is distributed in the hope that it will be useful, but WITHOUT ANY
 * WARRANTY; without even the implied warranty of MERCHANTABILITY or FITNESS FOR
 * A PARTICULAR PURPOSE. See the GNU Affero General Public License for more
 * details.
 *
 * You should have received a copy of the GNU Affero General Public License along
 * with this program. If not, see <http://www.gnu.org/licenses/>.
 */

import type {Rubric, RubricAssessmentData, RubricCriterion} from '../../types/rubric'

<<<<<<< HEAD
export const RUBRIC_DATA: Pick<Rubric, 'title' | 'ratingOrder' | 'pointsPossible'> & {criteria: RubricCriterion[]} = {
=======
export const RUBRIC_DATA: Pick<Rubric, 'title' | 'ratingOrder' | 'pointsPossible'> & {
  criteria: RubricCriterion[]
} = {
>>>>>>> 4b8c5dea
  title: 'Rubric Title',
  pointsPossible: 14,
  criteria: [
    {
      id: '1',
      description: 'Criteria 1',
      criterionUseRange: true,
      ignoreForScoring: false,
      longDescription: '',
      masteryPoints: 0,
      points: 4,
      ratings: [
        {
          id: '4',
          description: 'Rating 4',
          points: 4,
          longDescription: 'exceptional work',
        },
        {
          id: '3',
          description: 'Rating 3',
          points: 3,
          longDescription: 'great work',
        },
        {
          id: '2',
          description: 'Rating 2',
          points: 2,
          longDescription: 'mid',
        },
        {
          id: '1',
          description: 'Rating 1',
          points: 1,
          longDescription: '',
        },
        {
          id: '0',
          description: 'Rating 2\0',
          points: 0,
          longDescription: '',
        },
      ],
    },
    {
      id: '2',
      description: 'Criteria 2',
      criterionUseRange: false,
      ignoreForScoring: false,
      longDescription: '',
      masteryPoints: 0,
      points: 10,
      ratings: [
        {
          id: '10',
          description: 'Rating 10',
          points: 10,
          longDescription: 'amazing work',
        },
        {
          id: '00',
          description: 'Rating 00',
          points: 0,
          longDescription: '',
        },
      ],
    },
  ],
  ratingOrder: 'descending',
}

export const SELF_ASSESSMENT_DATA: RubricAssessmentData[] = [
  {
    id: '3',
    comments: 'Self Assessment Comment 1',
    criterionId: '1',
    points: 3,
    description: 'Rating 3',
    commentsEnabled: true,
  },
  {
    id: '10',
    comments: '',
    criterionId: '2',
    points: 10,
    description: 'Rating 10',
    commentsEnabled: true,
  },
]

export const TEACHER_ASSESSMENT_DATA: RubricAssessmentData[] = [
  {
    id: '2',
    comments: 'I graded this as a 2',
    criterionId: '1',
    points: 2,
    description: 'Rating 2',
    commentsEnabled: true,
  },
]<|MERGE_RESOLUTION|>--- conflicted
+++ resolved
@@ -18,13 +18,9 @@
 
 import type {Rubric, RubricAssessmentData, RubricCriterion} from '../../types/rubric'
 
-<<<<<<< HEAD
-export const RUBRIC_DATA: Pick<Rubric, 'title' | 'ratingOrder' | 'pointsPossible'> & {criteria: RubricCriterion[]} = {
-=======
 export const RUBRIC_DATA: Pick<Rubric, 'title' | 'ratingOrder' | 'pointsPossible'> & {
   criteria: RubricCriterion[]
 } = {
->>>>>>> 4b8c5dea
   title: 'Rubric Title',
   pointsPossible: 14,
   criteria: [
