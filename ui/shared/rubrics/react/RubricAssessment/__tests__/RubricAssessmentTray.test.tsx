/*
 * Copyright (C) 2024 - present Instructure, Inc.
 *
 * This file is part of Canvas.
 *
 * Canvas is free software: you can redistribute it and/or modify it under
 * the terms of the GNU Affero General Public License as published by the Free
 * Software Foundation, version 3 of the License.
 *
 * Canvas is distributed in the hope that it will be useful, but WITHOUT ANY
 * WARRANTY; without even the implied warranty of MERCHANTABILITY or FITNESS FOR
 * A PARTICULAR PURPOSE. See the GNU Affero General Public License for more
 * details.
 *
 * You should have received a copy of the GNU Affero General Public License along
 * with this program. If not, see <http://www.gnu.org/licenses/>.
 */

import React from 'react'
import {fireEvent, render} from '@testing-library/react'
import {RubricAssessmentTray, type RubricAssessmentTrayProps} from '../RubricAssessmentTray'
import {RUBRIC_DATA} from './fixtures'

describe('RubricAssessmentTray Tests', () => {
  const renderComponent = (props?: Partial<RubricAssessmentTrayProps>) => {
    return render(
      <RubricAssessmentTray
        isOpen={true}
        isPreviewMode={false}
        rubric={RUBRIC_DATA}
        rubricAssessmentData={[]}
        onDismiss={jest.fn()}
        onSubmit={jest.fn()}
        {...props}
      />
    )
  }

  const renderFreeformComponent = (props?: Partial<RubricAssessmentTrayProps>) => {
    const freeformRubric = {...RUBRIC_DATA, freeFormCriterionComments: true}
    return renderComponent({rubric: freeformRubric, ...props})
  }

  const getModernSelectedDiv = (element: HTMLElement) => {
    return element.querySelector('div[data-testid="rubric-rating-button-selected"]')
  }

  const renderComponentModern = (
    viewMode: string,
    isPeerReview = false,
<<<<<<< HEAD
    props?: Partial<RubricAssessmentTrayProps>
  ) => {
    const component = renderComponent({isPeerReview, ...props})
=======
    freeFormCriterionComments = false,
    props?: Partial<RubricAssessmentTrayProps>
  ) => {
    const component = freeFormCriterionComments
      ? renderFreeformComponent({isPeerReview, ...props})
      : renderComponent({isPeerReview, ...props})
>>>>>>> be06df91
    const {getByTestId, queryByRole} = component
    const viewModeSelect = getByTestId('rubric-assessment-view-mode-select') as HTMLSelectElement

    fireEvent.click(viewModeSelect)
    const roleOption = queryByRole('option', {name: viewMode}) as HTMLElement
    fireEvent.click(roleOption)

    return component
  }

  describe('View Mode Select tests', () => {
    it('should render the traditional view option by default', () => {
      const {getByTestId} = renderComponent()
      const viewModeSelect = getByTestId('rubric-assessment-view-mode-select') as HTMLSelectElement

      expect(viewModeSelect.value).toBe('Traditional')
      expect(getByTestId('rubric-assessment-traditional-view')).toBeInTheDocument()
      expect(getByTestId('rubric-assessment-header')).toHaveTextContent('Rubric')
      expect(getByTestId('rubric-assessment-footer')).toBeInTheDocument()
    })

    it('should render the vertical view option by default if a criterion has greater than 5 ratings', () => {
      const rubric = {...RUBRIC_DATA}
      rubric.criteria = [...rubric.criteria]
      const ratings = [...rubric.criteria[0].ratings]
      ratings.push({description: '6', points: 6, id: '6', longDescription: '6th rating'})
      rubric.criteria[0] = {...rubric.criteria[0], ratings}
      const {getByTestId, queryAllByTestId} = renderComponent({rubric})
      const viewModeSelect = getByTestId('rubric-assessment-view-mode-select') as HTMLSelectElement

      expect(viewModeSelect.value).toBe('Vertical')
      expect(queryAllByTestId('rubric-assessment-vertical-display')).toHaveLength(2)
    })

    it('should switch to the horizontal view when the horizontal option is selected', () => {
      const {getByTestId, queryAllByTestId, queryByRole} = renderComponent()
      const viewModeSelect = getByTestId('rubric-assessment-view-mode-select') as HTMLSelectElement

      fireEvent.click(viewModeSelect)
      const roleOption = queryByRole('option', {name: 'Horizontal'}) as HTMLElement
      fireEvent.click(roleOption)

      expect(viewModeSelect.value).toBe('Horizontal')
      expect(queryAllByTestId('rubric-assessment-horizontal-display')).toHaveLength(2)
    })

    it('should switch to the vertical view when the vertical option is selected', async () => {
      const {getByTestId, queryAllByTestId, queryByRole} = renderComponent()
      const viewModeSelect = getByTestId('rubric-assessment-view-mode-select') as HTMLSelectElement

      fireEvent.click(viewModeSelect)
      const roleOption = queryByRole('option', {name: 'Vertical'}) as HTMLElement
      fireEvent.click(roleOption)

      expect(viewModeSelect.value).toBe('Vertical')
      expect(queryAllByTestId('rubric-assessment-vertical-display')).toHaveLength(2)
    })
  })

  describe('Traditional View tests', () => {
    it('should select a rating when the rating is clicked', () => {
      const {getByTestId} = renderComponent()
      expect(getByTestId('rubric-assessment-instructor-score')).toHaveTextContent('0 pts')
      const rating = getByTestId('traditional-criterion-1-ratings-0') as HTMLButtonElement

      fireEvent.click(rating)

      expect(getByTestId('rubric-assessment-instructor-score')).toHaveTextContent('4 pts')

      expect(getByTestId('traditional-criterion-1-ratings-0-selected')).toBeInTheDocument()
    })

    it('should reselect a rating for the same criterion when another rating is clicked', () => {
      const {getByTestId, queryByTestId} = renderComponent()
      expect(getByTestId('rubric-assessment-instructor-score')).toHaveTextContent('0 pts')
      const rating = getByTestId('traditional-criterion-1-ratings-0') as HTMLButtonElement
      fireEvent.click(rating)

      expect(getByTestId('rubric-assessment-instructor-score')).toHaveTextContent('4 pts')
      expect(getByTestId('traditional-criterion-1-ratings-0-selected')).toBeInTheDocument()

      const newRating = getByTestId('traditional-criterion-1-ratings-1') as HTMLButtonElement
      fireEvent.click(newRating)

      expect(getByTestId('rubric-assessment-instructor-score')).toHaveTextContent('3 pts')
      expect(queryByTestId('traditional-criterion-1-ratings-0-selected')).toBeNull()
      expect(getByTestId('traditional-criterion-1-ratings-1-selected')).toBeInTheDocument()
    })

    it('should select multiple ratings across multiple criteria', () => {
      const {getByTestId} = renderComponent()
      expect(getByTestId('rubric-assessment-instructor-score')).toHaveTextContent('0 pts')
      const rating = getByTestId('traditional-criterion-1-ratings-0') as HTMLButtonElement
      fireEvent.click(rating)

      expect(getByTestId('rubric-assessment-instructor-score')).toHaveTextContent('4 pts')
      expect(getByTestId('traditional-criterion-1-ratings-0-selected')).toBeInTheDocument()

      const newRating = getByTestId('traditional-criterion-2-ratings-0') as HTMLButtonElement
      fireEvent.click(newRating)

      expect(getByTestId('rubric-assessment-instructor-score')).toHaveTextContent('14 pts')
      expect(getByTestId('traditional-criterion-1-ratings-0-selected')).toBeInTheDocument()
      expect(getByTestId('traditional-criterion-2-ratings-0-selected')).toBeInTheDocument()
    })

    it('should display the comments section', () => {
      const {getByTestId} = renderComponent()
      expect(getByTestId('comment-text-area-1')).toBeInTheDocument()
    })

    describe('Free Form Comments', () => {
      it('should render comment text box instead of the rating selection within the rubric grid', () => {
        const {getByTestId, queryByTestId} = renderFreeformComponent({})

        expect(getByTestId('free-form-comment-area-1')).toBeInTheDocument()
        expect(queryByTestId('traditional-criterion-1-ratings-0')).not.toBeInTheDocument()
      })

      it('should render the comment library dropdown if saved comments exist for that criterion', () => {
        const {getByTestId, queryByTestId, queryByRole} = renderFreeformComponent({
          rubricSavedComments: {1: ['comment 1']},
        })
        const commentLibrary = getByTestId('comment-library-1')
        fireEvent.click(commentLibrary)

        expect(queryByRole('option', {name: 'comment 1'})).toBeInTheDocument()
        expect(queryByTestId('comment-library-2')).not.toBeInTheDocument()
      })

      it('should not render the comment library when in preview', () => {
        const {queryByTestId} = renderFreeformComponent({isPreviewMode: true})

        expect(queryByTestId('comment-library-1')).not.toBeInTheDocument()
      })

      it('should not render the comment library when in peer review mode', () => {
        const {queryByTestId} = renderFreeformComponent({isPeerReview: true})

        expect(queryByTestId('comment-library-1')).not.toBeInTheDocument()
      })

<<<<<<< HEAD
=======
      it('should add a saved comment to the comment text area when a comment is selected from the comment library', () => {
        const {getByTestId, queryByRole} = renderFreeformComponent({
          rubricSavedComments: {1: ['comment 1']},
        })
        const commentLibrary = getByTestId('comment-library-1')
        fireEvent.click(commentLibrary)

        const commentOption = queryByRole('option', {name: 'comment 1'}) as HTMLElement
        fireEvent.click(commentOption)

        expect(getByTestId('free-form-comment-area-1')).toHaveValue('comment 1')
      })

      it('should render the save comment for later checkbox for each criterion', () => {
        const {getByTestId} = renderFreeformComponent({})

        expect(getByTestId('save-comment-checkbox-1')).toBeInTheDocument()
        expect(getByTestId('save-comment-checkbox-2')).toBeInTheDocument()
      })

      it('should not render the save comment for later checkbox when in preview', () => {
        const {queryByTestId} = renderFreeformComponent({isPreviewMode: true})

        expect(queryByTestId('save-comment-checkbox-1')).not.toBeInTheDocument()
        expect(queryByTestId('save-comment-checkbox-2')).not.toBeInTheDocument()
      })

      it('should not render the save comment for later checkbox when in peer review mode', () => {
        const {queryByTestId} = renderFreeformComponent({isPeerReview: true})

        expect(queryByTestId('save-comment-checkbox-1')).not.toBeInTheDocument()
        expect(queryByTestId('save-comment-checkbox-2')).not.toBeInTheDocument()
      })

      it('should render point inputs within the points column of the rubric grid', () => {
        const {getByTestId} = renderFreeformComponent({})

        expect(getByTestId('comment-score-1')).toBeInTheDocument()
      })

      it('should not render the comment icon button in the points column', () => {
        const {queryByTestId} = renderFreeformComponent({})

        expect(queryByTestId('rubric-comment-button-1')).not.toBeInTheDocument()
      })

      it('should update the instructor score when a point input is changed within the points column', () => {
        const {getByTestId} = renderFreeformComponent({})
        const input = getByTestId('comment-score-1') as HTMLInputElement
        fireEvent.change(input, {target: {value: '4'}})
        fireEvent.blur(input)

        expect(getByTestId('rubric-assessment-instructor-score')).toHaveTextContent('4 pts')

        const input2 = getByTestId('comment-score-2') as HTMLInputElement
        fireEvent.change(input2, {target: {value: '5'}})
        fireEvent.blur(input2)

        expect(getByTestId('rubric-assessment-instructor-score')).toHaveTextContent('9 pts')
      })
    })
  })

>>>>>>> be06df91
  describe('Modern View tests', () => {
    describe('Horizontal Display tests', () => {
      it('should select a rating when the rating is clicked', () => {
        const {getByTestId, queryByTestId} = renderComponentModern('Horizontal')

        expect(getByTestId('rubric-assessment-instructor-score')).toHaveTextContent('0 pts')

        const ratingDiv = getByTestId('rating-button-4-0')
        expect(getModernSelectedDiv(ratingDiv)).toBeNull()
        expect(queryByTestId('rating-details-4')).toBeNull()
        const button = ratingDiv.querySelector('button') as HTMLButtonElement
        fireEvent.click(button)

        expect(getByTestId('rubric-assessment-instructor-score')).toHaveTextContent('4 pts')
        expect(getModernSelectedDiv(ratingDiv)).toBeInTheDocument()
        const detailsDiv = getByTestId('rating-details-4')
        expect(detailsDiv).toHaveTextContent(RUBRIC_DATA.criteria[0].ratings[0].description)
        expect(detailsDiv).toHaveTextContent(RUBRIC_DATA.criteria[0].ratings[0].longDescription)
      })

      it('should reselect a rating for the same criterion when another rating is clicked', () => {
        const {getByTestId} = renderComponentModern('Horizontal')

        expect(getByTestId('rubric-assessment-instructor-score')).toHaveTextContent('0 pts')

        const oldRatingDiv = getByTestId('rating-button-4-0')
        expect(getModernSelectedDiv(oldRatingDiv)).toBeNull()
        const oldRatingButton = oldRatingDiv.querySelector('button') as HTMLButtonElement
        fireEvent.click(oldRatingButton)

        expect(getByTestId('rubric-assessment-instructor-score')).toHaveTextContent('4 pts')
        expect(getModernSelectedDiv(oldRatingDiv)).toBeInTheDocument()

        const newRatingDiv = getByTestId('rating-button-3-1')
        expect(getModernSelectedDiv(newRatingDiv)).toBeNull()
        const newRatingButton = newRatingDiv.querySelector('button') as HTMLButtonElement
        fireEvent.click(newRatingButton)

        expect(getByTestId('rubric-assessment-instructor-score')).toHaveTextContent('3 pts')
        expect(getModernSelectedDiv(newRatingDiv)).toBeInTheDocument()
        expect(getModernSelectedDiv(oldRatingDiv)).toBeNull()
      })

      it('should select multiple ratings across multiple criteria', () => {
        const {getByTestId} = renderComponentModern('Horizontal')

        expect(getByTestId('rubric-assessment-instructor-score')).toHaveTextContent('0 pts')

        const oldRatingDiv = getByTestId('rating-button-4-0')
        expect(getModernSelectedDiv(oldRatingDiv)).toBeNull()
        const oldRatingButton = oldRatingDiv.querySelector('button') as HTMLButtonElement
        fireEvent.click(oldRatingButton)

        expect(getByTestId('rubric-assessment-instructor-score')).toHaveTextContent('4 pts')
        expect(getModernSelectedDiv(oldRatingDiv)).toBeInTheDocument()

        const newRatingDiv = getByTestId('rating-button-10-0')
        expect(getModernSelectedDiv(newRatingDiv)).toBeNull()
        const newRatingButton = newRatingDiv.querySelector('button') as HTMLButtonElement
        fireEvent.click(newRatingButton)

        expect(getByTestId('rubric-assessment-instructor-score')).toHaveTextContent('14 pts')
        expect(getModernSelectedDiv(newRatingDiv)).toBeInTheDocument()
        expect(getModernSelectedDiv(oldRatingDiv)).toBeInTheDocument()
      })

      describe('Free Form Comments', () => {
        it('should not render the rating buttons when free form comments are enabled', () => {
          const {queryByTestId} = renderComponentModern('Horizontal', false, true, {})

          expect(queryByTestId('rubric-assessment-horizontal-display')).not.toBeInTheDocument()
        })

        it('should render the comment library dropdown if saved comments exist for that criterion', () => {
          const {getByTestId, queryByTestId, queryByRole} = renderComponentModern(
            'Horizontal',
            false,
            true,
            {rubricSavedComments: {1: ['comment 1']}}
          )
          const commentLibrary = getByTestId('comment-library-1')
          fireEvent.click(commentLibrary)

          expect(queryByRole('option', {name: 'comment 1'})).toBeInTheDocument()
          expect(queryByTestId('comment-library-2')).not.toBeInTheDocument()
        })

        it('should not render the comment library when in preview', () => {
          const {queryByTestId} = renderComponentModern('Horizontal', false, true, {
            rubricSavedComments: {1: ['comment 1']},
            isPreviewMode: true,
          })

          expect(queryByTestId('comment-library-1')).not.toBeInTheDocument()
        })

        it('should not render the comment library when in peer review mode', () => {
          const {queryByTestId} = renderComponentModern('Horizontal', true, true, {
            rubricSavedComments: {1: ['comment 1']},
          })

          expect(queryByTestId('comment-library-1')).not.toBeInTheDocument()
        })

        it('should add a saved comment to the comment text area when a comment is selected from the comment library', () => {
          const {getByTestId, queryByRole} = renderComponentModern('Horizontal', false, true, {
            rubricSavedComments: {1: ['comment 1']},
          })
          const commentLibrary = getByTestId('comment-library-1')
          fireEvent.click(commentLibrary)

          const commentOption = queryByRole('option', {name: 'comment 1'}) as HTMLElement
          fireEvent.click(commentOption)

          expect(getByTestId('free-form-comment-area-1')).toHaveValue('comment 1')
        })

        it('should render the save comment for later checkbox for each criterion', () => {
          const {getByTestId} = renderComponentModern('Horizontal', false, true, {
            rubricSavedComments: {1: ['comment 1']},
          })

          expect(getByTestId('save-comment-checkbox-1')).toBeInTheDocument()
          expect(getByTestId('save-comment-checkbox-2')).toBeInTheDocument()
        })

        it('should not render the save comment for later checkbox when in preview', () => {
          const {queryByTestId} = renderComponentModern('Horizontal', false, true, {
            rubricSavedComments: {1: ['comment 1']},
            isPreviewMode: true,
          })

          expect(queryByTestId('save-comment-checkbox-1')).not.toBeInTheDocument()
          expect(queryByTestId('save-comment-checkbox-2')).not.toBeInTheDocument()
        })

        it('should not render the save comment for later checkbox when in peer review mode', () => {
          const {queryByTestId} = renderComponentModern('Horizontal', true, true, {
            rubricSavedComments: {1: ['comment 1']},
          })

          expect(queryByTestId('save-comment-checkbox-1')).not.toBeInTheDocument()
          expect(queryByTestId('save-comment-checkbox-2')).not.toBeInTheDocument()
        })
      })
    })

    describe('Vertical Display tests', () => {
      it('should select a rating when the rating is clicked', () => {
        const {getByTestId, queryByTestId} = renderComponentModern('Vertical')

        expect(getByTestId('rubric-assessment-instructor-score')).toHaveTextContent('0 pts')

        const ratingDiv = getByTestId('rating-button-4-0')
        expect(getModernSelectedDiv(ratingDiv)).toBeNull()
        expect(queryByTestId('rating-details-4')).toBeNull()
        const button = ratingDiv.querySelector('button') as HTMLButtonElement
        fireEvent.click(button)

        expect(getByTestId('rubric-assessment-instructor-score')).toHaveTextContent('4 pts')
        expect(getModernSelectedDiv(ratingDiv)).toBeInTheDocument()
        const detailsDiv = getByTestId('rating-details-4')
        expect(detailsDiv).toHaveTextContent(RUBRIC_DATA.criteria[0].ratings[0].description)
        expect(detailsDiv).toHaveTextContent(RUBRIC_DATA.criteria[0].ratings[0].longDescription)
      })

      it('should reselect a rating for the same criterion when another rating is clicked', () => {
        const {getByTestId} = renderComponentModern('Vertical')

        expect(getByTestId('rubric-assessment-instructor-score')).toHaveTextContent('0 pts')

        const oldRatingDiv = getByTestId('rating-button-4-0')
        expect(getModernSelectedDiv(oldRatingDiv)).toBeNull()
        const oldRatingButton = oldRatingDiv.querySelector('button') as HTMLButtonElement
        fireEvent.click(oldRatingButton)

        expect(getByTestId('rubric-assessment-instructor-score')).toHaveTextContent('4 pts')
        expect(getModernSelectedDiv(oldRatingDiv)).toBeInTheDocument()

        const newRatingDiv = getByTestId('rating-button-3-1')
        expect(getModernSelectedDiv(newRatingDiv)).toBeNull()
        const newRatingButton = newRatingDiv.querySelector('button') as HTMLButtonElement
        fireEvent.click(newRatingButton)

        expect(getByTestId('rubric-assessment-instructor-score')).toHaveTextContent('3 pts')
        expect(getModernSelectedDiv(newRatingDiv)).toBeInTheDocument()
        expect(getModernSelectedDiv(oldRatingDiv)).toBeNull()
      })

      it('should select multiple ratings across multiple criteria', () => {
        const {getByTestId} = renderComponentModern('Vertical')

        expect(getByTestId('rubric-assessment-instructor-score')).toHaveTextContent('0 pts')

        const oldRatingDiv = getByTestId('rating-button-4-0')
        expect(getModernSelectedDiv(oldRatingDiv)).toBeNull()
        const oldRatingButton = oldRatingDiv.querySelector('button') as HTMLButtonElement
        fireEvent.click(oldRatingButton)

        expect(getByTestId('rubric-assessment-instructor-score')).toHaveTextContent('4 pts')
        expect(getModernSelectedDiv(oldRatingDiv)).toBeInTheDocument()

        const newRatingDiv = getByTestId('rating-button-10-0')
        expect(getModernSelectedDiv(newRatingDiv)).toBeNull()
        const newRatingButton = newRatingDiv.querySelector('button') as HTMLButtonElement
        fireEvent.click(newRatingButton)

        expect(getByTestId('rubric-assessment-instructor-score')).toHaveTextContent('14 pts')
        expect(getModernSelectedDiv(newRatingDiv)).toBeInTheDocument()
        expect(getModernSelectedDiv(oldRatingDiv)).toBeInTheDocument()
      })

      it('should not render Vertical option when free form comments are enabled', () => {
        const {getByTestId, queryByRole} = renderFreeformComponent()
        const viewModeSelect = getByTestId(
          'rubric-assessment-view-mode-select'
        ) as HTMLSelectElement

        fireEvent.click(viewModeSelect)

        expect(queryByRole('option', {name: 'Vertical'}) as HTMLElement).not.toBeInTheDocument()
      })
    })

    it('should keep the selected rating when switching between view modes', () => {
      const {getByTestId, queryByTestId, queryByRole, queryAllByTestId} = renderComponent()
      const viewModeSelect = getByTestId('rubric-assessment-view-mode-select') as HTMLSelectElement

      const rating = getByTestId('traditional-criterion-1-ratings-0') as HTMLButtonElement
      fireEvent.click(rating)

      expect(getByTestId('rubric-assessment-instructor-score')).toHaveTextContent('4 pts')
      expect(getByTestId('traditional-criterion-1-ratings-0-selected')).toBeInTheDocument()

      fireEvent.click(viewModeSelect)
      const roleOption = queryByRole('option', {name: 'Horizontal'}) as HTMLElement
      fireEvent.click(roleOption)

      expect(getByTestId('rubric-assessment-instructor-score')).toHaveTextContent('4 pts')
      expect(queryAllByTestId('rubric-assessment-horizontal-display')).toHaveLength(2)
      const horizontalRatingDiv = queryByTestId('rating-button-4-0') as HTMLElement
      expect(getModernSelectedDiv(horizontalRatingDiv)).toBeInTheDocument()

      fireEvent.click(viewModeSelect)
      const verticalRoleOption = queryByRole('option', {name: 'Vertical'}) as HTMLElement
      fireEvent.click(verticalRoleOption)

      expect(getByTestId('rubric-assessment-instructor-score')).toHaveTextContent('4 pts')
      expect(queryAllByTestId('rubric-assessment-vertical-display')).toHaveLength(2)
      const verticalRatingDiv = queryByTestId('rating-button-4-0') as HTMLElement
      expect(getModernSelectedDiv(verticalRatingDiv)).toBeInTheDocument()
    })
  })

  describe('Peer Review tests', () => {
    const rubricAssessors = [
      {id: '1', name: 'Teacher'},
      {id: '2', name: 'Peer Reviewer'},
    ]

    const renderPeerReviewComponent = () => {
      return renderComponent({isPeerReview: true, rubricAssessors, rubricAssessmentId: '2'})
    }

    it('should display the peer review text when in peer review mode', () => {
      const {getByTestId} = renderPeerReviewComponent()
      expect(getByTestId('rubric-assessment-header')).toHaveTextContent('Peer Review')
    })

    it('should render the peer review assessment dropdown', () => {
      const {getByTestId, queryAllByRole} = renderPeerReviewComponent()
      const assessorSelect = getByTestId('rubric-assessment-accessor-select') as HTMLSelectElement
      expect(assessorSelect).toBeInTheDocument()
      expect(assessorSelect.value).toBe('Peer Reviewer')

      fireEvent.click(assessorSelect)
      const assessors = queryAllByRole('option') as HTMLElement[]
      expect(assessors.length).toBe(2)
      expect(assessors[0].innerHTML).toBe('Teacher')
      expect(assessors[1].innerHTML).toBe('Peer Reviewer')
    })
  })

  describe('Preview Mode tests', () => {
    it('should not render footer section when in peer review mode', () => {
      const {queryByTestId} = renderComponent({isPreviewMode: true})
      expect(queryByTestId('rubric-assessment-footer')).toBeNull()
    })

    describe('Traditional View tests', () => {
      it('should not allow users to select ratings when in preview mode', () => {
        const {getByTestId} = renderComponent({isPreviewMode: true})
        const rating = getByTestId('traditional-criterion-1-ratings-0') as HTMLButtonElement
        fireEvent.click(rating)

        expect(getByTestId('rubric-assessment-instructor-score')).toHaveTextContent('0 pts')
      })
    })

    describe('Modern View tests', () => {
      it('should not allow users to select ratings when in preview mode', () => {
        const {getByTestId, queryByTestId, queryByRole} = renderComponent({isPreviewMode: true})

        const viewModeSelect = getByTestId(
          'rubric-assessment-view-mode-select'
        ) as HTMLSelectElement

        fireEvent.click(viewModeSelect)
        const roleOption = queryByRole('option', {name: 'Horizontal'}) as HTMLElement
        fireEvent.click(roleOption)

        expect(getByTestId('rubric-assessment-instructor-score')).toHaveTextContent('0 pts')

        const ratingDiv = getByTestId('rating-button-4-0')
        expect(getModernSelectedDiv(ratingDiv)).toBeNull()
        expect(queryByTestId('rating-details-4')).toBeNull()
        const button = ratingDiv.querySelector('button') as HTMLButtonElement
        fireEvent.click(button)

        expect(getByTestId('rubric-assessment-instructor-score')).toHaveTextContent('0 pts')
      })
    })
  })

  describe('hidePoints tests', () => {
    it('should not display points when hidePoints is true', () => {
      const {getByTestId, queryByTestId} = renderComponent({hidePoints: true})
      expect(queryByTestId('rubric-assessment-instructor-score')).toBeNull()
      expect(getByTestId('traditional-criterion-1-ratings-0-points')).toHaveTextContent('')
    })

    it('should display points when hidePoints is false', () => {
      const {getByTestId} = renderComponent({hidePoints: false})
      expect(getByTestId('rubric-assessment-instructor-score')).toBeInTheDocument()
      expect(getByTestId('traditional-criterion-1-ratings-0-points')).toHaveTextContent('4 pts')
    })

    it('should not display points when hidePoints is true in modern view', () => {
<<<<<<< HEAD
      const {queryByTestId} = renderComponentModern('Vertical', false, {hidePoints: true})
=======
      const {queryByTestId} = renderComponentModern('Vertical', false, false, {hidePoints: true})
>>>>>>> be06df91
      expect(queryByTestId('modern-view-out-of-points')).toBeNull()
    })

    it('should display points when hidePoints is false in modern view', () => {
<<<<<<< HEAD
      const {queryAllByTestId} = renderComponentModern('Vertical', false, {hidePoints: false})
=======
      const {queryAllByTestId} = renderComponentModern('Vertical', false, false, {
        hidePoints: false,
      })
>>>>>>> be06df91
      expect(queryAllByTestId('modern-view-out-of-points')).toHaveLength(2)
    })
  })
})<|MERGE_RESOLUTION|>--- conflicted
+++ resolved
@@ -48,18 +48,12 @@
   const renderComponentModern = (
     viewMode: string,
     isPeerReview = false,
-<<<<<<< HEAD
-    props?: Partial<RubricAssessmentTrayProps>
-  ) => {
-    const component = renderComponent({isPeerReview, ...props})
-=======
     freeFormCriterionComments = false,
     props?: Partial<RubricAssessmentTrayProps>
   ) => {
     const component = freeFormCriterionComments
       ? renderFreeformComponent({isPeerReview, ...props})
       : renderComponent({isPeerReview, ...props})
->>>>>>> be06df91
     const {getByTestId, queryByRole} = component
     const viewModeSelect = getByTestId('rubric-assessment-view-mode-select') as HTMLSelectElement
 
@@ -202,8 +196,6 @@
         expect(queryByTestId('comment-library-1')).not.toBeInTheDocument()
       })
 
-<<<<<<< HEAD
-=======
       it('should add a saved comment to the comment text area when a comment is selected from the comment library', () => {
         const {getByTestId, queryByRole} = renderFreeformComponent({
           rubricSavedComments: {1: ['comment 1']},
@@ -267,7 +259,6 @@
     })
   })
 
->>>>>>> be06df91
   describe('Modern View tests', () => {
     describe('Horizontal Display tests', () => {
       it('should select a rating when the rating is clicked', () => {
@@ -606,22 +597,14 @@
     })
 
     it('should not display points when hidePoints is true in modern view', () => {
-<<<<<<< HEAD
-      const {queryByTestId} = renderComponentModern('Vertical', false, {hidePoints: true})
-=======
       const {queryByTestId} = renderComponentModern('Vertical', false, false, {hidePoints: true})
->>>>>>> be06df91
       expect(queryByTestId('modern-view-out-of-points')).toBeNull()
     })
 
     it('should display points when hidePoints is false in modern view', () => {
-<<<<<<< HEAD
-      const {queryAllByTestId} = renderComponentModern('Vertical', false, {hidePoints: false})
-=======
       const {queryAllByTestId} = renderComponentModern('Vertical', false, false, {
         hidePoints: false,
       })
->>>>>>> be06df91
       expect(queryAllByTestId('modern-view-out-of-points')).toHaveLength(2)
     })
   })
