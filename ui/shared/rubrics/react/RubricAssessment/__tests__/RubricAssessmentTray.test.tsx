/*
 * Copyright (C) 2024 - present Instructure, Inc.
 *
 * This file is part of Canvas.
 *
 * Canvas is free software: you can redistribute it and/or modify it under
 * the terms of the GNU Affero General Public License as published by the Free
 * Software Foundation, version 3 of the License.
 *
 * Canvas is distributed in the hope that it will be useful, but WITHOUT ANY
 * WARRANTY; without even the implied warranty of MERCHANTABILITY or FITNESS FOR
 * A PARTICULAR PURPOSE. See the GNU Affero General Public License for more
 * details.
 *
 * You should have received a copy of the GNU Affero General Public License along
 * with this program. If not, see <http://www.gnu.org/licenses/>.
 */

import React from 'react'
import {fireEvent, render} from '@testing-library/react'
import {RubricAssessmentTray, type RubricAssessmentTrayProps} from '../RubricAssessmentTray'
import {RUBRIC_DATA} from './fixtures'

describe('RubricAssessmentTray Tests', () => {
  const renderComponent = (props?: Partial<RubricAssessmentTrayProps>) => {
    return render(
      <RubricAssessmentTray
        isOpen={true}
        isPreviewMode={false}
        rubric={RUBRIC_DATA}
        rubricAssessmentData={[]}
        onDismiss={jest.fn()}
        {...props}
      />
    )
  }

  const getModernSelectedDiv = (element: HTMLElement) => {
    return element.querySelector('div[data-testid="rubric-rating-button-selected"]')
  }

<<<<<<< HEAD
=======
  const renderComponentModern = (
    viewMode: string,
    isPeerReview = false,
    props?: Partial<RubricAssessmentTrayProps>
  ) => {
    const component = renderComponent({isPeerReview, ...props})
    const {getByTestId, queryByRole} = component
    const viewModeSelect = getByTestId('rubric-assessment-view-mode-select') as HTMLSelectElement

    fireEvent.click(viewModeSelect)
    const roleOption = queryByRole('option', {name: viewMode}) as HTMLElement
    fireEvent.click(roleOption)

    return component
  }

>>>>>>> a67fedcf
  describe('View Mode Select tests', () => {
    it('should render the traditional view option by default', () => {
      const {getByTestId} = renderComponent()
      const viewModeSelect = getByTestId('rubric-assessment-view-mode-select') as HTMLSelectElement

      expect(viewModeSelect.value).toBe('Traditional')
      expect(getByTestId('rubric-assessment-traditional-view')).toBeInTheDocument()
      expect(getByTestId('rubric-assessment-header')).toHaveTextContent('Rubric')
      expect(getByTestId('rubric-assessment-footer')).toBeInTheDocument()
    })

    it('should render the vertical view option by default if a criterion has greater than 5 ratings', () => {
      const rubric = {...RUBRIC_DATA}
      rubric.criteria = [...rubric.criteria]
      const ratings = [...rubric.criteria[0].ratings]
      ratings.push({description: '6', points: 6, id: '6', longDescription: '6th rating'})
      rubric.criteria[0] = {...rubric.criteria[0], ratings}
      const {getByTestId, queryAllByTestId} = renderComponent({rubric})
      const viewModeSelect = getByTestId('rubric-assessment-view-mode-select') as HTMLSelectElement

      expect(viewModeSelect.value).toBe('Vertical')
      expect(queryAllByTestId('rubric-assessment-vertical-display')).toHaveLength(2)
    })

    it('should switch to the horizontal view when the horizontal option is selected', () => {
      const {getByTestId, queryAllByTestId, queryByRole} = renderComponent()
      const viewModeSelect = getByTestId('rubric-assessment-view-mode-select') as HTMLSelectElement

      fireEvent.click(viewModeSelect)
      const roleOption = queryByRole('option', {name: 'Horizontal'}) as HTMLElement
      fireEvent.click(roleOption)

      expect(viewModeSelect.value).toBe('Horizontal')
      expect(queryAllByTestId('rubric-assessment-horizontal-display')).toHaveLength(2)
    })

    it('should switch to the vertical view when the vertical option is selected', async () => {
      const {getByTestId, queryAllByTestId, queryByRole} = renderComponent()
      const viewModeSelect = getByTestId('rubric-assessment-view-mode-select') as HTMLSelectElement

      fireEvent.click(viewModeSelect)
      const roleOption = queryByRole('option', {name: 'Vertical'}) as HTMLElement
      fireEvent.click(roleOption)

      expect(viewModeSelect.value).toBe('Vertical')
      expect(queryAllByTestId('rubric-assessment-vertical-display')).toHaveLength(2)
    })
  })

  describe('Traditional View tests', () => {
    it('should select a rating when the rating is clicked', () => {
      const {getByTestId} = renderComponent()
      expect(getByTestId('rubric-assessment-instructor-score')).toHaveTextContent('0 pts')
      const rating = getByTestId('traditional-criterion-1-ratings-0') as HTMLButtonElement

      fireEvent.click(rating)

      expect(getByTestId('rubric-assessment-instructor-score')).toHaveTextContent('4 pts')

      expect(getByTestId('traditional-criterion-1-ratings-0-selected')).toBeInTheDocument()
    })

    it('should reselect a rating for the same criterion when another rating is clicked', () => {
      const {getByTestId, queryByTestId} = renderComponent()
      expect(getByTestId('rubric-assessment-instructor-score')).toHaveTextContent('0 pts')
      const rating = getByTestId('traditional-criterion-1-ratings-0') as HTMLButtonElement
      fireEvent.click(rating)

      expect(getByTestId('rubric-assessment-instructor-score')).toHaveTextContent('4 pts')
      expect(getByTestId('traditional-criterion-1-ratings-0-selected')).toBeInTheDocument()

      const newRating = getByTestId('traditional-criterion-1-ratings-1') as HTMLButtonElement
      fireEvent.click(newRating)

      expect(getByTestId('rubric-assessment-instructor-score')).toHaveTextContent('3 pts')
      expect(queryByTestId('traditional-criterion-1-ratings-0-selected')).toBeNull()
      expect(getByTestId('traditional-criterion-1-ratings-1-selected')).toBeInTheDocument()
    })

    it('should select multiple ratings across multiple criteria', () => {
      const {getByTestId} = renderComponent()
      expect(getByTestId('rubric-assessment-instructor-score')).toHaveTextContent('0 pts')
      const rating = getByTestId('traditional-criterion-1-ratings-0') as HTMLButtonElement
      fireEvent.click(rating)

      expect(getByTestId('rubric-assessment-instructor-score')).toHaveTextContent('4 pts')
      expect(getByTestId('traditional-criterion-1-ratings-0-selected')).toBeInTheDocument()

      const newRating = getByTestId('traditional-criterion-2-ratings-0') as HTMLButtonElement
      fireEvent.click(newRating)

      expect(getByTestId('rubric-assessment-instructor-score')).toHaveTextContent('14 pts')
      expect(getByTestId('traditional-criterion-1-ratings-0-selected')).toBeInTheDocument()
      expect(getByTestId('traditional-criterion-2-ratings-0-selected')).toBeInTheDocument()
    })

    it('should open the comments tray when the comments icon is clicked', () => {
      const {getByTestId, queryByTestId} = renderComponent()
      const commentsIcon = getByTestId('rubric-comment-button-1')
      expect(queryByTestId('comment-text-area-1')).toBeNull()

      fireEvent.click(commentsIcon)

      expect(getByTestId('comment-text-area-1')).toBeInTheDocument()
    })

    it('should close the comments tray when the comments icon is clicked again', () => {
      const {getByTestId, queryByTestId} = renderComponent()
      const commentsIcon = getByTestId('rubric-comment-button-1')
      fireEvent.click(commentsIcon)

      expect(getByTestId('comment-text-area-1')).toBeInTheDocument()

      fireEvent.click(commentsIcon)

      expect(queryByTestId('comment-text-area-1')).toBeNull()
    })

    it('should disable the toggle comment button when there is existing comments for criteria', () => {
      const rubricAssessmentData = [
        {
          criterionId: '1',
          points: 4,
          comments: 'existing comments',
          id: '1',
          commentsEnabled: true,
          description: 'description',
        },
      ]
      const {getByTestId} = renderComponent({rubricAssessmentData})
      const commentsIcon = getByTestId('rubric-comment-button-1')
      expect(commentsIcon).toBeDisabled()
    })

    it('should disable the toggle comment button after comments are added and blurred', () => {
      const {getByTestId} = renderComponent()
      const commentsIcon = getByTestId('rubric-comment-button-1')
      fireEvent.click(commentsIcon)

      const textArea = getByTestId('comment-text-area-1') as HTMLTextAreaElement
      fireEvent.change(textArea, {target: {value: 'new comments'}})
      fireEvent.blur(textArea)

      expect(commentsIcon).toBeDisabled()
    })
  })

  describe('Modern View tests', () => {
<<<<<<< HEAD
    const renderComponentModern = (viewMode: string, isPeerReview = false) => {
      const component = renderComponent({isPeerReview})
      const {getByTestId, queryByRole} = component
      const viewModeSelect = getByTestId('rubric-assessment-view-mode-select') as HTMLSelectElement

      fireEvent.click(viewModeSelect)
      const roleOption = queryByRole('option', {name: viewMode}) as HTMLElement
      fireEvent.click(roleOption)

      return component
    }

=======
>>>>>>> a67fedcf
    describe('Horizontal Display tests', () => {
      it('should select a rating when the rating is clicked', () => {
        const {getByTestId, queryByTestId} = renderComponentModern('Horizontal')

        expect(getByTestId('rubric-assessment-instructor-score')).toHaveTextContent('0 pts')

        const ratingDiv = getByTestId('rating-button-4-0')
        expect(getModernSelectedDiv(ratingDiv)).toBeNull()
        expect(queryByTestId('rating-details-4')).toBeNull()
        const button = ratingDiv.querySelector('button') as HTMLButtonElement
        fireEvent.click(button)

        expect(getByTestId('rubric-assessment-instructor-score')).toHaveTextContent('4 pts')
        expect(getModernSelectedDiv(ratingDiv)).toBeInTheDocument()
        const detailsDiv = getByTestId('rating-details-4')
        expect(detailsDiv).toHaveTextContent(RUBRIC_DATA.criteria[0].ratings[0].description)
        expect(detailsDiv).toHaveTextContent(RUBRIC_DATA.criteria[0].ratings[0].longDescription)
      })

      it('should reselect a rating for the same criterion when another rating is clicked', () => {
        const {getByTestId} = renderComponentModern('Horizontal')

        expect(getByTestId('rubric-assessment-instructor-score')).toHaveTextContent('0 pts')

        const oldRatingDiv = getByTestId('rating-button-4-0')
        expect(getModernSelectedDiv(oldRatingDiv)).toBeNull()
        const oldRatingButton = oldRatingDiv.querySelector('button') as HTMLButtonElement
        fireEvent.click(oldRatingButton)

        expect(getByTestId('rubric-assessment-instructor-score')).toHaveTextContent('4 pts')
        expect(getModernSelectedDiv(oldRatingDiv)).toBeInTheDocument()

        const newRatingDiv = getByTestId('rating-button-3-1')
        expect(getModernSelectedDiv(newRatingDiv)).toBeNull()
        const newRatingButton = newRatingDiv.querySelector('button') as HTMLButtonElement
        fireEvent.click(newRatingButton)

        expect(getByTestId('rubric-assessment-instructor-score')).toHaveTextContent('3 pts')
        expect(getModernSelectedDiv(newRatingDiv)).toBeInTheDocument()
        expect(getModernSelectedDiv(oldRatingDiv)).toBeNull()
      })

      it('should select multiple ratings across multiple criteria', () => {
        const {getByTestId} = renderComponentModern('Horizontal')

        expect(getByTestId('rubric-assessment-instructor-score')).toHaveTextContent('0 pts')

        const oldRatingDiv = getByTestId('rating-button-4-0')
        expect(getModernSelectedDiv(oldRatingDiv)).toBeNull()
        const oldRatingButton = oldRatingDiv.querySelector('button') as HTMLButtonElement
        fireEvent.click(oldRatingButton)

        expect(getByTestId('rubric-assessment-instructor-score')).toHaveTextContent('4 pts')
        expect(getModernSelectedDiv(oldRatingDiv)).toBeInTheDocument()

        const newRatingDiv = getByTestId('rating-button-10-0')
        expect(getModernSelectedDiv(newRatingDiv)).toBeNull()
        const newRatingButton = newRatingDiv.querySelector('button') as HTMLButtonElement
        fireEvent.click(newRatingButton)

        expect(getByTestId('rubric-assessment-instructor-score')).toHaveTextContent('14 pts')
        expect(getModernSelectedDiv(newRatingDiv)).toBeInTheDocument()
        expect(getModernSelectedDiv(oldRatingDiv)).toBeInTheDocument()
      })
    })

    describe('Vertical Display tests', () => {
      it('should select a rating when the rating is clicked', () => {
        const {getByTestId, queryByTestId} = renderComponentModern('Vertical')

        expect(getByTestId('rubric-assessment-instructor-score')).toHaveTextContent('0 pts')

        const ratingDiv = getByTestId('rating-button-4-0')
        expect(getModernSelectedDiv(ratingDiv)).toBeNull()
        expect(queryByTestId('rating-details-4')).toBeNull()
        const button = ratingDiv.querySelector('button') as HTMLButtonElement
        fireEvent.click(button)

        expect(getByTestId('rubric-assessment-instructor-score')).toHaveTextContent('4 pts')
        expect(getModernSelectedDiv(ratingDiv)).toBeInTheDocument()
        const detailsDiv = getByTestId('rating-details-4')
        expect(detailsDiv).toHaveTextContent(RUBRIC_DATA.criteria[0].ratings[0].description)
        expect(detailsDiv).toHaveTextContent(RUBRIC_DATA.criteria[0].ratings[0].longDescription)
      })

      it('should reselect a rating for the same criterion when another rating is clicked', () => {
        const {getByTestId} = renderComponentModern('Vertical')

        expect(getByTestId('rubric-assessment-instructor-score')).toHaveTextContent('0 pts')

        const oldRatingDiv = getByTestId('rating-button-4-0')
        expect(getModernSelectedDiv(oldRatingDiv)).toBeNull()
        const oldRatingButton = oldRatingDiv.querySelector('button') as HTMLButtonElement
        fireEvent.click(oldRatingButton)

        expect(getByTestId('rubric-assessment-instructor-score')).toHaveTextContent('4 pts')
        expect(getModernSelectedDiv(oldRatingDiv)).toBeInTheDocument()

        const newRatingDiv = getByTestId('rating-button-3-1')
        expect(getModernSelectedDiv(newRatingDiv)).toBeNull()
        const newRatingButton = newRatingDiv.querySelector('button') as HTMLButtonElement
        fireEvent.click(newRatingButton)

        expect(getByTestId('rubric-assessment-instructor-score')).toHaveTextContent('3 pts')
        expect(getModernSelectedDiv(newRatingDiv)).toBeInTheDocument()
        expect(getModernSelectedDiv(oldRatingDiv)).toBeNull()
      })

      it('should select multiple ratings across multiple criteria', () => {
        const {getByTestId} = renderComponentModern('Vertical')

        expect(getByTestId('rubric-assessment-instructor-score')).toHaveTextContent('0 pts')

        const oldRatingDiv = getByTestId('rating-button-4-0')
        expect(getModernSelectedDiv(oldRatingDiv)).toBeNull()
        const oldRatingButton = oldRatingDiv.querySelector('button') as HTMLButtonElement
        fireEvent.click(oldRatingButton)

        expect(getByTestId('rubric-assessment-instructor-score')).toHaveTextContent('4 pts')
        expect(getModernSelectedDiv(oldRatingDiv)).toBeInTheDocument()

        const newRatingDiv = getByTestId('rating-button-10-0')
        expect(getModernSelectedDiv(newRatingDiv)).toBeNull()
        const newRatingButton = newRatingDiv.querySelector('button') as HTMLButtonElement
        fireEvent.click(newRatingButton)

        expect(getByTestId('rubric-assessment-instructor-score')).toHaveTextContent('14 pts')
        expect(getModernSelectedDiv(newRatingDiv)).toBeInTheDocument()
        expect(getModernSelectedDiv(oldRatingDiv)).toBeInTheDocument()
      })
    })

    it('should keep the selected rating when switching between view modes', () => {
      const {getByTestId, queryByTestId, queryByRole, queryAllByTestId} = renderComponent()
      const viewModeSelect = getByTestId('rubric-assessment-view-mode-select') as HTMLSelectElement

      const rating = getByTestId('traditional-criterion-1-ratings-0') as HTMLButtonElement
      fireEvent.click(rating)

      expect(getByTestId('rubric-assessment-instructor-score')).toHaveTextContent('4 pts')
      expect(getByTestId('traditional-criterion-1-ratings-0-selected')).toBeInTheDocument()

      fireEvent.click(viewModeSelect)
      const roleOption = queryByRole('option', {name: 'Horizontal'}) as HTMLElement
      fireEvent.click(roleOption)

      expect(getByTestId('rubric-assessment-instructor-score')).toHaveTextContent('4 pts')
      expect(queryAllByTestId('rubric-assessment-horizontal-display')).toHaveLength(2)
      const horizontalRatingDiv = queryByTestId('rating-button-4-0') as HTMLElement
      expect(getModernSelectedDiv(horizontalRatingDiv)).toBeInTheDocument()

      fireEvent.click(viewModeSelect)
      const verticalRoleOption = queryByRole('option', {name: 'Vertical'}) as HTMLElement
      fireEvent.click(verticalRoleOption)

      expect(getByTestId('rubric-assessment-instructor-score')).toHaveTextContent('4 pts')
      expect(queryAllByTestId('rubric-assessment-vertical-display')).toHaveLength(2)
      const verticalRatingDiv = queryByTestId('rating-button-4-0') as HTMLElement
      expect(getModernSelectedDiv(verticalRatingDiv)).toBeInTheDocument()
    })
  })

  describe('Peer Review tests', () => {
    const rubricAssessors = [
      {id: '1', name: 'Teacher'},
      {id: '2', name: 'Peer Reviewer'},
    ]

    const renderPeerReviewComponent = () => {
      return renderComponent({isPeerReview: true, rubricAssessors, rubricAssessmentId: '2'})
    }

    it('should display the peer review text when in peer review mode', () => {
      const {getByTestId} = renderPeerReviewComponent()
      expect(getByTestId('rubric-assessment-header')).toHaveTextContent('Peer Review')
    })

    it('should render the peer review assessment dropdown', () => {
      const {getByTestId, queryAllByRole} = renderPeerReviewComponent()
      const assessorSelect = getByTestId('rubric-assessment-accessor-select') as HTMLSelectElement
      expect(assessorSelect).toBeInTheDocument()
      expect(assessorSelect.value).toBe('Peer Reviewer')

      fireEvent.click(assessorSelect)
      const assessors = queryAllByRole('option') as HTMLElement[]
      expect(assessors.length).toBe(2)
      expect(assessors[0].innerHTML).toBe('Teacher')
      expect(assessors[1].innerHTML).toBe('Peer Reviewer')
    })
<<<<<<< HEAD

    it('should not render footer section when in peer review mode', () => {
      const {queryByTestId} = renderPeerReviewComponent()
=======
  })

  describe('Preview Mode tests', () => {
    it('should not render footer section when in peer review mode', () => {
      const {queryByTestId} = renderComponent({isPreviewMode: true})
>>>>>>> a67fedcf
      expect(queryByTestId('rubric-assessment-footer')).toBeNull()
    })

    describe('Traditional View tests', () => {
<<<<<<< HEAD
      it('should not allow users to select ratings when in peer review mode', () => {
        const {getByTestId} = renderPeerReviewComponent()
=======
      it('should not allow users to select ratings when in preview mode', () => {
        const {getByTestId} = renderComponent({isPreviewMode: true})
>>>>>>> a67fedcf
        const rating = getByTestId('traditional-criterion-1-ratings-0') as HTMLButtonElement
        fireEvent.click(rating)

        expect(getByTestId('rubric-assessment-instructor-score')).toHaveTextContent('0 pts')
      })
    })

    describe('Modern View tests', () => {
<<<<<<< HEAD
      it('should not allow users to select ratings when in peer review mode', () => {
        const {getByTestId, queryByTestId, queryByRole} = renderPeerReviewComponent()
=======
      it('should not allow users to select ratings when in preview mode', () => {
        const {getByTestId, queryByTestId, queryByRole} = renderComponent({isPreviewMode: true})
>>>>>>> a67fedcf

        const viewModeSelect = getByTestId(
          'rubric-assessment-view-mode-select'
        ) as HTMLSelectElement

        fireEvent.click(viewModeSelect)
        const roleOption = queryByRole('option', {name: 'Horizontal'}) as HTMLElement
        fireEvent.click(roleOption)

        expect(getByTestId('rubric-assessment-instructor-score')).toHaveTextContent('0 pts')

        const ratingDiv = getByTestId('rating-button-4-0')
        expect(getModernSelectedDiv(ratingDiv)).toBeNull()
        expect(queryByTestId('rating-details-4')).toBeNull()
        const button = ratingDiv.querySelector('button') as HTMLButtonElement
        fireEvent.click(button)

        expect(getByTestId('rubric-assessment-instructor-score')).toHaveTextContent('0 pts')
      })
<<<<<<< HEAD
=======
    })
  })

  describe('hidePoints tests', () => {
    it('should not display points when hidePoints is true', () => {
      const {getByTestId, queryByTestId} = renderComponent({hidePoints: true})
      expect(queryByTestId('rubric-assessment-instructor-score')).toBeNull()
      expect(getByTestId('traditional-criterion-1-ratings-0-points')).toHaveTextContent('')
    })

    it('should display points when hidePoints is false', () => {
      const {getByTestId} = renderComponent({hidePoints: false})
      expect(getByTestId('rubric-assessment-instructor-score')).toBeInTheDocument()
      expect(getByTestId('traditional-criterion-1-ratings-0-points')).toHaveTextContent('4 pts')
    })

    it('should not display points when hidePoints is true in modern view', () => {
      const {queryByTestId} = renderComponentModern('Vertical', false, {hidePoints: true})
      expect(queryByTestId('modern-view-out-of-points')).toBeNull()
    })

    it('should display points when hidePoints is false in modern view', () => {
      const {queryAllByTestId} = renderComponentModern('Vertical', false, {hidePoints: false})
      expect(queryAllByTestId('modern-view-out-of-points')).toHaveLength(2)
>>>>>>> a67fedcf
    })
  })
})<|MERGE_RESOLUTION|>--- conflicted
+++ resolved
@@ -39,8 +39,6 @@
     return element.querySelector('div[data-testid="rubric-rating-button-selected"]')
   }
 
-<<<<<<< HEAD
-=======
   const renderComponentModern = (
     viewMode: string,
     isPeerReview = false,
@@ -57,7 +55,6 @@
     return component
   }
 
->>>>>>> a67fedcf
   describe('View Mode Select tests', () => {
     it('should render the traditional view option by default', () => {
       const {getByTestId} = renderComponent()
@@ -206,21 +203,6 @@
   })
 
   describe('Modern View tests', () => {
-<<<<<<< HEAD
-    const renderComponentModern = (viewMode: string, isPeerReview = false) => {
-      const component = renderComponent({isPeerReview})
-      const {getByTestId, queryByRole} = component
-      const viewModeSelect = getByTestId('rubric-assessment-view-mode-select') as HTMLSelectElement
-
-      fireEvent.click(viewModeSelect)
-      const roleOption = queryByRole('option', {name: viewMode}) as HTMLElement
-      fireEvent.click(roleOption)
-
-      return component
-    }
-
-=======
->>>>>>> a67fedcf
     describe('Horizontal Display tests', () => {
       it('should select a rating when the rating is clicked', () => {
         const {getByTestId, queryByTestId} = renderComponentModern('Horizontal')
@@ -410,28 +392,17 @@
       expect(assessors[0].innerHTML).toBe('Teacher')
       expect(assessors[1].innerHTML).toBe('Peer Reviewer')
     })
-<<<<<<< HEAD
-
-    it('should not render footer section when in peer review mode', () => {
-      const {queryByTestId} = renderPeerReviewComponent()
-=======
   })
 
   describe('Preview Mode tests', () => {
     it('should not render footer section when in peer review mode', () => {
       const {queryByTestId} = renderComponent({isPreviewMode: true})
->>>>>>> a67fedcf
       expect(queryByTestId('rubric-assessment-footer')).toBeNull()
     })
 
     describe('Traditional View tests', () => {
-<<<<<<< HEAD
-      it('should not allow users to select ratings when in peer review mode', () => {
-        const {getByTestId} = renderPeerReviewComponent()
-=======
       it('should not allow users to select ratings when in preview mode', () => {
         const {getByTestId} = renderComponent({isPreviewMode: true})
->>>>>>> a67fedcf
         const rating = getByTestId('traditional-criterion-1-ratings-0') as HTMLButtonElement
         fireEvent.click(rating)
 
@@ -440,13 +411,8 @@
     })
 
     describe('Modern View tests', () => {
-<<<<<<< HEAD
-      it('should not allow users to select ratings when in peer review mode', () => {
-        const {getByTestId, queryByTestId, queryByRole} = renderPeerReviewComponent()
-=======
       it('should not allow users to select ratings when in preview mode', () => {
         const {getByTestId, queryByTestId, queryByRole} = renderComponent({isPreviewMode: true})
->>>>>>> a67fedcf
 
         const viewModeSelect = getByTestId(
           'rubric-assessment-view-mode-select'
@@ -466,8 +432,6 @@
 
         expect(getByTestId('rubric-assessment-instructor-score')).toHaveTextContent('0 pts')
       })
-<<<<<<< HEAD
-=======
     })
   })
 
@@ -492,7 +456,6 @@
     it('should display points when hidePoints is false in modern view', () => {
       const {queryAllByTestId} = renderComponentModern('Vertical', false, {hidePoints: false})
       expect(queryAllByTestId('modern-view-out-of-points')).toHaveLength(2)
->>>>>>> a67fedcf
     })
   })
 })