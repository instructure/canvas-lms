/*
 * Copyright (C) 2024 - present Instructure, Inc.
 *
 * This file is part of Canvas.
 *
 * Canvas is free software: you can redistribute it and/or modify it under
 * the terms of the GNU Affero General Public License as published by the Free
 * Software Foundation, version 3 of the License.
 *
 * Canvas is distributed in the hope that it will be useful, but WITHOUT ANY
 * WARRANTY; without even the implied warranty of MERCHANTABILITY or FITNESS FOR
 * A PARTICULAR PURPOSE. See the GNU Affero General Public License for more
 * details.
 *
 * You should have received a copy of the GNU Affero General Public License along
 * with this program. If not, see <http://www.gnu.org/licenses/>.
 */

import htmlEscape from '@instructure/html-escape'
import type {RubricAssessmentData, RubricCriterion, RubricRating} from '../../types/rubric'

import {useScope as createI18nScope} from '@canvas/i18n'
const I18n = createI18nScope('enhanced-rubrics-assessment')

export const htmlEscapeCriteriaLongDescription = (criteria: RubricCriterion) => {
  const {longDescription} = criteria

  return {
    __html: longDescription ?? '',
  }
}

export const escapeNewLineText = (text?: string) => {
  return {
    __html: htmlEscape(text ?? '').replace(/\n/g, '<br />'),
  }
}

export const rangingFrom = (
  ratings: RubricRating[],
  index: number,
  ratingOrder?: string,
  includeZeroFrom?: boolean,
) => {
  const previousRatingPoints = ratings[index - 1]?.points
  const previousPointModifier = getAdjustedDecimalRatingModifier(previousRatingPoints)
  const nextRatingPoints = ratings[index + 1]?.points
  const nextPointModifier = getAdjustedDecimalRatingModifier(nextRatingPoints)
  const currentRatingPoints = ratings[index]?.points

  if (ratingOrder === 'ascending') {
    if (currentRatingPoints === previousRatingPoints) {
      return undefined
    }

<<<<<<< HEAD
=======
    if (includeZeroFrom && index === 0) {
      return 0
    }

>>>>>>> 142422de
    return index > 0
      ? roundToTwoDecimalPlaces(previousRatingPoints + previousPointModifier)
      : undefined
  }

  if (currentRatingPoints === nextRatingPoints) {
    return undefined
  }

<<<<<<< HEAD
=======
  if (includeZeroFrom && index === ratings.length - 1) {
    return 0
  }

>>>>>>> 142422de
  return index < ratings.length - 1
    ? roundToTwoDecimalPlaces(nextRatingPoints + nextPointModifier)
    : undefined
}

const getAdjustedDecimalRatingModifier = (points: number) => {
  if (points == null) {
    return 0
  }
  const twoDecimalRegex = /^\d+\.\d{2}$/
  return twoDecimalRegex.test(points.toString()) ? 0.01 : 0.1
}

const roundToTwoDecimalPlaces = (num: number) => {
  return Math.round(num * 100) / 100
}

export const findCriterionMatchingRatingIndex = (
  ratings: RubricRating[],
  points?: number,
  criterionUseRange = false,
): number => {
  if (points == null) {
    return -1
  }
  return criterionUseRange
    ? ratings.findLastIndex(rating => rating.points >= points)
    : ratings.findIndex(rating => rating.points === points)
}

export const findCriterionMatchingRatingId = (
  ratings: RubricRating[],
  criterionUseRange: boolean,
  rubricAssessmentData?: RubricAssessmentData,
) => {
  const {id, points} = rubricAssessmentData || {}
  if (points == null) {
    return undefined
  }

  return ratings.find(rating => rating.id === id && (criterionUseRange || rating.points === points))
    ?.id
}

export const rubricSelectedAriaLabel = (isSelected: boolean, isSelfAssessmentSelected: boolean) => {
  if (isSelected && isSelfAssessmentSelected) {
    return I18n.t('Selected and Self Assessment')
  }

  if (isSelected) {
    return I18n.t('Selected')
  }

  if (isSelfAssessmentSelected) {
    return I18n.t('Self Assessment')
  }

  return ''
}<|MERGE_RESOLUTION|>--- conflicted
+++ resolved
@@ -53,13 +53,10 @@
       return undefined
     }
 
-<<<<<<< HEAD
-=======
     if (includeZeroFrom && index === 0) {
       return 0
     }
 
->>>>>>> 142422de
     return index > 0
       ? roundToTwoDecimalPlaces(previousRatingPoints + previousPointModifier)
       : undefined
@@ -69,13 +66,10 @@
     return undefined
   }
 
-<<<<<<< HEAD
-=======
   if (includeZeroFrom && index === ratings.length - 1) {
     return 0
   }
 
->>>>>>> 142422de
   return index < ratings.length - 1
     ? roundToTwoDecimalPlaces(nextRatingPoints + nextPointModifier)
     : undefined
