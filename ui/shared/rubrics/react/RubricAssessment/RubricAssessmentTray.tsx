--- conflicted
+++ resolved
@@ -90,10 +90,7 @@
       ) : (
         <View as="div" padding="medium medium 0 medium" themeOverride={{paddingMedium: '1rem'}}>
           <RubricAssessmentContainerWrapper
-<<<<<<< HEAD
-=======
             buttonDisplay={rubric.buttonDisplay ?? 'level'}
->>>>>>> 661629a0
             criteria={rubric.criteria ?? []}
             currentUserId={ENV.current_user_id ?? ''}
             hidePoints={hidePoints}
