--- conflicted
+++ resolved
@@ -54,7 +54,6 @@
   onSubmit?: (rubricAssessmentDraftData: RubricAssessmentData[]) => void
 }
 export const RubricAssessmentTray = ({
-  currentUserId,
   hidePoints = false,
   isOpen,
   isLoading = false,
@@ -69,19 +68,12 @@
   onDismiss,
   onSubmit,
 }: RubricAssessmentTrayProps) => {
-<<<<<<< HEAD
-  const [viewMode, setViewMode] = useLocalStorage<ViewMode>(
-    CONSTANTS.RUBRIC_VIEW_MODE_LOCALSTORAGE_KEY(currentUserId),
-    viewModeOverride ?? CONSTANTS.RUBRIC_VIEW_MODE_DEFAULT,
-  )
-=======
   // Temporarily comment out this code for the release
   // const [viewMode, setViewMode] = useLocalStorage<ViewMode>(
   //   CONSTANTS.RUBRIC_VIEW_MODE_LOCALSTORAGE_KEY(currentUserId),
   //   viewModeOverride ?? CONSTANTS.RUBRIC_VIEW_MODE_DEFAULT,
   // )
   const [viewMode, setViewMode] = useState<ViewMode>(viewModeOverride ?? 'traditional')
->>>>>>> 53aa8385
 
   return (
     <Tray
@@ -99,10 +91,7 @@
       ) : (
         <View as="div" padding="medium medium 0 medium" themeOverride={{paddingMedium: '1rem'}}>
           <RubricAssessmentContainerWrapper
-<<<<<<< HEAD
-=======
             buttonDisplay={rubric.buttonDisplay ?? 'level'}
->>>>>>> 53aa8385
             criteria={rubric.criteria ?? []}
             currentUserId={ENV.current_user_id ?? ''}
             hidePoints={hidePoints}
