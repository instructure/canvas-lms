/*
 * Copyright (C) 2021 - present Instructure, Inc.
 *
 * This file is part of Canvas.
 *
 * Canvas is free software: you can redistribute it and/or modify it under
 * the terms of the GNU Affero General Public License as published by the Free
 * Software Foundation, version 3 of the License.
 *
 * Canvas is distributed in the hope that it will be useful, but WITHOUT ANY
 * WARRANTY; without even the implied warranty of MERCHANTABILITY or FITNESS FOR
 * A PARTICULAR PURPOSE. See the GNU Affero General Public License for more
 * details.
 *
 * You should have received a copy of the GNU Affero General Public License along
 * with this program. If not, see <http://www.gnu.org/licenses/>.
 */

import React from 'react'
import {render, act, fireEvent} from '@testing-library/react'
import getCookie from '@instructure/get-cookie'

import ObserverOptions from '../ObserverOptions'
import {OBSERVER_COOKIE_PREFIX} from '../../ObserverGetObservee'
import {MOCK_OBSERVED_USERS_LIST} from './fixtures'

const userId = '13'
const observedUserCookieName = `${OBSERVER_COOKIE_PREFIX}${userId}`

describe('ObserverOptions', () => {
  const getProps = (overrides = {}) => ({
    observedUsersList: MOCK_OBSERVED_USERS_LIST,
    currentUser: {
      id: userId,
      display_name: 'Zelda',
      avatarUrl: 'http://avatar'
    },
    handleChangeObservedUser: jest.fn(),
    canAddObservee: false,
    ...overrides
  })

  afterEach(() => {
    document.cookie = `${observedUserCookieName}=`
  })

  it('displays students in the select', () => {
    const props = getProps()
    const {getByRole, getByText} = render(<ObserverOptions {...getProps()} />)
    const select = getByRole('combobox', {name: 'Select a student to view'})
    expect(select).toBeInTheDocument()
    expect(select.value).toBe('Zelda')
    act(() => select.click())

    const student2 = props.observedUsersList[2]
    expect(getByText(student2.name)).toBeInTheDocument()
    expect(
      getByText(student2.name).parentElement.querySelector(`[src="${student2.avatar_url}"]`)
    ).toBeInTheDocument()

    const student4 = props.observedUsersList[1]
    expect(getByText(student4.name)).toBeInTheDocument()
<<<<<<< HEAD
    expect(
      getByText(student4.name).parentElement.querySelector(`svg[name="IconUser"]`)
    ).toBeInTheDocument()
=======
    expect(getByText('S4')).toBeInTheDocument()
>>>>>>> b7feed5f
  })

  it('allows searching the select', async () => {
    const {findByRole, getByText, queryByText} = render(<ObserverOptions {...getProps()} />)
    const select = await findByRole('combobox', {name: 'Select a student to view'})
    fireEvent.change(select, {target: {value: '4'}})
    expect(getByText('Student 4')).toBeInTheDocument()
    expect(queryByText('Student 2')).not.toBeInTheDocument()
    expect(queryByText('Zelda')).not.toBeInTheDocument()
  })

  it('calls handleChangeObservedUser and saves cookie when changing the user', () => {
    const handleChangeObservedUser = jest.fn()
    const {getByRole, getByText} = render(
      <ObserverOptions {...getProps({handleChangeObservedUser})} />
    )
    const select = getByRole('combobox', {name: 'Select a student to view'})
    act(() => select.click())
    act(() => getByText('Student 2').click())
    expect(handleChangeObservedUser).toHaveBeenCalledWith('2')
    expect(getCookie(observedUserCookieName)).toBe('2')
  })

  it('renders a label if there is only one observed student', () => {
    const {getByText, queryByRole} = render(
      <ObserverOptions {...getProps({observedUsersList: [MOCK_OBSERVED_USERS_LIST[2]]})} />
    )
    expect(getByText('You are observing Student 2')).toBeInTheDocument()
    expect(getByText('Student 2')).toBeInTheDocument()
    expect(queryByRole('combobox', {name: 'Select a student to view'})).not.toBeInTheDocument()
  })

  it('does not render for non-observers', () => {
    const {container} = render(<ObserverOptions {...getProps({observedUsersList: []})} />)
    expect(container).toBeEmptyDOMElement()
  })

  it('does not render if only user is self', () => {
    const {container} = render(
      <ObserverOptions {...getProps({observedUsersList: [MOCK_OBSERVED_USERS_LIST[0]]})} />
    )
    expect(container).toBeEmptyDOMElement()
  })

  it('automatically selects the user previously selected', () => {
    document.cookie = `${observedUserCookieName}=4;path=/`
    const {getByRole} = render(<ObserverOptions {...getProps()} />)
    const select = getByRole('combobox', {name: 'Select a student to view'})
    expect(select.value).toBe('Student 4')
  })

  it('displays the add student option if the user can add observees', () => {
    const {getByRole, getByText} = render(<ObserverOptions {...getProps()} canAddObservee />)
    const select = getByRole('combobox', {name: 'Select a student to view'})
    expect(select).toBeInTheDocument()
    act(() => select.click())
    expect(getByText('Add Student')).toBeInTheDocument()
  })

  it("does not display the add student option if the user can't add observees", () => {
    const {getByRole, queryByText} = render(
      <ObserverOptions {...getProps()} canAddObservee={false} />
    )
    const select = getByRole('combobox', {name: 'Select a student to view'})
    expect(select).toBeInTheDocument()
    act(() => select.click())
    expect(queryByText('Add Student')).not.toBeInTheDocument()
  })

  it('opens the add student modal when Add Student option is clicked', () => {
    const {getByRole, getByText} = render(<ObserverOptions {...getProps()} canAddObservee />)
    const select = getByRole('combobox', {name: 'Select a student to view'})
    expect(select).toBeInTheDocument()
    act(() => select.click())
    act(() => getByText('Add Student').click())
    expect(getByText('Pair with student')).toBeInTheDocument()
  })

  it('highlights only the currently selected student', () => {
    const {getByRole} = render(<ObserverOptions {...getProps()} />)
    const select = getByRole('combobox', {name: 'Select a student to view'})
    act(() => select.click())
    expect(getByRole('option', {name: 'Zelda', selected: true})).toBeInTheDocument()
    expect(getByRole('option', {name: 'Student 2', selected: false})).toBeInTheDocument()
    const student4 = getByRole('option', {name: 'Student 4', selected: false})
    expect(student4).toBeInTheDocument()
    act(() => student4.click())
    act(() => select.click())
    expect(getByRole('option', {name: 'Student 4', selected: true})).toBeInTheDocument()
    expect(getByRole('option', {name: 'Zelda', selected: false})).toBeInTheDocument()
    expect(getByRole('option', {name: 'Student 2', selected: false})).toBeInTheDocument()
  })
})<|MERGE_RESOLUTION|>--- conflicted
+++ resolved
@@ -60,13 +60,7 @@
 
     const student4 = props.observedUsersList[1]
     expect(getByText(student4.name)).toBeInTheDocument()
-<<<<<<< HEAD
-    expect(
-      getByText(student4.name).parentElement.querySelector(`svg[name="IconUser"]`)
-    ).toBeInTheDocument()
-=======
     expect(getByText('S4')).toBeInTheDocument()
->>>>>>> b7feed5f
   })
 
   it('allows searching the select', async () => {
