--- conflicted
+++ resolved
@@ -71,14 +71,10 @@
     setIsShowingOptions(false)
     const path = window.location.pathname.split('/')
     path[2] = id
-<<<<<<< HEAD
-    window.location = path.join('/')
-=======
 
     // we don't want anything after index 4 (i.e. a specific discussion or announcement)
     const newPath = path.length >= 5 ? path.slice(0, 4) : path
     window.location = newPath.join('/')
->>>>>>> df4103ca
   }
 
   return (
