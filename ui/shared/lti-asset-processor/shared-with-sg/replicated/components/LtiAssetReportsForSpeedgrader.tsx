/*
 * Copyright (C) 2025 - present Instructure, Inc.
 *
 * This file is part of Canvas.
 *
 * Canvas is free software: you can redistribute it and/or modify it under
 * the terms of the GNU Affero General Public License as published by the Free
 * Software Foundation, version 3 of the License.
 *
 * Canvas is distributed in the hope that it will be useful, but WITHOUT ANY
 * WARRANTY; without even the implied warranty of MERCHANTABILITY or FITNESS FOR
 * A PARTICULAR PURPOSE. See the GNU Affero General Public License for more
 * details.
 *
 * You should have received a copy of the GNU Affero General Public License along
 * with this program. If not, see <http://www.gnu.org/licenses/>.
 */

import {Button} from '@instructure/ui-buttons'
import {Flex} from '@instructure/ui-flex'
import {Heading} from '@instructure/ui-heading'
import {IconArrowOpenDownSolid, IconArrowOpenUpSolid} from '@instructure/ui-icons'
import {Text} from '@instructure/ui-text'
import {ToggleDetails} from '@instructure/ui-toggle-details'
import {View} from '@instructure/ui-view'
import type {ComponentProps} from 'react'
import {useState} from 'react'
import {useScope as createI18nScope} from '@canvas/i18n'
import {useLtiAssetProcessorsAndReportsForSpeedgrader} from '../hooks/useLtiAssetProcessorsAndReportsForSpeedgrader'
import {
  extractStudentUserIdOrAnonymousId,
  type StudentUserIdOrAnonymousId,
} from '../queries/getLtiAssetReports'
import type {LtiAssetReport} from '../types/LtiAssetReports'
import {AssetReportModal} from './AssetReportModal'
import LtiAssetReportStatus from './LtiAssetReportStatus'
import {LtiAssetReports} from './LtiAssetReports'
<<<<<<< HEAD
=======
import {ResubmitDiscussionNoticesButton} from './ResubmitDiscussionNoticesButton'
>>>>>>> 10b1d53a

const I18n = createI18nScope('lti_asset_processor')

/**
 * LtiAssetReports component is also used for Student View / Gradebook page.
 * This component is specifically for Asset Reports shown in Speedgrader .
 */
export type LtiAssetReportsForSpeedgraderProps = {
  assignmentId: string

  attempt: number
  submissionType: string
  attachments: {_id: string; displayName: string}[]

  // This is to allow the caller to remember the state of the toggle (used in
  // new speedgrader)
  expanded?: boolean
  onToggleExpanded?: ComponentProps<typeof ToggleDetails>['onToggle']
} & StudentUserIdOrAnonymousId

// If we ever need to use this outside of speedgrader, we should probably change
// ResubmitLtiAssetReportsParams to take userId + anonymousId and move this
// function next to resubmitPath()
function studentIdForResubmission(student: StudentUserIdOrAnonymousId): string | null {
  if (student.studentAnonymousId !== null) {
    return `anonymous:${student.studentAnonymousId}`
  }
  return student.studentUserId
}

<<<<<<< HEAD
function AllReportsCard({reports, openModal}: {reports: LtiAssetReport[]; openModal: () => void}) {
=======
function AllReportsCard({
  reports,
  openModal,
  assignmentId,
  studentIdForResubmission,
}: {
  reports: LtiAssetReport[]
  openModal: () => void
  assignmentId: string
  studentIdForResubmission?: string
}) {
>>>>>>> 10b1d53a
  return (
    <Flex direction="column" gap="small" padding="small 0 0 0">
      <Heading level="h3">
        <Text weight="bold" size="small">
          {I18n.t('All comments')}
        </Text>
      </Heading>
      <View
        as="div"
        borderColor="primary"
        borderRadius="medium"
        borderWidth="small"
        padding="small"
      >
        <Flex direction="column" gap="x-small">
          <Heading level="h4">
            <Text weight="bold" size="small">
              {I18n.t('Reports')}
            </Text>
          </Heading>
          <LtiAssetReportStatus reports={reports} textSize="small" textWeight="normal" />
<<<<<<< HEAD
          <div>
            <Button
              data-pendo="asset-reports-all-reports-view-reports-button"
              size="small"
              onClick={openModal}
            >
              {I18n.t('View reports')}
            </Button>
          </div>
        </Flex>
      </View>
    </Flex>
  )
}
=======
          {reports.length > 0 && (
            <div>
              <Button
                data-pendo="asset-reports-all-reports-view-reports-button"
                size="small"
                onClick={openModal}
              >
                {I18n.t('View reports')}
              </Button>
            </div>
          )}
        </Flex>
      </View>
      {studentIdForResubmission && (
        <ResubmitDiscussionNoticesButton
          size="small"
          assignmentId={assignmentId}
          studentId={studentIdForResubmission}
        />
      )}
    </Flex>
  )
}

>>>>>>> 10b1d53a
export function LtiAssetReportsForSpeedgrader(
  props: LtiAssetReportsForSpeedgraderProps,
): JSX.Element | null {
  const [modalOpen, setModalOpen] = useState(false)

  const {assignmentId, submissionType} = props
  const processorsAndReports = useLtiAssetProcessorsAndReportsForSpeedgrader({
    assignmentId,
    submissionType,
    ...extractStudentUserIdOrAnonymousId(props),
  })

  if (!processorsAndReports) {
    return null
  }
  const {assetProcessors, assetReports, compatibleSubmissionType} = processorsAndReports

  const childProps = {
    attachments: props.attachments,
    reports: assetReports,
    assetProcessors,
    attempt: props.attempt.toString(),
    submissionType: compatibleSubmissionType,
    studentIdForResubmission: studentIdForResubmission(props) ?? undefined,
    showDocumentDisplayName: true,
  }

  return (
    <View as="section" margin="0 0 medium 0">
      <ToggleDetails
        summary={
          <Text weight="bold" size="medium" data-testid="comments-label">
            {I18n.t('Document processor reports')}
          </Text>
        }
        iconPosition="end"
        icon={() => <IconArrowOpenDownSolid />}
        iconExpanded={() => <IconArrowOpenUpSolid />}
        fluidWidth
        expanded={props.expanded}
        onToggle={props.onToggleExpanded}
        defaultExpanded={props.onToggleExpanded ? undefined : true}
      >
<<<<<<< HEAD
        {submissionType === 'discussion_topic' && assetReports.length > 1 ? (
          <AllReportsCard reports={assetReports} openModal={() => setModalOpen(true)} />
=======
        {submissionType === 'discussion_topic' ? (
          <AllReportsCard
            reports={assetReports}
            openModal={() => setModalOpen(true)}
            assignmentId={assignmentId}
            studentIdForResubmission={studentIdForResubmission(props) ?? undefined}
          />
>>>>>>> 10b1d53a
        ) : (
          <LtiAssetReports {...childProps} />
        )}
        {modalOpen && (
          <AssetReportModal
            modalTitle={I18n.t('Document processor reports')}
            onClose={() => setModalOpen(false)}
<<<<<<< HEAD
=======
            assignmentId={assignmentId}
>>>>>>> 10b1d53a
            {...childProps}
          />
        )}
      </ToggleDetails>
    </View>
  )
}<|MERGE_RESOLUTION|>--- conflicted
+++ resolved
@@ -35,10 +35,7 @@
 import {AssetReportModal} from './AssetReportModal'
 import LtiAssetReportStatus from './LtiAssetReportStatus'
 import {LtiAssetReports} from './LtiAssetReports'
-<<<<<<< HEAD
-=======
 import {ResubmitDiscussionNoticesButton} from './ResubmitDiscussionNoticesButton'
->>>>>>> 10b1d53a
 
 const I18n = createI18nScope('lti_asset_processor')
 
@@ -69,9 +66,6 @@
   return student.studentUserId
 }
 
-<<<<<<< HEAD
-function AllReportsCard({reports, openModal}: {reports: LtiAssetReport[]; openModal: () => void}) {
-=======
 function AllReportsCard({
   reports,
   openModal,
@@ -83,7 +77,6 @@
   assignmentId: string
   studentIdForResubmission?: string
 }) {
->>>>>>> 10b1d53a
   return (
     <Flex direction="column" gap="small" padding="small 0 0 0">
       <Heading level="h3">
@@ -105,22 +98,6 @@
             </Text>
           </Heading>
           <LtiAssetReportStatus reports={reports} textSize="small" textWeight="normal" />
-<<<<<<< HEAD
-          <div>
-            <Button
-              data-pendo="asset-reports-all-reports-view-reports-button"
-              size="small"
-              onClick={openModal}
-            >
-              {I18n.t('View reports')}
-            </Button>
-          </div>
-        </Flex>
-      </View>
-    </Flex>
-  )
-}
-=======
           {reports.length > 0 && (
             <div>
               <Button
@@ -145,7 +122,6 @@
   )
 }
 
->>>>>>> 10b1d53a
 export function LtiAssetReportsForSpeedgrader(
   props: LtiAssetReportsForSpeedgraderProps,
 ): JSX.Element | null {
@@ -189,10 +165,6 @@
         onToggle={props.onToggleExpanded}
         defaultExpanded={props.onToggleExpanded ? undefined : true}
       >
-<<<<<<< HEAD
-        {submissionType === 'discussion_topic' && assetReports.length > 1 ? (
-          <AllReportsCard reports={assetReports} openModal={() => setModalOpen(true)} />
-=======
         {submissionType === 'discussion_topic' ? (
           <AllReportsCard
             reports={assetReports}
@@ -200,7 +172,6 @@
             assignmentId={assignmentId}
             studentIdForResubmission={studentIdForResubmission(props) ?? undefined}
           />
->>>>>>> 10b1d53a
         ) : (
           <LtiAssetReports {...childProps} />
         )}
@@ -208,10 +179,7 @@
           <AssetReportModal
             modalTitle={I18n.t('Document processor reports')}
             onClose={() => setModalOpen(false)}
-<<<<<<< HEAD
-=======
             assignmentId={assignmentId}
->>>>>>> 10b1d53a
             {...childProps}
           />
         )}
