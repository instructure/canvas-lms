--- conflicted
+++ resolved
@@ -18,11 +18,7 @@
 
 import React from 'react'
 import {createRoot} from 'react-dom/client'
-<<<<<<< HEAD
-import { act } from 'react-dom/test-utils'
-=======
 import {waitFor} from '@testing-library/dom'
->>>>>>> 72b96909
 import SpeedGraderLink from '../index'
 
 const container = document.createElement('div')
@@ -38,11 +34,6 @@
   let root
 
   async function mountComponent() {
-<<<<<<< HEAD
-    await act(async () => {
-      root = createRoot($container)
-      root.render(<SpeedGraderLink {...context} />)
-=======
     root = createRoot($container)
     root.render(<SpeedGraderLink {...context} />)
     // Using React.act causes some very strange test failures due to some kind of
@@ -50,7 +41,6 @@
     // file still passes even when run with all other tests.
     await waitFor(() => {
       expect(getLink()).toBeInTheDocument()
->>>>>>> 72b96909
     })
   }
 
