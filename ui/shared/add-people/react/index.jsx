--- conflicted
+++ resolved
@@ -97,18 +97,10 @@
   render(isOpen) {
     const ConnectedApp = this.ConnectedApp
      
-<<<<<<< HEAD
-    ReactDOM.render(
-      <Provider store={this.store}>
-        <ConnectedApp isOpen={isOpen} onClose={this.closer} theme={this.theme} />
-      </Provider>,
-      this.root,
-=======
     this.root.render(
       <Provider store={this.store}>
         <ConnectedApp isOpen={isOpen} onClose={this.closer} theme={this.theme} />
       </Provider>
->>>>>>> 72b96909
     )
   }
 }