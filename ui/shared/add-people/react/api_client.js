/*
 * Copyright (C) 2016 - present Instructure, Inc.
 *
 * This file is part of Canvas.
 *
 * Canvas is free software: you can redistribute it and/or modify it under
 * the terms of the GNU Affero General Public License as published by the Free
 * Software Foundation, version 3 of the License.
 *
 * Canvas is distributed in the hope that it will be useful, but WITHOUT ANY
 * WARRANTY; without even the implied warranty of MERCHANTABILITY or FITNESS FOR
 * A PARTICULAR PURPOSE. See the GNU Affero General Public License for more
 * details.
 *
 * You should have received a copy of the GNU Affero General Public License along
 * with this program. If not, see <http://www.gnu.org/licenses/>.
 */

// I am transforming the api response. Sometimes to add fields
// I have from the api input that is not returned in the response,
// and sometimes to map a response field to a new field name based
// on the api input.
//
import axios from '@canvas/axios'
import {useScope as createI18nScope} from '@canvas/i18n'

const I18n = createI18nScope('add_people_api_client')

export default {
  // @param courseId: id of current course
  // @param users: array of user ids
  // @param searchType: one of ['unique_id', 'sis_user_id', 'cc_path']
  // @returns {
  //   duplicates: [{ }] -- multiple matches found
  //   users: [{ account_id, account_name, address, user_id, user_name }] -- single match found
  //   missing: [{ address, type }] -- no user match found
  //   errors: [{ message }]
  // }
  validateUsers({courseId, users, searchType}) {
    // strip empty values
    users = users.filter(u => u.length > 0)
    return axios
      .post(`/courses/${courseId}/user_lists.json`, {
        user_list: users,
        v2: true,
        search_type: searchType,
      })
      .then(response => {
        // fill out the api response
        response.data.users = response.data.users.map(u => {
          if (searchType === 'unique_id') {
            u.login_id = u.address
          } else if (searchType === 'cc_path') {
            u.email = u.address
          } else if (searchType === 'sis_user_id') {
            u.sis_user_id = u.address
          }
          return u
        })
        return response
      })
  },

  // @param users: array of user objects, email is req [{ email, name }]
  // @param inviteUsersURL: string: URL to invite_users api endpoint.
  // @returns {
  //   invited_users:  [{ email, id }] -- successfully created users
  //   errored_users:  [{ email, errors[{ message }] }] -- bad & already existing users end up in here
  // }
  createUsers({users, inviteUsersURL}) {
    if (users.length === 0) {
      return Promise.resolve({data: {invited_users: [], errored_users: []}})
    }
    // if inviteUsersURL is missing, error
    if (inviteUsersURL) {
      return axios.post(inviteUsersURL, {users}).then(response => {
        response.data.invited_users = response.data.invited_users.map(u => {
          u.user_id = u.id
          delete u.id
          // find the matching user from the action input
          const uindex = users.findIndex(u2 => u2.email === u.email)
          if (uindex >= 0) {
            u.name = users[uindex].name
          }
          return u
        })
        return response
      })
    }
<<<<<<< HEAD
     
=======

>>>>>>> 4b8c5dea
    return Promise.reject({
      message: I18n.t('You do not have permission to invite users that do not already exist.'),
    })
  },

  // @param courseId: the course id
  // @param user_tokens: array of user tokens returned by user_lists(v2) / invite_users
  // @param role: role id of users being enrolled in
  // @param section: section id the users are being enrolled in
  // @returns [{enrollment: {user_id amongst other properties}, ...}]
  //
  enrollUsers({courseId, user_tokens, role, section, limitPrivilege}) {
    return axios.post(`/courses/${courseId}/enroll_users`, {
      user_tokens,
      role_id: role,
      course_section_id: section,
      limit_privileges_to_course_section: limitPrivilege,
    })
  },
}<|MERGE_RESOLUTION|>--- conflicted
+++ resolved
@@ -87,11 +87,7 @@
         return response
       })
     }
-<<<<<<< HEAD
-     
-=======
 
->>>>>>> 4b8c5dea
     return Promise.reject({
       message: I18n.t('You do not have permission to invite users that do not already exist.'),
     })
