--- conflicted
+++ resolved
@@ -49,10 +49,6 @@
     super(props)
 
     this.state = {
-<<<<<<< HEAD
-      newUsersForMissing: {},
-=======
->>>>>>> 16101d78
       focusElem: null,
     }
   }
