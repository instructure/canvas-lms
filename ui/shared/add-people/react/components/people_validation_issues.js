--- conflicted
+++ resolved
@@ -49,10 +49,6 @@
     super(props)
 
     this.state = {
-<<<<<<< HEAD
-      newUsersForMissing: {},
-=======
->>>>>>> 31fbffe1
       focusElem: null,
     }
   }
