--- conflicted
+++ resolved
@@ -40,11 +40,7 @@
             // keys rather than determine a better distinquisher. If you happen upon this
             // and would like to improve this, please do!
             //
-<<<<<<< HEAD
-             
-=======
 
->>>>>>> 51db239a
             <li key={`${timestamp}-${i}`}>{e}</li>
           ))}
         </ul>
