--- conflicted
+++ resolved
@@ -151,11 +151,7 @@
 
 const attach = function (element, type, env) {
   const editor = <Editor env={env} type={type} />
-<<<<<<< HEAD
-  // eslint-disable-next-line react/no-render-return-value, no-restricted-properties
-=======
   // eslint-disable-next-line react/no-render-return-value
->>>>>>> 1c55606d
   return ReactDOM.render(editor, element)
 }
 
