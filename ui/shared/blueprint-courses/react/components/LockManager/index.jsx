/*
 * Copyright (C) 2017 - present Instructure, Inc.
 *
 * This file is part of Canvas.
 *
 * Canvas is free software: you can redistribute it and/or modify it under
 * the terms of the GNU Affero General Public License as published by the Free
 * Software Foundation, version 3 of the License.
 *
 * Canvas is distributed in the hope that it will be useful, but WITHOUT ANY
 * WARRANTY; without even the implied warranty of MERCHANTABILITY or FITNESS FOR
 * A PARTICULAR PURPOSE. See the GNU Affero General Public License for more
 * details.
 *
 * You should have received a copy of the GNU Affero General Public License along
 * with this program. If not, see <http://www.gnu.org/licenses/>.
 */

import {useScope as createI18nScope} from '@canvas/i18n'
import $ from 'jquery'
import React from 'react'
import ReactDOM from 'react-dom'
import '@canvas/jquery/jquery.instructure_misc_plugins'

import get from 'lodash/get'
import buildProps from './buildLockProps'
import ApiClient from '../../apiClient'
import LockBanner from './LockBanner'
import LockToggle from './LockToggle'

const I18n = createI18nScope('blueprint_coursesLockManageer')

export default class LockManager {
  constructor() {
    this.state = {
      isLocked: false,
      itemLocks: [],
      isMasterContent: false,
      isChildContent: false,
      itemId: '',
    }
  }

  init(options) {
    if (!this.shouldInit()) return
    this.props = buildProps(options)
    this.setupState()
    if (this.state.itemId !== undefined) {
      // will be undefined if creating a new assignment, discussion, etc.
      this.render()
    }
  }

  shouldInit() {
    return (
      ENV.MASTER_COURSE_DATA &&
      (ENV.MASTER_COURSE_DATA.is_master_course_master_content ||
        ENV.MASTER_COURSE_DATA.is_master_course_child_content)
    )
  }

  setupState() {
    this.state = {
      isLocked: ENV.MASTER_COURSE_DATA.restricted_by_master_course,
      itemLocks:
        ENV.MASTER_COURSE_DATA.master_course_restrictions ||
        ENV.MASTER_COURSE_DATA.default_restrictions,
      isMasterContent: ENV.MASTER_COURSE_DATA.is_master_course_master_content,
      isChildContent: ENV.MASTER_COURSE_DATA.is_master_course_child_content,
      courseId: ENV.COURSE_ID,
      itemId: get(ENV, this.props.itemIdPath),
    }
  }

  changeItemId(itemId) {
    this.state.itemId = itemId
  }

  setState(newState) {
    this.state = Object.assign(this.state, newState)
    this.render()
  }

  getItemLocks() {
    return {...this.state.itemLocks}
  }

  isMasterContent() {
    return this.state.isMasterContent
  }

  isChildContent() {
    return this.state.isChildContent
  }

  toggleLocked = () => {
    const {itemType} = this.props
    const {courseId, isLocked, itemId} = this.state
    ApiClient.toggleLocked({courseId, itemType, itemId, isLocked: !isLocked})
      .then(res => {
        if (res.data.success) {
          if (this.props.lockCallback) this.props.lockCallback(!isLocked)
          this.setState({
            isLocked: !isLocked,
          })
        } else {
          this.showToggleError()
        }
      })
      .catch(() => {
        this.showToggleError()
      })
  }

  showToggleError() {
    $.flashError(I18n.t('There was a problem toggling the content lock.'))
  }

  setupToggle(cb) {
    if (!this.props.toggleWrapperSelector) return
    if (this.toggleNode && !this.toggleNode.parentElement) this.toggleNode = false
    if (!this.toggleNode) {
      LockToggle.setupRootNode(
        this.props.toggleWrapperSelector,
        this.props.toggleWrapperChildIndex || 0,
        node => {
          this.toggleNode = node
          cb()
        },
      )
    } else {
      cb()
    }
  }

  renderLockToggle() {
    if (!this.props.toggleWrapperSelector) return
    this.setupToggle(() => {
<<<<<<< HEAD
       
=======
>>>>>>> 4b8c5dea
      ReactDOM.render(
        <LockToggle
          isLocked={this.state.isLocked}
          isToggleable={this.props.page === 'show' && this.state.isMasterContent}
          onClick={this.toggleLocked}
        />,
        this.toggleNode,
      )
    })
  }

  renderBanner() {
    if (!this.bannerNode) this.bannerNode = LockBanner.setupRootNode(this.props?.bannerSelector)
<<<<<<< HEAD
     
=======

>>>>>>> 4b8c5dea
    ReactDOM.render(
      <LockBanner isLocked={this.state.isLocked} itemLocks={this.state.itemLocks} />,
      this.bannerNode,
    )
  }

  render() {
    this.renderBanner()
    this.renderLockToggle()
  }
}<|MERGE_RESOLUTION|>--- conflicted
+++ resolved
@@ -136,10 +136,6 @@
   renderLockToggle() {
     if (!this.props.toggleWrapperSelector) return
     this.setupToggle(() => {
-<<<<<<< HEAD
-       
-=======
->>>>>>> 4b8c5dea
       ReactDOM.render(
         <LockToggle
           isLocked={this.state.isLocked}
@@ -153,11 +149,7 @@
 
   renderBanner() {
     if (!this.bannerNode) this.bannerNode = LockBanner.setupRootNode(this.props?.bannerSelector)
-<<<<<<< HEAD
-     
-=======
 
->>>>>>> 4b8c5dea
     ReactDOM.render(
       <LockBanner isLocked={this.state.isLocked} itemLocks={this.state.itemLocks} />,
       this.bannerNode,
