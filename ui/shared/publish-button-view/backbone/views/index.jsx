/*
 * Copyright (C) 2023 - present Instructure, Inc.
 *
 * This file is part of Canvas.
 *
 * Canvas is free software: you can redistribute it and/or modify it under
 * the terms of the GNU Affero General Public License as published by the Free
 * Software Foundation, version 3 of the License.
 *
 * Canvas is distributed in the hope that it will be useful, but WITHOUT ANY
 * WARRANTY; without even the implied warranty of MERCHANTABILITY or FITNESS FOR
 * A PARTICULAR PURPOSE. See the GNU Affero General Public License for more
 * details.
 *
 * You should have received a copy of the GNU Affero General Public License along
 * with this program. If not, see <http://www.gnu.org/licenses/>.
 */

import {extend} from '@canvas/backbone/utils'
import {useScope as createI18nScope} from '@canvas/i18n'
import $ from 'jquery'
import Backbone from '@canvas/backbone'
import htmlEscape from '@instructure/html-escape'
import '@canvas/jquery/jquery.instructure_forms'
import * as tz from '@instructure/moment-utils'
import React from 'react'
import {createRoot} from 'react-dom/client'
import DelayedPublishDialog from '../../react/components/DelayedPublishDialog'
import {Spinner} from '@instructure/ui-spinner'
<<<<<<< HEAD
=======
import {Mask, Overlay} from '@instructure/ui-overlays'
>>>>>>> 9e16fa97

const I18n = createI18nScope('publish_btn_module')

export default (function (superClass) {
  extend(PublishButton, superClass)

  function PublishButton() {
    this.renderDelayedPublish = this.renderDelayedPublish.bind(this)
    return PublishButton.__super__.constructor.apply(this, arguments)
  }

  PublishButton.prototype.disabledClass = 'disabled'

  PublishButton.prototype.publishClass = 'btn-publish'

  PublishButton.prototype.publishedClass = 'btn-published'

  PublishButton.prototype.unpublishClass = 'btn-unpublish'

  // This value allows the text to include the item title
  PublishButton.optionProperty('title')

  // These values allow the default text to be overridden if necessary
  PublishButton.optionProperty('publishText')

  PublishButton.optionProperty('unpublishText')

  // # This indicates that the button is disabled specifically because it is
  // # associated with a moderated assignment that the current user does not
  // # have the Select Final Grade permission.
  PublishButton.optionProperty('disabledForModeration')

  PublishButton.prototype.tagName = 'button'

  PublishButton.prototype.className = 'btn'

  PublishButton.prototype.events = {
    click: 'click',
    mouseenter: 'handleMouseEnter',
    mouseleave: 'handleMouseLeave',
  }

  PublishButton.prototype.els = {
    i: '$icon',
    '.publish-text': '$text',
    '.dpd-mount': '$dpd_mount',
  }

  PublishButton.prototype.dpdRoot = null

  PublishButton.prototype.initialize = function () {
    let ref
    PublishButton.__super__.initialize.apply(this, arguments)
    return (ref = this.model) != null
      ? ref.on(
          'change:unpublishable',
          (function (_this) {
            return function () {
              if (!_this.model.get('unpublishable') && _this.model.get('published')) {
                return _this.disable()
              }
            }
          })(this),
        )
      : void 0
  }

  PublishButton.prototype.setElement = function () {
    PublishButton.__super__.setElement.apply(this, arguments)
    if (!this.model.get('unpublishable') && this.model.get('published')) {
      return this.disable()
    }
  }

  // events
  PublishButton.prototype.handleMouseEnter = function () {
    if (this.isDelayedPublish()) {
      return
    }
    if (this.keepState || this.isPublish() || this.isDisabled()) {
      return
    }
    this.renderUnpublish()
    this.keepState = true
  }

  PublishButton.prototype.handleMouseLeave = function () {
    if (this.isDelayedPublish()) {
      return
    }
    this.keepState = false
    if (!(this.isPublish() || this.isDisabled())) {
      this.renderPublished()
    }
  }

  PublishButton.prototype.click = function (event) {
    if (this.isDelayedPublish()) {
      return this.openDelayedPublishDialog()
    }
    event.preventDefault()
    event.stopPropagation()
    if (this.isDisabled()) {
      return
    }
    this.keepState = true
    if (this.isPublish()) {
      return this.publish()
    } else if (this.isUnpublish() || this.isPublished()) {
      return this.unpublish()
    }
  }

  PublishButton.prototype.addAriaLabel = function (label) {
    let $label = this.$el.find('span.screenreader-only.accessible_label')
    if (!$label.length) {
      $label = $('<span class="screenreader-only accessible_label"></span>').appendTo(this.$el)
    }
    $label.text(label)
    return this.$el.attr('aria-label', label)
  }

  PublishButton.prototype.setFocusToElement = function () {
    return this.$el.focus()
  }

  PublishButton.prototype.loadingSpinnerRoot = {}

<<<<<<< HEAD
  PublishButton.prototype.renderLoadingSpinner = function () {
    const loadingSpinnerContainer = $('#loading-spinner')[0]
=======
  PublishButton.prototype.renderOverlayLoadingSpinner = function (loadingSpinnerStatus) {
    const loadingSpinnerContainer = $('#overlay-loading-spinner')[0]
>>>>>>> 9e16fa97
    if (loadingSpinnerContainer){
      const root = createRoot(loadingSpinnerContainer)
      this.loadingSpinnerRoot["root"] = root
      root.render(
<<<<<<< HEAD
        <Spinner renderTitle={I18n.t('Loading')} size="x-small" />
      )
    }
  }

  PublishButton.prototype.hideLoadingSpinner = function (_this) {
=======
        <Overlay
          open={true}
          label={loadingSpinnerStatus}
          shouldReturnFocus
          shouldContainFocus
        >
          <Mask>
            <Spinner
              renderTitle={I18n.t('Loading')}
              size="large"
              margin="0 0 0 medium"
            />
          </Mask>
        </Overlay>
      )
    }
  }

  PublishButton.prototype.hideOverlayLoadingSpinner = function () {
>>>>>>> 9e16fa97
    this.loadingSpinnerRoot["root"]?.unmount()
    this.loadingSpinnerRoot["root"] = null
  }

  // calling publish/unpublish on the model expects a deferred object
  PublishButton.prototype.publish = function (_event) {
    this.renderPublishing()
    return this.model.publish().done(
      (function (_this) {
        return function () {
<<<<<<< HEAD
          _this.hideLoadingSpinner()
=======
          _this.hideOverlayLoadingSpinner()
>>>>>>> 9e16fa97
          let ref, ref1
          _this.trigger('publish')
          _this.enable()
          _this.render()
          _this.setFocusToElement()
          if (
            !['discussion_topic', 'quiz', 'assignment'].includes(
              _this.model.attributes.module_type,
            ) ||
            (_this.model.attributes.module_type === 'discussion_topic' &&
              !((ref = _this.$el[0]) != null
                ? (ref1 = ref.dataset) != null
                  ? ref1.assignmentId
                  : void 0
                : void 0))
          ) {
            return false
          }
          const $sgLink = $(
            '#speed-grader-container-' +
              _this.model.attributes.module_type +
              '-' +
              _this.model.attributes.content_id,
          )
          return $sgLink.removeClass('hidden')
        }
      })(this),
    )
    .fail(
      (function (_this) {
        return function (error) {
<<<<<<< HEAD
          _this.hideLoadingSpinner()
=======
          _this.hideOverlayLoadingSpinner()
>>>>>>> 9e16fa97
          if (error.status === 403) {
            $.flashError(_this.model.disabledMessage())
          } else {
            $.flashError(I18n.t('This assignment has failed to publish'))
          }
          _this.disable()
          _this.renderPublish()
          return _this.setFocusToElement()
        }
      })(this),
    )
  }

  PublishButton.prototype.unpublish = function (_event) {
    this.renderUnpublishing()
    return this.model
      .unpublish()
      .done(
        (function (_this) {
          return function () {
<<<<<<< HEAD
            _this.hideLoadingSpinner()
=======
            _this.hideOverlayLoadingSpinner()
>>>>>>> 9e16fa97
            _this.trigger('unpublish')
            _this.disable()
            _this.render()
            _this.setFocusToElement()
            const $sgLink = $(
              '#speed-grader-container-' +
                _this.model.attributes.module_type +
                '-' +
                _this.model.attributes.content_id,
            )
            return $sgLink.addClass('hidden')
          }
        })(this),
      )
      .fail(
        (function (_this) {
          return function (error) {
<<<<<<< HEAD
            _this.hideLoadingSpinner()
=======
            _this.hideOverlayLoadingSpinner()
>>>>>>> 9e16fa97
            if (error.status === 403) {
              $.flashError(_this.model.disabledMessage())
            }else {
              $.flashError(I18n.t('This assignment has failed to unpublish'))
            }
            _this.disable()
            _this.renderPublished()
            return _this.setFocusToElement()
          }
        })(this),
      )
  }

  // state

  PublishButton.prototype.isPublish = function () {
    return this.$el.hasClass(this.publishClass)
  }

  PublishButton.prototype.isPublished = function () {
    return this.$el.hasClass(this.publishedClass)
  }

  PublishButton.prototype.isUnpublish = function () {
    return this.$el.hasClass(this.unpublishClass)
  }

  PublishButton.prototype.isDisabled = function () {
    return this.$el.hasClass(this.disabledClass)
  }

  PublishButton.prototype.isDelayedPublish = function () {
    let ref
    return (
      (typeof ENV !== 'undefined' && ENV !== null
        ? (ref = ENV.FEATURES) != null
          ? ref.scheduled_page_publication
          : void 0
        : void 0) &&
      !this.model.get('published') &&
      this.model.get('publish_at')
    )
  }

  PublishButton.prototype.disable = function () {
    return this.$el.addClass(this.disabledClass)
  }

  PublishButton.prototype.enable = function () {
    return this.$el.removeClass(this.disabledClass)
  }

  PublishButton.prototype.reset = function () {
    this.$el.removeClass(
      this.publishClass +
        ' ' +
        this.publishedClass +
        ' ' +
        this.unpublishClass +
        ' published-status restricted',
    )
    this.$icon.removeClass('icon-publish icon-unpublish icon-unpublished')
    return this.$el.removeAttr('title aria-label')
  }

  PublishButton.prototype.publishLabel = function () {
    if (this.publishText) {
      return this.publishText
    }
    if (this.title) {
      return I18n.t('Unpublished.  Click to publish %{title}.', {
        title: this.title,
      })
    }
    return I18n.t('Unpublished.  Click to publish.')
  }

  PublishButton.prototype.unpublishLabel = function () {
    if (this.unpublishText) {
      return this.unpublishText
    }
    if (this.title) {
      return I18n.t('Published.  Click to unpublish %{title}.', {
        title: this.title,
      })
    }
    return I18n.t('Published.  Click to unpublish.')
  }

  // render

  PublishButton.prototype.render = function () {
    if (!this.$el.is('button')) {
      this.$el.attr('role', 'button')
    }
    this.$el.attr('tabindex', '0')
    this.$el.html('<i></i><span class="publish-text"></span><span class="dpd-mount"></span>')
    this.cacheEls()
    // don't read text of button with screenreader
    this.$text.attr('tabindex', '-1')
    if (this.model.get('published')) {
      this.renderPublished()
    } else if (this.isDelayedPublish()) {
      this.renderDelayedPublish()
    } else {
      this.renderPublish()
    }
    if (this.model.get('bulkPublishInFlight')) {
      this.disable()
    }
    return this
  }

  PublishButton.prototype.renderPublish = function () {
    return this.renderState({
      text: I18n.t('buttons.publish', 'Publish'),
      label: this.publishLabel(),
      buttonClass: this.publishClass,
      iconClass: 'icon-unpublish',
    })
  }

  PublishButton.prototype.renderPublished = function () {
    return this.renderState({
      text: I18n.t('buttons.published', 'Published'),
      label: this.unpublishLabel(),
      buttonClass: this.publishedClass,
      iconClass: 'icon-publish icon-Solid',
    })
  }

  PublishButton.prototype.renderUnpublish = function () {
    const text = I18n.t('buttons.unpublish', 'Unpublish')
    return this.renderState({
      text,
      buttonClass: this.unpublishClass,
      iconClass: 'icon-unpublish',
    })
  }

  PublishButton.prototype.renderPublishing = function () {
    this.disable()
<<<<<<< HEAD
    this.renderLoadingSpinner()
=======
    this.renderOverlayLoadingSpinner(I18n.t('Publishing in progress overlay'))
>>>>>>> 9e16fa97
    const text = I18n.t('buttons.publishing', 'Publishing...')
    return this.renderState({
      text,
      buttonClass: this.publishClass,
      iconClass: 'icon-publish icon-Solid',
    })
  }

  PublishButton.prototype.renderUnpublishing = function () {
    this.disable()
<<<<<<< HEAD
    this.renderLoadingSpinner()
=======
    this.renderOverlayLoadingSpinner(I18n.t('Unpublishing in progress overlay'))
>>>>>>> 9e16fa97
    const text = I18n.t('buttons.unpublishing', 'Unpublishing...')
    return this.renderState({
      text,
      buttonClass: this.unpublishClass,
      iconClass: 'icon-unpublished',
    })
  }

  PublishButton.prototype.renderDelayedPublish = function () {
    return this.renderState({
      text: I18n.t('Will publish on %{publish_date}', {
        publish_date: tz.format(this.model.get('publish_at'), 'date.formats.short'),
      }),
      iconClass: 'icon-calendar-month',
      buttonClass: this.$el.is('button') ? '' : 'published-status restricted',
    })
  }

  PublishButton.prototype.renderState = function (options) {
    this.reset()
    this.$el.addClass(options.buttonClass)
    this.$el.attr('aria-pressed', options.buttonClass === this.publishedClass)
    this.$icon.addClass(options.iconClass)
    this.$text.html('&nbsp;' + htmlEscape(options.text))

    // a riff on the code from initPublishButton
    const $row = this.$el.closest('.ig-row')
    $row.toggleClass('ig-published', this.model.get('published'))

    // uneditable because the current user does not have the Select Final
    // Grade permission.
    if (this.model.get('disabledForModeration')) {
      return this.disableWithMessage(
        'You do not have permissions to edit this moderated assignment',
      )
      // unpublishable (i.e., able to be unpublished)
    } else if (this.model.get('unpublishable') == null || this.model.get('unpublishable')) {
      this.enable()
      this.$el.data('tooltip', 'left')
      this.$el.attr('title', options.text)
      if (options.label) {
        return this.addAriaLabel(options.label)
      }
      // editable, but cannot be unpublished because submissions exist
    } else if (this.model.get('published')) {
      return this.disableWithMessage(this.model.disabledMessage())
    }
  }

  PublishButton.prototype.disableWithMessage = function (message) {
    this.disable()
    this.$el.attr('aria-disabled', true)
    this.$el.attr('title', message)
    this.$el.data('tooltip', 'left')
    return this.addAriaLabel(message)
  }

  PublishButton.prototype.openDelayedPublishDialog = function () {
    const props = {
      name: this.model.get('title') || this.model.get('module_item_name'),
      courseId: ENV.COURSE_ID,
      contentId: this.model.get('page_url') || this.model.get('url') || this.model.get('id'),
      publishAt: this.model.get('publish_at'),
      onPublish: (function (_this) {
        return function () {
          return _this.publish()
        }
      })(this),
      onUpdatePublishAt: (function (_this) {
        return function (val) {
          _this.model.set('publish_at', val)
          _this.render()
          return _this.setFocusToElement()
        }
      })(this),
      onClose: (function (_this) {
        return function () {
          if (_this.dpdRoot) {
            _this.dpdRoot.unmount()
            _this.dpdRoot = null
          }
        }
      })(this),
    }
    if (this.dpdRoot) {
      this.dpdRoot.unmount()
    }
    this.dpdRoot = createRoot(this.$dpd_mount[0])
    return this.dpdRoot.render(React.createElement(DelayedPublishDialog, props))
  }

  return PublishButton
})(Backbone.View)<|MERGE_RESOLUTION|>--- conflicted
+++ resolved
@@ -27,10 +27,7 @@
 import {createRoot} from 'react-dom/client'
 import DelayedPublishDialog from '../../react/components/DelayedPublishDialog'
 import {Spinner} from '@instructure/ui-spinner'
-<<<<<<< HEAD
-=======
 import {Mask, Overlay} from '@instructure/ui-overlays'
->>>>>>> 9e16fa97
 
 const I18n = createI18nScope('publish_btn_module')
 
@@ -159,25 +156,12 @@
 
   PublishButton.prototype.loadingSpinnerRoot = {}
 
-<<<<<<< HEAD
-  PublishButton.prototype.renderLoadingSpinner = function () {
-    const loadingSpinnerContainer = $('#loading-spinner')[0]
-=======
   PublishButton.prototype.renderOverlayLoadingSpinner = function (loadingSpinnerStatus) {
     const loadingSpinnerContainer = $('#overlay-loading-spinner')[0]
->>>>>>> 9e16fa97
     if (loadingSpinnerContainer){
       const root = createRoot(loadingSpinnerContainer)
       this.loadingSpinnerRoot["root"] = root
       root.render(
-<<<<<<< HEAD
-        <Spinner renderTitle={I18n.t('Loading')} size="x-small" />
-      )
-    }
-  }
-
-  PublishButton.prototype.hideLoadingSpinner = function (_this) {
-=======
         <Overlay
           open={true}
           label={loadingSpinnerStatus}
@@ -197,7 +181,6 @@
   }
 
   PublishButton.prototype.hideOverlayLoadingSpinner = function () {
->>>>>>> 9e16fa97
     this.loadingSpinnerRoot["root"]?.unmount()
     this.loadingSpinnerRoot["root"] = null
   }
@@ -208,11 +191,7 @@
     return this.model.publish().done(
       (function (_this) {
         return function () {
-<<<<<<< HEAD
-          _this.hideLoadingSpinner()
-=======
           _this.hideOverlayLoadingSpinner()
->>>>>>> 9e16fa97
           let ref, ref1
           _this.trigger('publish')
           _this.enable()
@@ -244,11 +223,7 @@
     .fail(
       (function (_this) {
         return function (error) {
-<<<<<<< HEAD
-          _this.hideLoadingSpinner()
-=======
           _this.hideOverlayLoadingSpinner()
->>>>>>> 9e16fa97
           if (error.status === 403) {
             $.flashError(_this.model.disabledMessage())
           } else {
@@ -269,11 +244,7 @@
       .done(
         (function (_this) {
           return function () {
-<<<<<<< HEAD
-            _this.hideLoadingSpinner()
-=======
             _this.hideOverlayLoadingSpinner()
->>>>>>> 9e16fa97
             _this.trigger('unpublish')
             _this.disable()
             _this.render()
@@ -291,11 +262,7 @@
       .fail(
         (function (_this) {
           return function (error) {
-<<<<<<< HEAD
-            _this.hideLoadingSpinner()
-=======
             _this.hideOverlayLoadingSpinner()
->>>>>>> 9e16fa97
             if (error.status === 403) {
               $.flashError(_this.model.disabledMessage())
             }else {
@@ -438,11 +405,7 @@
 
   PublishButton.prototype.renderPublishing = function () {
     this.disable()
-<<<<<<< HEAD
-    this.renderLoadingSpinner()
-=======
     this.renderOverlayLoadingSpinner(I18n.t('Publishing in progress overlay'))
->>>>>>> 9e16fa97
     const text = I18n.t('buttons.publishing', 'Publishing...')
     return this.renderState({
       text,
@@ -453,11 +416,7 @@
 
   PublishButton.prototype.renderUnpublishing = function () {
     this.disable()
-<<<<<<< HEAD
-    this.renderLoadingSpinner()
-=======
     this.renderOverlayLoadingSpinner(I18n.t('Unpublishing in progress overlay'))
->>>>>>> 9e16fa97
     const text = I18n.t('buttons.unpublishing', 'Unpublishing...')
     return this.renderState({
       text,
