/*
 * Copyright (C) 2023 - present Instructure, Inc.
 *
 * This file is part of Canvas.
 *
 * Canvas is free software: you can redistribute it and/or modify it under
 * the terms of the GNU Affero General Public License as published by the Free
 * Software Foundation, version 3 of the License.
 *
 * Canvas is distributed in the hope that it will be useful, but WITHOUT ANY
 * WARRANTY; without even the implied warranty of MERCHANTABILITY or FITNESS FOR
 * A PARTICULAR PURPOSE. See the GNU Affero General Public License for more
 * details.
 *
 * You should have received a copy of the GNU Affero General Public License along
 * with this program. If not, see <http://www.gnu.org/licenses/>.
 */

import {extend} from '@canvas/backbone/utils'
import {useScope as createI18nScope} from '@canvas/i18n'
import $ from 'jquery'
import Backbone from '@canvas/backbone'
import htmlEscape from '@instructure/html-escape'
import '@canvas/jquery/jquery.instructure_forms'
import * as tz from '@instructure/moment-utils'
import React from 'react'
import {createRoot} from 'react-dom/client'
import DelayedPublishDialog from '../../react/components/DelayedPublishDialog'
import {Spinner} from '@instructure/ui-spinner'

const I18n = createI18nScope('publish_btn_module')

export default (function (superClass) {
  extend(PublishButton, superClass)

  function PublishButton() {
    this.renderDelayedPublish = this.renderDelayedPublish.bind(this)
    return PublishButton.__super__.constructor.apply(this, arguments)
  }

  PublishButton.prototype.disabledClass = 'disabled'

  PublishButton.prototype.publishClass = 'btn-publish'

  PublishButton.prototype.publishedClass = 'btn-published'

  PublishButton.prototype.unpublishClass = 'btn-unpublish'

  // This value allows the text to include the item title
  PublishButton.optionProperty('title')

  // These values allow the default text to be overridden if necessary
  PublishButton.optionProperty('publishText')

  PublishButton.optionProperty('unpublishText')

  // # This indicates that the button is disabled specifically because it is
  // # associated with a moderated assignment that the current user does not
  // # have the Select Final Grade permission.
  PublishButton.optionProperty('disabledForModeration')

  PublishButton.prototype.tagName = 'button'

  PublishButton.prototype.className = 'btn'

  PublishButton.prototype.events = {
    click: 'click',
    mouseenter: 'handleMouseEnter',
    mouseleave: 'handleMouseLeave',
  }

  PublishButton.prototype.els = {
    i: '$icon',
    '.publish-text': '$text',
    '.dpd-mount': '$dpd_mount',
  }

  PublishButton.prototype.dpdRoot = null

  PublishButton.prototype.initialize = function () {
    let ref
    PublishButton.__super__.initialize.apply(this, arguments)
    return (ref = this.model) != null
      ? ref.on(
          'change:unpublishable',
          (function (_this) {
            return function () {
              if (!_this.model.get('unpublishable') && _this.model.get('published')) {
                return _this.disable()
              }
            }
          })(this),
        )
      : void 0
  }

  PublishButton.prototype.setElement = function () {
    PublishButton.__super__.setElement.apply(this, arguments)
    if (!this.model.get('unpublishable') && this.model.get('published')) {
      return this.disable()
    }
  }

  // events
  PublishButton.prototype.handleMouseEnter = function () {
    if (this.isDelayedPublish()) {
      return
    }
    if (this.keepState || this.isPublish() || this.isDisabled()) {
      return
    }
    this.renderUnpublish()
    this.keepState = true
  }

  PublishButton.prototype.handleMouseLeave = function () {
    if (this.isDelayedPublish()) {
      return
    }
    this.keepState = false
    if (!(this.isPublish() || this.isDisabled())) {
      this.renderPublished()
    }
  }

  PublishButton.prototype.click = function (event) {
    if (this.isDelayedPublish()) {
      return this.openDelayedPublishDialog()
    }
    event.preventDefault()
    event.stopPropagation()
    if (this.isDisabled()) {
      return
    }
    this.keepState = true
    if (this.isPublish()) {
      return this.publish()
    } else if (this.isUnpublish() || this.isPublished()) {
      return this.unpublish()
    }
  }

  PublishButton.prototype.addAriaLabel = function (label) {
    let $label = this.$el.find('span.screenreader-only.accessible_label')
    if (!$label.length) {
      $label = $('<span class="screenreader-only accessible_label"></span>').appendTo(this.$el)
    }
    $label.text(label)
    return this.$el.attr('aria-label', label)
  }

  PublishButton.prototype.setFocusToElement = function () {
    return this.$el.focus()
  }

  PublishButton.prototype.loadingSpinnerRoot = {}

  PublishButton.prototype.renderLoadingSpinner = function () {
    const loadingSpinnerContainer = $('#loading-spinner')[0]
    if (loadingSpinnerContainer){
      const root = createRoot(loadingSpinnerContainer)
      this.loadingSpinnerRoot["root"] = root
      root.render(
        <Spinner renderTitle={I18n.t('Loading')} size="x-small" />
      )
    }
  }

  PublishButton.prototype.hideLoadingSpinner = function (_this) {
    this.loadingSpinnerRoot["root"]?.unmount()
    this.loadingSpinnerRoot["root"] = null
  }

  // calling publish/unpublish on the model expects a deferred object
  PublishButton.prototype.publish = function (_event) {
    this.renderPublishing()
    return this.model.publish().done(
      (function (_this) {
        return function () {
          _this.hideLoadingSpinner()
          let ref, ref1
          _this.trigger('publish')
          _this.enable()
          _this.render()
          _this.setFocusToElement()
          if (
            !['discussion_topic', 'quiz', 'assignment'].includes(
              _this.model.attributes.module_type,
            ) ||
            (_this.model.attributes.module_type === 'discussion_topic' &&
              !((ref = _this.$el[0]) != null
                ? (ref1 = ref.dataset) != null
                  ? ref1.assignmentId
                  : void 0
                : void 0))
          ) {
            return false
          }
          const $sgLink = $(
            '#speed-grader-container-' +
              _this.model.attributes.module_type +
              '-' +
              _this.model.attributes.content_id,
          )
          return $sgLink.removeClass('hidden')
        }
      })(this),
<<<<<<< HEAD
=======
    )
    .fail(
      (function (_this) {
        return function (error) {
          _this.hideLoadingSpinner()
          if (error.status === 403) {
            $.flashError(_this.model.disabledMessage())
          } else {
            $.flashError(I18n.t('This assignment has failed to publish'))
          }
          _this.disable()
          _this.renderPublish()
          return _this.setFocusToElement()
        }
      })(this),
>>>>>>> 72b96909
    )
  }

  PublishButton.prototype.unpublish = function (_event) {
    this.renderUnpublishing()
    return this.model
      .unpublish()
      .done(
        (function (_this) {
          return function () {
            _this.hideLoadingSpinner()
            _this.trigger('unpublish')
            _this.disable()
            _this.render()
            _this.setFocusToElement()
            const $sgLink = $(
              '#speed-grader-container-' +
                _this.model.attributes.module_type +
                '-' +
                _this.model.attributes.content_id,
            )
            return $sgLink.addClass('hidden')
          }
        })(this),
      )
      .fail(
        (function (_this) {
          return function (error) {
            _this.hideLoadingSpinner()
            if (error.status === 403) {
              $.flashError(_this.model.disabledMessage())
            }else {
              $.flashError(I18n.t('This assignment has failed to unpublish'))
            }
            _this.disable()
            _this.renderPublished()
            return _this.setFocusToElement()
          }
        })(this),
      )
  }

  // state

  PublishButton.prototype.isPublish = function () {
    return this.$el.hasClass(this.publishClass)
  }

  PublishButton.prototype.isPublished = function () {
    return this.$el.hasClass(this.publishedClass)
  }

  PublishButton.prototype.isUnpublish = function () {
    return this.$el.hasClass(this.unpublishClass)
  }

  PublishButton.prototype.isDisabled = function () {
    return this.$el.hasClass(this.disabledClass)
  }

  PublishButton.prototype.isDelayedPublish = function () {
    let ref
    return (
      (typeof ENV !== 'undefined' && ENV !== null
        ? (ref = ENV.FEATURES) != null
          ? ref.scheduled_page_publication
          : void 0
        : void 0) &&
      !this.model.get('published') &&
      this.model.get('publish_at')
    )
  }

  PublishButton.prototype.disable = function () {
    return this.$el.addClass(this.disabledClass)
  }

  PublishButton.prototype.enable = function () {
    return this.$el.removeClass(this.disabledClass)
  }

  PublishButton.prototype.reset = function () {
    this.$el.removeClass(
      this.publishClass +
        ' ' +
        this.publishedClass +
        ' ' +
        this.unpublishClass +
        ' published-status restricted',
    )
    this.$icon.removeClass('icon-publish icon-unpublish icon-unpublished')
    return this.$el.removeAttr('title aria-label')
  }

  PublishButton.prototype.publishLabel = function () {
    if (this.publishText) {
      return this.publishText
    }
    if (this.title) {
      return I18n.t('Unpublished.  Click to publish %{title}.', {
        title: this.title,
      })
    }
    return I18n.t('Unpublished.  Click to publish.')
  }

  PublishButton.prototype.unpublishLabel = function () {
    if (this.unpublishText) {
      return this.unpublishText
    }
    if (this.title) {
      return I18n.t('Published.  Click to unpublish %{title}.', {
        title: this.title,
      })
    }
    return I18n.t('Published.  Click to unpublish.')
  }

  // render

  PublishButton.prototype.render = function () {
    if (!this.$el.is('button')) {
      this.$el.attr('role', 'button')
    }
    this.$el.attr('tabindex', '0')
    this.$el.html('<i></i><span class="publish-text"></span><span class="dpd-mount"></span>')
    this.cacheEls()
    // don't read text of button with screenreader
    this.$text.attr('tabindex', '-1')
    if (this.model.get('published')) {
      this.renderPublished()
    } else if (this.isDelayedPublish()) {
      this.renderDelayedPublish()
    } else {
      this.renderPublish()
    }
    if (this.model.get('bulkPublishInFlight')) {
      this.disable()
    }
    return this
  }

  PublishButton.prototype.renderPublish = function () {
    return this.renderState({
      text: I18n.t('buttons.publish', 'Publish'),
      label: this.publishLabel(),
      buttonClass: this.publishClass,
      iconClass: 'icon-unpublish',
    })
  }

  PublishButton.prototype.renderPublished = function () {
    return this.renderState({
      text: I18n.t('buttons.published', 'Published'),
      label: this.unpublishLabel(),
      buttonClass: this.publishedClass,
      iconClass: 'icon-publish icon-Solid',
    })
  }

  PublishButton.prototype.renderUnpublish = function () {
    const text = I18n.t('buttons.unpublish', 'Unpublish')
    return this.renderState({
      text,
      buttonClass: this.unpublishClass,
      iconClass: 'icon-unpublish',
    })
  }

  PublishButton.prototype.renderPublishing = function () {
    this.disable()
    this.renderLoadingSpinner()
    const text = I18n.t('buttons.publishing', 'Publishing...')
    return this.renderState({
      text,
      buttonClass: this.publishClass,
      iconClass: 'icon-publish icon-Solid',
    })
  }

  PublishButton.prototype.renderUnpublishing = function () {
    this.disable()
    this.renderLoadingSpinner()
    const text = I18n.t('buttons.unpublishing', 'Unpublishing...')
    return this.renderState({
      text,
      buttonClass: this.unpublishClass,
      iconClass: 'icon-unpublished',
    })
  }

  PublishButton.prototype.renderDelayedPublish = function () {
    return this.renderState({
      text: I18n.t('Will publish on %{publish_date}', {
        publish_date: tz.format(this.model.get('publish_at'), 'date.formats.short'),
      }),
      iconClass: 'icon-calendar-month',
      buttonClass: this.$el.is('button') ? '' : 'published-status restricted',
    })
  }

  PublishButton.prototype.renderState = function (options) {
    this.reset()
    this.$el.addClass(options.buttonClass)
    this.$el.attr('aria-pressed', options.buttonClass === this.publishedClass)
    this.$icon.addClass(options.iconClass)
    this.$text.html('&nbsp;' + htmlEscape(options.text))

    // a riff on the code from initPublishButton
    const $row = this.$el.closest('.ig-row')
    $row.toggleClass('ig-published', this.model.get('published'))

    // uneditable because the current user does not have the Select Final
    // Grade permission.
    if (this.model.get('disabledForModeration')) {
      return this.disableWithMessage(
        'You do not have permissions to edit this moderated assignment',
      )
      // unpublishable (i.e., able to be unpublished)
    } else if (this.model.get('unpublishable') == null || this.model.get('unpublishable')) {
      this.enable()
      this.$el.data('tooltip', 'left')
      this.$el.attr('title', options.text)
      if (options.label) {
        return this.addAriaLabel(options.label)
      }
      // editable, but cannot be unpublished because submissions exist
    } else if (this.model.get('published')) {
      return this.disableWithMessage(this.model.disabledMessage())
    }
  }

  PublishButton.prototype.disableWithMessage = function (message) {
    this.disable()
    this.$el.attr('aria-disabled', true)
    this.$el.attr('title', message)
    this.$el.data('tooltip', 'left')
    return this.addAriaLabel(message)
  }

  PublishButton.prototype.openDelayedPublishDialog = function () {
    const props = {
      name: this.model.get('title') || this.model.get('module_item_name'),
      courseId: ENV.COURSE_ID,
      contentId: this.model.get('page_url') || this.model.get('url') || this.model.get('id'),
      publishAt: this.model.get('publish_at'),
      onPublish: (function (_this) {
        return function () {
          return _this.publish()
        }
      })(this),
      onUpdatePublishAt: (function (_this) {
        return function (val) {
          _this.model.set('publish_at', val)
          _this.render()
          return _this.setFocusToElement()
        }
      })(this),
      onClose: (function (_this) {
        return function () {
          if (_this.dpdRoot) {
            _this.dpdRoot.unmount()
            _this.dpdRoot = null
          }
        }
      })(this),
    }
    if (this.dpdRoot) {
      this.dpdRoot.unmount()
    }
    this.dpdRoot = createRoot(this.$dpd_mount[0])
    return this.dpdRoot.render(React.createElement(DelayedPublishDialog, props))
  }

  return PublishButton
})(Backbone.View)<|MERGE_RESOLUTION|>--- conflicted
+++ resolved
@@ -205,8 +205,6 @@
           return $sgLink.removeClass('hidden')
         }
       })(this),
-<<<<<<< HEAD
-=======
     )
     .fail(
       (function (_this) {
@@ -222,7 +220,6 @@
           return _this.setFocusToElement()
         }
       })(this),
->>>>>>> 72b96909
     )
   }
 
