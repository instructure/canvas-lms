--- conflicted
+++ resolved
@@ -72,30 +72,6 @@
 
 const I18n = useI18nScope('context_modulespublic')
 
-<<<<<<< HEAD
-function scrollTo($thing, time = 500) {
-  if (!$thing || $thing.length === 0) return
-  $('html, body').animate(
-    {
-      scrollTop: $thing.offset().top,
-    },
-    time
-  )
-}
-
-function refreshDuplicateLinkStatus($module) {
-  if (
-    !$module.find('.context_module_item.quiz').length &&
-    !$module.find('.cannot-duplicate').length
-  ) {
-    $module.find('.duplicate_module_menu_item').removeAttr('hidden')
-  } else {
-    $module.find('.duplicate_module_menu_item').attr('hidden', true)
-  }
-}
-
-=======
->>>>>>> 31fbffe1
 // TODO: AMD don't export global, use as module
 /* global modules */
 window.modules = (function () {
@@ -736,106 +712,6 @@
       delete result.visited
       return result
     },
-<<<<<<< HEAD
-    updateProgressionState($module) {
-      const id = $module.attr('id').substring(15)
-      const $progression = $('#current_user_progression_list .progression_' + id)
-      const data = $progression.getTemplateData({
-        textValues: ['context_module_id', 'workflow_state', 'collapsed', 'current_position'],
-      })
-      var $module = $('#context_module_' + data.context_module_id)
-      let progression_state = data.workflow_state
-      const progression_state_capitalized =
-        progression_state &&
-        progression_state.charAt(0).toUpperCase() + progression_state.substring(1)
-
-      $module.addClass(progression_state)
-
-      // Locked tooltip title is added in _context_module_next.html.erb
-      if (progression_state != 'locked' && progression_state != 'unlocked') {
-        $module.find('.completion_status i:visible').attr('title', progression_state_capitalized)
-      }
-
-      if (progression_state == 'completed' && !$module.find('.progression_requirement').length) {
-        // this means that there were no requirements so even though the workflow_state says completed, dont show "completed" because there really wasnt anything to complete
-        progression_state = ''
-      }
-      $module.fillTemplateData({data: {progression_state}})
-
-      let reqs_met = $progression.data('requirements_met')
-      if (reqs_met == null) {
-        reqs_met = []
-      }
-
-      let incomplete_reqs = $progression.data('incomplete_requirements')
-      if (incomplete_reqs == null) {
-        incomplete_reqs = []
-      }
-
-      $module.find('.context_module_item').each(function () {
-        const $mod_item = $(this)
-        const position = parseInt(
-          $mod_item.getTemplateData({textValues: ['position']}).position,
-          10
-        )
-        if (data.current_position && position && data.current_position < position) {
-          $mod_item.addClass('after_current_position')
-        }
-        // set the status icon
-        const $icon_container = $mod_item.find('.module-item-status-icon')
-        const mod_id = $mod_item.getTemplateData({textValues: ['id']}).id
-
-        const completed = _.some(
-          reqs_met,
-          req => req.id == mod_id && $mod_item.hasClass(req.type + '_requirement')
-        )
-        if (completed) {
-          $mod_item.addClass('completed_item')
-          addIcon($icon_container, 'icon-check', I18n.t('Completed'))
-        } else if (progression_state == 'completed') {
-          // if it's already completed then don't worry about warnings, etc
-          if ($mod_item.hasClass('progression_requirement')) {
-            addIcon($icon_container, 'no-icon', I18n.t('Not completed'))
-          }
-        } else if ($mod_item.data('past_due') != null) {
-          addIcon($icon_container, 'icon-minimize', I18n.t('This assignment is overdue'))
-        } else {
-          let incomplete_req = null
-          for (const idx in incomplete_reqs) {
-            if (incomplete_reqs[idx].id == mod_id) {
-              incomplete_req = incomplete_reqs[idx]
-            }
-          }
-          if (incomplete_req) {
-            if (incomplete_req.score != null) {
-              // didn't score high enough
-              addIcon(
-                $icon_container,
-                'icon-minimize',
-                I18n.t('You scored a %{score}.', {score: incomplete_req.score}) +
-                  ' ' +
-                  criterionMessage($mod_item) +
-                  '.'
-              )
-            } else {
-              // hasn't been scored yet
-              addIcon(
-                $icon_container,
-                'icon-info',
-                I18n.t('Your submission has not been graded yet')
-              )
-            }
-          } else if ($mod_item.hasClass('progression_requirement')) {
-            addIcon($icon_container, 'icon-mark-as-read', criterionMessage($mod_item))
-          }
-        }
-      })
-      if (data.collapsed == 'true') {
-        $module.addClass('collapsed_module')
-      }
-    },
-=======
->>>>>>> 31fbffe1
     sortable_module_options: {
       connectWith: '.context_module_items',
       handle: '.move_item_link',
@@ -880,33 +756,6 @@
   }
 })()
 
-<<<<<<< HEAD
-var addIcon = function ($icon_container, css_class, message) {
-  const $icon = $('<i data-tooltip></i>')
-  $icon.attr('class', css_class).attr('title', message).attr('aria-label', message)
-  $icon_container.empty().append($icon)
-}
-
-var criterionMessage = function ($mod_item) {
-  if ($mod_item.hasClass('must_submit_requirement')) {
-    return I18n.t('Must submit the assignment')
-  } else if ($mod_item.hasClass('must_mark_done_requirement')) {
-    return I18n.t('Must mark as done')
-  } else if ($mod_item.hasClass('must_view_requirement')) {
-    return I18n.t('Must view the page')
-  } else if ($mod_item.hasClass('min_contribute_requirement')) {
-    return I18n.t('Must contribute to the page')
-  } else if ($mod_item.hasClass('min_score_requirement')) {
-    return I18n.t('Must score at least a %{score}', {
-      score: $mod_item.getTemplateData({textValues: ['min_score']}).min_score,
-    })
-  } else {
-    return I18n.t('Not yet completed')
-  }
-}
-
-=======
->>>>>>> 31fbffe1
 const updatePrerequisites = function ($module, prereqs) {
   const $prerequisitesDiv = $module.find('.prerequisites')
   let prereqsList = ''
@@ -1157,11 +1006,7 @@
           moduleType: 'module',
           id: data.context_module.id,
           courseId: data.context_module.context_id,
-<<<<<<< HEAD
-          published: data.context_module.workflow_state == 'published',
-=======
           published: data.context_module.workflow_state === 'published',
->>>>>>> 31fbffe1
           publishable: true,
         }
         const view = initPublishButton($publishIcon, publishData)
@@ -2041,103 +1886,7 @@
     }
 
     const view = initPublishButton($item.find('.publish-icon'), publishData)
-<<<<<<< HEAD
-    overrideModel(view.model, view)
-  }
-
-  var onContainerOverlapped = function (event, sortableContainer, overlappingElement) {
-    const sortableContainerStart = sortableContainer?.position().top
-    const overlappingElementEnd = overlappingElement?.position().top + overlappingElement.height()
-    const isOverlapped = sortableContainerStart < overlappingElementEnd
-    // if the sortable container is overlapped by another element, the scroll should move when
-    // the draggable item is getting closer to the overlapping element
-    if (isOverlapped && event.pageY < overlappingElementEnd + 30) {
-      const scrollTo = window.scrollY - event.clientY * 0.05
-      $('html, body').scrollTop(scrollTo)
-    }
-  }
-
-  var initPublishButton = function ($el, data) {
-    data = data || $el.data()
-    if (data.moduleType == 'attachment') {
-      // Module isNew if it was created with an ajax request vs being loaded when the page loads
-      let moduleItem = {}
-
-      if (data.isNew) {
-        // Data will have content_details on the object
-        moduleItem = data || {}
-
-        // make sure styles are applied to new module items
-        $el.attr('data-module-type', 'attachment')
-      } else {
-        // retrieve preloaded content details for the file item
-        moduleItem = ENV.MODULE_FILE_DETAILS[parseInt(data.moduleItemId, 10)]
-      }
-
-      // Make sure content_details isn't empty. You don't want to break something.
-      moduleItem.content_details = moduleItem.content_details || {}
-
-      const file = new ModuleFile({
-        type: 'file',
-        id: moduleItem.content_id || moduleItem.id,
-        locked: moduleItem.content_details.locked,
-        hidden: moduleItem.content_details.hidden,
-        unlock_at: moduleItem.content_details.unlock_at,
-        lock_at: moduleItem.content_details.lock_at,
-        display_name: moduleItem.content_details.display_name,
-        thumbnail_url: moduleItem.content_details.thumbnail_url,
-        usage_rights: moduleItem.content_details.usage_rights,
-      })
-
-      file.url = function () {
-        return '/api/v1/files/' + this.id
-      }
-
-      const props = {
-        model: file,
-        togglePublishClassOn: $el.parents('.ig-row')[0],
-        userCanEditFilesForContext: ENV.MODULE_FILE_PERMISSIONS.manage_files_edit,
-        usageRightsRequiredForContext: ENV.MODULE_FILE_PERMISSIONS.usage_rights_required,
-        fileName: file.displayName(),
-      }
-
-      const Cloud = <PublishCloud {...props} />
-      ReactDOM.render(Cloud, $el[0])
-      return {model: file} // Pretending this is a backbone view
-    }
-
-    const model = new PublishableModuleItem({
-      module_type: data.moduleType,
-      content_id: data.contentId,
-      id: data.id,
-      module_id: data.moduleId,
-      module_item_id: data.moduleItemId,
-      module_item_name: data.moduleItemName,
-      course_id: data.courseId,
-      published: data.published,
-      publishable: data.publishable,
-      unpublishable: data.unpublishable,
-      publish_at: data.publishAt,
-    })
-
-    const viewOptions = {
-      model,
-      title: data.publishTitle,
-      el: $el[0],
-    }
-
-    const view = new PublishIconView(viewOptions)
-    const row = $el.closest('.ig-row')
-
-    if (data.published) {
-      row.addClass('ig-published')
-    }
-    // TODO: need to go find this item in other modules and update their state
-    view.render()
-    return view
-=======
     overrideModel(moduleItems, relock_modules_dialog, view.model, view)
->>>>>>> 31fbffe1
   }
 
   const initNewItemDirectShare = ($item, data) => {
@@ -2181,60 +1930,7 @@
   })
 }
 
-<<<<<<< HEAD
-const content_type_map = {
-  page: 'wiki_page',
-  discussion: 'discussion_topic',
-  external_tool: 'context_external_tool',
-  sub_header: 'context_module_sub_header',
-}
-function itemContentKey(model) {
-  if (model === null) return null
-
-  let attrs = model.attributes || model,
-    content_type = $.underscore(attrs.module_type || attrs.type),
-    content_id = attrs.content_id || attrs.id
-
-  content_type = content_type_map[content_type] || content_type
-
-  if (!content_type || content_type === 'module') {
-    return null
-  } else {
-    if (content_type == 'wiki_page') {
-      content_type = 'wiki_page'
-      content_id = attrs.page_url || attrs.id
-    } else if (
-      content_type === 'context_module_sub_header' ||
-      content_type === 'external_url' ||
-      content_type == 'context_external_tool'
-    ) {
-      content_id = attrs.id
-    }
-
-    return content_type + '_' + content_id
-  }
-}
-
-const setExpandAllButton = function () {
-  let someVisible = false
-  $('#context_modules .context_module .content').each(function () {
-    if ($(this).css('display') === 'block') {
-      someVisible = true
-    }
-  })
-  $('#expand_collapse_all').text(someVisible ? I18n.t('Collapse All') : I18n.t('Expand All'))
-  $('#expand_collapse_all').attr(
-    'aria-label',
-    someVisible ? I18n.t('Collapse All Modules') : I18n.t('Expand All Modules')
-  )
-  $('#expand_collapse_all').data('expand', !someVisible)
-  $('#expand_collapse_all').attr('aria-expanded', someVisible ? 'true' : 'false')
-}
-
-var toggleModuleCollapse = function (event) {
-=======
 function toggleModuleCollapse(event) {
->>>>>>> 31fbffe1
   event.preventDefault()
   const expandCallback = null
   const collapse = $(this).hasClass('collapse_module_link') ? '1' : '0'
