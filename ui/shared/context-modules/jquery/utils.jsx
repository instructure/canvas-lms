/*
 * Copyright (C) 2022 - present Instructure, Inc.
 *
 * This file is part of Canvas.
 *
 * Canvas is free software: you can redistribute it and/or modify it under
 * the terms of the GNU Affero General Public License as published by the Free
 * Software Foundation, version 3 of the License.
 *
 * Canvas is distributed in the hope that it will be useful, but WITHOUT ANY
 * WARRANTY; without even the implied warranty of MERCHANTABILITY or FITNESS FOR
 * A PARTICULAR PURPOSE. See the GNU Affero General Public License for more
 * details.
 *
 * You should have received a copy of the GNU Affero General Public License along
 * with this program. If not, see <http://www.gnu.org/licenses/>.
 */

import $ from 'jquery'
import {some} from 'lodash'
import React from 'react'
<<<<<<< HEAD
import ReactDOM from 'react-dom'
=======
import {createRoot} from 'react-dom/client'
>>>>>>> 51db239a
import {useScope as createI18nScope} from '@canvas/i18n'
import ModuleFile from '@canvas/files/backbone/models/ModuleFile'
import PublishCloud from '@canvas/files/react/components/PublishCloud'
import PublishableModuleItem from '../backbone/models/PublishableModuleItem'
import PublishIconView from '@canvas/publish-icon-view'
import {underscoreString} from '@canvas/convert-case'
import ContentTypeExternalToolTray from '@canvas/trays/react/ContentTypeExternalToolTray'
import {ltiState} from '@canvas/lti/jquery/messages'
import {addDeepLinkingListener} from '@canvas/deep-linking/DeepLinking'
import ExternalToolModalLauncher from '@canvas/external-tools/react/components/ExternalToolModalLauncher'
import {getResourceTypes} from '@canvas/util/resourceTypeUtil'

const I18n = createI18nScope('context_modulespublic')

const content_type_map = {
  page: 'wiki_page',
  discussion: 'discussion_topic',
  external_tool: 'context_external_tool',
  sub_header: 'context_module_sub_header',
}

export function scrollTo($thing, time = 500) {
  if (!$thing || $thing.length === 0) return
  $('html, body').animate(
    {
      scrollTop: $thing.offset().top,
    },
    time,
  )
}

export function refreshDuplicateLinkStatus($module) {
  if (
    !$module.find('.context_module_item.quiz').length &&
    !$module.find('.cannot-duplicate').length
  ) {
    $module.find('.duplicate_module_menu_item').removeAttr('hidden')
  } else {
    $module.find('.duplicate_module_menu_item').attr('hidden', true)
  }
}

export function addIcon($icon_container, css_class, message) {
  const $icon = $('<i data-tooltip></i>')
  $icon.attr('class', css_class).attr('title', message).attr('aria-label', message)
  $icon_container.empty().append($icon)
}

export function criterionMessage($mod_item) {
  if ($mod_item.hasClass('must_submit_requirement')) {
    return I18n.t('Must submit the assignment')
  } else if ($mod_item.hasClass('must_mark_done_requirement')) {
    return I18n.t('Must mark as done')
  } else if ($mod_item.hasClass('must_view_requirement')) {
    return I18n.t('Must view the page')
  } else if ($mod_item.hasClass('min_contribute_requirement')) {
    return I18n.t('Must contribute to the page')
  } else if ($mod_item.hasClass('min_score_requirement')) {
    return I18n.t('Must score at least a %{score}', {
      score: $mod_item.getTemplateData({textValues: ['min_score']}).min_score,
    })
  } else {
    return I18n.t('Not yet completed')
  }
}

export function prerequisitesMessage(list) {
  return I18n.t('Prerequisites: %{list}', {list})
}

export function onContainerOverlapped(event, sortableContainer, overlappingElement) {
  const sortableContainerStart = sortableContainer?.position().top
  const overlappingElementEnd = overlappingElement?.position().top + overlappingElement.height()
  const isOverlapped = sortableContainerStart < overlappingElementEnd
  // if the sortable container is overlapped by another element, the scroll should move when
  // the draggable item is getting closer to the overlapping element
  if (isOverlapped && event.pageY < overlappingElementEnd + 30) {
    const scrollTo_ = window.scrollY - event.clientY * 0.05
    $('html, body').scrollTop(scrollTo_)
  }
}

export function initPublishButton($el, data) {
  data = data || $el.data()
  if (data.moduleType === 'attachment') {
    // Module isNew if it was created with an ajax request vs being loaded when the page loads
    let moduleItem = {}

    if (data.isNew) {
      // Data will have content_details on the object
      moduleItem = data || {}

      // make sure styles are applied to new module items
      $el.attr('data-module-type', 'attachment')
    } else {
      // retrieve preloaded content details for the file item
      moduleItem = ENV.MODULE_FILE_DETAILS[parseInt(data.moduleItemId, 10)]
    }

    // Make sure content_details isn't empty. You don't want to break something.
    moduleItem.content_details = moduleItem.content_details || {}

    const file = new ModuleFile({
      type: 'file',
      id: moduleItem.content_id || moduleItem.id,
      locked: moduleItem.content_details.locked,
      hidden: moduleItem.content_details.hidden,
      unlock_at: moduleItem.content_details.unlock_at,
      lock_at: moduleItem.content_details.lock_at,
      display_name: moduleItem.content_details.display_name,
      thumbnail_url: moduleItem.content_details.thumbnail_url,
      usage_rights: moduleItem.content_details.usage_rights,
      module_item_id: parseInt(moduleItem.id, 10),
    })

    const props = {
      togglePublishClassOn: $el.parents('.ig-row')[0],
      userCanEditFilesForContext: ENV.MODULE_FILE_PERMISSIONS.manage_files_edit,
      usageRightsRequiredForContext: ENV.MODULE_FILE_PERMISSIONS.usage_rights_required,
      fileName: file.displayName(),
    }

    const fileFauxView = {
      render: () => {
        const model = $el.data('view').model
<<<<<<< HEAD
         
        ReactDOM.render(
          <PublishCloud {...props} model={model} disabled={model.get('disabled')} />,
          $el[0]
        )
=======

        const root = createRoot($el[0])
        root.render(<PublishCloud {...props} model={model} disabled={model.get('disabled')} />)
>>>>>>> 51db239a
        // to look disable, we need to add the class here
        $el[0].classList[model.get('disabled') ? 'add' : 'remove']('disabled')
      },
      model: file,
    }
    file.view = fileFauxView
    $el.data('view', fileFauxView)

    fileFauxView.render()

    return fileFauxView // Pretending this is a backbone view
  }

  const model = new PublishableModuleItem({
    module_type: data.moduleType,
    content_id: data.contentId,
    id: data.id,
    module_id: data.moduleId,
    module_item_id: data.moduleItemId,
    module_item_name: data.moduleItemName,
    course_id: data.courseId,
    published: data.published,
    publishable: data.publishable,
    unpublishable: data.unpublishable,
    publish_at: data.publishAt,
    quiz_lti: data.quizLti,
  })

  const viewOptions = {
    model,
    title: data.publishTitle,
    el: $el[0],
  }

  const view = new PublishIconView(viewOptions)
  const row = $el.closest('.ig-row')

  if (data.published) {
    row.addClass('ig-published')
  }
  // TODO: need to go find this item in other modules and update their state
  view.render()
  return view
}

export function setExpandAllButtonVisible(visible) {
  const element = ENV.FEATURES.instui_header
    ? $('#expand_collapse_all').parent()
    : $('#expand_collapse_all')
  visible ? element.show() : element.hide()
}

export function setExpandAllButton() {
  let someVisible = false
  $('#context_modules .context_module .content').each(function () {
    if ($(this).css('display') === 'block') {
      someVisible = true
    }
  })

  if (ENV.FEATURES.instui_header) {
    $('#expand_collapse_all')
      .children()
      .children()
      .text(someVisible ? I18n.t('Collapse All') : I18n.t('Expand All'))
  } else {
    $('#expand_collapse_all').text(someVisible ? I18n.t('Collapse All') : I18n.t('Expand All'))
  }

  $('#expand_collapse_all').attr(
    'aria-label',
    someVisible ? I18n.t('Collapse All Modules') : I18n.t('Expand All Modules'),
  )
  $('#expand_collapse_all').data('expand', !someVisible)
  $('#expand_collapse_all').attr('aria-expanded', someVisible ? 'true' : 'false')
}

export function setExpandAllButtonHandler() {
  $('#expand_collapse_all').click(function () {
    const shouldExpand = $(this).data('expand')

    if (ENV.FEATURES.instui_header) {
      $(this)
        .children()
        .children()
        .text(shouldExpand ? I18n.t('Collapse All') : I18n.t('Expand All'))
    } else {
      $(this).text(shouldExpand ? I18n.t('Collapse All') : I18n.t('Expand All'))
    }

    $(this).attr(
      'aria-label',
      shouldExpand ? I18n.t('Collapse All Modules') : I18n.t('Expand All Modules'),
    )
    $(this).data('expand', !shouldExpand)
    $(this).attr('aria-expanded', shouldExpand ? 'true' : 'false')

    $('.context_module').each(function () {
      const $module = $(this)
      if (
        (shouldExpand && $module.find('.content:visible').length === 0) ||
        (!shouldExpand && $module.find('.content:visible').length > 0)
      ) {
        const callback = function () {
          $module
            .find('.collapse_module_link')
            .css('display', shouldExpand ? 'inline-block' : 'none')
          $module.find('.expand_module_link').css('display', shouldExpand ? 'none' : 'inline-block')
          $module.find('.footer .manage_module').css('display', '')
          $module.toggleClass('collapsed_module', shouldExpand)
        }
        $module.find('.content').slideToggle({
          queue: false,
          done: callback(),
        })
      }
    })

    const url = $(this).data('url')
    const collapse = shouldExpand ? '0' : '1'
    $.ajaxJSON(url, 'POST', {collapse})
  })
}

export function resetExpandAllButtonBindings() {
  $('#expand_collapse_all').off('click')
}

export function updateProgressionState($module) {
  const id = $module.attr('id').substring(15)
  const $progression = $('#current_user_progression_list .progression_' + id)
  const data = $progression.getTemplateData({
    textValues: ['context_module_id', 'workflow_state', 'collapsed', 'current_position'],
  })
  $module = $('#context_module_' + data.context_module_id)
  let progression_state = data.workflow_state

  // I18n.t() requires a string literal, so we can't just pass a computed value
  const progression_state_capitalized = (() => {
    switch (progression_state) {
      case 'completed':
        return I18n.t('Completed')
      case 'started':
        return I18n.t('Started')
      default:
        return (
          progression_state &&
          progression_state.charAt(0).toUpperCase() + progression_state.substring(1)
        )
    }
  })()

  $module.addClass(progression_state)

  // Locked tooltip title is added in _context_module_next.html.erb
  if (progression_state !== 'locked' && progression_state !== 'unlocked') {
    $module.find('.completion_status i:visible').attr('title', progression_state_capitalized)
  }

  if (progression_state === 'completed' && !$module.find('.progression_requirement').length) {
    // this means that there were no requirements so even though the workflow_state says completed, dont show "completed" because there really wasnt anything to complete
    progression_state = ''
  }
  $module.fillTemplateData({data: {progression_state}})

  let reqs_met = $progression.data('requirements_met')
  if (reqs_met == null) {
    reqs_met = []
  }

  let incomplete_reqs = $progression.data('incomplete_requirements')
  if (incomplete_reqs == null) {
    incomplete_reqs = []
  }

  $module.find('.context_module_item').each(function () {
    const $mod_item = $(this)
    const position = parseInt($mod_item.getTemplateData({textValues: ['position']}).position, 10)
    if (data.current_position && position && data.current_position < position) {
      $mod_item.addClass('after_current_position')
    }
    // set the status icon
    const $icon_container = $mod_item.find('.module-item-status-icon')
    const mod_id = $mod_item.getTemplateData({textValues: ['id']}).id

    const completed = some(
      reqs_met,
<<<<<<< HEAD
       
      req => req.id == mod_id && $mod_item.hasClass(req.type + '_requirement')
=======

      req => req.id == mod_id && $mod_item.hasClass(req.type + '_requirement'),
>>>>>>> 51db239a
    )
    if (completed) {
      $mod_item.addClass('completed_item')
      addIcon($icon_container, 'icon-check', I18n.t('Completed'))
    } else if (progression_state === 'completed') {
      // if it's already completed then don't worry about warnings, etc
      if ($mod_item.hasClass('progression_requirement')) {
        addIcon($icon_container, 'no-icon', I18n.t('Not completed'))
      }
    } else if ($mod_item.data('past_due') != null) {
      addIcon($icon_container, 'icon-minimize', I18n.t('This assignment is overdue'))
    } else {
      let incomplete_req = null
      for (const idx in incomplete_reqs) {
<<<<<<< HEAD
         
=======
>>>>>>> 51db239a
        if (incomplete_reqs[idx].id == mod_id) {
          incomplete_req = incomplete_reqs[idx]
        }
      }
      if (incomplete_req) {
        if (incomplete_req.score != null) {
          // didn't score high enough
          addIcon(
            $icon_container,
            'icon-minimize',
            I18n.t('You scored a %{score}.', {score: incomplete_req.score}) +
              ' ' +
              criterionMessage($mod_item) +
              '.',
          )
        } else {
          // hasn't been scored yet
          addIcon($icon_container, 'icon-info', I18n.t('Your submission has not been graded yet'))
        }
      } else if ($mod_item.hasClass('progression_requirement')) {
        addIcon($icon_container, 'icon-mark-as-read', criterionMessage($mod_item))
      }
    }
  })
  if (data.collapsed === 'true') {
    $module.addClass('collapsed_module')
  }
}

export function itemContentKey(model) {
  if (model === null) return null

  const attrs = model.attributes || model
  let content_type = underscoreString(attrs.module_type || attrs.type)
  let content_id = attrs.content_id || attrs.id

  content_type = content_type_map[content_type] || content_type

  if (!content_type || content_type === 'module') {
    return null
  } else {
    if (content_type === 'wiki_page') {
      content_type = 'wiki_page'
      content_id = attrs.page_url || attrs.id
    } else if (
      content_type === 'context_module_sub_header' ||
      content_type === 'external_url' ||
      content_type === 'context_external_tool'
    ) {
      content_id = attrs.id
    }

    let result = content_type + '_' + content_id
    // moduleItems has differing keys for lti-quiz items depending on whether the module has been recently added
    // to the DOM or whether it was there on page load. Here we add both keys to the list of keys to check for each
    // iteration.
    if (attrs.quiz_lti) {
      result = [result, 'lti-quiz_' + content_id]
    }
    return result
  }
}

export function updateModuleItem(moduleItems, attrs, model) {
  let i, item, parsedAttrs
  const itemContentKeys = itemContentKey(attrs) || itemContentKey(model)
  let items = []
  // If the itemContentKeys is an array, we need to iterate over each key and concat the items together. This is because
  // moduleItems has multiple keys for lti-quiz items depending on whether the module has been recently added to the DOM
  // or whether it was there on page load.
  if (Array.isArray(itemContentKeys)) {
    items = itemContentKeys
      .map(key => moduleItems[key])
      .filter(mitem => mitem !== undefined)
      .flat(1)
  } else {
    items = moduleItems[itemContentKeys]
  }

  if (items) {
    for (i = 0; i < items.length; i++) {
      item = items[i]
      parsedAttrs = item.model.parse(attrs)

      if (parsedAttrs.type === 'File' || model.attributes.type === 'file') {
        const locked =
          'published' in parsedAttrs ? !parsedAttrs.published : item.model.get('locked')
        item.model.set({locked, disabled: parsedAttrs.bulkPublishInFlight})
      } else {
        const published =
          'published' in parsedAttrs ? parsedAttrs.published : item.model.get('published')
        item.model.set({published, bulkPublishInFlight: parsedAttrs.bulkPublishInFlight})
      }
      item.model.view.render()
    }
  }
}

export function overrideModuleModel(moduleItems, relock_modules_dialog, model) {
  const publish = model.publish,
    unpublish = model.unpublish
  model.publish = function () {
    return publish.apply(model, arguments).done(data => {
      if (data.publish_warning) {
        $.flashWarning(I18n.t('Some module items could not be published'))
      }

      relock_modules_dialog.renderIfNeeded(data)
      model.fetch({data: {include: 'items'}}).done(attrs => {
        for (let i = 0; i < attrs.items.length; i++)
          updateModuleItem(moduleItems, attrs.items[i], model)
      })
    })
  }
  model.unpublish = function () {
    return unpublish.apply(model, arguments).done(() => {
      model.fetch({data: {include: 'items'}}).done(attrs => {
        for (let i = 0; i < attrs.items.length; i++)
          updateModuleItem(moduleItems, attrs.items[i], model)
      })
    })
  }
}

export function overrideItemModel(moduleItems, model) {
  const publish = model.publish,
    unpublish = model.unpublish
  model.publish = function () {
    return publish.apply(model, arguments).done(attrs => {
      updateModuleItem(moduleItems, $.extend({published: true}, attrs), model)
    })
  }
  model.unpublish = function () {
    return unpublish.apply(model, arguments).done(attrs => {
      updateModuleItem(moduleItems, $.extend({published: false}, attrs), model)
    })
  }
}

export function overrideModel(moduleItems, relock_modules_dialog, model, view) {
  const contentKey = itemContentKey(model)
  if (contentKey === null) overrideModuleModel(moduleItems, relock_modules_dialog, model)
  else overrideItemModel(moduleItems, model)

  moduleItems[contentKey] || (moduleItems[contentKey] = [])
  moduleItems[contentKey].push({model, view})
}

export function openExternalTool(ev) {
  if (ev != null) {
    ev.preventDefault()
  }
  const launchType = ev.target.dataset.toolLaunchType
  // modal placements use ExternalToolModalLauncher which expects a tool in the launch_definition format
  const idAttribute = launchType.includes('modal') ? 'definition_id' : 'id'
  const tool = findToolFromEvent(ENV.MODULE_TOOLS[launchType], idAttribute, ev)

  const currentModule = $(ev.target).parents('.context_module')
  const currentModuleId =
    currentModule.length > 0 && currentModule.attr('id').substring('context_module_'.length)

  if (launchType === 'module_index_menu_modal') {
    setExternalToolModal({tool, launchType, returnFocusTo: $('.al-trigger')[0]})
    return
  }

  if (launchType === 'module_menu_modal') {
    setExternalToolModal({
      tool,
      launchType,
      returnFocusTo: $('.al-trigger')[0],
      contextModuleId: currentModuleId,
    })
    return
  }

  const moduleData = []
  if (launchType === 'module_index_menu') {
    // include all modules
    moduleData.push({
      course_id: ENV.COURSE_ID,
      type: 'module',
    })
  } else if (launchType === 'module_group_menu') {
    // just include the one module whose menu we're on
    moduleData.push({
      id: currentModuleId,
      name: currentModule.find('.name').attr('title'),
    })
  }
  setExternalToolTray(tool, moduleData, launchType, $('.al-trigger')[0])
}

function setExternalToolTray(tool, moduleData, placement = 'module_index_menu', returnFocusTo) {
  const handleDismiss = () => {
    setExternalToolTray(null)
    returnFocusTo.focus()
    if (ltiState?.tray?.refreshOnClose) {
      window.location.reload()
    }
  }

<<<<<<< HEAD
   
  ReactDOM.render(
=======
  const root = createRoot($('#external-tool-mount-point')[0])
  root.render(
>>>>>>> 51db239a
    <ContentTypeExternalToolTray
      tool={tool}
      placement={placement}
      acceptedResourceTypes={getResourceTypes()}
      targetResourceType="module"
      allowItemSelection={placement === 'module_index_menu'}
      selectableItems={moduleData}
      onDismiss={handleDismiss}
      open={tool !== null}
    />,
  )
}

function setExternalToolModal({
  tool,
  launchType,
  returnFocusTo,
  isOpen = true,
  contextModuleId = null,
}) {
  if (isOpen) {
    addDeepLinkingListener(() => {
      window.location.reload()
    })
  }

  const handleDismiss = () => {
    setExternalToolModal({tool, launchType, returnFocusTo, contextModuleId, isOpen: false})
    returnFocusTo.focus()
  }

<<<<<<< HEAD
   
  ReactDOM.render(
=======
  const root = createRoot($('#external-tool-mount-point')[0])
  root.render(
>>>>>>> 51db239a
    <ExternalToolModalLauncher
      tool={tool}
      launchType={launchType}
      isOpen={isOpen}
      contextType="course"
      contextId={parseInt(ENV.COURSE_ID, 10)}
      title={tool.name}
      onRequestClose={handleDismiss}
      contextModuleId={contextModuleId}
    />,
  )
}

function findToolFromEvent(collection, idAttribute, event) {
  return (collection || []).find(t => t[idAttribute] === event.target.dataset.toolId)
}<|MERGE_RESOLUTION|>--- conflicted
+++ resolved
@@ -19,11 +19,7 @@
 import $ from 'jquery'
 import {some} from 'lodash'
 import React from 'react'
-<<<<<<< HEAD
-import ReactDOM from 'react-dom'
-=======
 import {createRoot} from 'react-dom/client'
->>>>>>> 51db239a
 import {useScope as createI18nScope} from '@canvas/i18n'
 import ModuleFile from '@canvas/files/backbone/models/ModuleFile'
 import PublishCloud from '@canvas/files/react/components/PublishCloud'
@@ -149,17 +145,9 @@
     const fileFauxView = {
       render: () => {
         const model = $el.data('view').model
-<<<<<<< HEAD
-         
-        ReactDOM.render(
-          <PublishCloud {...props} model={model} disabled={model.get('disabled')} />,
-          $el[0]
-        )
-=======
 
         const root = createRoot($el[0])
         root.render(<PublishCloud {...props} model={model} disabled={model.get('disabled')} />)
->>>>>>> 51db239a
         // to look disable, we need to add the class here
         $el[0].classList[model.get('disabled') ? 'add' : 'remove']('disabled')
       },
@@ -347,13 +335,8 @@
 
     const completed = some(
       reqs_met,
-<<<<<<< HEAD
-       
-      req => req.id == mod_id && $mod_item.hasClass(req.type + '_requirement')
-=======
 
       req => req.id == mod_id && $mod_item.hasClass(req.type + '_requirement'),
->>>>>>> 51db239a
     )
     if (completed) {
       $mod_item.addClass('completed_item')
@@ -368,10 +351,6 @@
     } else {
       let incomplete_req = null
       for (const idx in incomplete_reqs) {
-<<<<<<< HEAD
-         
-=======
->>>>>>> 51db239a
         if (incomplete_reqs[idx].id == mod_id) {
           incomplete_req = incomplete_reqs[idx]
         }
@@ -574,13 +553,8 @@
     }
   }
 
-<<<<<<< HEAD
-   
-  ReactDOM.render(
-=======
   const root = createRoot($('#external-tool-mount-point')[0])
   root.render(
->>>>>>> 51db239a
     <ContentTypeExternalToolTray
       tool={tool}
       placement={placement}
@@ -612,13 +586,8 @@
     returnFocusTo.focus()
   }
 
-<<<<<<< HEAD
-   
-  ReactDOM.render(
-=======
   const root = createRoot($('#external-tool-mount-point')[0])
   root.render(
->>>>>>> 51db239a
     <ExternalToolModalLauncher
       tool={tool}
       launchType={launchType}
