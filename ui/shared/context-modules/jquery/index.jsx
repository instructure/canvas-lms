--- conflicted
+++ resolved
@@ -97,10 +97,7 @@
   MODULE_LOAD_FIRST_PAGE,
 } from '../utils/showAllOrLess'
 import {ModuleItemsStore} from '../utils/ModuleItemsStore'
-<<<<<<< HEAD
-=======
 import {fetchItemTitles} from '../utils/fetchItemTitles'
->>>>>>> f6e5b4e8
 
 if (!('INST' in window)) window.INST = {}
 
@@ -674,13 +671,9 @@
         itemsCallback,
         new ModuleItemsStore(ENV.COURSE_ID, ENV.current_user_id, ENV.ACCOUNT_ID),
       )
-<<<<<<< HEAD
-      moduleItemsLazyLoader.fetchModuleItems(moduleIds, allPages)
-=======
       moduleItemsLazyLoader.fetchModuleItems(moduleIds, allPages).then(() => {
         $('#expand_collapse_all').prop('disabled', false)
       })
->>>>>>> f6e5b4e8
     },
 
     evaluateItemCyoe($item, data) {
@@ -1219,26 +1212,7 @@
           spinnerContainer?.reactRoot?.unmount()
           $tempElement.remove()
           $newModule.insertAfter(duplicatedModuleElement)
-<<<<<<< HEAD
-          const module_dnd = $newModule.find('.module_dnd')[0]
-          if (module_dnd) {
-            const contextModules = document.getElementById('context_modules')
-            if (!module_dnd.reactRoot) {
-              module_dnd.reactRoot = createRoot(module_dnd)
-            }
-
-            module_dnd.reactRoot.render(
-              <ModuleFileDrop
-                courseId={ENV.course_id}
-                moduleId={newModuleId}
-                contextModules={contextModules}
-                moduleName={moduleName}
-              />,
-            )
-          }
-=======
           updateModuleFileDrop($newModule[0])
->>>>>>> f6e5b4e8
           $newModule.find('.collapse_module_link').focus()
           if (ENV.FEATURE_MODULES_PERF) {
             await modules.lazyLoadItems([parseInt(newModuleId, 10)])
@@ -1297,18 +1271,7 @@
           const $toFocus = $prevModule.length
             ? $('.ig-header-admin .al-trigger', $prevModule)
             : $addModuleButton
-<<<<<<< HEAD
-          const module_dnd = $(this).find('.module_dnd')[0]
-          if (module_dnd) {
-            const module_dnd_root = module_dnd.reactRoot
-            if (module_dnd_root) {
-              module_dnd_root.unmount()
-              module_dnd.reactRoot = undefined
-            }
-          }
-=======
           removeEmptyModuleUI($(this)[0])
->>>>>>> f6e5b4e8
           $(this).slideUp(function () {
             $(this).remove()
             modules.updateTaggedItems()
@@ -1498,15 +1461,7 @@
               decrementModuleItemsCount(moduleId)
             }
 
-<<<<<<< HEAD
-            if (
-              ENV.FEATURE_MODULES_PERF &&
-              isModulePaginated($currentModule[0]) &&
-              isModuleCurrentPageEmpty($currentModule[0])
-            ) {
-=======
             if (ENV.FEATURE_MODULES_PERF && isModuleCurrentPageEmpty($currentModule[0])) {
->>>>>>> f6e5b4e8
               loadFirstPage(moduleId)
             }
           })
@@ -2211,18 +2166,6 @@
   }
 }
 
-<<<<<<< HEAD
-// TODO: call this on the current page when getting a new page of items
-function cleanupContextModuleItems(moduleId) {
-  const $module = $(`#context_module_content_${moduleId}`)
-  $module.off('mouseover focus', '.context_module_item')
-  $('.context_module_item_hover').removeClass('context_module_item_hover')
-
-  // TODO: do we need to remove item handlers? or is it sufficient for the elements to go away
-}
-
-=======
->>>>>>> f6e5b4e8
 // I don't think this is a long-term solution. We're going to need access
 // to all the assignment's data (due due dates, availability, etc)
 function parseModuleItemElement(element) {
@@ -2778,11 +2721,7 @@
       const moduleId = event.detail.moduleId
       document
         .querySelector(`#context_module_content_${moduleId} ul.context_module_items`)
-<<<<<<< HEAD
-        ?.remove()
-=======
         ?.replaceChildren()
->>>>>>> f6e5b4e8
       modules.lazyLoadItems([moduleId], true)
     })
     document.addEventListener(MODULE_LOAD_FIRST_PAGE, event => {
@@ -2793,11 +2732,7 @@
       const moduleId = event.detail.moduleId
       document
         .querySelector(`#context_module_content_${moduleId} ul.context_module_items`)
-<<<<<<< HEAD
-        ?.remove()
-=======
         ?.replaceChildren()
->>>>>>> f6e5b4e8
       modules.lazyLoadItems([moduleId], false)
     })
   } else {
