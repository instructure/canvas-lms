--- conflicted
+++ resolved
@@ -1472,10 +1472,7 @@
         },
         minWidth: 320,
         modal: true,
-<<<<<<< HEAD
-=======
         zIndex: 1000,
->>>>>>> e0cb78f8
       })
       .fixDialogButtons()
   })
