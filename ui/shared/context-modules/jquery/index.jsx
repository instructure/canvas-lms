--- conflicted
+++ resolved
@@ -63,10 +63,7 @@
   scrollTo,
   setExpandAllButton,
   setExpandAllButtonHandler,
-<<<<<<< HEAD
-=======
   setExpandAllButtonVisible,
->>>>>>> f80453be
   updateProgressionState,
   openExternalTool,
 } from './utils'
@@ -1340,10 +1337,7 @@
           $('.duplicate_module_link').die()
           $('.duplicate_item_link').die()
           if (!ENV.FEATURES.instui_header) {
-<<<<<<< HEAD
-=======
             // not using with instui header, clicks are handled differently
->>>>>>> f80453be
             $('.add_module_link').die()
           }
           $('.edit_module_link').die()
@@ -1731,17 +1725,10 @@
   }
 
   if (ENV.FEATURES.instui_header) {
-<<<<<<< HEAD
-    setTimeout(() => { // export for react, use timer to avoid race conditions.
-      document.add_module_link_handler = add_module_link_handler
-    }, 300)
-  } else {
-=======
     // export "new module" handler for react
     document.add_module_link_handler = add_module_link_handler
   } else {
     // adds the "new module" button click handler
->>>>>>> f80453be
     $(document).on('click', '.add_module_link', add_module_link_handler)
   }
 
@@ -2327,10 +2314,7 @@
     // "n" opens up the Add Module form
     $document.keycodes('n', event => {
       if (ENV.FEATURES.instui_header) {
-<<<<<<< HEAD
-=======
         // handles the "new module" button action on keypress
->>>>>>> f80453be
         $('#context-modules-header-add-module-button:visible').click()
       } else {
         $('.add_module_link:visible:first').click()
@@ -2399,34 +2383,19 @@
     updateProgressionState($(this))
   })
 
-<<<<<<< HEAD
-  if (ENV.FEATURES.instui_header) {
-    setTimeout(() => {
-      setExpandAllButton()
-    }, 300)
-  }
-  else {
-    setExpandAllButton()
-=======
   setExpandAllButton()
 
   if (!ENV.FEATURES.instui_header) {
     // set the click handler for the expand/collapse all button 
     // if the instui header is not enabled
->>>>>>> f80453be
     setExpandAllButtonHandler()
   }
 
   if (!ENV.FEATURES.instui_header) {
-<<<<<<< HEAD
-    $('.menu_tray_tool_link').click(openExternalTool)
-  }
-=======
     // menu tools click handler for the old UI
     $('.menu_tray_tool_link').click(openExternalTool)
   }
 
->>>>>>> f80453be
   monitorLtiMessages()
 
   function renderCopyToTray(open, contentSelection, returnFocusTo) {
