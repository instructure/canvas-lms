/*
 * Copyright (C) 2011 - present Instructure, Inc.
 *
 * This file is part of Canvas.
 *
 * Canvas is free software: you can redistribute it and/or modify it under
 * the terms of the GNU Affero General Public License as published by the Free
 * Software Foundation, version 3 of the License.
 *
 * Canvas is distributed in the hope that it will be useful, but WITHOUT ANY
 * WARRANTY; without even the implied warranty of MERCHANTABILITY or FITNESS FOR
 * A PARTICULAR PURPOSE. See the GNU Affero General Public License for more
 * details.
 *
 * You should have received a copy of the GNU Affero General Public License along
 * with this program. If not, see <http://www.gnu.org/licenses/>.
 */

import $ from 'jquery'
import ModuleDuplicationSpinner from '../react/ModuleDuplicationSpinner'
import React from 'react'
import ReactDOM from 'react-dom'
import {createRoot} from 'react-dom/client'
import {reorderElements, renderTray} from '@canvas/move-item-tray'
import LockIconView from '@canvas/lock-icon'
import MasterCourseModuleLock from '../backbone/models/MasterCourseModuleLock'
import ModuleFileDrop from '@canvas/context-module-file-drop'
import {useScope as createI18nScope} from '@canvas/i18n'
import Helper from './context_modules_helper'
import CyoeHelper from '@canvas/conditional-release-cyoe-helper'
import ContextModulesView from '../backbone/views/context_modules' /* handles the publish/unpublish state */
import RelockModulesDialog from '@canvas/relock-modules-dialog'
import vddTooltip from '@canvas/due-dates/jquery/vddTooltip'
import vddTooltipView from '../jst/_vddTooltip.handlebars'
import Publishable from '../backbone/models/Publishable'
import PublishButtonView from '@canvas/publish-button-view'
// eslint-disable-next-line import/no-named-as-default
import htmlEscape from '@instructure/html-escape'
import get from 'lodash/get'
import axios from '@canvas/axios'
import {showFlashError} from '@canvas/alerts/react/FlashAlert'
import '@canvas/jquery/jquery.ajaxJSON'
import {dateString, datetimeString} from '@canvas/datetime/date-functions'
import {renderDatetimeField} from '@canvas/datetime/jquery/DatetimeField'
import '@canvas/jquery/jquery.instructure_forms' /* formSubmit, fillFormData, formErrors, errorBox */
import 'jqueryui/dialog'
import '@canvas/util/jquery/fixDialogButtons'
import '@canvas/jquery/jquery.instructure_misc_helpers' /* /\$\.underscore/ */
import '@canvas/jquery/jquery.instructure_misc_plugins' /* .dim, confirmDelete, fragmentChange, showIf */
import '@canvas/jquery/jquery.simulate'
import '@canvas/jquery-keycodes'
import '@canvas/loading-image'
import '@canvas/util/templateData' /* fillTemplateData, getTemplateData */
import '@instructure/date-js' /* Date.parse */
import 'jqueryui/sortable'
import '@canvas/rails-flash-notifications'
import DirectShareCourseTray from '@canvas/direct-sharing/react/components/DirectShareCourseTray'
import DirectShareUserModal from '@canvas/direct-sharing/react/components/DirectShareUserModal'
import {
  initPublishButton,
  onContainerOverlapped,
  overrideModel,
  prerequisitesMessage,
  refreshDuplicateLinkStatus,
  // eslint-disable-next-line no-redeclare
  scrollTo,
  setExpandAllButton,
  setExpandAllButtonHandler,
  setExpandAllButtonVisible,
  updateProgressionState,
  openExternalTool,
} from './utils'
import ContextModulesPublishMenu from '../react/ContextModulesPublishMenu'
import {renderContextModulesPublishIcon} from '../utils/publishOneModuleHelper'
import {underscoreString} from '@canvas/convert-case'
import {selectContentDialog} from '@canvas/select-content-dialog'
import DifferentiatedModulesTray from '../differentiated-modules'
import ItemAssignToManager from '../differentiated-modules/react/Item/ItemAssignToManager'
import {parseModule, parseModuleList} from '../differentiated-modules/utils/moduleHelpers'
import {addModuleElement} from '../utils/moduleHelpers'
import ContextModulesHeader from '../react/ContextModulesHeader'
import doFetchApi from '@canvas/do-fetch-api-effect'
<<<<<<< HEAD
import {fetchModuleItems} from '../utils/fetchModuleItems'
=======
import {ModuleItemsLazyLoader} from '../utils/ModuleItemsLazyLoader'
>>>>>>> c345be2d

if (!('INST' in window)) window.INST = {}

const I18n = createI18nScope('context_modulespublic')

// TODO: AMD don't export global, use as module
/* global modules */
window.modules = (function () {
  return {
    updateTaggedItems() {},

    currentIndent($item) {
      const classes = $item.attr('class').split(/\s/)
      let indent = 0
      for (let idx = 0; idx < classes.length; idx++) {
        if (classes[idx].match(/^indent_/)) {
          const new_indent = parseInt(classes[idx].substring(7), 10)
          if (!Number.isNaN(Number(new_indent))) {
            indent = new_indent
          }
        }
      }
      return indent
    },

    addModule(callback = () => {}) {
      const $module = $('#context_module_blank').clone(true).attr('id', 'context_module_new')
      $('#context_modules').append($module)

      const opts = modules.sortable_module_options
      opts.update = modules.updateModuleItemPositions
      $module.find('.context_module_items').sortable(opts)
      $('#context_modules.ui-sortable').sortable('refresh')
      $('#context_modules .context_module .context_module_items.ui-sortable').each(function () {
        $(this).sortable('refresh')
        $(this).sortable('option', 'connectWith', '.context_module_items')
      })
      const options = {initialTab: 'settings'}
      const settings = {
        moduleList: parseModuleList(),
        addModuleUI: (data, $moduleElement) => {
          if (typeof callback === 'function') {
            callback(data, $moduleElement)
          } else {
            addModuleElement(
              data,
              $moduleElement,
              updatePublishMenuDisabledState,
              new RelockModulesDialog(),
              {},
            )
          }
          $moduleElement.css('display', 'block')
        },
      }

      renderDifferentiatedModulesTray(event.target, $module, settings, options)
    },

    updateModulePositions() {
      const ids = []
      $('#context_modules .context_module').each(function () {
        ids.push($(this).attr('id').substring('context_module_'.length))
      })
      const url = `${ENV.CONTEXT_URL_ROOT}/modules/reorder`
      $('#context_modules').loadingImage()
      $.ajaxJSON(
        url,
        'POST',
        {order: ids.join(',')},
        data => {
          $('#context_modules').loadingImage('remove')
          for (const idx in data) {
            const module = data[idx]
            $('#context_module_' + module.context_module.id).triggerHandler('update', module)
          }
        },
        _data => {
          $('#context_modules').loadingImage('remove')
        },
      )
    },

    updateEstimatedDurations() {
      if (!ENV.horizon_course) {
        return
      }
      return $.ajaxJSON(ENV.CONTEXT_MODULE_ESTIMATED_DURATION_INFO_URL, 'GET', {}, data => {
        $(() => {
          $.each(data, (module_id, durations_by_id) => {
            let estimatedDurationSum = 0
            let $context_module_item

            $.each(durations_by_id, (id, info) => {
              $context_module_item = $('#context_module_item_' + id)
              const data = {
                estimated_duration_minutes: info.estimated_duration_minutes,
                can_set_estimated_duration: info.can_set_estimated_duration,
                estimated_duration_display: '',
              }
              if (info.estimated_duration_minutes != null && info.estimated_duration_minutes > 0) {
                estimatedDurationSum += info.estimated_duration_minutes
                $context_module_item.find('.ig-row').removeClass('no-estimated-duration')
                data.estimated_duration_display = I18n.t('%{minutes} Mins', {
                  minutes: info.estimated_duration_minutes,
                })
              } else {
                $context_module_item.find('.ig-row').addClass('no-estimated-duration')
              }
              $context_module_item.fillTemplateData({
                data,
                htmlValues: [
                  'estimated_duration_display',
                  'estimated_duration_minutes',
                  'can_set_estimated_duration',
                ],
              })
            })

            const $moduleHeader = $('#context_module_' + module_id).find('.ig-header')
            const headerData = {
              estimated_duration_header_title: '',
              estimated_duration_header_minutes: '',
            }

            if (estimatedDurationSum > 0) {
              headerData.estimated_duration_header_title = I18n.t('Time to Complete:')
              headerData.estimated_duration_header_minutes = I18n.t('%{minutes} Mins', {
                minutes: estimatedDurationSum,
              })
            }

            $moduleHeader.fillTemplateData({
              data: headerData,
              htmlValues: ['estimated_duration_header_title', 'estimated_duration_header_minutes'],
            })
          })
        })
      })
    },

    updateModuleItemPositions(_event, ui) {
      const $module = ui.item.parents('.context_module')
      const moduleId = $module.attr('id').substring('context_module_'.length)
      const url = `${ENV.CONTEXT_URL_ROOT}/modules/${moduleId}/reorder`
      const items = []
      $module.find('.context_module_items .context_module_item').each(function () {
        items.push($(this).getTemplateData({textValues: ['id']}).id)
      })
      $module.find('.context_module_items.ui-sortable').sortable('disable')
      $module.disableWhileLoading(
        $.ajaxJSON(
          url,
          'POST',
          {order: items.join(',')},
          data => {
            if (data && data.context_module && data.context_module.content_tags) {
              for (const idx in data.context_module.content_tags) {
                const tag = data.context_module.content_tags[idx].content_tag
                $module.find('#context_module_item_' + tag.id).fillTemplateData({
                  data: {position: tag.position},
                })
              }
            }
            $module.find('.context_module_items.ui-sortable').sortable('enable')
          },
          _data => {
            $module.find('.content').loadingImage('remove')
            $module
              .find('.content')
              .errorBox(I18n.t('errors.reorder', 'Reorder failed, please try again.'))
          },
        ),
      )
      $('.context_module .module_header_items').each(function () {
        refreshDuplicateLinkStatus($(this))
      })
    },

    updateProgressions(callback) {
      if (!ENV.IS_STUDENT) {
        if (callback) {
          callback()
        }
        return
      }
      const url = $('.progression_list_url').attr('href')
      if ($('.context_module_item.progression_requirement:visible').length > 0) {
        $('.loading_module_progressions_link').show().prop('disabled', true)
      }
      $.ajaxJSON(
        url,
        'GET',
        {},
        function (data) {
          $('.loading_module_progressions_link').remove()
          const $user_progression_list = $('#current_user_progression_list')
          const progressions = []
          for (const idx in data) {
            progressions.push(data[idx])
          }
          const progressionsFinished = function () {
            if (!$('#context_modules').hasClass('editable')) {
              $('#context_modules .context_module').each(function () {
                updateProgressionState($(this))
              })
            }
            if (callback) {
              callback()
            }
          }
          let progressionCnt = 0
          const nextProgression = function () {
            const data = progressions.shift()
            if (!data) {
              progressionsFinished()
              return
            }
            const progression = data.context_module_progression

            if (progression.user_id == window.ENV.current_user_id) {
              let $user_progression = $user_progression_list.find(
                '.progression_' + progression.context_module_id,
              )

              if ($user_progression.length === 0 && $user_progression_list.length > 0) {
                $user_progression = $user_progression_list.find('.progression_blank').clone(true)
                $user_progression
                  .removeClass('progression_blank')
                  .addClass('progression_' + progression.context_module_id)
                $user_progression_list.append($user_progression)
              }
              if ($user_progression.length > 0) {
                $user_progression.data('requirements_met', progression.requirements_met)
                $user_progression.data(
                  'incomplete_requirements',
                  progression.incomplete_requirements,
                )
                $user_progression.fillTemplateData({data: progression})
              }
            }
            progressionCnt++
            if (progressionCnt >= 50) {
              progressionCnt = 0
              setTimeout(nextProgression, 150)
            } else {
              nextProgression()
            }
          }
          nextProgression()
        },
        () => {
          if (callback) {
            callback()
          }
        },
      )
    },

    updateAssignmentData(callback) {
      return $.ajaxJSON(
        ENV.CONTEXT_MODULE_ASSIGNMENT_INFO_URL,
        'GET',
        {},
        data => {
          $(() => {
            $.each(data, (id, info) => {
              const $context_module_item = $('#context_module_item_' + id)
              const data = {}
              if (info.sub_assignments) {
                updateSubAssignmentData($context_module_item, info.sub_assignments)
              }
              if (info.points_possible != null) {
                data.points_possible_display = I18n.t('points_possible_short', '%{points} pts', {
                  points: I18n.n(info.points_possible),
                })
              }
              if (ENV.IN_PACED_COURSE && !ENV.IS_STUDENT) {
                $context_module_item.find('.due_date_display').remove()
              } else if (info.todo_date != null && info.points_possible == null) {
                data.due_date_display = dateString(info.todo_date)
              } else if (info.due_date != null) {
                if (info.past_due != null) {
                  $context_module_item.data('past_due', true)
                }
                data.due_date_display = dateString(info.due_date)
              } else if (info.has_many_overrides != null) {
                data.due_date_display = I18n.t('Multiple Due Dates')
              } else if (info.vdd_tooltip != null) {
                if (info.vdd_tooltip.due_dates.length === 1) {
                  data.due_date_display = dateString(info.vdd_tooltip.due_dates[0].due_at)
                } else {
                  info.vdd_tooltip.link_href = $context_module_item.find('a.title').attr('href')
                  $context_module_item
                    .find('.due_date_display')
                    .html(vddTooltipView(info.vdd_tooltip))
                }
              } else {
                $context_module_item.find('.due_date_display').remove()
              }
              $context_module_item.fillTemplateData({
                data,
                htmlValues: ['points_possible_display'],
              })

              // clean up empty elements so they don't show borders in updated item group design
              if (info.points_possible === null) {
                $context_module_item.find('.points_possible_display').remove()
              }

              if (info.mc_objectives) {
                $context_module_item.find('.mc_objectives').text(info.mc_objectives)
                $context_module_item.find('.icon-assignment').hide()
                $context_module_item.find('#mc_icon').show()
              } else {
                $context_module_item.find('.mc_objectives').remove()
              }

              $context_module_item.addClass('rendered')
            })

            vddTooltip()
            if (callback) {
              callback()
            }
          })
        },
        () => {
          if (callback) {
            $(callback)
          }
        },
      )
    },

    async loadMasterCourseData(tag_id) {
      if (ENV.MASTER_COURSE_SETTINGS) {
        // Grab the stuff for master courses if needed
        $.ajaxJSON(ENV.MASTER_COURSE_SETTINGS.MASTER_COURSE_DATA_URL, 'GET', {tag_id}, data => {
          if (data.tag_restrictions) {
            Object.entries(data.tag_restrictions).forEach(([id, restriction]) => {
              const item = document.querySelector(
                `#context_module_item_${id}:not(.master_course_content)`,
              )
              if (item) {
                item.classList.add('master_course_content')
                if (Object.keys(restriction).some(r => restriction[r])) {
                  item.setAttribute('data-master_course_restrictions', JSON.stringify(restriction))
                }

                if (
                  !(
                    ENV.MASTER_COURSE_SETTINGS.IS_CHILD_COURSE &&
                    ENV.HIDE_BLUEPRINT_LOCK_ICON_FOR_CHILDREN
                  )
                ) {
                  this.initMasterCourseLockButton(item, restriction)
                }
              }
            })
          }
        })
      }
    },

    itemClass(content_tag) {
      return (
        (content_tag.content_type || '').replace(/^[A-Za-z]+::/, '') + '_' + content_tag.content_id
      )
    },

    updateAllItemInstances(content_tag) {
      $('.context_module_item.' + modules.itemClass(content_tag) + ' .title').each(function () {
        const $this = $(this)
        $this.text(content_tag.title)
        $this.attr('title', content_tag.title)
      })
    },

    addContentTagToEnv(content_tag) {
      ENV.MODULE_FILE_DETAILS[content_tag.id] = {
        content_details: content_tag.content_details,
        content_id: content_tag.content_id,
        id: content_tag.id,
        module_id: content_tag.context_module_id,
      }
    },

    addItemToModule($module, data) {
      if (!data) {
        return $('<div/>')
      }
      data.id = data.id || 'new'
      data.type = data.type || data['item[type]'] || underscoreString(data.content_type)
      data.title = data.title || data['item[title]']
      data.new_tab = data.new_tab ? '1' : '0'
      data.graded = data.graded ? '1' : '0'
      let $item
      const $olditem = data.id !== 'new' ? $('#context_module_item_' + data.id) : []
      if ($olditem.length) {
        const $admin = $olditem.find('.ig-admin')
        if ($admin.length) {
          $admin.detach()
        }
        $item = $olditem.clone(true)
        if ($admin.length) {
          $item.find('.ig-row').append($admin)
        }
      } else {
        $item = $('#context_module_item_blank').clone(true).removeAttr('id')
        modules.evaluateItemCyoe($item, data)
      }
      const speedGraderId = `${data.type}-${data.content_id}`
      const $speedGrader = $item.find('#speed-grader-container-blank')
      $speedGrader.attr('id', 'speed-grader-container-' + speedGraderId)

      const isPublished = data.published
      const isAssignmentOrQuiz =
        data.content_type === 'Assignment' || data.content_type === 'Quizzes::Quiz'
      const isPublishedGradedDiscussion =
        isPublished && data.graded === '1' && data.content_type === 'DiscussionTopic'

      const $speedGraderLinkContainer = $item.find('.speed-grader-link-container')

      if ((isPublished && isAssignmentOrQuiz) || isPublishedGradedDiscussion) {
        $speedGraderLinkContainer.removeClass('hidden')
      }

      $item.addClass(data.type + '_' + data.id)
      $item.addClass(data.quiz_lti ? 'lti-quiz' : data.type)
      if (data.is_duplicate_able) {
        $item.addClass('dupeable')
      }
      $item.attr('aria-label', data.title)
      $item.find('.title').attr('title', data.title)
      $item.fillTemplateData({
        data,
        id: 'context_module_item_' + data.id,
        hrefValues: ['id', 'context_module_id', 'content_id', 'content_type', 'assignment_id'],
      })
      for (let idx = 0; idx < 10; idx++) {
        $item.removeClass('indent_' + idx)
      }
      $item.addClass('indent_' + (data.indent || 0))
      $item.addClass(modules.itemClass(data))

      // This function is called twice, once with the data the user just entered
      // and again after the api request returns. The second time we have
      // all the real data, including the module item's id. Wait until then
      // to add the option.
      if ('id' in data && data.can_manage_assign_to && data.content_type !== 'Attachment') {
        const $assignToMenuItem = $item.find('.assign-to-option')
        if ($assignToMenuItem.length) {
          $assignToMenuItem.removeClass('hidden')
          const $a = $assignToMenuItem.find('a')
          $a.attr('data-item-id', data.id)
          $a.attr('data-item-name', data.title)
          $a.attr(
            'data-item-type',
            data.quiz_lti ? 'lti-quiz' : data.content_type == 'Quizzes::Quiz' ? 'quiz' : data.type,
          )
          $a.attr('data-item-context-id', data.context_id)
          $a.attr('data-item-context-type', data.context_type)
          $a.attr('data-item-content-id', data.content_id)
          $a.attr('data-item-has-assignment', data.assignment_id ? 'true' : 'false')
          $a.attr('data-item-has-assignment-checkpoint', data.is_checkpointed ? 'true' : 'false')
        }
      }

      // don't just tack onto the bottom, put it in its correct position
      let $before = null
      $module
        .find('.context_module_items')
        .children()
        .each(function () {
          const position = parseInt(
            $(this).getTemplateData({textValues: ['position']}).position,
            10,
          )
          if ((data.position || data.position === 0) && (position || position === 0)) {
            if ($before == null && position - data.position >= 0) {
              $before = $(this)
            }
          }
        })
      if ($olditem.length) {
        $olditem.replaceWith($item.show())
      } else if (!$before) {
        $module.find('.context_module_items').append($item.show())
      } else {
        $before.before($item.show())
      }
      refreshDuplicateLinkStatus($module)
      return $item
    },

<<<<<<< HEAD
    addItemToModule2(moduleId, html) {
      const moduleItemContainer = document.querySelector(`#context_module_content_${moduleId}`)
      if (!moduleItemContainer) return
      moduleItemContainer.outerHTML = html
    },

    lazyLoadItems(moduleIds) {
      fetchModuleItems(ENV.COURSE_ID, moduleIds, modules.addItemToModule2, 3).then(() => {
        initContextModules()
        return modules.updateAssignmentData()
=======
    lazyLoadItems(moduleIds) {
      const itemsCallback = moduleId => {
        initContextModuleItems(moduleId)
      }

      const moduleItemsLazyLoader = new ModuleItemsLazyLoader(ENV.COURSE_ID, itemsCallback)
      moduleItemsLazyLoader.fetchModuleItems(moduleIds).then(() => {
        modules.updateAssignmentData(() => {
          modules.updateProgressions(modules.afterUpdateProgressions)
        })
        if ($('#context_modules').hasClass('editable')) {
          modules.loadMasterCourseData()
        }
        if (ENV.horizon_course) {
          modules.updateEstimatedDurations()
        }
>>>>>>> c345be2d
      })
    },

    evaluateItemCyoe($item, data) {
      if (!CyoeHelper.isEnabled()) return
      $item = $($item)
      const $itemData = $item.find('.publish-icon')
      const $admin = $item.find('.ig-admin')

      data = data || {
        id: $itemData.attr('data-module-item-id'),
        title: $itemData.attr('data-module-item-name'),
        assignment_id: $itemData.attr('data-assignment-id'),
        is_cyoe_able: $itemData.attr('data-is-cyoeable') === 'true',
      }

      const cyoe = CyoeHelper.getItemData(data.assignment_id, data.is_cyoe_able)

      if (cyoe.isReleased) {
        const fullText = I18n.t('Released by Mastery Path: %{path}', {path: cyoe.releasedLabel})
        const $pathIcon = $(
          '<span class="pill mastery-path-icon" aria-hidden="true" data-tooltip><i class="icon-mastery-paths" /></span>',
        )
          .attr('title', fullText)
          .append(htmlEscape(cyoe.releasedLabel))
        const $srPath = $('<span class="screenreader-only">').append(htmlEscape(fullText))
        $admin.prepend($srPath)
        $admin.prepend($pathIcon)
      }

      if (cyoe.isCyoeAble) {
        const $mpLink = $('<a class="mastery_paths_link" />')
          .attr(
            'href',
            ENV.CONTEXT_URL_ROOT +
              '/modules/items/' +
              data.id +
              '/edit_mastery_paths?return_to=' +
              encodeURIComponent(window.location.pathname),
          )
          .attr('title', I18n.t('Edit Mastery Paths for %{title}', {title: data.title}))
          .text(I18n.t('Mastery Paths'))

        if (cyoe.isTrigger) {
          $admin.prepend($mpLink.clone())
        }

        $admin
          .find('.delete_link')
          .parent()
          .before(
            $('<li role="presentation" />').append(
              $mpLink.prepend('<i class="icon-mastery-path" /> '),
            ),
          )
      }
    },

    getNextPosition($module) {
      let maxPosition = 0
      $module
        .find('.context_module_items')
        .children()
        .each(function () {
          const position = parseInt(
            $(this).getTemplateData({textValues: ['position']}).position,
            10,
          )
          if (position > maxPosition) maxPosition = position
        })
      return maxPosition + 1
    },
    refreshModuleList() {
      $('#module_list').find('.context_module_option').remove()
      $('#context_modules .context_module').each(function () {
        const $this = $(this)
        const data = $this.find('.header').getTemplateData({textValues: ['name']})
        data.id = $this.find('.header').attr('id')
        $this.find('.name').attr('title', data.name)
        const $option = $(document.createElement('option'))
        $option.val(data.id)

        // data.id could come back as undefined, so calling $option.val(data.id) would return an "", which is not chainable, so $option.val(data.id).text... would die.
        $option
          .attr('role', 'option')
          .text(data.name)
          .addClass('context_module_' + data.id)
          .addClass('context_module_option')

        $('#module_list').append($option)
      })
    },
    filterPrerequisites($module, prerequisites) {
      const list = modules.prerequisites()
      const id = $module.attr('id').substring('context_module_'.length)
      const res = []
      for (const idx in prerequisites) {
        if ($.inArray(prerequisites[idx], list[id]) === -1) {
          res.push(prerequisites[idx])
        }
      }
      return res
    },
    prerequisites() {
      const result = {
        to_visit: {},
        visited: {},
      }
      $('#context_modules .context_module').each(function () {
        const id = $(this).attr('id').substring('context_module_'.length)
        result[id] = []
        $(this)
          .find('.prerequisites .criterion')
          .each(function () {
            const pre_id = $(this).getTemplateData({textValues: ['id']}).id
            if ($(this).hasClass('context_module_criterion')) {
              result[id].push(pre_id)
              result.to_visit[id + '_' + pre_id] = true
            }
          })
      })

      for (const val in result.to_visit) {
        if (result.to_visit.hasOwnProperty(val)) {
          const ids = val.split('_')
          if (result.visited[val]) {
            continue
          }
          result.visited[val] = true
          for (const jdx in result[ids[1]]) {
            result[ids[0]].push(result[ids[1]][jdx])
            result.to_visit[ids[0] + '_' + result[ids[1]][jdx]] = true
          }
        }
      }
      delete result.to_visit
      delete result.visited
      return result
    },
    sortable_module_options: {
      connectWith: '.context_module_items',
      handle: '.move_item_link',
      helper: 'clone',
      placeholder: 'context_module_placeholder',
      forcePlaceholderSize: true,
      axis: 'y',
      containment: '#content',
    },
    async initMasterCourseLockButton(item, tagRestriction) {
      // add the lock button|icon
      const lockCell = item.querySelector('.lock-icon')
      const data = lockCell ? $($(lockCell)).data() : {}

      const moduleItemId = data.moduleItemId

      const isMasterCourseMasterContent = !!(
        moduleItemId && ENV.MASTER_COURSE_SETTINGS.IS_MASTER_COURSE
      )
      const isMasterCourseChildContent = !!(
        moduleItemId && ENV.MASTER_COURSE_SETTINGS.IS_CHILD_COURSE
      )
      const restricted = !!(
        moduleItemId && Object.keys(tagRestriction).some(r => tagRestriction[r])
      )

      const model = new MasterCourseModuleLock({
        is_master_course_master_content: isMasterCourseMasterContent,
        is_master_course_child_content: isMasterCourseChildContent,
        restricted_by_master_course: restricted,
      })

      const viewOptions = {
        model,
        el: lockCell,
        course_id: ENV.COURSE_ID,
        content_type: data.moduleType,
        content_id: data.contentId,
      }

      const view = new LockIconView(viewOptions)
      view.render()
    },

    afterUpdateProgressions() {
      if (window.location.hash && !window.location.hash.startsWith('#!')) {
        try {
          scrollTo($(window.location.hash))
        } catch (_error) {
          // no-op
        }
      } else {
        const firstContextModuleContent = document
          .querySelector('.context_module')
          ?.querySelector('.content')
        if (!firstContextModuleContent || moduleContentIsHidden(firstContextModuleContent)) {
          const firstVisibleModuleContent = [
            ...document.querySelectorAll('.context_module .content'),
          ].find(el => !moduleContentIsHidden(el))
          if (firstVisibleModuleContent)
            scrollTo($(firstVisibleModuleContent).parents('.context_module'))
        }
      }
    },
  }
})()

const renderDifferentiatedModulesTray = (
  returnFocusTo,
  moduleElement,
  settingsProps,
  options = {initialTab: 'settings'},
) => {
  const container = document.getElementById('differentiated-modules-mount-point')
  if (container.reactRoot) container.reactRoot.unmount()
  container.reactRoot = createRoot(container)
  container.reactRoot.render(
    <DifferentiatedModulesTray
      onDismiss={() => {
        container.reactRoot.unmount()
        returnFocusTo.focus()
      }}
      initialTab={options.initialTab}
      moduleElement={moduleElement}
      courseId={ENV.COURSE_ID ?? ''}
      {...settingsProps}
    />,
  )
}

// Based on the logic from ui/shared/context-modules/differentiated-modules/utils/moduleHelpers.ts
const updateUnlockTime = function ($module, unlock_at) {
  const friendlyDatetime = unlock_at ? datetimeString(unlock_at) : ''

  const unlockAtElement = $module.find('.unlock_at')
  if (unlockAtElement.length) {
    unlockAtElement.text(friendlyDatetime)
  }

  const displayedUnlockAtElement = $module.find('.displayed_unlock_at')
  if (displayedUnlockAtElement.length) {
    displayedUnlockAtElement.text(friendlyDatetime)
    displayedUnlockAtElement.attr('data-html-tooltip-title', friendlyDatetime)
  }

  const unlockDetailsElement = $module.find('.unlock_details')
  if (unlockDetailsElement.length) {
    // User has selected a lock date and that date is in the future
    $module.find('.unlock_details').showIf(unlock_at && Date.parse(unlock_at) > new Date())
  }
}

const updatePrerequisites = function ($module, prereqs) {
  const $prerequisitesDiv = $module.find('.prerequisites')
  let prereqsList = ''
  $prerequisitesDiv.empty()

  if (prereqs.length > 0) {
    for (const i in prereqs) {
      const $div = $('<div />', {
        class: 'prerequisite_criterion ' + prereqs[i].type + '_criterion',
        style: 'float: left;',
      })
      const $spanID = $('<span />', {
        text: htmlEscape(prereqs[i].id),
        class: 'id',
        style: 'display: none;',
      })
      const $spanType = $('<span />', {
        text: htmlEscape(prereqs[i].type),
        class: 'type',
        style: 'display: none;',
      })
      const $spanName = $('<span />', {
        text: htmlEscape(prereqs[i].name),
        class: 'name',
        style: 'display: none;',
      })
      $div.append($spanID)
      $div.append($spanType)
      $div.append($spanName)
      $prerequisitesDiv.append($div)

      prereqsList += prereqs[i].name + ', '
    }
    prereqsList = prereqsList.slice(0, -2)
    const $prerequisitesMessage = $('<div />', {
      text: prerequisitesMessage(prereqsList),
      class: 'prerequisites_message',
    })
    $prerequisitesDiv.append($prerequisitesMessage)
  }
}

// after a module has been updated, update its name as used in other modules' prerequisite lists
const updateOtherPrerequisites = function (id, name) {
  $('div.context_module .prerequisite_criterion .id').each(function (_, idNode) {
    const $id = $(idNode)
    const prereq_id = $id.text()

    if (prereq_id == id) {
      const $crit = $id.closest('.prerequisite_criterion')
      $crit.find('.name').text(name)
      const $prereqs = $id.closest('.prerequisites')
      const names = $.makeArray($prereqs.find('.prerequisite_criterion .name'))
        .map(el => $(el).text())
        .join(', ')
      $prereqs.find('.prerequisites_message').text(prerequisitesMessage(names))
    }
  })
}
const newPillMessage = function ($module, requirement_count) {
  const $message = $module.find('.requirements_message')
  $message.attr('data-requirement-type', requirement_count === 1 ? 'one' : 'all')

  if (requirement_count != 0) {
    const $pill = $('<ul class="pill"><li></li></ul></div>')
    $message.html($pill)
    const $pillMessage = $message.find('.pill li')
    const newPillMessageText =
      requirement_count === 1 ? I18n.t('Complete One Item') : I18n.t('Complete All Items')
    $pillMessage.text(newPillMessageText)
    $pillMessage.data('requirement-count', requirement_count)
  }
}

const updatePublishMenuDisabledState = function (disabled) {
  if (ENV.FEATURES.instui_header) {
    // Send event to ContextModulesHeader component to update the publish menu
    window.dispatchEvent(
      new CustomEvent('update-publish-menu-disabled-state', {detail: {disabled}}),
    )
  } else {
    // Update the top level publish menu to reflect the new module
    const publishMenu = document.getElementById('context-modules-publish-menu')
    if (publishMenu) {
      const $publishMenu = $(publishMenu)
      $publishMenu.data('disabled', disabled)

      ReactDOM.render(
        <ContextModulesPublishMenu
          courseId={$publishMenu.data('courseId')}
          runningProgressId={$publishMenu.data('progressId')}
          disabled={disabled}
        />,
        publishMenu,
      )
    }
  }
}

modules.updatePublishMenuDisabledState = updatePublishMenuDisabledState
modules.relock_modules_dialog = new RelockModulesDialog()

modules.initModuleManagement = async function (duplicate) {
  const moduleItems = {}

  // Create the context modules backbone view to manage the publish button.
  new ContextModulesView({
    el: $('#content'),
    modules,
  })
  const relock_modules_dialog = modules.relock_modules_dialog

  const $context_module_unlocked_at = $('#context_module_unlock_at')
  let valCache = ''
  $('#unlock_module_at')
    .change(function () {
      const $this = $(this)
      const $unlock_module_at_details = $('.unlock_module_at_details')
      $unlock_module_at_details.showIf($this.prop('checked'))

      if ($this.prop('checked')) {
        if (!$context_module_unlocked_at.val()) {
          $context_module_unlocked_at.val(valCache)
        }
      } else {
        valCache = $context_module_unlocked_at.val()
        $context_module_unlocked_at.val('').triggerHandler('change')
      }
    })
    .triggerHandler('change')

  // -------- BINDING THE UPDATE EVENT -----------------
  $('.context_module').bind('update', (event, data) => {
    const $module = $('#context_module_' + data.context_module.id)
    $module.attr('data-module-id', data.context_module.id)
    $module.attr('aria-label', data.context_module.name)
    $module.find('.header').fillTemplateData({
      data: data.context_module,
      hrefValues: ['id'],
    })

    $module.find('.header').attr('id', data.context_module.id)
    $module.find('.footer').fillTemplateData({
      data: data.context_module,
      hrefValues: ['id'],
    })

    updateUnlockTime($module, data.context_module.unlock_at)
    updatePrerequisites($module, data.context_module.prerequisites)
    updateOtherPrerequisites(data.context_module.id, data.context_module.name)

    // Update requirement message pill
    if (data.context_module.completion_requirements.length === 0) {
      $module.find('.requirements_message').empty().attr('data-requirement-type', 'all')
    } else {
      newPillMessage($module, data.context_module.requirement_count)
    }

    $module
      .find('.context_module_items .context_module_item')
      .removeClass('progression_requirement')
      .removeClass('min_score_requirement')
      .removeClass('min_percentage_requirement')
      .removeClass('max_score_requirement')
      .removeClass('must_view_requirement')
      .removeClass('must_mark_done_requirement')
      .removeClass('must_submit_requirement')
      .removeClass('must_contribute_requirement')
      .find('.criterion')
      .removeClass('defined')

    // Hack. Removing the class here only to re-add it a few lines later if needed.
    $module.find('.ig-row').removeClass('with-completion-requirements')
    for (const idx in data.context_module.completion_requirements) {
      const req = data.context_module.completion_requirements[idx]
      req.criterion_type = req.type
      const $item = $module.find('#context_module_item_' + req.id)
      $item.find('.ig-row').addClass('with-completion-requirements')
      $item.find('.criterion').fillTemplateData({data: req})
      $item.find('.completion_requirement').fillTemplateData({data: req})
      $item.find('.criterion').addClass('defined')
      $item.find('.module-item-status-icon').show()
      $item.addClass(req.type + '_requirement').addClass('progression_requirement')
    }

    modules.refreshModuleList()
  })
  $('#completion_criterion_option .id').change(function () {
    const $option = $(this).parents('.completion_criterion_option')
    const data = $('#context_module_item_' + $(this).val()).getTemplateData({
      textValues: ['type', 'graded'],
    })
    $option
      .find('.type option')
      .hide()
      .prop('disabled', true)
      .end()
      .find('.type option.any')
      .show()
      .prop('disabled', false)
      .end()
      .find('.type option.' + data.type)
      .show()
      .prop('disabled', false)
    if (data.graded === '1') {
      $option.find('.type option.graded').show().prop('disabled', false)
    }
    if (data.criterion_type) {
      $option
        .find('.type')
        .val($option.find('.type option.' + data.criterion_type + ':first').val())
    }
    $option.find('.type').change()
  })

  $('#completion_criterion_option .type').change(function () {
    const $option = $(this).parents('.completion_criterion_option')

    // Show score text box and do some resizing of drop down to get it to stay on one line
    $option.find('.min_score_box').showIf($(this).val() === 'min_score')

    const id = $option.find('.id').val()
    const points_possible = $.trim(
      $('#context_module_item_' + id + ' .points_possible_display')
        .text()
        .split(' ')[0],
    )
    if (points_possible.length > 0 && $(this).val() === 'min_score') {
      $option.find('.points_possible').text(points_possible)
      $option.find('.points_possible_parent').show()
    } else {
      $option.find('.points_possible_parent').hide()
    }

    const itemName = $option.find('.id option:selected').text()
    const reqType = $option.find('.type option:selected').text()
    $option
      .closest('.criterion')
      .find('.delete_criterion_link')
      .attr(
        'aria-label',
        I18n.t('Delete requirement %{item} (%{type})', {item: itemName, type: reqType}),
      )
  })

  $(document).on('click', '.duplicate_module_link', function (event) {
    event.preventDefault()
    const duplicateRequestUrl = $(this).attr('href')
    const duplicatedModuleElement = $(this).parents('.context_module')
    const spinner = <ModuleDuplicationSpinner />
    const $tempElement = $('<div id="temporary-spinner" class="item-group-condensed"></div>')
    $tempElement.insertAfter(duplicatedModuleElement)

    ReactDOM.render(spinner, $('#temporary-spinner')[0])
    $.screenReaderFlashMessage(I18n.t('Duplicating Module, this may take some time'))
    const renderDuplicatedModule = function (response) {
      response.data.ENV_UPDATE.forEach(newAttachmentItem => {
        ENV.MODULE_FILE_DETAILS[newAttachmentItem.id] = newAttachmentItem
      })
      const newModuleId = response.data.context_module.id
      // This is terrible but then so is the whole file so it fits in
      const contextId = response.data.context_module.context_id
      const moduleName = response.data.context_module.name
      const modulesPage = ENV.FEATURE_MODULES_PERF
        ? `/courses/${contextId}/modules/${newModuleId}/module_html`
        : `/courses/${contextId}/modules`
      axios
        .get(modulesPage)
        .then(async getResponse => {
          const $newModule = ENV.FEATURE_MODULES_PERF
            ? $(getResponse.data)
            : $(getResponse.data).find(`#context_module_${newModuleId}`)
          $tempElement.remove()
          $newModule.insertAfter(duplicatedModuleElement)
          const module_dnd = $newModule.find('.module_dnd')[0]
          if (module_dnd) {
            const contextModules = document.getElementById('context_modules')

            ReactDOM.render(
              <ModuleFileDrop
                courseId={ENV.course_id}
                moduleId={newModuleId}
                contextModules={contextModules}
                moduleName={moduleName}
              />,
              module_dnd,
            )
          }
          $newModule.find('.collapse_module_link').focus()
          if (ENV.FEATURE_MODULES_PERF) {
            await modules.lazyLoadItems([parseInt(newModuleId, 10)])
          } else {
            modules.updateAssignmentData()
            modules.updateEstimatedDurations()
          }
          // Unbind event handlers with 'off' because they will get re-bound in initModuleManagement
          // and we don't want them to be called twice on click.
          $(document).off('click', '.delete_module_link')
          $(document).off('click', '.delete_item_link')
          $(document).off('click', '.duplicate_module_link')
          $(document).off('click', '.duplicate_item_link')
          if (!ENV.FEATURES.instui_header) {
            // not using with instui header, clicks are handled differently
            $(document).off('click', '.add_module_link')
          }
          $('#context_modules').off('addFileToModule')
          $('.context_module')
            .find('.expand_module_link,.collapse_module_link')
            .bind('click keyclick', toggleModuleCollapse)
          modules.initModuleManagement($newModule)
        })
        .catch(showFlashError(I18n.t('Error rendering duplicated module')))
    }

    axios
      .post(duplicateRequestUrl, {})
      .then(renderDuplicatedModule)
      .catch(showFlashError(I18n.t('Error duplicating module')))
  })

  $(document).on('click', '.delete_module_link', function (event) {
    event.preventDefault()
    $(this)
      .parents('.context_module')
      .confirmDelete({
        url: $(this).attr('href'),
        message: I18n.t('confirm.delete', 'Are you sure you want to delete this module?'),
        cancelled() {
          $('.ig-header-admin .al-trigger', $(this)).focus()
        },
        success(data) {
          const id = data.context_module.id
          $('.context_module .prerequisites .criterion').each(function () {
            const criterion = $(this).getTemplateData({textValues: ['id', 'type']})
            if (criterion.type === 'context_module' && criterion.id == id) {
              $(this).remove()
            }
          })
          const $prevModule = $(this).prev()
          const $addModuleButton = ENV.FEATURES.instui_header
            ? $('#context-modules-header-add-module-button')
            : $('#content .header-bar .add_module_link')

          const $toFocus = $prevModule.length
            ? $('.ig-header-admin .al-trigger', $prevModule)
            : $addModuleButton
          const module_dnd = $(this).find('.module_dnd')[0]
          if (module_dnd) {
            ReactDOM.unmountComponentAtNode(module_dnd)
          }
          $(this).slideUp(function () {
            $(this).remove()
            modules.updateTaggedItems()
            $toFocus.focus()
            const $contextModules = $('#context_modules .context_module')
            if (!$contextModules.length) {
              setExpandAllButtonVisible(false)
              updatePublishMenuDisabledState(true)
            }
          })
          $.flashMessage(
            I18n.t('Module %{module_name} was successfully deleted.', {
              module_name: data.context_module.name,
            }),
          )
        },
      })
  })

  $(document).on(
    'click',
    '.outdent_item_link,.indent_item_link',
    function (event, elem, activeElem) {
      event.preventDefault()
      const $elem = $(elem)
      const elemID =
        $elem && $elem.attr('id') ? '#' + $elem.attr('id') : elem && '.' + $elem.attr('class')
      const $cogLink = $(this).closest('.cog-menu-container').children('.al-trigger')
      const do_indent = $(this).hasClass('indent_item_link')
      const $item = $(this).parents('.context_module_item')
      let indent = modules.currentIndent($item)
      indent = Math.max(Math.min(indent + (do_indent ? 1 : -1), 5), 0)
      $item.loadingImage({image_size: 'small'})
      $.ajaxJSON(
        $(this).attr('href'),
        'PUT',
        {'content_tag[indent]': indent},
        data => {
          $item.loadingImage('remove')
          const $module = $('#context_module_' + data.content_tag.context_module_id)
          modules.addItemToModule($module, data.content_tag)
          $module.find('.context_module_items.ui-sortable').sortable('refresh')
          modules.updateAssignmentData()
          modules.updateEstimatedDurations()
        },
        _data => {},
      ).done(() => {
        if (elemID) {
          setTimeout(() => {
            const $activeElemClass = '.' + $(activeElem).attr('class').split(' ').join('.')
            $(elemID).find($activeElemClass).focus()
          }, 0)
        } else {
          $cogLink.focus()
        }
      })
    },
  )

  $(document).on('click', '.edit_item_link', function (event) {
    event.preventDefault()
    const $cogLink = $(this).closest('.cog-menu-container').children('.al-trigger')
    const $item = $(this).parents('.context_module_item')
    const data = $item.getTemplateData({
      textValues: [
        'url',
        'indent',
        'new_tab',
        'estimated_duration_minutes',
        'can_set_estimated_duration',
      ],
    })
    data.title = $item.find('.title').attr('title')
    data.indent = modules.currentIndent($item)
    $('#edit_item_form')
      .find('.external')
      .showIf($item.hasClass('external_url') || $item.hasClass('context_external_tool'))
    $('#edit_item_form').attr('action', $(this).attr('href'))
    $('#edit_item_form').fillFormData(data, {object_name: 'content_tag'})

    const $titleInput = $('#edit_item_form #content_tag_title')
    const restrictions = $item.data().master_course_restrictions
    const isDisabled =
      !get(ENV, 'MASTER_COURSE_SETTINGS.IS_MASTER_COURSE') && !!get(restrictions, 'content')
    $titleInput.prop('disabled', isDisabled)

    if (ENV.horizon_course) {
      if (data.can_set_estimated_duration === 'false') {
        $('#estimated_duration_edit').css({display: 'none'})
      } else {
        $('#estimated_duration_edit').css({display: 'table-row'})
      }
    }

    $('#edit_item_form')
      .dialog({
        title: I18n.t('titles.edit_item', 'Edit Item Details'),
        close() {
          $('#edit_item_form').hideErrors()
          $cogLink.focus()
        },
        open() {
          const titleClose = $(this).parent().find('.ui-dialog-titlebar-close')
          if (titleClose.length) {
            titleClose.trigger('focus')
          }
        },
        minWidth: 320,
        modal: true,
        zIndex: 1000,
      })
      .fixDialogButtons()
  })

  $('#edit_item_form .cancel_button').click(_event => {
    $('#edit_item_form').dialog('close')
  })

  $('#edit_item_form').formSubmit({
    beforeSubmit(data) {
      if (data['content_tag[title]'] == '') {
        $('#content_tag_title').errorBox(I18n.t('Title is required'))
        return false
      }
      $(this).loadingImage()
    },
    success(data) {
      $(this).loadingImage('remove')
      const $module = $('#context_module_' + data.content_tag.context_module_id)
      modules.addItemToModule($module, data.content_tag)
      $module.find('.context_module_items.ui-sortable').sortable('refresh')
      if (
        data.content_tag.content_id != 0 &&
        data.content_tag.content_type != 'ContextExternalTool'
      ) {
        modules.updateAllItemInstances(data.content_tag)
      }
      modules.updateAssignmentData()
      modules.updateEstimatedDurations()
      $(this).dialog('close')
    },
    error(data) {
      $(this).loadingImage('remove')
      $(this).formErrors(data)
    },
  })

  $(document).on('click', '.delete_item_link', function (event) {
    event.preventDefault()
    const $currentCogLink = $(this).closest('.cog-menu-container').children('.al-trigger')
    // Get the previous cog item to focus after delete
    const $allInCurrentModule = $(this).parents('.context_module_items').children()
    const $currentModule = $(this).parents('.context_module')
    const curIndex = $allInCurrentModule.index($(this).parents('.context_module_item'))
    const newIndex = curIndex - 1
    // Skip over headers, since they are not actionable
    let $placeToFocus
    if (newIndex >= 0) {
      const prevItem = $allInCurrentModule[newIndex]
      if ($(prevItem).hasClass('context_module_sub_header')) {
        $placeToFocus = $(prevItem).find('.cog-menu-container .al-trigger')
      } else {
        $placeToFocus = $(prevItem).find('.item_link')
      }
    } else {
      // Focus on the module cog since there are not more module item cogs
      $placeToFocus = $(this).closest('.editable_context_module').find('button.al-trigger')
    }
    $(this)
      .parents('.context_module_item')
      .confirmDelete({
        url: $(this).attr('href'),
        message: I18n.t(
          'confirm.delete_item',
          'Are you sure you want to remove this item from the module?',
        ),
        success(data) {
          delete ENV.MODULE_FILE_DETAILS[data.content_tag.id]
          $(this).slideUp(function () {
            $(this).remove()
            modules.updateTaggedItems()
            modules.updateEstimatedDurations()
            $placeToFocus.focus()
            refreshDuplicateLinkStatus($currentModule)
          })
          $.flashMessage(
            I18n.t('Module item %{module_item_name} was successfully removed.', {
              module_item_name: data.content_tag.title,
            }),
          )
        },
        cancelled() {
          $currentCogLink.focus()
        },
      })
  })

  $('.move_module_link').on('click keyclick', function (event) {
    event.preventDefault()

    const currentModule = $(this).parents('.context_module')[0]
    const modules = document.querySelectorAll('#context_modules .context_module')
    const siblings = Array.prototype.map.call(modules, module => {
      const id = module.getAttribute('id').substring('context_module_'.length)
      const title = module.querySelector('.header > .collapse_module_link > .name').textContent
      return {id, title}
    })

    const moveTrayProps = {
      title: I18n.t('Move Module'),
      items: [
        {
          id: currentModule.getAttribute('id').substring('context_module_'.length),
          title: currentModule.querySelector('.header > .collapse_module_link > .name').textContent,
        },
      ],
      moveOptions: {siblings},
      formatSaveUrl: () => `${ENV.CONTEXT_URL_ROOT}/modules/reorder`,
      onMoveSuccess: res => {
        const container = document.querySelector('#context_modules.ui-sortable')
        reorderElements(
          res.data.map(item => item.context_module.id),
          container,
          id => `#context_module_${id}`,
        )
        $(container).sortable('refresh')
      },
      focusOnExit: () => currentModule.querySelector('.al-trigger'),
    }

    renderTray(moveTrayProps, document.getElementById('not_right_side'))
  })

  $('.move_module_contents_link').on('click keyclick', function (event) {
    event.preventDefault()

    const currentModule = $(this).parents('.context_module')[0]
    const modules = document.querySelectorAll('#context_modules .context_module')
    const groups = Array.prototype.map.call(modules, module => {
      const id = module.getAttribute('id').substring('context_module_'.length)
      const title = module.querySelector('.header > .collapse_module_link > .name').textContent
      const moduleItems = module.querySelectorAll('.context_module_item')
      const items = Array.prototype.map.call(moduleItems, item => ({
        id: item.getAttribute('id').substring('context_module_item_'.length),
        title: item.querySelector('.title').textContent.trim(),
      }))
      return {id, title, items}
    })
    const moduleItems = currentModule.querySelectorAll('.context_module_item')
    const items = Array.prototype.map.call(moduleItems, item => ({
      id: item.getAttribute('id').substring('context_module_item_'.length),
      title: item.querySelector('.title').textContent.trim(),
    }))
    if (items.length === 0) {
      return
    }
    items[0].groupId = currentModule.getAttribute('id').substring('context_module_'.length)

    const moveTrayProps = {
      title: I18n.t('Move Contents Into'),
      items,
      moveOptions: {
        groupsLabel: I18n.t('Modules'),
        groups,
        excludeCurrent: true,
      },
      formatSaveUrl: ({groupId}) => `${ENV.CONTEXT_URL_ROOT}/modules/${groupId}/reorder`,
      onMoveSuccess: ({data, itemIds, groupId}) => {
        const $container = $(`#context_module_${groupId} .ui-sortable`)
        $container.sortable('disable')

        itemIds.forEach(id => {
          const item = document.querySelector(`#context_module_item_${id}`)
          $container[0].appendChild(item)
        })

        const order = data.context_module.content_tags.map(item => item.content_tag.id)
        reorderElements(order, $container[0], id => `#context_module_item_${id}`)

        $container.sortable('enable').sortable('refresh')
      },
      focusOnExit: () => currentModule.querySelector('.al-trigger'),
    }

    renderTray(moveTrayProps, document.getElementById('not_right_side'))
  })

  $('.drag_and_drop_warning').on('focus', event => {
    $(event.currentTarget).removeClass('screenreader-only')
  })

  $('.drag_and_drop_warning').on('blur', event => {
    $(event.currentTarget).addClass('screenreader-only')
  })

  const add_module_link_handler = event => {
    event.preventDefault()
    const addModuleCallback = (data, $moduleElement) =>
      addModuleElement(
        data,
        $moduleElement,
        updatePublishMenuDisabledState,
        relock_modules_dialog,
        moduleItems,
      )
    modules.addModule(addModuleCallback)
  }

  if (ENV.FEATURES.instui_header) {
    // export "new module" handler for react
    document.add_module_link_handler = add_module_link_handler
  } else {
    // adds the "new module" button click handler
    $(document).on('click', '.add_module_link', add_module_link_handler)
  }

  // This allows ModuleFileDrop to create module items
  // once a file is uploaded. See ModuleFileDrop#handleDrop
  // for details on the custom event.
  $('#context_modules').on('addFileToModule', event => {
    event.preventDefault()
    const moduleId = event.originalEvent.moduleId
    const attachment = event.originalEvent.attachment
    const returnToFileDrop = event.originalEvent.returnToFileDrop
    const item_data = {
      'item[id]': attachment.id,
      'item[type]': 'attachment',
      'item[title]': attachment.display_name,
    }
    generate_submit(moduleId, false, returnToFileDrop)(item_data)
  })

  $('.add_module_item_link').on('click', function (event) {
    event.preventDefault()
    const $trigger = $(event.currentTarget)
    $trigger.blur()
    const $module = $(this).closest('.context_module')
    if ($module.hasClass('collapsed_module')) {
      $module.find('.expand_module_link').triggerHandler('click', () => {
        $module.find('.add_module_item_link').click()
      })
      return
    }

    const id = $(this).parents('.context_module').find('.header').attr('id')
    const name = $(this).parents('.context_module').find('.name').attr('title')
    const options = {for_modules: true, context_module_id: id}
    const midSizeModal = window.matchMedia('(min-width: 500px)').matches
    const fullSizeModal = window.matchMedia('(min-width: 770px)').matches
    const responsiveWidth = fullSizeModal ? 770 : midSizeModal ? 500 : 320
    options.select_button_text = I18n.t('buttons.add_item', 'Add Item')
    options.holder_name = name
    options.height = 550
    options.width = responsiveWidth
    options.dialog_title = I18n.t('titles.add_item', 'Add Item to %{module}', {module: name})
    options.close = function () {
      $trigger.focus()
    }

    options.submit = generate_submit(id)
    selectContentDialog(options)
  })

  function generate_submit(id, focusLink = true, returnToFileDrop = false) {
    return item_data => {
      // a content item with an assignment_id means that an assignment was already created
      // on the backend, so no module item should be created now. Reload the page to show
      // the newly created assignment
      if (item_data['item[assignment_id]']) {
        return window.location.reload()
      }

      const $module = $('#context_module_' + id)
      let nextPosition = modules.getNextPosition($module)
      item_data.content_details = ['items']
      item_data['item[position]'] = nextPosition++
      let $item = modules.addItemToModule($module, item_data)
      $module.find('.context_module_items.ui-sortable').sortable('refresh').sortable('disable')
      const url = $module.find('.add_module_item_link').attr('rel')
      $module.disableWhileLoading(
        $.ajaxJSON(url, 'POST', item_data, data => {
          $item.remove()
          data.content_tag.type = item_data['item[type]']
          $item = modules.addItemToModule($module, data.content_tag)
          modules.addContentTagToEnv(data.content_tag)
          $module.find('.context_module_items.ui-sortable').sortable('enable').sortable('refresh')
          initNewItemPublishButton($item, data.content_tag)
          initNewItemDirectShare($item, data.content_tag)
          modules.updateAssignmentData()
          modules.updateEstimatedDurations()

          $item.find('.lock-icon').data({
            moduleType: data.content_tag.type,
            contentId: data.content_tag.content_id,
            moduleItemId: data.content_tag.id,
          })
          modules.loadMasterCourseData(data.content_tag.id)
        }),
        {
          onComplete() {
            if (focusLink) {
              $module.find('.add_module_item_link').focus()
            } else if (returnToFileDrop) {
              const itemList = $module.find('ul.context_module_items')
              const focusItem = itemList.find("a[role='button']")
              focusItem?.focus()
            }
          },
        },
      )
    }
  }

  $(document).on('click', '.duplicate_item_link', function (event) {
    event.preventDefault()

    const $module = $(this).closest('.context_module')
    const url = $(this).attr('href')

    axios
      .post(url)
      .then(({data}) => {
        const $item = modules.addItemToModule($module, data.content_tag)
        initNewItemPublishButton($item, data.content_tag)
        initNewItemDirectShare($item, data.content_tag)
        modules.updateAssignmentData()
        modules.updateEstimatedDurations()

        $item.find('.lock-icon').data({
          moduleType: data.content_tag.type,
          contentId: data.content_tag.content_id,
          moduleItemId: data.content_tag.id,
        })
        modules.loadMasterCourseData(data.content_tag.id)

        $module.find('.context_module_items.ui-sortable').sortable('disable')
        data.new_positions.forEach(({content_tag}) => {
          $module.find(`#context_module_item_${content_tag.id}`).fillTemplateData({
            data: {position: content_tag.position},
          })
        })
        $(`#context_module_item_${data.content_tag.id} .item_link`).focus()
        $module.find('.context_module_items.ui-sortable').sortable('enable').sortable('refresh')
      })
      .catch(showFlashError('Error duplicating item'))
  })

  $('#add_module_prerequisite_dialog .cancel_button').click(() => {
    $('#add_module_prerequisite_dialog').dialog('close')
  })

  $(document).on('click', '.delete_prerequisite_link', function (event) {
    event.preventDefault()
    const $criterion = $(this).parents('.criterion')
    const prereqs = []

    $(this)
      .parents('.context_module .prerequisites .criterion')
      .each(function () {
        if ($(this)[0] != $criterion[0]) {
          const data = $(this).getTemplateData({textValues: ['id', 'type']})
          const type = data.type === 'context_module' ? 'module' : data.type
          prereqs.push(type + '_' + data.id)
        }
      })

    const url = $(this).parents('.context_module').find('.edit_module_link').attr('href')
    const data = {'context_module[prerequisites]': prereqs.join(',')}

    $criterion.dim()

    $.ajaxJSON(url, 'PUT', data, data => {
      $('#context_module_' + data.context_module.id).triggerHandler('update', data)
    })
  })
  $('#add_module_prerequisite_dialog .submit_button').click(function () {
    const val = $('#add_module_prerequisite_dialog .prerequisite_module_select select').val()
    if (!val) {
      return
    }
    $('#add_module_prerequisite_dialog').loadingImage()
    const prereqs = []
    prereqs.push('module_' + val)
    const $module = $(
      '#context_module_' +
        $('#add_module_prerequisite_dialog').getTemplateData({textValues: ['context_module_id']})
          .context_module_id,
    )
    $module.find('.prerequisites .criterion').each(function () {
      prereqs.push('module_' + $(this).getTemplateData({textValues: ['id', 'name', 'type']}).id)
    })
    const url = $module.find('.edit_module_link').attr('href')
    const data = {'context_module[prerequisites]': prereqs.join(',')}
    $.ajaxJSON(
      url,
      'PUT',
      data,
      data => {
        $('#add_module_prerequisite_dialog').loadingImage('remove')
        $('#add_module_prerequisite_dialog').dialog('close')
        $('#context_module_' + data.context_module.id).triggerHandler('update', data)
      },
      data => {
        $('#add_module_prerequisite_dialog').loadingImage('remove')
        $('#add_module_prerequisite_dialog').formErrors(data)
      },
    )
  })

  requestAnimationFrame(function () {
    const items = Array.from(document.querySelectorAll('#context_modules .context_module_items'))
    const next = function () {
      if (items.length > 0) {
        const $item = $(items.shift())
        const opts = modules.sortable_module_options
        const k5TabsContainer = $('#k5-course-header').closest('.ic-Dashboard-tabs').eq(0)
        const k5ModulesContainer = $('#k5-modules-container')
        if (k5TabsContainer.length > 0 && k5ModulesContainer.length > 0) {
          opts.sort = event => onContainerOverlapped(event, k5ModulesContainer, k5TabsContainer)
        }
        opts.update = modules.updateModuleItemPositions
        $item.sortable(opts)
        requestAnimationFrame(next)
      }
    }
    next()
    $('#context_modules').sortable({
      handle: '.reorder_module_link',
      helper: 'clone',
      axis: 'y',
      update: modules.updateModulePositions,
    })
    modules.refreshModuleList()
    modules.refreshed = true
  })

  function initNewItemPublishButton($item, data) {
    const publishData = {
      moduleType: data.type,
      id: data.publishable_id,
      moduleItemName: data.moduleItemName || data.title,
      moduleItemId: data.id,
      moduleId: data.context_module_id,
      courseId: data.context_id,
      published: data.published,
      publishable: data.publishable,
      unpublishable: data.unpublishable,
      publishAt: data.publish_at,
      content_details: data.content_details,
      isNew: true,
    }

    const view = initPublishButton($item.find('.publish-icon'), publishData)
    overrideModel(moduleItems, relock_modules_dialog, view.model, view)
  }

  function initNewItemDirectShare($item, data) {
    const $copyToMenuItem = $item.find('.module_item_copy_to')
    if ($copyToMenuItem.length === 0) return // feature not enabled, probably
    const $sendToMenuItem = $item.find('.module_item_send_to')
    const content_id = data.content_id
    const content_type = data.type.replace(/^wiki_/, '')
    const select_class = content_type === 'quiz' ? 'quizzes' : `${content_type}s`
    if (['assignment', 'discussion_topic', 'page', 'quiz'].includes(content_type)) {
      // make the direct share menu items work!
      $copyToMenuItem.data('select-class', select_class)
      $copyToMenuItem.data('select-id', content_id)
      $sendToMenuItem.data('content-type', content_type)
      $sendToMenuItem.data('content-id', content_id)
    } else {
      // not direct shareable; remove the menu items
      $copyToMenuItem.closest('li').remove()
      $sendToMenuItem.closest('li').remove()
    }
  }

  if (duplicate && duplicate.length) {
    const modulePublishIcon = duplicate[0].querySelector('.module-publish-icon')
    if (modulePublishIcon) {
      const courseId = modulePublishIcon.getAttribute('data-course-id')
      const moduleId = modulePublishIcon.getAttribute('data-module-id')
      const published = modulePublishIcon.getAttribute('data-published') === 'true'
      renderContextModulesPublishIcon(courseId, moduleId, false, published)
    }
  }

  $('.module-publish-link').each((i, element) => {
    const $el = $(element)
    const model = new Publishable(
      {published: $el.hasClass('published'), id: $el.attr('data-id')},
      {url: $el.attr('data-url'), root: 'module'},
    )
    const view = new PublishButtonView({model, el: $el})
    view.render()
  })
  // I tried deferring the rendering of ContextModulesPuyblishMenu
  // and ContextModulesPublishIcons until here,
  // after the models and views were all setup, but it made
  // the UI janky. Let them get rendered early, the tell
  // ContextModulesPublishMenu everything is ready.
  window.dispatchEvent(new Event('module-publish-models-ready'))
}

function toggleModuleCollapse(event) {
  event.preventDefault()
  const expandCallback = null
  const collapse = $(this).hasClass('collapse_module_link') ? '1' : '0'
  const $module = $(this).parents('.context_module')
  const reload_entries = $module.find('.content .context_module_items').children().length === 0
  const toggle = function (show) {
    const callback = function () {
      $module
        .find('.collapse_module_link')
        .css('display', $module.find('.content:visible').length > 0 ? 'inline-block' : 'none')
      $module
        .find('.expand_module_link')
        .css('display', $module.find('.content:visible').length === 0 ? 'inline-block' : 'none')
      if ($module.find('.content:visible').length > 0) {
        $module.find('.footer .manage_module').css('display', '')
        $module.toggleClass('collapsed_module', false)
        // Makes sure the resulting item has focus.
        $module.find('.collapse_module_link').focus()
        $.screenReaderFlashMessage(I18n.t('Expanded'))
      } else {
        $module.find('.footer .manage_module').css('display', '') // 'none');
        $module.toggleClass('collapsed_module', true)
        // Makes sure the resulting item has focus.
        $module.find('.expand_module_link').focus()
        $.screenReaderFlashMessage(I18n.t('Collapsed'))
      }
      setExpandAllButton()
      if (expandCallback && $.isFunction(expandCallback)) {
        expandCallback()
      }
    }
    if (show) {
      $module.find('.content').show()
      callback()
    } else {
      $module.find('.content').slideToggle(callback)
    }
  }
  if (reload_entries) {
    $module.loadingImage()
  }
  const url = $(this).attr('href')
  $.ajaxJSON(
    url,
    'POST',
    {collapse},
    async data => {
      if (reload_entries) {
        if (ENV.FEATURE_MODULES_PERF) {
          await modules.lazyLoadItems([parseInt($module.data('moduleId'), 10)])
          $module.loadingImage('remove')
        } else {
          $module.loadingImage('remove')
          for (const idx in data) {
            modules.addItemToModule($module, data[idx].content_tag)
          }
          $module.find('.context_module_items.ui-sortable').sortable('refresh')
        }
        toggle()
        updateProgressionState($module)
      }
    },
    _data => {
      $module.loadingImage('remove')
    },
  )
  if (collapse === '1' || !reload_entries) {
    toggle()
  }
}

function moduleContentIsHidden(contentEl) {
  return (
    contentEl.style.display === 'none' ||
    contentEl.parentElement.classList.contains('collapsed_module')
  )
}

function updateSubAssignmentData(contextModuleItem, subAssignments) {
  subAssignments.forEach(subAssignment => {
    const replyToTopicElement = contextModuleItem.find('.reply_to_topic_display')
    if (!replyToTopicElement.length && !ENV.IS_STUDENT) {
      // prepending reply to topic last so that it is listed first
      contextModuleItem
        .find('.ig-details')
        .prepend('<div class="ig-details__item reply_to_entry_display"></div>')
      contextModuleItem
        .find('.ig-details')
        .prepend('<div class="ig-details__item reply_to_topic_display"></div>')
    }
    const title =
      subAssignment.sub_assignment_tag === 'reply_to_topic'
        ? I18n.t('Reply to Topic')
        : I18n.t('Required Replies (%{required_replies})', {
            required_replies: subAssignment.replies_required,
          })
    let dueDate = ''
    if (!(ENV.IN_PACED_COURSE && !ENV.IS_STUDENT)) {
      if (subAssignment.has_many_overrides != null) {
        dueDate = I18n.t('Multiple Due Dates')
      } else if (subAssignment.vdd_tooltip != null) {
        subAssignment.vdd_tooltip.link_href = contextModuleItem.find('a.title').attr('href')
        dueDate = vddTooltipView(subAssignment.vdd_tooltip)
      } else if (subAssignment.due_date) {
        dueDate = dateString(subAssignment.due_date)
      } else {
        dueDate = I18n.t('No Due Date')
      }
      contextModuleItem
        .find(`.${subAssignment.sub_assignment_tag}_display`)
        .html(`<b>${title}:</b> ${dueDate}`)
    } else {
      contextModuleItem.find(`.${subAssignment.sub_assignment_tag}_display`).html(`<b>${title}</b>`)
    }
  })
}

// need the assignment data to check past due state
if (!ENV.FEATURE_MODULES_PERF) {
  modules.updateAssignmentData(() => {
<<<<<<< HEAD
    modules.updateProgressions(function afterUpdateProgressions() {
      if (window.location.hash && !window.location.hash.startsWith('#!')) {
        try {
          scrollTo($(window.location.hash))
        } catch (error) {
          // no-op
        }
      } else {
        const firstContextModuleContent = document
          .querySelector('.context_module')
          ?.querySelector('.content')
        if (!firstContextModuleContent || moduleContentIsHidden(firstContextModuleContent)) {
          const firstVisibleModuleContent = [
            ...document.querySelectorAll('.context_module .content'),
          ].find(el => !moduleContentIsHidden(el))
          if (firstVisibleModuleContent)
            scrollTo($(firstVisibleModuleContent).parents('.context_module'))
        }
      }
    })
  })
}

=======
    modules.updateProgressions(modules.afterUpdateProgressions)
  })
}

// Post process lazy loaded module items ----------------------
function initContextModuleItems(moduleId) {
  const $module = moduleId ? $(`#context_module_${moduleId}`) : $('#context_modules')

  if (ENV.IS_STUDENT) {
    $module.find('.context_module_item .ig-row').addClass('student-view')
  }

  $module.find('.context_module_item').each((_i, $item) => {
    modules.evaluateItemCyoe($item)
  })

  $module.find('.publish-icon').each((_index, el) => {
    const $el = $(el)
    if ($el.data('id')) {
      const view = initPublishButton($el)
      overrideModel({}, modules.relock_modules_dialog, view.model, view)
    }
  })

  const opts = modules.sortable_module_options
  opts.update = modules.updateModuleItemPositions
  $module.find('.context_module_items').sortable(opts)
  // NOTE: This takes an extraordinary amount of time, and without it
  //       I have not seen any issues with drag-and-drop ordering
  //       of module items
  // $('#context_modules.ui-sortable').sortable('refresh')
  // $('#context_modules .context_module .context_module_items.ui-sortable').each(function () {
  //   $(this).sortable('refresh')
  //   $(this).sortable('option', 'connectWith', '.context_module_items')
  // })

  $module.find('.move_module_item_link').on('click keyclick', function (event) {
    event.preventDefault()

    const currentItem = $(this).parents('.context_module_item')[0]
    const modules = document.querySelectorAll('#context_modules .context_module')
    const groups = Array.prototype.map.call(modules, module => {
      const id = module.getAttribute('id').substring('context_module_'.length)
      const title = module.querySelector('.header > .collapse_module_link > .name').textContent
      const moduleItems = module.querySelectorAll('.context_module_item')
      const items = Array.prototype.map.call(moduleItems, item => ({
        id: item.getAttribute('id').substring('context_module_item_'.length),
        title: item.querySelector('.title').textContent.trim(),
      }))
      return {id, title, items}
    })

    const moveTrayProps = {
      title: I18n.t('Move Module Item'),
      items: [
        {
          id: currentItem.getAttribute('id').substring('context_module_item_'.length),
          title: currentItem.querySelector('.title').textContent.trim(),
        },
      ],
      moveOptions: {
        groupsLabel: I18n.t('Modules'),
        groups,
      },
      formatSaveUrl: ({groupId}) => `${ENV.CONTEXT_URL_ROOT}/modules/${groupId}/reorder`,
      onMoveSuccess: ({data, itemIds, groupId}) => {
        const itemId = itemIds[0]
        const $container = $(`#context_module_${groupId} .ui-sortable`)
        $container.sortable('disable')

        const item = document.querySelector(`#context_module_item_${itemId}`)
        $container[0].appendChild(item)

        const order = data.context_module.content_tags.map(item => item.content_tag.id)
        reorderElements(order, $container[0], id => `#context_module_item_${id}`)
        $container.sortable('enable').sortable('refresh')
      },
      focusOnExit: () => currentItem.querySelector('.al-trigger'),
    }

    renderTray(moveTrayProps, document.getElementById('not_right_side'))
  })
}

// TODO: call this on the current page when getting a new page of items
function cleanupContextModuleItems(moduleId) {
  const $module = $(`#context_module_content_${moduleId}`)
  $module.off('mouseover focus', '.context_module_item')
  $('.context_module_item_hover').removeClass('context_module_item_hover')

  // TODO: do we need to remove item handlers? or is it sufficient for the elements to go away
}

// I don't think this is a long-term solution. We're going to need access
// to all the assignment's data (due due dates, availability, etc)
function parseModuleItemElement(element) {
  const pointsPossibleElem = element?.querySelector('.points_possible_display')
  const points = parseFloat(pointsPossibleElem?.textContent)

  return {pointsPossible: isNaN(points) ? undefined : points}
}

function handleRemoveDueDateInput(itemProps) {
  switch (itemProps.moduleItemType) {
    case 'discussion':
    case 'discussion_topic':
      if (itemProps.moduleItemHasAssignment === 'true') {
        return false
      } else return true
    case 'page':
    case 'wiki_page':
      return true
    default:
      return false
  }
}

function renderItemAssignToTray(open, returnFocusTo, itemProps) {
  const container = document.getElementById('differentiated-modules-mount-point')
  if (container.reactRoot) container.reactRoot.unmount()
  container.reactRoot = createRoot(container)
  container.reactRoot.render(
    <ItemAssignToManager
      open={open}
      onClose={() => {
        container.reactRoot.unmount()
      }}
      onDismiss={() => {
        container.reactRoot.unmount()
        returnFocusTo.focus()
      }}
      courseId={itemProps.courseId}
      itemName={itemProps.moduleItemName}
      itemType={itemProps.moduleItemType}
      iconType={itemProps.moduleItemType}
      itemContentId={itemProps.moduleItemContentId}
      pointsPossible={itemProps.pointsPossible}
      locale={ENV.LOCALE || 'en'}
      timezone={ENV.TIMEZONE || 'UTC'}
      removeDueDateInput={handleRemoveDueDateInput(itemProps)}
      isCheckpointed={itemProps.moduleItemHasCheckpoint === 'true'}
    />,
  )
}

function renderCopyToTray(open, contentSelection, returnFocusTo) {
  ReactDOM.render(
    <DirectShareCourseTray
      open={open}
      sourceCourseId={ENV.COURSE_ID}
      contentSelection={contentSelection}
      onDismiss={() => {
        renderCopyToTray(false, contentSelection, returnFocusTo)
        returnFocusTo.focus()
      }}
    />,
    document.getElementById('direct-share-mount-point'),
  )
}

function renderSendToTray(open, contentSelection, returnFocusTo) {
  ReactDOM.render(
    <DirectShareUserModal
      open={open}
      sourceCourseId={ENV.COURSE_ID}
      contentShare={contentSelection}
      onDismiss={() => {
        renderSendToTray(false, contentSelection, returnFocusTo)
        returnFocusTo.focus()
      }}
    />,
    document.getElementById('direct-share-mount-point'),
  )
}

// --------------------------------------------------------

>>>>>>> c345be2d
function initContextModules() {
  $('.context_module').each(function () {
    refreshDuplicateLinkStatus($(this))
  })

  if (ENV.IS_STUDENT) {
    $('.context_module').addClass('student-view')
  }

  if (ENV.horizon_course) {
    modules.updateEstimatedDurations()
  }

  // I cannot find anywhere that these classname is added to the modules dom
  // Skipping this when lazy loading items
  if (!ENV.FEATURE_MODULES_PERF) {
    $('.external_url_link').click(function (event) {
      Helper.externalUrlLinkClick(event, $(this))
    })

    renderDatetimeField($('.datetime_field'))
  }

  $(document).on('mouseover', '.context_module', function () {
    $('.context_module_hover').removeClass('context_module_hover')
    $(this).addClass('context_module_hover')
  })

  $(document).on('mouseover focus', '.context_module_item', function () {
    $('.context_module_item_hover').removeClass('context_module_item_hover')
    $(this).addClass('context_module_item_hover')
  })

  if (ENV.FEATURES.instui_header) {
    // render the new INSTUI header component
    renderHeaderComponent()
  }

  let $currentElem = null
  const hover = function ($elem) {
    if ($elem.hasClass('context_module')) {
      $('.context_module_hover').removeClass('context_module_hover')
      $('.context_module_item_hover').removeClass('context_module_item_hover')
      $elem.addClass('context_module_hover')
    } else if ($elem.hasClass('context_module_item')) {
      $('.context_module_item_hover').removeClass('context_module_item_hover')
      $('.context_module_hover').removeClass('context_module_hover')
      $elem.addClass('context_module_item_hover')
      $elem.parents('.context_module').addClass('context_module_hover')
    }
    $elem.find(':tabbable:first').focus()
  }

  // This method will select the items passed in with the options object
  // and can be used to advance the focus or return to the previous module or module_item
  // This will also return the element that is now in focus
  const selectItem = function (options) {
    options = options || {}
    let $elem

    if (!$currentElem) {
      $elem = $('.context_module:first')
    } else if ($currentElem && $currentElem.hasClass('context_module')) {
      $elem = options.selectWhenModuleFocused && options.selectWhenModuleFocused.item
      $elem = $elem.length
        ? $elem
        : options.selectWhenModuleFocused && options.selectWhenModuleFocused.fallbackModule
    } else if ($currentElem && $currentElem.hasClass('context_module_item')) {
      $elem = options.selectWhenModuleItemFocused && options.selectWhenModuleItemFocused.item
      $elem = $elem.length
        ? $elem
        : options.selectWhenModuleItemFocused && options.selectWhenModuleItemFocused.fallbackModule
    }

    hover($elem)
    return $elem
  }

  const getClosestModuleOrItem = function ($currentElem) {
    const selector =
      $currentElem && $currentElem.closest('.context_module_item_hover').length
        ? '.context_module_item_hover'
        : '.context_module_hover'
    return $currentElem.closest(selector)
  }

  // Keyboard Shortcuts:
  // "k" and "up arrow" move the focus up between modules and module items
  if (!ENV.disable_keyboard_shortcuts) {
    const $document = $(document)
    $document.keycodes('k up', _event => {
      // If the vertical kebob pop-up menu is open then ignore the shortcut
      if ($('.ui-menu.ui-state-open').length) return

      const params = {
        selectWhenModuleFocused: {
          item:
            $currentElem &&
            $currentElem.prev('.context_module').find('.context_module_item:visible:last'),
          fallbackModule: $currentElem && $currentElem.prev('.context_module'),
        },
        selectWhenModuleItemFocused: {
          item: $currentElem && $currentElem.prev('.context_module_item:visible'),
          fallbackModule: $currentElem && $currentElem.parents('.context_module'),
        },
      }
      const $elem = selectItem(params)
      if ($elem.length) $currentElem = $elem
    })

    // "j" and "down arrow" move the focus down between modules and module items
    $document.keycodes('j down', _event => {
      // If the vertical kebob pop-up menu is open then ignore the shortcut
      if ($('.ui-menu.ui-state-open').length) return

      const params = {
        selectWhenModuleFocused: {
          item: $currentElem && $currentElem.find('.context_module_item:visible:first'),
          fallbackModule: $currentElem && $currentElem.next('.context_module'),
        },
        selectWhenModuleItemFocused: {
          item: $currentElem && $currentElem.next('.context_module_item:visible'),
          fallbackModule:
            $currentElem && $currentElem.parents('.context_module').next('.context_module'),
        },
      }
      const $elem = selectItem(params)
      if ($elem.length) $currentElem = $elem
    })

    // "e" opens up Edit Module Settings form if focus is on Module or Edit Item Details form if focused on Module Item
    // "d" deletes module or module item
    // "space" opens up Move Item or Move Module form depending on which item is focused
    $document.keycodes('e d space', event => {
      if (!$currentElem) return

      const $elem = getClosestModuleOrItem($currentElem)
      const $hasClassItemHover = $elem.hasClass('context_module_item_hover')

      if (event.keyString === 'e') {
        $hasClassItemHover
          ? $currentElem.find('.edit_item_link:first').click()
          : $currentElem.find('.edit_module_link:first').click()
      } else if (event.keyString === 'd') {
        if ($hasClassItemHover) {
          $currentElem.find('.delete_item_link:first').click()
          $currentElem = $currentElem.parents('.context_module')
        } else {
          $currentElem.find('.delete_module_link:first').click()
          $currentElem = null
        }
      } else if (event.keyString === 'space') {
        $hasClassItemHover
          ? $currentElem.find('.move_module_item_link:first').click()
          : $currentElem.find('.move_module_link:first').click()
      }

      event.preventDefault()
    })

    // "n" opens up the Add Module form
    $document.keycodes('n', event => {
      if (ENV.FEATURES.instui_header) {
        // handles the "new module" button action on keypress
        $('#context-modules-header-add-module-button:visible').click()
      } else {
        $('.add_module_link:visible:first').click()
      }

      event.preventDefault()
    })

    // "i" indents module item
    // "o" outdents module item
    $document.keycodes('i o', event => {
      if (!$currentElem) return

      const $currentElemID = $currentElem.attr('id')

      if (event.keyString === 'i') {
        $currentElem
          .find('.indent_item_link:first')
          .trigger('click', [$currentElem, document.activeElement])
      } else if (event.keyString === 'o') {
        $currentElem
          .find('.outdent_item_link:first')
          .trigger('click', [$currentElem, document.activeElement])
      }

      $document.ajaxStop(() => {
        $currentElem = $('#' + $currentElemID)
      })
    })
  }

  if ($('#context_modules').hasClass('editable')) {
    requestAnimationFrame(() => {
      modules.initModuleManagement()
    })
  }

  $('.context_module')
    .find('.expand_module_link,.collapse_module_link')
    .bind('click keyclick', toggleModuleCollapse)
  $(document).fragmentChange((_event, hash) => {
    if (hash === '#student_progressions') {
      $('.module_progressions_link').trigger('click')
    } else if (!hash.startsWith('#!')) {
      const module = $(hash.replace(/module/, 'context_module'))
      if (module.hasClass('collapsed_module')) {
        module.find('.expand_module_link').triggerHandler('click')
      }
    }
  })

  // from context_modules/_content
  const collapsedModules = ENV.COLLAPSED_MODULES
  for (const idx in collapsedModules) {
    $('#context_module_' + collapsedModules[idx]).addClass('collapsed_module')
  }

  const $contextModules = $('#context_modules .context_module')
  if (!$contextModules.length) {
    $('#no_context_modules_message').show()
    setExpandAllButtonVisible(false)
    $('#context_modules_sortable_container').addClass('item-group-container--is-empty')
  }
  $contextModules.each(function () {
    updateProgressionState($(this))
  })

  setExpandAllButton()

  // NOTE: when instui_header flag is on, it's the ContextModulesHeader
  //       that calls setExpandAllButtonHandler. For now, it does not
  //       pass in the callback, so items won't get lazy loaded.
  //       I plan on having the react module page out before this
  //       flag is ever turned on.
  if (!ENV.FEATURES.instui_header) {
    // set the click handler for the expand/collapse all button
    // if the instui header is not enabled
    setExpandAllButtonHandler(() => {
      const moduleIds = Array.from(
        document.querySelectorAll(
          '.context_module:not(:has(.context_module_item)):not(#context_module_blank)',
        ),
      ).map(d => d.dataset.moduleId)
      if (moduleIds.length) {
        modules.lazyLoadItems(moduleIds)
      }
    })
  }

  if (!ENV.FEATURES.instui_header) {
    // menu tools click handler for the old UI
    $('.menu_tray_tool_link').click(openExternalTool)
  }

  function renderHeaderComponent() {
    const root = $('#context-modules-header-root')
    if (root[0]) {
      ReactDOM.render(<ContextModulesHeader {...root.data('props')} />, root[0])
    }
  }

  $(document).on('click', '.module_copy_to', event => {
    event.preventDefault()
    const moduleId = $(event.target).closest('.context_module').data('module-id').toString()
    const selection = {modules: [moduleId]}
    const returnFocusTo = $(event.target).closest('ul').prev('.al-trigger')
    renderCopyToTray(true, selection, returnFocusTo)
  })

  $(document).on('click', '.module_send_to', event => {
    event.preventDefault()
    const moduleId = $(event.target).closest('.context_module').data('module-id').toString()
    const selection = {content_type: 'module', content_id: moduleId}
    const returnFocusTo = $(event.target).closest('ul').prev('.al-trigger')
    renderSendToTray(true, selection, returnFocusTo)
  })

  $(document).on('click', '.assign_module_link, .view_assign_link', function (event) {
    event.preventDefault()
    const returnFocusTo = $(event.target).closest('ul').prev('.al-trigger')
    const moduleElement = $(event.target).parents('.context_module')[0]
    const settingsProps = parseModule(moduleElement)
    renderDifferentiatedModulesTray(returnFocusTo, moduleElement, settingsProps, {
      initialTab: 'assign-to',
    })
  })

  $(document).on('click', '.edit_module_link', function (event) {
    event.preventDefault()
    const returnFocusTo = $(event.target).closest('ul').prev('.al-trigger')
    const moduleElement = $(event.target).parents('.context_module')[0]
    const settingsProps = parseModule(moduleElement)
    renderDifferentiatedModulesTray(returnFocusTo, moduleElement, settingsProps, {
      initialTab: 'settings',
    })
  })

  $(document).on('click', '.module_item_copy_to', event => {
    event.preventDefault()
    const select_id = $(event.target).data('select-id')
    const select_class = $(event.target).data('select-class')
    const selection = {[select_class]: [select_id]}
    const returnFocusTo = $(event.target).closest('ul').prev('.al-trigger')
    renderCopyToTray(true, selection, returnFocusTo)
  })

  $(document).on('click', '.module_item_send_to', event => {
    event.preventDefault()
    const content_id = $(event.target).data('content-id')
    const content_type = $(event.target).data('content-type')
    const selection = {content_id, content_type}
    const returnFocusTo = $(event.target).closest('ul').prev('.al-trigger')
    renderSendToTray(true, selection, returnFocusTo)
  })

  $(document).on('click keyclick', '.module-item-assign-to-link', function (event) {
    event.preventDefault()
    const returnFocusTo = $(event.target).closest('ul').prev('.al-trigger')
    const moduleItemId = event.target.getAttribute('data-item-id')
    const moduleItemName = event.target.getAttribute('data-item-name')
    const moduleItemType = event.target.getAttribute('data-item-type')
    const courseId = event.target.getAttribute('data-item-context-id')
    const moduleItemContentId = event.target.getAttribute('data-item-content-id')
    const moduleItemHasAssignment = event.target.getAttribute('data-item-has-assignment')
    const moduleItemHasCheckpoint = event.target.getAttribute('data-item-has-assignment-checkpoint')

    const itemProps = parseModuleItemElement(
      document.getElementById(`context_module_item_${moduleItemId}`),
    )
    renderItemAssignToTray(true, returnFocusTo, {
      courseId,
      moduleItemName,
      moduleItemType,
      moduleItemContentId,
      moduleItemHasAssignment,
      moduleItemHasCheckpoint,
      ...itemProps,
    })
  })

  if (ENV.MODULE_FEATURES?.TEACHER_MODULE_SELECTION) {
    $('#show_teacher_only_module_id').on('change', () => {
      doFetchApi({
        path: `/api/v1/courses/${ENV.COURSE_ID}/settings`,
        method: 'PUT',
        body: {show_teacher_only_module_id: $('#show_teacher_only_module_id').val()},
      })
        .then(_ => {
          window.location.reload()
        })
        .catch(err => {
          showFlashError(I18n.t('Cannot set the teacher view module'))(err)
        })
    })
  }

  if (ENV.MODULE_FEATURES?.STUDENT_MODULE_SELECTION) {
    $('#show_student_only_module_id').on('change', () => {
      doFetchApi({
        path: `/api/v1/courses/${ENV.COURSE_ID}/settings`,
        method: 'PUT',
        body: {show_student_only_module_id: $('#show_student_only_module_id').val()},
      }).catch(err => {
        showFlashError(I18n.t('Cannot set the student view module'))(err)
      })
    })
  }

  initContextModuleItems()
}

$(() => {
  if (ENV.FEATURE_MODULES_PERF) {
    // ENV.COLLAPSED_MODULES are those that have been collapsed by the user
    // ENV.EXPANDED_MODULES are those that have been expanded by the user
    // If the user has not manually changed a module's state, it will not appear in either list
    // This implies that if both arrays are empty, the user has done nothing and we will expand the first module
    // After that, default to collapsed and expand only those in the ENV.EXPANDED_MODULES array
    const allModules = Array.from(document.querySelectorAll('.context_module'))
      .map(m => parseInt(m.dataset.moduleId, 10))
      .filter(mid => !isNaN(mid))
    if (allModules.length > 0) {
      const isInitialState = ENV.EXPANDED_MODULES.length === 0 && ENV.COLLAPSED_MODULES.length === 0
      if (isInitialState) {
        ENV.EXPANDED_MODULES.push(allModules.shift())
        ENV.COLLAPSED_MODULES = allModules
        $.ajaxJSON(
          `/courses/${ENV.COURSE_ID}/modules/${ENV.EXPANDED_MODULES[0]}/collapse`,
          'POST',
          {collapse: 0},
        )
      } else {
        ENV.COLLAPSED_MODULES = allModules.filter(mid => !ENV.EXPANDED_MODULES.includes(mid))
      }
      modules.lazyLoadItems(ENV.EXPANDED_MODULES)
    }
  } else {
    if ($('#context_modules').hasClass('editable')) {
      modules.loadMasterCourseData()
    }
  }
<<<<<<< HEAD

  $('.module-item-assign-to-link').on('click keyclick', function (event) {
    event.preventDefault()
    const returnFocusTo = $(event.target).closest('ul').prev('.al-trigger')
    const moduleItemId = event.target.getAttribute('data-item-id')
    const moduleItemName = event.target.getAttribute('data-item-name')
    const moduleItemType = event.target.getAttribute('data-item-type')
    const courseId = event.target.getAttribute('data-item-context-id')
    const moduleItemContentId = event.target.getAttribute('data-item-content-id')
    const moduleItemHasAssignment = event.target.getAttribute('data-item-has-assignment')
    const moduleItemHasCheckpoint = event.target.getAttribute('data-item-has-assignment-checkpoint')

    const itemProps = parseModuleItemElement(
      document.getElementById(`context_module_item_${moduleItemId}`),
    )
    renderItemAssignToTray(true, returnFocusTo, {
      courseId,
      moduleItemName,
      moduleItemType,
      moduleItemContentId,
      moduleItemHasAssignment,
      moduleItemHasCheckpoint,
      ...itemProps,
    })
  })
}

if (ENV.FEATURE_MODULES_PERF) {
  const moduleIds = []
  $('.context_module').each(function () {
    const moduleId = $(this).data('moduleId')
    if (!isNaN(parseInt(moduleId, 10))) {
      moduleIds.push(moduleId)
    }
  })
  modules.lazyLoadItems(moduleIds)
} else {
  $(document).ready(initContextModules)
}
=======
  initContextModules()
})
>>>>>>> c345be2d

export default modules<|MERGE_RESOLUTION|>--- conflicted
+++ resolved
@@ -80,11 +80,7 @@
 import {addModuleElement} from '../utils/moduleHelpers'
 import ContextModulesHeader from '../react/ContextModulesHeader'
 import doFetchApi from '@canvas/do-fetch-api-effect'
-<<<<<<< HEAD
-import {fetchModuleItems} from '../utils/fetchModuleItems'
-=======
 import {ModuleItemsLazyLoader} from '../utils/ModuleItemsLazyLoader'
->>>>>>> c345be2d
 
 if (!('INST' in window)) window.INST = {}
 
@@ -581,18 +577,6 @@
       return $item
     },
 
-<<<<<<< HEAD
-    addItemToModule2(moduleId, html) {
-      const moduleItemContainer = document.querySelector(`#context_module_content_${moduleId}`)
-      if (!moduleItemContainer) return
-      moduleItemContainer.outerHTML = html
-    },
-
-    lazyLoadItems(moduleIds) {
-      fetchModuleItems(ENV.COURSE_ID, moduleIds, modules.addItemToModule2, 3).then(() => {
-        initContextModules()
-        return modules.updateAssignmentData()
-=======
     lazyLoadItems(moduleIds) {
       const itemsCallback = moduleId => {
         initContextModuleItems(moduleId)
@@ -609,7 +593,6 @@
         if (ENV.horizon_course) {
           modules.updateEstimatedDurations()
         }
->>>>>>> c345be2d
       })
     },
 
@@ -1935,31 +1918,6 @@
 // need the assignment data to check past due state
 if (!ENV.FEATURE_MODULES_PERF) {
   modules.updateAssignmentData(() => {
-<<<<<<< HEAD
-    modules.updateProgressions(function afterUpdateProgressions() {
-      if (window.location.hash && !window.location.hash.startsWith('#!')) {
-        try {
-          scrollTo($(window.location.hash))
-        } catch (error) {
-          // no-op
-        }
-      } else {
-        const firstContextModuleContent = document
-          .querySelector('.context_module')
-          ?.querySelector('.content')
-        if (!firstContextModuleContent || moduleContentIsHidden(firstContextModuleContent)) {
-          const firstVisibleModuleContent = [
-            ...document.querySelectorAll('.context_module .content'),
-          ].find(el => !moduleContentIsHidden(el))
-          if (firstVisibleModuleContent)
-            scrollTo($(firstVisibleModuleContent).parents('.context_module'))
-        }
-      }
-    })
-  })
-}
-
-=======
     modules.updateProgressions(modules.afterUpdateProgressions)
   })
 }
@@ -2137,7 +2095,6 @@
 
 // --------------------------------------------------------
 
->>>>>>> c345be2d
 function initContextModules() {
   $('.context_module').each(function () {
     refreshDuplicateLinkStatus($(this))
@@ -2543,49 +2500,7 @@
       modules.loadMasterCourseData()
     }
   }
-<<<<<<< HEAD
-
-  $('.module-item-assign-to-link').on('click keyclick', function (event) {
-    event.preventDefault()
-    const returnFocusTo = $(event.target).closest('ul').prev('.al-trigger')
-    const moduleItemId = event.target.getAttribute('data-item-id')
-    const moduleItemName = event.target.getAttribute('data-item-name')
-    const moduleItemType = event.target.getAttribute('data-item-type')
-    const courseId = event.target.getAttribute('data-item-context-id')
-    const moduleItemContentId = event.target.getAttribute('data-item-content-id')
-    const moduleItemHasAssignment = event.target.getAttribute('data-item-has-assignment')
-    const moduleItemHasCheckpoint = event.target.getAttribute('data-item-has-assignment-checkpoint')
-
-    const itemProps = parseModuleItemElement(
-      document.getElementById(`context_module_item_${moduleItemId}`),
-    )
-    renderItemAssignToTray(true, returnFocusTo, {
-      courseId,
-      moduleItemName,
-      moduleItemType,
-      moduleItemContentId,
-      moduleItemHasAssignment,
-      moduleItemHasCheckpoint,
-      ...itemProps,
-    })
-  })
-}
-
-if (ENV.FEATURE_MODULES_PERF) {
-  const moduleIds = []
-  $('.context_module').each(function () {
-    const moduleId = $(this).data('moduleId')
-    if (!isNaN(parseInt(moduleId, 10))) {
-      moduleIds.push(moduleId)
-    }
-  })
-  modules.lazyLoadItems(moduleIds)
-} else {
-  $(document).ready(initContextModules)
-}
-=======
   initContextModules()
 })
->>>>>>> c345be2d
 
 export default modules