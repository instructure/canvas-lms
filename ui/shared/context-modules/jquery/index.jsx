--- conflicted
+++ resolved
@@ -1656,26 +1656,8 @@
 
   $(document).on('click', '.add_module_link', event => {
     event.preventDefault()
-<<<<<<< HEAD
-    if (ENV.FEATURES.differentiated_modules) {
-      const options = {initialTab: 'settings'};
-      const settings = {
-        moduleList: parseModuleList(),
-        addModuleUI: (data, $moduleElement) =>
-        {
-          addModuleElement(data, $moduleElement, updatePublishMenuDisabledState, relock_modules_dialog, moduleItems);
-          $moduleElement.css('display', 'block');
-        }}
-      const $module = $('#context_module_blank').clone(true).attr('id', 'context_module_new')
-      $('#context_modules').append($module)
-      renderDifferentiatedModulesTray(event.target, $module, settings, options)
-    }else{
-      modules.addModule()
-    }
-=======
     const addModuleCallback =  (data, $moduleElement) => addModuleElement(data, $moduleElement, updatePublishMenuDisabledState, relock_modules_dialog, moduleItems);
     modules.addModule(addModuleCallback)
->>>>>>> d94f01da
   })
 
   // This allows ModuleFileDrop to create module items
