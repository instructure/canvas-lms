/*
 * Copyright (C) 2011 - present Instructure, Inc.
 *
 * This file is part of Canvas.
 *
 * Canvas is free software: you can redistribute it and/or modify it under
 * the terms of the GNU Affero General Public License as published by the Free
 * Software Foundation, version 3 of the License.
 *
 * Canvas is distributed in the hope that it will be useful, but WITHOUT ANY
 * WARRANTY; without even the implied warranty of MERCHANTABILITY or FITNESS FOR
 * A PARTICULAR PURPOSE. See the GNU Affero General Public License for more
 * details.
 *
 * You should have received a copy of the GNU Affero General Public License along
 * with this program. If not, see <http://www.gnu.org/licenses/>.
 */

import $ from 'jquery'
import ModuleDuplicationSpinner from '../react/ModuleDuplicationSpinner'
import React from 'react'
import ReactDOM from 'react-dom'
import {reorderElements, renderTray} from '@canvas/move-item-tray'
import LockIconView from '@canvas/lock-icon'
import MasterCourseModuleLock from '../backbone/models/MasterCourseModuleLock'
import ModuleFileDrop from '@canvas/context-module-file-drop'
import {useScope as useI18nScope} from '@canvas/i18n'
import Helper from './context_modules_helper'
import CyoeHelper from '@canvas/conditional-release-cyoe-helper'
import ContextModulesView from '../backbone/views/context_modules' /* handles the publish/unpublish state */
import RelockModulesDialog from '../backbone/views/RelockModulesDialog'
import vddTooltip from '@canvas/due-dates/jquery/vddTooltip'
import vddTooltipView from '../jst/_vddTooltip.handlebars'
import Publishable from '../backbone/models/Publishable'
import PublishButtonView from '@canvas/publish-button-view'
import htmlEscape from 'html-escape'
import ContentTypeExternalToolTray from '@canvas/trays/react/ContentTypeExternalToolTray'
import {monitorLtiMessages, ltiState} from '@canvas/lti/jquery/messages'
import get from 'lodash/get'
import axios from '@canvas/axios'
import {showFlashError} from '@canvas/alerts/react/FlashAlert'
import '@canvas/jquery/jquery.ajaxJSON'
import '@canvas/datetime' /* dateString, datetimeString, time_field, datetime_field */
import '@canvas/forms/jquery/jquery.instructure_forms' /* formSubmit, fillFormData, formErrors, errorBox */
import 'jqueryui/dialog'
import '@canvas/util/jquery/fixDialogButtons'
import '@canvas/jquery/jquery.instructure_misc_helpers' /* /\$\.underscore/ */
import '@canvas/jquery/jquery.instructure_misc_plugins' /* .dim, confirmDelete, fragmentChange, showIf */
import '@canvas/keycodes'
import '@canvas/loading-image'
import '@canvas/util/templateData' /* fillTemplateData, getTemplateData */
import 'date-js' /* Date.parse */
import 'jqueryui/sortable'
import '@canvas/rails-flash-notifications'
import DirectShareCourseTray from '@canvas/direct-sharing/react/components/DirectShareCourseTray'
import DirectShareUserModal from '@canvas/direct-sharing/react/components/DirectShareUserModal'
import {addDeepLinkingListener} from '@canvas/deep-linking/DeepLinking'
import ExternalToolModalLauncher from '@canvas/external-tools/react/components/ExternalToolModalLauncher'
import {
  initPublishButton,
  onContainerOverlapped,
  overrideModel,
  prerequisitesMessage,
  refreshDuplicateLinkStatus,
  scrollTo,
  setExpandAllButton,
  updateProgressionState,
} from './utils'
import ContextModulesPublishMenu from '../react/ContextModulesPublishMenu'
import {renderContextModulesPublishIcon} from '../utils/publishOneModuleHelper'
import {underscoreString} from '@canvas/convert-case'
import {selectContentDialog} from '@canvas/select-content-dialog'
import DifferentiatedModulesTray from '@canvas/differentiated-modules'
import ItemAssignToTray from '@canvas/differentiated-modules/react/Item/ItemAssignToTray'
import {parseModule, parseModuleList} from '@canvas/differentiated-modules/utils/moduleHelpers'
import {addModuleElement} from '../utils/moduleHelpers'

if (!('INST' in window)) window.INST = {}

const I18n = useI18nScope('context_modulespublic')

// TODO: AMD don't export global, use as module
/* global modules */
window.modules = (function () {
  return {
    updateTaggedItems() {},

    currentIndent($item) {
      const classes = $item.attr('class').split(/\s/)
      let indent = 0
      for (let idx = 0; idx < classes.length; idx++) {
        if (classes[idx].match(/^indent_/)) {
          const new_indent = parseInt(classes[idx].substring(7), 10)
          if (!Number.isNaN(Number(new_indent))) {
            indent = new_indent
          }
        }
      }
      return indent
    },

    addModule() {
      const $module = $('#context_module_blank').clone(true).attr('id', 'context_module_new')
      $('#context_modules').append($module)
      const opts = modules.sortable_module_options
      opts.update = modules.updateModuleItemPositions
      $module.find('.context_module_items').sortable(opts)
      $('#context_modules.ui-sortable').sortable('refresh')
      $('#context_modules .context_module .context_module_items.ui-sortable').each(function () {
        $(this).sortable('refresh')
        $(this).sortable('option', 'connectWith', '.context_module_items')
      })
      modules.editModule($module)
    },

    updateModulePositions() {
      const ids = []
      $('#context_modules .context_module').each(function () {
        ids.push($(this).attr('id').substring('context_module_'.length))
      })
      const url = `${ENV.CONTEXT_URL_ROOT}/modules/reorder`
      $('#context_modules').loadingImage()
      $.ajaxJSON(
        url,
        'POST',
        {order: ids.join(',')},
        data => {
          $('#context_modules').loadingImage('remove')
          for (const idx in data) {
            const module = data[idx]
            $('#context_module_' + module.context_module.id).triggerHandler('update', module)
          }
        },
        _data => {
          $('#context_modules').loadingImage('remove')
        }
      )
    },

    updateModuleItemPositions(event, ui) {
      const $module = ui.item.parents('.context_module')
      const moduleId = $module.attr('id').substring('context_module_'.length)
      const url = `${ENV.CONTEXT_URL_ROOT}/modules/${moduleId}/reorder`
      const items = []
      $module.find('.context_module_items .context_module_item').each(function () {
        items.push($(this).getTemplateData({textValues: ['id']}).id)
      })
      $module.find('.context_module_items.ui-sortable').sortable('disable')
      $module.disableWhileLoading(
        $.ajaxJSON(
          url,
          'POST',
          {order: items.join(',')},
          data => {
            if (data && data.context_module && data.context_module.content_tags) {
              for (const idx in data.context_module.content_tags) {
                const tag = data.context_module.content_tags[idx].content_tag
                $module.find('#context_module_item_' + tag.id).fillTemplateData({
                  data: {position: tag.position},
                })
              }
            }
            $module.find('.context_module_items.ui-sortable').sortable('enable')
          },
          _data => {
            $module.find('.content').loadingImage('remove')
            $module
              .find('.content')
              .errorBox(I18n.t('errors.reorder', 'Reorder failed, please try again.'))
          }
        )
      )
      $('.context_module').each(function () {
        refreshDuplicateLinkStatus($(this))
      })
    },

    updateProgressions(callback) {
      if (!ENV.IS_STUDENT) {
        if (callback) {
          callback()
        }
        return
      }
      const url = $('.progression_list_url').attr('href')
      if ($('.context_module_item.progression_requirement:visible').length > 0) {
        $('.loading_module_progressions_link').show().attr('disabled', true)
      }
      $.ajaxJSON(
        url,
        'GET',
        {},
        function (data) {
          $('.loading_module_progressions_link').remove()
          const $user_progression_list = $('#current_user_progression_list')
          const progressions = []
          for (const idx in data) {
            progressions.push(data[idx])
          }
          const progressionsFinished = function () {
            if (!$('#context_modules').hasClass('editable')) {
              $('#context_modules .context_module').each(function () {
                updateProgressionState($(this))
              })
            }
            if (callback) {
              callback()
            }
          }
          let progressionCnt = 0
          const nextProgression = function () {
            const data = progressions.shift()
            if (!data) {
              progressionsFinished()
              return
            }
            const progression = data.context_module_progression
            // eslint-disable-next-line eqeqeq
            if (progression.user_id == window.ENV.current_user_id) {
              let $user_progression = $user_progression_list.find(
                '.progression_' + progression.context_module_id
              )

              if ($user_progression.length === 0 && $user_progression_list.length > 0) {
                $user_progression = $user_progression_list.find('.progression_blank').clone(true)
                $user_progression
                  .removeClass('progression_blank')
                  .addClass('progression_' + progression.context_module_id)
                $user_progression_list.append($user_progression)
              }
              if ($user_progression.length > 0) {
                $user_progression.data('requirements_met', progression.requirements_met)
                $user_progression.data(
                  'incomplete_requirements',
                  progression.incomplete_requirements
                )
                $user_progression.fillTemplateData({data: progression})
              }
            }
            progressionCnt++
            if (progressionCnt >= 50) {
              progressionCnt = 0
              setTimeout(nextProgression, 150)
            } else {
              nextProgression()
            }
          }
          nextProgression()
        },
        () => {
          if (callback) {
            callback()
          }
        }
      )
    },

    updateAssignmentData(callback) {
      return $.ajaxJSON(
        ENV.CONTEXT_MODULE_ASSIGNMENT_INFO_URL,
        'GET',
        {},
        data => {
          $(() => {
            $.each(data, (id, info) => {
              const $context_module_item = $('#context_module_item_' + id)
              const data = {}
              if (info.points_possible != null) {
                data.points_possible_display = I18n.t('points_possible_short', '%{points} pts', {
                  points: I18n.n(info.points_possible),
                })
              }
              if (ENV.IN_PACED_COURSE && !ENV.IS_STUDENT) {
                $context_module_item.find('.due_date_display').remove()
              } else if (info.todo_date != null) {
                data.due_date_display = $.dateString(info.todo_date)
              } else if (info.due_date != null) {
                if (info.past_due != null) {
                  $context_module_item.data('past_due', true)
                }
                data.due_date_display = $.dateString(info.due_date)
              } else if (info.has_many_overrides != null) {
                data.due_date_display = I18n.t('Multiple Due Dates')
              } else if (info.vdd_tooltip != null) {
                info.vdd_tooltip.link_href = $context_module_item.find('a.title').attr('href')
                $context_module_item
                  .find('.due_date_display')
                  .html(vddTooltipView(info.vdd_tooltip))
              } else {
                $context_module_item.find('.due_date_display').remove()
              }
              $context_module_item.fillTemplateData({
                data,
                htmlValues: ['points_possible_display'],
              })

              // clean up empty elements so they don't show borders in updated item group design
              if (info.points_possible === null) {
                $context_module_item.find('.points_possible_display').remove()
              }

              if (info.mc_objectives) {
                $context_module_item.find('.mc_objectives').text(info.mc_objectives)
                $context_module_item.find('.icon-assignment').hide()
                $context_module_item.find('#mc_icon').show()
              } else {
                $context_module_item.find('.mc_objectives').remove()
              }
            })

            vddTooltip()
            if (callback) {
              callback()
            }
          })
        },
        () => {
          if (callback) {
            $(callback)
          }
        }
      )
    },

    loadMasterCourseData(tag_id) {
      if (ENV.MASTER_COURSE_SETTINGS) {
        // Grab the stuff for master courses if needed
        $.ajaxJSON(ENV.MASTER_COURSE_SETTINGS.MASTER_COURSE_DATA_URL, 'GET', {tag_id}, data => {
          if (data.tag_restrictions) {
            $.each(data.tag_restrictions, (id, restriction) => {
              const $item = $('#context_module_item_' + id).not('.master_course_content')
              $item.addClass('master_course_content')
              if (Object.keys(restriction).some(r => restriction[r])) {
                $item.attr('data-master_course_restrictions', JSON.stringify(restriction)) // need it if user selects Edit from cog menu
              }
              this.initMasterCourseLockButton($item, restriction)
            })
          }
        })
      }
    },

    itemClass(content_tag) {
      return (
        (content_tag.content_type || '').replace(/^[A-Za-z]+::/, '') + '_' + content_tag.content_id
      )
    },

    updateAllItemInstances(content_tag) {
      $('.context_module_item.' + modules.itemClass(content_tag) + ' .title').each(function () {
        const $this = $(this)
        $this.text(content_tag.title)
        $this.attr('title', content_tag.title)
      })
    },
    editModule($module) {
      const $form = $('#add_context_module_form')
      $form.data('current_module', $module)
      const data = $module.getTemplateData({
        textValues: [
          'name',
          'unlock_at',
          'require_sequential_progress',
          'publish_final_grade',
          'requirement_count',
        ],
      })
      $form.fillFormData(data, {object_name: 'context_module'})
      let isNew = false
      if ($module.attr('id') === 'context_module_new') {
        isNew = true
        $form.attr('action', $form.find('.add_context_module_url').attr('href'))
        $form.find('.completion_entry').hide()
        $form.attr('method', 'POST')
        $form.find('.submit_button').text(I18n.t('buttons.add', 'Add Module'))
      } else {
        $form.attr('action', $module.find('.edit_module_link').attr('href'))
        $form.find('.completion_entry').show()
        $form.attr('method', 'PUT')
        $form.find('.submit_button').text(I18n.t('buttons.update', 'Update Module'))
      }
      $form.find('#unlock_module_at').prop('checked', data.unlock_at).change()
      $form
        .find('#require_sequential_progress')
        .attr(
          'checked',
          data.require_sequential_progress === 'true' || data.require_sequential_progress === '1'
        )
      $form
        .find('#publish_final_grade')
        .attr('checked', data.publish_final_grade === 'true' || data.publish_final_grade === '1')

      const has_predecessors =
        $('#context_modules .context_module').length > 1 &&
        $('#context_modules .context_module:first').attr('id') !== $module.attr('id')
      $form.find('.prerequisites_entry').showIf(has_predecessors)
      const prerequisites = []
      $module.find('.prerequisites .prerequisite_criterion').each(function () {
        prerequisites.push($(this).getTemplateData({textValues: ['id', 'name', 'type']}))
      })

      $form.find('.prerequisites_list .criteria_list').empty()
      for (const idx in prerequisites) {
        const pre = prerequisites[idx]
        $form.find('.add_prerequisite_link:first').click()
        if (pre.type === 'context_module') {
          $form
            .find('.prerequisites_list .criteria_list .criterion:last select')
            .val(pre.id)
            .trigger('change')
        }
      }
      $form.find('.completion_entry .criteria_list').empty()
      $module.find('.content .context_module_item .criterion.defined').each(function () {
        const data = $(this)
          .parents('.context_module_item')
          .getTemplateData({textValues: ['id', 'criterion_type', 'min_score']})
        $form.find('.add_completion_criterion_link').click()
        $form
          .find('.criteria_list .criterion:last')
          .find('.id')
          .val(data.id || '')
          .change()
          .end()
          .find('.type')
          .val(data.criterion_type || '')
          .change()
          .end()
          .find('.min_score')
          .val(data.min_score || '')
      })
      const no_items = $module.find('.content .context_module_item').length === 0
      $form
        .find('.prerequisites_list .criteria_list')
        .showIf(prerequisites.length !== 0)
        .end()
        .find('.add_prerequisite_link')
        .showIf(has_predecessors)
        .end()
        .find('.completion_entry .criteria_list')
        .showIf(!no_items)
        .end()

        .find('.completion_entry .no_items_message')
        .hide()
        .end()
        .find('.add_completion_criterion_link')
        .showIf(!no_items)

      // Set no items or criteria message plus disable elements if there are no items or no requirements
      if (no_items) {
        $form.find('.completion_entry .no_items_message').show()
      }
      if ($module.find('.content .context_module_item .criterion.defined').length !== 0) {
        $('.requirement-count-radio').show()
      } else {
        $('.requirement-count-radio').hide()
      }

      const $requirementCount = $module.find('.pill li').data('requirement-count')
      if ($requirementCount == 1) {
        $('#context_module_requirement_count_1').prop('checked', true).change()
      } else {
        $('#context_module_requirement_count_').prop('checked', true).change()
      }

      $module.fadeIn('fast', () => {})
      $module.addClass('dont_remove')
      $form.find('.module_name').toggleClass('lonely_entry', isNew)
      $form.find('.module_name label span').hide() // hide the asterisk in the form label
      const $toFocus = $('.ig-header-admin .al-trigger', $module)
      const fullSizeModal = window.matchMedia('(min-width: 600px)').matches
      const responsiveWidth = fullSizeModal ? 600 : 320
      $form
        .dialog({
          autoOpen: false,
          modal: true,
          title: isNew
            ? I18n.t('titles.add', 'Add Module')
            : I18n.t('titles.edit', 'Edit Module Settings'),
          width: responsiveWidth,
          height: isNew ? 400 : 600,
          close() {
            modules.hideEditModule(true)
            $toFocus.focus()
            const $contextModules = $('#context_modules .context_module')
            if ($contextModules.length) {
              $('#context_modules_sortable_container').removeClass('item-group-container--is-empty')
            }
          },
        })
        .dialog('open')
      $module.removeClass('dont_remove')
    },

    hideEditModule(remove) {
      const $module = $('#add_context_module_form').data('current_module') // .parents(".context_module");
      if (
        remove &&
        $module &&
        $module.attr('id') === 'context_module_new' &&
        !$module.hasClass('dont_remove')
      ) {
        $module.remove()
      }
      $('#add_context_module_form:visible').dialog('close')
    },

    addContentTagToEnv(content_tag) {
      ENV.MODULE_FILE_DETAILS[content_tag.id] = {
        content_details: content_tag.content_details,
        content_id: content_tag.content_id,
        id: content_tag.id,
        module_id: content_tag.context_module_id,
      }
    },

    addItemToModule($module, data) {
      if (!data) {
        return $('<div/>')
      }
      data.id = data.id || 'new'
      data.type = data.type || data['item[type]'] || underscoreString(data.content_type)
      data.title = data.title || data['item[title]']
      data.new_tab = data.new_tab ? '1' : '0'
      data.graded = data.graded ? '1' : '0'
      let $item
      const $olditem = data.id !== 'new' ? $('#context_module_item_' + data.id) : []
      if ($olditem.length) {
        const $admin = $olditem.find('.ig-admin')
        if ($admin.length) {
          $admin.detach()
        }
        $item = $olditem.clone(true)
        if ($admin.length) {
          $item.find('.ig-row').append($admin)
        }
      } else {
        $item = $('#context_module_item_blank').clone(true).removeAttr('id')
        modules.evaluateItemCyoe($item, data)
      }
      const speedGraderId = `${data.type}-${data.content_id}`
      const $speedGrader = $item.find('#speed-grader-container-blank')
      $speedGrader.attr('id', 'speed-grader-container-' + speedGraderId)

      const isPublished = data.published
      const isAssignmentOrQuiz =
        data.content_type === 'Assignment' || data.content_type === 'Quizzes::Quiz'
      const isPublishedGradedDiscussion =
        isPublished && data.graded === '1' && data.content_type === 'DiscussionTopic'

      const $speedGraderLinkContainer = $item.find('.speed-grader-link-container')

      if ((isPublished && isAssignmentOrQuiz) || isPublishedGradedDiscussion) {
        $speedGraderLinkContainer.removeClass('hidden')
      }

      $item.addClass(data.type + '_' + data.id)
      $item.addClass(data.quiz_lti ? 'lti-quiz' : data.type)
      if (data.is_duplicate_able) {
        $item.addClass('dupeable')
      }
      $item.attr('aria-label', data.title)
      $item.find('.title').attr('title', data.title)
      $item.fillTemplateData({
        data,
        id: 'context_module_item_' + data.id,
        hrefValues: ['id', 'context_module_id', 'content_id', 'content_type', 'assignment_id'],
      })
      for (let idx = 0; idx < 10; idx++) {
        $item.removeClass('indent_' + idx)
      }
      $item.addClass('indent_' + (data.indent || 0))
      $item.addClass(modules.itemClass(data))
      // The Assign To menu option is currently valid for assignments and quizzes only.
      // This function is called twice, once with the data the user just entered
      // and again after the api request returns. The second time we have
      // all the real data, including the module item's id. Wait until then
      // to add the option.
      if (isAssignmentOrQuiz && 'id' in data) {
        const $assignToMenuItem = $item.find('.assign-to-option')
        if ($assignToMenuItem.length) {
          $assignToMenuItem.removeClass('hidden')
          const $a = $assignToMenuItem.find('a')
          $a.attr('data-item-id', data.id)
          $a.attr('data-item-name', data.title)
          $a.attr('data-item-type', data.quiz_lti ? 'lti-quiz' : data.type)
          $a.attr('data-item-context-id', data.context_id)
<<<<<<< HEAD
=======
          $a.attr('data-item-context-type', data.context_type)
          $a.attr('data-item-content-id', data.content_id)
          $a.attr('data-item-content-type', data.content_type)
>>>>>>> 0612a5fd
        }
      }

      // don't just tack onto the bottom, put it in its correct position
      let $before = null
      $module
        .find('.context_module_items')
        .children()
        .each(function () {
          const position = parseInt(
            $(this).getTemplateData({textValues: ['position']}).position,
            10
          )
          if ((data.position || data.position === 0) && (position || position === 0)) {
            if ($before == null && position - data.position >= 0) {
              $before = $(this)
            }
          }
        })
      if ($olditem.length) {
        $olditem.replaceWith($item.show())
      } else if (!$before) {
        $module.find('.context_module_items').append($item.show())
      } else {
        $before.before($item.show())
      }
      refreshDuplicateLinkStatus($module)
      return $item
    },

    evaluateItemCyoe($item, data) {
      if (!CyoeHelper.isEnabled()) return
      $item = $($item)
      const $itemData = $item.find('.publish-icon')
      const $admin = $item.find('.ig-admin')

      data = data || {
        id: $itemData.attr('data-module-item-id'),
        title: $itemData.attr('data-module-item-name'),
        assignment_id: $itemData.attr('data-assignment-id'),
        is_cyoe_able: $itemData.attr('data-is-cyoeable') === 'true',
      }

      const cyoe = CyoeHelper.getItemData(data.assignment_id, data.is_cyoe_able)

      if (cyoe.isReleased) {
        const fullText = I18n.t('Released by Mastery Path: %{path}', {path: cyoe.releasedLabel})
        const $pathIcon = $(
          '<span class="pill mastery-path-icon" aria-hidden="true" data-tooltip><i class="icon-mastery-path" /></span>'
        )
          .attr('title', fullText)
          .append(htmlEscape(cyoe.releasedLabel))
        const $srPath = $('<span class="screenreader-only">').append(htmlEscape(fullText))
        $admin.prepend($srPath)
        $admin.prepend($pathIcon)
      }

      if (cyoe.isCyoeAble) {
        const $mpLink = $('<a class="mastery_paths_link" />')
          .attr(
            'href',
            ENV.CONTEXT_URL_ROOT +
              '/modules/items/' +
              data.id +
              '/edit_mastery_paths?return_to=' +
              encodeURIComponent(window.location.pathname)
          )
          .attr('title', I18n.t('Edit Mastery Paths for %{title}', {title: data.title}))
          .text(I18n.t('Mastery Paths'))

        if (cyoe.isTrigger) {
          $admin.prepend($mpLink.clone())
        }

        $admin
          .find('.delete_link')
          .parent()
          .before(
            $('<li role="presentation" />').append(
              $mpLink.prepend('<i class="icon-mastery-path" /> ')
            )
          )
      }
    },

    getNextPosition($module) {
      let maxPosition = 0
      $module
        .find('.context_module_items')
        .children()
        .each(function () {
          const position = parseInt(
            $(this).getTemplateData({textValues: ['position']}).position,
            10
          )
          if (position > maxPosition) maxPosition = position
        })
      return maxPosition + 1
    },
    refreshModuleList() {
      $('#module_list').find('.context_module_option').remove()
      $('#context_modules .context_module').each(function () {
        const $this = $(this)
        const data = $this.find('.header').getTemplateData({textValues: ['name']})
        data.id = $this.find('.header').attr('id')
        $this.find('.name').attr('title', data.name)
        const $option = $(document.createElement('option'))
        $option.val(data.id)

        // data.id could come back as undefined, so calling $option.val(data.id) would return an "", which is not chainable, so $option.val(data.id).text... would die.
        $option
          .attr('role', 'option')
          .text(data.name)
          .addClass('context_module_' + data.id)
          .addClass('context_module_option')

        $('#module_list').append($option)
      })
    },
    filterPrerequisites($module, prerequisites) {
      const list = modules.prerequisites()
      const id = $module.attr('id').substring('context_module_'.length)
      const res = []
      for (const idx in prerequisites) {
        if ($.inArray(prerequisites[idx], list[id]) === -1) {
          res.push(prerequisites[idx])
        }
      }
      return res
    },
    prerequisites() {
      const result = {
        to_visit: {},
        visited: {},
      }
      $('#context_modules .context_module').each(function () {
        const id = $(this).attr('id').substring('context_module_'.length)
        result[id] = []
        $(this)
          .find('.prerequisites .criterion')
          .each(function () {
            const pre_id = $(this).getTemplateData({textValues: ['id']}).id
            if ($(this).hasClass('context_module_criterion')) {
              result[id].push(pre_id)
              result.to_visit[id + '_' + pre_id] = true
            }
          })
      })

      for (const val in result.to_visit) {
        if (result.to_visit.hasOwnProperty(val)) {
          const ids = val.split('_')
          if (result.visited[val]) {
            continue
          }
          result.visited[val] = true
          for (const jdx in result[ids[1]]) {
            result[ids[0]].push(result[ids[1]][jdx])
            result.to_visit[ids[0] + '_' + result[ids[1]][jdx]] = true
          }
        }
      }
      delete result.to_visit
      delete result.visited
      return result
    },
    sortable_module_options: {
      connectWith: '.context_module_items',
      handle: '.move_item_link',
      helper: 'clone',
      placeholder: 'context_module_placeholder',
      forcePlaceholderSize: true,
      axis: 'y',
      containment: '#content',
    },
    initMasterCourseLockButton($item, tagRestriction) {
      // add the lock button|icon
      const $lockCell = $item.find('.lock-icon')
      const data = $($lockCell).data() || {}

      const isMasterCourseMasterContent = !!(
        'moduleItemId' in data && ENV.MASTER_COURSE_SETTINGS.IS_MASTER_COURSE
      )
      const isMasterCourseChildContent = !!(
        'moduleItemId' in data && ENV.MASTER_COURSE_SETTINGS.IS_CHILD_COURSE
      )
      const restricted = !!(
        'moduleItemId' in data && Object.keys(tagRestriction).some(r => tagRestriction[r])
      )

      const model = new MasterCourseModuleLock({
        is_master_course_master_content: isMasterCourseMasterContent,
        is_master_course_child_content: isMasterCourseChildContent,
        restricted_by_master_course: restricted,
      })

      const viewOptions = {
        model,
        el: $lockCell[0],
        course_id: ENV.COURSE_ID,
        content_type: data.moduleType,
        content_id: data.contentId,
      }

      const view = new LockIconView(viewOptions)
      view.render()
    },
  }
})()

const renderDifferentiatedModulesTray = (
  returnFocusTo,
  moduleElement,
  settingsProps,
  options = {initialTab: 'settings'},
) => {
  const container = document.getElementById('differentiated-modules-mount-point')
  ReactDOM.render(
    <DifferentiatedModulesTray
      onDismiss={() => {
        ReactDOM.unmountComponentAtNode(container)
        returnFocusTo.focus()
      }}
      initialTab={options.initialTab}
      moduleElement={moduleElement}
      courseId={ENV.COURSE_ID ?? ''}
      {...settingsProps}
    />,
    container
  )
}


const updatePrerequisites = function ($module, prereqs) {
  const $prerequisitesDiv = $module.find('.prerequisites')
  let prereqsList = ''
  $prerequisitesDiv.empty()

  if (prereqs.length > 0) {
    for (const i in prereqs) {
      const $div = $('<div />', {
        class: 'prerequisite_criterion ' + prereqs[i].type + '_criterion',
        style: 'float: left;',
      })
      const $spanID = $('<span />', {
        text: htmlEscape(prereqs[i].id),
        class: 'id',
        style: 'display: none;',
      })
      const $spanType = $('<span />', {
        text: htmlEscape(prereqs[i].type),
        class: 'type',
        style: 'display: none;',
      })
      const $spanName = $('<span />', {
        text: htmlEscape(prereqs[i].name),
        class: 'name',
        style: 'display: none;',
      })
      $div.append($spanID)
      $div.append($spanType)
      $div.append($spanName)
      $prerequisitesDiv.append($div)

      prereqsList += prereqs[i].name + ', '
    }
    prereqsList = prereqsList.slice(0, -2)
    const $prerequisitesMessage = $('<div />', {
      text: prerequisitesMessage(prereqsList),
      class: 'prerequisites_message',
    })
    $prerequisitesDiv.append($prerequisitesMessage)
  }
}

// after a module has been updated, update its name as used in other modules' prerequisite lists
const updateOtherPrerequisites = function (id, name) {
  $('div.context_module .prerequisite_criterion .id').each(function (_, idNode) {
    const $id = $(idNode)
    const prereq_id = $id.text()
    // eslint-disable-next-line eqeqeq
    if (prereq_id == id) {
      const $crit = $id.closest('.prerequisite_criterion')
      $crit.find('.name').text(name)
      const $prereqs = $id.closest('.prerequisites')
      const names = $.makeArray($prereqs.find('.prerequisite_criterion .name'))
        .map(el => $(el).text())
        .join(', ')
      $prereqs.find('.prerequisites_message').text(prerequisitesMessage(names))
    }
  })
}
const newPillMessage = function ($module, requirement_count) {
  const $message = $module.find('.requirements_message')
  $message.attr('data-requirement-type', requirement_count === 1 ? 'one' : 'all')

  if (requirement_count != 0) {
    const $pill = $('<ul class="pill"><li></li></ul></div>')
    $message.html($pill)
    const $pillMessage = $message.find('.pill li')
    const newPillMessageText =
      requirement_count === 1 ? I18n.t('Complete One Item') : I18n.t('Complete All Items')
    $pillMessage.text(newPillMessageText)
    $pillMessage.data('requirement-count', requirement_count)
  }
}

const updatePublishMenuDisabledState = function (disabled) {
  // Update the top level publish menu to reflect the new module
  const publishMenu = document.getElementById('context-modules-publish-menu')
  if (publishMenu) {
    const $publishMenu = $(publishMenu)
    $publishMenu.data('disabled', disabled)
    ReactDOM.render(
      <ContextModulesPublishMenu
        courseId={$publishMenu.data('courseId')}
        runningProgressId={$publishMenu.data('progressId')}
        disabled={disabled}
      />,
      publishMenu
    )
  }
}

modules.updatePublishMenuDisabledState = updatePublishMenuDisabledState

modules.initModuleManagement = function (duplicate) {
  const moduleItems = {}

  // Create the context modules backbone view to manage the publish button.
  new ContextModulesView({
    el: $('#content'),
    modules,
  })
  const relock_modules_dialog = new RelockModulesDialog()

  const $context_module_unlocked_at = $('#context_module_unlock_at')
  let valCache = ''
  $('#unlock_module_at')
    .change(function () {
      const $this = $(this)
      const $unlock_module_at_details = $('.unlock_module_at_details')
      $unlock_module_at_details.showIf($this.attr('checked'))

      if ($this.attr('checked')) {
        if (!$context_module_unlocked_at.val()) {
          $context_module_unlocked_at.val(valCache)
        }
      } else {
        valCache = $context_module_unlocked_at.val()
        $context_module_unlocked_at.val('').triggerHandler('change')
      }
    })
    .triggerHandler('change')

  // -------- BINDING THE UPDATE EVENT -----------------
  $('.context_module').bind('update', (event, data) => {
    data.context_module.displayed_unlock_at = $.datetimeString(data.context_module.unlock_at)
    data.context_module.unlock_at = $.datetimeString(data.context_module.unlock_at)
    const $module = $('#context_module_' + data.context_module.id)
    $module.attr('data-module-id', data.context_module.id)
    $module.attr('aria-label', data.context_module.name)
    $module.find('.header').fillTemplateData({
      data: data.context_module,
      hrefValues: ['id'],
    })

    $module.find('.header').attr('id', data.context_module.id)
    $module.find('.footer').fillTemplateData({
      data: data.context_module,
      hrefValues: ['id'],
    })

    $module
      .find('.unlock_details')
      .showIf(
        data.context_module.unlock_at && Date.parse(data.context_module.unlock_at) > new Date()
      )
    updatePrerequisites($module, data.context_module.prerequisites)
    updateOtherPrerequisites(data.context_module.id, data.context_module.name)

    // Update requirement message pill
    if (data.context_module.completion_requirements.length === 0) {
      $module.find('.requirements_message').empty().attr('data-requirement-type', 'all')
    } else {
      newPillMessage($module, data.context_module.requirement_count)
    }

    $module
      .find('.context_module_items .context_module_item')
      .removeClass('progression_requirement')
      .removeClass('min_score_requirement')
      .removeClass('max_score_requirement')
      .removeClass('must_view_requirement')
      .removeClass('must_mark_done_requirement')
      .removeClass('must_submit_requirement')
      .removeClass('must_contribute_requirement')
      .find('.criterion')
      .removeClass('defined')

    // Hack. Removing the class here only to re-add it a few lines later if needed.
    $module.find('.ig-row').removeClass('with-completion-requirements')
    for (const idx in data.context_module.completion_requirements) {
      const req = data.context_module.completion_requirements[idx]
      req.criterion_type = req.type
      const $item = $module.find('#context_module_item_' + req.id)
      $item.find('.ig-row').addClass('with-completion-requirements')
      $item.find('.criterion').fillTemplateData({data: req})
      $item.find('.completion_requirement').fillTemplateData({data: req})
      $item.find('.criterion').addClass('defined')
      $item.find('.module-item-status-icon').show()
      $item.addClass(req.type + '_requirement').addClass('progression_requirement')
    }

    modules.refreshModuleList()
  })

  $('#add_context_module_form').formSubmit({
    object_name: 'context_module',
    required: ['name'],
    processData(data) {
      const prereqs = []
      $(this)
        .find('.prerequisites_list .criteria_list .criterion')
        .each(function () {
          const id = $(this).find('.option select').val()
          if (id) {
            prereqs.push('module_' + id)
          }
        })

      data['context_module[prerequisites]'] = prereqs.join(',')
      data['context_module[completion_requirements][none]'] = 'none'

      const $requirementsList = $(this).find('.completion_entry .criteria_list .criterion')
      $requirementsList.each(function () {
        const id = $(this).find('.id').val()
        data['context_module[completion_requirements][' + id + '][type]'] = $(this)
          .find('.type')
          .val()
        data['context_module[completion_requirements][' + id + '][min_score]'] = $(this)
          .find('.min_score')
          .val()
      })

      const requirementCount = $('input[name="context_module[requirement_count]"]:checked').val()
      data['context_module[requirement_count]'] = requirementCount

      return data
    },
    beforeSubmit(data) {
      const $module = $(this).data('current_module')
      $module.loadingImage()
      $module.find('.header').fillTemplateData({
        data,
      })
      $module.addClass('dont_remove')
      modules.hideEditModule()
      $module.removeClass('dont_remove')
      return $module
    },
    success: (data, $module) => addModuleElement(data, $module, updatePublishMenuDisabledState, relock_modules_dialog, moduleItems),
    error(data, $module) {
      $module.loadingImage('remove')
    },
  })

  $('#add_context_module_form .add_prerequisite_link').click(function (event) {
    event.preventDefault()
    const $form = $(this).parents('#add_context_module_form')
    const $module = $form.data('current_module')
    const $select = $('#module_list').clone(true).removeAttr('id')
    const $pre = $form.find('#criterion_blank_prereq').clone(true).removeAttr('id')
    $select.find('.' + $module.attr('id')).remove()
    const afters = []

    $('#context_modules .context_module').each(function () {
      if ($(this)[0] === $module[0] || afters.length > 0) {
        afters.push($(this).attr('id'))
      }
    })
    for (const idx in afters) {
      $select.find('.' + afters[idx]).hide()
    }

    $select.attr('id', 'module_list_prereq')
    $pre.find('.option').empty().append($select.show())
    $('<label for="module_list_prereq" class="screenreader-only" />')
      .text(I18n.t('Select prerequisite module'))
      .insertBefore($select)
    $form.find('.prerequisites_list .criteria_list').append($pre).show()
    $pre.show()
    $select.change(event => {
      const $target = $(event.target)
      const title = $target.val() ? $target.find('option:selected').text() : ''
      const $prereq = $target.closest('.criterion')
      const $deleteBtn = $prereq.find('.delete_criterion_link')
      $deleteBtn.attr('aria-label', I18n.t('Delete prerequisite %{title}', {title}))
    })
    $select.focus()
  })

  $('#add_context_module_form .add_completion_criterion_link').click(function (event) {
    event.preventDefault()
    const $form = $(this).parents('#add_context_module_form')
    const $module = $form.data('current_module')
    const $option = $('#completion_criterion_option').clone(true).removeAttr('id')
    const $select = $option.find('select.id')
    const $pre = $form.find('#criterion_blank_req').clone(true).removeAttr('id')
    $pre.find('.prereq_desc').remove()
    modules.prerequisites()
    const $optgroups = {}
    $module
      .find('.content .context_module_item')
      .not('.context_module_sub_header')
      .each(function () {
        let displayType
        const data = $(this).getTemplateData({textValues: ['id', 'type']})
        data.title = $(this).find('.title').attr('title')
        if (data.type === 'quiz' || data.type === 'lti-quiz' || $(this).hasClass('lti-quiz')) {
          displayType = I18n.t('optgroup.quizzes', 'Quizzes')
        } else if (data.type === 'assignment') {
          displayType = I18n.t('optgroup.assignments', 'Assignments')
        } else if (data.type === 'attachment') {
          displayType = I18n.t('optgroup.files', 'Files')
        } else if (data.type === 'external_url') {
          displayType = I18n.t('optgroup.external_urls', 'External URLs')
        } else if (data.type === 'context_external_tool') {
          displayType = I18n.t('optgroup.external_tools', 'External Tools')
        } else if (data.type === 'discussion_topic') {
          displayType = I18n.t('optgroup.discussion_topics', 'Discussions')
        } else if (data.type === 'wiki_page') {
          displayType = I18n.t('Pages')
        }
        let $group = $optgroups[displayType]
        if (!$group) {
          $group = $optgroups[displayType] = $(document.createElement('optgroup'))
          $group.attr('label', displayType)
          $select.append($group)
        }
        const titleDesc = data.title
        const $option = $(document.createElement('option'))
        $option.val(data.id).text(titleDesc)
        $group.append($option)
      })
    $pre.find('.option').empty().append($option)
    $option.find('.id').change()
    $option.slideDown(function () {
      if (event.originalEvent) {
        // don't do this when populating the dialog :P
        $('select:first', $(this)).focus()
      }
    })
    $form.find('.completion_entry .criteria_list').append($pre).show()
    $pre.slideDown()
    $('.requirement-count-radio').show()
    $('#context_module_requirement_count_').change()
  })

  $('#completion_criterion_option .id').change(function () {
    const $option = $(this).parents('.completion_criterion_option')
    const data = $('#context_module_item_' + $(this).val()).getTemplateData({
      textValues: ['type', 'graded'],
    })
    $option
      .find('.type option')
      .hide()
      .attr('disabled', true)
      .end()
      .find('.type option.any')
      .show()
      .attr('disabled', false)
      .end()
      .find('.type option.' + data.type)
      .show()
      .attr('disabled', false)
    if (data.graded === '1') {
      $option.find('.type option.graded').show().attr('disabled', false)
    }
    $option.find('.type').val($option.find('.type option.' + data.criterion_type + ':first').val())
    $option.find('.type').change()
  })

  $('#completion_criterion_option .type').change(function () {
    const $option = $(this).parents('.completion_criterion_option')

    // Show score text box and do some resizing of drop down to get it to stay on one line
    $option.find('.min_score_box').showIf($(this).val() === 'min_score')

    const id = $option.find('.id').val()
    const points_possible = $.trim(
      $('#context_module_item_' + id + ' .points_possible_display')
        .text()
        .split(' ')[0]
    )
    if (points_possible.length > 0 && $(this).val() === 'min_score') {
      $option.find('.points_possible').text(points_possible)
      $option.find('.points_possible_parent').show()
    } else {
      $option.find('.points_possible_parent').hide()
    }

    const itemName = $option.find('.id option:selected').text()
    const reqType = $option.find('.type option:selected').text()
    $option
      .closest('.criterion')
      .find('.delete_criterion_link')
      .attr(
        'aria-label',
        I18n.t('Delete requirement %{item} (%{type})', {item: itemName, type: reqType})
      )
  })

  $('#add_context_module_form .requirement-count-radio .ic-Radio input').change(() => {
    if ($('#context_module_requirement_count_').prop('checked')) {
      $('.require-sequential').show()
    } else {
      $('.require-sequential').hide()
      $('#require_sequential_progress').prop('checked', false)
    }
  })

  $('#add_context_module_form .delete_criterion_link').click(function (event) {
    event.preventDefault()
    const $elem = $(this).closest('.criteria_list')
    const $requirement = $(this).parents('.completion_entry')
    const $criterion = $(this).closest('.criterion')
    const $prevCriterion = $criterion.prev()
    const $toFocus = $prevCriterion.length
      ? $('.delete_criterion_link', $prevCriterion)
      : $('.add_prerequisite_or_requirement_link', $(this).closest('.form-section'))
    $criterion.slideUp(function () {
      $(this).remove()
      // Hides radio button and checkbox if there are no requirements
      if ($elem.html().length === 0 && $requirement.length !== 0) {
        $('.requirement-count-radio').fadeOut('fast')
      }
      $toFocus.focus()
    })
  })

  $(document).on('click', '.duplicate_module_link', function (event) {
    event.preventDefault()
    const duplicateRequestUrl = $(this).attr('href')
    const duplicatedModuleElement = $(this).parents('.context_module')
    const spinner = <ModuleDuplicationSpinner />
    const $tempElement = $('<div id="temporary-spinner" class="item-group-condensed"></div>')
    $tempElement.insertAfter(duplicatedModuleElement)
    ReactDOM.render(spinner, $('#temporary-spinner')[0])
    $.screenReaderFlashMessage(I18n.t('Duplicating Module, this may take some time'))
    const renderDuplicatedModule = function (response) {
      response.data.ENV_UPDATE.forEach(newAttachmentItem => {
        ENV.MODULE_FILE_DETAILS[newAttachmentItem.id] = newAttachmentItem
      })
      const newModuleId = response.data.context_module.id
      // This is terrible but then so is the whole file so it fits in
      const contextId = response.data.context_module.context_id
      const modulesPage = `/courses/${contextId}/modules`
      axios
        .get(modulesPage)
        .then(getResponse => {
          const $newContent = $(getResponse.data)
          const $newModule = $newContent.find(`#context_module_${newModuleId}`)
          $tempElement.remove()
          $newModule.insertAfter(duplicatedModuleElement)
          const module_dnd = $newModule.find('.module_dnd')[0]
          if (module_dnd) {
            const contextModules = document.getElementById('context_modules')
            ReactDOM.render(
              <ModuleFileDrop
                courseId={ENV.course_id}
                moduleId={newModuleId}
                contextModules={contextModules}
              />,
              module_dnd
            )
          }
          $newModule.find('.collapse_module_link').focus()
          modules.updateAssignmentData()
          // Without these 'die'/'off' commands, the event handler happens twice after
          // initModuleManagement is called.
          $('.delete_module_link').die()
          $('.duplicate_module_link').die()
          $('.duplicate_item_link').die()
          $('.add_module_link').die()
          $('.edit_module_link').die()
          $('#context_modules').off('addFileToModule')
          $('#add_context_module_form .add_prerequisite_link').off()
          $('#add_context_module_form .add_completion_criterion_link').off()
          $('.context_module')
            .find('.expand_module_link,.collapse_module_link')
            .bind('click keyclick', toggleModuleCollapse)
          modules.initModuleManagement($newModule)
        })
        .catch(showFlashError(I18n.t('Error rendering duplicated module')))
    }

    axios
      .post(duplicateRequestUrl, {})
      .then(renderDuplicatedModule)
      .catch(showFlashError(I18n.t('Error duplicating module')))
  })

  $(document).on('click', '.delete_module_link', function (event) {
    event.preventDefault()
    $(this)
      .parents('.context_module')
      .confirmDelete({
        url: $(this).attr('href'),
        message: I18n.t('confirm.delete', 'Are you sure you want to delete this module?'),
        cancelled() {
          $('.ig-header-admin .al-trigger', $(this)).focus()
        },
        success(data) {
          const id = data.context_module.id
          $('.context_module .prerequisites .criterion').each(function () {
            const criterion = $(this).getTemplateData({textValues: ['id', 'type']})
            if (criterion.type === 'context_module' && criterion.id == id) {
              $(this).remove()
            }
          })
          const $prevModule = $(this).prev()
          const $addModuleButton = $('#content .header-bar .add_module_link')
          const $toFocus = $prevModule.length
            ? $('.ig-header-admin .al-trigger', $prevModule)
            : $addModuleButton
          const module_dnd = $(this).find('.module_dnd')[0]
          if (module_dnd) {
            ReactDOM.unmountComponentAtNode(module_dnd)
          }
          $(this).slideUp(function () {
            $(this).remove()
            modules.updateTaggedItems()
            $toFocus.focus()
            const $contextModules = $('#context_modules .context_module')
            if (!$contextModules.length) {
              $('#expand_collapse_all').hide()
              if (window.ENV?.FEATURES?.module_publish_menu) {
                updatePublishMenuDisabledState(true)
              }
            }
          })
          $.flashMessage(
            I18n.t('Module %{module_name} was successfully deleted.', {
              module_name: data.context_module.name,
            })
          )
        },
      })
  })

  $(document).on(
    'click',
    '.outdent_item_link,.indent_item_link',
    function (event, elem, activeElem) {
      event.preventDefault()
      const $elem = $(elem)
      const elemID =
        $elem && $elem.attr('id') ? '#' + $elem.attr('id') : elem && '.' + $elem.attr('class')
      const $cogLink = $(this).closest('.cog-menu-container').children('.al-trigger')
      const do_indent = $(this).hasClass('indent_item_link')
      const $item = $(this).parents('.context_module_item')
      let indent = modules.currentIndent($item)
      indent = Math.max(Math.min(indent + (do_indent ? 1 : -1), 5), 0)
      $item.loadingImage({image_size: 'small'})
      $.ajaxJSON(
        $(this).attr('href'),
        'PUT',
        {'content_tag[indent]': indent},
        data => {
          $item.loadingImage('remove')
          const $module = $('#context_module_' + data.content_tag.context_module_id)
          modules.addItemToModule($module, data.content_tag)
          $module.find('.context_module_items.ui-sortable').sortable('refresh')
          modules.updateAssignmentData()
        },
        _data => {}
      ).done(() => {
        if (elemID) {
          setTimeout(() => {
            const $activeElemClass = '.' + $(activeElem).attr('class').split(' ').join('.')
            $(elemID).find($activeElemClass).focus()
          }, 0)
        } else {
          $cogLink.focus()
        }
      })
    }
  )

  $(document).on('click', '.edit_item_link', function (event) {
    event.preventDefault()
    const $cogLink = $(this).closest('.cog-menu-container').children('.al-trigger')
    const $item = $(this).parents('.context_module_item')
    const data = $item.getTemplateData({textValues: ['url', 'indent', 'new_tab']})
    data.title = $item.find('.title').attr('title')
    data.indent = modules.currentIndent($item)
    $('#edit_item_form')
      .find('.external')
      .showIf($item.hasClass('external_url') || $item.hasClass('context_external_tool'))
    $('#edit_item_form').attr('action', $(this).attr('href'))
    $('#edit_item_form').fillFormData(data, {object_name: 'content_tag'})

    const $titleInput = $('#edit_item_form #content_tag_title')
    const restrictions = $item.data().master_course_restrictions
    const isDisabled =
      !get(ENV, 'MASTER_COURSE_SETTINGS.IS_MASTER_COURSE') && !!get(restrictions, 'content')
    $titleInput.attr('disabled', isDisabled)

    $('#edit_item_form')
      .dialog({
        title: I18n.t('titles.edit_item', 'Edit Item Details'),
        close() {
          $('#edit_item_form').hideErrors()
          $cogLink.focus()
        },
        minWidth: 320,
      })
      .fixDialogButtons()
  })

  $('#edit_item_form .cancel_button').click(_event => {
    $('#edit_item_form').dialog('close')
  })

  $('#edit_item_form').formSubmit({
    beforeSubmit(data) {
      if (data['content_tag[title]'] == '') {
        $('#content_tag_title').errorBox(I18n.t('Title is required'))
        return false
      }
      $(this).loadingImage()
    },
    success(data) {
      $(this).loadingImage('remove')
      const $module = $('#context_module_' + data.content_tag.context_module_id)
      modules.addItemToModule($module, data.content_tag)
      $module.find('.context_module_items.ui-sortable').sortable('refresh')
      if (
        data.content_tag.content_id != 0 &&
        data.content_tag.content_type != 'ContextExternalTool'
      ) {
        modules.updateAllItemInstances(data.content_tag)
      }
      modules.updateAssignmentData()
      $(this).dialog('close')
    },
    error(data) {
      $(this).loadingImage('remove')
      $(this).formErrors(data)
    },
  })

  $(document).on('click', '.delete_item_link', function (event) {
    event.preventDefault()
    const $currentCogLink = $(this).closest('.cog-menu-container').children('.al-trigger')
    // Get the previous cog item to focus after delete
    const $allInCurrentModule = $(this).parents('.context_module_items').children()
    const $currentModule = $(this).parents('.context_module')
    const curIndex = $allInCurrentModule.index($(this).parents('.context_module_item'))
    const newIndex = curIndex - 1
    // Skip over headers, since they are not actionable
    let $placeToFocus
    if (newIndex >= 0) {
      const prevItem = $allInCurrentModule[newIndex]
      if ($(prevItem).hasClass('context_module_sub_header')) {
        $placeToFocus = $(prevItem).find('.cog-menu-container .al-trigger')
      } else {
        $placeToFocus = $(prevItem).find('.item_link')
      }
    } else {
      // Focus on the module cog since there are not more module item cogs
      $placeToFocus = $(this).closest('.editable_context_module').find('button.al-trigger')
    }
    $(this)
      .parents('.context_module_item')
      .confirmDelete({
        url: $(this).attr('href'),
        message: I18n.t(
          'confirm.delete_item',
          'Are you sure you want to remove this item from the module?'
        ),
        success(data) {
          delete ENV.MODULE_FILE_DETAILS[data.content_tag.id]
          $(this).slideUp(function () {
            $(this).remove()
            modules.updateTaggedItems()
            $placeToFocus.focus()
            refreshDuplicateLinkStatus($currentModule)
          })
          $.flashMessage(
            I18n.t('Module item %{module_item_name} was successfully deleted.', {
              module_item_name: data.content_tag.title,
            })
          )
        },
        cancelled() {
          $currentCogLink.focus()
        },
      })
  })

  $('.move_module_item_link').on('click keyclick', function (event) {
    event.preventDefault()

    const currentItem = $(this).parents('.context_module_item')[0]
    const modules = document.querySelectorAll('#context_modules .context_module')
    const groups = Array.prototype.map.call(modules, module => {
      const id = module.getAttribute('id').substring('context_module_'.length)
      const title = module.querySelector('.header > .collapse_module_link > .name').textContent
      const moduleItems = module.querySelectorAll('.context_module_item')
      const items = Array.prototype.map.call(moduleItems, item => ({
        id: item.getAttribute('id').substring('context_module_item_'.length),
        title: item.querySelector('.title').textContent.trim(),
      }))
      return {id, title, items}
    })

    const moveTrayProps = {
      title: I18n.t('Move Module Item'),
      items: [
        {
          id: currentItem.getAttribute('id').substring('context_module_item_'.length),
          title: currentItem.querySelector('.title').textContent.trim(),
        },
      ],
      moveOptions: {
        groupsLabel: I18n.t('Modules'),
        groups,
      },
      formatSaveUrl: ({groupId}) => `${ENV.CONTEXT_URL_ROOT}/modules/${groupId}/reorder`,
      onMoveSuccess: ({data, itemIds, groupId}) => {
        const itemId = itemIds[0]
        const $container = $(`#context_module_${groupId} .ui-sortable`)
        $container.sortable('disable')

        const item = document.querySelector(`#context_module_item_${itemId}`)
        $container[0].appendChild(item)

        const order = data.context_module.content_tags.map(item => item.content_tag.id)
        reorderElements(order, $container[0], id => `#context_module_item_${id}`)
        $container.sortable('enable').sortable('refresh')
      },
      focusOnExit: () => currentItem.querySelector('.al-trigger'),
    }

    renderTray(moveTrayProps, document.getElementById('not_right_side'))
  })

  $('.move_module_link').on('click keyclick', function (event) {
    event.preventDefault()

    const currentModule = $(this).parents('.context_module')[0]
    const modules = document.querySelectorAll('#context_modules .context_module')
    const siblings = Array.prototype.map.call(modules, module => {
      const id = module.getAttribute('id').substring('context_module_'.length)
      const title = module.querySelector('.header > .collapse_module_link > .name').textContent
      return {id, title}
    })

    const moveTrayProps = {
      title: I18n.t('Move Module'),
      items: [
        {
          id: currentModule.getAttribute('id').substring('context_module_'.length),
          title: currentModule.querySelector('.header > .collapse_module_link > .name').textContent,
        },
      ],
      moveOptions: {siblings},
      formatSaveUrl: () => `${ENV.CONTEXT_URL_ROOT}/modules/reorder`,
      onMoveSuccess: res => {
        const container = document.querySelector('#context_modules.ui-sortable')
        reorderElements(
          res.data.map(item => item.context_module.id),
          container,
          id => `#context_module_${id}`
        )
        $(container).sortable('refresh')
      },
      focusOnExit: () => currentModule.querySelector('.al-trigger'),
    }

    renderTray(moveTrayProps, document.getElementById('not_right_side'))
  })

  $('.move_module_contents_link').on('click keyclick', function (event) {
    event.preventDefault()

    const currentModule = $(this).parents('.context_module')[0]
    const modules = document.querySelectorAll('#context_modules .context_module')
    const groups = Array.prototype.map.call(modules, module => {
      const id = module.getAttribute('id').substring('context_module_'.length)
      const title = module.querySelector('.header > .collapse_module_link > .name').textContent
      const moduleItems = module.querySelectorAll('.context_module_item')
      const items = Array.prototype.map.call(moduleItems, item => ({
        id: item.getAttribute('id').substring('context_module_item_'.length),
        title: item.querySelector('.title').textContent.trim(),
      }))
      return {id, title, items}
    })
    const moduleItems = currentModule.querySelectorAll('.context_module_item')
    const items = Array.prototype.map.call(moduleItems, item => ({
      id: item.getAttribute('id').substring('context_module_item_'.length),
      title: item.querySelector('.title').textContent.trim(),
    }))
    if (items.length === 0) {
      return
    }
    items[0].groupId = currentModule.getAttribute('id').substring('context_module_'.length)

    const moveTrayProps = {
      title: I18n.t('Move Contents Into'),
      items,
      moveOptions: {
        groupsLabel: I18n.t('Modules'),
        groups,
        excludeCurrent: true,
      },
      formatSaveUrl: ({groupId}) => `${ENV.CONTEXT_URL_ROOT}/modules/${groupId}/reorder`,
      onMoveSuccess: ({data, itemIds, groupId}) => {
        const $container = $(`#context_module_${groupId} .ui-sortable`)
        $container.sortable('disable')

        itemIds.forEach(id => {
          const item = document.querySelector(`#context_module_item_${id}`)
          $container[0].appendChild(item)
        })

        const order = data.context_module.content_tags.map(item => item.content_tag.id)
        reorderElements(order, $container[0], id => `#context_module_item_${id}`)

        $container.sortable('enable').sortable('refresh')
      },
      focusOnExit: () => currentModule.querySelector('.al-trigger'),
    }

    renderTray(moveTrayProps, document.getElementById('not_right_side'))
  })

  $('.drag_and_drop_warning').on('focus', event => {
    $(event.currentTarget).removeClass('screenreader-only')
  })

  $('.drag_and_drop_warning').on('blur', event => {
    $(event.currentTarget).addClass('screenreader-only')
  })

  $(document).on('click', '.add_module_link', event => {
    event.preventDefault()
    if (ENV.FEATURES.differentiated_modules) {
      const options = {initialTab: 'settings'};
      const settings = {
        moduleList: parseModuleList(),
        addModuleUI: (data, $moduleElement) =>
        {
          addModuleElement(data, $moduleElement, updatePublishMenuDisabledState, relock_modules_dialog, moduleItems);
          $moduleElement.css('display', 'block');
        }}
      const $module = $('#context_module_blank').clone(true).attr('id', 'context_module_new')
      $('#context_modules').append($module)
      renderDifferentiatedModulesTray(event.target, $module, settings, options)
    }else{
      modules.addModule()
    }
  })

  // This allows ModuleFileDrop to create module items
  // once a file is uploaded. See ModuleFileDrop#handleDrop
  // for details on the custom event.
  $('#context_modules').on('addFileToModule', event => {
    event.preventDefault()
    const moduleId = event.originalEvent.moduleId
    const attachment = event.originalEvent.attachment
    const item_data = {
      'item[id]': attachment.id,
      'item[type]': 'attachment',
      'item[title]': attachment.display_name,
    }
    generate_submit(moduleId, false)(item_data)
  })

  $('.add_module_item_link').on('click', function (event) {
    event.preventDefault()
    const $trigger = $(event.currentTarget)
    $trigger.blur()
    const $module = $(this).closest('.context_module')
    if ($module.hasClass('collapsed_module')) {
      $module.find('.expand_module_link').triggerHandler('click', () => {
        $module.find('.add_module_item_link').click()
      })
      return
    }

    const id = $(this).parents('.context_module').find('.header').attr('id')
    const name = $(this).parents('.context_module').find('.name').attr('title')
    const options = {for_modules: true, context_module_id: id}
    const midSizeModal = window.matchMedia('(min-width: 500px)').matches
    const fullSizeModal = window.matchMedia('(min-width: 770px)').matches
    const responsiveWidth = fullSizeModal ? 770 : midSizeModal ? 500 : 320
    options.select_button_text = I18n.t('buttons.add_item', 'Add Item')
    options.holder_name = name
    options.height = 550
    options.width = responsiveWidth
    options.dialog_title = I18n.t('titles.add_item', 'Add Item to %{module}', {module: name})
    options.close = function () {
      $trigger.focus()
    }

    options.submit = generate_submit(id)
    selectContentDialog(options)
  })

  function generate_submit(id, focusLink = true) {
    return item_data => {
      // a content item with an assignment_id means that an assignment was already created
      // on the backend, so no module item should be created now. Reload the page to show
      // the newly created assignment
      if (item_data['item[assignment_id]']) {
        return window.location.reload()
      }

      const $module = $('#context_module_' + id)
      let nextPosition = modules.getNextPosition($module)
      item_data.content_details = ['items']
      item_data['item[position]'] = nextPosition++
      let $item = modules.addItemToModule($module, item_data)
      $module.find('.context_module_items.ui-sortable').sortable('refresh').sortable('disable')
      const url = $module.find('.add_module_item_link').attr('rel')
      $module.disableWhileLoading(
        $.ajaxJSON(url, 'POST', item_data, data => {
          $item.remove()
          data.content_tag.type = item_data['item[type]']
          $item = modules.addItemToModule($module, data.content_tag)
          modules.addContentTagToEnv(data.content_tag)
          $module.find('.context_module_items.ui-sortable').sortable('enable').sortable('refresh')
          initNewItemPublishButton($item, data.content_tag)
          initNewItemDirectShare($item, data.content_tag)
          modules.updateAssignmentData()

          $item.find('.lock-icon').data({
            moduleType: data.content_tag.type,
            contentId: data.content_tag.content_id,
            moduleItemId: data.content_tag.id,
          })
          modules.loadMasterCourseData(data.content_tag.id)
        }),
        {
          onComplete() {
            if (focusLink) {
              $module.find('.add_module_item_link').focus()
            }
          },
        }
      )
    }
  }

  $(document).on('click', '.duplicate_item_link', function (event) {
    event.preventDefault()

    const $module = $(this).closest('.context_module')
    const url = $(this).attr('href')

    axios
      .post(url)
      .then(({data}) => {
        const $item = modules.addItemToModule($module, data.content_tag)
        initNewItemPublishButton($item, data.content_tag)
        initNewItemDirectShare($item, data.content_tag)
        modules.updateAssignmentData()

        $item.find('.lock-icon').data({
          moduleType: data.content_tag.type,
          contentId: data.content_tag.content_id,
          moduleItemId: data.content_tag.id,
        })
        modules.loadMasterCourseData(data.content_tag.id)

        $module.find('.context_module_items.ui-sortable').sortable('disable')
        data.new_positions.forEach(({content_tag}) => {
          $module.find(`#context_module_item_${content_tag.id}`).fillTemplateData({
            data: {position: content_tag.position},
          })
        })
        $(`#context_module_item_${data.content_tag.id} .item_link`).focus()
        $module.find('.context_module_items.ui-sortable').sortable('enable').sortable('refresh')
      })
      .catch(showFlashError('Error duplicating item'))
  })

  $('#add_module_prerequisite_dialog .cancel_button').click(() => {
    $('#add_module_prerequisite_dialog').dialog('close')
  })

  $(document).on('click', '.delete_prerequisite_link', function (event) {
    event.preventDefault()
    const $criterion = $(this).parents('.criterion')
    const prereqs = []

    $(this)
      .parents('.context_module .prerequisites .criterion')
      .each(function () {
        if ($(this)[0] != $criterion[0]) {
          const data = $(this).getTemplateData({textValues: ['id', 'type']})
          const type = data.type === 'context_module' ? 'module' : data.type
          prereqs.push(type + '_' + data.id)
        }
      })

    const url = $(this).parents('.context_module').find('.edit_module_link').attr('href')
    const data = {'context_module[prerequisites]': prereqs.join(',')}

    $criterion.dim()

    $.ajaxJSON(url, 'PUT', data, data => {
      $('#context_module_' + data.context_module.id).triggerHandler('update', data)
    })
  })
  $('#add_module_prerequisite_dialog .submit_button').click(function () {
    const val = $('#add_module_prerequisite_dialog .prerequisite_module_select select').val()
    if (!val) {
      return
    }
    $('#add_module_prerequisite_dialog').loadingImage()
    const prereqs = []
    prereqs.push('module_' + val)
    const $module = $(
      '#context_module_' +
        $('#add_module_prerequisite_dialog').getTemplateData({textValues: ['context_module_id']})
          .context_module_id
    )
    $module.find('.prerequisites .criterion').each(function () {
      prereqs.push('module_' + $(this).getTemplateData({textValues: ['id', 'name', 'type']}).id)
    })
    const url = $module.find('.edit_module_link').attr('href')
    const data = {'context_module[prerequisites]': prereqs.join(',')}
    $.ajaxJSON(
      url,
      'PUT',
      data,
      data => {
        $('#add_module_prerequisite_dialog').loadingImage('remove')
        $('#add_module_prerequisite_dialog').dialog('close')
        $('#context_module_' + data.context_module.id).triggerHandler('update', data)
      },
      data => {
        $('#add_module_prerequisite_dialog').loadingImage('remove')
        $('#add_module_prerequisite_dialog').formErrors(data)
      }
    )
  })
  $(document).on('click', '.context_module .add_prerequisite_link', function (event) {
    event.preventDefault()
    const module = $(this)
      .parents('.context_module')
      .find('.header')
      .getTemplateData({textValues: ['name', 'id']})
    $('#add_module_prerequisite_dialog').fillTemplateData({
      data: {module_name: module.name, context_module_id: module.id},
    })
    const $module = $(this).parents('.context_module')
    const $select = $('#module_list').clone(true).removeAttr('id')
    $select.find('.' + $module.attr('id')).remove()
    const afters = []
    $('#context_modules .context_module').each(function () {
      if ($(this)[0] === $module[0] || afters.length > 0) {
        afters.push($(this).getTemplateData({textValues: ['id']}).id)
      }
    })
    for (const idx in afters) {
      $select.find('.context_module_' + afters[idx]).hide()
    }
    $('#add_module_prerequisite_dialog')
      .find('.prerequisite_module_select')
      .empty()
      .append($select.show())
    $('#add_module_prerequisite_dialog').dialog({
      title: I18n.t('titles.add_prerequisite', 'Add Prerequisite to %{module}', {
        module: module.name,
      }),
      width: 400,
    })
  })
  $('#add_context_module_form .cancel_button').click(_event => {
    modules.hideEditModule(true)
  })
  requestAnimationFrame(function () {
    const $items = []
    $('#context_modules .context_module_items').each(function () {
      $items.push($(this))
    })
    const next = function () {
      if ($items.length > 0) {
        const $item = $items.shift()
        const opts = modules.sortable_module_options
        const k5TabsContainer = $('#k5-course-header').closest('.ic-Dashboard-tabs').eq(0)
        const k5ModulesContainer = $('#k5-modules-container')
        if (k5TabsContainer.length > 0 && k5ModulesContainer.length > 0) {
          opts.sort = event => onContainerOverlapped(event, k5ModulesContainer, k5TabsContainer)
        }
        opts.update = modules.updateModuleItemPositions
        $item.sortable(opts)
        requestAnimationFrame(next)
      }
    }
    next()
    $('#context_modules').sortable({
      handle: '.reorder_module_link',
      helper: 'clone',
      axis: 'y',
      update: modules.updateModulePositions,
    })
    modules.refreshModuleList()
    modules.refreshed = true
  })

  function initNewItemPublishButton($item, data) {
    const publishData = {
      moduleType: data.type,
      id: data.publishable_id,
      moduleItemName: data.moduleItemName || data.title,
      moduleItemId: data.id,
      moduleId: data.context_module_id,
      courseId: data.context_id,
      published: data.published,
      publishable: data.publishable,
      unpublishable: data.unpublishable,
      publishAt: data.publish_at,
      content_details: data.content_details,
      isNew: true,
    }

    const view = initPublishButton($item.find('.publish-icon'), publishData)
    overrideModel(moduleItems, relock_modules_dialog, view.model, view)
  }

  function initNewItemDirectShare($item, data) {
    const $copyToMenuItem = $item.find('.module_item_copy_to')
    if ($copyToMenuItem.length === 0) return // feature not enabled, probably
    const $sendToMenuItem = $item.find('.module_item_send_to')
    const content_id = data.content_id
    const content_type = data.type.replace(/^wiki_/, '')
    const select_class = content_type === 'quiz' ? 'quizzes' : `${content_type}s`
    if (['assignment', 'discussion_topic', 'page', 'quiz'].includes(content_type)) {
      // make the direct share menu items work!
      $copyToMenuItem.data('select-class', select_class)
      $copyToMenuItem.data('select-id', content_id)
      $sendToMenuItem.data('content-type', content_type)
      $sendToMenuItem.data('content-id', content_id)
    } else {
      // not direct shareable; remove the menu items
      $copyToMenuItem.closest('li').remove()
      $sendToMenuItem.closest('li').remove()
    }
  }

  const parent = duplicate || $('#context_modules')

  parent.find('.publish-icon').each((index, el) => {
    const $el = $(el)
    if ($el.data('id')) {
      const view = initPublishButton($el)
      overrideModel(moduleItems, relock_modules_dialog, view.model, view)
    }
  })

  if (duplicate && duplicate.length) {
    const modulePublishIcon = duplicate[0].querySelector('.module-publish-icon')
    if (modulePublishIcon) {
      const courseId = modulePublishIcon.getAttribute('data-course-id')
      const moduleId = modulePublishIcon.getAttribute('data-module-id')
      const published = modulePublishIcon.getAttribute('data-published') === 'true'
      renderContextModulesPublishIcon(courseId, moduleId, false, published)
    }
  }

  $('.module-publish-link').each((i, element) => {
    const $el = $(element)
    const model = new Publishable(
      {published: $el.hasClass('published'), id: $el.attr('data-id')},
      {url: $el.attr('data-url'), root: 'module'}
    )
    const view = new PublishButtonView({model, el: $el})
    view.render()
  })
  // I tried deferring the rendering of ContextModulesPuyblishMenu
  // and ContextModulesPublishIcons until here,
  // after the models and views were all setup, but it made
  // the UI janky. Let them get rendered early, the tell
  // ContextModulesPublishMenu everything is ready.
  window.dispatchEvent(new Event('module-publish-models-ready'))
}

function toggleModuleCollapse(event) {
  event.preventDefault()
  const expandCallback = null
  const collapse = $(this).hasClass('collapse_module_link') ? '1' : '0'
  const $module = $(this).parents('.context_module')
  const reload_entries = $module.find('.content .context_module_items').children().length === 0
  const toggle = function (show) {
    const callback = function () {
      $module
        .find('.collapse_module_link')
        .css('display', $module.find('.content:visible').length > 0 ? 'inline-block' : 'none')
      $module
        .find('.expand_module_link')
        .css('display', $module.find('.content:visible').length === 0 ? 'inline-block' : 'none')
      if ($module.find('.content:visible').length > 0) {
        $module.find('.footer .manage_module').css('display', '')
        $module.toggleClass('collapsed_module', false)
        // Makes sure the resulting item has focus.
        $module.find('.collapse_module_link').focus()
        $.screenReaderFlashMessage(I18n.t('Expanded'))
      } else {
        $module.find('.footer .manage_module').css('display', '') // 'none');
        $module.toggleClass('collapsed_module', true)
        // Makes sure the resulting item has focus.
        $module.find('.expand_module_link').focus()
        $.screenReaderFlashMessage(I18n.t('Collapsed'))
      }
      setExpandAllButton()
      if (expandCallback && $.isFunction(expandCallback)) {
        expandCallback()
      }
    }
    if (show) {
      $module.find('.content').show()
      callback()
    } else {
      $module.find('.content').slideToggle(callback)
    }
  }
  if (reload_entries) {
    $module.loadingImage()
  }
  const url = $(this).attr('href')
  $.ajaxJSON(
    url,
    'POST',
    {collapse},
    data => {
      if (reload_entries) {
        $module.loadingImage('remove')
        for (const idx in data) {
          modules.addItemToModule($module, data[idx].content_tag)
        }
        $module.find('.context_module_items.ui-sortable').sortable('refresh')
        toggle()
        updateProgressionState($module)
      }
    },
    _data => {
      $module.loadingImage('remove')
    }
  )
  if (collapse === '1' || !reload_entries) {
    toggle()
  }
}

// THAT IS THE END

function moduleContentIsHidden(contentEl) {
  return (
    contentEl.style.display === 'none' ||
    contentEl.parentElement.classList.contains('collapsed_module')
  )
}

// need the assignment data to check past due state
modules.updateAssignmentData(() => {
  modules.updateProgressions(function afterUpdateProgressions() {
    if (window.location.hash && !window.location.hash.startsWith('#!')) {
      try {
        scrollTo($(window.location.hash))
      } catch (error) {
        // no-op
      }
    } else {
      const firstContextModuleContent = document
        .querySelector('.context_module')
        ?.querySelector('.content')
      if (!firstContextModuleContent || moduleContentIsHidden(firstContextModuleContent)) {
        const firstVisibleModuleContent = [
          ...document.querySelectorAll('.context_module .content'),
        ].find(el => !moduleContentIsHidden(el))
        if (firstVisibleModuleContent)
          scrollTo($(firstVisibleModuleContent).parents('.context_module'))
      }
    }
  })
})

$(document).ready(function () {
  $('.context_module').each(function () {
    refreshDuplicateLinkStatus($(this))
  })
  if (ENV.IS_STUDENT) {
    $('.context_module').addClass('student-view')
    $('.context_module_item .ig-row').addClass('student-view')
  }

  $('.external_url_link').click(function (event) {
    Helper.externalUrlLinkClick(event, $(this))
  })

  $('.datetime_field').datetime_field()

  $(document).on('mouseover', '.context_module', function () {
    $('.context_module_hover').removeClass('context_module_hover')
    $(this).addClass('context_module_hover')
  })

  $(document).on('mouseover focus', '.context_module_item', function () {
    $('.context_module_item_hover').removeClass('context_module_item_hover')
    $(this).addClass('context_module_item_hover')
  })

  $('.context_module_item').each((i, $item) => {
    modules.evaluateItemCyoe($item)
  })

  let $currentElem = null
  const hover = function ($elem) {
    if ($elem.hasClass('context_module')) {
      $('.context_module_hover').removeClass('context_module_hover')
      $('.context_module_item_hover').removeClass('context_module_item_hover')
      $elem.addClass('context_module_hover')
    } else if ($elem.hasClass('context_module_item')) {
      $('.context_module_item_hover').removeClass('context_module_item_hover')
      $('.context_module_hover').removeClass('context_module_hover')
      $elem.addClass('context_module_item_hover')
      $elem.parents('.context_module').addClass('context_module_hover')
    }
    $elem.find(':tabbable:first').focus()
  }

  // This method will select the items passed in with the options object
  // and can be used to advance the focus or return to the previous module or module_item
  // This will also return the element that is now in focus
  const selectItem = function (options) {
    options = options || {}
    let $elem

    if (!$currentElem) {
      $elem = $('.context_module:first')
    } else if ($currentElem && $currentElem.hasClass('context_module')) {
      $elem = options.selectWhenModuleFocused && options.selectWhenModuleFocused.item
      $elem = $elem.length
        ? $elem
        : options.selectWhenModuleFocused && options.selectWhenModuleFocused.fallbackModule
    } else if ($currentElem && $currentElem.hasClass('context_module_item')) {
      $elem = options.selectWhenModuleItemFocused && options.selectWhenModuleItemFocused.item
      $elem = $elem.length
        ? $elem
        : options.selectWhenModuleItemFocused && options.selectWhenModuleItemFocused.fallbackModule
    }

    hover($elem)
    return $elem
  }

  const getClosestModuleOrItem = function ($currentElem) {
    const selector =
      $currentElem && $currentElem.closest('.context_module_item_hover').length
        ? '.context_module_item_hover'
        : '.context_module_hover'
    return $currentElem.closest(selector)
  }

  // Keyboard Shortcuts:
  // "k" and "up arrow" move the focus up between modules and module items
  if (!ENV.disable_keyboard_shortcuts) {
    const $document = $(document)
    $document.keycodes('k up', _event => {
      const params = {
        selectWhenModuleFocused: {
          item:
            $currentElem &&
            $currentElem.prev('.context_module').find('.context_module_item:visible:last'),
          fallbackModule: $currentElem && $currentElem.prev('.context_module'),
        },
        selectWhenModuleItemFocused: {
          item: $currentElem && $currentElem.prev('.context_module_item:visible'),
          fallbackModule: $currentElem && $currentElem.parents('.context_module'),
        },
      }
      const $elem = selectItem(params)
      if ($elem.length) $currentElem = $elem
    })

    // "j" and "down arrow" move the focus down between modules and module items
    $document.keycodes('j down', _event => {
      const params = {
        selectWhenModuleFocused: {
          item: $currentElem && $currentElem.find('.context_module_item:visible:first'),
          fallbackModule: $currentElem && $currentElem.next('.context_module'),
        },
        selectWhenModuleItemFocused: {
          item: $currentElem && $currentElem.next('.context_module_item:visible'),
          fallbackModule:
            $currentElem && $currentElem.parents('.context_module').next('.context_module'),
        },
      }
      const $elem = selectItem(params)
      if ($elem.length) $currentElem = $elem
    })

    // "e" opens up Edit Module Settings form if focus is on Module or Edit Item Details form if focused on Module Item
    // "d" deletes module or module item
    // "space" opens up Move Item or Move Module form depending on which item is focused
    $document.keycodes('e d space', event => {
      if (!$currentElem) return

      const $elem = getClosestModuleOrItem($currentElem)
      const $hasClassItemHover = $elem.hasClass('context_module_item_hover')

      if (event.keyString === 'e') {
        $hasClassItemHover
          ? $currentElem.find('.edit_item_link:first').click()
          : $currentElem.find('.edit_module_link:first').click()
      } else if (event.keyString === 'd') {
        if ($hasClassItemHover) {
          $currentElem.find('.delete_item_link:first').click()
          $currentElem = $currentElem.parents('.context_module')
        } else {
          $currentElem.find('.delete_module_link:first').click()
          $currentElem = null
        }
      } else if (event.keyString === 'space') {
        $hasClassItemHover
          ? $currentElem.find('.move_module_item_link:first').click()
          : $currentElem.find('.move_module_link:first').click()
      }

      event.preventDefault()
    })

    // "n" opens up the Add Module form
    $document.keycodes('n', event => {
      $('.add_module_link:visible:first').click()
      event.preventDefault()
    })

    // "i" indents module item
    // "o" outdents module item
    $document.keycodes('i o', event => {
      if (!$currentElem) return

      const $currentElemID = $currentElem.attr('id')

      if (event.keyString === 'i') {
        $currentElem
          .find('.indent_item_link:first')
          .trigger('click', [$currentElem, document.activeElement])
      } else if (event.keyString === 'o') {
        $currentElem
          .find('.outdent_item_link:first')
          .trigger('click', [$currentElem, document.activeElement])
      }

      $document.ajaxStop(() => {
        $currentElem = $('#' + $currentElemID)
      })
    })
  }

  if ($('#context_modules').hasClass('editable')) {
    requestAnimationFrame(() => {
      modules.initModuleManagement()
    })
    modules.loadMasterCourseData()
  }

  $('.context_module')
    .find('.expand_module_link,.collapse_module_link')
    .bind('click keyclick', toggleModuleCollapse)
  $(document).fragmentChange((event, hash) => {
    if (hash === '#student_progressions') {
      $('.module_progressions_link').trigger('click')
    } else if (!hash.startsWith('#!')) {
      const module = $(hash.replace(/module/, 'context_module'))
      if (module.hasClass('collapsed_module')) {
        module.find('.expand_module_link').triggerHandler('click')
      }
    }
  })

  // from context_modules/_content
  const collapsedModules = ENV.COLLAPSED_MODULES
  for (const idx in collapsedModules) {
    $('#context_module_' + collapsedModules[idx]).addClass('collapsed_module')
  }

  const $contextModules = $('#context_modules .context_module')
  if (!$contextModules.length) {
    $('#no_context_modules_message').show()
    $('#expand_collapse_all').hide()
    $('#context_modules_sortable_container').addClass('item-group-container--is-empty')
  }
  $contextModules.each(function () {
    updateProgressionState($(this))
  })

  setExpandAllButton()

  $('#expand_collapse_all').click(function () {
    const shouldExpand = $(this).data('expand')

    $(this).text(shouldExpand ? I18n.t('Collapse All') : I18n.t('Expand All'))
    $(this).attr(
      'aria-label',
      shouldExpand ? I18n.t('Collapse All Modules') : I18n.t('Expand All Modules')
    )
    $(this).data('expand', !shouldExpand)
    $(this).attr('aria-expanded', shouldExpand ? 'true' : 'false')

    $('.context_module').each(function () {
      const $module = $(this)
      if (
        (shouldExpand && $module.find('.content:visible').length === 0) ||
        (!shouldExpand && $module.find('.content:visible').length > 0)
      ) {
        const callback = function () {
          $module
            .find('.collapse_module_link')
            .css('display', shouldExpand ? 'inline-block' : 'none')
          $module.find('.expand_module_link').css('display', shouldExpand ? 'none' : 'inline-block')
          $module.find('.footer .manage_module').css('display', '')
          $module.toggleClass('collapsed_module', shouldExpand)
        }
        $module.find('.content').slideToggle({
          queue: false,
          done: callback(),
        })
      }
    })

    const url = $(this).data('url')
    const collapse = shouldExpand ? '0' : '1'
    $.ajaxJSON(url, 'POST', {collapse})
  })

  function setExternalToolTray(tool, moduleData, selectable, returnFocusTo) {
    const handleDismiss = () => {
      setExternalToolTray(null)
      returnFocusTo.focus()
      if (ltiState?.tray?.refreshOnClose) {
        window.location.reload()
      }
    }

    ReactDOM.render(
      <ContentTypeExternalToolTray
        tool={tool}
        placement="module_index_menu"
        acceptedResourceTypes={[
          'assignment',
          'audio',
          'discussion_topic',
          'document',
          'image',
          'module',
          'quiz',
          'page',
          'video',
        ]}
        targetResourceType="module"
        allowItemSelection={selectable}
        selectableItems={moduleData}
        onDismiss={handleDismiss}
        open={tool !== null}
      />,
      $('#external-tool-mount-point')[0]
    )
  }

  function setExternalToolModal({
    tool,
    launchType,
    returnFocusTo,
    isOpen = true,
    contextModuleId = null,
  }) {
    if (isOpen) {
      addDeepLinkingListener(() => {
        window.location.reload()
      })
    }

    const handleDismiss = () => {
      setExternalToolModal({tool, launchType, returnFocusTo, contextModuleId, isOpen: false})
      returnFocusTo.focus()
    }

    ReactDOM.render(
      <ExternalToolModalLauncher
        tool={tool}
        launchType={launchType}
        isOpen={isOpen}
        contextType="course"
        contextId={parseInt(ENV.COURSE_ID, 10)}
        title={tool.name}
        onRequestClose={handleDismiss}
        contextModuleId={contextModuleId}
      />,
      $('#external-tool-mount-point')[0]
    )
  }

  function findToolFromEvent(collection, idAttribute, event) {
    return (collection || []).find(t => t[idAttribute] === event.target.dataset.toolId)
  }

  function openExternalTool(ev) {
    if (ev != null) {
      ev.preventDefault()
    }
    const launchType = ev.target.dataset.toolLaunchType
    // modal placements use ExternalToolModalLauncher which expects a tool in the launch_definition format
    const idAttribute = launchType.includes('modal') ? 'definition_id' : 'id'
    const tool = findToolFromEvent(ENV.MODULE_TOOLS[launchType], idAttribute, ev)

    const currentModule = $(ev.target).parents('.context_module')
    const currentModuleId =
      currentModule.length > 0 && currentModule.attr('id').substring('context_module_'.length)

    if (launchType === 'module_index_menu_modal') {
      setExternalToolModal({tool, launchType, returnFocusTo: $('.al-trigger')[0]})
      return
    }

    if (launchType === 'module_menu_modal') {
      setExternalToolModal({
        tool,
        launchType,
        returnFocusTo: $('.al-trigger')[0],
        contextModuleId: currentModuleId,
      })
      return
    }

    const moduleData = []
    if (launchType === 'module_index_menu') {
      // include all modules
      moduleData.push({
        course_id: ENV.COURSE_ID,
        type: 'module',
      })
    } else if (launchType === 'module_group_menu') {
      // just include the one module whose menu we're on
      moduleData.push({
        id: currentModuleId,
        name: currentModule.find('.name').attr('title'),
      })
    }
    setExternalToolTray(tool, moduleData, launchType === 'module_index_menu', $('.al-trigger')[0])
  }

  $('.menu_tray_tool_link').click(openExternalTool)
  monitorLtiMessages()

  function renderCopyToTray(open, contentSelection, returnFocusTo) {
    ReactDOM.render(
      <DirectShareCourseTray
        open={open}
        sourceCourseId={ENV.COURSE_ID}
        contentSelection={contentSelection}
        onDismiss={() => {
          renderCopyToTray(false, contentSelection, returnFocusTo)
          returnFocusTo.focus()
        }}
      />,
      document.getElementById('direct-share-mount-point')
    )
  }

  function renderSendToTray(open, contentSelection, returnFocusTo) {
    ReactDOM.render(
      <DirectShareUserModal
        open={open}
        sourceCourseId={ENV.COURSE_ID}
        contentShare={contentSelection}
        onDismiss={() => {
          renderSendToTray(false, contentSelection, returnFocusTo)
          returnFocusTo.focus()
        }}
      />,
      document.getElementById('direct-share-mount-point')
    )
  }

<<<<<<< HEAD
  function renderDifferentiatedModulesTray(
    returnFocusTo,
    moduleElement,
    settingsProps,
    options = {}
  ) {
    const container = document.getElementById('differentiated-modules-mount-point')
    ReactDOM.render(
      <DifferentiatedModulesTray
        onDismiss={() => {
          ReactDOM.unmountComponentAtNode(container)
          returnFocusTo.focus()
        }}
        initialTab={options.initialTab}
        assignOnly={false}
        moduleElement={moduleElement}
        courseId={ENV.COURSE_ID}
        {...settingsProps}
      />,
      container
    )
  }

=======
>>>>>>> 0612a5fd
  $(document).on('click', '.module_copy_to', event => {
    event.preventDefault()
    const moduleId = $(event.target).closest('.context_module').data('module-id').toString()
    const selection = {modules: [moduleId]}
    const returnFocusTo = $(event.target).closest('ul').prev('.al-trigger')
    renderCopyToTray(true, selection, returnFocusTo)
  })

  $(document).on('click', '.module_send_to', event => {
    event.preventDefault()
    const moduleId = $(event.target).closest('.context_module').data('module-id').toString()
    const selection = {content_type: 'module', content_id: moduleId}
    const returnFocusTo = $(event.target).closest('ul').prev('.al-trigger')
    renderSendToTray(true, selection, returnFocusTo)
  })

  $(document).on('click', '.module_item_copy_to', event => {
    event.preventDefault()
    const select_id = $(event.target).data('select-id')
    const select_class = $(event.target).data('select-class')
    const selection = {[select_class]: [select_id]}
    const returnFocusTo = $(event.target).closest('ul').prev('.al-trigger')
    renderCopyToTray(true, selection, returnFocusTo)
  })

  $(document).on('click', '.module_item_send_to', event => {
    event.preventDefault()
    const content_id = $(event.target).data('content-id')
    const content_type = $(event.target).data('content-type')
    const selection = {content_id, content_type}
    const returnFocusTo = $(event.target).closest('ul').prev('.al-trigger')
    renderSendToTray(true, selection, returnFocusTo)
  })

  $('.assign_module_link').on('click keyclick', function (event) {
    event.preventDefault()
    const returnFocusTo = $(event.target).closest('ul').prev('.al-trigger')
    const moduleElement = $(event.target).parents('.context_module')[0]
    const settingsProps = parseModule(moduleElement)
    renderDifferentiatedModulesTray(returnFocusTo, moduleElement, settingsProps, {
      initialTab: 'assign-to',
    })
  })

  $('.view_assign_link').on('click keyclick', function (event) {
    event.preventDefault()
    const returnFocusTo = $(event.target).closest('ul').prev('.al-trigger')
    const moduleElement = $(event.target).parents('.context_module')[0]
    const settingsProps = parseModule(moduleElement)
    renderDifferentiatedModulesTray(returnFocusTo, moduleElement, settingsProps, {
      initialTab: 'assign-to',
    })
  })

  $(document).on('click', '.edit_module_link', function (event) {
    event.preventDefault()
    if (ENV.FEATURES.differentiated_modules) {
      const returnFocusTo = $(event.target).closest('ul').prev('.al-trigger')
      const moduleElement = $(event.target).parents('.context_module')[0]
      const settingsProps = parseModule(moduleElement)
      renderDifferentiatedModulesTray(returnFocusTo, moduleElement, settingsProps, {
        initialTab: 'settings',
      })
    } else {
      modules.editModule($(this).parents('.context_module'))
    }
  })

  function renderItemAssignToTray(open, returnFocusTo, itemProps) {
    ReactDOM.render(
      <ItemAssignToTray
        open={open}
        onClose={() => {
          ReactDOM.unmountComponentAtNode(
            document.getElementById('differentiated-modules-mount-point')
          )
        }}
        onDismiss={() => {
          renderItemAssignToTray(false, returnFocusTo, itemProps)
          returnFocusTo.focus()
        }}
        onSave={() => {}}
        courseId={itemProps.courseId}
        moduleItemId={itemProps.moduleItemId}
        moduleItemName={itemProps.moduleItemName}
        moduleItemType={itemProps.moduleItemType}
        moduleItemContentType={itemProps.moduleItemContentType}
        moduleItemContentId={itemProps.moduleItemContentId}
        pointsPossible={itemProps.pointsPossible}
        locale={ENV.LOCALE || 'en'}
        timezone={ENV.TIMEZONE || 'UTC'}
      />,
      document.getElementById('differentiated-modules-mount-point')
    )
  }

  // I don't think this is a long-term solution. We're going to need access
  // to all the assignment's data (due due dates, availability, etc)
  function parseModuleItemElement(element) {
    const pointsPossibleElem = element?.querySelector('.points_possible_display')
    const points = pointsPossibleElem?.textContent
    return {pointsPossible: points}
  }

  $('.module-item-assign-to-link').on('click keyclick', function (event) {
    event.preventDefault()
    const returnFocusTo = $(event.target).closest('ul').prev('.al-trigger')
    const moduleItemId = event.target.getAttribute('data-item-id')
    const moduleItemName = event.target.getAttribute('data-item-name')
    const moduleItemType = event.target.getAttribute('data-item-type')
    const courseId = event.target.getAttribute('data-item-context-id')
    const moduleItemContentType = event.target.getAttribute('data-item-content-type')
    const moduleItemContentId = event.target.getAttribute('data-item-content-id')
    const itemProps = parseModuleItemElement(
      document.getElementById(`context_module_item_${moduleItemId}`)
    )
    renderItemAssignToTray(true, returnFocusTo, {
      courseId,
      moduleItemId,
      moduleItemName,
      moduleItemType,
      moduleItemContentType,
      moduleItemContentId,
      ...itemProps,
    })
  })
})

export default modules<|MERGE_RESOLUTION|>--- conflicted
+++ resolved
@@ -586,12 +586,9 @@
           $a.attr('data-item-name', data.title)
           $a.attr('data-item-type', data.quiz_lti ? 'lti-quiz' : data.type)
           $a.attr('data-item-context-id', data.context_id)
-<<<<<<< HEAD
-=======
           $a.attr('data-item-context-type', data.context_type)
           $a.attr('data-item-content-id', data.content_id)
           $a.attr('data-item-content-type', data.content_type)
->>>>>>> 0612a5fd
         }
       }
 
@@ -2484,32 +2481,6 @@
     )
   }
 
-<<<<<<< HEAD
-  function renderDifferentiatedModulesTray(
-    returnFocusTo,
-    moduleElement,
-    settingsProps,
-    options = {}
-  ) {
-    const container = document.getElementById('differentiated-modules-mount-point')
-    ReactDOM.render(
-      <DifferentiatedModulesTray
-        onDismiss={() => {
-          ReactDOM.unmountComponentAtNode(container)
-          returnFocusTo.focus()
-        }}
-        initialTab={options.initialTab}
-        assignOnly={false}
-        moduleElement={moduleElement}
-        courseId={ENV.COURSE_ID}
-        {...settingsProps}
-      />,
-      container
-    )
-  }
-
-=======
->>>>>>> 0612a5fd
   $(document).on('click', '.module_copy_to', event => {
     event.preventDefault()
     const moduleId = $(event.target).closest('.context_module').data('module-id').toString()
