/*
 * Copyright (C) 2011 - present Instructure, Inc.
 *
 * This file is part of Canvas.
 *
 * Canvas is free software: you can redistribute it and/or modify it under
 * the terms of the GNU Affero General Public License as published by the Free
 * Software Foundation, version 3 of the License.
 *
 * Canvas is distributed in the hope that it will be useful, but WITHOUT ANY
 * WARRANTY; without even the implied warranty of MERCHANTABILITY or FITNESS FOR
 * A PARTICULAR PURPOSE. See the GNU Affero General Public License for more
 * details.
 *
 * You should have received a copy of the GNU Affero General Public License along
 * with this program. If not, see <http://www.gnu.org/licenses/>.
 */

import $ from 'jquery'
import ModuleDuplicationSpinner from '../react/ModuleDuplicationSpinner'
import React from 'react'
import ReactDOM from 'react-dom'
import {reorderElements, renderTray} from '@canvas/move-item-tray'
import LockIconView from '@canvas/lock-icon'
import MasterCourseModuleLock from '../backbone/models/MasterCourseModuleLock'
import ModuleFileDrop from '@canvas/context-module-file-drop'
import {useScope as useI18nScope} from '@canvas/i18n'
import Helper from './context_modules_helper'
import CyoeHelper from '@canvas/conditional-release-cyoe-helper'
import ContextModulesView from '../backbone/views/context_modules' /* handles the publish/unpublish state */
import RelockModulesDialog from '@canvas/relock-modules-dialog'
import vddTooltip from '@canvas/due-dates/jquery/vddTooltip'
import vddTooltipView from '../jst/_vddTooltip.handlebars'
import Publishable from '../backbone/models/Publishable'
import PublishButtonView from '@canvas/publish-button-view'
import htmlEscape from '@instructure/html-escape'
import ContentTypeExternalToolTray from '@canvas/trays/react/ContentTypeExternalToolTray'
import {monitorLtiMessages, ltiState} from '@canvas/lti/jquery/messages'
import get from 'lodash/get'
import axios from '@canvas/axios'
import {showFlashError} from '@canvas/alerts/react/FlashAlert'
import '@canvas/jquery/jquery.ajaxJSON'
import '@canvas/datetime/jquery' /* dateString, datetimeString, time_field, datetime_field */
import '@canvas/jquery/jquery.instructure_forms' /* formSubmit, fillFormData, formErrors, errorBox */
import 'jqueryui/dialog'
import '@canvas/util/jquery/fixDialogButtons'
import '@canvas/jquery/jquery.instructure_misc_helpers' /* /\$\.underscore/ */
import '@canvas/jquery/jquery.instructure_misc_plugins' /* .dim, confirmDelete, fragmentChange, showIf */
import '@canvas/jquery-keycodes'
import '@canvas/loading-image'
import '@canvas/util/templateData' /* fillTemplateData, getTemplateData */
import 'date-js' /* Date.parse */
import 'jqueryui/sortable'
import '@canvas/rails-flash-notifications'
import DirectShareCourseTray from '@canvas/direct-sharing/react/components/DirectShareCourseTray'
import DirectShareUserModal from '@canvas/direct-sharing/react/components/DirectShareUserModal'
import {addDeepLinkingListener} from '@canvas/deep-linking/DeepLinking'
import ExternalToolModalLauncher from '@canvas/external-tools/react/components/ExternalToolModalLauncher'
import {
  initPublishButton,
  onContainerOverlapped,
  overrideModel,
  prerequisitesMessage,
  refreshDuplicateLinkStatus,
  scrollTo,
  setExpandAllButton,
  updateProgressionState,
} from './utils'
import ContextModulesPublishMenu from '../react/ContextModulesPublishMenu'
import {renderContextModulesPublishIcon} from '../utils/publishOneModuleHelper'
import {underscoreString} from '@canvas/convert-case'
import {selectContentDialog} from '@canvas/select-content-dialog'
import DifferentiatedModulesTray from '../differentiated-modules'
import ItemAssignToTray from '../differentiated-modules/react/Item/ItemAssignToTray'
import {parseModule, parseModuleList} from '../differentiated-modules/utils/moduleHelpers'
import {addModuleElement} from '../utils/moduleHelpers'

if (!('INST' in window)) window.INST = {}

const I18n = useI18nScope('context_modulespublic')

// TODO: AMD don't export global, use as module
/* global modules */
window.modules = (function () {
  return {
    updateTaggedItems() {},

    currentIndent($item) {
      const classes = $item.attr('class').split(/\s/)
      let indent = 0
      for (let idx = 0; idx < classes.length; idx++) {
        if (classes[idx].match(/^indent_/)) {
          const new_indent = parseInt(classes[idx].substring(7), 10)
          if (!Number.isNaN(Number(new_indent))) {
            indent = new_indent
          }
        }
      }
      return indent
    },

    addModule(callback = () => {}) {
      if (ENV.FEATURES.differentiated_modules) {
        const options = {initialTab: 'settings'}
        const settings = {
          moduleList: parseModuleList(),
          addModuleUI: (data, $moduleElement) => {
            if (typeof callback === 'function') {
              callback(data, $moduleElement)
            } else {
              addModuleElement(
                data,
                $moduleElement,
                updatePublishMenuDisabledState,
                new RelockModulesDialog(),
                {}
              )
            }
            $moduleElement.css('display', 'block')
          },
        }
        const $module = $('#context_module_blank').clone(true).attr('id', 'context_module_new')
        $('#context_modules').append($module)
        // eslint-disable-next-line no-restricted-globals
        renderDifferentiatedModulesTray(event.target, $module, settings, options)
      } else {
        const $module = $('#context_module_blank').clone(true).attr('id', 'context_module_new')
        $('#context_modules').append($module)
        const opts = modules.sortable_module_options
        opts.update = modules.updateModuleItemPositions
        $module.find('.context_module_items').sortable(opts)
        $('#context_modules.ui-sortable').sortable('refresh')
        $('#context_modules .context_module .context_module_items.ui-sortable').each(function () {
          $(this).sortable('refresh')
          $(this).sortable('option', 'connectWith', '.context_module_items')
        })
        modules.editModule($module)
      }
    },

    updateModulePositions() {
      const ids = []
      $('#context_modules .context_module').each(function () {
        ids.push($(this).attr('id').substring('context_module_'.length))
      })
      const url = `${ENV.CONTEXT_URL_ROOT}/modules/reorder`
      $('#context_modules').loadingImage()
      $.ajaxJSON(
        url,
        'POST',
        {order: ids.join(',')},
        data => {
          $('#context_modules').loadingImage('remove')
          for (const idx in data) {
            const module = data[idx]
            $('#context_module_' + module.context_module.id).triggerHandler('update', module)
          }
        },
        _data => {
          $('#context_modules').loadingImage('remove')
        }
      )
    },

    updateModuleItemPositions(event, ui) {
      const $module = ui.item.parents('.context_module')
      const moduleId = $module.attr('id').substring('context_module_'.length)
      const url = `${ENV.CONTEXT_URL_ROOT}/modules/${moduleId}/reorder`
      const items = []
      $module.find('.context_module_items .context_module_item').each(function () {
        items.push($(this).getTemplateData({textValues: ['id']}).id)
      })
      $module.find('.context_module_items.ui-sortable').sortable('disable')
      $module.disableWhileLoading(
        $.ajaxJSON(
          url,
          'POST',
          {order: items.join(',')},
          data => {
            if (data && data.context_module && data.context_module.content_tags) {
              for (const idx in data.context_module.content_tags) {
                const tag = data.context_module.content_tags[idx].content_tag
                $module.find('#context_module_item_' + tag.id).fillTemplateData({
                  data: {position: tag.position},
                })
              }
            }
            $module.find('.context_module_items.ui-sortable').sortable('enable')
          },
          _data => {
            $module.find('.content').loadingImage('remove')
            $module
              .find('.content')
              .errorBox(I18n.t('errors.reorder', 'Reorder failed, please try again.'))
          }
        )
      )
      $('.context_module').each(function () {
        refreshDuplicateLinkStatus($(this))
      })
    },

    updateProgressions(callback) {
      if (!ENV.IS_STUDENT) {
        if (callback) {
          callback()
        }
        return
      }
      const url = $('.progression_list_url').attr('href')
      if ($('.context_module_item.progression_requirement:visible').length > 0) {
        $('.loading_module_progressions_link').show().attr('disabled', true)
      }
      $.ajaxJSON(
        url,
        'GET',
        {},
        function (data) {
          $('.loading_module_progressions_link').remove()
          const $user_progression_list = $('#current_user_progression_list')
          const progressions = []
          for (const idx in data) {
            progressions.push(data[idx])
          }
          const progressionsFinished = function () {
            if (!$('#context_modules').hasClass('editable')) {
              $('#context_modules .context_module').each(function () {
                updateProgressionState($(this))
              })
            }
            if (callback) {
              callback()
            }
          }
          let progressionCnt = 0
          const nextProgression = function () {
            const data = progressions.shift()
            if (!data) {
              progressionsFinished()
              return
            }
            const progression = data.context_module_progression
            // eslint-disable-next-line eqeqeq
            if (progression.user_id == window.ENV.current_user_id) {
              let $user_progression = $user_progression_list.find(
                '.progression_' + progression.context_module_id
              )

              if ($user_progression.length === 0 && $user_progression_list.length > 0) {
                $user_progression = $user_progression_list.find('.progression_blank').clone(true)
                $user_progression
                  .removeClass('progression_blank')
                  .addClass('progression_' + progression.context_module_id)
                $user_progression_list.append($user_progression)
              }
              if ($user_progression.length > 0) {
                $user_progression.data('requirements_met', progression.requirements_met)
                $user_progression.data(
                  'incomplete_requirements',
                  progression.incomplete_requirements
                )
                $user_progression.fillTemplateData({data: progression})
              }
            }
            progressionCnt++
            if (progressionCnt >= 50) {
              progressionCnt = 0
              setTimeout(nextProgression, 150)
            } else {
              nextProgression()
            }
          }
          nextProgression()
        },
        () => {
          if (callback) {
            callback()
          }
        }
      )
    },

    updateAssignmentData(callback) {
      return $.ajaxJSON(
        ENV.CONTEXT_MODULE_ASSIGNMENT_INFO_URL,
        'GET',
        {},
        data => {
          $(() => {
            $.each(data, (id, info) => {
              const $context_module_item = $('#context_module_item_' + id)
              const data = {}
              if (info.points_possible != null) {
                data.points_possible_display = I18n.t('points_possible_short', '%{points} pts', {
                  points: I18n.n(info.points_possible),
                })
              }
              if (ENV.IN_PACED_COURSE && !ENV.IS_STUDENT) {
                $context_module_item.find('.due_date_display').remove()
              } else if (info.todo_date != null) {
                data.due_date_display = $.dateString(info.todo_date)
              } else if (info.due_date != null) {
                if (info.past_due != null) {
                  $context_module_item.data('past_due', true)
                }
                data.due_date_display = $.dateString(info.due_date)
              } else if (info.has_many_overrides != null) {
                data.due_date_display = I18n.t('Multiple Due Dates')
              } else if (info.vdd_tooltip != null) {
                info.vdd_tooltip.link_href = $context_module_item.find('a.title').attr('href')
                $context_module_item
                  .find('.due_date_display')
                  .html(vddTooltipView(info.vdd_tooltip))
              } else {
                $context_module_item.find('.due_date_display').remove()
              }
              $context_module_item.fillTemplateData({
                data,
                htmlValues: ['points_possible_display'],
              })

              // clean up empty elements so they don't show borders in updated item group design
              if (info.points_possible === null) {
                $context_module_item.find('.points_possible_display').remove()
              }

              if (info.mc_objectives) {
                $context_module_item.find('.mc_objectives').text(info.mc_objectives)
                $context_module_item.find('.icon-assignment').hide()
                $context_module_item.find('#mc_icon').show()
              } else {
                $context_module_item.find('.mc_objectives').remove()
              }

              $context_module_item.addClass('rendered')
            })

            vddTooltip()
            if (callback) {
              callback()
            }
          })
        },
        () => {
          if (callback) {
            $(callback)
          }
        }
      )
    },

    loadMasterCourseData(tag_id) {
      if (ENV.MASTER_COURSE_SETTINGS) {
        // Grab the stuff for master courses if needed
        $.ajaxJSON(ENV.MASTER_COURSE_SETTINGS.MASTER_COURSE_DATA_URL, 'GET', {tag_id}, data => {
          if (data.tag_restrictions) {
            $.each(data.tag_restrictions, (id, restriction) => {
              const $item = $('#context_module_item_' + id).not('.master_course_content')
              $item.addClass('master_course_content')
              if (Object.keys(restriction).some(r => restriction[r])) {
                $item.attr('data-master_course_restrictions', JSON.stringify(restriction)) // need it if user selects Edit from cog menu
              }
              this.initMasterCourseLockButton($item, restriction)
            })
          }
        })
      }
    },

    itemClass(content_tag) {
      return (
        (content_tag.content_type || '').replace(/^[A-Za-z]+::/, '') + '_' + content_tag.content_id
      )
    },

    updateAllItemInstances(content_tag) {
      $('.context_module_item.' + modules.itemClass(content_tag) + ' .title').each(function () {
        const $this = $(this)
        $this.text(content_tag.title)
        $this.attr('title', content_tag.title)
      })
    },
    editModule($module) {
      const $form = $('#add_context_module_form')
      $form.data('current_module', $module)
      const data = $module.getTemplateData({
        textValues: [
          'name',
          'unlock_at',
          'require_sequential_progress',
          'publish_final_grade',
          'requirement_count',
        ],
      })
      $form.fillFormData(data, {object_name: 'context_module'})
      let isNew = false
      if ($module.attr('id') === 'context_module_new') {
        isNew = true
        $form.attr('action', $form.find('.add_context_module_url').attr('href'))
        $form.find('.completion_entry').hide()
        $form.attr('method', 'POST')
        $form.find('.submit_button').text(I18n.t('buttons.add', 'Add Module'))
      } else {
        $form.attr('action', $module.find('.edit_module_link').attr('href'))
        $form.find('.completion_entry').show()
        $form.attr('method', 'PUT')
        $form.find('.submit_button').text(I18n.t('buttons.update', 'Update Module'))
      }
      $form.find('#unlock_module_at').prop('checked', data.unlock_at).change()
      $form
        .find('#require_sequential_progress')
        .attr(
          'checked',
          data.require_sequential_progress === 'true' || data.require_sequential_progress === '1'
        )
      $form
        .find('#publish_final_grade')
        .attr('checked', data.publish_final_grade === 'true' || data.publish_final_grade === '1')

      const has_predecessors =
        $('#context_modules .context_module').length > 1 &&
        $('#context_modules .context_module:first').attr('id') !== $module.attr('id')
      $form.find('.prerequisites_entry').showIf(has_predecessors)
      const prerequisites = []
      $module.find('.prerequisites .prerequisite_criterion').each(function () {
        prerequisites.push($(this).getTemplateData({textValues: ['id', 'name', 'type']}))
      })

      $form.find('.prerequisites_list .criteria_list').empty()
      for (const idx in prerequisites) {
        const pre = prerequisites[idx]
        $form.find('.add_prerequisite_link:first').click()
        if (pre.type === 'context_module') {
          $form
            .find('.prerequisites_list .criteria_list .criterion:last select')
            .val(pre.id)
            .trigger('change')
        }
      }
      $form.find('.completion_entry .criteria_list').empty()
      $module.find('.content .context_module_item .criterion.defined').each(function () {
        const data = $(this)
          .parents('.context_module_item')
          .getTemplateData({textValues: ['id', 'criterion_type', 'min_score']})
        $form.find('.add_completion_criterion_link').click()
        $form
          .find('.criteria_list .criterion:last')
          .find('.id')
          .val(data.id || '')
          .change()
          .end()
          .find('.type')
          .val(data.criterion_type || '')
          .change()
          .end()
          .find('.min_score')
          .val(data.min_score || '')
      })
      const no_items = $module.find('.content .context_module_item').length === 0
      $form
        .find('.prerequisites_list .criteria_list')
        .showIf(prerequisites.length !== 0)
        .end()
        .find('.add_prerequisite_link')
        .showIf(has_predecessors)
        .end()
        .find('.completion_entry .criteria_list')
        .showIf(!no_items)
        .end()

        .find('.completion_entry .no_items_message')
        .hide()
        .end()
        .find('.add_completion_criterion_link')
        .showIf(!no_items)

      // Set no items or criteria message plus disable elements if there are no items or no requirements
      if (no_items) {
        $form.find('.completion_entry .no_items_message').show()
      }
      if ($module.find('.content .context_module_item .criterion.defined').length !== 0) {
        $('.requirement-count-radio').show()
      } else {
        $('.requirement-count-radio').hide()
      }

      const $requirementCount = $module.find('.pill li').data('requirement-count')
      if ($requirementCount == 1) {
        $('#context_module_requirement_count_1').prop('checked', true).change()
      } else {
        $('#context_module_requirement_count_').prop('checked', true).change()
      }

      $module.fadeIn('fast', () => {})
      $module.addClass('dont_remove')
      $form.find('.module_name').toggleClass('lonely_entry', isNew)
      $form.find('.module_name label span').hide() // hide the asterisk in the form label
      const $toFocus = $('.ig-header-admin .al-trigger', $module)
      const fullSizeModal = window.matchMedia('(min-width: 600px)').matches
      const responsiveWidth = fullSizeModal ? 600 : 320
      $form
        .dialog({
          autoOpen: false,
          modal: true,
          title: isNew
            ? I18n.t('titles.add', 'Add Module')
            : I18n.t('titles.edit', 'Edit Module Settings'),
          width: responsiveWidth,
          height: isNew ? 400 : 600,
          close() {
            modules.hideEditModule(true)
            $toFocus.focus()
            const $contextModules = $('#context_modules .context_module')
            if ($contextModules.length) {
              $('#context_modules_sortable_container').removeClass('item-group-container--is-empty')
            }
          },
        })
        .dialog('open')
      $module.removeClass('dont_remove')
    },

    hideEditModule(remove) {
      const $module = $('#add_context_module_form').data('current_module') // .parents(".context_module");
      if (
        remove &&
        $module &&
        $module.attr('id') === 'context_module_new' &&
        !$module.hasClass('dont_remove')
      ) {
        $module.remove()
      }
      $('#add_context_module_form:visible').dialog('close')
    },

    addContentTagToEnv(content_tag) {
      ENV.MODULE_FILE_DETAILS[content_tag.id] = {
        content_details: content_tag.content_details,
        content_id: content_tag.content_id,
        id: content_tag.id,
        module_id: content_tag.context_module_id,
      }
    },

    addItemToModule($module, data) {
      if (!data) {
        return $('<div/>')
      }
      data.id = data.id || 'new'
      data.type = data.type || data['item[type]'] || underscoreString(data.content_type)
      data.title = data.title || data['item[title]']
      data.new_tab = data.new_tab ? '1' : '0'
      data.graded = data.graded ? '1' : '0'
      let $item
      const $olditem = data.id !== 'new' ? $('#context_module_item_' + data.id) : []
      if ($olditem.length) {
        const $admin = $olditem.find('.ig-admin')
        if ($admin.length) {
          $admin.detach()
        }
        $item = $olditem.clone(true)
        if ($admin.length) {
          $item.find('.ig-row').append($admin)
        }
      } else {
        $item = $('#context_module_item_blank').clone(true).removeAttr('id')
        modules.evaluateItemCyoe($item, data)
      }
      const speedGraderId = `${data.type}-${data.content_id}`
      const $speedGrader = $item.find('#speed-grader-container-blank')
      $speedGrader.attr('id', 'speed-grader-container-' + speedGraderId)

      const isPublished = data.published
      const isAssignmentOrQuiz =
        data.content_type === 'Assignment' || data.content_type === 'Quizzes::Quiz'
      const isPublishedGradedDiscussion =
        isPublished && data.graded === '1' && data.content_type === 'DiscussionTopic'

      const $speedGraderLinkContainer = $item.find('.speed-grader-link-container')

      if ((isPublished && isAssignmentOrQuiz) || isPublishedGradedDiscussion) {
        $speedGraderLinkContainer.removeClass('hidden')
      }

      $item.addClass(data.type + '_' + data.id)
      $item.addClass(data.quiz_lti ? 'lti-quiz' : data.type)
      if (data.is_duplicate_able) {
        $item.addClass('dupeable')
      }
      $item.attr('aria-label', data.title)
      $item.find('.title').attr('title', data.title)
      $item.fillTemplateData({
        data,
        id: 'context_module_item_' + data.id,
        hrefValues: ['id', 'context_module_id', 'content_id', 'content_type', 'assignment_id'],
      })
      for (let idx = 0; idx < 10; idx++) {
        $item.removeClass('indent_' + idx)
      }
      $item.addClass('indent_' + (data.indent || 0))
      $item.addClass(modules.itemClass(data))
      // The Assign To menu option is currently valid for assignments and quizzes only.
      // This function is called twice, once with the data the user just entered
      // and again after the api request returns. The second time we have
      // all the real data, including the module item's id. Wait until then
      // to add the option.
      if (isAssignmentOrQuiz && 'id' in data) {
        const $assignToMenuItem = $item.find('.assign-to-option')
        if ($assignToMenuItem.length) {
          $assignToMenuItem.removeClass('hidden')
          const $a = $assignToMenuItem.find('a')
          $a.attr('data-item-id', data.id)
          $a.attr('data-item-name', data.title)
          $a.attr('data-item-type', data.quiz_lti ? 'lti-quiz' : data.content_type == 'Quizzes::Quiz' ? 'quiz' : data.type)
          $a.attr('data-item-context-id', data.context_id)
          $a.attr('data-item-context-type', data.context_type)
          $a.attr('data-item-content-id', data.content_id)
        }
      }

      // don't just tack onto the bottom, put it in its correct position
      let $before = null
      $module
        .find('.context_module_items')
        .children()
        .each(function () {
          const position = parseInt(
            $(this).getTemplateData({textValues: ['position']}).position,
            10
          )
          if ((data.position || data.position === 0) && (position || position === 0)) {
            if ($before == null && position - data.position >= 0) {
              $before = $(this)
            }
          }
        })
      if ($olditem.length) {
        $olditem.replaceWith($item.show())
      } else if (!$before) {
        $module.find('.context_module_items').append($item.show())
      } else {
        $before.before($item.show())
      }
      refreshDuplicateLinkStatus($module)
      return $item
    },

    evaluateItemCyoe($item, data) {
      if (!CyoeHelper.isEnabled()) return
      $item = $($item)
      const $itemData = $item.find('.publish-icon')
      const $admin = $item.find('.ig-admin')

      data = data || {
        id: $itemData.attr('data-module-item-id'),
        title: $itemData.attr('data-module-item-name'),
        assignment_id: $itemData.attr('data-assignment-id'),
        is_cyoe_able: $itemData.attr('data-is-cyoeable') === 'true',
      }

      const cyoe = CyoeHelper.getItemData(data.assignment_id, data.is_cyoe_able)

      if (cyoe.isReleased) {
        const fullText = I18n.t('Released by Mastery Path: %{path}', {path: cyoe.releasedLabel})
        const $pathIcon = $(
          '<span class="pill mastery-path-icon" aria-hidden="true" data-tooltip><i class="icon-mastery-path" /></span>'
        )
          .attr('title', fullText)
          .append(htmlEscape(cyoe.releasedLabel))
        const $srPath = $('<span class="screenreader-only">').append(htmlEscape(fullText))
        $admin.prepend($srPath)
        $admin.prepend($pathIcon)
      }

      if (cyoe.isCyoeAble) {
        const $mpLink = $('<a class="mastery_paths_link" />')
          .attr(
            'href',
            ENV.CONTEXT_URL_ROOT +
              '/modules/items/' +
              data.id +
              '/edit_mastery_paths?return_to=' +
              encodeURIComponent(window.location.pathname)
          )
          .attr('title', I18n.t('Edit Mastery Paths for %{title}', {title: data.title}))
          .text(I18n.t('Mastery Paths'))

        if (cyoe.isTrigger) {
          $admin.prepend($mpLink.clone())
        }

        $admin
          .find('.delete_link')
          .parent()
          .before(
            $('<li role="presentation" />').append(
              $mpLink.prepend('<i class="icon-mastery-path" /> ')
            )
          )
      }
    },

    getNextPosition($module) {
      let maxPosition = 0
      $module
        .find('.context_module_items')
        .children()
        .each(function () {
          const position = parseInt(
            $(this).getTemplateData({textValues: ['position']}).position,
            10
          )
          if (position > maxPosition) maxPosition = position
        })
      return maxPosition + 1
    },
    refreshModuleList() {
      $('#module_list').find('.context_module_option').remove()
      $('#context_modules .context_module').each(function () {
        const $this = $(this)
        const data = $this.find('.header').getTemplateData({textValues: ['name']})
        data.id = $this.find('.header').attr('id')
        $this.find('.name').attr('title', data.name)
        const $option = $(document.createElement('option'))
        $option.val(data.id)

        // data.id could come back as undefined, so calling $option.val(data.id) would return an "", which is not chainable, so $option.val(data.id).text... would die.
        $option
          .attr('role', 'option')
          .text(data.name)
          .addClass('context_module_' + data.id)
          .addClass('context_module_option')

        $('#module_list').append($option)
      })
    },
    filterPrerequisites($module, prerequisites) {
      const list = modules.prerequisites()
      const id = $module.attr('id').substring('context_module_'.length)
      const res = []
      for (const idx in prerequisites) {
        if ($.inArray(prerequisites[idx], list[id]) === -1) {
          res.push(prerequisites[idx])
        }
      }
      return res
    },
    prerequisites() {
      const result = {
        to_visit: {},
        visited: {},
      }
      $('#context_modules .context_module').each(function () {
        const id = $(this).attr('id').substring('context_module_'.length)
        result[id] = []
        $(this)
          .find('.prerequisites .criterion')
          .each(function () {
            const pre_id = $(this).getTemplateData({textValues: ['id']}).id
            if ($(this).hasClass('context_module_criterion')) {
              result[id].push(pre_id)
              result.to_visit[id + '_' + pre_id] = true
            }
          })
      })

      for (const val in result.to_visit) {
        if (result.to_visit.hasOwnProperty(val)) {
          const ids = val.split('_')
          if (result.visited[val]) {
            continue
          }
          result.visited[val] = true
          for (const jdx in result[ids[1]]) {
            result[ids[0]].push(result[ids[1]][jdx])
            result.to_visit[ids[0] + '_' + result[ids[1]][jdx]] = true
          }
        }
      }
      delete result.to_visit
      delete result.visited
      return result
    },
    sortable_module_options: {
      connectWith: '.context_module_items',
      handle: '.move_item_link',
      helper: 'clone',
      placeholder: 'context_module_placeholder',
      forcePlaceholderSize: true,
      axis: 'y',
      containment: '#content',
    },
    initMasterCourseLockButton($item, tagRestriction) {
      // add the lock button|icon
      const $lockCell = $item.find('.lock-icon')
      const data = $($lockCell).data() || {}

      const isMasterCourseMasterContent = !!(
        'moduleItemId' in data && ENV.MASTER_COURSE_SETTINGS.IS_MASTER_COURSE
      )
      const isMasterCourseChildContent = !!(
        'moduleItemId' in data && ENV.MASTER_COURSE_SETTINGS.IS_CHILD_COURSE
      )
      const restricted = !!(
        'moduleItemId' in data && Object.keys(tagRestriction).some(r => tagRestriction[r])
      )

      const model = new MasterCourseModuleLock({
        is_master_course_master_content: isMasterCourseMasterContent,
        is_master_course_child_content: isMasterCourseChildContent,
        restricted_by_master_course: restricted,
      })

      const viewOptions = {
        model,
        el: $lockCell[0],
        course_id: ENV.COURSE_ID,
        content_type: data.moduleType,
        content_id: data.contentId,
      }

      const view = new LockIconView(viewOptions)
      view.render()
    },
  }
})()

const renderDifferentiatedModulesTray = (
  returnFocusTo,
  moduleElement,
  settingsProps,
  options = {initialTab: 'settings'}
) => {
  const container = document.getElementById('differentiated-modules-mount-point')
  ReactDOM.render(
    <DifferentiatedModulesTray
      onDismiss={() => {
        ReactDOM.unmountComponentAtNode(container)
        returnFocusTo.focus()
      }}
      initialTab={options.initialTab}
      moduleElement={moduleElement}
      courseId={ENV.COURSE_ID ?? ''}
      {...settingsProps}
    />,
    container
  )
}

<<<<<<< HEAD
=======
// Based on the logic from ui/shared/context-modules/differentiated-modules/utils/moduleHelpers.ts
const updateUnlockTime = function ($module, unlock_at) {
  const friendlyDatetime = unlock_at ? $.datetimeString(unlock_at) : ''

  const unlockAtElement = $module.find('.unlock_at')
  if (unlockAtElement.length) {
    unlockAtElement.text(friendlyDatetime)
  }

  const displayedUnlockAtElement = $module.find('.displayed_unlock_at')
  if (displayedUnlockAtElement.length) {
    displayedUnlockAtElement.text(friendlyDatetime)
    displayedUnlockAtElement.attr('data-html-tooltip-title', friendlyDatetime)
  }

  const unlockDetailsElement = $module.find('.unlock_details')
  if (unlockDetailsElement.length) {
    // User has selected a lock date and that date is in the future
    $module.find('.unlock_details').showIf(unlock_at && Date.parse(unlock_at) > new Date())
  }
}

>>>>>>> 1bd50e80
const updatePrerequisites = function ($module, prereqs) {
  const $prerequisitesDiv = $module.find('.prerequisites')
  let prereqsList = ''
  $prerequisitesDiv.empty()

  if (prereqs.length > 0) {
    for (const i in prereqs) {
      const $div = $('<div />', {
        class: 'prerequisite_criterion ' + prereqs[i].type + '_criterion',
        style: 'float: left;',
      })
      const $spanID = $('<span />', {
        text: htmlEscape(prereqs[i].id),
        class: 'id',
        style: 'display: none;',
      })
      const $spanType = $('<span />', {
        text: htmlEscape(prereqs[i].type),
        class: 'type',
        style: 'display: none;',
      })
      const $spanName = $('<span />', {
        text: htmlEscape(prereqs[i].name),
        class: 'name',
        style: 'display: none;',
      })
      $div.append($spanID)
      $div.append($spanType)
      $div.append($spanName)
      $prerequisitesDiv.append($div)

      prereqsList += prereqs[i].name + ', '
    }
    prereqsList = prereqsList.slice(0, -2)
    const $prerequisitesMessage = $('<div />', {
      text: prerequisitesMessage(prereqsList),
      class: 'prerequisites_message',
    })
    $prerequisitesDiv.append($prerequisitesMessage)
  }
}

// after a module has been updated, update its name as used in other modules' prerequisite lists
const updateOtherPrerequisites = function (id, name) {
  $('div.context_module .prerequisite_criterion .id').each(function (_, idNode) {
    const $id = $(idNode)
    const prereq_id = $id.text()
    // eslint-disable-next-line eqeqeq
    if (prereq_id == id) {
      const $crit = $id.closest('.prerequisite_criterion')
      $crit.find('.name').text(name)
      const $prereqs = $id.closest('.prerequisites')
      const names = $.makeArray($prereqs.find('.prerequisite_criterion .name'))
        .map(el => $(el).text())
        .join(', ')
      $prereqs.find('.prerequisites_message').text(prerequisitesMessage(names))
    }
  })
}
const newPillMessage = function ($module, requirement_count) {
  const $message = $module.find('.requirements_message')
  $message.attr('data-requirement-type', requirement_count === 1 ? 'one' : 'all')

  if (requirement_count != 0) {
    const $pill = $('<ul class="pill"><li></li></ul></div>')
    $message.html($pill)
    const $pillMessage = $message.find('.pill li')
    const newPillMessageText =
      requirement_count === 1 ? I18n.t('Complete One Item') : I18n.t('Complete All Items')
    $pillMessage.text(newPillMessageText)
    $pillMessage.data('requirement-count', requirement_count)
  }
}

const updatePublishMenuDisabledState = function (disabled) {
  // Update the top level publish menu to reflect the new module
  const publishMenu = document.getElementById('context-modules-publish-menu')
  if (publishMenu) {
    const $publishMenu = $(publishMenu)
    $publishMenu.data('disabled', disabled)
    ReactDOM.render(
      <ContextModulesPublishMenu
        courseId={$publishMenu.data('courseId')}
        runningProgressId={$publishMenu.data('progressId')}
        disabled={disabled}
      />,
      publishMenu
    )
  }
}

modules.updatePublishMenuDisabledState = updatePublishMenuDisabledState

modules.initModuleManagement = function (duplicate) {
  const moduleItems = {}

  // Create the context modules backbone view to manage the publish button.
  new ContextModulesView({
    el: $('#content'),
    modules,
  })
  const relock_modules_dialog = new RelockModulesDialog()

  const $context_module_unlocked_at = $('#context_module_unlock_at')
  let valCache = ''
  $('#unlock_module_at')
    .change(function () {
      const $this = $(this)
      const $unlock_module_at_details = $('.unlock_module_at_details')
      $unlock_module_at_details.showIf($this.attr('checked'))

      if ($this.attr('checked')) {
        if (!$context_module_unlocked_at.val()) {
          $context_module_unlocked_at.val(valCache)
        }
      } else {
        valCache = $context_module_unlocked_at.val()
        $context_module_unlocked_at.val('').triggerHandler('change')
      }
    })
    .triggerHandler('change')

  // -------- BINDING THE UPDATE EVENT -----------------
  $('.context_module').bind('update', (event, data) => {
    const $module = $('#context_module_' + data.context_module.id)
    $module.attr('data-module-id', data.context_module.id)
    $module.attr('aria-label', data.context_module.name)
    $module.find('.header').fillTemplateData({
      data: data.context_module,
      hrefValues: ['id'],
    })

    $module.find('.header').attr('id', data.context_module.id)
    $module.find('.footer').fillTemplateData({
      data: data.context_module,
      hrefValues: ['id'],
    })

    updateUnlockTime($module, data.context_module.unlock_at)
    updatePrerequisites($module, data.context_module.prerequisites)
    updateOtherPrerequisites(data.context_module.id, data.context_module.name)

    // Update requirement message pill
    if (data.context_module.completion_requirements.length === 0) {
      $module.find('.requirements_message').empty().attr('data-requirement-type', 'all')
    } else {
      newPillMessage($module, data.context_module.requirement_count)
    }

    $module
      .find('.context_module_items .context_module_item')
      .removeClass('progression_requirement')
      .removeClass('min_score_requirement')
      .removeClass('max_score_requirement')
      .removeClass('must_view_requirement')
      .removeClass('must_mark_done_requirement')
      .removeClass('must_submit_requirement')
      .removeClass('must_contribute_requirement')
      .find('.criterion')
      .removeClass('defined')

    // Hack. Removing the class here only to re-add it a few lines later if needed.
    $module.find('.ig-row').removeClass('with-completion-requirements')
    for (const idx in data.context_module.completion_requirements) {
      const req = data.context_module.completion_requirements[idx]
      req.criterion_type = req.type
      const $item = $module.find('#context_module_item_' + req.id)
      $item.find('.ig-row').addClass('with-completion-requirements')
      $item.find('.criterion').fillTemplateData({data: req})
      $item.find('.completion_requirement').fillTemplateData({data: req})
      $item.find('.criterion').addClass('defined')
      $item.find('.module-item-status-icon').show()
      $item.addClass(req.type + '_requirement').addClass('progression_requirement')
    }

    modules.refreshModuleList()
  })

  $('#add_context_module_form').formSubmit({
    object_name: 'context_module',
    required: ['name'],
    processData(data) {
      const prereqs = []
      $(this)
        .find('.prerequisites_list .criteria_list .criterion')
        .each(function () {
          const id = $(this).find('.option select').val()
          if (id) {
            prereqs.push('module_' + id)
          }
        })

      data['context_module[prerequisites]'] = prereqs.join(',')
      data['context_module[completion_requirements][none]'] = 'none'

      const $requirementsList = $(this).find('.completion_entry .criteria_list .criterion')
      $requirementsList.each(function () {
        const id = $(this).find('.id').val()
        data['context_module[completion_requirements][' + id + '][type]'] = $(this)
          .find('.type')
          .val()
        data['context_module[completion_requirements][' + id + '][min_score]'] = $(this)
          .find('.min_score')
          .val()
      })

      const requirementCount = $('input[name="context_module[requirement_count]"]:checked').val()
      data['context_module[requirement_count]'] = requirementCount

      return data
    },
    beforeSubmit(data) {
      const $module = $(this).data('current_module')
      $module.loadingImage()
      $module.find('.header').fillTemplateData({
        data,
      })
      $module.addClass('dont_remove')
      modules.hideEditModule()
      $module.removeClass('dont_remove')
      return $module
    },
    success: (data, $module) =>
      addModuleElement(
        data,
        $module,
        updatePublishMenuDisabledState,
        relock_modules_dialog,
        moduleItems
      ),
    error(data, $module) {
      $module.loadingImage('remove')
    },
  })

  $('#add_context_module_form .add_prerequisite_link').click(function (event) {
    event.preventDefault()
    const $form = $(this).parents('#add_context_module_form')
    const $module = $form.data('current_module')
    const $select = $('#module_list').clone(true).removeAttr('id')
    const $pre = $form.find('#criterion_blank_prereq').clone(true).removeAttr('id')
    $select.find('.' + $module.attr('id')).remove()
    const afters = []

    $('#context_modules .context_module').each(function () {
      if ($(this)[0] === $module[0] || afters.length > 0) {
        afters.push($(this).attr('id'))
      }
    })
    for (const idx in afters) {
      $select.find('.' + afters[idx]).hide()
    }

    $select.attr('id', 'module_list_prereq')
    $pre.find('.option').empty().append($select.show())
    $('<label for="module_list_prereq" class="screenreader-only" />')
      .text(I18n.t('Select prerequisite module'))
      .insertBefore($select)
    $form.find('.prerequisites_list .criteria_list').append($pre).show()
    $pre.show()
    $select.change(event => {
      const $target = $(event.target)
      const title = $target.val() ? $target.find('option:selected').text() : ''
      const $prereq = $target.closest('.criterion')
      const $deleteBtn = $prereq.find('.delete_criterion_link')
      $deleteBtn.attr('aria-label', I18n.t('Delete prerequisite %{title}', {title}))
    })
    $select.focus()
  })

  $('#add_context_module_form .add_completion_criterion_link').click(function (event) {
    event.preventDefault()
    const $form = $(this).parents('#add_context_module_form')
    const $module = $form.data('current_module')
    const $option = $('#completion_criterion_option').clone(true).removeAttr('id')
    const $select = $option.find('select.id')
    const $pre = $form.find('#criterion_blank_req').clone(true).removeAttr('id')
    $pre.find('.prereq_desc').remove()
    modules.prerequisites()
    const $optgroups = {}
    $module
      .find('.content .context_module_item')
      .not('.context_module_sub_header')
      .each(function () {
        let displayType
        const data = $(this).getTemplateData({textValues: ['id', 'type']})
        data.title = $(this).find('.title').attr('title')
        if (data.type === 'quiz' || data.type === 'lti-quiz' || $(this).hasClass('lti-quiz')) {
          displayType = I18n.t('optgroup.quizzes', 'Quizzes')
        } else if (data.type === 'assignment') {
          displayType = I18n.t('optgroup.assignments', 'Assignments')
        } else if (data.type === 'attachment') {
          displayType = I18n.t('optgroup.files', 'Files')
        } else if (data.type === 'external_url') {
          displayType = I18n.t('optgroup.external_urls', 'External URLs')
        } else if (data.type === 'context_external_tool') {
          displayType = I18n.t('optgroup.external_tools', 'External Tools')
        } else if (data.type === 'discussion_topic') {
          displayType = I18n.t('optgroup.discussion_topics', 'Discussions')
        } else if (data.type === 'wiki_page') {
          displayType = I18n.t('Pages')
        }
        let $group = $optgroups[displayType]
        if (!$group) {
          $group = $optgroups[displayType] = $(document.createElement('optgroup'))
          $group.attr('label', displayType)
          $select.append($group)
        }
        const titleDesc = data.title
        const $option = $(document.createElement('option'))
        $option.val(data.id).text(titleDesc)
        $group.append($option)
      })
    $pre.find('.option').empty().append($option)
    $option.find('.id').change()
    $option.slideDown(function () {
      if (event.originalEvent) {
        // don't do this when populating the dialog :P
        $('select:first', $(this)).focus()
      }
    })
    $form.find('.completion_entry .criteria_list').append($pre).show()
    $pre.slideDown()
    $('.requirement-count-radio').show()
    $('#context_module_requirement_count_').change()
  })

  $('#completion_criterion_option .id').change(function () {
    const $option = $(this).parents('.completion_criterion_option')
    const data = $('#context_module_item_' + $(this).val()).getTemplateData({
      textValues: ['type', 'graded'],
    })
    $option
      .find('.type option')
      .hide()
      .attr('disabled', true)
      .end()
      .find('.type option.any')
      .show()
      .attr('disabled', false)
      .end()
      .find('.type option.' + data.type)
      .show()
      .attr('disabled', false)
    if (data.graded === '1') {
      $option.find('.type option.graded').show().attr('disabled', false)
    }
    $option.find('.type').val($option.find('.type option.' + data.criterion_type + ':first').val())
    $option.find('.type').change()
  })

  $('#completion_criterion_option .type').change(function () {
    const $option = $(this).parents('.completion_criterion_option')

    // Show score text box and do some resizing of drop down to get it to stay on one line
    $option.find('.min_score_box').showIf($(this).val() === 'min_score')

    const id = $option.find('.id').val()
    const points_possible = $.trim(
      $('#context_module_item_' + id + ' .points_possible_display')
        .text()
        .split(' ')[0]
    )
    if (points_possible.length > 0 && $(this).val() === 'min_score') {
      $option.find('.points_possible').text(points_possible)
      $option.find('.points_possible_parent').show()
    } else {
      $option.find('.points_possible_parent').hide()
    }

    const itemName = $option.find('.id option:selected').text()
    const reqType = $option.find('.type option:selected').text()
    $option
      .closest('.criterion')
      .find('.delete_criterion_link')
      .attr(
        'aria-label',
        I18n.t('Delete requirement %{item} (%{type})', {item: itemName, type: reqType})
      )
  })

  $('#add_context_module_form .requirement-count-radio .ic-Radio input').change(() => {
    if ($('#context_module_requirement_count_').prop('checked')) {
      $('.require-sequential').show()
    } else {
      $('.require-sequential').hide()
      $('#require_sequential_progress').prop('checked', false)
    }
  })

  $('#add_context_module_form .delete_criterion_link').click(function (event) {
    event.preventDefault()
    const $elem = $(this).closest('.criteria_list')
    const $requirement = $(this).parents('.completion_entry')
    const $criterion = $(this).closest('.criterion')
    const $prevCriterion = $criterion.prev()
    const $toFocus = $prevCriterion.length
      ? $('.delete_criterion_link', $prevCriterion)
      : $('.add_prerequisite_or_requirement_link', $(this).closest('.form-section'))
    $criterion.slideUp(function () {
      $(this).remove()
      // Hides radio button and checkbox if there are no requirements
      if ($elem.html().length === 0 && $requirement.length !== 0) {
        $('.requirement-count-radio').fadeOut('fast')
      }
      $toFocus.focus()
    })
  })

  $(document).on('click', '.duplicate_module_link', function (event) {
    event.preventDefault()
    const duplicateRequestUrl = $(this).attr('href')
    const duplicatedModuleElement = $(this).parents('.context_module')
    const spinner = <ModuleDuplicationSpinner />
    const $tempElement = $('<div id="temporary-spinner" class="item-group-condensed"></div>')
    $tempElement.insertAfter(duplicatedModuleElement)
    ReactDOM.render(spinner, $('#temporary-spinner')[0])
    $.screenReaderFlashMessage(I18n.t('Duplicating Module, this may take some time'))
    const renderDuplicatedModule = function (response) {
      response.data.ENV_UPDATE.forEach(newAttachmentItem => {
        ENV.MODULE_FILE_DETAILS[newAttachmentItem.id] = newAttachmentItem
      })
      const newModuleId = response.data.context_module.id
      // This is terrible but then so is the whole file so it fits in
      const contextId = response.data.context_module.context_id
      const modulesPage = `/courses/${contextId}/modules`
      axios
        .get(modulesPage)
        .then(getResponse => {
          const $newContent = $(getResponse.data)
          const $newModule = $newContent.find(`#context_module_${newModuleId}`)
          $tempElement.remove()
          $newModule.insertAfter(duplicatedModuleElement)
          const module_dnd = $newModule.find('.module_dnd')[0]
          if (module_dnd) {
            const contextModules = document.getElementById('context_modules')
            ReactDOM.render(
              <ModuleFileDrop
                courseId={ENV.course_id}
                moduleId={newModuleId}
                contextModules={contextModules}
              />,
              module_dnd
            )
          }
          $newModule.find('.collapse_module_link').focus()
          modules.updateAssignmentData()
          // Without these 'die'/'off' commands, the event handler happens twice after
          // initModuleManagement is called.
          $('.delete_module_link').die()
          $('.duplicate_module_link').die()
          $('.duplicate_item_link').die()
          $('.add_module_link').die()
          $('.edit_module_link').die()
          $('#context_modules').off('addFileToModule')
          $('#add_context_module_form .add_prerequisite_link').off()
          $('#add_context_module_form .add_completion_criterion_link').off()
          $('.context_module')
            .find('.expand_module_link,.collapse_module_link')
            .bind('click keyclick', toggleModuleCollapse)
          modules.initModuleManagement($newModule)
        })
        .catch(showFlashError(I18n.t('Error rendering duplicated module')))
    }

    axios
      .post(duplicateRequestUrl, {})
      .then(renderDuplicatedModule)
      .catch(showFlashError(I18n.t('Error duplicating module')))
  })

  $(document).on('click', '.delete_module_link', function (event) {
    event.preventDefault()
    $(this)
      .parents('.context_module')
      .confirmDelete({
        url: $(this).attr('href'),
        message: I18n.t('confirm.delete', 'Are you sure you want to delete this module?'),
        cancelled() {
          $('.ig-header-admin .al-trigger', $(this)).focus()
        },
        success(data) {
          const id = data.context_module.id
          $('.context_module .prerequisites .criterion').each(function () {
            const criterion = $(this).getTemplateData({textValues: ['id', 'type']})
            if (criterion.type === 'context_module' && criterion.id == id) {
              $(this).remove()
            }
          })
          const $prevModule = $(this).prev()
          const $addModuleButton = $('#content .header-bar .add_module_link')
          const $toFocus = $prevModule.length
            ? $('.ig-header-admin .al-trigger', $prevModule)
            : $addModuleButton
          const module_dnd = $(this).find('.module_dnd')[0]
          if (module_dnd) {
            ReactDOM.unmountComponentAtNode(module_dnd)
          }
          $(this).slideUp(function () {
            $(this).remove()
            modules.updateTaggedItems()
            $toFocus.focus()
            const $contextModules = $('#context_modules .context_module')
            if (!$contextModules.length) {
              $('#expand_collapse_all').hide()
              updatePublishMenuDisabledState(true)
            }
          })
          $.flashMessage(
            I18n.t('Module %{module_name} was successfully deleted.', {
              module_name: data.context_module.name,
            })
          )
        },
      })
  })

  $(document).on(
    'click',
    '.outdent_item_link,.indent_item_link',
    function (event, elem, activeElem) {
      event.preventDefault()
      const $elem = $(elem)
      const elemID =
        $elem && $elem.attr('id') ? '#' + $elem.attr('id') : elem && '.' + $elem.attr('class')
      const $cogLink = $(this).closest('.cog-menu-container').children('.al-trigger')
      const do_indent = $(this).hasClass('indent_item_link')
      const $item = $(this).parents('.context_module_item')
      let indent = modules.currentIndent($item)
      indent = Math.max(Math.min(indent + (do_indent ? 1 : -1), 5), 0)
      $item.loadingImage({image_size: 'small'})
      $.ajaxJSON(
        $(this).attr('href'),
        'PUT',
        {'content_tag[indent]': indent},
        data => {
          $item.loadingImage('remove')
          const $module = $('#context_module_' + data.content_tag.context_module_id)
          modules.addItemToModule($module, data.content_tag)
          $module.find('.context_module_items.ui-sortable').sortable('refresh')
          modules.updateAssignmentData()
        },
        _data => {}
      ).done(() => {
        if (elemID) {
          setTimeout(() => {
            const $activeElemClass = '.' + $(activeElem).attr('class').split(' ').join('.')
            $(elemID).find($activeElemClass).focus()
          }, 0)
        } else {
          $cogLink.focus()
        }
      })
    }
  )

  $(document).on('click', '.edit_item_link', function (event) {
    event.preventDefault()
    const $cogLink = $(this).closest('.cog-menu-container').children('.al-trigger')
    const $item = $(this).parents('.context_module_item')
    const data = $item.getTemplateData({textValues: ['url', 'indent', 'new_tab']})
    data.title = $item.find('.title').attr('title')
    data.indent = modules.currentIndent($item)
    $('#edit_item_form')
      .find('.external')
      .showIf($item.hasClass('external_url') || $item.hasClass('context_external_tool'))
    $('#edit_item_form').attr('action', $(this).attr('href'))
    $('#edit_item_form').fillFormData(data, {object_name: 'content_tag'})

    const $titleInput = $('#edit_item_form #content_tag_title')
    const restrictions = $item.data().master_course_restrictions
    const isDisabled =
      !get(ENV, 'MASTER_COURSE_SETTINGS.IS_MASTER_COURSE') && !!get(restrictions, 'content')
    $titleInput.attr('disabled', isDisabled)

    $('#edit_item_form')
      .dialog({
        title: I18n.t('titles.edit_item', 'Edit Item Details'),
        close() {
          $('#edit_item_form').hideErrors()
          $cogLink.focus()
        },
        minWidth: 320,
      })
      .fixDialogButtons()
  })

  $('#edit_item_form .cancel_button').click(_event => {
    $('#edit_item_form').dialog('close')
  })

  $('#edit_item_form').formSubmit({
    beforeSubmit(data) {
      if (data['content_tag[title]'] == '') {
        $('#content_tag_title').errorBox(I18n.t('Title is required'))
        return false
      }
      $(this).loadingImage()
    },
    success(data) {
      $(this).loadingImage('remove')
      const $module = $('#context_module_' + data.content_tag.context_module_id)
      modules.addItemToModule($module, data.content_tag)
      $module.find('.context_module_items.ui-sortable').sortable('refresh')
      if (
        data.content_tag.content_id != 0 &&
        data.content_tag.content_type != 'ContextExternalTool'
      ) {
        modules.updateAllItemInstances(data.content_tag)
      }
      modules.updateAssignmentData()
      $(this).dialog('close')
    },
    error(data) {
      $(this).loadingImage('remove')
      $(this).formErrors(data)
    },
  })

  $(document).on('click', '.delete_item_link', function (event) {
    event.preventDefault()
    const $currentCogLink = $(this).closest('.cog-menu-container').children('.al-trigger')
    // Get the previous cog item to focus after delete
    const $allInCurrentModule = $(this).parents('.context_module_items').children()
    const $currentModule = $(this).parents('.context_module')
    const curIndex = $allInCurrentModule.index($(this).parents('.context_module_item'))
    const newIndex = curIndex - 1
    // Skip over headers, since they are not actionable
    let $placeToFocus
    if (newIndex >= 0) {
      const prevItem = $allInCurrentModule[newIndex]
      if ($(prevItem).hasClass('context_module_sub_header')) {
        $placeToFocus = $(prevItem).find('.cog-menu-container .al-trigger')
      } else {
        $placeToFocus = $(prevItem).find('.item_link')
      }
    } else {
      // Focus on the module cog since there are not more module item cogs
      $placeToFocus = $(this).closest('.editable_context_module').find('button.al-trigger')
    }
    $(this)
      .parents('.context_module_item')
      .confirmDelete({
        url: $(this).attr('href'),
        message: I18n.t(
          'confirm.delete_item',
          'Are you sure you want to remove this item from the module?'
        ),
        success(data) {
          delete ENV.MODULE_FILE_DETAILS[data.content_tag.id]
          $(this).slideUp(function () {
            $(this).remove()
            modules.updateTaggedItems()
            $placeToFocus.focus()
            refreshDuplicateLinkStatus($currentModule)
          })
          $.flashMessage(
            I18n.t('Module item %{module_item_name} was successfully deleted.', {
              module_item_name: data.content_tag.title,
            })
          )
        },
        cancelled() {
          $currentCogLink.focus()
        },
      })
  })

  $('.move_module_item_link').on('click keyclick', function (event) {
    event.preventDefault()

    const currentItem = $(this).parents('.context_module_item')[0]
    const modules = document.querySelectorAll('#context_modules .context_module')
    const groups = Array.prototype.map.call(modules, module => {
      const id = module.getAttribute('id').substring('context_module_'.length)
      const title = module.querySelector('.header > .collapse_module_link > .name').textContent
      const moduleItems = module.querySelectorAll('.context_module_item')
      const items = Array.prototype.map.call(moduleItems, item => ({
        id: item.getAttribute('id').substring('context_module_item_'.length),
        title: item.querySelector('.title').textContent.trim(),
      }))
      return {id, title, items}
    })

    const moveTrayProps = {
      title: I18n.t('Move Module Item'),
      items: [
        {
          id: currentItem.getAttribute('id').substring('context_module_item_'.length),
          title: currentItem.querySelector('.title').textContent.trim(),
        },
      ],
      moveOptions: {
        groupsLabel: I18n.t('Modules'),
        groups,
      },
      formatSaveUrl: ({groupId}) => `${ENV.CONTEXT_URL_ROOT}/modules/${groupId}/reorder`,
      onMoveSuccess: ({data, itemIds, groupId}) => {
        const itemId = itemIds[0]
        const $container = $(`#context_module_${groupId} .ui-sortable`)
        $container.sortable('disable')

        const item = document.querySelector(`#context_module_item_${itemId}`)
        $container[0].appendChild(item)

        const order = data.context_module.content_tags.map(item => item.content_tag.id)
        reorderElements(order, $container[0], id => `#context_module_item_${id}`)
        $container.sortable('enable').sortable('refresh')
      },
      focusOnExit: () => currentItem.querySelector('.al-trigger'),
    }

    renderTray(moveTrayProps, document.getElementById('not_right_side'))
  })

  $('.move_module_link').on('click keyclick', function (event) {
    event.preventDefault()

    const currentModule = $(this).parents('.context_module')[0]
    const modules = document.querySelectorAll('#context_modules .context_module')
    const siblings = Array.prototype.map.call(modules, module => {
      const id = module.getAttribute('id').substring('context_module_'.length)
      const title = module.querySelector('.header > .collapse_module_link > .name').textContent
      return {id, title}
    })

    const moveTrayProps = {
      title: I18n.t('Move Module'),
      items: [
        {
          id: currentModule.getAttribute('id').substring('context_module_'.length),
          title: currentModule.querySelector('.header > .collapse_module_link > .name').textContent,
        },
      ],
      moveOptions: {siblings},
      formatSaveUrl: () => `${ENV.CONTEXT_URL_ROOT}/modules/reorder`,
      onMoveSuccess: res => {
        const container = document.querySelector('#context_modules.ui-sortable')
        reorderElements(
          res.data.map(item => item.context_module.id),
          container,
          id => `#context_module_${id}`
        )
        $(container).sortable('refresh')
      },
      focusOnExit: () => currentModule.querySelector('.al-trigger'),
    }

    renderTray(moveTrayProps, document.getElementById('not_right_side'))
  })

  $('.move_module_contents_link').on('click keyclick', function (event) {
    event.preventDefault()

    const currentModule = $(this).parents('.context_module')[0]
    const modules = document.querySelectorAll('#context_modules .context_module')
    const groups = Array.prototype.map.call(modules, module => {
      const id = module.getAttribute('id').substring('context_module_'.length)
      const title = module.querySelector('.header > .collapse_module_link > .name').textContent
      const moduleItems = module.querySelectorAll('.context_module_item')
      const items = Array.prototype.map.call(moduleItems, item => ({
        id: item.getAttribute('id').substring('context_module_item_'.length),
        title: item.querySelector('.title').textContent.trim(),
      }))
      return {id, title, items}
    })
    const moduleItems = currentModule.querySelectorAll('.context_module_item')
    const items = Array.prototype.map.call(moduleItems, item => ({
      id: item.getAttribute('id').substring('context_module_item_'.length),
      title: item.querySelector('.title').textContent.trim(),
    }))
    if (items.length === 0) {
      return
    }
    items[0].groupId = currentModule.getAttribute('id').substring('context_module_'.length)

    const moveTrayProps = {
      title: I18n.t('Move Contents Into'),
      items,
      moveOptions: {
        groupsLabel: I18n.t('Modules'),
        groups,
        excludeCurrent: true,
      },
      formatSaveUrl: ({groupId}) => `${ENV.CONTEXT_URL_ROOT}/modules/${groupId}/reorder`,
      onMoveSuccess: ({data, itemIds, groupId}) => {
        const $container = $(`#context_module_${groupId} .ui-sortable`)
        $container.sortable('disable')

        itemIds.forEach(id => {
          const item = document.querySelector(`#context_module_item_${id}`)
          $container[0].appendChild(item)
        })

        const order = data.context_module.content_tags.map(item => item.content_tag.id)
        reorderElements(order, $container[0], id => `#context_module_item_${id}`)

        $container.sortable('enable').sortable('refresh')
      },
      focusOnExit: () => currentModule.querySelector('.al-trigger'),
    }

    renderTray(moveTrayProps, document.getElementById('not_right_side'))
  })

  $('.drag_and_drop_warning').on('focus', event => {
    $(event.currentTarget).removeClass('screenreader-only')
  })

  $('.drag_and_drop_warning').on('blur', event => {
    $(event.currentTarget).addClass('screenreader-only')
  })

  $(document).on('click', '.add_module_link', event => {
    event.preventDefault()
    const addModuleCallback = (data, $moduleElement) =>
      addModuleElement(
        data,
        $moduleElement,
        updatePublishMenuDisabledState,
        relock_modules_dialog,
        moduleItems
      )
    modules.addModule(addModuleCallback)
  })

  // This allows ModuleFileDrop to create module items
  // once a file is uploaded. See ModuleFileDrop#handleDrop
  // for details on the custom event.
  $('#context_modules').on('addFileToModule', event => {
    event.preventDefault()
    const moduleId = event.originalEvent.moduleId
    const attachment = event.originalEvent.attachment
    const item_data = {
      'item[id]': attachment.id,
      'item[type]': 'attachment',
      'item[title]': attachment.display_name,
    }
    generate_submit(moduleId, false)(item_data)
  })

  $('.add_module_item_link').on('click', function (event) {
    event.preventDefault()
    const $trigger = $(event.currentTarget)
    $trigger.blur()
    const $module = $(this).closest('.context_module')
    if ($module.hasClass('collapsed_module')) {
      $module.find('.expand_module_link').triggerHandler('click', () => {
        $module.find('.add_module_item_link').click()
      })
      return
    }

    const id = $(this).parents('.context_module').find('.header').attr('id')
    const name = $(this).parents('.context_module').find('.name').attr('title')
    const options = {for_modules: true, context_module_id: id}
    const midSizeModal = window.matchMedia('(min-width: 500px)').matches
    const fullSizeModal = window.matchMedia('(min-width: 770px)').matches
    const responsiveWidth = fullSizeModal ? 770 : midSizeModal ? 500 : 320
    options.select_button_text = I18n.t('buttons.add_item', 'Add Item')
    options.holder_name = name
    options.height = 550
    options.width = responsiveWidth
    options.dialog_title = I18n.t('titles.add_item', 'Add Item to %{module}', {module: name})
    options.close = function () {
      $trigger.focus()
    }

    options.submit = generate_submit(id)
    selectContentDialog(options)
  })

  function generate_submit(id, focusLink = true) {
    return item_data => {
      // a content item with an assignment_id means that an assignment was already created
      // on the backend, so no module item should be created now. Reload the page to show
      // the newly created assignment
      if (item_data['item[assignment_id]']) {
        return window.location.reload()
      }

      const $module = $('#context_module_' + id)
      let nextPosition = modules.getNextPosition($module)
      item_data.content_details = ['items']
      item_data['item[position]'] = nextPosition++
      let $item = modules.addItemToModule($module, item_data)
      $module.find('.context_module_items.ui-sortable').sortable('refresh').sortable('disable')
      const url = $module.find('.add_module_item_link').attr('rel')
      $module.disableWhileLoading(
        $.ajaxJSON(url, 'POST', item_data, data => {
          $item.remove()
          data.content_tag.type = item_data['item[type]']
          $item = modules.addItemToModule($module, data.content_tag)
          modules.addContentTagToEnv(data.content_tag)
          $module.find('.context_module_items.ui-sortable').sortable('enable').sortable('refresh')
          initNewItemPublishButton($item, data.content_tag)
          initNewItemDirectShare($item, data.content_tag)
          modules.updateAssignmentData()

          $item.find('.lock-icon').data({
            moduleType: data.content_tag.type,
            contentId: data.content_tag.content_id,
            moduleItemId: data.content_tag.id,
          })
          modules.loadMasterCourseData(data.content_tag.id)
        }),
        {
          onComplete() {
            if (focusLink) {
              $module.find('.add_module_item_link').focus()
            }
          },
        }
      )
    }
  }

  $(document).on('click', '.duplicate_item_link', function (event) {
    event.preventDefault()

    const $module = $(this).closest('.context_module')
    const url = $(this).attr('href')

    axios
      .post(url)
      .then(({data}) => {
        const $item = modules.addItemToModule($module, data.content_tag)
        initNewItemPublishButton($item, data.content_tag)
        initNewItemDirectShare($item, data.content_tag)
        modules.updateAssignmentData()

        $item.find('.lock-icon').data({
          moduleType: data.content_tag.type,
          contentId: data.content_tag.content_id,
          moduleItemId: data.content_tag.id,
        })
        modules.loadMasterCourseData(data.content_tag.id)

        $module.find('.context_module_items.ui-sortable').sortable('disable')
        data.new_positions.forEach(({content_tag}) => {
          $module.find(`#context_module_item_${content_tag.id}`).fillTemplateData({
            data: {position: content_tag.position},
          })
        })
        $(`#context_module_item_${data.content_tag.id} .item_link`).focus()
        $module.find('.context_module_items.ui-sortable').sortable('enable').sortable('refresh')
      })
      .catch(showFlashError('Error duplicating item'))
  })

  $('#add_module_prerequisite_dialog .cancel_button').click(() => {
    $('#add_module_prerequisite_dialog').dialog('close')
  })

  $(document).on('click', '.delete_prerequisite_link', function (event) {
    event.preventDefault()
    const $criterion = $(this).parents('.criterion')
    const prereqs = []

    $(this)
      .parents('.context_module .prerequisites .criterion')
      .each(function () {
        if ($(this)[0] != $criterion[0]) {
          const data = $(this).getTemplateData({textValues: ['id', 'type']})
          const type = data.type === 'context_module' ? 'module' : data.type
          prereqs.push(type + '_' + data.id)
        }
      })

    const url = $(this).parents('.context_module').find('.edit_module_link').attr('href')
    const data = {'context_module[prerequisites]': prereqs.join(',')}

    $criterion.dim()

    $.ajaxJSON(url, 'PUT', data, data => {
      $('#context_module_' + data.context_module.id).triggerHandler('update', data)
    })
  })
  $('#add_module_prerequisite_dialog .submit_button').click(function () {
    const val = $('#add_module_prerequisite_dialog .prerequisite_module_select select').val()
    if (!val) {
      return
    }
    $('#add_module_prerequisite_dialog').loadingImage()
    const prereqs = []
    prereqs.push('module_' + val)
    const $module = $(
      '#context_module_' +
        $('#add_module_prerequisite_dialog').getTemplateData({textValues: ['context_module_id']})
          .context_module_id
    )
    $module.find('.prerequisites .criterion').each(function () {
      prereqs.push('module_' + $(this).getTemplateData({textValues: ['id', 'name', 'type']}).id)
    })
    const url = $module.find('.edit_module_link').attr('href')
    const data = {'context_module[prerequisites]': prereqs.join(',')}
    $.ajaxJSON(
      url,
      'PUT',
      data,
      data => {
        $('#add_module_prerequisite_dialog').loadingImage('remove')
        $('#add_module_prerequisite_dialog').dialog('close')
        $('#context_module_' + data.context_module.id).triggerHandler('update', data)
      },
      data => {
        $('#add_module_prerequisite_dialog').loadingImage('remove')
        $('#add_module_prerequisite_dialog').formErrors(data)
      }
    )
  })
  $(document).on('click', '.context_module .add_prerequisite_link', function (event) {
    event.preventDefault()
    const module = $(this)
      .parents('.context_module')
      .find('.header')
      .getTemplateData({textValues: ['name', 'id']})
    $('#add_module_prerequisite_dialog').fillTemplateData({
      data: {module_name: module.name, context_module_id: module.id},
    })
    const $module = $(this).parents('.context_module')
    const $select = $('#module_list').clone(true).removeAttr('id')
    $select.find('.' + $module.attr('id')).remove()
    const afters = []
    $('#context_modules .context_module').each(function () {
      if ($(this)[0] === $module[0] || afters.length > 0) {
        afters.push($(this).getTemplateData({textValues: ['id']}).id)
      }
    })
    for (const idx in afters) {
      $select.find('.context_module_' + afters[idx]).hide()
    }
    $('#add_module_prerequisite_dialog')
      .find('.prerequisite_module_select')
      .empty()
      .append($select.show())
    $('#add_module_prerequisite_dialog').dialog({
      title: I18n.t('titles.add_prerequisite', 'Add Prerequisite to %{module}', {
        module: module.name,
      }),
      width: 400,
    })
  })
  $('#add_context_module_form .cancel_button').click(_event => {
    modules.hideEditModule(true)
  })
  requestAnimationFrame(function () {
    const $items = []
    $('#context_modules .context_module_items').each(function () {
      $items.push($(this))
    })
    const next = function () {
      if ($items.length > 0) {
        const $item = $items.shift()
        const opts = modules.sortable_module_options
        const k5TabsContainer = $('#k5-course-header').closest('.ic-Dashboard-tabs').eq(0)
        const k5ModulesContainer = $('#k5-modules-container')
        if (k5TabsContainer.length > 0 && k5ModulesContainer.length > 0) {
          opts.sort = event => onContainerOverlapped(event, k5ModulesContainer, k5TabsContainer)
        }
        opts.update = modules.updateModuleItemPositions
        $item.sortable(opts)
        requestAnimationFrame(next)
      }
    }
    next()
    $('#context_modules').sortable({
      handle: '.reorder_module_link',
      helper: 'clone',
      axis: 'y',
      update: modules.updateModulePositions,
    })
    modules.refreshModuleList()
    modules.refreshed = true
  })

  function initNewItemPublishButton($item, data) {
    const publishData = {
      moduleType: data.type,
      id: data.publishable_id,
      moduleItemName: data.moduleItemName || data.title,
      moduleItemId: data.id,
      moduleId: data.context_module_id,
      courseId: data.context_id,
      published: data.published,
      publishable: data.publishable,
      unpublishable: data.unpublishable,
      publishAt: data.publish_at,
      content_details: data.content_details,
      isNew: true,
    }

    const view = initPublishButton($item.find('.publish-icon'), publishData)
    overrideModel(moduleItems, relock_modules_dialog, view.model, view)
  }

  function initNewItemDirectShare($item, data) {
    const $copyToMenuItem = $item.find('.module_item_copy_to')
    if ($copyToMenuItem.length === 0) return // feature not enabled, probably
    const $sendToMenuItem = $item.find('.module_item_send_to')
    const content_id = data.content_id
    const content_type = data.type.replace(/^wiki_/, '')
    const select_class = content_type === 'quiz' ? 'quizzes' : `${content_type}s`
    if (['assignment', 'discussion_topic', 'page', 'quiz'].includes(content_type)) {
      // make the direct share menu items work!
      $copyToMenuItem.data('select-class', select_class)
      $copyToMenuItem.data('select-id', content_id)
      $sendToMenuItem.data('content-type', content_type)
      $sendToMenuItem.data('content-id', content_id)
    } else {
      // not direct shareable; remove the menu items
      $copyToMenuItem.closest('li').remove()
      $sendToMenuItem.closest('li').remove()
    }
  }

  const parent = duplicate || $('#context_modules')

  parent.find('.publish-icon').each((index, el) => {
    const $el = $(el)
    if ($el.data('id')) {
      const view = initPublishButton($el)
      overrideModel(moduleItems, relock_modules_dialog, view.model, view)
    }
  })

  if (duplicate && duplicate.length) {
    const modulePublishIcon = duplicate[0].querySelector('.module-publish-icon')
    if (modulePublishIcon) {
      const courseId = modulePublishIcon.getAttribute('data-course-id')
      const moduleId = modulePublishIcon.getAttribute('data-module-id')
      const published = modulePublishIcon.getAttribute('data-published') === 'true'
      renderContextModulesPublishIcon(courseId, moduleId, false, published)
    }
  }

  $('.module-publish-link').each((i, element) => {
    const $el = $(element)
    const model = new Publishable(
      {published: $el.hasClass('published'), id: $el.attr('data-id')},
      {url: $el.attr('data-url'), root: 'module'}
    )
    const view = new PublishButtonView({model, el: $el})
    view.render()
  })
  // I tried deferring the rendering of ContextModulesPuyblishMenu
  // and ContextModulesPublishIcons until here,
  // after the models and views were all setup, but it made
  // the UI janky. Let them get rendered early, the tell
  // ContextModulesPublishMenu everything is ready.
  window.dispatchEvent(new Event('module-publish-models-ready'))
}

function toggleModuleCollapse(event) {
  event.preventDefault()
  const expandCallback = null
  const collapse = $(this).hasClass('collapse_module_link') ? '1' : '0'
  const $module = $(this).parents('.context_module')
  const reload_entries = $module.find('.content .context_module_items').children().length === 0
  const toggle = function (show) {
    const callback = function () {
      $module
        .find('.collapse_module_link')
        .css('display', $module.find('.content:visible').length > 0 ? 'inline-block' : 'none')
      $module
        .find('.expand_module_link')
        .css('display', $module.find('.content:visible').length === 0 ? 'inline-block' : 'none')
      if ($module.find('.content:visible').length > 0) {
        $module.find('.footer .manage_module').css('display', '')
        $module.toggleClass('collapsed_module', false)
        // Makes sure the resulting item has focus.
        $module.find('.collapse_module_link').focus()
        $.screenReaderFlashMessage(I18n.t('Expanded'))
      } else {
        $module.find('.footer .manage_module').css('display', '') // 'none');
        $module.toggleClass('collapsed_module', true)
        // Makes sure the resulting item has focus.
        $module.find('.expand_module_link').focus()
        $.screenReaderFlashMessage(I18n.t('Collapsed'))
      }
      setExpandAllButton()
      if (expandCallback && $.isFunction(expandCallback)) {
        expandCallback()
      }
    }
    if (show) {
      $module.find('.content').show()
      callback()
    } else {
      $module.find('.content').slideToggle(callback)
    }
  }
  if (reload_entries) {
    $module.loadingImage()
  }
  const url = $(this).attr('href')
  $.ajaxJSON(
    url,
    'POST',
    {collapse},
    data => {
      if (reload_entries) {
        $module.loadingImage('remove')
        for (const idx in data) {
          modules.addItemToModule($module, data[idx].content_tag)
        }
        $module.find('.context_module_items.ui-sortable').sortable('refresh')
        toggle()
        updateProgressionState($module)
      }
    },
    _data => {
      $module.loadingImage('remove')
    }
  )
  if (collapse === '1' || !reload_entries) {
    toggle()
  }
}

// THAT IS THE END

function moduleContentIsHidden(contentEl) {
  return (
    contentEl.style.display === 'none' ||
    contentEl.parentElement.classList.contains('collapsed_module')
  )
}

// need the assignment data to check past due state
modules.updateAssignmentData(() => {
  modules.updateProgressions(function afterUpdateProgressions() {
    if (window.location.hash && !window.location.hash.startsWith('#!')) {
      try {
        scrollTo($(window.location.hash))
      } catch (error) {
        // no-op
      }
    } else {
      const firstContextModuleContent = document
        .querySelector('.context_module')
        ?.querySelector('.content')
      if (!firstContextModuleContent || moduleContentIsHidden(firstContextModuleContent)) {
        const firstVisibleModuleContent = [
          ...document.querySelectorAll('.context_module .content'),
        ].find(el => !moduleContentIsHidden(el))
        if (firstVisibleModuleContent)
          scrollTo($(firstVisibleModuleContent).parents('.context_module'))
      }
    }
  })
})

$(document).ready(function () {
  $('.context_module').each(function () {
    refreshDuplicateLinkStatus($(this))
  })
  if (ENV.IS_STUDENT) {
    $('.context_module').addClass('student-view')
    $('.context_module_item .ig-row').addClass('student-view')
  }

  $('.external_url_link').click(function (event) {
    Helper.externalUrlLinkClick(event, $(this))
  })

  $('.datetime_field').datetime_field()

  $(document).on('mouseover', '.context_module', function () {
    $('.context_module_hover').removeClass('context_module_hover')
    $(this).addClass('context_module_hover')
  })

  $(document).on('mouseover focus', '.context_module_item', function () {
    $('.context_module_item_hover').removeClass('context_module_item_hover')
    $(this).addClass('context_module_item_hover')
  })

  $('.context_module_item').each((i, $item) => {
    modules.evaluateItemCyoe($item)
  })

  let $currentElem = null
  const hover = function ($elem) {
    if ($elem.hasClass('context_module')) {
      $('.context_module_hover').removeClass('context_module_hover')
      $('.context_module_item_hover').removeClass('context_module_item_hover')
      $elem.addClass('context_module_hover')
    } else if ($elem.hasClass('context_module_item')) {
      $('.context_module_item_hover').removeClass('context_module_item_hover')
      $('.context_module_hover').removeClass('context_module_hover')
      $elem.addClass('context_module_item_hover')
      $elem.parents('.context_module').addClass('context_module_hover')
    }
    $elem.find(':tabbable:first').focus()
  }

  // This method will select the items passed in with the options object
  // and can be used to advance the focus or return to the previous module or module_item
  // This will also return the element that is now in focus
  const selectItem = function (options) {
    options = options || {}
    let $elem

    if (!$currentElem) {
      $elem = $('.context_module:first')
    } else if ($currentElem && $currentElem.hasClass('context_module')) {
      $elem = options.selectWhenModuleFocused && options.selectWhenModuleFocused.item
      $elem = $elem.length
        ? $elem
        : options.selectWhenModuleFocused && options.selectWhenModuleFocused.fallbackModule
    } else if ($currentElem && $currentElem.hasClass('context_module_item')) {
      $elem = options.selectWhenModuleItemFocused && options.selectWhenModuleItemFocused.item
      $elem = $elem.length
        ? $elem
        : options.selectWhenModuleItemFocused && options.selectWhenModuleItemFocused.fallbackModule
    }

    hover($elem)
    return $elem
  }

  const getClosestModuleOrItem = function ($currentElem) {
    const selector =
      $currentElem && $currentElem.closest('.context_module_item_hover').length
        ? '.context_module_item_hover'
        : '.context_module_hover'
    return $currentElem.closest(selector)
  }

  // Keyboard Shortcuts:
  // "k" and "up arrow" move the focus up between modules and module items
  if (!ENV.disable_keyboard_shortcuts) {
    const $document = $(document)
    $document.keycodes('k up', _event => {
      const params = {
        selectWhenModuleFocused: {
          item:
            $currentElem &&
            $currentElem.prev('.context_module').find('.context_module_item:visible:last'),
          fallbackModule: $currentElem && $currentElem.prev('.context_module'),
        },
        selectWhenModuleItemFocused: {
          item: $currentElem && $currentElem.prev('.context_module_item:visible'),
          fallbackModule: $currentElem && $currentElem.parents('.context_module'),
        },
      }
      const $elem = selectItem(params)
      if ($elem.length) $currentElem = $elem
    })

    // "j" and "down arrow" move the focus down between modules and module items
    $document.keycodes('j down', _event => {
      const params = {
        selectWhenModuleFocused: {
          item: $currentElem && $currentElem.find('.context_module_item:visible:first'),
          fallbackModule: $currentElem && $currentElem.next('.context_module'),
        },
        selectWhenModuleItemFocused: {
          item: $currentElem && $currentElem.next('.context_module_item:visible'),
          fallbackModule:
            $currentElem && $currentElem.parents('.context_module').next('.context_module'),
        },
      }
      const $elem = selectItem(params)
      if ($elem.length) $currentElem = $elem
    })

    // "e" opens up Edit Module Settings form if focus is on Module or Edit Item Details form if focused on Module Item
    // "d" deletes module or module item
    // "space" opens up Move Item or Move Module form depending on which item is focused
    $document.keycodes('e d space', event => {
      if (!$currentElem) return

      const $elem = getClosestModuleOrItem($currentElem)
      const $hasClassItemHover = $elem.hasClass('context_module_item_hover')

      if (event.keyString === 'e') {
        $hasClassItemHover
          ? $currentElem.find('.edit_item_link:first').click()
          : $currentElem.find('.edit_module_link:first').click()
      } else if (event.keyString === 'd') {
        if ($hasClassItemHover) {
          $currentElem.find('.delete_item_link:first').click()
          $currentElem = $currentElem.parents('.context_module')
        } else {
          $currentElem.find('.delete_module_link:first').click()
          $currentElem = null
        }
      } else if (event.keyString === 'space') {
        $hasClassItemHover
          ? $currentElem.find('.move_module_item_link:first').click()
          : $currentElem.find('.move_module_link:first').click()
      }

      event.preventDefault()
    })

    // "n" opens up the Add Module form
    $document.keycodes('n', event => {
      $('.add_module_link:visible:first').click()
      event.preventDefault()
    })

    // "i" indents module item
    // "o" outdents module item
    $document.keycodes('i o', event => {
      if (!$currentElem) return

      const $currentElemID = $currentElem.attr('id')

      if (event.keyString === 'i') {
        $currentElem
          .find('.indent_item_link:first')
          .trigger('click', [$currentElem, document.activeElement])
      } else if (event.keyString === 'o') {
        $currentElem
          .find('.outdent_item_link:first')
          .trigger('click', [$currentElem, document.activeElement])
      }

      $document.ajaxStop(() => {
        $currentElem = $('#' + $currentElemID)
      })
    })
  }

  if ($('#context_modules').hasClass('editable')) {
    requestAnimationFrame(() => {
      modules.initModuleManagement()
    })
    modules.loadMasterCourseData()
  }

  $('.context_module')
    .find('.expand_module_link,.collapse_module_link')
    .bind('click keyclick', toggleModuleCollapse)
  $(document).fragmentChange((event, hash) => {
    if (hash === '#student_progressions') {
      $('.module_progressions_link').trigger('click')
    } else if (!hash.startsWith('#!')) {
      const module = $(hash.replace(/module/, 'context_module'))
      if (module.hasClass('collapsed_module')) {
        module.find('.expand_module_link').triggerHandler('click')
      }
    }
  })

  // from context_modules/_content
  const collapsedModules = ENV.COLLAPSED_MODULES
  for (const idx in collapsedModules) {
    $('#context_module_' + collapsedModules[idx]).addClass('collapsed_module')
  }

  const $contextModules = $('#context_modules .context_module')
  if (!$contextModules.length) {
    $('#no_context_modules_message').show()
    $('#expand_collapse_all').hide()
    $('#context_modules_sortable_container').addClass('item-group-container--is-empty')
  }
  $contextModules.each(function () {
    updateProgressionState($(this))
  })

  setExpandAllButton()

  $('#expand_collapse_all').click(function () {
    const shouldExpand = $(this).data('expand')

    $(this).text(shouldExpand ? I18n.t('Collapse All') : I18n.t('Expand All'))
    $(this).attr(
      'aria-label',
      shouldExpand ? I18n.t('Collapse All Modules') : I18n.t('Expand All Modules')
    )
    $(this).data('expand', !shouldExpand)
    $(this).attr('aria-expanded', shouldExpand ? 'true' : 'false')

    $('.context_module').each(function () {
      const $module = $(this)
      if (
        (shouldExpand && $module.find('.content:visible').length === 0) ||
        (!shouldExpand && $module.find('.content:visible').length > 0)
      ) {
        const callback = function () {
          $module
            .find('.collapse_module_link')
            .css('display', shouldExpand ? 'inline-block' : 'none')
          $module.find('.expand_module_link').css('display', shouldExpand ? 'none' : 'inline-block')
          $module.find('.footer .manage_module').css('display', '')
          $module.toggleClass('collapsed_module', shouldExpand)
        }
        $module.find('.content').slideToggle({
          queue: false,
          done: callback(),
        })
      }
    })

    const url = $(this).data('url')
    const collapse = shouldExpand ? '0' : '1'
    $.ajaxJSON(url, 'POST', {collapse})
  })

  function setExternalToolTray(tool, moduleData, placement = 'module_index_menu', returnFocusTo) {
    const handleDismiss = () => {
      setExternalToolTray(null)
      returnFocusTo.focus()
      if (ltiState?.tray?.refreshOnClose) {
        window.location.reload()
      }
    }

    ReactDOM.render(
      <ContentTypeExternalToolTray
        tool={tool}
        placement={placement}
        acceptedResourceTypes={[
          'assignment',
          'audio',
          'discussion_topic',
          'document',
          'image',
          'module',
          'quiz',
          'page',
          'video',
        ]}
        targetResourceType="module"
        allowItemSelection={placement === 'module_index_menu'}
        selectableItems={moduleData}
        onDismiss={handleDismiss}
        open={tool !== null}
      />,
      $('#external-tool-mount-point')[0]
    )
  }

  function setExternalToolModal({
    tool,
    launchType,
    returnFocusTo,
    isOpen = true,
    contextModuleId = null,
  }) {
    if (isOpen) {
      addDeepLinkingListener(() => {
        window.location.reload()
      })
    }

    const handleDismiss = () => {
      setExternalToolModal({tool, launchType, returnFocusTo, contextModuleId, isOpen: false})
      returnFocusTo.focus()
    }

    ReactDOM.render(
      <ExternalToolModalLauncher
        tool={tool}
        launchType={launchType}
        isOpen={isOpen}
        contextType="course"
        contextId={parseInt(ENV.COURSE_ID, 10)}
        title={tool.name}
        onRequestClose={handleDismiss}
        contextModuleId={contextModuleId}
      />,
      $('#external-tool-mount-point')[0]
    )
  }

  function findToolFromEvent(collection, idAttribute, event) {
    return (collection || []).find(t => t[idAttribute] === event.target.dataset.toolId)
  }

  function openExternalTool(ev) {
    if (ev != null) {
      ev.preventDefault()
    }
    const launchType = ev.target.dataset.toolLaunchType
    // modal placements use ExternalToolModalLauncher which expects a tool in the launch_definition format
    const idAttribute = launchType.includes('modal') ? 'definition_id' : 'id'
    const tool = findToolFromEvent(ENV.MODULE_TOOLS[launchType], idAttribute, ev)

    const currentModule = $(ev.target).parents('.context_module')
    const currentModuleId =
      currentModule.length > 0 && currentModule.attr('id').substring('context_module_'.length)

    if (launchType === 'module_index_menu_modal') {
      setExternalToolModal({tool, launchType, returnFocusTo: $('.al-trigger')[0]})
      return
    }

    if (launchType === 'module_menu_modal') {
      setExternalToolModal({
        tool,
        launchType,
        returnFocusTo: $('.al-trigger')[0],
        contextModuleId: currentModuleId,
      })
      return
    }

    const moduleData = []
    if (launchType === 'module_index_menu') {
      // include all modules
      moduleData.push({
        course_id: ENV.COURSE_ID,
        type: 'module',
      })
    } else if (launchType === 'module_group_menu') {
      // just include the one module whose menu we're on
      moduleData.push({
        id: currentModuleId,
        name: currentModule.find('.name').attr('title'),
      })
    }
    setExternalToolTray(tool, moduleData, launchType, $('.al-trigger')[0])
  }

  $('.menu_tray_tool_link').click(openExternalTool)
  monitorLtiMessages()

  function renderCopyToTray(open, contentSelection, returnFocusTo) {
    ReactDOM.render(
      <DirectShareCourseTray
        open={open}
        sourceCourseId={ENV.COURSE_ID}
        contentSelection={contentSelection}
        onDismiss={() => {
          renderCopyToTray(false, contentSelection, returnFocusTo)
          returnFocusTo.focus()
        }}
      />,
      document.getElementById('direct-share-mount-point')
    )
  }

  function renderSendToTray(open, contentSelection, returnFocusTo) {
    ReactDOM.render(
      <DirectShareUserModal
        open={open}
        sourceCourseId={ENV.COURSE_ID}
        contentShare={contentSelection}
        onDismiss={() => {
          renderSendToTray(false, contentSelection, returnFocusTo)
          returnFocusTo.focus()
        }}
      />,
      document.getElementById('direct-share-mount-point')
    )
  }

  $(document).on('click', '.module_copy_to', event => {
    event.preventDefault()
    const moduleId = $(event.target).closest('.context_module').data('module-id').toString()
    const selection = {modules: [moduleId]}
    const returnFocusTo = $(event.target).closest('ul').prev('.al-trigger')
    renderCopyToTray(true, selection, returnFocusTo)
  })

  $(document).on('click', '.module_send_to', event => {
    event.preventDefault()
    const moduleId = $(event.target).closest('.context_module').data('module-id').toString()
    const selection = {content_type: 'module', content_id: moduleId}
    const returnFocusTo = $(event.target).closest('ul').prev('.al-trigger')
    renderSendToTray(true, selection, returnFocusTo)
  })

  $(document).on('click', '.module_item_copy_to', event => {
    event.preventDefault()
    const select_id = $(event.target).data('select-id')
    const select_class = $(event.target).data('select-class')
    const selection = {[select_class]: [select_id]}
    const returnFocusTo = $(event.target).closest('ul').prev('.al-trigger')
    renderCopyToTray(true, selection, returnFocusTo)
  })

  $(document).on('click', '.module_item_send_to', event => {
    event.preventDefault()
    const content_id = $(event.target).data('content-id')
    const content_type = $(event.target).data('content-type')
    const selection = {content_id, content_type}
    const returnFocusTo = $(event.target).closest('ul').prev('.al-trigger')
    renderSendToTray(true, selection, returnFocusTo)
  })

  $(document).on('click', '.assign_module_link, .view_assign_link', function (event) {
    event.preventDefault()
    const returnFocusTo = $(event.target).closest('ul').prev('.al-trigger')
    const moduleElement = $(event.target).parents('.context_module')[0]
    const settingsProps = parseModule(moduleElement)
    renderDifferentiatedModulesTray(returnFocusTo, moduleElement, settingsProps, {
      initialTab: 'assign-to',
    })
  })

  $(document).on('click', '.edit_module_link', function (event) {
    event.preventDefault()
    if (ENV.FEATURES.differentiated_modules) {
      const returnFocusTo = $(event.target).closest('ul').prev('.al-trigger')
      const moduleElement = $(event.target).parents('.context_module')[0]
      const settingsProps = parseModule(moduleElement)
      renderDifferentiatedModulesTray(returnFocusTo, moduleElement, settingsProps, {
        initialTab: 'settings',
      })
    } else {
      modules.editModule($(this).parents('.context_module'))
    }
  })

  function renderItemAssignToTray(open, returnFocusTo, itemProps) {
    ReactDOM.render(
      <ItemAssignToTray
        open={open}
        onClose={() => {
          ReactDOM.unmountComponentAtNode(
            document.getElementById('differentiated-modules-mount-point')
          )
        }}
        onDismiss={() => {
          renderItemAssignToTray(false, returnFocusTo, itemProps)
          returnFocusTo.focus()
        }}
        courseId={itemProps.courseId}
        itemName={itemProps.moduleItemName}
        itemType={itemProps.moduleItemType}
        iconType={itemProps.moduleItemType}
        itemContentId={itemProps.moduleItemContentId}
        pointsPossible={itemProps.pointsPossible}
        locale={ENV.LOCALE || 'en'}
        timezone={ENV.TIMEZONE || 'UTC'}
      />,
      document.getElementById('differentiated-modules-mount-point')
    )
  }

  // I don't think this is a long-term solution. We're going to need access
  // to all the assignment's data (due due dates, availability, etc)
  function parseModuleItemElement(element) {
    const pointsPossibleElem = element?.querySelector('.points_possible_display')
    const points = parseFloat(pointsPossibleElem?.textContent)
    // eslint-disable-next-line no-restricted-globals
    return {pointsPossible: isNaN(points) ? undefined : points}
  }

  $('.module-item-assign-to-link').on('click keyclick', function (event) {
    event.preventDefault()
    const returnFocusTo = $(event.target).closest('ul').prev('.al-trigger')
    const moduleItemId = event.target.getAttribute('data-item-id')
    const moduleItemName = event.target.getAttribute('data-item-name')
    const moduleItemType = event.target.getAttribute('data-item-type')
    const courseId = event.target.getAttribute('data-item-context-id')
    const moduleItemContentId = event.target.getAttribute('data-item-content-id')
    const itemProps = parseModuleItemElement(
      document.getElementById(`context_module_item_${moduleItemId}`)
    )
    renderItemAssignToTray(true, returnFocusTo, {
      courseId,
      moduleItemName,
      moduleItemType,
      moduleItemContentId,
      ...itemProps,
    })
  })
})

export default modules<|MERGE_RESOLUTION|>--- conflicted
+++ resolved
@@ -847,8 +847,6 @@
   )
 }
 
-<<<<<<< HEAD
-=======
 // Based on the logic from ui/shared/context-modules/differentiated-modules/utils/moduleHelpers.ts
 const updateUnlockTime = function ($module, unlock_at) {
   const friendlyDatetime = unlock_at ? $.datetimeString(unlock_at) : ''
@@ -871,7 +869,6 @@
   }
 }
 
->>>>>>> 1bd50e80
 const updatePrerequisites = function ($module, prereqs) {
   const $prerequisitesDiv = $module.find('.prerequisites')
   let prereqsList = ''
