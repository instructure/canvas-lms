--- conflicted
+++ resolved
@@ -2544,18 +2544,6 @@
   setExpandAllButton()
 
   if (!ENV.FEATURES.instui_header) {
-<<<<<<< HEAD
-    // set the click handler for the expand/collapse all button
-    // if the instui header is not enabled
-    setExpandAllButtonHandler(() => {
-      const moduleIds = Array.from(
-        document.querySelectorAll(
-          '.context_module:not(:has(.context_module_item)):not(#context_module_blank)',
-        ),
-      ).map(d => d.dataset.moduleId)
-      $('#expand_all_modules_link').prop('disabled', true)
-      if (ENV.FEATURE_MODULES_PERF && moduleIds.length) {
-=======
     setExpandAllButtonHandler(expandCollapseAllButtonHandler)
   }
 
@@ -2618,7 +2606,6 @@
     const collapse = shouldExpand ? '0' : '1'
     $.ajaxJSON(url, 'POST', {collapse}, _data => {
       if (shouldExpand && ENV.FEATURE_MODULES_PERF && moduleIds.length > 0) {
->>>>>>> 142422de
         modules.lazyLoadItems(moduleIds)
       }
     })
