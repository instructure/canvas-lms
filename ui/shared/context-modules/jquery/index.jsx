/*
 * Copyright (C) 2011 - present Instructure, Inc.
 *
 * This file is part of Canvas.
 *
 * Canvas is free software: you can redistribute it and/or modify it under
 * the terms of the GNU Affero General Public License as published by the Free
 * Software Foundation, version 3 of the License.
 *
 * Canvas is distributed in the hope that it will be useful, but WITHOUT ANY
 * WARRANTY; without even the implied warranty of MERCHANTABILITY or FITNESS FOR
 * A PARTICULAR PURPOSE. See the GNU Affero General Public License for more
 * details.
 *
 * You should have received a copy of the GNU Affero General Public License along
 * with this program. If not, see <http://www.gnu.org/licenses/>.
 */

import $ from 'jquery'
import ModuleDuplicationSpinner from '../react/ModuleDuplicationSpinner'
import React from 'react'
import ReactDOM from 'react-dom'
import {createRoot} from 'react-dom/client'
import {reorderElements, renderTray} from '@canvas/move-item-tray'
import LockIconView from '@canvas/lock-icon'
import MasterCourseModuleLock from '../backbone/models/MasterCourseModuleLock'
import ModuleFileDrop from '@canvas/context-module-file-drop'
import {useScope as createI18nScope} from '@canvas/i18n'
import Helper from './context_modules_helper'
import CyoeHelper from '@canvas/conditional-release-cyoe-helper'
import ContextModulesView from '../backbone/views/context_modules' /* handles the publish/unpublish state */
import RelockModulesDialog from '@canvas/relock-modules-dialog'
import vddTooltip from '@canvas/due-dates/jquery/vddTooltip'
import vddTooltipView from '../jst/_vddTooltip.handlebars'
import Publishable from '../backbone/models/Publishable'
import PublishButtonView from '@canvas/publish-button-view'
import htmlEscape from '@instructure/html-escape'
import get from 'lodash/get'
import axios from '@canvas/axios'
import {showFlashError} from '@canvas/alerts/react/FlashAlert'
import '@canvas/jquery/jquery.ajaxJSON'
import {dateString, datetimeString} from '@canvas/datetime/date-functions'
import {renderDatetimeField} from '@canvas/datetime/jquery/DatetimeField'
import '@canvas/jquery/jquery.instructure_forms' /* formSubmit, fillFormData, formErrors, errorBox */
import 'jqueryui/dialog'
import '@canvas/util/jquery/fixDialogButtons'
import '@canvas/jquery/jquery.instructure_misc_helpers' /* /\$\.underscore/ */
import '@canvas/jquery/jquery.instructure_misc_plugins' /* .dim, confirmDelete, fragmentChange, showIf */
import '@canvas/jquery/jquery.simulate'
import '@canvas/jquery-keycodes'
import '@canvas/loading-image'
import '@canvas/util/templateData' /* fillTemplateData, getTemplateData */
import '@instructure/date-js' /* Date.parse */
import 'jqueryui/sortable'
import '@canvas/rails-flash-notifications'
import DirectShareCourseTray from '@canvas/direct-sharing/react/components/DirectShareCourseTray'
import DirectShareUserModal from '@canvas/direct-sharing/react/components/DirectShareUserModal'
import {
  initPublishButton,
  onContainerOverlapped,
  overrideModel,
  prerequisitesMessage,
  refreshDuplicateLinkStatus,
  scrollTo,
  setExpandAllButton,
  setExpandAllButtonHandler,
  setExpandAllButtonVisible,
  updateProgressionState,
  openExternalTool,
} from './utils'
import ContextModulesPublishMenu from '../react/ContextModulesPublishMenu'
import {renderContextModulesPublishIcon} from '../utils/publishOneModuleHelper'
import {underscoreString} from '@canvas/convert-case'
import {selectContentDialog} from '@canvas/select-content-dialog'
import DifferentiatedModulesTray from '../differentiated-modules'
import ItemAssignToManager from '../differentiated-modules/react/Item/ItemAssignToManager'
import {parseModule, parseModuleList} from '../differentiated-modules/utils/moduleHelpers'
import {addModuleElement} from '../utils/moduleHelpers'
import ContextModulesHeader from '../react/ContextModulesHeader'
import doFetchApi from '@canvas/do-fetch-api-effect'

if (!('INST' in window)) window.INST = {}

const I18n = createI18nScope('context_modulespublic')

// TODO: AMD don't export global, use as module
/* global modules */
window.modules = (function () {
  return {
    updateTaggedItems() {},

    currentIndent($item) {
      const classes = $item.attr('class').split(/\s/)
      let indent = 0
      for (let idx = 0; idx < classes.length; idx++) {
        if (classes[idx].match(/^indent_/)) {
          const new_indent = parseInt(classes[idx].substring(7), 10)
          if (!Number.isNaN(Number(new_indent))) {
            indent = new_indent
          }
        }
      }
      return indent
    },

    addModule(callback = () => {}) {
      const $module = $('#context_module_blank').clone(true).attr('id', 'context_module_new')
      $('#context_modules').append($module)

      const opts = modules.sortable_module_options
      opts.update = modules.updateModuleItemPositions
      $module.find('.context_module_items').sortable(opts)
      $('#context_modules.ui-sortable').sortable('refresh')
      $('#context_modules .context_module .context_module_items.ui-sortable').each(function () {
        $(this).sortable('refresh')
        $(this).sortable('option', 'connectWith', '.context_module_items')
      })
<<<<<<< HEAD

      if (ENV.FEATURES?.selective_release_ui_api) {
        const options = {initialTab: 'settings'}
        const settings = {
          moduleList: parseModuleList(),
          addModuleUI: (data, $moduleElement) => {
            if (typeof callback === 'function') {
              callback(data, $moduleElement)
            } else {
              addModuleElement(
                data,
                $moduleElement,
                updatePublishMenuDisabledState,
                new RelockModulesDialog(),
                {},
              )
            }
            $moduleElement.css('display', 'block')
          },
        }

        renderDifferentiatedModulesTray(event.target, $module, settings, options)
      } else {
        modules.editModule($module)
=======
      const options = {initialTab: 'settings'}
      const settings = {
        moduleList: parseModuleList(),
        addModuleUI: (data, $moduleElement) => {
          if (typeof callback === 'function') {
            callback(data, $moduleElement)
          } else {
            addModuleElement(
              data,
              $moduleElement,
              updatePublishMenuDisabledState,
              new RelockModulesDialog(),
              {},
            )
          }
          $moduleElement.css('display', 'block')
        },
>>>>>>> 0539a086
      }

      renderDifferentiatedModulesTray(event.target, $module, settings, options)
    },

    updateModulePositions() {
      const ids = []
      $('#context_modules .context_module').each(function () {
        ids.push($(this).attr('id').substring('context_module_'.length))
      })
      const url = `${ENV.CONTEXT_URL_ROOT}/modules/reorder`
      $('#context_modules').loadingImage()
      $.ajaxJSON(
        url,
        'POST',
        {order: ids.join(',')},
        data => {
          $('#context_modules').loadingImage('remove')
          for (const idx in data) {
            const module = data[idx]
            $('#context_module_' + module.context_module.id).triggerHandler('update', module)
          }
        },
        _data => {
          $('#context_modules').loadingImage('remove')
        },
      )
    },

    updateModuleItemPositions(event, ui) {
      const $module = ui.item.parents('.context_module')
      const moduleId = $module.attr('id').substring('context_module_'.length)
      const url = `${ENV.CONTEXT_URL_ROOT}/modules/${moduleId}/reorder`
      const items = []
      $module.find('.context_module_items .context_module_item').each(function () {
        items.push($(this).getTemplateData({textValues: ['id']}).id)
      })
      $module.find('.context_module_items.ui-sortable').sortable('disable')
      $module.disableWhileLoading(
        $.ajaxJSON(
          url,
          'POST',
          {order: items.join(',')},
          data => {
            if (data && data.context_module && data.context_module.content_tags) {
              for (const idx in data.context_module.content_tags) {
                const tag = data.context_module.content_tags[idx].content_tag
                $module.find('#context_module_item_' + tag.id).fillTemplateData({
                  data: {position: tag.position},
                })
              }
            }
            $module.find('.context_module_items.ui-sortable').sortable('enable')
          },
          _data => {
            $module.find('.content').loadingImage('remove')
            $module
              .find('.content')
              .errorBox(I18n.t('errors.reorder', 'Reorder failed, please try again.'))
          },
        ),
      )
      $('.context_module').each(function () {
        refreshDuplicateLinkStatus($(this))
      })
    },

    updateProgressions(callback) {
      if (!ENV.IS_STUDENT) {
        if (callback) {
          callback()
        }
        return
      }
      const url = $('.progression_list_url').attr('href')
      if ($('.context_module_item.progression_requirement:visible').length > 0) {
        $('.loading_module_progressions_link').show().prop('disabled', true)
      }
      $.ajaxJSON(
        url,
        'GET',
        {},
        function (data) {
          $('.loading_module_progressions_link').remove()
          const $user_progression_list = $('#current_user_progression_list')
          const progressions = []
          for (const idx in data) {
            progressions.push(data[idx])
          }
          const progressionsFinished = function () {
            if (!$('#context_modules').hasClass('editable')) {
              $('#context_modules .context_module').each(function () {
                updateProgressionState($(this))
              })
            }
            if (callback) {
              callback()
            }
          }
          let progressionCnt = 0
          const nextProgression = function () {
            const data = progressions.shift()
            if (!data) {
              progressionsFinished()
              return
            }
            const progression = data.context_module_progression

            if (progression.user_id == window.ENV.current_user_id) {
              let $user_progression = $user_progression_list.find(
                '.progression_' + progression.context_module_id,
              )

              if ($user_progression.length === 0 && $user_progression_list.length > 0) {
                $user_progression = $user_progression_list.find('.progression_blank').clone(true)
                $user_progression
                  .removeClass('progression_blank')
                  .addClass('progression_' + progression.context_module_id)
                $user_progression_list.append($user_progression)
              }
              if ($user_progression.length > 0) {
                $user_progression.data('requirements_met', progression.requirements_met)
                $user_progression.data(
                  'incomplete_requirements',
                  progression.incomplete_requirements,
                )
                $user_progression.fillTemplateData({data: progression})
              }
            }
            progressionCnt++
            if (progressionCnt >= 50) {
              progressionCnt = 0
              setTimeout(nextProgression, 150)
            } else {
              nextProgression()
            }
          }
          nextProgression()
        },
        () => {
          if (callback) {
            callback()
          }
        },
      )
    },

    updateAssignmentData(callback) {
      return $.ajaxJSON(
        ENV.CONTEXT_MODULE_ASSIGNMENT_INFO_URL,
        'GET',
        {},
        data => {
          $(() => {
            $.each(data, (id, info) => {
              const $context_module_item = $('#context_module_item_' + id)
              const data = {}
              if (info.sub_assignments) {
                updateSubAssignmentData($context_module_item, info.sub_assignments)
              }
              if (info.points_possible != null) {
                data.points_possible_display = I18n.t('points_possible_short', '%{points} pts', {
                  points: I18n.n(info.points_possible),
                })
              }
              if (ENV.IN_PACED_COURSE && !ENV.IS_STUDENT) {
                $context_module_item.find('.due_date_display').remove()
              } else if (info.todo_date != null && info.points_possible == null) {
                data.due_date_display = dateString(info.todo_date)
              } else if (info.due_date != null) {
                if (info.past_due != null) {
                  $context_module_item.data('past_due', true)
                }
                data.due_date_display = dateString(info.due_date)
              } else if (info.has_many_overrides != null) {
                data.due_date_display = I18n.t('Multiple Due Dates')
              } else if (info.vdd_tooltip != null) {
                if (info.vdd_tooltip.due_dates.length === 1) {
                  data.due_date_display = dateString(info.vdd_tooltip.due_dates[0].due_at)
                } else {
                  info.vdd_tooltip.link_href = $context_module_item.find('a.title').attr('href')
                  $context_module_item
                    .find('.due_date_display')
                    .html(vddTooltipView(info.vdd_tooltip))
                }
              } else {
                $context_module_item.find('.due_date_display').remove()
              }
              $context_module_item.fillTemplateData({
                data,
                htmlValues: ['points_possible_display'],
              })

              // clean up empty elements so they don't show borders in updated item group design
              if (info.points_possible === null) {
                $context_module_item.find('.points_possible_display').remove()
              }

              if (info.mc_objectives) {
                $context_module_item.find('.mc_objectives').text(info.mc_objectives)
                $context_module_item.find('.icon-assignment').hide()
                $context_module_item.find('#mc_icon').show()
              } else {
                $context_module_item.find('.mc_objectives').remove()
              }

              $context_module_item.addClass('rendered')
            })

            vddTooltip()
            if (callback) {
              callback()
            }
          })
        },
        () => {
          if (callback) {
            $(callback)
          }
        },
      )
    },

    async loadMasterCourseData(tag_id) {
      if (ENV.MASTER_COURSE_SETTINGS) {
        // Grab the stuff for master courses if needed
        $.ajaxJSON(ENV.MASTER_COURSE_SETTINGS.MASTER_COURSE_DATA_URL, 'GET', {tag_id}, data => {
          if (data.tag_restrictions) {
            Object.entries(data.tag_restrictions).forEach(([id, restriction]) => {
              const item = document.querySelector(
                `#context_module_item_${id}:not(.master_course_content)`,
              )
              if (item) {
                item.classList.add('master_course_content')
                if (Object.keys(restriction).some(r => restriction[r])) {
                  item.setAttribute('data-master_course_restrictions', JSON.stringify(restriction))
                }

                if (
                  !(
                    ENV.MASTER_COURSE_SETTINGS.IS_CHILD_COURSE &&
                    ENV.HIDE_BLUEPRINT_LOCK_ICON_FOR_CHILDREN
                  )
                ) {
                  this.initMasterCourseLockButton(item, restriction)
                }
              }
            })
          }
        })
      }
    },

    itemClass(content_tag) {
      return (
        (content_tag.content_type || '').replace(/^[A-Za-z]+::/, '') + '_' + content_tag.content_id
      )
    },

    updateAllItemInstances(content_tag) {
      $('.context_module_item.' + modules.itemClass(content_tag) + ' .title').each(function () {
        const $this = $(this)
        $this.text(content_tag.title)
        $this.attr('title', content_tag.title)
      })
    },
<<<<<<< HEAD
    editModule($module) {
      const $form = $('#add_context_module_form')
      $form.data('current_module', $module)
      const data = $module.getTemplateData({
        textValues: [
          'name',
          'unlock_at',
          'require_sequential_progress',
          'publish_final_grade',
          'requirement_count',
        ],
      })
      $form.fillFormData(data, {object_name: 'context_module'})
      let isNew = false
      if ($module.attr('id') === 'context_module_new') {
        isNew = true
        $form.attr('action', $form.find('.add_context_module_url').attr('href'))
        $form.find('.completion_entry').hide()
        $form.attr('method', 'POST')
        $form.find('.submit_button').text(I18n.t('buttons.add', 'Add Module'))
      } else {
        $form.attr('action', $module.find('.edit_module_link').attr('href'))
        $form.find('.completion_entry').show()
        $form.attr('method', 'PUT')
        $form.find('.submit_button').text(I18n.t('buttons.update', 'Update Module'))
      }
      $form.find('#unlock_module_at').prop('checked', data.unlock_at).change()
      $form
        .find('#require_sequential_progress')
        .prop(
          'checked',
          data.require_sequential_progress === 'true' || data.require_sequential_progress === '1',
        )
      $form
        .find('#publish_final_grade')
        .prop('checked', data.publish_final_grade === 'true' || data.publish_final_grade === '1')

      const has_predecessors =
        $('#context_modules .context_module').length > 1 &&
        $('#context_modules .context_module:first').attr('id') !== $module.attr('id')
      $form.find('.prerequisites_entry').showIf(has_predecessors)
      const prerequisites = []
      $module.find('.prerequisites .prerequisite_criterion').each(function () {
        prerequisites.push($(this).getTemplateData({textValues: ['id', 'name', 'type']}))
      })

      $form.find('.prerequisites_list .criteria_list').empty()
      for (const idx in prerequisites) {
        const pre = prerequisites[idx]
        $form.find('.add_prerequisite_link:first').click()
        if (pre.type === 'context_module') {
          $form
            .find('.prerequisites_list .criteria_list .criterion:last select')
            .val(pre.id)
            .trigger('change')
        }
      }
      $form.find('.completion_entry .criteria_list').empty()
      $module.find('.content .context_module_item .criterion.defined').each(function () {
        const data = $(this)
          .parents('.context_module_item')
          .getTemplateData({textValues: ['id', 'criterion_type', 'min_score']})
        $form.find('.add_completion_criterion_link').click()
        $form
          .find('.criteria_list .criterion:last')
          .find('.id')
          .val(data.id || '')
          .change()
          .end()
          .find('.type')
          .val(data.criterion_type || '')
          .change()
          .end()
          .find('.min_score')
          .val(data.min_score || '')
      })
      const no_items = $module.find('.content .context_module_item').length === 0
      $form
        .find('.prerequisites_list .criteria_list')
        .showIf(prerequisites.length !== 0)
        .end()
        .find('.add_prerequisite_link')
        .showIf(has_predecessors)
        .end()
        .find('.completion_entry .criteria_list')
        .showIf(!no_items)
        .end()

        .find('.completion_entry .no_items_message')
        .hide()
        .end()
        .find('.add_completion_criterion_link')
        .showIf(!no_items)

      // Set no items or criteria message plus disable elements if there are no items or no requirements
      if (no_items) {
        $form.find('.completion_entry .no_items_message').show()
      }
      if ($module.find('.content .context_module_item .criterion.defined').length !== 0) {
        $('.requirement-count-radio').show()
      } else {
        $('.requirement-count-radio').hide()
      }

      const $requirementCount = $module.find('.pill li').data('requirement-count')
      if ($requirementCount == 1) {
        $('#context_module_requirement_count_1').prop('checked', true).change()
      } else {
        $('#context_module_requirement_count_').prop('checked', true).change()
      }

      $module.fadeIn('fast', () => {})
      $module.addClass('dont_remove')
      $form.find('.module_name').toggleClass('lonely_entry', isNew)
      $form.find('.module_name label span').hide() // hide the asterisk in the form label
      const $toFocus = $('.ig-header-admin .al-trigger', $module)
      const fullSizeModal = window.matchMedia('(min-width: 600px)').matches
      const responsiveWidth = fullSizeModal ? 600 : 320
      $form
        .dialog({
          autoOpen: false,
          modal: true,
          title: isNew
            ? I18n.t('titles.add', 'Add Module')
            : I18n.t('titles.edit', 'Edit Module Settings'),
          width: responsiveWidth,
          height: isNew ? 400 : 600,
          close() {
            modules.hideEditModule(true)
            $toFocus.focus()
            const $contextModules = $('#context_modules .context_module')
            if ($contextModules.length) {
              $('#context_modules_sortable_container').removeClass('item-group-container--is-empty')
            }
          },
          zIndex: 1000,
        })
        .dialog('open')
      $module.removeClass('dont_remove')
    },

    hideEditModule(remove) {
      const $module = $('#add_context_module_form').data('current_module') // .parents(".context_module");
      if (
        remove &&
        $module &&
        $module.attr('id') === 'context_module_new' &&
        !$module.hasClass('dont_remove')
      ) {
        $module.remove()
      }
      $('#add_context_module_form:visible').dialog('close')
    },
=======
>>>>>>> 0539a086

    addContentTagToEnv(content_tag) {
      ENV.MODULE_FILE_DETAILS[content_tag.id] = {
        content_details: content_tag.content_details,
        content_id: content_tag.content_id,
        id: content_tag.id,
        module_id: content_tag.context_module_id,
      }
    },

    addItemToModule($module, data) {
      if (!data) {
        return $('<div/>')
      }
      data.id = data.id || 'new'
      data.type = data.type || data['item[type]'] || underscoreString(data.content_type)
      data.title = data.title || data['item[title]']
      data.new_tab = data.new_tab ? '1' : '0'
      data.graded = data.graded ? '1' : '0'
      let $item
      const $olditem = data.id !== 'new' ? $('#context_module_item_' + data.id) : []
      if ($olditem.length) {
        const $admin = $olditem.find('.ig-admin')
        if ($admin.length) {
          $admin.detach()
        }
        $item = $olditem.clone(true)
        if ($admin.length) {
          $item.find('.ig-row').append($admin)
        }
      } else {
        $item = $('#context_module_item_blank').clone(true).removeAttr('id')
        modules.evaluateItemCyoe($item, data)
      }
      const speedGraderId = `${data.type}-${data.content_id}`
      const $speedGrader = $item.find('#speed-grader-container-blank')
      $speedGrader.attr('id', 'speed-grader-container-' + speedGraderId)

      const isPublished = data.published
      const isAssignmentOrQuiz =
        data.content_type === 'Assignment' || data.content_type === 'Quizzes::Quiz'
      const isPublishedGradedDiscussion =
        isPublished && data.graded === '1' && data.content_type === 'DiscussionTopic'

      const $speedGraderLinkContainer = $item.find('.speed-grader-link-container')

      if ((isPublished && isAssignmentOrQuiz) || isPublishedGradedDiscussion) {
        $speedGraderLinkContainer.removeClass('hidden')
      }

      $item.addClass(data.type + '_' + data.id)
      $item.addClass(data.quiz_lti ? 'lti-quiz' : data.type)
      if (data.is_duplicate_able) {
        $item.addClass('dupeable')
      }
      $item.attr('aria-label', data.title)
      $item.find('.title').attr('title', data.title)
      $item.fillTemplateData({
        data,
        id: 'context_module_item_' + data.id,
        hrefValues: ['id', 'context_module_id', 'content_id', 'content_type', 'assignment_id'],
      })
      for (let idx = 0; idx < 10; idx++) {
        $item.removeClass('indent_' + idx)
      }
      $item.addClass('indent_' + (data.indent || 0))
      $item.addClass(modules.itemClass(data))

      // This function is called twice, once with the data the user just entered
      // and again after the api request returns. The second time we have
      // all the real data, including the module item's id. Wait until then
      // to add the option.
      if ('id' in data && data.can_manage_assign_to && data.content_type !== 'Attachment') {
        const $assignToMenuItem = $item.find('.assign-to-option')
        if ($assignToMenuItem.length) {
          $assignToMenuItem.removeClass('hidden')
          const $a = $assignToMenuItem.find('a')
          $a.attr('data-item-id', data.id)
          $a.attr('data-item-name', data.title)
          $a.attr(
            'data-item-type',
            data.quiz_lti ? 'lti-quiz' : data.content_type == 'Quizzes::Quiz' ? 'quiz' : data.type,
          )
          $a.attr('data-item-context-id', data.context_id)
          $a.attr('data-item-context-type', data.context_type)
          $a.attr('data-item-content-id', data.content_id)
          $a.attr('data-item-has-assignment', data.assignment_id ? 'true' : 'false')
          $a.attr('data-item-has-assignment-checkpoint', data.is_checkpointed ? 'true' : 'false')
        }
      }

      // don't just tack onto the bottom, put it in its correct position
      let $before = null
      $module
        .find('.context_module_items')
        .children()
        .each(function () {
          const position = parseInt(
            $(this).getTemplateData({textValues: ['position']}).position,
            10,
          )
          if ((data.position || data.position === 0) && (position || position === 0)) {
            if ($before == null && position - data.position >= 0) {
              $before = $(this)
            }
          }
        })
      if ($olditem.length) {
        $olditem.replaceWith($item.show())
      } else if (!$before) {
        $module.find('.context_module_items').append($item.show())
      } else {
        $before.before($item.show())
      }
      refreshDuplicateLinkStatus($module)
      return $item
    },

    evaluateItemCyoe($item, data) {
      if (!CyoeHelper.isEnabled()) return
      $item = $($item)
      const $itemData = $item.find('.publish-icon')
      const $admin = $item.find('.ig-admin')

      data = data || {
        id: $itemData.attr('data-module-item-id'),
        title: $itemData.attr('data-module-item-name'),
        assignment_id: $itemData.attr('data-assignment-id'),
        is_cyoe_able: $itemData.attr('data-is-cyoeable') === 'true',
      }

      const cyoe = CyoeHelper.getItemData(data.assignment_id, data.is_cyoe_able)

      if (cyoe.isReleased) {
        const fullText = I18n.t('Released by Mastery Path: %{path}', {path: cyoe.releasedLabel})
        const $pathIcon = $(
          '<span class="pill mastery-path-icon" aria-hidden="true" data-tooltip><i class="icon-mastery-paths" /></span>',
        )
          .attr('title', fullText)
          .append(htmlEscape(cyoe.releasedLabel))
        const $srPath = $('<span class="screenreader-only">').append(htmlEscape(fullText))
        $admin.prepend($srPath)
        $admin.prepend($pathIcon)
      }

      if (cyoe.isCyoeAble) {
        const $mpLink = $('<a class="mastery_paths_link" />')
          .attr(
            'href',
            ENV.CONTEXT_URL_ROOT +
              '/modules/items/' +
              data.id +
              '/edit_mastery_paths?return_to=' +
              encodeURIComponent(window.location.pathname),
          )
          .attr('title', I18n.t('Edit Mastery Paths for %{title}', {title: data.title}))
          .text(I18n.t('Mastery Paths'))

        if (cyoe.isTrigger) {
          $admin.prepend($mpLink.clone())
        }

        $admin
          .find('.delete_link')
          .parent()
          .before(
            $('<li role="presentation" />').append(
              $mpLink.prepend('<i class="icon-mastery-path" /> '),
            ),
          )
      }
    },

    getNextPosition($module) {
      let maxPosition = 0
      $module
        .find('.context_module_items')
        .children()
        .each(function () {
          const position = parseInt(
            $(this).getTemplateData({textValues: ['position']}).position,
            10,
          )
          if (position > maxPosition) maxPosition = position
        })
      return maxPosition + 1
    },
    refreshModuleList() {
      $('#module_list').find('.context_module_option').remove()
      $('#context_modules .context_module').each(function () {
        const $this = $(this)
        const data = $this.find('.header').getTemplateData({textValues: ['name']})
        data.id = $this.find('.header').attr('id')
        $this.find('.name').attr('title', data.name)
        const $option = $(document.createElement('option'))
        $option.val(data.id)

        // data.id could come back as undefined, so calling $option.val(data.id) would return an "", which is not chainable, so $option.val(data.id).text... would die.
        $option
          .attr('role', 'option')
          .text(data.name)
          .addClass('context_module_' + data.id)
          .addClass('context_module_option')

        $('#module_list').append($option)
      })
    },
    filterPrerequisites($module, prerequisites) {
      const list = modules.prerequisites()
      const id = $module.attr('id').substring('context_module_'.length)
      const res = []
      for (const idx in prerequisites) {
        if ($.inArray(prerequisites[idx], list[id]) === -1) {
          res.push(prerequisites[idx])
        }
      }
      return res
    },
    prerequisites() {
      const result = {
        to_visit: {},
        visited: {},
      }
      $('#context_modules .context_module').each(function () {
        const id = $(this).attr('id').substring('context_module_'.length)
        result[id] = []
        $(this)
          .find('.prerequisites .criterion')
          .each(function () {
            const pre_id = $(this).getTemplateData({textValues: ['id']}).id
            if ($(this).hasClass('context_module_criterion')) {
              result[id].push(pre_id)
              result.to_visit[id + '_' + pre_id] = true
            }
          })
      })

      for (const val in result.to_visit) {
        if (result.to_visit.hasOwnProperty(val)) {
          const ids = val.split('_')
          if (result.visited[val]) {
            continue
          }
          result.visited[val] = true
          for (const jdx in result[ids[1]]) {
            result[ids[0]].push(result[ids[1]][jdx])
            result.to_visit[ids[0] + '_' + result[ids[1]][jdx]] = true
          }
        }
      }
      delete result.to_visit
      delete result.visited
      return result
    },
    sortable_module_options: {
      connectWith: '.context_module_items',
      handle: '.move_item_link',
      helper: 'clone',
      placeholder: 'context_module_placeholder',
      forcePlaceholderSize: true,
      axis: 'y',
      containment: '#content',
    },
    async initMasterCourseLockButton(item, tagRestriction) {
      // add the lock button|icon
      const lockCell = item.querySelector('.lock-icon')
      const data = lockCell ? $($(lockCell)).data() : {}

      const moduleItemId = data.moduleItemId

      const isMasterCourseMasterContent = !!(
        moduleItemId && ENV.MASTER_COURSE_SETTINGS.IS_MASTER_COURSE
      )
      const isMasterCourseChildContent = !!(
        moduleItemId && ENV.MASTER_COURSE_SETTINGS.IS_CHILD_COURSE
      )
      const restricted = !!(
        moduleItemId && Object.keys(tagRestriction).some(r => tagRestriction[r])
      )

      const model = new MasterCourseModuleLock({
        is_master_course_master_content: isMasterCourseMasterContent,
        is_master_course_child_content: isMasterCourseChildContent,
        restricted_by_master_course: restricted,
      })

      const viewOptions = {
        model,
        el: lockCell,
        course_id: ENV.COURSE_ID,
        content_type: data.moduleType,
        content_id: data.contentId,
      }

      const view = new LockIconView(viewOptions)
      view.render()
    },
  }
})()

const renderDifferentiatedModulesTray = (
  returnFocusTo,
  moduleElement,
  settingsProps,
  options = {initialTab: 'settings'},
) => {
  const container = document.getElementById('differentiated-modules-mount-point')
  if (container.reactRoot) container.reactRoot.unmount()
  container.reactRoot = createRoot(container)
  container.reactRoot.render(
    <DifferentiatedModulesTray
      onDismiss={() => {
        container.reactRoot.unmount()
        returnFocusTo.focus()
      }}
      initialTab={options.initialTab}
      moduleElement={moduleElement}
      courseId={ENV.COURSE_ID ?? ''}
      {...settingsProps}
    />,
  )
}

// Based on the logic from ui/shared/context-modules/differentiated-modules/utils/moduleHelpers.ts
const updateUnlockTime = function ($module, unlock_at) {
  const friendlyDatetime = unlock_at ? datetimeString(unlock_at) : ''

  const unlockAtElement = $module.find('.unlock_at')
  if (unlockAtElement.length) {
    unlockAtElement.text(friendlyDatetime)
  }

  const displayedUnlockAtElement = $module.find('.displayed_unlock_at')
  if (displayedUnlockAtElement.length) {
    displayedUnlockAtElement.text(friendlyDatetime)
    displayedUnlockAtElement.attr('data-html-tooltip-title', friendlyDatetime)
  }

  const unlockDetailsElement = $module.find('.unlock_details')
  if (unlockDetailsElement.length) {
    // User has selected a lock date and that date is in the future
    $module.find('.unlock_details').showIf(unlock_at && Date.parse(unlock_at) > new Date())
  }
}

const updatePrerequisites = function ($module, prereqs) {
  const $prerequisitesDiv = $module.find('.prerequisites')
  let prereqsList = ''
  $prerequisitesDiv.empty()

  if (prereqs.length > 0) {
    for (const i in prereqs) {
      const $div = $('<div />', {
        class: 'prerequisite_criterion ' + prereqs[i].type + '_criterion',
        style: 'float: left;',
      })
      const $spanID = $('<span />', {
        text: htmlEscape(prereqs[i].id),
        class: 'id',
        style: 'display: none;',
      })
      const $spanType = $('<span />', {
        text: htmlEscape(prereqs[i].type),
        class: 'type',
        style: 'display: none;',
      })
      const $spanName = $('<span />', {
        text: htmlEscape(prereqs[i].name),
        class: 'name',
        style: 'display: none;',
      })
      $div.append($spanID)
      $div.append($spanType)
      $div.append($spanName)
      $prerequisitesDiv.append($div)

      prereqsList += prereqs[i].name + ', '
    }
    prereqsList = prereqsList.slice(0, -2)
    const $prerequisitesMessage = $('<div />', {
      text: prerequisitesMessage(prereqsList),
      class: 'prerequisites_message',
    })
    $prerequisitesDiv.append($prerequisitesMessage)
  }
}

// after a module has been updated, update its name as used in other modules' prerequisite lists
const updateOtherPrerequisites = function (id, name) {
  $('div.context_module .prerequisite_criterion .id').each(function (_, idNode) {
    const $id = $(idNode)
    const prereq_id = $id.text()

    if (prereq_id == id) {
      const $crit = $id.closest('.prerequisite_criterion')
      $crit.find('.name').text(name)
      const $prereqs = $id.closest('.prerequisites')
      const names = $.makeArray($prereqs.find('.prerequisite_criterion .name'))
        .map(el => $(el).text())
        .join(', ')
      $prereqs.find('.prerequisites_message').text(prerequisitesMessage(names))
    }
  })
}
const newPillMessage = function ($module, requirement_count) {
  const $message = $module.find('.requirements_message')
  $message.attr('data-requirement-type', requirement_count === 1 ? 'one' : 'all')

  if (requirement_count != 0) {
    const $pill = $('<ul class="pill"><li></li></ul></div>')
    $message.html($pill)
    const $pillMessage = $message.find('.pill li')
    const newPillMessageText =
      requirement_count === 1 ? I18n.t('Complete One Item') : I18n.t('Complete All Items')
    $pillMessage.text(newPillMessageText)
    $pillMessage.data('requirement-count', requirement_count)
  }
}

const updatePublishMenuDisabledState = function (disabled) {
  if (ENV.FEATURES.instui_header) {
    // Send event to ContextModulesHeader component to update the publish menu
    window.dispatchEvent(
      new CustomEvent('update-publish-menu-disabled-state', {detail: {disabled}}),
    )
  } else {
    // Update the top level publish menu to reflect the new module
    const publishMenu = document.getElementById('context-modules-publish-menu')
    if (publishMenu) {
      const $publishMenu = $(publishMenu)
      $publishMenu.data('disabled', disabled)

      ReactDOM.render(
        <ContextModulesPublishMenu
          courseId={$publishMenu.data('courseId')}
          runningProgressId={$publishMenu.data('progressId')}
          disabled={disabled}
        />,
        publishMenu,
      )
    }
  }
}

modules.updatePublishMenuDisabledState = updatePublishMenuDisabledState

modules.initModuleManagement = async function (duplicate) {
  const moduleItems = {}

  // Create the context modules backbone view to manage the publish button.
  new ContextModulesView({
    el: $('#content'),
    modules,
  })
  const relock_modules_dialog = new RelockModulesDialog()

  const $context_module_unlocked_at = $('#context_module_unlock_at')
  let valCache = ''
  $('#unlock_module_at')
    .change(function () {
      const $this = $(this)
      const $unlock_module_at_details = $('.unlock_module_at_details')
      $unlock_module_at_details.showIf($this.prop('checked'))

      if ($this.prop('checked')) {
        if (!$context_module_unlocked_at.val()) {
          $context_module_unlocked_at.val(valCache)
        }
      } else {
        valCache = $context_module_unlocked_at.val()
        $context_module_unlocked_at.val('').triggerHandler('change')
      }
    })
    .triggerHandler('change')

  // -------- BINDING THE UPDATE EVENT -----------------
  $('.context_module').bind('update', (event, data) => {
    const $module = $('#context_module_' + data.context_module.id)
    $module.attr('data-module-id', data.context_module.id)
    $module.attr('aria-label', data.context_module.name)
    $module.find('.header').fillTemplateData({
      data: data.context_module,
      hrefValues: ['id'],
    })

    $module.find('.header').attr('id', data.context_module.id)
    $module.find('.footer').fillTemplateData({
      data: data.context_module,
      hrefValues: ['id'],
    })

    updateUnlockTime($module, data.context_module.unlock_at)
    updatePrerequisites($module, data.context_module.prerequisites)
    updateOtherPrerequisites(data.context_module.id, data.context_module.name)

    // Update requirement message pill
    if (data.context_module.completion_requirements.length === 0) {
      $module.find('.requirements_message').empty().attr('data-requirement-type', 'all')
    } else {
      newPillMessage($module, data.context_module.requirement_count)
    }

    $module
      .find('.context_module_items .context_module_item')
      .removeClass('progression_requirement')
      .removeClass('min_score_requirement')
      .removeClass('max_score_requirement')
      .removeClass('must_view_requirement')
      .removeClass('must_mark_done_requirement')
      .removeClass('must_submit_requirement')
      .removeClass('must_contribute_requirement')
      .find('.criterion')
      .removeClass('defined')

    // Hack. Removing the class here only to re-add it a few lines later if needed.
    $module.find('.ig-row').removeClass('with-completion-requirements')
    for (const idx in data.context_module.completion_requirements) {
      const req = data.context_module.completion_requirements[idx]
      req.criterion_type = req.type
      const $item = $module.find('#context_module_item_' + req.id)
      $item.find('.ig-row').addClass('with-completion-requirements')
      $item.find('.criterion').fillTemplateData({data: req})
      $item.find('.completion_requirement').fillTemplateData({data: req})
      $item.find('.criterion').addClass('defined')
      $item.find('.module-item-status-icon').show()
      $item.addClass(req.type + '_requirement').addClass('progression_requirement')
    }

    modules.refreshModuleList()
  })
<<<<<<< HEAD

  $('#add_context_module_form').formSubmit({
    object_name: 'context_module',
    required: ['name'],
    processData(data) {
      const prereqs = []
      $(this)
        .find('.prerequisites_list .criteria_list .criterion')
        .each(function () {
          const id = $(this).find('.option select').val()
          if (id) {
            prereqs.push('module_' + id)
          }
        })

      data['context_module[prerequisites]'] = prereqs.join(',')
      data['context_module[completion_requirements][none]'] = 'none'

      const $requirementsList = $(this).find('.completion_entry .criteria_list .criterion')
      $requirementsList.each(function () {
        const id = $(this).find('.id').val()
        data['context_module[completion_requirements][' + id + '][type]'] = $(this)
          .find('.type')
          .val()
        data['context_module[completion_requirements][' + id + '][min_score]'] = $(this)
          .find('.min_score')
          .val()
      })

      const requirementCount = $('input[name="context_module[requirement_count]"]:checked').val()
      data['context_module[requirement_count]'] = requirementCount

      return data
    },
    beforeSubmit(data) {
      const $module = $(this).data('current_module')
      $module.loadingImage()
      $module.find('.header').fillTemplateData({
        data,
      })
      $module.addClass('dont_remove')
      modules.hideEditModule()
      $module.removeClass('dont_remove')
      return $module
    },
    success: (data, $module) =>
      addModuleElement(
        data,
        $module,
        updatePublishMenuDisabledState,
        relock_modules_dialog,
        moduleItems,
      ),
    error(data, $module) {
      $module.loadingImage('remove')
    },
  })

  $('#add_context_module_form .add_prerequisite_link').click(function (event) {
    event.preventDefault()
    const $form = $(this).parents('#add_context_module_form')
    const $module = $form.data('current_module')
    const $select = $('#module_list').clone(true).removeAttr('id')
    const $pre = $form.find('#criterion_blank_prereq').clone(true).removeAttr('id')
    $select.find('.' + $module.attr('id')).remove()
    const afters = []

    $('#context_modules .context_module').each(function () {
      if ($(this)[0] === $module[0] || afters.length > 0) {
        afters.push($(this).attr('id'))
      }
    })
    for (const idx in afters) {
      $select.find('.' + afters[idx]).hide()
    }

    $select.attr('id', 'module_list_prereq')
    $pre.find('.option').empty().append($select.show())
    $('<label for="module_list_prereq" class="screenreader-only" />')
      .text(I18n.t('Select prerequisite module'))
      .insertBefore($select)
    $form.find('.prerequisites_list .criteria_list').append($pre).show()
    $pre.show()
    $select.change(event => {
      const $target = $(event.target)
      const title = $target.val() ? $target.find('option:selected').text() : ''
      const $prereq = $target.closest('.criterion')
      const $deleteBtn = $prereq.find('.delete_criterion_link')
      $deleteBtn.attr('aria-label', I18n.t('Delete prerequisite %{title}', {title}))
    })
    $select.focus()
  })

  $('#add_context_module_form .add_completion_criterion_link').click(function (event) {
    event.preventDefault()
    const $form = $(this).parents('#add_context_module_form')
    const $module = $form.data('current_module')
    const $option = $('#completion_criterion_option').clone(true).removeAttr('id')
    const $select = $option.find('select.id')
    const $pre = $form.find('#criterion_blank_req').clone(true).removeAttr('id')
    $pre.find('.prereq_desc').remove()
    modules.prerequisites()
    const $optgroups = {}
    $module
      .find('.content .context_module_item')
      .not('.context_module_sub_header')
      .each(function () {
        let displayType
        const data = $(this).getTemplateData({textValues: ['id', 'type']})
        data.title = $(this).find('.title').attr('title')
        if (data.type === 'quiz' || data.type === 'lti-quiz' || $(this).hasClass('lti-quiz')) {
          displayType = I18n.t('optgroup.quizzes', 'Quizzes')
        } else if (data.type === 'assignment') {
          displayType = I18n.t('optgroup.assignments', 'Assignments')
        } else if (data.type === 'attachment') {
          displayType = I18n.t('optgroup.files', 'Files')
        } else if (data.type === 'external_url') {
          displayType = I18n.t('optgroup.external_urls', 'External URLs')
        } else if (data.type === 'context_external_tool') {
          displayType = I18n.t('optgroup.external_tools', 'External Tools')
        } else if (data.type === 'discussion_topic') {
          displayType = I18n.t('optgroup.discussion_topics', 'Discussions')
        } else if (data.type === 'wiki_page') {
          displayType = I18n.t('Pages')
        }
        let $group = $optgroups[displayType]
        if (!$group) {
          $group = $optgroups[displayType] = $(document.createElement('optgroup'))
          $group.attr('label', displayType)
          $select.append($group)
        }
        const titleDesc = data.title
        const $option = $(document.createElement('option'))
        $option.val(data.id).text(titleDesc)
        $group.append($option)
      })
    $pre.find('.option').empty().append($option)
    $option.find('.id').change()
    $form.find('.completion_entry .criteria_list').append($pre).show()
    $pre.slideDown()
    $('.requirement-count-radio').show()
    $('#context_module_requirement_count_').change()
    $option.slideDown(function () {
      if (event.originalEvent) {
        // don't do this when populating the dialog :P
        $('select:first', $(this)).trigger('focus')
      }
    })
  })

=======
>>>>>>> 0539a086
  $('#completion_criterion_option .id').change(function () {
    const $option = $(this).parents('.completion_criterion_option')
    const data = $('#context_module_item_' + $(this).val()).getTemplateData({
      textValues: ['type', 'graded'],
    })
    $option
      .find('.type option')
      .hide()
      .prop('disabled', true)
      .end()
      .find('.type option.any')
      .show()
      .prop('disabled', false)
      .end()
      .find('.type option.' + data.type)
      .show()
      .prop('disabled', false)
    if (data.graded === '1') {
      $option.find('.type option.graded').show().prop('disabled', false)
    }
    if (data.criterion_type) {
      $option
        .find('.type')
        .val($option.find('.type option.' + data.criterion_type + ':first').val())
    }
    $option.find('.type').change()
  })

  $('#completion_criterion_option .type').change(function () {
    const $option = $(this).parents('.completion_criterion_option')

    // Show score text box and do some resizing of drop down to get it to stay on one line
    $option.find('.min_score_box').showIf($(this).val() === 'min_score')

    const id = $option.find('.id').val()
    const points_possible = $.trim(
      $('#context_module_item_' + id + ' .points_possible_display')
        .text()
        .split(' ')[0],
    )
    if (points_possible.length > 0 && $(this).val() === 'min_score') {
      $option.find('.points_possible').text(points_possible)
      $option.find('.points_possible_parent').show()
    } else {
      $option.find('.points_possible_parent').hide()
    }

    const itemName = $option.find('.id option:selected').text()
    const reqType = $option.find('.type option:selected').text()
    $option
      .closest('.criterion')
      .find('.delete_criterion_link')
      .attr(
        'aria-label',
        I18n.t('Delete requirement %{item} (%{type})', {item: itemName, type: reqType}),
      )
  })

  $(document).on('click', '.duplicate_module_link', function (event) {
    event.preventDefault()
    const duplicateRequestUrl = $(this).attr('href')
    const duplicatedModuleElement = $(this).parents('.context_module')
    const spinner = <ModuleDuplicationSpinner />
    const $tempElement = $('<div id="temporary-spinner" class="item-group-condensed"></div>')
    $tempElement.insertAfter(duplicatedModuleElement)

    ReactDOM.render(spinner, $('#temporary-spinner')[0])
    $.screenReaderFlashMessage(I18n.t('Duplicating Module, this may take some time'))
    const renderDuplicatedModule = function (response) {
      response.data.ENV_UPDATE.forEach(newAttachmentItem => {
        ENV.MODULE_FILE_DETAILS[newAttachmentItem.id] = newAttachmentItem
      })
      const newModuleId = response.data.context_module.id
      // This is terrible but then so is the whole file so it fits in
      const contextId = response.data.context_module.context_id
      const moduleName = response.data.context_module.name
      const modulesPage = `/courses/${contextId}/modules`
      axios
        .get(modulesPage)
        .then(getResponse => {
          const $newContent = $(getResponse.data)
          const $newModule = $newContent.find(`#context_module_${newModuleId}`)
          $tempElement.remove()
          $newModule.insertAfter(duplicatedModuleElement)
          const module_dnd = $newModule.find('.module_dnd')[0]
          if (module_dnd) {
            const contextModules = document.getElementById('context_modules')

            ReactDOM.render(
              <ModuleFileDrop
                courseId={ENV.course_id}
                moduleId={newModuleId}
                contextModules={contextModules}
                moduleName={moduleName}
              />,
              module_dnd,
            )
          }
          $newModule.find('.collapse_module_link').focus()
          modules.updateAssignmentData()
          // Unbind event handlers with 'off' because they will get re-bound in initModuleManagement
          // and we don't want them to be called twice on click.
          $(document).off('click', '.delete_module_link')
          $(document).off('click', '.delete_item_link')
          $(document).off('click', '.duplicate_module_link')
          $(document).off('click', '.duplicate_item_link')
          if (!ENV.FEATURES.instui_header) {
            // not using with instui header, clicks are handled differently
            $(document).off('click', '.add_module_link')
          }
          $('#context_modules').off('addFileToModule')
          $('.context_module')
            .find('.expand_module_link,.collapse_module_link')
            .bind('click keyclick', toggleModuleCollapse)
          modules.initModuleManagement($newModule)
        })
        .catch(showFlashError(I18n.t('Error rendering duplicated module')))
    }

    axios
      .post(duplicateRequestUrl, {})
      .then(renderDuplicatedModule)
      .catch(showFlashError(I18n.t('Error duplicating module')))
  })

  $(document).on('click', '.delete_module_link', function (event) {
    event.preventDefault()
    $(this)
      .parents('.context_module')
      .confirmDelete({
        url: $(this).attr('href'),
        message: I18n.t('confirm.delete', 'Are you sure you want to delete this module?'),
        cancelled() {
          $('.ig-header-admin .al-trigger', $(this)).focus()
        },
        success(data) {
          const id = data.context_module.id
          $('.context_module .prerequisites .criterion').each(function () {
            const criterion = $(this).getTemplateData({textValues: ['id', 'type']})
            if (criterion.type === 'context_module' && criterion.id == id) {
              $(this).remove()
            }
          })
          const $prevModule = $(this).prev()
          const $addModuleButton = ENV.FEATURES.instui_header
            ? $('#context-modules-header-add-module-button')
            : $('#content .header-bar .add_module_link')

          const $toFocus = $prevModule.length
            ? $('.ig-header-admin .al-trigger', $prevModule)
            : $addModuleButton
          const module_dnd = $(this).find('.module_dnd')[0]
          if (module_dnd) {
            ReactDOM.unmountComponentAtNode(module_dnd)
          }
          $(this).slideUp(function () {
            $(this).remove()
            modules.updateTaggedItems()
            $toFocus.focus()
            const $contextModules = $('#context_modules .context_module')
            if (!$contextModules.length) {
              setExpandAllButtonVisible(false)
              updatePublishMenuDisabledState(true)
            }
          })
          $.flashMessage(
            I18n.t('Module %{module_name} was successfully deleted.', {
              module_name: data.context_module.name,
            }),
          )
        },
      })
  })

  $(document).on(
    'click',
    '.outdent_item_link,.indent_item_link',
    function (event, elem, activeElem) {
      event.preventDefault()
      const $elem = $(elem)
      const elemID =
        $elem && $elem.attr('id') ? '#' + $elem.attr('id') : elem && '.' + $elem.attr('class')
      const $cogLink = $(this).closest('.cog-menu-container').children('.al-trigger')
      const do_indent = $(this).hasClass('indent_item_link')
      const $item = $(this).parents('.context_module_item')
      let indent = modules.currentIndent($item)
      indent = Math.max(Math.min(indent + (do_indent ? 1 : -1), 5), 0)
      $item.loadingImage({image_size: 'small'})
      $.ajaxJSON(
        $(this).attr('href'),
        'PUT',
        {'content_tag[indent]': indent},
        data => {
          $item.loadingImage('remove')
          const $module = $('#context_module_' + data.content_tag.context_module_id)
          modules.addItemToModule($module, data.content_tag)
          $module.find('.context_module_items.ui-sortable').sortable('refresh')
          modules.updateAssignmentData()
        },
        _data => {},
      ).done(() => {
        if (elemID) {
          setTimeout(() => {
            const $activeElemClass = '.' + $(activeElem).attr('class').split(' ').join('.')
            $(elemID).find($activeElemClass).focus()
          }, 0)
        } else {
          $cogLink.focus()
        }
      })
    },
  )

  $(document).on('click', '.edit_item_link', function (event) {
    event.preventDefault()
    const $cogLink = $(this).closest('.cog-menu-container').children('.al-trigger')
    const $item = $(this).parents('.context_module_item')
    const data = $item.getTemplateData({textValues: ['url', 'indent', 'new_tab']})
    data.title = $item.find('.title').attr('title')
    data.indent = modules.currentIndent($item)
    $('#edit_item_form')
      .find('.external')
      .showIf($item.hasClass('external_url') || $item.hasClass('context_external_tool'))
    $('#edit_item_form').attr('action', $(this).attr('href'))
    $('#edit_item_form').fillFormData(data, {object_name: 'content_tag'})

    const $titleInput = $('#edit_item_form #content_tag_title')
    const restrictions = $item.data().master_course_restrictions
    const isDisabled =
      !get(ENV, 'MASTER_COURSE_SETTINGS.IS_MASTER_COURSE') && !!get(restrictions, 'content')
    $titleInput.prop('disabled', isDisabled)

    $('#edit_item_form')
      .dialog({
        title: I18n.t('titles.edit_item', 'Edit Item Details'),
        close() {
          $('#edit_item_form').hideErrors()
          $cogLink.focus()
        },
        open() {
          const titleClose = $(this).parent().find('.ui-dialog-titlebar-close')
          if (titleClose.length) {
            titleClose.trigger('focus')
          }
        },
        minWidth: 320,
        modal: true,
        zIndex: 1000,
      })
      .fixDialogButtons()
  })

  $('#edit_item_form .cancel_button').click(_event => {
    $('#edit_item_form').dialog('close')
  })

  $('#edit_item_form').formSubmit({
    beforeSubmit(data) {
      if (data['content_tag[title]'] == '') {
        $('#content_tag_title').errorBox(I18n.t('Title is required'))
        return false
      }
      $(this).loadingImage()
    },
    success(data) {
      $(this).loadingImage('remove')
      const $module = $('#context_module_' + data.content_tag.context_module_id)
      modules.addItemToModule($module, data.content_tag)
      $module.find('.context_module_items.ui-sortable').sortable('refresh')
      if (
        data.content_tag.content_id != 0 &&
        data.content_tag.content_type != 'ContextExternalTool'
      ) {
        modules.updateAllItemInstances(data.content_tag)
      }
      modules.updateAssignmentData()
      $(this).dialog('close')
    },
    error(data) {
      $(this).loadingImage('remove')
      $(this).formErrors(data)
    },
  })

  $(document).on('click', '.delete_item_link', function (event) {
    event.preventDefault()
    const $currentCogLink = $(this).closest('.cog-menu-container').children('.al-trigger')
    // Get the previous cog item to focus after delete
    const $allInCurrentModule = $(this).parents('.context_module_items').children()
    const $currentModule = $(this).parents('.context_module')
    const curIndex = $allInCurrentModule.index($(this).parents('.context_module_item'))
    const newIndex = curIndex - 1
    // Skip over headers, since they are not actionable
    let $placeToFocus
    if (newIndex >= 0) {
      const prevItem = $allInCurrentModule[newIndex]
      if ($(prevItem).hasClass('context_module_sub_header')) {
        $placeToFocus = $(prevItem).find('.cog-menu-container .al-trigger')
      } else {
        $placeToFocus = $(prevItem).find('.item_link')
      }
    } else {
      // Focus on the module cog since there are not more module item cogs
      $placeToFocus = $(this).closest('.editable_context_module').find('button.al-trigger')
    }
    $(this)
      .parents('.context_module_item')
      .confirmDelete({
        url: $(this).attr('href'),
        message: I18n.t(
          'confirm.delete_item',
          'Are you sure you want to remove this item from the module?',
        ),
        success(data) {
          delete ENV.MODULE_FILE_DETAILS[data.content_tag.id]
          $(this).slideUp(function () {
            $(this).remove()
            modules.updateTaggedItems()
            $placeToFocus.focus()
            refreshDuplicateLinkStatus($currentModule)
          })
          $.flashMessage(
            I18n.t('Module item %{module_item_name} was successfully removed.', {
              module_item_name: data.content_tag.title,
            }),
          )
        },
        cancelled() {
          $currentCogLink.focus()
        },
      })
  })

  $('.move_module_item_link').on('click keyclick', function (event) {
    event.preventDefault()

    const currentItem = $(this).parents('.context_module_item')[0]
    const modules = document.querySelectorAll('#context_modules .context_module')
    const groups = Array.prototype.map.call(modules, module => {
      const id = module.getAttribute('id').substring('context_module_'.length)
      const title = module.querySelector('.header > .collapse_module_link > .name').textContent
      const moduleItems = module.querySelectorAll('.context_module_item')
      const items = Array.prototype.map.call(moduleItems, item => ({
        id: item.getAttribute('id').substring('context_module_item_'.length),
        title: item.querySelector('.title').textContent.trim(),
      }))
      return {id, title, items}
    })

    const moveTrayProps = {
      title: I18n.t('Move Module Item'),
      items: [
        {
          id: currentItem.getAttribute('id').substring('context_module_item_'.length),
          title: currentItem.querySelector('.title').textContent.trim(),
        },
      ],
      moveOptions: {
        groupsLabel: I18n.t('Modules'),
        groups,
      },
      formatSaveUrl: ({groupId}) => `${ENV.CONTEXT_URL_ROOT}/modules/${groupId}/reorder`,
      onMoveSuccess: ({data, itemIds, groupId}) => {
        const itemId = itemIds[0]
        const $container = $(`#context_module_${groupId} .ui-sortable`)
        $container.sortable('disable')

        const item = document.querySelector(`#context_module_item_${itemId}`)
        $container[0].appendChild(item)

        const order = data.context_module.content_tags.map(item => item.content_tag.id)
        reorderElements(order, $container[0], id => `#context_module_item_${id}`)
        $container.sortable('enable').sortable('refresh')
      },
      focusOnExit: () => currentItem.querySelector('.al-trigger'),
    }

    renderTray(moveTrayProps, document.getElementById('not_right_side'))
  })

  $('.move_module_link').on('click keyclick', function (event) {
    event.preventDefault()

    const currentModule = $(this).parents('.context_module')[0]
    const modules = document.querySelectorAll('#context_modules .context_module')
    const siblings = Array.prototype.map.call(modules, module => {
      const id = module.getAttribute('id').substring('context_module_'.length)
      const title = module.querySelector('.header > .collapse_module_link > .name').textContent
      return {id, title}
    })

    const moveTrayProps = {
      title: I18n.t('Move Module'),
      items: [
        {
          id: currentModule.getAttribute('id').substring('context_module_'.length),
          title: currentModule.querySelector('.header > .collapse_module_link > .name').textContent,
        },
      ],
      moveOptions: {siblings},
      formatSaveUrl: () => `${ENV.CONTEXT_URL_ROOT}/modules/reorder`,
      onMoveSuccess: res => {
        const container = document.querySelector('#context_modules.ui-sortable')
        reorderElements(
          res.data.map(item => item.context_module.id),
          container,
          id => `#context_module_${id}`,
        )
        $(container).sortable('refresh')
      },
      focusOnExit: () => currentModule.querySelector('.al-trigger'),
    }

    renderTray(moveTrayProps, document.getElementById('not_right_side'))
  })

  $('.move_module_contents_link').on('click keyclick', function (event) {
    event.preventDefault()

    const currentModule = $(this).parents('.context_module')[0]
    const modules = document.querySelectorAll('#context_modules .context_module')
    const groups = Array.prototype.map.call(modules, module => {
      const id = module.getAttribute('id').substring('context_module_'.length)
      const title = module.querySelector('.header > .collapse_module_link > .name').textContent
      const moduleItems = module.querySelectorAll('.context_module_item')
      const items = Array.prototype.map.call(moduleItems, item => ({
        id: item.getAttribute('id').substring('context_module_item_'.length),
        title: item.querySelector('.title').textContent.trim(),
      }))
      return {id, title, items}
    })
    const moduleItems = currentModule.querySelectorAll('.context_module_item')
    const items = Array.prototype.map.call(moduleItems, item => ({
      id: item.getAttribute('id').substring('context_module_item_'.length),
      title: item.querySelector('.title').textContent.trim(),
    }))
    if (items.length === 0) {
      return
    }
    items[0].groupId = currentModule.getAttribute('id').substring('context_module_'.length)

    const moveTrayProps = {
      title: I18n.t('Move Contents Into'),
      items,
      moveOptions: {
        groupsLabel: I18n.t('Modules'),
        groups,
        excludeCurrent: true,
      },
      formatSaveUrl: ({groupId}) => `${ENV.CONTEXT_URL_ROOT}/modules/${groupId}/reorder`,
      onMoveSuccess: ({data, itemIds, groupId}) => {
        const $container = $(`#context_module_${groupId} .ui-sortable`)
        $container.sortable('disable')

        itemIds.forEach(id => {
          const item = document.querySelector(`#context_module_item_${id}`)
          $container[0].appendChild(item)
        })

        const order = data.context_module.content_tags.map(item => item.content_tag.id)
        reorderElements(order, $container[0], id => `#context_module_item_${id}`)

        $container.sortable('enable').sortable('refresh')
      },
      focusOnExit: () => currentModule.querySelector('.al-trigger'),
    }

    renderTray(moveTrayProps, document.getElementById('not_right_side'))
  })

  $('.drag_and_drop_warning').on('focus', event => {
    $(event.currentTarget).removeClass('screenreader-only')
  })

  $('.drag_and_drop_warning').on('blur', event => {
    $(event.currentTarget).addClass('screenreader-only')
  })

  const add_module_link_handler = event => {
    event.preventDefault()
    const addModuleCallback = (data, $moduleElement) =>
      addModuleElement(
        data,
        $moduleElement,
        updatePublishMenuDisabledState,
        relock_modules_dialog,
        moduleItems,
      )
    modules.addModule(addModuleCallback)
  }

  if (ENV.FEATURES.instui_header) {
    // export "new module" handler for react
    document.add_module_link_handler = add_module_link_handler
  } else {
    // adds the "new module" button click handler
    $(document).on('click', '.add_module_link', add_module_link_handler)
  }

  // This allows ModuleFileDrop to create module items
  // once a file is uploaded. See ModuleFileDrop#handleDrop
  // for details on the custom event.
  $('#context_modules').on('addFileToModule', event => {
    event.preventDefault()
    const moduleId = event.originalEvent.moduleId
    const attachment = event.originalEvent.attachment
    const item_data = {
      'item[id]': attachment.id,
      'item[type]': 'attachment',
      'item[title]': attachment.display_name,
    }
    generate_submit(moduleId, false)(item_data)
  })

  $('.add_module_item_link').on('click', function (event) {
    event.preventDefault()
    const $trigger = $(event.currentTarget)
    $trigger.blur()
    const $module = $(this).closest('.context_module')
    if ($module.hasClass('collapsed_module')) {
      $module.find('.expand_module_link').triggerHandler('click', () => {
        $module.find('.add_module_item_link').click()
      })
      return
    }

    const id = $(this).parents('.context_module').find('.header').attr('id')
    const name = $(this).parents('.context_module').find('.name').attr('title')
    const options = {for_modules: true, context_module_id: id}
    const midSizeModal = window.matchMedia('(min-width: 500px)').matches
    const fullSizeModal = window.matchMedia('(min-width: 770px)').matches
    const responsiveWidth = fullSizeModal ? 770 : midSizeModal ? 500 : 320
    options.select_button_text = I18n.t('buttons.add_item', 'Add Item')
    options.holder_name = name
    options.height = 550
    options.width = responsiveWidth
    options.dialog_title = I18n.t('titles.add_item', 'Add Item to %{module}', {module: name})
    options.close = function () {
      $trigger.focus()
    }

    options.submit = generate_submit(id)
    selectContentDialog(options)
  })

  function generate_submit(id, focusLink = true) {
    return item_data => {
      // a content item with an assignment_id means that an assignment was already created
      // on the backend, so no module item should be created now. Reload the page to show
      // the newly created assignment
      if (item_data['item[assignment_id]']) {
        return window.location.reload()
      }

      const $module = $('#context_module_' + id)
      let nextPosition = modules.getNextPosition($module)
      item_data.content_details = ['items']
      item_data['item[position]'] = nextPosition++
      let $item = modules.addItemToModule($module, item_data)
      $module.find('.context_module_items.ui-sortable').sortable('refresh').sortable('disable')
      const url = $module.find('.add_module_item_link').attr('rel')
      $module.disableWhileLoading(
        $.ajaxJSON(url, 'POST', item_data, data => {
          $item.remove()
          data.content_tag.type = item_data['item[type]']
          $item = modules.addItemToModule($module, data.content_tag)
          modules.addContentTagToEnv(data.content_tag)
          $module.find('.context_module_items.ui-sortable').sortable('enable').sortable('refresh')
          initNewItemPublishButton($item, data.content_tag)
          initNewItemDirectShare($item, data.content_tag)
          modules.updateAssignmentData()

          $item.find('.lock-icon').data({
            moduleType: data.content_tag.type,
            contentId: data.content_tag.content_id,
            moduleItemId: data.content_tag.id,
          })
          modules.loadMasterCourseData(data.content_tag.id)
        }),
        {
          onComplete() {
            if (focusLink) {
              $module.find('.add_module_item_link').focus()
            }
          },
        },
      )
    }
  }

  $(document).on('click', '.duplicate_item_link', function (event) {
    event.preventDefault()

    const $module = $(this).closest('.context_module')
    const url = $(this).attr('href')

    axios
      .post(url)
      .then(({data}) => {
        const $item = modules.addItemToModule($module, data.content_tag)
        initNewItemPublishButton($item, data.content_tag)
        initNewItemDirectShare($item, data.content_tag)
        modules.updateAssignmentData()

        $item.find('.lock-icon').data({
          moduleType: data.content_tag.type,
          contentId: data.content_tag.content_id,
          moduleItemId: data.content_tag.id,
        })
        modules.loadMasterCourseData(data.content_tag.id)

        $module.find('.context_module_items.ui-sortable').sortable('disable')
        data.new_positions.forEach(({content_tag}) => {
          $module.find(`#context_module_item_${content_tag.id}`).fillTemplateData({
            data: {position: content_tag.position},
          })
        })
        $(`#context_module_item_${data.content_tag.id} .item_link`).focus()
        $module.find('.context_module_items.ui-sortable').sortable('enable').sortable('refresh')
      })
      .catch(showFlashError('Error duplicating item'))
  })

  $('#add_module_prerequisite_dialog .cancel_button').click(() => {
    $('#add_module_prerequisite_dialog').dialog('close')
  })

  $(document).on('click', '.delete_prerequisite_link', function (event) {
    event.preventDefault()
    const $criterion = $(this).parents('.criterion')
    const prereqs = []

    $(this)
      .parents('.context_module .prerequisites .criterion')
      .each(function () {
        if ($(this)[0] != $criterion[0]) {
          const data = $(this).getTemplateData({textValues: ['id', 'type']})
          const type = data.type === 'context_module' ? 'module' : data.type
          prereqs.push(type + '_' + data.id)
        }
      })

    const url = $(this).parents('.context_module').find('.edit_module_link').attr('href')
    const data = {'context_module[prerequisites]': prereqs.join(',')}

    $criterion.dim()

    $.ajaxJSON(url, 'PUT', data, data => {
      $('#context_module_' + data.context_module.id).triggerHandler('update', data)
    })
  })
  $('#add_module_prerequisite_dialog .submit_button').click(function () {
    const val = $('#add_module_prerequisite_dialog .prerequisite_module_select select').val()
    if (!val) {
      return
    }
    $('#add_module_prerequisite_dialog').loadingImage()
    const prereqs = []
    prereqs.push('module_' + val)
    const $module = $(
      '#context_module_' +
        $('#add_module_prerequisite_dialog').getTemplateData({textValues: ['context_module_id']})
          .context_module_id,
    )
    $module.find('.prerequisites .criterion').each(function () {
      prereqs.push('module_' + $(this).getTemplateData({textValues: ['id', 'name', 'type']}).id)
    })
    const url = $module.find('.edit_module_link').attr('href')
    const data = {'context_module[prerequisites]': prereqs.join(',')}
    $.ajaxJSON(
      url,
      'PUT',
      data,
      data => {
        $('#add_module_prerequisite_dialog').loadingImage('remove')
        $('#add_module_prerequisite_dialog').dialog('close')
        $('#context_module_' + data.context_module.id).triggerHandler('update', data)
      },
      data => {
        $('#add_module_prerequisite_dialog').loadingImage('remove')
        $('#add_module_prerequisite_dialog').formErrors(data)
      },
    )
  })

  requestAnimationFrame(function () {
    const items = Array.from(document.querySelectorAll('#context_modules .context_module_items'))
    const next = function () {
      if (items.length > 0) {
        const $item = $(items.shift())
        const opts = modules.sortable_module_options
        const k5TabsContainer = $('#k5-course-header').closest('.ic-Dashboard-tabs').eq(0)
        const k5ModulesContainer = $('#k5-modules-container')
        if (k5TabsContainer.length > 0 && k5ModulesContainer.length > 0) {
          opts.sort = event => onContainerOverlapped(event, k5ModulesContainer, k5TabsContainer)
        }
        opts.update = modules.updateModuleItemPositions
        $item.sortable(opts)
        requestAnimationFrame(next)
      }
    }
    next()
    $('#context_modules').sortable({
      handle: '.reorder_module_link',
      helper: 'clone',
      axis: 'y',
      update: modules.updateModulePositions,
    })
    modules.refreshModuleList()
    modules.refreshed = true
  })

  function initNewItemPublishButton($item, data) {
    const publishData = {
      moduleType: data.type,
      id: data.publishable_id,
      moduleItemName: data.moduleItemName || data.title,
      moduleItemId: data.id,
      moduleId: data.context_module_id,
      courseId: data.context_id,
      published: data.published,
      publishable: data.publishable,
      unpublishable: data.unpublishable,
      publishAt: data.publish_at,
      content_details: data.content_details,
      isNew: true,
    }

    const view = initPublishButton($item.find('.publish-icon'), publishData)
    overrideModel(moduleItems, relock_modules_dialog, view.model, view)
  }

  function initNewItemDirectShare($item, data) {
    const $copyToMenuItem = $item.find('.module_item_copy_to')
    if ($copyToMenuItem.length === 0) return // feature not enabled, probably
    const $sendToMenuItem = $item.find('.module_item_send_to')
    const content_id = data.content_id
    const content_type = data.type.replace(/^wiki_/, '')
    const select_class = content_type === 'quiz' ? 'quizzes' : `${content_type}s`
    if (['assignment', 'discussion_topic', 'page', 'quiz'].includes(content_type)) {
      // make the direct share menu items work!
      $copyToMenuItem.data('select-class', select_class)
      $copyToMenuItem.data('select-id', content_id)
      $sendToMenuItem.data('content-type', content_type)
      $sendToMenuItem.data('content-id', content_id)
    } else {
      // not direct shareable; remove the menu items
      $copyToMenuItem.closest('li').remove()
      $sendToMenuItem.closest('li').remove()
    }
  }

  const parent = duplicate || $('#context_modules')

  parent.find('.publish-icon').each((index, el) => {
    const $el = $(el)
    if ($el.data('id')) {
      const view = initPublishButton($el)
      overrideModel(moduleItems, relock_modules_dialog, view.model, view)
    }
  })

  if (duplicate && duplicate.length) {
    const modulePublishIcon = duplicate[0].querySelector('.module-publish-icon')
    if (modulePublishIcon) {
      const courseId = modulePublishIcon.getAttribute('data-course-id')
      const moduleId = modulePublishIcon.getAttribute('data-module-id')
      const published = modulePublishIcon.getAttribute('data-published') === 'true'
      renderContextModulesPublishIcon(courseId, moduleId, false, published)
    }
  }

  $('.module-publish-link').each((i, element) => {
    const $el = $(element)
    const model = new Publishable(
      {published: $el.hasClass('published'), id: $el.attr('data-id')},
      {url: $el.attr('data-url'), root: 'module'},
    )
    const view = new PublishButtonView({model, el: $el})
    view.render()
  })
  // I tried deferring the rendering of ContextModulesPuyblishMenu
  // and ContextModulesPublishIcons until here,
  // after the models and views were all setup, but it made
  // the UI janky. Let them get rendered early, the tell
  // ContextModulesPublishMenu everything is ready.
  window.dispatchEvent(new Event('module-publish-models-ready'))
}

function toggleModuleCollapse(event) {
  event.preventDefault()
  const expandCallback = null
  const collapse = $(this).hasClass('collapse_module_link') ? '1' : '0'
  const $module = $(this).parents('.context_module')
  const reload_entries = $module.find('.content .context_module_items').children().length === 0
  const toggle = function (show) {
    const callback = function () {
      $module
        .find('.collapse_module_link')
        .css('display', $module.find('.content:visible').length > 0 ? 'inline-block' : 'none')
      $module
        .find('.expand_module_link')
        .css('display', $module.find('.content:visible').length === 0 ? 'inline-block' : 'none')
      if ($module.find('.content:visible').length > 0) {
        $module.find('.footer .manage_module').css('display', '')
        $module.toggleClass('collapsed_module', false)
        // Makes sure the resulting item has focus.
        $module.find('.collapse_module_link').focus()
        $.screenReaderFlashMessage(I18n.t('Expanded'))
      } else {
        $module.find('.footer .manage_module').css('display', '') // 'none');
        $module.toggleClass('collapsed_module', true)
        // Makes sure the resulting item has focus.
        $module.find('.expand_module_link').focus()
        $.screenReaderFlashMessage(I18n.t('Collapsed'))
      }
      setExpandAllButton()
      if (expandCallback && $.isFunction(expandCallback)) {
        expandCallback()
      }
    }
    if (show) {
      $module.find('.content').show()
      callback()
    } else {
      $module.find('.content').slideToggle(callback)
    }
  }
  if (reload_entries) {
    $module.loadingImage()
  }
  const url = $(this).attr('href')
  $.ajaxJSON(
    url,
    'POST',
    {collapse},
    data => {
      if (reload_entries) {
        $module.loadingImage('remove')
        for (const idx in data) {
          modules.addItemToModule($module, data[idx].content_tag)
        }
        $module.find('.context_module_items.ui-sortable').sortable('refresh')
        toggle()
        updateProgressionState($module)
      }
    },
    _data => {
      $module.loadingImage('remove')
    },
  )
  if (collapse === '1' || !reload_entries) {
    toggle()
  }
}

function moduleContentIsHidden(contentEl) {
  return (
    contentEl.style.display === 'none' ||
    contentEl.parentElement.classList.contains('collapsed_module')
  )
}

function updateSubAssignmentData(contextModuleItem, subAssignments) {
  subAssignments.forEach(subAssignment => {
    const replyToTopicElement = contextModuleItem.find('.reply_to_topic_display')
    if (!replyToTopicElement.length && !ENV.IS_STUDENT) {
      // prepending reply to topic last so that it is listed first
      contextModuleItem
        .find('.ig-details')
        .prepend('<div class="ig-details__item reply_to_entry_display"></div>')
      contextModuleItem
        .find('.ig-details')
        .prepend('<div class="ig-details__item reply_to_topic_display"></div>')
    }
    const title =
      subAssignment.sub_assignment_tag === 'reply_to_topic'
        ? I18n.t('Reply to Topic')
        : I18n.t('Required Replies (%{required_replies})', {
            required_replies: subAssignment.replies_required,
          })
    let dueDate = ''
    if (!(ENV.IN_PACED_COURSE && !ENV.IS_STUDENT)) {
      if (subAssignment.has_many_overrides != null) {
        dueDate = I18n.t('Multiple Due Dates')
      } else if (subAssignment.vdd_tooltip != null) {
        subAssignment.vdd_tooltip.link_href = contextModuleItem.find('a.title').attr('href')
        dueDate = vddTooltipView(subAssignment.vdd_tooltip)
      } else if (subAssignment.due_date) {
        dueDate = dateString(subAssignment.due_date)
      } else {
        dueDate = I18n.t('No Due Date')
      }
      contextModuleItem
        .find(`.${subAssignment.sub_assignment_tag}_display`)
        .html(`<b>${title}:</b> ${dueDate}`)
    } else {
      contextModuleItem.find(`.${subAssignment.sub_assignment_tag}_display`).html(`<b>${title}</b>`)
    }
  })
}

// need the assignment data to check past due state
modules.updateAssignmentData(() => {
  modules.updateProgressions(function afterUpdateProgressions() {
    if (window.location.hash && !window.location.hash.startsWith('#!')) {
      try {
        scrollTo($(window.location.hash))
      } catch (error) {
        // no-op
      }
    } else {
      const firstContextModuleContent = document
        .querySelector('.context_module')
        ?.querySelector('.content')
      if (!firstContextModuleContent || moduleContentIsHidden(firstContextModuleContent)) {
        const firstVisibleModuleContent = [
          ...document.querySelectorAll('.context_module .content'),
        ].find(el => !moduleContentIsHidden(el))
        if (firstVisibleModuleContent)
          scrollTo($(firstVisibleModuleContent).parents('.context_module'))
      }
    }
  })
})

$(document).ready(function () {
  $('.context_module').each(function () {
    refreshDuplicateLinkStatus($(this))
  })
  if (ENV.IS_STUDENT) {
    $('.context_module').addClass('student-view')
    $('.context_module_item .ig-row').addClass('student-view')
  }

  $('.external_url_link').click(function (event) {
    Helper.externalUrlLinkClick(event, $(this))
  })

  renderDatetimeField($('.datetime_field'))

  $(document).on('mouseover', '.context_module', function () {
    $('.context_module_hover').removeClass('context_module_hover')
    $(this).addClass('context_module_hover')
  })

  $(document).on('mouseover focus', '.context_module_item', function () {
    $('.context_module_item_hover').removeClass('context_module_item_hover')
    $(this).addClass('context_module_item_hover')
  })

  $('.context_module_item').each((i, $item) => {
    modules.evaluateItemCyoe($item)
  })

  if (ENV.FEATURES.instui_header) {
    // render the new INSTUI header component
    renderHeaderComponent()
  }

  let $currentElem = null
  const hover = function ($elem) {
    if ($elem.hasClass('context_module')) {
      $('.context_module_hover').removeClass('context_module_hover')
      $('.context_module_item_hover').removeClass('context_module_item_hover')
      $elem.addClass('context_module_hover')
    } else if ($elem.hasClass('context_module_item')) {
      $('.context_module_item_hover').removeClass('context_module_item_hover')
      $('.context_module_hover').removeClass('context_module_hover')
      $elem.addClass('context_module_item_hover')
      $elem.parents('.context_module').addClass('context_module_hover')
    }
    $elem.find(':tabbable:first').focus()
  }

  // This method will select the items passed in with the options object
  // and can be used to advance the focus or return to the previous module or module_item
  // This will also return the element that is now in focus
  const selectItem = function (options) {
    options = options || {}
    let $elem

    if (!$currentElem) {
      $elem = $('.context_module:first')
    } else if ($currentElem && $currentElem.hasClass('context_module')) {
      $elem = options.selectWhenModuleFocused && options.selectWhenModuleFocused.item
      $elem = $elem.length
        ? $elem
        : options.selectWhenModuleFocused && options.selectWhenModuleFocused.fallbackModule
    } else if ($currentElem && $currentElem.hasClass('context_module_item')) {
      $elem = options.selectWhenModuleItemFocused && options.selectWhenModuleItemFocused.item
      $elem = $elem.length
        ? $elem
        : options.selectWhenModuleItemFocused && options.selectWhenModuleItemFocused.fallbackModule
    }

    hover($elem)
    return $elem
  }

  const getClosestModuleOrItem = function ($currentElem) {
    const selector =
      $currentElem && $currentElem.closest('.context_module_item_hover').length
        ? '.context_module_item_hover'
        : '.context_module_hover'
    return $currentElem.closest(selector)
  }

  // Keyboard Shortcuts:
  // "k" and "up arrow" move the focus up between modules and module items
  if (!ENV.disable_keyboard_shortcuts) {
    const $document = $(document)
    $document.keycodes('k up', _event => {
      // If the vertical kebob pop-up menu is open then ignore the shortcut
      if ($('.ui-menu.ui-state-open').length) return

      const params = {
        selectWhenModuleFocused: {
          item:
            $currentElem &&
            $currentElem.prev('.context_module').find('.context_module_item:visible:last'),
          fallbackModule: $currentElem && $currentElem.prev('.context_module'),
        },
        selectWhenModuleItemFocused: {
          item: $currentElem && $currentElem.prev('.context_module_item:visible'),
          fallbackModule: $currentElem && $currentElem.parents('.context_module'),
        },
      }
      const $elem = selectItem(params)
      if ($elem.length) $currentElem = $elem
    })

    // "j" and "down arrow" move the focus down between modules and module items
    $document.keycodes('j down', _event => {
      // If the vertical kebob pop-up menu is open then ignore the shortcut
      if ($('.ui-menu.ui-state-open').length) return

      const params = {
        selectWhenModuleFocused: {
          item: $currentElem && $currentElem.find('.context_module_item:visible:first'),
          fallbackModule: $currentElem && $currentElem.next('.context_module'),
        },
        selectWhenModuleItemFocused: {
          item: $currentElem && $currentElem.next('.context_module_item:visible'),
          fallbackModule:
            $currentElem && $currentElem.parents('.context_module').next('.context_module'),
        },
      }
      const $elem = selectItem(params)
      if ($elem.length) $currentElem = $elem
    })

    // "e" opens up Edit Module Settings form if focus is on Module or Edit Item Details form if focused on Module Item
    // "d" deletes module or module item
    // "space" opens up Move Item or Move Module form depending on which item is focused
    $document.keycodes('e d space', event => {
      if (!$currentElem) return

      const $elem = getClosestModuleOrItem($currentElem)
      const $hasClassItemHover = $elem.hasClass('context_module_item_hover')

      if (event.keyString === 'e') {
        $hasClassItemHover
          ? $currentElem.find('.edit_item_link:first').click()
          : $currentElem.find('.edit_module_link:first').click()
      } else if (event.keyString === 'd') {
        if ($hasClassItemHover) {
          $currentElem.find('.delete_item_link:first').click()
          $currentElem = $currentElem.parents('.context_module')
        } else {
          $currentElem.find('.delete_module_link:first').click()
          $currentElem = null
        }
      } else if (event.keyString === 'space') {
        $hasClassItemHover
          ? $currentElem.find('.move_module_item_link:first').click()
          : $currentElem.find('.move_module_link:first').click()
      }

      event.preventDefault()
    })

    // "n" opens up the Add Module form
    $document.keycodes('n', event => {
      if (ENV.FEATURES.instui_header) {
        // handles the "new module" button action on keypress
        $('#context-modules-header-add-module-button:visible').click()
      } else {
        $('.add_module_link:visible:first').click()
      }

      event.preventDefault()
    })

    // "i" indents module item
    // "o" outdents module item
    $document.keycodes('i o', event => {
      if (!$currentElem) return

      const $currentElemID = $currentElem.attr('id')

      if (event.keyString === 'i') {
        $currentElem
          .find('.indent_item_link:first')
          .trigger('click', [$currentElem, document.activeElement])
      } else if (event.keyString === 'o') {
        $currentElem
          .find('.outdent_item_link:first')
          .trigger('click', [$currentElem, document.activeElement])
      }

      $document.ajaxStop(() => {
        $currentElem = $('#' + $currentElemID)
      })
    })
  }

  if ($('#context_modules').hasClass('editable')) {
    requestAnimationFrame(() => {
      modules.initModuleManagement()
    })
    modules.loadMasterCourseData()
  }

  $('.context_module')
    .find('.expand_module_link,.collapse_module_link')
    .bind('click keyclick', toggleModuleCollapse)
  $(document).fragmentChange((event, hash) => {
    if (hash === '#student_progressions') {
      $('.module_progressions_link').trigger('click')
    } else if (!hash.startsWith('#!')) {
      const module = $(hash.replace(/module/, 'context_module'))
      if (module.hasClass('collapsed_module')) {
        module.find('.expand_module_link').triggerHandler('click')
      }
    }
  })

  // from context_modules/_content
  const collapsedModules = ENV.COLLAPSED_MODULES
  for (const idx in collapsedModules) {
    $('#context_module_' + collapsedModules[idx]).addClass('collapsed_module')
  }

  const $contextModules = $('#context_modules .context_module')
  if (!$contextModules.length) {
    $('#no_context_modules_message').show()
    setExpandAllButtonVisible(false)
    $('#context_modules_sortable_container').addClass('item-group-container--is-empty')
  }
  $contextModules.each(function () {
    updateProgressionState($(this))
  })

  setExpandAllButton()

  if (!ENV.FEATURES.instui_header) {
    // set the click handler for the expand/collapse all button
    // if the instui header is not enabled
    setExpandAllButtonHandler()
  }

  if (!ENV.FEATURES.instui_header) {
    // menu tools click handler for the old UI
    $('.menu_tray_tool_link').click(openExternalTool)
  }

  function renderCopyToTray(open, contentSelection, returnFocusTo) {
    ReactDOM.render(
      <DirectShareCourseTray
        open={open}
        sourceCourseId={ENV.COURSE_ID}
        contentSelection={contentSelection}
        onDismiss={() => {
          renderCopyToTray(false, contentSelection, returnFocusTo)
          returnFocusTo.focus()
        }}
      />,
      document.getElementById('direct-share-mount-point'),
    )
  }

  function renderSendToTray(open, contentSelection, returnFocusTo) {
    ReactDOM.render(
      <DirectShareUserModal
        open={open}
        sourceCourseId={ENV.COURSE_ID}
        contentShare={contentSelection}
        onDismiss={() => {
          renderSendToTray(false, contentSelection, returnFocusTo)
          returnFocusTo.focus()
        }}
      />,
      document.getElementById('direct-share-mount-point'),
    )
  }

  function renderHeaderComponent() {
    const root = $('#context-modules-header-root')
    if (root[0]) {
      ReactDOM.render(<ContextModulesHeader {...root.data('props')} />, root[0])
    }
  }

  $(document).on('click', '.module_copy_to', event => {
    event.preventDefault()
    const moduleId = $(event.target).closest('.context_module').data('module-id').toString()
    const selection = {modules: [moduleId]}
    const returnFocusTo = $(event.target).closest('ul').prev('.al-trigger')
    renderCopyToTray(true, selection, returnFocusTo)
  })

  $(document).on('click', '.module_send_to', event => {
    event.preventDefault()
    const moduleId = $(event.target).closest('.context_module').data('module-id').toString()
    const selection = {content_type: 'module', content_id: moduleId}
    const returnFocusTo = $(event.target).closest('ul').prev('.al-trigger')
    renderSendToTray(true, selection, returnFocusTo)
  })

  $(document).on('click', '.module_item_copy_to', event => {
    event.preventDefault()
    const select_id = $(event.target).data('select-id')
    const select_class = $(event.target).data('select-class')
    const selection = {[select_class]: [select_id]}
    const returnFocusTo = $(event.target).closest('ul').prev('.al-trigger')
    renderCopyToTray(true, selection, returnFocusTo)
  })

  $(document).on('click', '.module_item_send_to', event => {
    event.preventDefault()
    const content_id = $(event.target).data('content-id')
    const content_type = $(event.target).data('content-type')
    const selection = {content_id, content_type}
    const returnFocusTo = $(event.target).closest('ul').prev('.al-trigger')
    renderSendToTray(true, selection, returnFocusTo)
  })

  $(document).on('click', '.assign_module_link, .view_assign_link', function (event) {
    event.preventDefault()
    const returnFocusTo = $(event.target).closest('ul').prev('.al-trigger')
    const moduleElement = $(event.target).parents('.context_module')[0]
    const settingsProps = parseModule(moduleElement)
    renderDifferentiatedModulesTray(returnFocusTo, moduleElement, settingsProps, {
      initialTab: 'assign-to',
    })
  })

  $(document).on('click', '.edit_module_link', function (event) {
    event.preventDefault()
    const returnFocusTo = $(event.target).closest('ul').prev('.al-trigger')
    const moduleElement = $(event.target).parents('.context_module')[0]
    const settingsProps = parseModule(moduleElement)
    renderDifferentiatedModulesTray(returnFocusTo, moduleElement, settingsProps, {
      initialTab: 'settings',
    })
  })

  if (ENV.MODULE_FEATURES?.TEACHER_MODULE_SELECTION) {
    $('#show_teacher_only_module_id').on('change', () => {
      doFetchApi({
        path: `/api/v1/courses/${ENV.COURSE_ID}/settings`,
        method: 'PUT',
        body: {show_teacher_only_module_id: $('#show_teacher_only_module_id').val()},
      })
        .then(_ => {
          window.location.reload()
        })
        .catch(err => {
          showFlashError(I18n.t('Cannot set the teacher view module'))(err)
        })
    })
  }

  if (ENV.MODULE_FEATURES?.STUDENT_MODULE_SELECTION) {
    $('#show_student_only_module_id').on('change', () => {
      doFetchApi({
        path: `/api/v1/courses/${ENV.COURSE_ID}/settings`,
        method: 'PUT',
        body: {show_student_only_module_id: $('#show_student_only_module_id').val()},
      }).catch(err => {
        showFlashError(I18n.t('Cannot set the student view module'))(err)
      })
    })
  }

  function handleRemoveDueDateInput(itemProps) {
    switch (itemProps.moduleItemType) {
      case 'discussion':
      case 'discussion_topic':
        if (itemProps.moduleItemHasAssignment === 'true') {
          return false
        } else return true
      case 'page':
      case 'wiki_page':
        return true
      default:
        return false
    }
  }

  function renderItemAssignToTray(open, returnFocusTo, itemProps) {
    const container = document.getElementById('differentiated-modules-mount-point')
    if (container.reactRoot) container.reactRoot.unmount()
    container.reactRoot = createRoot(container)
    container.reactRoot.render(
      <ItemAssignToManager
        open={open}
        onClose={() => {
          container.reactRoot.unmount()
        }}
        onDismiss={() => {
          container.reactRoot.unmount()
          returnFocusTo.focus()
        }}
        courseId={itemProps.courseId}
        itemName={itemProps.moduleItemName}
        itemType={itemProps.moduleItemType}
        iconType={itemProps.moduleItemType}
        itemContentId={itemProps.moduleItemContentId}
        pointsPossible={itemProps.pointsPossible}
        locale={ENV.LOCALE || 'en'}
        timezone={ENV.TIMEZONE || 'UTC'}
        removeDueDateInput={handleRemoveDueDateInput(itemProps)}
        isCheckpointed={itemProps.moduleItemHasCheckpoint === 'true'}
      />,
    )
  }

  // I don't think this is a long-term solution. We're going to need access
  // to all the assignment's data (due due dates, availability, etc)
  function parseModuleItemElement(element) {
    const pointsPossibleElem = element?.querySelector('.points_possible_display')
    const points = parseFloat(pointsPossibleElem?.textContent)

    return {pointsPossible: isNaN(points) ? undefined : points}
  }

  $('.module-item-assign-to-link').on('click keyclick', function (event) {
    event.preventDefault()
    const returnFocusTo = $(event.target).closest('ul').prev('.al-trigger')
    const moduleItemId = event.target.getAttribute('data-item-id')
    const moduleItemName = event.target.getAttribute('data-item-name')
    const moduleItemType = event.target.getAttribute('data-item-type')
    const courseId = event.target.getAttribute('data-item-context-id')
    const moduleItemContentId = event.target.getAttribute('data-item-content-id')
    const moduleItemHasAssignment = event.target.getAttribute('data-item-has-assignment')
    const moduleItemHasCheckpoint = event.target.getAttribute('data-item-has-assignment-checkpoint')

    const itemProps = parseModuleItemElement(
      document.getElementById(`context_module_item_${moduleItemId}`),
    )
    renderItemAssignToTray(true, returnFocusTo, {
      courseId,
      moduleItemName,
      moduleItemType,
      moduleItemContentId,
      moduleItemHasAssignment,
      moduleItemHasCheckpoint,
      ...itemProps,
    })
  })
})

export default modules<|MERGE_RESOLUTION|>--- conflicted
+++ resolved
@@ -115,32 +115,6 @@
         $(this).sortable('refresh')
         $(this).sortable('option', 'connectWith', '.context_module_items')
       })
-<<<<<<< HEAD
-
-      if (ENV.FEATURES?.selective_release_ui_api) {
-        const options = {initialTab: 'settings'}
-        const settings = {
-          moduleList: parseModuleList(),
-          addModuleUI: (data, $moduleElement) => {
-            if (typeof callback === 'function') {
-              callback(data, $moduleElement)
-            } else {
-              addModuleElement(
-                data,
-                $moduleElement,
-                updatePublishMenuDisabledState,
-                new RelockModulesDialog(),
-                {},
-              )
-            }
-            $moduleElement.css('display', 'block')
-          },
-        }
-
-        renderDifferentiatedModulesTray(event.target, $module, settings, options)
-      } else {
-        modules.editModule($module)
-=======
       const options = {initialTab: 'settings'}
       const settings = {
         moduleList: parseModuleList(),
@@ -158,7 +132,6 @@
           }
           $moduleElement.css('display', 'block')
         },
->>>>>>> 0539a086
       }
 
       renderDifferentiatedModulesTray(event.target, $module, settings, options)
@@ -425,162 +398,6 @@
         $this.attr('title', content_tag.title)
       })
     },
-<<<<<<< HEAD
-    editModule($module) {
-      const $form = $('#add_context_module_form')
-      $form.data('current_module', $module)
-      const data = $module.getTemplateData({
-        textValues: [
-          'name',
-          'unlock_at',
-          'require_sequential_progress',
-          'publish_final_grade',
-          'requirement_count',
-        ],
-      })
-      $form.fillFormData(data, {object_name: 'context_module'})
-      let isNew = false
-      if ($module.attr('id') === 'context_module_new') {
-        isNew = true
-        $form.attr('action', $form.find('.add_context_module_url').attr('href'))
-        $form.find('.completion_entry').hide()
-        $form.attr('method', 'POST')
-        $form.find('.submit_button').text(I18n.t('buttons.add', 'Add Module'))
-      } else {
-        $form.attr('action', $module.find('.edit_module_link').attr('href'))
-        $form.find('.completion_entry').show()
-        $form.attr('method', 'PUT')
-        $form.find('.submit_button').text(I18n.t('buttons.update', 'Update Module'))
-      }
-      $form.find('#unlock_module_at').prop('checked', data.unlock_at).change()
-      $form
-        .find('#require_sequential_progress')
-        .prop(
-          'checked',
-          data.require_sequential_progress === 'true' || data.require_sequential_progress === '1',
-        )
-      $form
-        .find('#publish_final_grade')
-        .prop('checked', data.publish_final_grade === 'true' || data.publish_final_grade === '1')
-
-      const has_predecessors =
-        $('#context_modules .context_module').length > 1 &&
-        $('#context_modules .context_module:first').attr('id') !== $module.attr('id')
-      $form.find('.prerequisites_entry').showIf(has_predecessors)
-      const prerequisites = []
-      $module.find('.prerequisites .prerequisite_criterion').each(function () {
-        prerequisites.push($(this).getTemplateData({textValues: ['id', 'name', 'type']}))
-      })
-
-      $form.find('.prerequisites_list .criteria_list').empty()
-      for (const idx in prerequisites) {
-        const pre = prerequisites[idx]
-        $form.find('.add_prerequisite_link:first').click()
-        if (pre.type === 'context_module') {
-          $form
-            .find('.prerequisites_list .criteria_list .criterion:last select')
-            .val(pre.id)
-            .trigger('change')
-        }
-      }
-      $form.find('.completion_entry .criteria_list').empty()
-      $module.find('.content .context_module_item .criterion.defined').each(function () {
-        const data = $(this)
-          .parents('.context_module_item')
-          .getTemplateData({textValues: ['id', 'criterion_type', 'min_score']})
-        $form.find('.add_completion_criterion_link').click()
-        $form
-          .find('.criteria_list .criterion:last')
-          .find('.id')
-          .val(data.id || '')
-          .change()
-          .end()
-          .find('.type')
-          .val(data.criterion_type || '')
-          .change()
-          .end()
-          .find('.min_score')
-          .val(data.min_score || '')
-      })
-      const no_items = $module.find('.content .context_module_item').length === 0
-      $form
-        .find('.prerequisites_list .criteria_list')
-        .showIf(prerequisites.length !== 0)
-        .end()
-        .find('.add_prerequisite_link')
-        .showIf(has_predecessors)
-        .end()
-        .find('.completion_entry .criteria_list')
-        .showIf(!no_items)
-        .end()
-
-        .find('.completion_entry .no_items_message')
-        .hide()
-        .end()
-        .find('.add_completion_criterion_link')
-        .showIf(!no_items)
-
-      // Set no items or criteria message plus disable elements if there are no items or no requirements
-      if (no_items) {
-        $form.find('.completion_entry .no_items_message').show()
-      }
-      if ($module.find('.content .context_module_item .criterion.defined').length !== 0) {
-        $('.requirement-count-radio').show()
-      } else {
-        $('.requirement-count-radio').hide()
-      }
-
-      const $requirementCount = $module.find('.pill li').data('requirement-count')
-      if ($requirementCount == 1) {
-        $('#context_module_requirement_count_1').prop('checked', true).change()
-      } else {
-        $('#context_module_requirement_count_').prop('checked', true).change()
-      }
-
-      $module.fadeIn('fast', () => {})
-      $module.addClass('dont_remove')
-      $form.find('.module_name').toggleClass('lonely_entry', isNew)
-      $form.find('.module_name label span').hide() // hide the asterisk in the form label
-      const $toFocus = $('.ig-header-admin .al-trigger', $module)
-      const fullSizeModal = window.matchMedia('(min-width: 600px)').matches
-      const responsiveWidth = fullSizeModal ? 600 : 320
-      $form
-        .dialog({
-          autoOpen: false,
-          modal: true,
-          title: isNew
-            ? I18n.t('titles.add', 'Add Module')
-            : I18n.t('titles.edit', 'Edit Module Settings'),
-          width: responsiveWidth,
-          height: isNew ? 400 : 600,
-          close() {
-            modules.hideEditModule(true)
-            $toFocus.focus()
-            const $contextModules = $('#context_modules .context_module')
-            if ($contextModules.length) {
-              $('#context_modules_sortable_container').removeClass('item-group-container--is-empty')
-            }
-          },
-          zIndex: 1000,
-        })
-        .dialog('open')
-      $module.removeClass('dont_remove')
-    },
-
-    hideEditModule(remove) {
-      const $module = $('#add_context_module_form').data('current_module') // .parents(".context_module");
-      if (
-        remove &&
-        $module &&
-        $module.attr('id') === 'context_module_new' &&
-        !$module.hasClass('dont_remove')
-      ) {
-        $module.remove()
-      }
-      $('#add_context_module_form:visible').dialog('close')
-    },
-=======
->>>>>>> 0539a086
 
     addContentTagToEnv(content_tag) {
       ENV.MODULE_FILE_DETAILS[content_tag.id] = {
@@ -1111,159 +928,6 @@
 
     modules.refreshModuleList()
   })
-<<<<<<< HEAD
-
-  $('#add_context_module_form').formSubmit({
-    object_name: 'context_module',
-    required: ['name'],
-    processData(data) {
-      const prereqs = []
-      $(this)
-        .find('.prerequisites_list .criteria_list .criterion')
-        .each(function () {
-          const id = $(this).find('.option select').val()
-          if (id) {
-            prereqs.push('module_' + id)
-          }
-        })
-
-      data['context_module[prerequisites]'] = prereqs.join(',')
-      data['context_module[completion_requirements][none]'] = 'none'
-
-      const $requirementsList = $(this).find('.completion_entry .criteria_list .criterion')
-      $requirementsList.each(function () {
-        const id = $(this).find('.id').val()
-        data['context_module[completion_requirements][' + id + '][type]'] = $(this)
-          .find('.type')
-          .val()
-        data['context_module[completion_requirements][' + id + '][min_score]'] = $(this)
-          .find('.min_score')
-          .val()
-      })
-
-      const requirementCount = $('input[name="context_module[requirement_count]"]:checked').val()
-      data['context_module[requirement_count]'] = requirementCount
-
-      return data
-    },
-    beforeSubmit(data) {
-      const $module = $(this).data('current_module')
-      $module.loadingImage()
-      $module.find('.header').fillTemplateData({
-        data,
-      })
-      $module.addClass('dont_remove')
-      modules.hideEditModule()
-      $module.removeClass('dont_remove')
-      return $module
-    },
-    success: (data, $module) =>
-      addModuleElement(
-        data,
-        $module,
-        updatePublishMenuDisabledState,
-        relock_modules_dialog,
-        moduleItems,
-      ),
-    error(data, $module) {
-      $module.loadingImage('remove')
-    },
-  })
-
-  $('#add_context_module_form .add_prerequisite_link').click(function (event) {
-    event.preventDefault()
-    const $form = $(this).parents('#add_context_module_form')
-    const $module = $form.data('current_module')
-    const $select = $('#module_list').clone(true).removeAttr('id')
-    const $pre = $form.find('#criterion_blank_prereq').clone(true).removeAttr('id')
-    $select.find('.' + $module.attr('id')).remove()
-    const afters = []
-
-    $('#context_modules .context_module').each(function () {
-      if ($(this)[0] === $module[0] || afters.length > 0) {
-        afters.push($(this).attr('id'))
-      }
-    })
-    for (const idx in afters) {
-      $select.find('.' + afters[idx]).hide()
-    }
-
-    $select.attr('id', 'module_list_prereq')
-    $pre.find('.option').empty().append($select.show())
-    $('<label for="module_list_prereq" class="screenreader-only" />')
-      .text(I18n.t('Select prerequisite module'))
-      .insertBefore($select)
-    $form.find('.prerequisites_list .criteria_list').append($pre).show()
-    $pre.show()
-    $select.change(event => {
-      const $target = $(event.target)
-      const title = $target.val() ? $target.find('option:selected').text() : ''
-      const $prereq = $target.closest('.criterion')
-      const $deleteBtn = $prereq.find('.delete_criterion_link')
-      $deleteBtn.attr('aria-label', I18n.t('Delete prerequisite %{title}', {title}))
-    })
-    $select.focus()
-  })
-
-  $('#add_context_module_form .add_completion_criterion_link').click(function (event) {
-    event.preventDefault()
-    const $form = $(this).parents('#add_context_module_form')
-    const $module = $form.data('current_module')
-    const $option = $('#completion_criterion_option').clone(true).removeAttr('id')
-    const $select = $option.find('select.id')
-    const $pre = $form.find('#criterion_blank_req').clone(true).removeAttr('id')
-    $pre.find('.prereq_desc').remove()
-    modules.prerequisites()
-    const $optgroups = {}
-    $module
-      .find('.content .context_module_item')
-      .not('.context_module_sub_header')
-      .each(function () {
-        let displayType
-        const data = $(this).getTemplateData({textValues: ['id', 'type']})
-        data.title = $(this).find('.title').attr('title')
-        if (data.type === 'quiz' || data.type === 'lti-quiz' || $(this).hasClass('lti-quiz')) {
-          displayType = I18n.t('optgroup.quizzes', 'Quizzes')
-        } else if (data.type === 'assignment') {
-          displayType = I18n.t('optgroup.assignments', 'Assignments')
-        } else if (data.type === 'attachment') {
-          displayType = I18n.t('optgroup.files', 'Files')
-        } else if (data.type === 'external_url') {
-          displayType = I18n.t('optgroup.external_urls', 'External URLs')
-        } else if (data.type === 'context_external_tool') {
-          displayType = I18n.t('optgroup.external_tools', 'External Tools')
-        } else if (data.type === 'discussion_topic') {
-          displayType = I18n.t('optgroup.discussion_topics', 'Discussions')
-        } else if (data.type === 'wiki_page') {
-          displayType = I18n.t('Pages')
-        }
-        let $group = $optgroups[displayType]
-        if (!$group) {
-          $group = $optgroups[displayType] = $(document.createElement('optgroup'))
-          $group.attr('label', displayType)
-          $select.append($group)
-        }
-        const titleDesc = data.title
-        const $option = $(document.createElement('option'))
-        $option.val(data.id).text(titleDesc)
-        $group.append($option)
-      })
-    $pre.find('.option').empty().append($option)
-    $option.find('.id').change()
-    $form.find('.completion_entry .criteria_list').append($pre).show()
-    $pre.slideDown()
-    $('.requirement-count-radio').show()
-    $('#context_module_requirement_count_').change()
-    $option.slideDown(function () {
-      if (event.originalEvent) {
-        // don't do this when populating the dialog :P
-        $('select:first', $(this)).trigger('focus')
-      }
-    })
-  })
-
-=======
->>>>>>> 0539a086
   $('#completion_criterion_option .id').change(function () {
     const $option = $(this).parents('.completion_criterion_option')
     const data = $('#context_module_item_' + $(this).val()).getTemplateData({
