/*
 * Copyright (C) 2011 - present Instructure, Inc.
 *
 * This file is part of Canvas.
 *
 * Canvas is free software: you can redistribute it and/or modify it under
 * the terms of the GNU Affero General Public License as published by the Free
 * Software Foundation, version 3 of the License.
 *
 * Canvas is distributed in the hope that it will be useful, but WITHOUT ANY
 * WARRANTY; without even the implied warranty of MERCHANTABILITY or FITNESS FOR
 * A PARTICULAR PURPOSE. See the GNU Affero General Public License for more
 * details.
 *
 * You should have received a copy of the GNU Affero General Public License along
 * with this program. If not, see <http://www.gnu.org/licenses/>.
 */

import $ from 'jquery'
import ModuleDuplicationSpinner from '../react/ModuleDuplicationSpinner'
import React from 'react'
import ReactDOM from 'react-dom'
import {createRoot} from 'react-dom/client'
import {reorderElements, renderTray} from '@canvas/move-item-tray'
import LockIconView from '@canvas/lock-icon'
import MasterCourseModuleLock from '../backbone/models/MasterCourseModuleLock'
import ModuleFileDrop from '@canvas/context-module-file-drop'
import {useScope as createI18nScope} from '@canvas/i18n'
import Helper from './context_modules_helper'
import CyoeHelper from '@canvas/conditional-release-cyoe-helper'
import ContextModulesView from '../backbone/views/context_modules' /* handles the publish/unpublish state */
import RelockModulesDialog from '@canvas/relock-modules-dialog'
import vddTooltip from '@canvas/due-dates/jquery/vddTooltip'
import vddTooltipView from '../jst/_vddTooltip.handlebars'
import Publishable from '../backbone/models/Publishable'
import PublishButtonView from '@canvas/publish-button-view'
import htmlEscape from '@instructure/html-escape'
import get from 'lodash/get'
import axios from '@canvas/axios'
import {showFlashError} from '@canvas/alerts/react/FlashAlert'
import '@canvas/jquery/jquery.ajaxJSON'
import {dateString, datetimeString} from '@canvas/datetime/date-functions'
import {renderDatetimeField} from '@canvas/datetime/jquery/DatetimeField'
import '@canvas/jquery/jquery.instructure_forms' /* formSubmit, fillFormData, formErrors, errorBox */
import 'jqueryui/dialog'
import '@canvas/util/jquery/fixDialogButtons'
import '@canvas/jquery/jquery.instructure_misc_helpers' /* /\$\.underscore/ */
import '@canvas/jquery/jquery.instructure_misc_plugins' /* .dim, confirmDelete, fragmentChange, showIf */
import '@canvas/jquery/jquery.simulate'
import '@canvas/jquery-keycodes'
import '@canvas/loading-image'
import '@canvas/util/templateData' /* fillTemplateData, getTemplateData */
import '@instructure/date-js' /* Date.parse */
import 'jqueryui/sortable'
import '@canvas/rails-flash-notifications'
import DirectShareCourseTray from '@canvas/direct-sharing/react/components/DirectShareCourseTray'
import DirectShareUserModal from '@canvas/direct-sharing/react/components/DirectShareUserModal'
import {
  initPublishButton,
  onContainerOverlapped,
  overrideModel,
  prerequisitesMessage,
  refreshDuplicateLinkStatus,
  scrollTo,
  setExpandAllButton,
  setExpandAllButtonHandler,
  setExpandAllButtonVisible,
  updateProgressionState,
  openExternalTool,
} from './utils'
import ContextModulesPublishMenu from '../react/ContextModulesPublishMenu'
import {renderContextModulesPublishIcon} from '../utils/publishOneModuleHelper'
import {underscoreString} from '@canvas/convert-case'
import {selectContentDialog} from '@canvas/select-content-dialog'
import DifferentiatedModulesTray from '../differentiated-modules'
import ItemAssignToManager from '../differentiated-modules/react/Item/ItemAssignToManager'
import {parseModule, parseModuleList} from '../differentiated-modules/utils/moduleHelpers'
import {addModuleElement} from '../utils/moduleHelpers'
import ContextModulesHeader from '../react/ContextModulesHeader'
import doFetchApi from '@canvas/do-fetch-api-effect'

if (!('INST' in window)) window.INST = {}

const I18n = createI18nScope('context_modulespublic')

// TODO: AMD don't export global, use as module
/* global modules */
window.modules = (function () {
  return {
    updateTaggedItems() {},

    currentIndent($item) {
      const classes = $item.attr('class').split(/\s/)
      let indent = 0
      for (let idx = 0; idx < classes.length; idx++) {
        if (classes[idx].match(/^indent_/)) {
          const new_indent = parseInt(classes[idx].substring(7), 10)
          if (!Number.isNaN(Number(new_indent))) {
            indent = new_indent
          }
        }
      }
      return indent
    },

    addModule(callback = () => {}) {
      const $module = $('#context_module_blank').clone(true).attr('id', 'context_module_new')
      $('#context_modules').append($module)

      const opts = modules.sortable_module_options
      opts.update = modules.updateModuleItemPositions
      $module.find('.context_module_items').sortable(opts)
      $('#context_modules.ui-sortable').sortable('refresh')
      $('#context_modules .context_module .context_module_items.ui-sortable').each(function () {
        $(this).sortable('refresh')
        $(this).sortable('option', 'connectWith', '.context_module_items')
      })

      if (ENV.FEATURES?.selective_release_ui_api) {
        const options = {initialTab: 'settings'}
        const settings = {
          moduleList: parseModuleList(),
          addModuleUI: (data, $moduleElement) => {
            if (typeof callback === 'function') {
              callback(data, $moduleElement)
            } else {
              addModuleElement(
                data,
                $moduleElement,
                updatePublishMenuDisabledState,
                new RelockModulesDialog(),
                {},
              )
            }
            $moduleElement.css('display', 'block')
          },
        }
<<<<<<< HEAD
         
=======

>>>>>>> 4b8c5dea
        renderDifferentiatedModulesTray(event.target, $module, settings, options)
      } else {
        modules.editModule($module)
      }
    },

    updateModulePositions() {
      const ids = []
      $('#context_modules .context_module').each(function () {
        ids.push($(this).attr('id').substring('context_module_'.length))
      })
      const url = `${ENV.CONTEXT_URL_ROOT}/modules/reorder`
      $('#context_modules').loadingImage()
      $.ajaxJSON(
        url,
        'POST',
        {order: ids.join(',')},
        data => {
          $('#context_modules').loadingImage('remove')
          for (const idx in data) {
            const module = data[idx]
            $('#context_module_' + module.context_module.id).triggerHandler('update', module)
          }
        },
        _data => {
          $('#context_modules').loadingImage('remove')
        },
      )
    },

    updateModuleItemPositions(event, ui) {
      const $module = ui.item.parents('.context_module')
      const moduleId = $module.attr('id').substring('context_module_'.length)
      const url = `${ENV.CONTEXT_URL_ROOT}/modules/${moduleId}/reorder`
      const items = []
      $module.find('.context_module_items .context_module_item').each(function () {
        items.push($(this).getTemplateData({textValues: ['id']}).id)
      })
      $module.find('.context_module_items.ui-sortable').sortable('disable')
      $module.disableWhileLoading(
        $.ajaxJSON(
          url,
          'POST',
          {order: items.join(',')},
          data => {
            if (data && data.context_module && data.context_module.content_tags) {
              for (const idx in data.context_module.content_tags) {
                const tag = data.context_module.content_tags[idx].content_tag
                $module.find('#context_module_item_' + tag.id).fillTemplateData({
                  data: {position: tag.position},
                })
              }
            }
            $module.find('.context_module_items.ui-sortable').sortable('enable')
          },
          _data => {
            $module.find('.content').loadingImage('remove')
            $module
              .find('.content')
              .errorBox(I18n.t('errors.reorder', 'Reorder failed, please try again.'))
          },
        ),
      )
      $('.context_module').each(function () {
        refreshDuplicateLinkStatus($(this))
      })
    },

    updateProgressions(callback) {
      if (!ENV.IS_STUDENT) {
        if (callback) {
          callback()
        }
        return
      }
      const url = $('.progression_list_url').attr('href')
      if ($('.context_module_item.progression_requirement:visible').length > 0) {
        $('.loading_module_progressions_link').show().prop('disabled', true)
      }
      $.ajaxJSON(
        url,
        'GET',
        {},
        function (data) {
          $('.loading_module_progressions_link').remove()
          const $user_progression_list = $('#current_user_progression_list')
          const progressions = []
          for (const idx in data) {
            progressions.push(data[idx])
          }
          const progressionsFinished = function () {
            if (!$('#context_modules').hasClass('editable')) {
              $('#context_modules .context_module').each(function () {
                updateProgressionState($(this))
              })
            }
            if (callback) {
              callback()
            }
          }
          let progressionCnt = 0
          const nextProgression = function () {
            const data = progressions.shift()
            if (!data) {
              progressionsFinished()
              return
            }
            const progression = data.context_module_progression
<<<<<<< HEAD
             
=======

>>>>>>> 4b8c5dea
            if (progression.user_id == window.ENV.current_user_id) {
              let $user_progression = $user_progression_list.find(
                '.progression_' + progression.context_module_id,
              )

              if ($user_progression.length === 0 && $user_progression_list.length > 0) {
                $user_progression = $user_progression_list.find('.progression_blank').clone(true)
                $user_progression
                  .removeClass('progression_blank')
                  .addClass('progression_' + progression.context_module_id)
                $user_progression_list.append($user_progression)
              }
              if ($user_progression.length > 0) {
                $user_progression.data('requirements_met', progression.requirements_met)
                $user_progression.data(
                  'incomplete_requirements',
                  progression.incomplete_requirements,
                )
                $user_progression.fillTemplateData({data: progression})
              }
            }
            progressionCnt++
            if (progressionCnt >= 50) {
              progressionCnt = 0
              setTimeout(nextProgression, 150)
            } else {
              nextProgression()
            }
          }
          nextProgression()
        },
        () => {
          if (callback) {
            callback()
          }
        },
      )
    },

    updateAssignmentData(callback) {
      return $.ajaxJSON(
        ENV.CONTEXT_MODULE_ASSIGNMENT_INFO_URL,
        'GET',
        {},
        data => {
          $(() => {
            $.each(data, (id, info) => {
              const $context_module_item = $('#context_module_item_' + id)
              const data = {}
              if (info.sub_assignments) {
                updateSubAssignmentData($context_module_item, info.sub_assignments)
              }
              if (info.points_possible != null) {
                data.points_possible_display = I18n.t('points_possible_short', '%{points} pts', {
                  points: I18n.n(info.points_possible),
                })
              }
              if (ENV.IN_PACED_COURSE && !ENV.IS_STUDENT) {
                $context_module_item.find('.due_date_display').remove()
              } else if (info.todo_date != null && info.points_possible == null) {
                data.due_date_display = dateString(info.todo_date)
              } else if (info.due_date != null) {
                if (info.past_due != null) {
                  $context_module_item.data('past_due', true)
                }
                data.due_date_display = dateString(info.due_date)
              } else if (info.has_many_overrides != null) {
                data.due_date_display = I18n.t('Multiple Due Dates')
              } else if (info.vdd_tooltip != null) {
                if (info.vdd_tooltip.due_dates.length === 1) {
                  data.due_date_display = dateString(info.vdd_tooltip.due_dates[0].due_at)
                } else {
                  info.vdd_tooltip.link_href = $context_module_item.find('a.title').attr('href')
                  $context_module_item
                    .find('.due_date_display')
                    .html(vddTooltipView(info.vdd_tooltip))
                }
              } else {
                $context_module_item.find('.due_date_display').remove()
              }
              $context_module_item.fillTemplateData({
                data,
                htmlValues: ['points_possible_display'],
              })

              // clean up empty elements so they don't show borders in updated item group design
              if (info.points_possible === null) {
                $context_module_item.find('.points_possible_display').remove()
              }

              if (info.mc_objectives) {
                $context_module_item.find('.mc_objectives').text(info.mc_objectives)
                $context_module_item.find('.icon-assignment').hide()
                $context_module_item.find('#mc_icon').show()
              } else {
                $context_module_item.find('.mc_objectives').remove()
              }

              $context_module_item.addClass('rendered')
            })

            vddTooltip()
            if (callback) {
              callback()
            }
          })
        },
        () => {
          if (callback) {
            $(callback)
          }
        },
      )
    },

    async loadMasterCourseData(tag_id) {
      if (ENV.MASTER_COURSE_SETTINGS) {
        // Grab the stuff for master courses if needed
        $.ajaxJSON(ENV.MASTER_COURSE_SETTINGS.MASTER_COURSE_DATA_URL, 'GET', {tag_id}, data => {
          if (data.tag_restrictions) {
            Object.entries(data.tag_restrictions).forEach(([id, restriction]) => {
              const item = document.querySelector(
                `#context_module_item_${id}:not(.master_course_content)`,
              )
              if (item) {
                item.classList.add('master_course_content')
                if (Object.keys(restriction).some(r => restriction[r])) {
                  item.setAttribute('data-master_course_restrictions', JSON.stringify(restriction))
                }

                if (
                  !(
                    ENV.MASTER_COURSE_SETTINGS.IS_CHILD_COURSE &&
                    ENV.HIDE_BLUEPRINT_LOCK_ICON_FOR_CHILDREN
                  )
                ) {
                  this.initMasterCourseLockButton(item, restriction)
                }
              }
            })
          }
        })
      }
    },

    itemClass(content_tag) {
      return (
        (content_tag.content_type || '').replace(/^[A-Za-z]+::/, '') + '_' + content_tag.content_id
      )
    },

    updateAllItemInstances(content_tag) {
      $('.context_module_item.' + modules.itemClass(content_tag) + ' .title').each(function () {
        const $this = $(this)
        $this.text(content_tag.title)
        $this.attr('title', content_tag.title)
      })
    },
    editModule($module) {
      const $form = $('#add_context_module_form')
      $form.data('current_module', $module)
      const data = $module.getTemplateData({
        textValues: [
          'name',
          'unlock_at',
          'require_sequential_progress',
          'publish_final_grade',
          'requirement_count',
        ],
      })
      $form.fillFormData(data, {object_name: 'context_module'})
      let isNew = false
      if ($module.attr('id') === 'context_module_new') {
        isNew = true
        $form.attr('action', $form.find('.add_context_module_url').attr('href'))
        $form.find('.completion_entry').hide()
        $form.attr('method', 'POST')
        $form.find('.submit_button').text(I18n.t('buttons.add', 'Add Module'))
      } else {
        $form.attr('action', $module.find('.edit_module_link').attr('href'))
        $form.find('.completion_entry').show()
        $form.attr('method', 'PUT')
        $form.find('.submit_button').text(I18n.t('buttons.update', 'Update Module'))
      }
      $form.find('#unlock_module_at').prop('checked', data.unlock_at).change()
      $form
        .find('#require_sequential_progress')
        .prop(
          'checked',
          data.require_sequential_progress === 'true' || data.require_sequential_progress === '1',
        )
      $form
        .find('#publish_final_grade')
        .prop('checked', data.publish_final_grade === 'true' || data.publish_final_grade === '1')

      const has_predecessors =
        $('#context_modules .context_module').length > 1 &&
        $('#context_modules .context_module:first').attr('id') !== $module.attr('id')
      $form.find('.prerequisites_entry').showIf(has_predecessors)
      const prerequisites = []
      $module.find('.prerequisites .prerequisite_criterion').each(function () {
        prerequisites.push($(this).getTemplateData({textValues: ['id', 'name', 'type']}))
      })

      $form.find('.prerequisites_list .criteria_list').empty()
      for (const idx in prerequisites) {
        const pre = prerequisites[idx]
        $form.find('.add_prerequisite_link:first').click()
        if (pre.type === 'context_module') {
          $form
            .find('.prerequisites_list .criteria_list .criterion:last select')
            .val(pre.id)
            .trigger('change')
        }
      }
      $form.find('.completion_entry .criteria_list').empty()
      $module.find('.content .context_module_item .criterion.defined').each(function () {
        const data = $(this)
          .parents('.context_module_item')
          .getTemplateData({textValues: ['id', 'criterion_type', 'min_score']})
        $form.find('.add_completion_criterion_link').click()
        $form
          .find('.criteria_list .criterion:last')
          .find('.id')
          .val(data.id || '')
          .change()
          .end()
          .find('.type')
          .val(data.criterion_type || '')
          .change()
          .end()
          .find('.min_score')
          .val(data.min_score || '')
      })
      const no_items = $module.find('.content .context_module_item').length === 0
      $form
        .find('.prerequisites_list .criteria_list')
        .showIf(prerequisites.length !== 0)
        .end()
        .find('.add_prerequisite_link')
        .showIf(has_predecessors)
        .end()
        .find('.completion_entry .criteria_list')
        .showIf(!no_items)
        .end()

        .find('.completion_entry .no_items_message')
        .hide()
        .end()
        .find('.add_completion_criterion_link')
        .showIf(!no_items)

      // Set no items or criteria message plus disable elements if there are no items or no requirements
      if (no_items) {
        $form.find('.completion_entry .no_items_message').show()
      }
      if ($module.find('.content .context_module_item .criterion.defined').length !== 0) {
        $('.requirement-count-radio').show()
      } else {
        $('.requirement-count-radio').hide()
      }

      const $requirementCount = $module.find('.pill li').data('requirement-count')
      if ($requirementCount == 1) {
        $('#context_module_requirement_count_1').prop('checked', true).change()
      } else {
        $('#context_module_requirement_count_').prop('checked', true).change()
      }

      $module.fadeIn('fast', () => {})
      $module.addClass('dont_remove')
      $form.find('.module_name').toggleClass('lonely_entry', isNew)
      $form.find('.module_name label span').hide() // hide the asterisk in the form label
      const $toFocus = $('.ig-header-admin .al-trigger', $module)
      const fullSizeModal = window.matchMedia('(min-width: 600px)').matches
      const responsiveWidth = fullSizeModal ? 600 : 320
      $form
        .dialog({
          autoOpen: false,
          modal: true,
          title: isNew
            ? I18n.t('titles.add', 'Add Module')
            : I18n.t('titles.edit', 'Edit Module Settings'),
          width: responsiveWidth,
          height: isNew ? 400 : 600,
          close() {
            modules.hideEditModule(true)
            $toFocus.focus()
            const $contextModules = $('#context_modules .context_module')
            if ($contextModules.length) {
              $('#context_modules_sortable_container').removeClass('item-group-container--is-empty')
            }
          },
          zIndex: 1000,
        })
        .dialog('open')
      $module.removeClass('dont_remove')
    },

    hideEditModule(remove) {
      const $module = $('#add_context_module_form').data('current_module') // .parents(".context_module");
      if (
        remove &&
        $module &&
        $module.attr('id') === 'context_module_new' &&
        !$module.hasClass('dont_remove')
      ) {
        $module.remove()
      }
      $('#add_context_module_form:visible').dialog('close')
    },

    addContentTagToEnv(content_tag) {
      ENV.MODULE_FILE_DETAILS[content_tag.id] = {
        content_details: content_tag.content_details,
        content_id: content_tag.content_id,
        id: content_tag.id,
        module_id: content_tag.context_module_id,
      }
    },

    addItemToModule($module, data) {
      if (!data) {
        return $('<div/>')
      }
      data.id = data.id || 'new'
      data.type = data.type || data['item[type]'] || underscoreString(data.content_type)
      data.title = data.title || data['item[title]']
      data.new_tab = data.new_tab ? '1' : '0'
      data.graded = data.graded ? '1' : '0'
      let $item
      const $olditem = data.id !== 'new' ? $('#context_module_item_' + data.id) : []
      if ($olditem.length) {
        const $admin = $olditem.find('.ig-admin')
        if ($admin.length) {
          $admin.detach()
        }
        $item = $olditem.clone(true)
        if ($admin.length) {
          $item.find('.ig-row').append($admin)
        }
      } else {
        $item = $('#context_module_item_blank').clone(true).removeAttr('id')
        modules.evaluateItemCyoe($item, data)
      }
      const speedGraderId = `${data.type}-${data.content_id}`
      const $speedGrader = $item.find('#speed-grader-container-blank')
      $speedGrader.attr('id', 'speed-grader-container-' + speedGraderId)

      const isPublished = data.published
      const isAssignmentOrQuiz =
        data.content_type === 'Assignment' || data.content_type === 'Quizzes::Quiz'
      const isPublishedGradedDiscussion =
        isPublished && data.graded === '1' && data.content_type === 'DiscussionTopic'

      const $speedGraderLinkContainer = $item.find('.speed-grader-link-container')

      if ((isPublished && isAssignmentOrQuiz) || isPublishedGradedDiscussion) {
        $speedGraderLinkContainer.removeClass('hidden')
      }

      $item.addClass(data.type + '_' + data.id)
      $item.addClass(data.quiz_lti ? 'lti-quiz' : data.type)
      if (data.is_duplicate_able) {
        $item.addClass('dupeable')
      }
      $item.attr('aria-label', data.title)
      $item.find('.title').attr('title', data.title)
      $item.fillTemplateData({
        data,
        id: 'context_module_item_' + data.id,
        hrefValues: ['id', 'context_module_id', 'content_id', 'content_type', 'assignment_id'],
      })
      for (let idx = 0; idx < 10; idx++) {
        $item.removeClass('indent_' + idx)
      }
      $item.addClass('indent_' + (data.indent || 0))
      $item.addClass(modules.itemClass(data))

      // This function is called twice, once with the data the user just entered
      // and again after the api request returns. The second time we have
      // all the real data, including the module item's id. Wait until then
      // to add the option.
      if ('id' in data && data.can_manage_assign_to && data.content_type !== 'Attachment') {
        const $assignToMenuItem = $item.find('.assign-to-option')
        if ($assignToMenuItem.length) {
          $assignToMenuItem.removeClass('hidden')
          const $a = $assignToMenuItem.find('a')
          $a.attr('data-item-id', data.id)
          $a.attr('data-item-name', data.title)
          $a.attr(
            'data-item-type',
            data.quiz_lti ? 'lti-quiz' : data.content_type == 'Quizzes::Quiz' ? 'quiz' : data.type,
          )
          $a.attr('data-item-context-id', data.context_id)
          $a.attr('data-item-context-type', data.context_type)
          $a.attr('data-item-content-id', data.content_id)
          $a.attr('data-item-has-assignment', data.assignment_id ? 'true' : 'false')
          $a.attr('data-item-has-assignment-checkpoint', data.is_checkpointed ? 'true' : 'false')
        }
      }

      // don't just tack onto the bottom, put it in its correct position
      let $before = null
      $module
        .find('.context_module_items')
        .children()
        .each(function () {
          const position = parseInt(
            $(this).getTemplateData({textValues: ['position']}).position,
            10,
          )
          if ((data.position || data.position === 0) && (position || position === 0)) {
            if ($before == null && position - data.position >= 0) {
              $before = $(this)
            }
          }
        })
      if ($olditem.length) {
        $olditem.replaceWith($item.show())
      } else if (!$before) {
        $module.find('.context_module_items').append($item.show())
      } else {
        $before.before($item.show())
      }
      refreshDuplicateLinkStatus($module)
      return $item
    },

    evaluateItemCyoe($item, data) {
      if (!CyoeHelper.isEnabled()) return
      $item = $($item)
      const $itemData = $item.find('.publish-icon')
      const $admin = $item.find('.ig-admin')

      data = data || {
        id: $itemData.attr('data-module-item-id'),
        title: $itemData.attr('data-module-item-name'),
        assignment_id: $itemData.attr('data-assignment-id'),
        is_cyoe_able: $itemData.attr('data-is-cyoeable') === 'true',
      }

      const cyoe = CyoeHelper.getItemData(data.assignment_id, data.is_cyoe_able)

      if (cyoe.isReleased) {
        const fullText = I18n.t('Released by Mastery Path: %{path}', {path: cyoe.releasedLabel})
        const $pathIcon = $(
          '<span class="pill mastery-path-icon" aria-hidden="true" data-tooltip><i class="icon-mastery-paths" /></span>',
        )
          .attr('title', fullText)
          .append(htmlEscape(cyoe.releasedLabel))
        const $srPath = $('<span class="screenreader-only">').append(htmlEscape(fullText))
        $admin.prepend($srPath)
        $admin.prepend($pathIcon)
      }

      if (cyoe.isCyoeAble) {
        const $mpLink = $('<a class="mastery_paths_link" />')
          .attr(
            'href',
            ENV.CONTEXT_URL_ROOT +
              '/modules/items/' +
              data.id +
              '/edit_mastery_paths?return_to=' +
              encodeURIComponent(window.location.pathname),
          )
          .attr('title', I18n.t('Edit Mastery Paths for %{title}', {title: data.title}))
          .text(I18n.t('Mastery Paths'))

        if (cyoe.isTrigger) {
          $admin.prepend($mpLink.clone())
        }

        $admin
          .find('.delete_link')
          .parent()
          .before(
            $('<li role="presentation" />').append(
              $mpLink.prepend('<i class="icon-mastery-path" /> '),
            ),
          )
      }
    },

    getNextPosition($module) {
      let maxPosition = 0
      $module
        .find('.context_module_items')
        .children()
        .each(function () {
          const position = parseInt(
            $(this).getTemplateData({textValues: ['position']}).position,
            10,
          )
          if (position > maxPosition) maxPosition = position
        })
      return maxPosition + 1
    },
    refreshModuleList() {
      $('#module_list').find('.context_module_option').remove()
      $('#context_modules .context_module').each(function () {
        const $this = $(this)
        const data = $this.find('.header').getTemplateData({textValues: ['name']})
        data.id = $this.find('.header').attr('id')
        $this.find('.name').attr('title', data.name)
        const $option = $(document.createElement('option'))
        $option.val(data.id)

        // data.id could come back as undefined, so calling $option.val(data.id) would return an "", which is not chainable, so $option.val(data.id).text... would die.
        $option
          .attr('role', 'option')
          .text(data.name)
          .addClass('context_module_' + data.id)
          .addClass('context_module_option')

        $('#module_list').append($option)
      })
    },
    filterPrerequisites($module, prerequisites) {
      const list = modules.prerequisites()
      const id = $module.attr('id').substring('context_module_'.length)
      const res = []
      for (const idx in prerequisites) {
        if ($.inArray(prerequisites[idx], list[id]) === -1) {
          res.push(prerequisites[idx])
        }
      }
      return res
    },
    prerequisites() {
      const result = {
        to_visit: {},
        visited: {},
      }
      $('#context_modules .context_module').each(function () {
        const id = $(this).attr('id').substring('context_module_'.length)
        result[id] = []
        $(this)
          .find('.prerequisites .criterion')
          .each(function () {
            const pre_id = $(this).getTemplateData({textValues: ['id']}).id
            if ($(this).hasClass('context_module_criterion')) {
              result[id].push(pre_id)
              result.to_visit[id + '_' + pre_id] = true
            }
          })
      })

      for (const val in result.to_visit) {
        if (result.to_visit.hasOwnProperty(val)) {
          const ids = val.split('_')
          if (result.visited[val]) {
            continue
          }
          result.visited[val] = true
          for (const jdx in result[ids[1]]) {
            result[ids[0]].push(result[ids[1]][jdx])
            result.to_visit[ids[0] + '_' + result[ids[1]][jdx]] = true
          }
        }
      }
      delete result.to_visit
      delete result.visited
      return result
    },
    sortable_module_options: {
      connectWith: '.context_module_items',
      handle: '.move_item_link',
      helper: 'clone',
      placeholder: 'context_module_placeholder',
      forcePlaceholderSize: true,
      axis: 'y',
      containment: '#content',
    },
    async initMasterCourseLockButton(item, tagRestriction) {
      // add the lock button|icon
      const lockCell = item.querySelector('.lock-icon')
      const data = lockCell ? $($(lockCell)).data() : {}

      const moduleItemId = data.moduleItemId

      const isMasterCourseMasterContent = !!(
        moduleItemId && ENV.MASTER_COURSE_SETTINGS.IS_MASTER_COURSE
      )
      const isMasterCourseChildContent = !!(
        moduleItemId && ENV.MASTER_COURSE_SETTINGS.IS_CHILD_COURSE
      )
      const restricted = !!(
        moduleItemId && Object.keys(tagRestriction).some(r => tagRestriction[r])
      )

      const model = new MasterCourseModuleLock({
        is_master_course_master_content: isMasterCourseMasterContent,
        is_master_course_child_content: isMasterCourseChildContent,
        restricted_by_master_course: restricted,
      })

      const viewOptions = {
        model,
        el: lockCell,
        course_id: ENV.COURSE_ID,
        content_type: data.moduleType,
        content_id: data.contentId,
      }

      const view = new LockIconView(viewOptions)
      view.render()
    },
  }
})()

const renderDifferentiatedModulesTray = (
  returnFocusTo,
  moduleElement,
  settingsProps,
  options = {initialTab: 'settings'},
) => {
  const container = document.getElementById('differentiated-modules-mount-point')
  if (container.reactRoot) container.reactRoot.unmount()
  container.reactRoot = createRoot(container)
  container.reactRoot.render(
    <DifferentiatedModulesTray
      onDismiss={() => {
        container.reactRoot.unmount()
        returnFocusTo.focus()
      }}
      initialTab={options.initialTab}
      moduleElement={moduleElement}
      courseId={ENV.COURSE_ID ?? ''}
      {...settingsProps}
    />,
  )
}

// Based on the logic from ui/shared/context-modules/differentiated-modules/utils/moduleHelpers.ts
const updateUnlockTime = function ($module, unlock_at) {
  const friendlyDatetime = unlock_at ? datetimeString(unlock_at) : ''

  const unlockAtElement = $module.find('.unlock_at')
  if (unlockAtElement.length) {
    unlockAtElement.text(friendlyDatetime)
  }

  const displayedUnlockAtElement = $module.find('.displayed_unlock_at')
  if (displayedUnlockAtElement.length) {
    displayedUnlockAtElement.text(friendlyDatetime)
    displayedUnlockAtElement.attr('data-html-tooltip-title', friendlyDatetime)
  }

  const unlockDetailsElement = $module.find('.unlock_details')
  if (unlockDetailsElement.length) {
    // User has selected a lock date and that date is in the future
    $module.find('.unlock_details').showIf(unlock_at && Date.parse(unlock_at) > new Date())
  }
}

const updatePrerequisites = function ($module, prereqs) {
  const $prerequisitesDiv = $module.find('.prerequisites')
  let prereqsList = ''
  $prerequisitesDiv.empty()

  if (prereqs.length > 0) {
    for (const i in prereqs) {
      const $div = $('<div />', {
        class: 'prerequisite_criterion ' + prereqs[i].type + '_criterion',
        style: 'float: left;',
      })
      const $spanID = $('<span />', {
        text: htmlEscape(prereqs[i].id),
        class: 'id',
        style: 'display: none;',
      })
      const $spanType = $('<span />', {
        text: htmlEscape(prereqs[i].type),
        class: 'type',
        style: 'display: none;',
      })
      const $spanName = $('<span />', {
        text: htmlEscape(prereqs[i].name),
        class: 'name',
        style: 'display: none;',
      })
      $div.append($spanID)
      $div.append($spanType)
      $div.append($spanName)
      $prerequisitesDiv.append($div)

      prereqsList += prereqs[i].name + ', '
    }
    prereqsList = prereqsList.slice(0, -2)
    const $prerequisitesMessage = $('<div />', {
      text: prerequisitesMessage(prereqsList),
      class: 'prerequisites_message',
    })
    $prerequisitesDiv.append($prerequisitesMessage)
  }
}

// after a module has been updated, update its name as used in other modules' prerequisite lists
const updateOtherPrerequisites = function (id, name) {
  $('div.context_module .prerequisite_criterion .id').each(function (_, idNode) {
    const $id = $(idNode)
    const prereq_id = $id.text()
<<<<<<< HEAD
     
=======

>>>>>>> 4b8c5dea
    if (prereq_id == id) {
      const $crit = $id.closest('.prerequisite_criterion')
      $crit.find('.name').text(name)
      const $prereqs = $id.closest('.prerequisites')
      const names = $.makeArray($prereqs.find('.prerequisite_criterion .name'))
        .map(el => $(el).text())
        .join(', ')
      $prereqs.find('.prerequisites_message').text(prerequisitesMessage(names))
    }
  })
}
const newPillMessage = function ($module, requirement_count) {
  const $message = $module.find('.requirements_message')
  $message.attr('data-requirement-type', requirement_count === 1 ? 'one' : 'all')

  if (requirement_count != 0) {
    const $pill = $('<ul class="pill"><li></li></ul></div>')
    $message.html($pill)
    const $pillMessage = $message.find('.pill li')
    const newPillMessageText =
      requirement_count === 1 ? I18n.t('Complete One Item') : I18n.t('Complete All Items')
    $pillMessage.text(newPillMessageText)
    $pillMessage.data('requirement-count', requirement_count)
  }
}

const updatePublishMenuDisabledState = function (disabled) {
  if (ENV.FEATURES.instui_header) {
    // Send event to ContextModulesHeader component to update the publish menu
    window.dispatchEvent(
      new CustomEvent('update-publish-menu-disabled-state', {detail: {disabled}}),
    )
  } else {
    // Update the top level publish menu to reflect the new module
    const publishMenu = document.getElementById('context-modules-publish-menu')
    if (publishMenu) {
      const $publishMenu = $(publishMenu)
      $publishMenu.data('disabled', disabled)
<<<<<<< HEAD
       
=======

>>>>>>> 4b8c5dea
      ReactDOM.render(
        <ContextModulesPublishMenu
          courseId={$publishMenu.data('courseId')}
          runningProgressId={$publishMenu.data('progressId')}
          disabled={disabled}
        />,
        publishMenu,
      )
    }
  }
}

modules.updatePublishMenuDisabledState = updatePublishMenuDisabledState

modules.initModuleManagement = async function (duplicate) {
  const moduleItems = {}

  // Create the context modules backbone view to manage the publish button.
  new ContextModulesView({
    el: $('#content'),
    modules,
  })
  const relock_modules_dialog = new RelockModulesDialog()

  const $context_module_unlocked_at = $('#context_module_unlock_at')
  let valCache = ''
  $('#unlock_module_at')
    .change(function () {
      const $this = $(this)
      const $unlock_module_at_details = $('.unlock_module_at_details')
      $unlock_module_at_details.showIf($this.prop('checked'))

      if ($this.prop('checked')) {
        if (!$context_module_unlocked_at.val()) {
          $context_module_unlocked_at.val(valCache)
        }
      } else {
        valCache = $context_module_unlocked_at.val()
        $context_module_unlocked_at.val('').triggerHandler('change')
      }
    })
    .triggerHandler('change')

  // -------- BINDING THE UPDATE EVENT -----------------
  $('.context_module').bind('update', (event, data) => {
    const $module = $('#context_module_' + data.context_module.id)
    $module.attr('data-module-id', data.context_module.id)
    $module.attr('aria-label', data.context_module.name)
    $module.find('.header').fillTemplateData({
      data: data.context_module,
      hrefValues: ['id'],
    })

    $module.find('.header').attr('id', data.context_module.id)
    $module.find('.footer').fillTemplateData({
      data: data.context_module,
      hrefValues: ['id'],
    })

    updateUnlockTime($module, data.context_module.unlock_at)
    updatePrerequisites($module, data.context_module.prerequisites)
    updateOtherPrerequisites(data.context_module.id, data.context_module.name)

    // Update requirement message pill
    if (data.context_module.completion_requirements.length === 0) {
      $module.find('.requirements_message').empty().attr('data-requirement-type', 'all')
    } else {
      newPillMessage($module, data.context_module.requirement_count)
    }

    $module
      .find('.context_module_items .context_module_item')
      .removeClass('progression_requirement')
      .removeClass('min_score_requirement')
      .removeClass('max_score_requirement')
      .removeClass('must_view_requirement')
      .removeClass('must_mark_done_requirement')
      .removeClass('must_submit_requirement')
      .removeClass('must_contribute_requirement')
      .find('.criterion')
      .removeClass('defined')

    // Hack. Removing the class here only to re-add it a few lines later if needed.
    $module.find('.ig-row').removeClass('with-completion-requirements')
    for (const idx in data.context_module.completion_requirements) {
      const req = data.context_module.completion_requirements[idx]
      req.criterion_type = req.type
      const $item = $module.find('#context_module_item_' + req.id)
      $item.find('.ig-row').addClass('with-completion-requirements')
      $item.find('.criterion').fillTemplateData({data: req})
      $item.find('.completion_requirement').fillTemplateData({data: req})
      $item.find('.criterion').addClass('defined')
      $item.find('.module-item-status-icon').show()
      $item.addClass(req.type + '_requirement').addClass('progression_requirement')
    }

    modules.refreshModuleList()
  })

  $('#add_context_module_form').formSubmit({
    object_name: 'context_module',
    required: ['name'],
    processData(data) {
      const prereqs = []
      $(this)
        .find('.prerequisites_list .criteria_list .criterion')
        .each(function () {
          const id = $(this).find('.option select').val()
          if (id) {
            prereqs.push('module_' + id)
          }
        })

      data['context_module[prerequisites]'] = prereqs.join(',')
      data['context_module[completion_requirements][none]'] = 'none'

      const $requirementsList = $(this).find('.completion_entry .criteria_list .criterion')
      $requirementsList.each(function () {
        const id = $(this).find('.id').val()
        data['context_module[completion_requirements][' + id + '][type]'] = $(this)
          .find('.type')
          .val()
        data['context_module[completion_requirements][' + id + '][min_score]'] = $(this)
          .find('.min_score')
          .val()
      })

      const requirementCount = $('input[name="context_module[requirement_count]"]:checked').val()
      data['context_module[requirement_count]'] = requirementCount

      return data
    },
    beforeSubmit(data) {
      const $module = $(this).data('current_module')
      $module.loadingImage()
      $module.find('.header').fillTemplateData({
        data,
      })
      $module.addClass('dont_remove')
      modules.hideEditModule()
      $module.removeClass('dont_remove')
      return $module
    },
    success: (data, $module) =>
      addModuleElement(
        data,
        $module,
        updatePublishMenuDisabledState,
        relock_modules_dialog,
        moduleItems,
      ),
    error(data, $module) {
      $module.loadingImage('remove')
    },
  })

  $('#add_context_module_form .add_prerequisite_link').click(function (event) {
    event.preventDefault()
    const $form = $(this).parents('#add_context_module_form')
    const $module = $form.data('current_module')
    const $select = $('#module_list').clone(true).removeAttr('id')
    const $pre = $form.find('#criterion_blank_prereq').clone(true).removeAttr('id')
    $select.find('.' + $module.attr('id')).remove()
    const afters = []

    $('#context_modules .context_module').each(function () {
      if ($(this)[0] === $module[0] || afters.length > 0) {
        afters.push($(this).attr('id'))
      }
    })
    for (const idx in afters) {
      $select.find('.' + afters[idx]).hide()
    }

    $select.attr('id', 'module_list_prereq')
    $pre.find('.option').empty().append($select.show())
    $('<label for="module_list_prereq" class="screenreader-only" />')
      .text(I18n.t('Select prerequisite module'))
      .insertBefore($select)
    $form.find('.prerequisites_list .criteria_list').append($pre).show()
    $pre.show()
    $select.change(event => {
      const $target = $(event.target)
      const title = $target.val() ? $target.find('option:selected').text() : ''
      const $prereq = $target.closest('.criterion')
      const $deleteBtn = $prereq.find('.delete_criterion_link')
      $deleteBtn.attr('aria-label', I18n.t('Delete prerequisite %{title}', {title}))
    })
    $select.focus()
  })

  $('#add_context_module_form .add_completion_criterion_link').click(function (event) {
    event.preventDefault()
    const $form = $(this).parents('#add_context_module_form')
    const $module = $form.data('current_module')
    const $option = $('#completion_criterion_option').clone(true).removeAttr('id')
    const $select = $option.find('select.id')
    const $pre = $form.find('#criterion_blank_req').clone(true).removeAttr('id')
    $pre.find('.prereq_desc').remove()
    modules.prerequisites()
    const $optgroups = {}
    $module
      .find('.content .context_module_item')
      .not('.context_module_sub_header')
      .each(function () {
        let displayType
        const data = $(this).getTemplateData({textValues: ['id', 'type']})
        data.title = $(this).find('.title').attr('title')
        if (data.type === 'quiz' || data.type === 'lti-quiz' || $(this).hasClass('lti-quiz')) {
          displayType = I18n.t('optgroup.quizzes', 'Quizzes')
        } else if (data.type === 'assignment') {
          displayType = I18n.t('optgroup.assignments', 'Assignments')
        } else if (data.type === 'attachment') {
          displayType = I18n.t('optgroup.files', 'Files')
        } else if (data.type === 'external_url') {
          displayType = I18n.t('optgroup.external_urls', 'External URLs')
        } else if (data.type === 'context_external_tool') {
          displayType = I18n.t('optgroup.external_tools', 'External Tools')
        } else if (data.type === 'discussion_topic') {
          displayType = I18n.t('optgroup.discussion_topics', 'Discussions')
        } else if (data.type === 'wiki_page') {
          displayType = I18n.t('Pages')
        }
        let $group = $optgroups[displayType]
        if (!$group) {
          $group = $optgroups[displayType] = $(document.createElement('optgroup'))
          $group.attr('label', displayType)
          $select.append($group)
        }
        const titleDesc = data.title
        const $option = $(document.createElement('option'))
        $option.val(data.id).text(titleDesc)
        $group.append($option)
      })
    $pre.find('.option').empty().append($option)
    $option.find('.id').change()
    $form.find('.completion_entry .criteria_list').append($pre).show()
    $pre.slideDown()
    $('.requirement-count-radio').show()
    $('#context_module_requirement_count_').change()
    $option.slideDown(function () {
      if (event.originalEvent) {
        // don't do this when populating the dialog :P
        $('select:first', $(this)).trigger('focus')
      }
    })
  })

  $('#completion_criterion_option .id').change(function () {
    const $option = $(this).parents('.completion_criterion_option')
    const data = $('#context_module_item_' + $(this).val()).getTemplateData({
      textValues: ['type', 'graded'],
    })
    $option
      .find('.type option')
      .hide()
      .prop('disabled', true)
      .end()
      .find('.type option.any')
      .show()
      .prop('disabled', false)
      .end()
      .find('.type option.' + data.type)
      .show()
      .prop('disabled', false)
    if (data.graded === '1') {
      $option.find('.type option.graded').show().prop('disabled', false)
    }
    if (data.criterion_type) {
      $option
        .find('.type')
        .val($option.find('.type option.' + data.criterion_type + ':first').val())
    }
    $option.find('.type').change()
  })

  $('#completion_criterion_option .type').change(function () {
    const $option = $(this).parents('.completion_criterion_option')

    // Show score text box and do some resizing of drop down to get it to stay on one line
    $option.find('.min_score_box').showIf($(this).val() === 'min_score')

    const id = $option.find('.id').val()
    const points_possible = $.trim(
      $('#context_module_item_' + id + ' .points_possible_display')
        .text()
        .split(' ')[0],
    )
    if (points_possible.length > 0 && $(this).val() === 'min_score') {
      $option.find('.points_possible').text(points_possible)
      $option.find('.points_possible_parent').show()
    } else {
      $option.find('.points_possible_parent').hide()
    }

    const itemName = $option.find('.id option:selected').text()
    const reqType = $option.find('.type option:selected').text()
    $option
      .closest('.criterion')
      .find('.delete_criterion_link')
      .attr(
        'aria-label',
        I18n.t('Delete requirement %{item} (%{type})', {item: itemName, type: reqType}),
      )
  })

  $('#add_context_module_form .requirement-count-radio .ic-Radio input').change(() => {
    if ($('#context_module_requirement_count_').prop('checked')) {
      $('.require-sequential').show()
    } else {
      $('.require-sequential').hide()
      $('#require_sequential_progress').prop('checked', false)
    }
  })

  $('#add_context_module_form .delete_criterion_link').click(function (event) {
    event.preventDefault()
    const $elem = $(this).closest('.criteria_list')
    const $requirement = $(this).parents('.completion_entry')
    const $criterion = $(this).closest('.criterion')
    const $prevCriterion = $criterion.prev()
    const $toFocus = $prevCriterion.length
      ? $('.delete_criterion_link', $prevCriterion)
      : $('.add_prerequisite_or_requirement_link', $(this).closest('.form-section'))
    $criterion.slideUp(function () {
      $(this).remove()
      // Hides radio button and checkbox if there are no requirements
      if ($elem.html().length === 0 && $requirement.length !== 0) {
        $('.requirement-count-radio').fadeOut('fast')
      }
      $toFocus.focus()
    })
  })

  $(document).on('click', '.duplicate_module_link', function (event) {
    event.preventDefault()
    const duplicateRequestUrl = $(this).attr('href')
    const duplicatedModuleElement = $(this).parents('.context_module')
    const spinner = <ModuleDuplicationSpinner />
    const $tempElement = $('<div id="temporary-spinner" class="item-group-condensed"></div>')
    $tempElement.insertAfter(duplicatedModuleElement)
<<<<<<< HEAD
     
=======

>>>>>>> 4b8c5dea
    ReactDOM.render(spinner, $('#temporary-spinner')[0])
    $.screenReaderFlashMessage(I18n.t('Duplicating Module, this may take some time'))
    const renderDuplicatedModule = function (response) {
      response.data.ENV_UPDATE.forEach(newAttachmentItem => {
        ENV.MODULE_FILE_DETAILS[newAttachmentItem.id] = newAttachmentItem
      })
      const newModuleId = response.data.context_module.id
      // This is terrible but then so is the whole file so it fits in
      const contextId = response.data.context_module.context_id
      const moduleName = response.data.context_module.name
      const modulesPage = `/courses/${contextId}/modules`
      axios
        .get(modulesPage)
        .then(getResponse => {
          const $newContent = $(getResponse.data)
          const $newModule = $newContent.find(`#context_module_${newModuleId}`)
          $tempElement.remove()
          $newModule.insertAfter(duplicatedModuleElement)
          const module_dnd = $newModule.find('.module_dnd')[0]
          if (module_dnd) {
            const contextModules = document.getElementById('context_modules')
<<<<<<< HEAD
             
=======

>>>>>>> 4b8c5dea
            ReactDOM.render(
              <ModuleFileDrop
                courseId={ENV.course_id}
                moduleId={newModuleId}
                contextModules={contextModules}
                moduleName={moduleName}
              />,
              module_dnd,
            )
          }
          $newModule.find('.collapse_module_link').focus()
          modules.updateAssignmentData()
          // Unbind event handlers with 'off' because they will get re-bound in initModuleManagement
          // and we don't want them to be called twice on click.
          $(document).off('click', '.delete_module_link')
          $(document).off('click', '.delete_item_link')
          $(document).off('click', '.duplicate_module_link')
          $(document).off('click', '.duplicate_item_link')
          if (!ENV.FEATURES.instui_header) {
            // not using with instui header, clicks are handled differently
            $(document).off('click', '.add_module_link')
          }
          $('#context_modules').off('addFileToModule')
          $('#add_context_module_form .add_prerequisite_link').off()
          $('#add_context_module_form .add_completion_criterion_link').off()
          $('.context_module')
            .find('.expand_module_link,.collapse_module_link')
            .bind('click keyclick', toggleModuleCollapse)
          modules.initModuleManagement($newModule)
        })
        .catch(showFlashError(I18n.t('Error rendering duplicated module')))
    }

    axios
      .post(duplicateRequestUrl, {})
      .then(renderDuplicatedModule)
      .catch(showFlashError(I18n.t('Error duplicating module')))
  })

  $(document).on('click', '.delete_module_link', function (event) {
    event.preventDefault()
    $(this)
      .parents('.context_module')
      .confirmDelete({
        url: $(this).attr('href'),
        message: I18n.t('confirm.delete', 'Are you sure you want to delete this module?'),
        cancelled() {
          $('.ig-header-admin .al-trigger', $(this)).focus()
        },
        success(data) {
          const id = data.context_module.id
          $('.context_module .prerequisites .criterion').each(function () {
            const criterion = $(this).getTemplateData({textValues: ['id', 'type']})
            if (criterion.type === 'context_module' && criterion.id == id) {
              $(this).remove()
            }
          })
          const $prevModule = $(this).prev()
          const $addModuleButton = ENV.FEATURES.instui_header
            ? $('#context-modules-header-add-module-button')
            : $('#content .header-bar .add_module_link')

          const $toFocus = $prevModule.length
            ? $('.ig-header-admin .al-trigger', $prevModule)
            : $addModuleButton
          const module_dnd = $(this).find('.module_dnd')[0]
          if (module_dnd) {
            ReactDOM.unmountComponentAtNode(module_dnd)
          }
          $(this).slideUp(function () {
            $(this).remove()
            modules.updateTaggedItems()
            $toFocus.focus()
            const $contextModules = $('#context_modules .context_module')
            if (!$contextModules.length) {
              setExpandAllButtonVisible(false)
              updatePublishMenuDisabledState(true)
            }
          })
          $.flashMessage(
            I18n.t('Module %{module_name} was successfully deleted.', {
              module_name: data.context_module.name,
            }),
          )
        },
      })
  })

  $(document).on(
    'click',
    '.outdent_item_link,.indent_item_link',
    function (event, elem, activeElem) {
      event.preventDefault()
      const $elem = $(elem)
      const elemID =
        $elem && $elem.attr('id') ? '#' + $elem.attr('id') : elem && '.' + $elem.attr('class')
      const $cogLink = $(this).closest('.cog-menu-container').children('.al-trigger')
      const do_indent = $(this).hasClass('indent_item_link')
      const $item = $(this).parents('.context_module_item')
      let indent = modules.currentIndent($item)
      indent = Math.max(Math.min(indent + (do_indent ? 1 : -1), 5), 0)
      $item.loadingImage({image_size: 'small'})
      $.ajaxJSON(
        $(this).attr('href'),
        'PUT',
        {'content_tag[indent]': indent},
        data => {
          $item.loadingImage('remove')
          const $module = $('#context_module_' + data.content_tag.context_module_id)
          modules.addItemToModule($module, data.content_tag)
          $module.find('.context_module_items.ui-sortable').sortable('refresh')
          modules.updateAssignmentData()
        },
        _data => {},
      ).done(() => {
        if (elemID) {
          setTimeout(() => {
            const $activeElemClass = '.' + $(activeElem).attr('class').split(' ').join('.')
            $(elemID).find($activeElemClass).focus()
          }, 0)
        } else {
          $cogLink.focus()
        }
      })
    },
  )

  $(document).on('click', '.edit_item_link', function (event) {
    event.preventDefault()
    const $cogLink = $(this).closest('.cog-menu-container').children('.al-trigger')
    const $item = $(this).parents('.context_module_item')
    const data = $item.getTemplateData({textValues: ['url', 'indent', 'new_tab']})
    data.title = $item.find('.title').attr('title')
    data.indent = modules.currentIndent($item)
    $('#edit_item_form')
      .find('.external')
      .showIf($item.hasClass('external_url') || $item.hasClass('context_external_tool'))
    $('#edit_item_form').attr('action', $(this).attr('href'))
    $('#edit_item_form').fillFormData(data, {object_name: 'content_tag'})

    const $titleInput = $('#edit_item_form #content_tag_title')
    const restrictions = $item.data().master_course_restrictions
    const isDisabled =
      !get(ENV, 'MASTER_COURSE_SETTINGS.IS_MASTER_COURSE') && !!get(restrictions, 'content')
    $titleInput.prop('disabled', isDisabled)

    $('#edit_item_form')
      .dialog({
        title: I18n.t('titles.edit_item', 'Edit Item Details'),
        close() {
          $('#edit_item_form').hideErrors()
          $cogLink.focus()
        },
        open() {
          const titleClose = $(this).parent().find('.ui-dialog-titlebar-close')
          if (titleClose.length) {
            titleClose.trigger('focus')
          }
        },
        minWidth: 320,
        modal: true,
        zIndex: 1000,
      })
      .fixDialogButtons()
  })

  $('#edit_item_form .cancel_button').click(_event => {
    $('#edit_item_form').dialog('close')
  })

  $('#edit_item_form').formSubmit({
    beforeSubmit(data) {
      if (data['content_tag[title]'] == '') {
        $('#content_tag_title').errorBox(I18n.t('Title is required'))
        return false
      }
      $(this).loadingImage()
    },
    success(data) {
      $(this).loadingImage('remove')
      const $module = $('#context_module_' + data.content_tag.context_module_id)
      modules.addItemToModule($module, data.content_tag)
      $module.find('.context_module_items.ui-sortable').sortable('refresh')
      if (
        data.content_tag.content_id != 0 &&
        data.content_tag.content_type != 'ContextExternalTool'
      ) {
        modules.updateAllItemInstances(data.content_tag)
      }
      modules.updateAssignmentData()
      $(this).dialog('close')
    },
    error(data) {
      $(this).loadingImage('remove')
      $(this).formErrors(data)
    },
  })

  $(document).on('click', '.delete_item_link', function (event) {
    event.preventDefault()
    const $currentCogLink = $(this).closest('.cog-menu-container').children('.al-trigger')
    // Get the previous cog item to focus after delete
    const $allInCurrentModule = $(this).parents('.context_module_items').children()
    const $currentModule = $(this).parents('.context_module')
    const curIndex = $allInCurrentModule.index($(this).parents('.context_module_item'))
    const newIndex = curIndex - 1
    // Skip over headers, since they are not actionable
    let $placeToFocus
    if (newIndex >= 0) {
      const prevItem = $allInCurrentModule[newIndex]
      if ($(prevItem).hasClass('context_module_sub_header')) {
        $placeToFocus = $(prevItem).find('.cog-menu-container .al-trigger')
      } else {
        $placeToFocus = $(prevItem).find('.item_link')
      }
    } else {
      // Focus on the module cog since there are not more module item cogs
      $placeToFocus = $(this).closest('.editable_context_module').find('button.al-trigger')
    }
    $(this)
      .parents('.context_module_item')
      .confirmDelete({
        url: $(this).attr('href'),
        message: I18n.t(
          'confirm.delete_item',
          'Are you sure you want to remove this item from the module?',
        ),
        success(data) {
          delete ENV.MODULE_FILE_DETAILS[data.content_tag.id]
          $(this).slideUp(function () {
            $(this).remove()
            modules.updateTaggedItems()
            $placeToFocus.focus()
            refreshDuplicateLinkStatus($currentModule)
          })
          $.flashMessage(
            I18n.t('Module item %{module_item_name} was successfully removed.', {
              module_item_name: data.content_tag.title,
            }),
          )
        },
        cancelled() {
          $currentCogLink.focus()
        },
      })
  })

  $('.move_module_item_link').on('click keyclick', function (event) {
    event.preventDefault()

    const currentItem = $(this).parents('.context_module_item')[0]
    const modules = document.querySelectorAll('#context_modules .context_module')
    const groups = Array.prototype.map.call(modules, module => {
      const id = module.getAttribute('id').substring('context_module_'.length)
      const title = module.querySelector('.header > .collapse_module_link > .name').textContent
      const moduleItems = module.querySelectorAll('.context_module_item')
      const items = Array.prototype.map.call(moduleItems, item => ({
        id: item.getAttribute('id').substring('context_module_item_'.length),
        title: item.querySelector('.title').textContent.trim(),
      }))
      return {id, title, items}
    })

    const moveTrayProps = {
      title: I18n.t('Move Module Item'),
      items: [
        {
          id: currentItem.getAttribute('id').substring('context_module_item_'.length),
          title: currentItem.querySelector('.title').textContent.trim(),
        },
      ],
      moveOptions: {
        groupsLabel: I18n.t('Modules'),
        groups,
      },
      formatSaveUrl: ({groupId}) => `${ENV.CONTEXT_URL_ROOT}/modules/${groupId}/reorder`,
      onMoveSuccess: ({data, itemIds, groupId}) => {
        const itemId = itemIds[0]
        const $container = $(`#context_module_${groupId} .ui-sortable`)
        $container.sortable('disable')

        const item = document.querySelector(`#context_module_item_${itemId}`)
        $container[0].appendChild(item)

        const order = data.context_module.content_tags.map(item => item.content_tag.id)
        reorderElements(order, $container[0], id => `#context_module_item_${id}`)
        $container.sortable('enable').sortable('refresh')
      },
      focusOnExit: () => currentItem.querySelector('.al-trigger'),
    }

    renderTray(moveTrayProps, document.getElementById('not_right_side'))
  })

  $('.move_module_link').on('click keyclick', function (event) {
    event.preventDefault()

    const currentModule = $(this).parents('.context_module')[0]
    const modules = document.querySelectorAll('#context_modules .context_module')
    const siblings = Array.prototype.map.call(modules, module => {
      const id = module.getAttribute('id').substring('context_module_'.length)
      const title = module.querySelector('.header > .collapse_module_link > .name').textContent
      return {id, title}
    })

    const moveTrayProps = {
      title: I18n.t('Move Module'),
      items: [
        {
          id: currentModule.getAttribute('id').substring('context_module_'.length),
          title: currentModule.querySelector('.header > .collapse_module_link > .name').textContent,
        },
      ],
      moveOptions: {siblings},
      formatSaveUrl: () => `${ENV.CONTEXT_URL_ROOT}/modules/reorder`,
      onMoveSuccess: res => {
        const container = document.querySelector('#context_modules.ui-sortable')
        reorderElements(
          res.data.map(item => item.context_module.id),
          container,
          id => `#context_module_${id}`,
        )
        $(container).sortable('refresh')
      },
      focusOnExit: () => currentModule.querySelector('.al-trigger'),
    }

    renderTray(moveTrayProps, document.getElementById('not_right_side'))
  })

  $('.move_module_contents_link').on('click keyclick', function (event) {
    event.preventDefault()

    const currentModule = $(this).parents('.context_module')[0]
    const modules = document.querySelectorAll('#context_modules .context_module')
    const groups = Array.prototype.map.call(modules, module => {
      const id = module.getAttribute('id').substring('context_module_'.length)
      const title = module.querySelector('.header > .collapse_module_link > .name').textContent
      const moduleItems = module.querySelectorAll('.context_module_item')
      const items = Array.prototype.map.call(moduleItems, item => ({
        id: item.getAttribute('id').substring('context_module_item_'.length),
        title: item.querySelector('.title').textContent.trim(),
      }))
      return {id, title, items}
    })
    const moduleItems = currentModule.querySelectorAll('.context_module_item')
    const items = Array.prototype.map.call(moduleItems, item => ({
      id: item.getAttribute('id').substring('context_module_item_'.length),
      title: item.querySelector('.title').textContent.trim(),
    }))
    if (items.length === 0) {
      return
    }
    items[0].groupId = currentModule.getAttribute('id').substring('context_module_'.length)

    const moveTrayProps = {
      title: I18n.t('Move Contents Into'),
      items,
      moveOptions: {
        groupsLabel: I18n.t('Modules'),
        groups,
        excludeCurrent: true,
      },
      formatSaveUrl: ({groupId}) => `${ENV.CONTEXT_URL_ROOT}/modules/${groupId}/reorder`,
      onMoveSuccess: ({data, itemIds, groupId}) => {
        const $container = $(`#context_module_${groupId} .ui-sortable`)
        $container.sortable('disable')

        itemIds.forEach(id => {
          const item = document.querySelector(`#context_module_item_${id}`)
          $container[0].appendChild(item)
        })

        const order = data.context_module.content_tags.map(item => item.content_tag.id)
        reorderElements(order, $container[0], id => `#context_module_item_${id}`)

        $container.sortable('enable').sortable('refresh')
      },
      focusOnExit: () => currentModule.querySelector('.al-trigger'),
    }

    renderTray(moveTrayProps, document.getElementById('not_right_side'))
  })

  $('.drag_and_drop_warning').on('focus', event => {
    $(event.currentTarget).removeClass('screenreader-only')
  })

  $('.drag_and_drop_warning').on('blur', event => {
    $(event.currentTarget).addClass('screenreader-only')
  })

  const add_module_link_handler = event => {
    event.preventDefault()
    const addModuleCallback = (data, $moduleElement) =>
      addModuleElement(
        data,
        $moduleElement,
        updatePublishMenuDisabledState,
        relock_modules_dialog,
        moduleItems,
      )
    modules.addModule(addModuleCallback)
  }

  if (ENV.FEATURES.instui_header) {
    // export "new module" handler for react
    document.add_module_link_handler = add_module_link_handler
  } else {
    // adds the "new module" button click handler
    $(document).on('click', '.add_module_link', add_module_link_handler)
  }

  // This allows ModuleFileDrop to create module items
  // once a file is uploaded. See ModuleFileDrop#handleDrop
  // for details on the custom event.
  $('#context_modules').on('addFileToModule', event => {
    event.preventDefault()
    const moduleId = event.originalEvent.moduleId
    const attachment = event.originalEvent.attachment
    const item_data = {
      'item[id]': attachment.id,
      'item[type]': 'attachment',
      'item[title]': attachment.display_name,
    }
    generate_submit(moduleId, false)(item_data)
  })

  $('.add_module_item_link').on('click', function (event) {
    event.preventDefault()
    const $trigger = $(event.currentTarget)
    $trigger.blur()
    const $module = $(this).closest('.context_module')
    if ($module.hasClass('collapsed_module')) {
      $module.find('.expand_module_link').triggerHandler('click', () => {
        $module.find('.add_module_item_link').click()
      })
      return
    }

    const id = $(this).parents('.context_module').find('.header').attr('id')
    const name = $(this).parents('.context_module').find('.name').attr('title')
    const options = {for_modules: true, context_module_id: id}
    const midSizeModal = window.matchMedia('(min-width: 500px)').matches
    const fullSizeModal = window.matchMedia('(min-width: 770px)').matches
    const responsiveWidth = fullSizeModal ? 770 : midSizeModal ? 500 : 320
    options.select_button_text = I18n.t('buttons.add_item', 'Add Item')
    options.holder_name = name
    options.height = 550
    options.width = responsiveWidth
    options.dialog_title = I18n.t('titles.add_item', 'Add Item to %{module}', {module: name})
    options.close = function () {
      $trigger.focus()
    }

    options.submit = generate_submit(id)
    selectContentDialog(options)
  })

  function generate_submit(id, focusLink = true) {
    return item_data => {
      // a content item with an assignment_id means that an assignment was already created
      // on the backend, so no module item should be created now. Reload the page to show
      // the newly created assignment
      if (item_data['item[assignment_id]']) {
        return window.location.reload()
      }

      const $module = $('#context_module_' + id)
      let nextPosition = modules.getNextPosition($module)
      item_data.content_details = ['items']
      item_data['item[position]'] = nextPosition++
      let $item = modules.addItemToModule($module, item_data)
      $module.find('.context_module_items.ui-sortable').sortable('refresh').sortable('disable')
      const url = $module.find('.add_module_item_link').attr('rel')
      $module.disableWhileLoading(
        $.ajaxJSON(url, 'POST', item_data, data => {
          $item.remove()
          data.content_tag.type = item_data['item[type]']
          $item = modules.addItemToModule($module, data.content_tag)
          modules.addContentTagToEnv(data.content_tag)
          $module.find('.context_module_items.ui-sortable').sortable('enable').sortable('refresh')
          initNewItemPublishButton($item, data.content_tag)
          initNewItemDirectShare($item, data.content_tag)
          modules.updateAssignmentData()

          $item.find('.lock-icon').data({
            moduleType: data.content_tag.type,
            contentId: data.content_tag.content_id,
            moduleItemId: data.content_tag.id,
          })
          modules.loadMasterCourseData(data.content_tag.id)
        }),
        {
          onComplete() {
            if (focusLink) {
              $module.find('.add_module_item_link').focus()
            }
          },
        },
      )
    }
  }

  $(document).on('click', '.duplicate_item_link', function (event) {
    event.preventDefault()

    const $module = $(this).closest('.context_module')
    const url = $(this).attr('href')

    axios
      .post(url)
      .then(({data}) => {
        const $item = modules.addItemToModule($module, data.content_tag)
        initNewItemPublishButton($item, data.content_tag)
        initNewItemDirectShare($item, data.content_tag)
        modules.updateAssignmentData()

        $item.find('.lock-icon').data({
          moduleType: data.content_tag.type,
          contentId: data.content_tag.content_id,
          moduleItemId: data.content_tag.id,
        })
        modules.loadMasterCourseData(data.content_tag.id)

        $module.find('.context_module_items.ui-sortable').sortable('disable')
        data.new_positions.forEach(({content_tag}) => {
          $module.find(`#context_module_item_${content_tag.id}`).fillTemplateData({
            data: {position: content_tag.position},
          })
        })
        $(`#context_module_item_${data.content_tag.id} .item_link`).focus()
        $module.find('.context_module_items.ui-sortable').sortable('enable').sortable('refresh')
      })
      .catch(showFlashError('Error duplicating item'))
  })

  $('#add_module_prerequisite_dialog .cancel_button').click(() => {
    $('#add_module_prerequisite_dialog').dialog('close')
  })

  $(document).on('click', '.delete_prerequisite_link', function (event) {
    event.preventDefault()
    const $criterion = $(this).parents('.criterion')
    const prereqs = []

    $(this)
      .parents('.context_module .prerequisites .criterion')
      .each(function () {
        if ($(this)[0] != $criterion[0]) {
          const data = $(this).getTemplateData({textValues: ['id', 'type']})
          const type = data.type === 'context_module' ? 'module' : data.type
          prereqs.push(type + '_' + data.id)
        }
      })

    const url = $(this).parents('.context_module').find('.edit_module_link').attr('href')
    const data = {'context_module[prerequisites]': prereqs.join(',')}

    $criterion.dim()

    $.ajaxJSON(url, 'PUT', data, data => {
      $('#context_module_' + data.context_module.id).triggerHandler('update', data)
    })
  })
  $('#add_module_prerequisite_dialog .submit_button').click(function () {
    const val = $('#add_module_prerequisite_dialog .prerequisite_module_select select').val()
    if (!val) {
      return
    }
    $('#add_module_prerequisite_dialog').loadingImage()
    const prereqs = []
    prereqs.push('module_' + val)
    const $module = $(
      '#context_module_' +
        $('#add_module_prerequisite_dialog').getTemplateData({textValues: ['context_module_id']})
          .context_module_id,
    )
    $module.find('.prerequisites .criterion').each(function () {
      prereqs.push('module_' + $(this).getTemplateData({textValues: ['id', 'name', 'type']}).id)
    })
    const url = $module.find('.edit_module_link').attr('href')
    const data = {'context_module[prerequisites]': prereqs.join(',')}
    $.ajaxJSON(
      url,
      'PUT',
      data,
      data => {
        $('#add_module_prerequisite_dialog').loadingImage('remove')
        $('#add_module_prerequisite_dialog').dialog('close')
        $('#context_module_' + data.context_module.id).triggerHandler('update', data)
      },
      data => {
        $('#add_module_prerequisite_dialog').loadingImage('remove')
        $('#add_module_prerequisite_dialog').formErrors(data)
      },
    )
  })
  $(document).on('click', '.context_module .add_prerequisite_link', function (event) {
    event.preventDefault()
    const module = $(this)
      .parents('.context_module')
      .find('.header')
      .getTemplateData({textValues: ['name', 'id']})
    $('#add_module_prerequisite_dialog').fillTemplateData({
      data: {module_name: module.name, context_module_id: module.id},
    })
    const $module = $(this).parents('.context_module')
    const $select = $('#module_list').clone(true).removeAttr('id')
    $select.find('.' + $module.attr('id')).remove()
    const afters = []
    $('#context_modules .context_module').each(function () {
      if ($(this)[0] === $module[0] || afters.length > 0) {
        afters.push($(this).getTemplateData({textValues: ['id']}).id)
      }
    })
    for (const idx in afters) {
      $select.find('.context_module_' + afters[idx]).hide()
    }
    $('#add_module_prerequisite_dialog')
      .find('.prerequisite_module_select')
      .empty()
      .append($select.show())
    $('#add_module_prerequisite_dialog').dialog({
      title: I18n.t('titles.add_prerequisite', 'Add Prerequisite to %{module}', {
        module: module.name,
      }),
      width: 400,
      modal: true,
      zIndex: 1000,
    })
  })
  $('#add_context_module_form .cancel_button').click(_event => {
    modules.hideEditModule(true)
  })
  requestAnimationFrame(function () {
    const items = Array.from(document.querySelectorAll('#context_modules .context_module_items'))
    const next = function () {
      if (items.length > 0) {
        const $item = $(items.shift())
        const opts = modules.sortable_module_options
        const k5TabsContainer = $('#k5-course-header').closest('.ic-Dashboard-tabs').eq(0)
        const k5ModulesContainer = $('#k5-modules-container')
        if (k5TabsContainer.length > 0 && k5ModulesContainer.length > 0) {
          opts.sort = event => onContainerOverlapped(event, k5ModulesContainer, k5TabsContainer)
        }
        opts.update = modules.updateModuleItemPositions
        $item.sortable(opts)
        requestAnimationFrame(next)
      }
    }
    next()
    $('#context_modules').sortable({
      handle: '.reorder_module_link',
      helper: 'clone',
      axis: 'y',
      update: modules.updateModulePositions,
    })
    modules.refreshModuleList()
    modules.refreshed = true
  })

  function initNewItemPublishButton($item, data) {
    const publishData = {
      moduleType: data.type,
      id: data.publishable_id,
      moduleItemName: data.moduleItemName || data.title,
      moduleItemId: data.id,
      moduleId: data.context_module_id,
      courseId: data.context_id,
      published: data.published,
      publishable: data.publishable,
      unpublishable: data.unpublishable,
      publishAt: data.publish_at,
      content_details: data.content_details,
      isNew: true,
    }

    const view = initPublishButton($item.find('.publish-icon'), publishData)
    overrideModel(moduleItems, relock_modules_dialog, view.model, view)
  }

  function initNewItemDirectShare($item, data) {
    const $copyToMenuItem = $item.find('.module_item_copy_to')
    if ($copyToMenuItem.length === 0) return // feature not enabled, probably
    const $sendToMenuItem = $item.find('.module_item_send_to')
    const content_id = data.content_id
    const content_type = data.type.replace(/^wiki_/, '')
    const select_class = content_type === 'quiz' ? 'quizzes' : `${content_type}s`
    if (['assignment', 'discussion_topic', 'page', 'quiz'].includes(content_type)) {
      // make the direct share menu items work!
      $copyToMenuItem.data('select-class', select_class)
      $copyToMenuItem.data('select-id', content_id)
      $sendToMenuItem.data('content-type', content_type)
      $sendToMenuItem.data('content-id', content_id)
    } else {
      // not direct shareable; remove the menu items
      $copyToMenuItem.closest('li').remove()
      $sendToMenuItem.closest('li').remove()
    }
  }

  const parent = duplicate || $('#context_modules')

  parent.find('.publish-icon').each((index, el) => {
    const $el = $(el)
    if ($el.data('id')) {
      const view = initPublishButton($el)
      overrideModel(moduleItems, relock_modules_dialog, view.model, view)
    }
  })

  if (duplicate && duplicate.length) {
    const modulePublishIcon = duplicate[0].querySelector('.module-publish-icon')
    if (modulePublishIcon) {
      const courseId = modulePublishIcon.getAttribute('data-course-id')
      const moduleId = modulePublishIcon.getAttribute('data-module-id')
      const published = modulePublishIcon.getAttribute('data-published') === 'true'
      renderContextModulesPublishIcon(courseId, moduleId, false, published)
    }
  }

  $('.module-publish-link').each((i, element) => {
    const $el = $(element)
    const model = new Publishable(
      {published: $el.hasClass('published'), id: $el.attr('data-id')},
      {url: $el.attr('data-url'), root: 'module'},
    )
    const view = new PublishButtonView({model, el: $el})
    view.render()
  })
  // I tried deferring the rendering of ContextModulesPuyblishMenu
  // and ContextModulesPublishIcons until here,
  // after the models and views were all setup, but it made
  // the UI janky. Let them get rendered early, the tell
  // ContextModulesPublishMenu everything is ready.
  window.dispatchEvent(new Event('module-publish-models-ready'))
}

function toggleModuleCollapse(event) {
  event.preventDefault()
  const expandCallback = null
  const collapse = $(this).hasClass('collapse_module_link') ? '1' : '0'
  const $module = $(this).parents('.context_module')
  const reload_entries = $module.find('.content .context_module_items').children().length === 0
  const toggle = function (show) {
    const callback = function () {
      $module
        .find('.collapse_module_link')
        .css('display', $module.find('.content:visible').length > 0 ? 'inline-block' : 'none')
      $module
        .find('.expand_module_link')
        .css('display', $module.find('.content:visible').length === 0 ? 'inline-block' : 'none')
      if ($module.find('.content:visible').length > 0) {
        $module.find('.footer .manage_module').css('display', '')
        $module.toggleClass('collapsed_module', false)
        // Makes sure the resulting item has focus.
        $module.find('.collapse_module_link').focus()
        $.screenReaderFlashMessage(I18n.t('Expanded'))
      } else {
        $module.find('.footer .manage_module').css('display', '') // 'none');
        $module.toggleClass('collapsed_module', true)
        // Makes sure the resulting item has focus.
        $module.find('.expand_module_link').focus()
        $.screenReaderFlashMessage(I18n.t('Collapsed'))
      }
      setExpandAllButton()
      if (expandCallback && $.isFunction(expandCallback)) {
        expandCallback()
      }
    }
    if (show) {
      $module.find('.content').show()
      callback()
    } else {
      $module.find('.content').slideToggle(callback)
    }
  }
  if (reload_entries) {
    $module.loadingImage()
  }
  const url = $(this).attr('href')
  $.ajaxJSON(
    url,
    'POST',
    {collapse},
    data => {
      if (reload_entries) {
        $module.loadingImage('remove')
        for (const idx in data) {
          modules.addItemToModule($module, data[idx].content_tag)
        }
        $module.find('.context_module_items.ui-sortable').sortable('refresh')
        toggle()
        updateProgressionState($module)
      }
    },
    _data => {
      $module.loadingImage('remove')
    },
  )
  if (collapse === '1' || !reload_entries) {
    toggle()
  }
}

function moduleContentIsHidden(contentEl) {
  return (
    contentEl.style.display === 'none' ||
    contentEl.parentElement.classList.contains('collapsed_module')
  )
}

function updateSubAssignmentData(contextModuleItem, subAssignments) {
  subAssignments.forEach(subAssignment => {
    const replyToTopicElement = contextModuleItem.find('.reply_to_topic_display')
    if (!replyToTopicElement.length && !ENV.IS_STUDENT) {
      // prepending reply to topic last so that it is listed first
      contextModuleItem
        .find('.ig-details')
        .prepend('<div class="ig-details__item reply_to_entry_display"></div>')
      contextModuleItem
        .find('.ig-details')
        .prepend('<div class="ig-details__item reply_to_topic_display"></div>')
    }
    const title =
      subAssignment.sub_assignment_tag === 'reply_to_topic'
        ? I18n.t('Reply to Topic')
        : I18n.t('Required Replies (%{required_replies})', {
            required_replies: subAssignment.replies_required,
          })
    let dueDate = ''
    if (!(ENV.IN_PACED_COURSE && !ENV.IS_STUDENT)) {
      if (subAssignment.has_many_overrides != null) {
        dueDate = I18n.t('Multiple Due Dates')
      } else if (subAssignment.vdd_tooltip != null) {
        subAssignment.vdd_tooltip.link_href = contextModuleItem.find('a.title').attr('href')
        dueDate = vddTooltipView(subAssignment.vdd_tooltip)
      } else if (subAssignment.due_date) {
        dueDate = dateString(subAssignment.due_date)
      } else {
        dueDate = I18n.t('No Due Date')
      }
      contextModuleItem
        .find(`.${subAssignment.sub_assignment_tag}_display`)
        .html(`<b>${title}:</b> ${dueDate}`)
    } else {
      contextModuleItem.find(`.${subAssignment.sub_assignment_tag}_display`).html(`<b>${title}</b>`)
    }
  })
}

// need the assignment data to check past due state
modules.updateAssignmentData(() => {
  modules.updateProgressions(function afterUpdateProgressions() {
    if (window.location.hash && !window.location.hash.startsWith('#!')) {
      try {
        scrollTo($(window.location.hash))
      } catch (error) {
        // no-op
      }
    } else {
      const firstContextModuleContent = document
        .querySelector('.context_module')
        ?.querySelector('.content')
      if (!firstContextModuleContent || moduleContentIsHidden(firstContextModuleContent)) {
        const firstVisibleModuleContent = [
          ...document.querySelectorAll('.context_module .content'),
        ].find(el => !moduleContentIsHidden(el))
        if (firstVisibleModuleContent)
          scrollTo($(firstVisibleModuleContent).parents('.context_module'))
      }
    }
  })
})

$(document).ready(function () {
  $('.context_module').each(function () {
    refreshDuplicateLinkStatus($(this))
  })
  if (ENV.IS_STUDENT) {
    $('.context_module').addClass('student-view')
    $('.context_module_item .ig-row').addClass('student-view')
  }

  $('.external_url_link').click(function (event) {
    Helper.externalUrlLinkClick(event, $(this))
  })

  renderDatetimeField($('.datetime_field'))

  $(document).on('mouseover', '.context_module', function () {
    $('.context_module_hover').removeClass('context_module_hover')
    $(this).addClass('context_module_hover')
  })

  $(document).on('mouseover focus', '.context_module_item', function () {
    $('.context_module_item_hover').removeClass('context_module_item_hover')
    $(this).addClass('context_module_item_hover')
  })

  $('.context_module_item').each((i, $item) => {
    modules.evaluateItemCyoe($item)
  })

  if (ENV.FEATURES.instui_header) {
    // render the new INSTUI header component
    renderHeaderComponent()
  }

  let $currentElem = null
  const hover = function ($elem) {
    if ($elem.hasClass('context_module')) {
      $('.context_module_hover').removeClass('context_module_hover')
      $('.context_module_item_hover').removeClass('context_module_item_hover')
      $elem.addClass('context_module_hover')
    } else if ($elem.hasClass('context_module_item')) {
      $('.context_module_item_hover').removeClass('context_module_item_hover')
      $('.context_module_hover').removeClass('context_module_hover')
      $elem.addClass('context_module_item_hover')
      $elem.parents('.context_module').addClass('context_module_hover')
    }
    $elem.find(':tabbable:first').focus()
  }

  // This method will select the items passed in with the options object
  // and can be used to advance the focus or return to the previous module or module_item
  // This will also return the element that is now in focus
  const selectItem = function (options) {
    options = options || {}
    let $elem

    if (!$currentElem) {
      $elem = $('.context_module:first')
    } else if ($currentElem && $currentElem.hasClass('context_module')) {
      $elem = options.selectWhenModuleFocused && options.selectWhenModuleFocused.item
      $elem = $elem.length
        ? $elem
        : options.selectWhenModuleFocused && options.selectWhenModuleFocused.fallbackModule
    } else if ($currentElem && $currentElem.hasClass('context_module_item')) {
      $elem = options.selectWhenModuleItemFocused && options.selectWhenModuleItemFocused.item
      $elem = $elem.length
        ? $elem
        : options.selectWhenModuleItemFocused && options.selectWhenModuleItemFocused.fallbackModule
    }

    hover($elem)
    return $elem
  }

  const getClosestModuleOrItem = function ($currentElem) {
    const selector =
      $currentElem && $currentElem.closest('.context_module_item_hover').length
        ? '.context_module_item_hover'
        : '.context_module_hover'
    return $currentElem.closest(selector)
  }

  // Keyboard Shortcuts:
  // "k" and "up arrow" move the focus up between modules and module items
  if (!ENV.disable_keyboard_shortcuts) {
    const $document = $(document)
    $document.keycodes('k up', _event => {
      // If the vertical kebob pop-up menu is open then ignore the shortcut
      if ($('.ui-menu.ui-state-open').length) return

      const params = {
        selectWhenModuleFocused: {
          item:
            $currentElem &&
            $currentElem.prev('.context_module').find('.context_module_item:visible:last'),
          fallbackModule: $currentElem && $currentElem.prev('.context_module'),
        },
        selectWhenModuleItemFocused: {
          item: $currentElem && $currentElem.prev('.context_module_item:visible'),
          fallbackModule: $currentElem && $currentElem.parents('.context_module'),
        },
      }
      const $elem = selectItem(params)
      if ($elem.length) $currentElem = $elem
    })

    // "j" and "down arrow" move the focus down between modules and module items
    $document.keycodes('j down', _event => {
      // If the vertical kebob pop-up menu is open then ignore the shortcut
      if ($('.ui-menu.ui-state-open').length) return

      const params = {
        selectWhenModuleFocused: {
          item: $currentElem && $currentElem.find('.context_module_item:visible:first'),
          fallbackModule: $currentElem && $currentElem.next('.context_module'),
        },
        selectWhenModuleItemFocused: {
          item: $currentElem && $currentElem.next('.context_module_item:visible'),
          fallbackModule:
            $currentElem && $currentElem.parents('.context_module').next('.context_module'),
        },
      }
      const $elem = selectItem(params)
      if ($elem.length) $currentElem = $elem
    })

    // "e" opens up Edit Module Settings form if focus is on Module or Edit Item Details form if focused on Module Item
    // "d" deletes module or module item
    // "space" opens up Move Item or Move Module form depending on which item is focused
    $document.keycodes('e d space', event => {
      if (!$currentElem) return

      const $elem = getClosestModuleOrItem($currentElem)
      const $hasClassItemHover = $elem.hasClass('context_module_item_hover')

      if (event.keyString === 'e') {
        $hasClassItemHover
          ? $currentElem.find('.edit_item_link:first').click()
          : $currentElem.find('.edit_module_link:first').click()
      } else if (event.keyString === 'd') {
        if ($hasClassItemHover) {
          $currentElem.find('.delete_item_link:first').click()
          $currentElem = $currentElem.parents('.context_module')
        } else {
          $currentElem.find('.delete_module_link:first').click()
          $currentElem = null
        }
      } else if (event.keyString === 'space') {
        $hasClassItemHover
          ? $currentElem.find('.move_module_item_link:first').click()
          : $currentElem.find('.move_module_link:first').click()
      }

      event.preventDefault()
    })

    // "n" opens up the Add Module form
    $document.keycodes('n', event => {
      if (ENV.FEATURES.instui_header) {
        // handles the "new module" button action on keypress
        $('#context-modules-header-add-module-button:visible').click()
      } else {
        $('.add_module_link:visible:first').click()
      }

      event.preventDefault()
    })

    // "i" indents module item
    // "o" outdents module item
    $document.keycodes('i o', event => {
      if (!$currentElem) return

      const $currentElemID = $currentElem.attr('id')

      if (event.keyString === 'i') {
        $currentElem
          .find('.indent_item_link:first')
          .trigger('click', [$currentElem, document.activeElement])
      } else if (event.keyString === 'o') {
        $currentElem
          .find('.outdent_item_link:first')
          .trigger('click', [$currentElem, document.activeElement])
      }

      $document.ajaxStop(() => {
        $currentElem = $('#' + $currentElemID)
      })
    })
  }

  if ($('#context_modules').hasClass('editable')) {
    requestAnimationFrame(() => {
      modules.initModuleManagement()
    })
    modules.loadMasterCourseData()
  }

  $('.context_module')
    .find('.expand_module_link,.collapse_module_link')
    .bind('click keyclick', toggleModuleCollapse)
  $(document).fragmentChange((event, hash) => {
    if (hash === '#student_progressions') {
      $('.module_progressions_link').trigger('click')
    } else if (!hash.startsWith('#!')) {
      const module = $(hash.replace(/module/, 'context_module'))
      if (module.hasClass('collapsed_module')) {
        module.find('.expand_module_link').triggerHandler('click')
      }
    }
  })

  // from context_modules/_content
  const collapsedModules = ENV.COLLAPSED_MODULES
  for (const idx in collapsedModules) {
    $('#context_module_' + collapsedModules[idx]).addClass('collapsed_module')
  }

  const $contextModules = $('#context_modules .context_module')
  if (!$contextModules.length) {
    $('#no_context_modules_message').show()
    setExpandAllButtonVisible(false)
    $('#context_modules_sortable_container').addClass('item-group-container--is-empty')
  }
  $contextModules.each(function () {
    updateProgressionState($(this))
  })

  setExpandAllButton()

  if (!ENV.FEATURES.instui_header) {
    // set the click handler for the expand/collapse all button
    // if the instui header is not enabled
    setExpandAllButtonHandler()
  }

  if (!ENV.FEATURES.instui_header) {
    // menu tools click handler for the old UI
    $('.menu_tray_tool_link').click(openExternalTool)
  }

  function renderCopyToTray(open, contentSelection, returnFocusTo) {
<<<<<<< HEAD
     
=======
>>>>>>> 4b8c5dea
    ReactDOM.render(
      <DirectShareCourseTray
        open={open}
        sourceCourseId={ENV.COURSE_ID}
        contentSelection={contentSelection}
        onDismiss={() => {
          renderCopyToTray(false, contentSelection, returnFocusTo)
          returnFocusTo.focus()
        }}
      />,
      document.getElementById('direct-share-mount-point'),
    )
  }

  function renderSendToTray(open, contentSelection, returnFocusTo) {
<<<<<<< HEAD
     
=======
>>>>>>> 4b8c5dea
    ReactDOM.render(
      <DirectShareUserModal
        open={open}
        sourceCourseId={ENV.COURSE_ID}
        contentShare={contentSelection}
        onDismiss={() => {
          renderSendToTray(false, contentSelection, returnFocusTo)
          returnFocusTo.focus()
        }}
      />,
      document.getElementById('direct-share-mount-point'),
    )
  }

  function renderHeaderComponent() {
    const root = $('#context-modules-header-root')
    if (root[0]) {
<<<<<<< HEAD
       
=======
>>>>>>> 4b8c5dea
      ReactDOM.render(<ContextModulesHeader {...root.data('props')} />, root[0])
    }
  }

  $(document).on('click', '.module_copy_to', event => {
    event.preventDefault()
    const moduleId = $(event.target).closest('.context_module').data('module-id').toString()
    const selection = {modules: [moduleId]}
    const returnFocusTo = $(event.target).closest('ul').prev('.al-trigger')
    renderCopyToTray(true, selection, returnFocusTo)
  })

  $(document).on('click', '.module_send_to', event => {
    event.preventDefault()
    const moduleId = $(event.target).closest('.context_module').data('module-id').toString()
    const selection = {content_type: 'module', content_id: moduleId}
    const returnFocusTo = $(event.target).closest('ul').prev('.al-trigger')
    renderSendToTray(true, selection, returnFocusTo)
  })

  $(document).on('click', '.module_item_copy_to', event => {
    event.preventDefault()
    const select_id = $(event.target).data('select-id')
    const select_class = $(event.target).data('select-class')
    const selection = {[select_class]: [select_id]}
    const returnFocusTo = $(event.target).closest('ul').prev('.al-trigger')
    renderCopyToTray(true, selection, returnFocusTo)
  })

  $(document).on('click', '.module_item_send_to', event => {
    event.preventDefault()
    const content_id = $(event.target).data('content-id')
    const content_type = $(event.target).data('content-type')
    const selection = {content_id, content_type}
    const returnFocusTo = $(event.target).closest('ul').prev('.al-trigger')
    renderSendToTray(true, selection, returnFocusTo)
  })

  $(document).on('click', '.assign_module_link, .view_assign_link', function (event) {
    event.preventDefault()
    const returnFocusTo = $(event.target).closest('ul').prev('.al-trigger')
    const moduleElement = $(event.target).parents('.context_module')[0]
    const settingsProps = parseModule(moduleElement)
    renderDifferentiatedModulesTray(returnFocusTo, moduleElement, settingsProps, {
      initialTab: 'assign-to',
    })
  })

  $(document).on('click', '.edit_module_link', function (event) {
    event.preventDefault()
    if (ENV.FEATURES?.selective_release_ui_api) {
      const returnFocusTo = $(event.target).closest('ul').prev('.al-trigger')
      const moduleElement = $(event.target).parents('.context_module')[0]
      const settingsProps = parseModule(moduleElement)
      renderDifferentiatedModulesTray(returnFocusTo, moduleElement, settingsProps, {
        initialTab: 'settings',
      })
    } else {
      modules.editModule($(this).parents('.context_module'))
    }
  })

  if (ENV.MODULE_FEATURES?.TEACHER_MODULE_SELECTION) {
    $('#show_teacher_only_module_id').on('change', () => {
      doFetchApi({
        path: `/api/v1/courses/${ENV.COURSE_ID}/settings`,
        method: 'PUT',
        body: {show_teacher_only_module_id: $('#show_teacher_only_module_id').val()},
      })
        .then(_ => {
          window.location.reload()
        })
        .catch(err => {
          showFlashError(I18n.t('Cannot set the teacher view module'))(err)
        })
    })
  }

  if (ENV.MODULE_FEATURES?.STUDENT_MODULE_SELECTION) {
    $('#show_student_only_module_id').on('change', () => {
      doFetchApi({
        path: `/api/v1/courses/${ENV.COURSE_ID}/settings`,
        method: 'PUT',
        body: {show_student_only_module_id: $('#show_student_only_module_id').val()},
      }).catch(err => {
        showFlashError(I18n.t('Cannot set the student view module'))(err)
      })
    })
  }

  function handleRemoveDueDateInput(itemProps) {
    switch (itemProps.moduleItemType) {
      case 'discussion':
      case 'discussion_topic':
        if (itemProps.moduleItemHasAssignment === 'true') {
          return false
        } else return true
      case 'page':
      case 'wiki_page':
        return true
      default:
        return false
    }
  }

  function renderItemAssignToTray(open, returnFocusTo, itemProps) {
    const container = document.getElementById('differentiated-modules-mount-point')
    if (container.reactRoot) container.reactRoot.unmount()
    container.reactRoot = createRoot(container)
    container.reactRoot.render(
      <ItemAssignToManager
        open={open}
        onClose={() => {
          container.reactRoot.unmount()
        }}
        onDismiss={() => {
          container.reactRoot.unmount()
          returnFocusTo.focus()
        }}
        courseId={itemProps.courseId}
        itemName={itemProps.moduleItemName}
        itemType={itemProps.moduleItemType}
        iconType={itemProps.moduleItemType}
        itemContentId={itemProps.moduleItemContentId}
        pointsPossible={itemProps.pointsPossible}
        locale={ENV.LOCALE || 'en'}
        timezone={ENV.TIMEZONE || 'UTC'}
        removeDueDateInput={handleRemoveDueDateInput(itemProps)}
        isCheckpointed={itemProps.moduleItemHasCheckpoint === 'true'}
      />,
    )
  }

  // I don't think this is a long-term solution. We're going to need access
  // to all the assignment's data (due due dates, availability, etc)
  function parseModuleItemElement(element) {
    const pointsPossibleElem = element?.querySelector('.points_possible_display')
    const points = parseFloat(pointsPossibleElem?.textContent)
<<<<<<< HEAD
     
=======

>>>>>>> 4b8c5dea
    return {pointsPossible: isNaN(points) ? undefined : points}
  }

  $('.module-item-assign-to-link').on('click keyclick', function (event) {
    event.preventDefault()
    const returnFocusTo = $(event.target).closest('ul').prev('.al-trigger')
    const moduleItemId = event.target.getAttribute('data-item-id')
    const moduleItemName = event.target.getAttribute('data-item-name')
    const moduleItemType = event.target.getAttribute('data-item-type')
    const courseId = event.target.getAttribute('data-item-context-id')
    const moduleItemContentId = event.target.getAttribute('data-item-content-id')
    const moduleItemHasAssignment = event.target.getAttribute('data-item-has-assignment')
    const moduleItemHasCheckpoint = event.target.getAttribute('data-item-has-assignment-checkpoint')

    const itemProps = parseModuleItemElement(
      document.getElementById(`context_module_item_${moduleItemId}`),
    )
    renderItemAssignToTray(true, returnFocusTo, {
      courseId,
      moduleItemName,
      moduleItemType,
      moduleItemContentId,
      moduleItemHasAssignment,
      moduleItemHasCheckpoint,
      ...itemProps,
    })
  })
})

export default modules<|MERGE_RESOLUTION|>--- conflicted
+++ resolved
@@ -135,11 +135,7 @@
             $moduleElement.css('display', 'block')
           },
         }
-<<<<<<< HEAD
-         
-=======
-
->>>>>>> 4b8c5dea
+
         renderDifferentiatedModulesTray(event.target, $module, settings, options)
       } else {
         modules.editModule($module)
@@ -248,11 +244,7 @@
               return
             }
             const progression = data.context_module_progression
-<<<<<<< HEAD
-             
-=======
-
->>>>>>> 4b8c5dea
+
             if (progression.user_id == window.ENV.current_user_id) {
               let $user_progression = $user_progression_list.find(
                 '.progression_' + progression.context_module_id,
@@ -956,11 +948,7 @@
   $('div.context_module .prerequisite_criterion .id').each(function (_, idNode) {
     const $id = $(idNode)
     const prereq_id = $id.text()
-<<<<<<< HEAD
-     
-=======
-
->>>>>>> 4b8c5dea
+
     if (prereq_id == id) {
       const $crit = $id.closest('.prerequisite_criterion')
       $crit.find('.name').text(name)
@@ -999,11 +987,7 @@
     if (publishMenu) {
       const $publishMenu = $(publishMenu)
       $publishMenu.data('disabled', disabled)
-<<<<<<< HEAD
-       
-=======
-
->>>>>>> 4b8c5dea
+
       ReactDOM.render(
         <ContextModulesPublishMenu
           courseId={$publishMenu.data('courseId')}
@@ -1345,11 +1329,7 @@
     const spinner = <ModuleDuplicationSpinner />
     const $tempElement = $('<div id="temporary-spinner" class="item-group-condensed"></div>')
     $tempElement.insertAfter(duplicatedModuleElement)
-<<<<<<< HEAD
-     
-=======
-
->>>>>>> 4b8c5dea
+
     ReactDOM.render(spinner, $('#temporary-spinner')[0])
     $.screenReaderFlashMessage(I18n.t('Duplicating Module, this may take some time'))
     const renderDuplicatedModule = function (response) {
@@ -1371,11 +1351,7 @@
           const module_dnd = $newModule.find('.module_dnd')[0]
           if (module_dnd) {
             const contextModules = document.getElementById('context_modules')
-<<<<<<< HEAD
-             
-=======
-
->>>>>>> 4b8c5dea
+
             ReactDOM.render(
               <ModuleFileDrop
                 courseId={ENV.course_id}
@@ -2494,10 +2470,6 @@
   }
 
   function renderCopyToTray(open, contentSelection, returnFocusTo) {
-<<<<<<< HEAD
-     
-=======
->>>>>>> 4b8c5dea
     ReactDOM.render(
       <DirectShareCourseTray
         open={open}
@@ -2513,10 +2485,6 @@
   }
 
   function renderSendToTray(open, contentSelection, returnFocusTo) {
-<<<<<<< HEAD
-     
-=======
->>>>>>> 4b8c5dea
     ReactDOM.render(
       <DirectShareUserModal
         open={open}
@@ -2534,10 +2502,6 @@
   function renderHeaderComponent() {
     const root = $('#context-modules-header-root')
     if (root[0]) {
-<<<<<<< HEAD
-       
-=======
->>>>>>> 4b8c5dea
       ReactDOM.render(<ContextModulesHeader {...root.data('props')} />, root[0])
     }
   }
@@ -2676,11 +2640,7 @@
   function parseModuleItemElement(element) {
     const pointsPossibleElem = element?.querySelector('.points_possible_display')
     const points = parseFloat(pointsPossibleElem?.textContent)
-<<<<<<< HEAD
-     
-=======
-
->>>>>>> 4b8c5dea
+
     return {pointsPossible: isNaN(points) ? undefined : points}
   }
 
