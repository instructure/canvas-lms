/*
 * Copyright (C) 2011 - present Instructure, Inc.
 *
 * This file is part of Canvas.
 *
 * Canvas is free software: you can redistribute it and/or modify it under
 * the terms of the GNU Affero General Public License as published by the Free
 * Software Foundation, version 3 of the License.
 *
 * Canvas is distributed in the hope that it will be useful, but WITHOUT ANY
 * WARRANTY; without even the implied warranty of MERCHANTABILITY or FITNESS FOR
 * A PARTICULAR PURPOSE. See the GNU Affero General Public License for more
 * details.
 *
 * You should have received a copy of the GNU Affero General Public License along
 * with this program. If not, see <http://www.gnu.org/licenses/>.
 */

import $ from 'jquery'
import ModuleDuplicationSpinner from '../react/ModuleDuplicationSpinner'
import React from 'react'
import ReactDOM from 'react-dom'
import {reorderElements, renderTray} from '@canvas/move-item-tray'
import LockIconView from '@canvas/lock-icon'
import MasterCourseModuleLock from '../backbone/models/MasterCourseModuleLock'
import ModuleFileDrop from '@canvas/context-module-file-drop'
import {useScope as useI18nScope} from '@canvas/i18n'
import Helper from './context_modules_helper'
import CyoeHelper from '@canvas/conditional-release-cyoe-helper'
import ContextModulesView from '../backbone/views/context_modules' /* handles the publish/unpublish state */
import RelockModulesDialog from '@canvas/relock-modules-dialog'
import vddTooltip from '@canvas/due-dates/jquery/vddTooltip'
import vddTooltipView from '../jst/_vddTooltip.handlebars'
import Publishable from '../backbone/models/Publishable'
import PublishButtonView from '@canvas/publish-button-view'
import htmlEscape from '@instructure/html-escape'
import {monitorLtiMessages} from '@canvas/lti/jquery/messages'
import get from 'lodash/get'
import axios from '@canvas/axios'
import {showFlashError} from '@canvas/alerts/react/FlashAlert'
import '@canvas/jquery/jquery.ajaxJSON'
import {dateString, datetimeString} from '@canvas/datetime/date-functions'
import {renderDatetimeField} from '@canvas/datetime/jquery/DatetimeField'
import '@canvas/jquery/jquery.instructure_forms' /* formSubmit, fillFormData, formErrors, errorBox */
import 'jqueryui/dialog'
import '@canvas/util/jquery/fixDialogButtons'
import '@canvas/jquery/jquery.instructure_misc_helpers' /* /\$\.underscore/ */
import '@canvas/jquery/jquery.instructure_misc_plugins' /* .dim, confirmDelete, fragmentChange, showIf */
import '@canvas/jquery/jquery.simulate'
import '@canvas/jquery-keycodes'
import '@canvas/loading-image'
import '@canvas/util/templateData' /* fillTemplateData, getTemplateData */
import 'date-js' /* Date.parse */
import 'jqueryui/sortable'
import '@canvas/rails-flash-notifications'
import DirectShareCourseTray from '@canvas/direct-sharing/react/components/DirectShareCourseTray'
import DirectShareUserModal from '@canvas/direct-sharing/react/components/DirectShareUserModal'
import {
  initPublishButton,
  onContainerOverlapped,
  overrideModel,
  prerequisitesMessage,
  refreshDuplicateLinkStatus,
  scrollTo,
  setExpandAllButton,
  setExpandAllButtonHandler,
  setExpandAllButtonVisible,
  updateProgressionState,
  openExternalTool,
} from './utils'
import ContextModulesPublishMenu from '../react/ContextModulesPublishMenu'
import {renderContextModulesPublishIcon} from '../utils/publishOneModuleHelper'
import {underscoreString} from '@canvas/convert-case'
import {selectContentDialog} from '@canvas/select-content-dialog'
import DifferentiatedModulesTray from '../differentiated-modules'
import ItemAssignToTray from '../differentiated-modules/react/Item/ItemAssignToTray'
import {parseModule, parseModuleList} from '../differentiated-modules/utils/moduleHelpers'
import {addModuleElement} from '../utils/moduleHelpers'
import ContextModulesHeader from '../react/ContextModulesHeader'

if (!('INST' in window)) window.INST = {}

const I18n = useI18nScope('context_modulespublic')

// TODO: AMD don't export global, use as module
/* global modules */
window.modules = (function () {
  return {
    updateTaggedItems() {},

    currentIndent($item) {
      const classes = $item.attr('class').split(/\s/)
      let indent = 0
      for (let idx = 0; idx < classes.length; idx++) {
        if (classes[idx].match(/^indent_/)) {
          const new_indent = parseInt(classes[idx].substring(7), 10)
          if (!Number.isNaN(Number(new_indent))) {
            indent = new_indent
          }
        }
      }
      return indent
    },

    addModule(callback = () => {}) {
      if (ENV.FEATURES.selective_release_ui_api) {
        const options = {initialTab: 'settings'}
        const settings = {
          moduleList: parseModuleList(),
          addModuleUI: (data, $moduleElement) => {
            if (typeof callback === 'function') {
              callback(data, $moduleElement)
            } else {
              addModuleElement(
                data,
                $moduleElement,
                updatePublishMenuDisabledState,
                new RelockModulesDialog(),
                {}
              )
            }
            $moduleElement.css('display', 'block')
          },
        }
        const $module = $('#context_module_blank').clone(true).attr('id', 'context_module_new')
        $('#context_modules').append($module)
        // eslint-disable-next-line no-restricted-globals
        renderDifferentiatedModulesTray(event.target, $module, settings, options)
      } else {
        const $module = $('#context_module_blank').clone(true).attr('id', 'context_module_new')
        $('#context_modules').append($module)
        const opts = modules.sortable_module_options
        opts.update = modules.updateModuleItemPositions
        $module.find('.context_module_items').sortable(opts)
        $('#context_modules.ui-sortable').sortable('refresh')
        $('#context_modules .context_module .context_module_items.ui-sortable').each(function () {
          $(this).sortable('refresh')
          $(this).sortable('option', 'connectWith', '.context_module_items')
        })
        modules.editModule($module)
      }
    },

    updateModulePositions() {
      const ids = []
      $('#context_modules .context_module').each(function () {
        ids.push($(this).attr('id').substring('context_module_'.length))
      })
      const url = `${ENV.CONTEXT_URL_ROOT}/modules/reorder`
      $('#context_modules').loadingImage()
      $.ajaxJSON(
        url,
        'POST',
        {order: ids.join(',')},
        data => {
          $('#context_modules').loadingImage('remove')
          for (const idx in data) {
            const module = data[idx]
            $('#context_module_' + module.context_module.id).triggerHandler('update', module)
          }
        },
        _data => {
          $('#context_modules').loadingImage('remove')
        }
      )
    },

    updateModuleItemPositions(event, ui) {
      const $module = ui.item.parents('.context_module')
      const moduleId = $module.attr('id').substring('context_module_'.length)
      const url = `${ENV.CONTEXT_URL_ROOT}/modules/${moduleId}/reorder`
      const items = []
      $module.find('.context_module_items .context_module_item').each(function () {
        items.push($(this).getTemplateData({textValues: ['id']}).id)
      })
      $module.find('.context_module_items.ui-sortable').sortable('disable')
      $module.disableWhileLoading(
        $.ajaxJSON(
          url,
          'POST',
          {order: items.join(',')},
          data => {
            if (data && data.context_module && data.context_module.content_tags) {
              for (const idx in data.context_module.content_tags) {
                const tag = data.context_module.content_tags[idx].content_tag
                $module.find('#context_module_item_' + tag.id).fillTemplateData({
                  data: {position: tag.position},
                })
              }
            }
            $module.find('.context_module_items.ui-sortable').sortable('enable')
          },
          _data => {
            $module.find('.content').loadingImage('remove')
            $module
              .find('.content')
              .errorBox(I18n.t('errors.reorder', 'Reorder failed, please try again.'))
          }
        )
      )
      $('.context_module').each(function () {
        refreshDuplicateLinkStatus($(this))
      })
    },

    updateProgressions(callback) {
      if (!ENV.IS_STUDENT) {
        if (callback) {
          callback()
        }
        return
      }
      const url = $('.progression_list_url').attr('href')
      if ($('.context_module_item.progression_requirement:visible').length > 0) {
        $('.loading_module_progressions_link').show().prop('disabled', true)
      }
      $.ajaxJSON(
        url,
        'GET',
        {},
        function (data) {
          $('.loading_module_progressions_link').remove()
          const $user_progression_list = $('#current_user_progression_list')
          const progressions = []
          for (const idx in data) {
            progressions.push(data[idx])
          }
          const progressionsFinished = function () {
            if (!$('#context_modules').hasClass('editable')) {
              $('#context_modules .context_module').each(function () {
                updateProgressionState($(this))
              })
            }
            if (callback) {
              callback()
            }
          }
          let progressionCnt = 0
          const nextProgression = function () {
            const data = progressions.shift()
            if (!data) {
              progressionsFinished()
              return
            }
            const progression = data.context_module_progression
            // eslint-disable-next-line eqeqeq
            if (progression.user_id == window.ENV.current_user_id) {
              let $user_progression = $user_progression_list.find(
                '.progression_' + progression.context_module_id
              )

              if ($user_progression.length === 0 && $user_progression_list.length > 0) {
                $user_progression = $user_progression_list.find('.progression_blank').clone(true)
                $user_progression
                  .removeClass('progression_blank')
                  .addClass('progression_' + progression.context_module_id)
                $user_progression_list.append($user_progression)
              }
              if ($user_progression.length > 0) {
                $user_progression.data('requirements_met', progression.requirements_met)
                $user_progression.data(
                  'incomplete_requirements',
                  progression.incomplete_requirements
                )
                $user_progression.fillTemplateData({data: progression})
              }
            }
            progressionCnt++
            if (progressionCnt >= 50) {
              progressionCnt = 0
              setTimeout(nextProgression, 150)
            } else {
              nextProgression()
            }
          }
          nextProgression()
        },
        () => {
          if (callback) {
            callback()
          }
        }
      )
    },

    updateAssignmentData(callback) {
      return $.ajaxJSON(
        ENV.CONTEXT_MODULE_ASSIGNMENT_INFO_URL,
        'GET',
        {},
        data => {
          $(() => {
            $.each(data, (id, info) => {
              const $context_module_item = $('#context_module_item_' + id)
              const data = {}
              if (info.points_possible != null) {
                data.points_possible_display = I18n.t('points_possible_short', '%{points} pts', {
                  points: I18n.n(info.points_possible),
                })
              }
              if (ENV.IN_PACED_COURSE && !ENV.IS_STUDENT) {
                $context_module_item.find('.due_date_display').remove()
              } else if (info.todo_date != null) {
                data.due_date_display = dateString(info.todo_date)
              } else if (info.due_date != null) {
                if (info.past_due != null) {
                  $context_module_item.data('past_due', true)
                }
                data.due_date_display = dateString(info.due_date)
              } else if (info.has_many_overrides != null) {
                data.due_date_display = I18n.t('Multiple Due Dates')
              } else if (info.vdd_tooltip != null) {
                info.vdd_tooltip.link_href = $context_module_item.find('a.title').attr('href')
                $context_module_item
                  .find('.due_date_display')
                  .html(vddTooltipView(info.vdd_tooltip))
              } else {
                $context_module_item.find('.due_date_display').remove()
              }
              $context_module_item.fillTemplateData({
                data,
                htmlValues: ['points_possible_display'],
              })

              // clean up empty elements so they don't show borders in updated item group design
              if (info.points_possible === null) {
                $context_module_item.find('.points_possible_display').remove()
              }

              if (info.mc_objectives) {
                $context_module_item.find('.mc_objectives').text(info.mc_objectives)
                $context_module_item.find('.icon-assignment').hide()
                $context_module_item.find('#mc_icon').show()
              } else {
                $context_module_item.find('.mc_objectives').remove()
              }

              $context_module_item.addClass('rendered')
            })

            vddTooltip()
            if (callback) {
              callback()
            }
          })
        },
        () => {
          if (callback) {
            $(callback)
          }
        }
      )
    },

    loadMasterCourseData(tag_id) {
      if (ENV.MASTER_COURSE_SETTINGS) {
        // Grab the stuff for master courses if needed
        $.ajaxJSON(ENV.MASTER_COURSE_SETTINGS.MASTER_COURSE_DATA_URL, 'GET', {tag_id}, data => {
          if (data.tag_restrictions) {
            $.each(data.tag_restrictions, (id, restriction) => {
              const $item = $('#context_module_item_' + id).not('.master_course_content')
              $item.addClass('master_course_content')
              if (Object.keys(restriction).some(r => restriction[r])) {
                $item.attr('data-master_course_restrictions', JSON.stringify(restriction)) // need it if user selects Edit from cog menu
              }
              this.initMasterCourseLockButton($item, restriction)
            })
          }
        })
      }
    },

    itemClass(content_tag) {
      return (
        (content_tag.content_type || '').replace(/^[A-Za-z]+::/, '') + '_' + content_tag.content_id
      )
    },

    updateAllItemInstances(content_tag) {
      $('.context_module_item.' + modules.itemClass(content_tag) + ' .title').each(function () {
        const $this = $(this)
        $this.text(content_tag.title)
        $this.attr('title', content_tag.title)
      })
    },
    editModule($module) {
      const $form = $('#add_context_module_form')
      $form.data('current_module', $module)
      const data = $module.getTemplateData({
        textValues: [
          'name',
          'unlock_at',
          'require_sequential_progress',
          'publish_final_grade',
          'requirement_count',
        ],
      })
      $form.fillFormData(data, {object_name: 'context_module'})
      let isNew = false
      if ($module.attr('id') === 'context_module_new') {
        isNew = true
        $form.attr('action', $form.find('.add_context_module_url').attr('href'))
        $form.find('.completion_entry').hide()
        $form.attr('method', 'POST')
        $form.find('.submit_button').text(I18n.t('buttons.add', 'Add Module'))
      } else {
        $form.attr('action', $module.find('.edit_module_link').attr('href'))
        $form.find('.completion_entry').show()
        $form.attr('method', 'PUT')
        $form.find('.submit_button').text(I18n.t('buttons.update', 'Update Module'))
      }
      $form.find('#unlock_module_at').prop('checked', data.unlock_at).change()
      $form
        .find('#require_sequential_progress')
        .prop(
          'checked',
          data.require_sequential_progress === 'true' || data.require_sequential_progress === '1'
        )
      $form
        .find('#publish_final_grade')
        .prop('checked', data.publish_final_grade === 'true' || data.publish_final_grade === '1')

      const has_predecessors =
        $('#context_modules .context_module').length > 1 &&
        $('#context_modules .context_module:first').attr('id') !== $module.attr('id')
      $form.find('.prerequisites_entry').showIf(has_predecessors)
      const prerequisites = []
      $module.find('.prerequisites .prerequisite_criterion').each(function () {
        prerequisites.push($(this).getTemplateData({textValues: ['id', 'name', 'type']}))
      })

      $form.find('.prerequisites_list .criteria_list').empty()
      for (const idx in prerequisites) {
        const pre = prerequisites[idx]
        $form.find('.add_prerequisite_link:first').click()
        if (pre.type === 'context_module') {
          $form
            .find('.prerequisites_list .criteria_list .criterion:last select')
            .val(pre.id)
            .trigger('change')
        }
      }
      $form.find('.completion_entry .criteria_list').empty()
      $module.find('.content .context_module_item .criterion.defined').each(function () {
        const data = $(this)
          .parents('.context_module_item')
          .getTemplateData({textValues: ['id', 'criterion_type', 'min_score']})
        $form.find('.add_completion_criterion_link').click()
        $form
          .find('.criteria_list .criterion:last')
          .find('.id')
          .val(data.id || '')
          .change()
          .end()
          .find('.type')
          .val(data.criterion_type || '')
          .change()
          .end()
          .find('.min_score')
          .val(data.min_score || '')
      })
      const no_items = $module.find('.content .context_module_item').length === 0
      $form
        .find('.prerequisites_list .criteria_list')
        .showIf(prerequisites.length !== 0)
        .end()
        .find('.add_prerequisite_link')
        .showIf(has_predecessors)
        .end()
        .find('.completion_entry .criteria_list')
        .showIf(!no_items)
        .end()

        .find('.completion_entry .no_items_message')
        .hide()
        .end()
        .find('.add_completion_criterion_link')
        .showIf(!no_items)

      // Set no items or criteria message plus disable elements if there are no items or no requirements
      if (no_items) {
        $form.find('.completion_entry .no_items_message').show()
      }
      if ($module.find('.content .context_module_item .criterion.defined').length !== 0) {
        $('.requirement-count-radio').show()
      } else {
        $('.requirement-count-radio').hide()
      }

      const $requirementCount = $module.find('.pill li').data('requirement-count')
      if ($requirementCount == 1) {
        $('#context_module_requirement_count_1').prop('checked', true).change()
      } else {
        $('#context_module_requirement_count_').prop('checked', true).change()
      }

      $module.fadeIn('fast', () => {})
      $module.addClass('dont_remove')
      $form.find('.module_name').toggleClass('lonely_entry', isNew)
      $form.find('.module_name label span').hide() // hide the asterisk in the form label
      const $toFocus = $('.ig-header-admin .al-trigger', $module)
      const fullSizeModal = window.matchMedia('(min-width: 600px)').matches
      const responsiveWidth = fullSizeModal ? 600 : 320
      $form
        .dialog({
          autoOpen: false,
          modal: true,
          title: isNew
            ? I18n.t('titles.add', 'Add Module')
            : I18n.t('titles.edit', 'Edit Module Settings'),
          width: responsiveWidth,
          height: isNew ? 400 : 600,
          close() {
            modules.hideEditModule(true)
            $toFocus.focus()
            const $contextModules = $('#context_modules .context_module')
            if ($contextModules.length) {
              $('#context_modules_sortable_container').removeClass('item-group-container--is-empty')
            }
          },
          zIndex: 1000,
        })
        .dialog('open')
      $module.removeClass('dont_remove')
    },

    hideEditModule(remove) {
      const $module = $('#add_context_module_form').data('current_module') // .parents(".context_module");
      if (
        remove &&
        $module &&
        $module.attr('id') === 'context_module_new' &&
        !$module.hasClass('dont_remove')
      ) {
        $module.remove()
      }
      $('#add_context_module_form:visible').dialog('close')
    },

    addContentTagToEnv(content_tag) {
      ENV.MODULE_FILE_DETAILS[content_tag.id] = {
        content_details: content_tag.content_details,
        content_id: content_tag.content_id,
        id: content_tag.id,
        module_id: content_tag.context_module_id,
      }
    },

    addItemToModule($module, data) {
      if (!data) {
        return $('<div/>')
      }
      data.id = data.id || 'new'
      data.type = data.type || data['item[type]'] || underscoreString(data.content_type)
      data.title = data.title || data['item[title]']
      data.new_tab = data.new_tab ? '1' : '0'
      data.graded = data.graded ? '1' : '0'
      let $item
      const $olditem = data.id !== 'new' ? $('#context_module_item_' + data.id) : []
      if ($olditem.length) {
        const $admin = $olditem.find('.ig-admin')
        if ($admin.length) {
          $admin.detach()
        }
        $item = $olditem.clone(true)
        if ($admin.length) {
          $item.find('.ig-row').append($admin)
        }
      } else {
        $item = $('#context_module_item_blank').clone(true).removeAttr('id')
        modules.evaluateItemCyoe($item, data)
      }
      const speedGraderId = `${data.type}-${data.content_id}`
      const $speedGrader = $item.find('#speed-grader-container-blank')
      $speedGrader.attr('id', 'speed-grader-container-' + speedGraderId)

      const isPublished = data.published
      const isAssignmentOrQuiz =
        data.content_type === 'Assignment' || data.content_type === 'Quizzes::Quiz'
      const isPublishedGradedDiscussion =
        isPublished && data.graded === '1' && data.content_type === 'DiscussionTopic'

      const $speedGraderLinkContainer = $item.find('.speed-grader-link-container')

      if ((isPublished && isAssignmentOrQuiz) || isPublishedGradedDiscussion) {
        $speedGraderLinkContainer.removeClass('hidden')
      }

      $item.addClass(data.type + '_' + data.id)
      $item.addClass(data.quiz_lti ? 'lti-quiz' : data.type)
      if (data.is_duplicate_able) {
        $item.addClass('dupeable')
      }
      $item.attr('aria-label', data.title)
      $item.find('.title').attr('title', data.title)
      $item.fillTemplateData({
        data,
        id: 'context_module_item_' + data.id,
        hrefValues: ['id', 'context_module_id', 'content_id', 'content_type', 'assignment_id'],
      })
      for (let idx = 0; idx < 10; idx++) {
        $item.removeClass('indent_' + idx)
      }
      $item.addClass('indent_' + (data.indent || 0))
      $item.addClass(modules.itemClass(data))

<<<<<<< HEAD
      const isValidContentType = [
        'Assignment',
        'Quizzes::Quiz',
        'DiscussionTopic',
        'WikiPage',
      ].includes(data.content_type)

=======
>>>>>>> 4b37e285
      // This function is called twice, once with the data the user just entered
      // and again after the api request returns. The second time we have
      // all the real data, including the module item's id. Wait until then
      // to add the option.
      if ('id' in data && data.can_manage_assign_to) {
        const $assignToMenuItem = $item.find('.assign-to-option')
        if ($assignToMenuItem.length) {
          $assignToMenuItem.removeClass('hidden')
          const $a = $assignToMenuItem.find('a')
          $a.attr('data-item-id', data.id)
          $a.attr('data-item-name', data.title)
          $a.attr(
            'data-item-type',
            data.quiz_lti ? 'lti-quiz' : data.content_type == 'Quizzes::Quiz' ? 'quiz' : data.type
          )
          $a.attr('data-item-context-id', data.context_id)
          $a.attr('data-item-context-type', data.context_type)
          $a.attr('data-item-content-id', data.content_id)
          $a.attr('data-item-has-assignment', data.assignment_id ? 'true' : 'false')
        }
      }

      // don't just tack onto the bottom, put it in its correct position
      let $before = null
      $module
        .find('.context_module_items')
        .children()
        .each(function () {
          const position = parseInt(
            $(this).getTemplateData({textValues: ['position']}).position,
            10
          )
          if ((data.position || data.position === 0) && (position || position === 0)) {
            if ($before == null && position - data.position >= 0) {
              $before = $(this)
            }
          }
        })
      if ($olditem.length) {
        $olditem.replaceWith($item.show())
      } else if (!$before) {
        $module.find('.context_module_items').append($item.show())
      } else {
        $before.before($item.show())
      }
      refreshDuplicateLinkStatus($module)
      return $item
    },

    evaluateItemCyoe($item, data) {
      if (!CyoeHelper.isEnabled()) return
      $item = $($item)
      const $itemData = $item.find('.publish-icon')
      const $admin = $item.find('.ig-admin')

      data = data || {
        id: $itemData.attr('data-module-item-id'),
        title: $itemData.attr('data-module-item-name'),
        assignment_id: $itemData.attr('data-assignment-id'),
        is_cyoe_able: $itemData.attr('data-is-cyoeable') === 'true',
      }

      const cyoe = CyoeHelper.getItemData(data.assignment_id, data.is_cyoe_able)

      if (cyoe.isReleased) {
        const fullText = I18n.t('Released by Mastery Path: %{path}', {path: cyoe.releasedLabel})
        const $pathIcon = $(
          '<span class="pill mastery-path-icon" aria-hidden="true" data-tooltip><i class="icon-mastery-paths" /></span>'
        )
          .attr('title', fullText)
          .append(htmlEscape(cyoe.releasedLabel))
        const $srPath = $('<span class="screenreader-only">').append(htmlEscape(fullText))
        $admin.prepend($srPath)
        $admin.prepend($pathIcon)
      }

      if (cyoe.isCyoeAble) {
        const $mpLink = $('<a class="mastery_paths_link" />')
          .attr(
            'href',
            ENV.CONTEXT_URL_ROOT +
              '/modules/items/' +
              data.id +
              '/edit_mastery_paths?return_to=' +
              encodeURIComponent(window.location.pathname)
          )
          .attr('title', I18n.t('Edit Mastery Paths for %{title}', {title: data.title}))
          .text(I18n.t('Mastery Paths'))

        if (cyoe.isTrigger) {
          $admin.prepend($mpLink.clone())
        }

        $admin
          .find('.delete_link')
          .parent()
          .before(
            $('<li role="presentation" />').append(
              $mpLink.prepend('<i class="icon-mastery-path" /> ')
            )
          )
      }
    },

    getNextPosition($module) {
      let maxPosition = 0
      $module
        .find('.context_module_items')
        .children()
        .each(function () {
          const position = parseInt(
            $(this).getTemplateData({textValues: ['position']}).position,
            10
          )
          if (position > maxPosition) maxPosition = position
        })
      return maxPosition + 1
    },
    refreshModuleList() {
      $('#module_list').find('.context_module_option').remove()
      $('#context_modules .context_module').each(function () {
        const $this = $(this)
        const data = $this.find('.header').getTemplateData({textValues: ['name']})
        data.id = $this.find('.header').attr('id')
        $this.find('.name').attr('title', data.name)
        const $option = $(document.createElement('option'))
        $option.val(data.id)

        // data.id could come back as undefined, so calling $option.val(data.id) would return an "", which is not chainable, so $option.val(data.id).text... would die.
        $option
          .attr('role', 'option')
          .text(data.name)
          .addClass('context_module_' + data.id)
          .addClass('context_module_option')

        $('#module_list').append($option)
      })
    },
    filterPrerequisites($module, prerequisites) {
      const list = modules.prerequisites()
      const id = $module.attr('id').substring('context_module_'.length)
      const res = []
      for (const idx in prerequisites) {
        if ($.inArray(prerequisites[idx], list[id]) === -1) {
          res.push(prerequisites[idx])
        }
      }
      return res
    },
    prerequisites() {
      const result = {
        to_visit: {},
        visited: {},
      }
      $('#context_modules .context_module').each(function () {
        const id = $(this).attr('id').substring('context_module_'.length)
        result[id] = []
        $(this)
          .find('.prerequisites .criterion')
          .each(function () {
            const pre_id = $(this).getTemplateData({textValues: ['id']}).id
            if ($(this).hasClass('context_module_criterion')) {
              result[id].push(pre_id)
              result.to_visit[id + '_' + pre_id] = true
            }
          })
      })

      for (const val in result.to_visit) {
        if (result.to_visit.hasOwnProperty(val)) {
          const ids = val.split('_')
          if (result.visited[val]) {
            continue
          }
          result.visited[val] = true
          for (const jdx in result[ids[1]]) {
            result[ids[0]].push(result[ids[1]][jdx])
            result.to_visit[ids[0] + '_' + result[ids[1]][jdx]] = true
          }
        }
      }
      delete result.to_visit
      delete result.visited
      return result
    },
    sortable_module_options: {
      connectWith: '.context_module_items',
      handle: '.move_item_link',
      helper: 'clone',
      placeholder: 'context_module_placeholder',
      forcePlaceholderSize: true,
      axis: 'y',
      containment: '#content',
    },
    initMasterCourseLockButton($item, tagRestriction) {
      // add the lock button|icon
      const $lockCell = $item.find('.lock-icon')
      const data = $($lockCell).data() || {}

      const isMasterCourseMasterContent = !!(
        'moduleItemId' in data && ENV.MASTER_COURSE_SETTINGS.IS_MASTER_COURSE
      )
      const isMasterCourseChildContent = !!(
        'moduleItemId' in data && ENV.MASTER_COURSE_SETTINGS.IS_CHILD_COURSE
      )
      const restricted = !!(
        'moduleItemId' in data && Object.keys(tagRestriction).some(r => tagRestriction[r])
      )

      const model = new MasterCourseModuleLock({
        is_master_course_master_content: isMasterCourseMasterContent,
        is_master_course_child_content: isMasterCourseChildContent,
        restricted_by_master_course: restricted,
      })

      const viewOptions = {
        model,
        el: $lockCell[0],
        course_id: ENV.COURSE_ID,
        content_type: data.moduleType,
        content_id: data.contentId,
      }

      const view = new LockIconView(viewOptions)
      view.render()
    },
  }
})()

const renderDifferentiatedModulesTray = (
  returnFocusTo,
  moduleElement,
  settingsProps,
  options = {initialTab: 'settings'}
) => {
  const container = document.getElementById('differentiated-modules-mount-point')
  ReactDOM.render(
    <DifferentiatedModulesTray
      onDismiss={() => {
        ReactDOM.unmountComponentAtNode(container)
        returnFocusTo.focus()
      }}
      initialTab={options.initialTab}
      moduleElement={moduleElement}
      courseId={ENV.COURSE_ID ?? ''}
      {...settingsProps}
    />,
    container
  )
}

// Based on the logic from ui/shared/context-modules/differentiated-modules/utils/moduleHelpers.ts
const updateUnlockTime = function ($module, unlock_at) {
  const friendlyDatetime = unlock_at ? datetimeString(unlock_at) : ''

  const unlockAtElement = $module.find('.unlock_at')
  if (unlockAtElement.length) {
    unlockAtElement.text(friendlyDatetime)
  }

  const displayedUnlockAtElement = $module.find('.displayed_unlock_at')
  if (displayedUnlockAtElement.length) {
    displayedUnlockAtElement.text(friendlyDatetime)
    displayedUnlockAtElement.attr('data-html-tooltip-title', friendlyDatetime)
  }

  const unlockDetailsElement = $module.find('.unlock_details')
  if (unlockDetailsElement.length) {
    // User has selected a lock date and that date is in the future
    $module.find('.unlock_details').showIf(unlock_at && Date.parse(unlock_at) > new Date())
  }
}

const updatePrerequisites = function ($module, prereqs) {
  const $prerequisitesDiv = $module.find('.prerequisites')
  let prereqsList = ''
  $prerequisitesDiv.empty()

  if (prereqs.length > 0) {
    for (const i in prereqs) {
      const $div = $('<div />', {
        class: 'prerequisite_criterion ' + prereqs[i].type + '_criterion',
        style: 'float: left;',
      })
      const $spanID = $('<span />', {
        text: htmlEscape(prereqs[i].id),
        class: 'id',
        style: 'display: none;',
      })
      const $spanType = $('<span />', {
        text: htmlEscape(prereqs[i].type),
        class: 'type',
        style: 'display: none;',
      })
      const $spanName = $('<span />', {
        text: htmlEscape(prereqs[i].name),
        class: 'name',
        style: 'display: none;',
      })
      $div.append($spanID)
      $div.append($spanType)
      $div.append($spanName)
      $prerequisitesDiv.append($div)

      prereqsList += prereqs[i].name + ', '
    }
    prereqsList = prereqsList.slice(0, -2)
    const $prerequisitesMessage = $('<div />', {
      text: prerequisitesMessage(prereqsList),
      class: 'prerequisites_message',
    })
    $prerequisitesDiv.append($prerequisitesMessage)
  }
}

// after a module has been updated, update its name as used in other modules' prerequisite lists
const updateOtherPrerequisites = function (id, name) {
  $('div.context_module .prerequisite_criterion .id').each(function (_, idNode) {
    const $id = $(idNode)
    const prereq_id = $id.text()
    // eslint-disable-next-line eqeqeq
    if (prereq_id == id) {
      const $crit = $id.closest('.prerequisite_criterion')
      $crit.find('.name').text(name)
      const $prereqs = $id.closest('.prerequisites')
      const names = $.makeArray($prereqs.find('.prerequisite_criterion .name'))
        .map(el => $(el).text())
        .join(', ')
      $prereqs.find('.prerequisites_message').text(prerequisitesMessage(names))
    }
  })
}
const newPillMessage = function ($module, requirement_count) {
  const $message = $module.find('.requirements_message')
  $message.attr('data-requirement-type', requirement_count === 1 ? 'one' : 'all')

  if (requirement_count != 0) {
    const $pill = $('<ul class="pill"><li></li></ul></div>')
    $message.html($pill)
    const $pillMessage = $message.find('.pill li')
    const newPillMessageText =
      requirement_count === 1 ? I18n.t('Complete One Item') : I18n.t('Complete All Items')
    $pillMessage.text(newPillMessageText)
    $pillMessage.data('requirement-count', requirement_count)
  }
}

const updatePublishMenuDisabledState = function (disabled) {
  if (ENV.FEATURES.instui_header) {
    // Send event to ContextModulesHeader component to update the publish menu
    window.dispatchEvent(
      new CustomEvent('update-publish-menu-disabled-state', {detail: {disabled}})
    )
  } else {
    // Update the top level publish menu to reflect the new module
    const publishMenu = document.getElementById('context-modules-publish-menu')
    if (publishMenu) {
      const $publishMenu = $(publishMenu)
      $publishMenu.data('disabled', disabled)
      ReactDOM.render(
        <ContextModulesPublishMenu
          courseId={$publishMenu.data('courseId')}
          runningProgressId={$publishMenu.data('progressId')}
          disabled={disabled}
        />,
        publishMenu
      )
    }
  }
}

modules.updatePublishMenuDisabledState = updatePublishMenuDisabledState

modules.initModuleManagement = function (duplicate) {
  const moduleItems = {}

  // Create the context modules backbone view to manage the publish button.
  new ContextModulesView({
    el: $('#content'),
    modules,
  })
  const relock_modules_dialog = new RelockModulesDialog()

  const $context_module_unlocked_at = $('#context_module_unlock_at')
  let valCache = ''
  $('#unlock_module_at')
    .change(function () {
      const $this = $(this)
      const $unlock_module_at_details = $('.unlock_module_at_details')
      $unlock_module_at_details.showIf($this.prop('checked'))

      if ($this.prop('checked')) {
        if (!$context_module_unlocked_at.val()) {
          $context_module_unlocked_at.val(valCache)
        }
      } else {
        valCache = $context_module_unlocked_at.val()
        $context_module_unlocked_at.val('').triggerHandler('change')
      }
    })
    .triggerHandler('change')

  // -------- BINDING THE UPDATE EVENT -----------------
  $('.context_module').bind('update', (event, data) => {
    const $module = $('#context_module_' + data.context_module.id)
    $module.attr('data-module-id', data.context_module.id)
    $module.attr('aria-label', data.context_module.name)
    $module.find('.header').fillTemplateData({
      data: data.context_module,
      hrefValues: ['id'],
    })

    $module.find('.header').attr('id', data.context_module.id)
    $module.find('.footer').fillTemplateData({
      data: data.context_module,
      hrefValues: ['id'],
    })

    updateUnlockTime($module, data.context_module.unlock_at)
    updatePrerequisites($module, data.context_module.prerequisites)
    updateOtherPrerequisites(data.context_module.id, data.context_module.name)

    // Update requirement message pill
    if (data.context_module.completion_requirements.length === 0) {
      $module.find('.requirements_message').empty().attr('data-requirement-type', 'all')
    } else {
      newPillMessage($module, data.context_module.requirement_count)
    }

    $module
      .find('.context_module_items .context_module_item')
      .removeClass('progression_requirement')
      .removeClass('min_score_requirement')
      .removeClass('max_score_requirement')
      .removeClass('must_view_requirement')
      .removeClass('must_mark_done_requirement')
      .removeClass('must_submit_requirement')
      .removeClass('must_contribute_requirement')
      .find('.criterion')
      .removeClass('defined')

    // Hack. Removing the class here only to re-add it a few lines later if needed.
    $module.find('.ig-row').removeClass('with-completion-requirements')
    for (const idx in data.context_module.completion_requirements) {
      const req = data.context_module.completion_requirements[idx]
      req.criterion_type = req.type
      const $item = $module.find('#context_module_item_' + req.id)
      $item.find('.ig-row').addClass('with-completion-requirements')
      $item.find('.criterion').fillTemplateData({data: req})
      $item.find('.completion_requirement').fillTemplateData({data: req})
      $item.find('.criterion').addClass('defined')
      $item.find('.module-item-status-icon').show()
      $item.addClass(req.type + '_requirement').addClass('progression_requirement')
    }

    modules.refreshModuleList()
  })

  $('#add_context_module_form').formSubmit({
    object_name: 'context_module',
    required: ['name'],
    processData(data) {
      const prereqs = []
      $(this)
        .find('.prerequisites_list .criteria_list .criterion')
        .each(function () {
          const id = $(this).find('.option select').val()
          if (id) {
            prereqs.push('module_' + id)
          }
        })

      data['context_module[prerequisites]'] = prereqs.join(',')
      data['context_module[completion_requirements][none]'] = 'none'

      const $requirementsList = $(this).find('.completion_entry .criteria_list .criterion')
      $requirementsList.each(function () {
        const id = $(this).find('.id').val()
        data['context_module[completion_requirements][' + id + '][type]'] = $(this)
          .find('.type')
          .val()
        data['context_module[completion_requirements][' + id + '][min_score]'] = $(this)
          .find('.min_score')
          .val()
      })

      const requirementCount = $('input[name="context_module[requirement_count]"]:checked').val()
      data['context_module[requirement_count]'] = requirementCount

      return data
    },
    beforeSubmit(data) {
      const $module = $(this).data('current_module')
      $module.loadingImage()
      $module.find('.header').fillTemplateData({
        data,
      })
      $module.addClass('dont_remove')
      modules.hideEditModule()
      $module.removeClass('dont_remove')
      return $module
    },
    success: (data, $module) =>
      addModuleElement(
        data,
        $module,
        updatePublishMenuDisabledState,
        relock_modules_dialog,
        moduleItems
      ),
    error(data, $module) {
      $module.loadingImage('remove')
    },
  })

  $('#add_context_module_form .add_prerequisite_link').click(function (event) {
    event.preventDefault()
    const $form = $(this).parents('#add_context_module_form')
    const $module = $form.data('current_module')
    const $select = $('#module_list').clone(true).removeAttr('id')
    const $pre = $form.find('#criterion_blank_prereq').clone(true).removeAttr('id')
    $select.find('.' + $module.attr('id')).remove()
    const afters = []

    $('#context_modules .context_module').each(function () {
      if ($(this)[0] === $module[0] || afters.length > 0) {
        afters.push($(this).attr('id'))
      }
    })
    for (const idx in afters) {
      $select.find('.' + afters[idx]).hide()
    }

    $select.attr('id', 'module_list_prereq')
    $pre.find('.option').empty().append($select.show())
    $('<label for="module_list_prereq" class="screenreader-only" />')
      .text(I18n.t('Select prerequisite module'))
      .insertBefore($select)
    $form.find('.prerequisites_list .criteria_list').append($pre).show()
    $pre.show()
    $select.change(event => {
      const $target = $(event.target)
      const title = $target.val() ? $target.find('option:selected').text() : ''
      const $prereq = $target.closest('.criterion')
      const $deleteBtn = $prereq.find('.delete_criterion_link')
      $deleteBtn.attr('aria-label', I18n.t('Delete prerequisite %{title}', {title}))
    })
    $select.focus()
  })

  $('#add_context_module_form .add_completion_criterion_link').click(function (event) {
    event.preventDefault()
    const $form = $(this).parents('#add_context_module_form')
    const $module = $form.data('current_module')
    const $option = $('#completion_criterion_option').clone(true).removeAttr('id')
    const $select = $option.find('select.id')
    const $pre = $form.find('#criterion_blank_req').clone(true).removeAttr('id')
    $pre.find('.prereq_desc').remove()
    modules.prerequisites()
    const $optgroups = {}
    $module
      .find('.content .context_module_item')
      .not('.context_module_sub_header')
      .each(function () {
        let displayType
        const data = $(this).getTemplateData({textValues: ['id', 'type']})
        data.title = $(this).find('.title').attr('title')
        if (data.type === 'quiz' || data.type === 'lti-quiz' || $(this).hasClass('lti-quiz')) {
          displayType = I18n.t('optgroup.quizzes', 'Quizzes')
        } else if (data.type === 'assignment') {
          displayType = I18n.t('optgroup.assignments', 'Assignments')
        } else if (data.type === 'attachment') {
          displayType = I18n.t('optgroup.files', 'Files')
        } else if (data.type === 'external_url') {
          displayType = I18n.t('optgroup.external_urls', 'External URLs')
        } else if (data.type === 'context_external_tool') {
          displayType = I18n.t('optgroup.external_tools', 'External Tools')
        } else if (data.type === 'discussion_topic') {
          displayType = I18n.t('optgroup.discussion_topics', 'Discussions')
        } else if (data.type === 'wiki_page') {
          displayType = I18n.t('Pages')
        }
        let $group = $optgroups[displayType]
        if (!$group) {
          $group = $optgroups[displayType] = $(document.createElement('optgroup'))
          $group.attr('label', displayType)
          $select.append($group)
        }
        const titleDesc = data.title
        const $option = $(document.createElement('option'))
        $option.val(data.id).text(titleDesc)
        $group.append($option)
      })
    $pre.find('.option').empty().append($option)
    $option.find('.id').change()
    $form.find('.completion_entry .criteria_list').append($pre).show()
    $pre.slideDown()
    $('.requirement-count-radio').show()
    $('#context_module_requirement_count_').change()
    $option.slideDown(function () {
      if (event.originalEvent) {
        // don't do this when populating the dialog :P
        $('select:first', $(this)).trigger('focus')
      }
    })
  })

  $('#completion_criterion_option .id').change(function () {
    const $option = $(this).parents('.completion_criterion_option')
    const data = $('#context_module_item_' + $(this).val()).getTemplateData({
      textValues: ['type', 'graded'],
    })
    $option
      .find('.type option')
      .hide()
      .prop('disabled', true)
      .end()
      .find('.type option.any')
      .show()
      .prop('disabled', false)
      .end()
      .find('.type option.' + data.type)
      .show()
      .prop('disabled', false)
    if (data.graded === '1') {
      $option.find('.type option.graded').show().prop('disabled', false)
    }
    if (data.criterion_type) {
      $option
        .find('.type')
        .val($option.find('.type option.' + data.criterion_type + ':first').val())
    }
    $option.find('.type').change()
  })

  $('#completion_criterion_option .type').change(function () {
    const $option = $(this).parents('.completion_criterion_option')

    // Show score text box and do some resizing of drop down to get it to stay on one line
    $option.find('.min_score_box').showIf($(this).val() === 'min_score')

    const id = $option.find('.id').val()
    const points_possible = $.trim(
      $('#context_module_item_' + id + ' .points_possible_display')
        .text()
        .split(' ')[0]
    )
    if (points_possible.length > 0 && $(this).val() === 'min_score') {
      $option.find('.points_possible').text(points_possible)
      $option.find('.points_possible_parent').show()
    } else {
      $option.find('.points_possible_parent').hide()
    }

    const itemName = $option.find('.id option:selected').text()
    const reqType = $option.find('.type option:selected').text()
    $option
      .closest('.criterion')
      .find('.delete_criterion_link')
      .attr(
        'aria-label',
        I18n.t('Delete requirement %{item} (%{type})', {item: itemName, type: reqType})
      )
  })

  $('#add_context_module_form .requirement-count-radio .ic-Radio input').change(() => {
    if ($('#context_module_requirement_count_').prop('checked')) {
      $('.require-sequential').show()
    } else {
      $('.require-sequential').hide()
      $('#require_sequential_progress').prop('checked', false)
    }
  })

  $('#add_context_module_form .delete_criterion_link').click(function (event) {
    event.preventDefault()
    const $elem = $(this).closest('.criteria_list')
    const $requirement = $(this).parents('.completion_entry')
    const $criterion = $(this).closest('.criterion')
    const $prevCriterion = $criterion.prev()
    const $toFocus = $prevCriterion.length
      ? $('.delete_criterion_link', $prevCriterion)
      : $('.add_prerequisite_or_requirement_link', $(this).closest('.form-section'))
    $criterion.slideUp(function () {
      $(this).remove()
      // Hides radio button and checkbox if there are no requirements
      if ($elem.html().length === 0 && $requirement.length !== 0) {
        $('.requirement-count-radio').fadeOut('fast')
      }
      $toFocus.focus()
    })
  })

  $(document).on('click', '.duplicate_module_link', function (event) {
    event.preventDefault()
    const duplicateRequestUrl = $(this).attr('href')
    const duplicatedModuleElement = $(this).parents('.context_module')
    const spinner = <ModuleDuplicationSpinner />
    const $tempElement = $('<div id="temporary-spinner" class="item-group-condensed"></div>')
    $tempElement.insertAfter(duplicatedModuleElement)
    ReactDOM.render(spinner, $('#temporary-spinner')[0])
    $.screenReaderFlashMessage(I18n.t('Duplicating Module, this may take some time'))
    const renderDuplicatedModule = function (response) {
      response.data.ENV_UPDATE.forEach(newAttachmentItem => {
        ENV.MODULE_FILE_DETAILS[newAttachmentItem.id] = newAttachmentItem
      })
      const newModuleId = response.data.context_module.id
      // This is terrible but then so is the whole file so it fits in
      const contextId = response.data.context_module.context_id
      const modulesPage = `/courses/${contextId}/modules`
      axios
        .get(modulesPage)
        .then(getResponse => {
          const $newContent = $(getResponse.data)
          const $newModule = $newContent.find(`#context_module_${newModuleId}`)
          $tempElement.remove()
          $newModule.insertAfter(duplicatedModuleElement)
          const module_dnd = $newModule.find('.module_dnd')[0]
          if (module_dnd) {
            const contextModules = document.getElementById('context_modules')
            ReactDOM.render(
              <ModuleFileDrop
                courseId={ENV.course_id}
                moduleId={newModuleId}
                contextModules={contextModules}
              />,
              module_dnd
            )
          }
          $newModule.find('.collapse_module_link').focus()
          modules.updateAssignmentData()
          // Unbind event handlers with 'off' because they will get re-bound in initModuleManagement
          // and we don't want them to be called twice on click.
          $(document).off('click', '.delete_module_link')
          $(document).off('click', '.delete_item_link')
          $(document).off('click', '.duplicate_module_link')
          $(document).off('click', '.duplicate_item_link')
          if (!ENV.FEATURES.instui_header) {
            // not using with instui header, clicks are handled differently
            $(document).off('click', '.add_module_link')
          }
          $('#context_modules').off('addFileToModule')
          $('#add_context_module_form .add_prerequisite_link').off()
          $('#add_context_module_form .add_completion_criterion_link').off()
          $('.context_module')
            .find('.expand_module_link,.collapse_module_link')
            .bind('click keyclick', toggleModuleCollapse)
          modules.initModuleManagement($newModule)
        })
        .catch(showFlashError(I18n.t('Error rendering duplicated module')))
    }

    axios
      .post(duplicateRequestUrl, {})
      .then(renderDuplicatedModule)
      .catch(showFlashError(I18n.t('Error duplicating module')))
  })

  $(document).on('click', '.delete_module_link', function (event) {
    event.preventDefault()
    $(this)
      .parents('.context_module')
      .confirmDelete({
        url: $(this).attr('href'),
        message: I18n.t('confirm.delete', 'Are you sure you want to delete this module?'),
        cancelled() {
          $('.ig-header-admin .al-trigger', $(this)).focus()
        },
        success(data) {
          const id = data.context_module.id
          $('.context_module .prerequisites .criterion').each(function () {
            const criterion = $(this).getTemplateData({textValues: ['id', 'type']})
            if (criterion.type === 'context_module' && criterion.id == id) {
              $(this).remove()
            }
          })
          const $prevModule = $(this).prev()
          const $addModuleButton = ENV.FEATURES.instui_header
            ? $('#context-modules-header-add-module-button')
            : $('#content .header-bar .add_module_link')

          const $toFocus = $prevModule.length
            ? $('.ig-header-admin .al-trigger', $prevModule)
            : $addModuleButton
          const module_dnd = $(this).find('.module_dnd')[0]
          if (module_dnd) {
            ReactDOM.unmountComponentAtNode(module_dnd)
          }
          $(this).slideUp(function () {
            $(this).remove()
            modules.updateTaggedItems()
            $toFocus.focus()
            const $contextModules = $('#context_modules .context_module')
            if (!$contextModules.length) {
              setExpandAllButtonVisible(false)
              updatePublishMenuDisabledState(true)
            }
          })
          $.flashMessage(
            I18n.t('Module %{module_name} was successfully deleted.', {
              module_name: data.context_module.name,
            })
          )
        },
      })
  })

  $(document).on(
    'click',
    '.outdent_item_link,.indent_item_link',
    function (event, elem, activeElem) {
      event.preventDefault()
      const $elem = $(elem)
      const elemID =
        $elem && $elem.attr('id') ? '#' + $elem.attr('id') : elem && '.' + $elem.attr('class')
      const $cogLink = $(this).closest('.cog-menu-container').children('.al-trigger')
      const do_indent = $(this).hasClass('indent_item_link')
      const $item = $(this).parents('.context_module_item')
      let indent = modules.currentIndent($item)
      indent = Math.max(Math.min(indent + (do_indent ? 1 : -1), 5), 0)
      $item.loadingImage({image_size: 'small'})
      $.ajaxJSON(
        $(this).attr('href'),
        'PUT',
        {'content_tag[indent]': indent},
        data => {
          $item.loadingImage('remove')
          const $module = $('#context_module_' + data.content_tag.context_module_id)
          modules.addItemToModule($module, data.content_tag)
          $module.find('.context_module_items.ui-sortable').sortable('refresh')
          modules.updateAssignmentData()
        },
        _data => {}
      ).done(() => {
        if (elemID) {
          setTimeout(() => {
            const $activeElemClass = '.' + $(activeElem).attr('class').split(' ').join('.')
            $(elemID).find($activeElemClass).focus()
          }, 0)
        } else {
          $cogLink.focus()
        }
      })
    }
  )

  $(document).on('click', '.edit_item_link', function (event) {
    event.preventDefault()
    const $cogLink = $(this).closest('.cog-menu-container').children('.al-trigger')
    const $item = $(this).parents('.context_module_item')
    const data = $item.getTemplateData({textValues: ['url', 'indent', 'new_tab']})
    data.title = $item.find('.title').attr('title')
    data.indent = modules.currentIndent($item)
    $('#edit_item_form')
      .find('.external')
      .showIf($item.hasClass('external_url') || $item.hasClass('context_external_tool'))
    $('#edit_item_form').attr('action', $(this).attr('href'))
    $('#edit_item_form').fillFormData(data, {object_name: 'content_tag'})

    const $titleInput = $('#edit_item_form #content_tag_title')
    const restrictions = $item.data().master_course_restrictions
    const isDisabled =
      !get(ENV, 'MASTER_COURSE_SETTINGS.IS_MASTER_COURSE') && !!get(restrictions, 'content')
    $titleInput.prop('disabled', isDisabled)

    $('#edit_item_form')
      .dialog({
        title: I18n.t('titles.edit_item', 'Edit Item Details'),
        close() {
          $('#edit_item_form').hideErrors()
          $cogLink.focus()
        },
        open() {
          const titleClose = $(this).parent().find('.ui-dialog-titlebar-close')
          if (titleClose.length) {
            titleClose.trigger('focus')
          }
        },
        minWidth: 320,
        modal: true,
        zIndex: 1000,
      })
      .fixDialogButtons()
  })

  $('#edit_item_form .cancel_button').click(_event => {
    $('#edit_item_form').dialog('close')
  })

  $('#edit_item_form').formSubmit({
    beforeSubmit(data) {
      if (data['content_tag[title]'] == '') {
        $('#content_tag_title').errorBox(I18n.t('Title is required'))
        return false
      }
      $(this).loadingImage()
    },
    success(data) {
      $(this).loadingImage('remove')
      const $module = $('#context_module_' + data.content_tag.context_module_id)
      modules.addItemToModule($module, data.content_tag)
      $module.find('.context_module_items.ui-sortable').sortable('refresh')
      if (
        data.content_tag.content_id != 0 &&
        data.content_tag.content_type != 'ContextExternalTool'
      ) {
        modules.updateAllItemInstances(data.content_tag)
      }
      modules.updateAssignmentData()
      $(this).dialog('close')
    },
    error(data) {
      $(this).loadingImage('remove')
      $(this).formErrors(data)
    },
  })

  $(document).on('click', '.delete_item_link', function (event) {
    event.preventDefault()
    const $currentCogLink = $(this).closest('.cog-menu-container').children('.al-trigger')
    // Get the previous cog item to focus after delete
    const $allInCurrentModule = $(this).parents('.context_module_items').children()
    const $currentModule = $(this).parents('.context_module')
    const curIndex = $allInCurrentModule.index($(this).parents('.context_module_item'))
    const newIndex = curIndex - 1
    // Skip over headers, since they are not actionable
    let $placeToFocus
    if (newIndex >= 0) {
      const prevItem = $allInCurrentModule[newIndex]
      if ($(prevItem).hasClass('context_module_sub_header')) {
        $placeToFocus = $(prevItem).find('.cog-menu-container .al-trigger')
      } else {
        $placeToFocus = $(prevItem).find('.item_link')
      }
    } else {
      // Focus on the module cog since there are not more module item cogs
      $placeToFocus = $(this).closest('.editable_context_module').find('button.al-trigger')
    }
    $(this)
      .parents('.context_module_item')
      .confirmDelete({
        url: $(this).attr('href'),
        message: I18n.t(
          'confirm.delete_item',
          'Are you sure you want to remove this item from the module?'
        ),
        success(data) {
          delete ENV.MODULE_FILE_DETAILS[data.content_tag.id]
          $(this).slideUp(function () {
            $(this).remove()
            modules.updateTaggedItems()
            $placeToFocus.focus()
            refreshDuplicateLinkStatus($currentModule)
          })
          $.flashMessage(
            I18n.t('Module item %{module_item_name} was successfully deleted.', {
              module_item_name: data.content_tag.title,
            })
          )
        },
        cancelled() {
          $currentCogLink.focus()
        },
      })
  })

  $('.move_module_item_link').on('click keyclick', function (event) {
    event.preventDefault()

    const currentItem = $(this).parents('.context_module_item')[0]
    const modules = document.querySelectorAll('#context_modules .context_module')
    const groups = Array.prototype.map.call(modules, module => {
      const id = module.getAttribute('id').substring('context_module_'.length)
      const title = module.querySelector('.header > .collapse_module_link > .name').textContent
      const moduleItems = module.querySelectorAll('.context_module_item')
      const items = Array.prototype.map.call(moduleItems, item => ({
        id: item.getAttribute('id').substring('context_module_item_'.length),
        title: item.querySelector('.title').textContent.trim(),
      }))
      return {id, title, items}
    })

    const moveTrayProps = {
      title: I18n.t('Move Module Item'),
      items: [
        {
          id: currentItem.getAttribute('id').substring('context_module_item_'.length),
          title: currentItem.querySelector('.title').textContent.trim(),
        },
      ],
      moveOptions: {
        groupsLabel: I18n.t('Modules'),
        groups,
      },
      formatSaveUrl: ({groupId}) => `${ENV.CONTEXT_URL_ROOT}/modules/${groupId}/reorder`,
      onMoveSuccess: ({data, itemIds, groupId}) => {
        const itemId = itemIds[0]
        const $container = $(`#context_module_${groupId} .ui-sortable`)
        $container.sortable('disable')

        const item = document.querySelector(`#context_module_item_${itemId}`)
        $container[0].appendChild(item)

        const order = data.context_module.content_tags.map(item => item.content_tag.id)
        reorderElements(order, $container[0], id => `#context_module_item_${id}`)
        $container.sortable('enable').sortable('refresh')
      },
      focusOnExit: () => currentItem.querySelector('.al-trigger'),
    }

    renderTray(moveTrayProps, document.getElementById('not_right_side'))
  })

  $('.move_module_link').on('click keyclick', function (event) {
    event.preventDefault()

    const currentModule = $(this).parents('.context_module')[0]
    const modules = document.querySelectorAll('#context_modules .context_module')
    const siblings = Array.prototype.map.call(modules, module => {
      const id = module.getAttribute('id').substring('context_module_'.length)
      const title = module.querySelector('.header > .collapse_module_link > .name').textContent
      return {id, title}
    })

    const moveTrayProps = {
      title: I18n.t('Move Module'),
      items: [
        {
          id: currentModule.getAttribute('id').substring('context_module_'.length),
          title: currentModule.querySelector('.header > .collapse_module_link > .name').textContent,
        },
      ],
      moveOptions: {siblings},
      formatSaveUrl: () => `${ENV.CONTEXT_URL_ROOT}/modules/reorder`,
      onMoveSuccess: res => {
        const container = document.querySelector('#context_modules.ui-sortable')
        reorderElements(
          res.data.map(item => item.context_module.id),
          container,
          id => `#context_module_${id}`
        )
        $(container).sortable('refresh')
      },
      focusOnExit: () => currentModule.querySelector('.al-trigger'),
    }

    renderTray(moveTrayProps, document.getElementById('not_right_side'))
  })

  $('.move_module_contents_link').on('click keyclick', function (event) {
    event.preventDefault()

    const currentModule = $(this).parents('.context_module')[0]
    const modules = document.querySelectorAll('#context_modules .context_module')
    const groups = Array.prototype.map.call(modules, module => {
      const id = module.getAttribute('id').substring('context_module_'.length)
      const title = module.querySelector('.header > .collapse_module_link > .name').textContent
      const moduleItems = module.querySelectorAll('.context_module_item')
      const items = Array.prototype.map.call(moduleItems, item => ({
        id: item.getAttribute('id').substring('context_module_item_'.length),
        title: item.querySelector('.title').textContent.trim(),
      }))
      return {id, title, items}
    })
    const moduleItems = currentModule.querySelectorAll('.context_module_item')
    const items = Array.prototype.map.call(moduleItems, item => ({
      id: item.getAttribute('id').substring('context_module_item_'.length),
      title: item.querySelector('.title').textContent.trim(),
    }))
    if (items.length === 0) {
      return
    }
    items[0].groupId = currentModule.getAttribute('id').substring('context_module_'.length)

    const moveTrayProps = {
      title: I18n.t('Move Contents Into'),
      items,
      moveOptions: {
        groupsLabel: I18n.t('Modules'),
        groups,
        excludeCurrent: true,
      },
      formatSaveUrl: ({groupId}) => `${ENV.CONTEXT_URL_ROOT}/modules/${groupId}/reorder`,
      onMoveSuccess: ({data, itemIds, groupId}) => {
        const $container = $(`#context_module_${groupId} .ui-sortable`)
        $container.sortable('disable')

        itemIds.forEach(id => {
          const item = document.querySelector(`#context_module_item_${id}`)
          $container[0].appendChild(item)
        })

        const order = data.context_module.content_tags.map(item => item.content_tag.id)
        reorderElements(order, $container[0], id => `#context_module_item_${id}`)

        $container.sortable('enable').sortable('refresh')
      },
      focusOnExit: () => currentModule.querySelector('.al-trigger'),
    }

    renderTray(moveTrayProps, document.getElementById('not_right_side'))
  })

  $('.drag_and_drop_warning').on('focus', event => {
    $(event.currentTarget).removeClass('screenreader-only')
  })

  $('.drag_and_drop_warning').on('blur', event => {
    $(event.currentTarget).addClass('screenreader-only')
  })

  const add_module_link_handler = event => {
    event.preventDefault()
    const addModuleCallback = (data, $moduleElement) =>
      addModuleElement(
        data,
        $moduleElement,
        updatePublishMenuDisabledState,
        relock_modules_dialog,
        moduleItems
      )
    modules.addModule(addModuleCallback)
  }

  if (ENV.FEATURES.instui_header) {
    // export "new module" handler for react
    document.add_module_link_handler = add_module_link_handler
  } else {
    // adds the "new module" button click handler
    $(document).on('click', '.add_module_link', add_module_link_handler)
  }

  // This allows ModuleFileDrop to create module items
  // once a file is uploaded. See ModuleFileDrop#handleDrop
  // for details on the custom event.
  $('#context_modules').on('addFileToModule', event => {
    event.preventDefault()
    const moduleId = event.originalEvent.moduleId
    const attachment = event.originalEvent.attachment
    const item_data = {
      'item[id]': attachment.id,
      'item[type]': 'attachment',
      'item[title]': attachment.display_name,
    }
    generate_submit(moduleId, false)(item_data)
  })

  $('.add_module_item_link').on('click', function (event) {
    event.preventDefault()
    const $trigger = $(event.currentTarget)
    $trigger.blur()
    const $module = $(this).closest('.context_module')
    if ($module.hasClass('collapsed_module')) {
      $module.find('.expand_module_link').triggerHandler('click', () => {
        $module.find('.add_module_item_link').click()
      })
      return
    }

    const id = $(this).parents('.context_module').find('.header').attr('id')
    const name = $(this).parents('.context_module').find('.name').attr('title')
    const options = {for_modules: true, context_module_id: id}
    const midSizeModal = window.matchMedia('(min-width: 500px)').matches
    const fullSizeModal = window.matchMedia('(min-width: 770px)').matches
    const responsiveWidth = fullSizeModal ? 770 : midSizeModal ? 500 : 320
    options.select_button_text = I18n.t('buttons.add_item', 'Add Item')
    options.holder_name = name
    options.height = 550
    options.width = responsiveWidth
    options.dialog_title = I18n.t('titles.add_item', 'Add Item to %{module}', {module: name})
    options.close = function () {
      $trigger.focus()
    }

    options.submit = generate_submit(id)
    selectContentDialog(options)
  })

  function generate_submit(id, focusLink = true) {
    return item_data => {
      // a content item with an assignment_id means that an assignment was already created
      // on the backend, so no module item should be created now. Reload the page to show
      // the newly created assignment
      if (item_data['item[assignment_id]']) {
        return window.location.reload()
      }

      const $module = $('#context_module_' + id)
      let nextPosition = modules.getNextPosition($module)
      item_data.content_details = ['items']
      item_data['item[position]'] = nextPosition++
      let $item = modules.addItemToModule($module, item_data)
      $module.find('.context_module_items.ui-sortable').sortable('refresh').sortable('disable')
      const url = $module.find('.add_module_item_link').attr('rel')
      $module.disableWhileLoading(
        $.ajaxJSON(url, 'POST', item_data, data => {
          $item.remove()
          data.content_tag.type = item_data['item[type]']
          $item = modules.addItemToModule($module, data.content_tag)
          modules.addContentTagToEnv(data.content_tag)
          $module.find('.context_module_items.ui-sortable').sortable('enable').sortable('refresh')
          initNewItemPublishButton($item, data.content_tag)
          initNewItemDirectShare($item, data.content_tag)
          modules.updateAssignmentData()

          $item.find('.lock-icon').data({
            moduleType: data.content_tag.type,
            contentId: data.content_tag.content_id,
            moduleItemId: data.content_tag.id,
          })
          modules.loadMasterCourseData(data.content_tag.id)
        }),
        {
          onComplete() {
            if (focusLink) {
              $module.find('.add_module_item_link').focus()
            }
          },
        }
      )
    }
  }

  $(document).on('click', '.duplicate_item_link', function (event) {
    event.preventDefault()

    const $module = $(this).closest('.context_module')
    const url = $(this).attr('href')

    axios
      .post(url)
      .then(({data}) => {
        const $item = modules.addItemToModule($module, data.content_tag)
        initNewItemPublishButton($item, data.content_tag)
        initNewItemDirectShare($item, data.content_tag)
        modules.updateAssignmentData()

        $item.find('.lock-icon').data({
          moduleType: data.content_tag.type,
          contentId: data.content_tag.content_id,
          moduleItemId: data.content_tag.id,
        })
        modules.loadMasterCourseData(data.content_tag.id)

        $module.find('.context_module_items.ui-sortable').sortable('disable')
        data.new_positions.forEach(({content_tag}) => {
          $module.find(`#context_module_item_${content_tag.id}`).fillTemplateData({
            data: {position: content_tag.position},
          })
        })
        $(`#context_module_item_${data.content_tag.id} .item_link`).focus()
        $module.find('.context_module_items.ui-sortable').sortable('enable').sortable('refresh')
      })
      .catch(showFlashError('Error duplicating item'))
  })

  $('#add_module_prerequisite_dialog .cancel_button').click(() => {
    $('#add_module_prerequisite_dialog').dialog('close')
  })

  $(document).on('click', '.delete_prerequisite_link', function (event) {
    event.preventDefault()
    const $criterion = $(this).parents('.criterion')
    const prereqs = []

    $(this)
      .parents('.context_module .prerequisites .criterion')
      .each(function () {
        if ($(this)[0] != $criterion[0]) {
          const data = $(this).getTemplateData({textValues: ['id', 'type']})
          const type = data.type === 'context_module' ? 'module' : data.type
          prereqs.push(type + '_' + data.id)
        }
      })

    const url = $(this).parents('.context_module').find('.edit_module_link').attr('href')
    const data = {'context_module[prerequisites]': prereqs.join(',')}

    $criterion.dim()

    $.ajaxJSON(url, 'PUT', data, data => {
      $('#context_module_' + data.context_module.id).triggerHandler('update', data)
    })
  })
  $('#add_module_prerequisite_dialog .submit_button').click(function () {
    const val = $('#add_module_prerequisite_dialog .prerequisite_module_select select').val()
    if (!val) {
      return
    }
    $('#add_module_prerequisite_dialog').loadingImage()
    const prereqs = []
    prereqs.push('module_' + val)
    const $module = $(
      '#context_module_' +
        $('#add_module_prerequisite_dialog').getTemplateData({textValues: ['context_module_id']})
          .context_module_id
    )
    $module.find('.prerequisites .criterion').each(function () {
      prereqs.push('module_' + $(this).getTemplateData({textValues: ['id', 'name', 'type']}).id)
    })
    const url = $module.find('.edit_module_link').attr('href')
    const data = {'context_module[prerequisites]': prereqs.join(',')}
    $.ajaxJSON(
      url,
      'PUT',
      data,
      data => {
        $('#add_module_prerequisite_dialog').loadingImage('remove')
        $('#add_module_prerequisite_dialog').dialog('close')
        $('#context_module_' + data.context_module.id).triggerHandler('update', data)
      },
      data => {
        $('#add_module_prerequisite_dialog').loadingImage('remove')
        $('#add_module_prerequisite_dialog').formErrors(data)
      }
    )
  })
  $(document).on('click', '.context_module .add_prerequisite_link', function (event) {
    event.preventDefault()
    const module = $(this)
      .parents('.context_module')
      .find('.header')
      .getTemplateData({textValues: ['name', 'id']})
    $('#add_module_prerequisite_dialog').fillTemplateData({
      data: {module_name: module.name, context_module_id: module.id},
    })
    const $module = $(this).parents('.context_module')
    const $select = $('#module_list').clone(true).removeAttr('id')
    $select.find('.' + $module.attr('id')).remove()
    const afters = []
    $('#context_modules .context_module').each(function () {
      if ($(this)[0] === $module[0] || afters.length > 0) {
        afters.push($(this).getTemplateData({textValues: ['id']}).id)
      }
    })
    for (const idx in afters) {
      $select.find('.context_module_' + afters[idx]).hide()
    }
    $('#add_module_prerequisite_dialog')
      .find('.prerequisite_module_select')
      .empty()
      .append($select.show())
    $('#add_module_prerequisite_dialog').dialog({
      title: I18n.t('titles.add_prerequisite', 'Add Prerequisite to %{module}', {
        module: module.name,
      }),
      width: 400,
      modal: true,
      zIndex: 1000,
    })
  })
  $('#add_context_module_form .cancel_button').click(_event => {
    modules.hideEditModule(true)
  })
  requestAnimationFrame(function () {
    const $items = []
    $('#context_modules .context_module_items').each(function () {
      $items.push($(this))
    })
    const next = function () {
      if ($items.length > 0) {
        const $item = $items.shift()
        const opts = modules.sortable_module_options
        const k5TabsContainer = $('#k5-course-header').closest('.ic-Dashboard-tabs').eq(0)
        const k5ModulesContainer = $('#k5-modules-container')
        if (k5TabsContainer.length > 0 && k5ModulesContainer.length > 0) {
          opts.sort = event => onContainerOverlapped(event, k5ModulesContainer, k5TabsContainer)
        }
        opts.update = modules.updateModuleItemPositions
        $item.sortable(opts)
        requestAnimationFrame(next)
      }
    }
    next()
    $('#context_modules').sortable({
      handle: '.reorder_module_link',
      helper: 'clone',
      axis: 'y',
      update: modules.updateModulePositions,
    })
    modules.refreshModuleList()
    modules.refreshed = true
  })

  function initNewItemPublishButton($item, data) {
    const publishData = {
      moduleType: data.type,
      id: data.publishable_id,
      moduleItemName: data.moduleItemName || data.title,
      moduleItemId: data.id,
      moduleId: data.context_module_id,
      courseId: data.context_id,
      published: data.published,
      publishable: data.publishable,
      unpublishable: data.unpublishable,
      publishAt: data.publish_at,
      content_details: data.content_details,
      isNew: true,
    }

    const view = initPublishButton($item.find('.publish-icon'), publishData)
    overrideModel(moduleItems, relock_modules_dialog, view.model, view)
  }

  function initNewItemDirectShare($item, data) {
    const $copyToMenuItem = $item.find('.module_item_copy_to')
    if ($copyToMenuItem.length === 0) return // feature not enabled, probably
    const $sendToMenuItem = $item.find('.module_item_send_to')
    const content_id = data.content_id
    const content_type = data.type.replace(/^wiki_/, '')
    const select_class = content_type === 'quiz' ? 'quizzes' : `${content_type}s`
    if (['assignment', 'discussion_topic', 'page', 'quiz'].includes(content_type)) {
      // make the direct share menu items work!
      $copyToMenuItem.data('select-class', select_class)
      $copyToMenuItem.data('select-id', content_id)
      $sendToMenuItem.data('content-type', content_type)
      $sendToMenuItem.data('content-id', content_id)
    } else {
      // not direct shareable; remove the menu items
      $copyToMenuItem.closest('li').remove()
      $sendToMenuItem.closest('li').remove()
    }
  }

  const parent = duplicate || $('#context_modules')

  parent.find('.publish-icon').each((index, el) => {
    const $el = $(el)
    if ($el.data('id')) {
      const view = initPublishButton($el)
      overrideModel(moduleItems, relock_modules_dialog, view.model, view)
    }
  })

  if (duplicate && duplicate.length) {
    const modulePublishIcon = duplicate[0].querySelector('.module-publish-icon')
    if (modulePublishIcon) {
      const courseId = modulePublishIcon.getAttribute('data-course-id')
      const moduleId = modulePublishIcon.getAttribute('data-module-id')
      const published = modulePublishIcon.getAttribute('data-published') === 'true'
      renderContextModulesPublishIcon(courseId, moduleId, false, published)
    }
  }

  $('.module-publish-link').each((i, element) => {
    const $el = $(element)
    const model = new Publishable(
      {published: $el.hasClass('published'), id: $el.attr('data-id')},
      {url: $el.attr('data-url'), root: 'module'}
    )
    const view = new PublishButtonView({model, el: $el})
    view.render()
  })
  // I tried deferring the rendering of ContextModulesPuyblishMenu
  // and ContextModulesPublishIcons until here,
  // after the models and views were all setup, but it made
  // the UI janky. Let them get rendered early, the tell
  // ContextModulesPublishMenu everything is ready.
  window.dispatchEvent(new Event('module-publish-models-ready'))
}

function toggleModuleCollapse(event) {
  event.preventDefault()
  const expandCallback = null
  const collapse = $(this).hasClass('collapse_module_link') ? '1' : '0'
  const $module = $(this).parents('.context_module')
  const reload_entries = $module.find('.content .context_module_items').children().length === 0
  const toggle = function (show) {
    const callback = function () {
      $module
        .find('.collapse_module_link')
        .css('display', $module.find('.content:visible').length > 0 ? 'inline-block' : 'none')
      $module
        .find('.expand_module_link')
        .css('display', $module.find('.content:visible').length === 0 ? 'inline-block' : 'none')
      if ($module.find('.content:visible').length > 0) {
        $module.find('.footer .manage_module').css('display', '')
        $module.toggleClass('collapsed_module', false)
        // Makes sure the resulting item has focus.
        $module.find('.collapse_module_link').focus()
        $.screenReaderFlashMessage(I18n.t('Expanded'))
      } else {
        $module.find('.footer .manage_module').css('display', '') // 'none');
        $module.toggleClass('collapsed_module', true)
        // Makes sure the resulting item has focus.
        $module.find('.expand_module_link').focus()
        $.screenReaderFlashMessage(I18n.t('Collapsed'))
      }
      setExpandAllButton()
      if (expandCallback && $.isFunction(expandCallback)) {
        expandCallback()
      }
    }
    if (show) {
      $module.find('.content').show()
      callback()
    } else {
      $module.find('.content').slideToggle(callback)
    }
  }
  if (reload_entries) {
    $module.loadingImage()
  }
  const url = $(this).attr('href')
  $.ajaxJSON(
    url,
    'POST',
    {collapse},
    data => {
      if (reload_entries) {
        $module.loadingImage('remove')
        for (const idx in data) {
          modules.addItemToModule($module, data[idx].content_tag)
        }
        $module.find('.context_module_items.ui-sortable').sortable('refresh')
        toggle()
        updateProgressionState($module)
      }
    },
    _data => {
      $module.loadingImage('remove')
    }
  )
  if (collapse === '1' || !reload_entries) {
    toggle()
  }
}

// THAT IS THE END

function moduleContentIsHidden(contentEl) {
  return (
    contentEl.style.display === 'none' ||
    contentEl.parentElement.classList.contains('collapsed_module')
  )
}

// need the assignment data to check past due state
modules.updateAssignmentData(() => {
  modules.updateProgressions(function afterUpdateProgressions() {
    if (window.location.hash && !window.location.hash.startsWith('#!')) {
      try {
        scrollTo($(window.location.hash))
      } catch (error) {
        // no-op
      }
    } else {
      const firstContextModuleContent = document
        .querySelector('.context_module')
        ?.querySelector('.content')
      if (!firstContextModuleContent || moduleContentIsHidden(firstContextModuleContent)) {
        const firstVisibleModuleContent = [
          ...document.querySelectorAll('.context_module .content'),
        ].find(el => !moduleContentIsHidden(el))
        if (firstVisibleModuleContent)
          scrollTo($(firstVisibleModuleContent).parents('.context_module'))
      }
    }
  })
})

$(document).ready(function () {
  $('.context_module').each(function () {
    refreshDuplicateLinkStatus($(this))
  })
  if (ENV.IS_STUDENT) {
    $('.context_module').addClass('student-view')
    $('.context_module_item .ig-row').addClass('student-view')
  }

  $('.external_url_link').click(function (event) {
    Helper.externalUrlLinkClick(event, $(this))
  })

  renderDatetimeField($('.datetime_field'))

  $(document).on('mouseover', '.context_module', function () {
    $('.context_module_hover').removeClass('context_module_hover')
    $(this).addClass('context_module_hover')
  })

  $(document).on('mouseover focus', '.context_module_item', function () {
    $('.context_module_item_hover').removeClass('context_module_item_hover')
    $(this).addClass('context_module_item_hover')
  })

  $('.context_module_item').each((i, $item) => {
    modules.evaluateItemCyoe($item)
  })

  if (ENV.FEATURES.instui_header) {
    // render the new INSTUI header component
    renderHeaderComponent()
  }

  let $currentElem = null
  const hover = function ($elem) {
    if ($elem.hasClass('context_module')) {
      $('.context_module_hover').removeClass('context_module_hover')
      $('.context_module_item_hover').removeClass('context_module_item_hover')
      $elem.addClass('context_module_hover')
    } else if ($elem.hasClass('context_module_item')) {
      $('.context_module_item_hover').removeClass('context_module_item_hover')
      $('.context_module_hover').removeClass('context_module_hover')
      $elem.addClass('context_module_item_hover')
      $elem.parents('.context_module').addClass('context_module_hover')
    }
    $elem.find(':tabbable:first').focus()
  }

  // This method will select the items passed in with the options object
  // and can be used to advance the focus or return to the previous module or module_item
  // This will also return the element that is now in focus
  const selectItem = function (options) {
    options = options || {}
    let $elem

    if (!$currentElem) {
      $elem = $('.context_module:first')
    } else if ($currentElem && $currentElem.hasClass('context_module')) {
      $elem = options.selectWhenModuleFocused && options.selectWhenModuleFocused.item
      $elem = $elem.length
        ? $elem
        : options.selectWhenModuleFocused && options.selectWhenModuleFocused.fallbackModule
    } else if ($currentElem && $currentElem.hasClass('context_module_item')) {
      $elem = options.selectWhenModuleItemFocused && options.selectWhenModuleItemFocused.item
      $elem = $elem.length
        ? $elem
        : options.selectWhenModuleItemFocused && options.selectWhenModuleItemFocused.fallbackModule
    }

    hover($elem)
    return $elem
  }

  const getClosestModuleOrItem = function ($currentElem) {
    const selector =
      $currentElem && $currentElem.closest('.context_module_item_hover').length
        ? '.context_module_item_hover'
        : '.context_module_hover'
    return $currentElem.closest(selector)
  }

  // Keyboard Shortcuts:
  // "k" and "up arrow" move the focus up between modules and module items
  if (!ENV.disable_keyboard_shortcuts) {
    const $document = $(document)
    $document.keycodes('k up', _event => {
      const params = {
        selectWhenModuleFocused: {
          item:
            $currentElem &&
            $currentElem.prev('.context_module').find('.context_module_item:visible:last'),
          fallbackModule: $currentElem && $currentElem.prev('.context_module'),
        },
        selectWhenModuleItemFocused: {
          item: $currentElem && $currentElem.prev('.context_module_item:visible'),
          fallbackModule: $currentElem && $currentElem.parents('.context_module'),
        },
      }
      const $elem = selectItem(params)
      if ($elem.length) $currentElem = $elem
    })

    // "j" and "down arrow" move the focus down between modules and module items
    $document.keycodes('j down', _event => {
      const params = {
        selectWhenModuleFocused: {
          item: $currentElem && $currentElem.find('.context_module_item:visible:first'),
          fallbackModule: $currentElem && $currentElem.next('.context_module'),
        },
        selectWhenModuleItemFocused: {
          item: $currentElem && $currentElem.next('.context_module_item:visible'),
          fallbackModule:
            $currentElem && $currentElem.parents('.context_module').next('.context_module'),
        },
      }
      const $elem = selectItem(params)
      if ($elem.length) $currentElem = $elem
    })

    // "e" opens up Edit Module Settings form if focus is on Module or Edit Item Details form if focused on Module Item
    // "d" deletes module or module item
    // "space" opens up Move Item or Move Module form depending on which item is focused
    $document.keycodes('e d space', event => {
      if (!$currentElem) return

      const $elem = getClosestModuleOrItem($currentElem)
      const $hasClassItemHover = $elem.hasClass('context_module_item_hover')

      if (event.keyString === 'e') {
        $hasClassItemHover
          ? $currentElem.find('.edit_item_link:first').click()
          : $currentElem.find('.edit_module_link:first').click()
      } else if (event.keyString === 'd') {
        if ($hasClassItemHover) {
          $currentElem.find('.delete_item_link:first').click()
          $currentElem = $currentElem.parents('.context_module')
        } else {
          $currentElem.find('.delete_module_link:first').click()
          $currentElem = null
        }
      } else if (event.keyString === 'space') {
        $hasClassItemHover
          ? $currentElem.find('.move_module_item_link:first').click()
          : $currentElem.find('.move_module_link:first').click()
      }

      event.preventDefault()
    })

    // "n" opens up the Add Module form
    $document.keycodes('n', event => {
      if (ENV.FEATURES.instui_header) {
        // handles the "new module" button action on keypress
        $('#context-modules-header-add-module-button:visible').click()
      } else {
        $('.add_module_link:visible:first').click()
      }

      event.preventDefault()
    })

    // "i" indents module item
    // "o" outdents module item
    $document.keycodes('i o', event => {
      if (!$currentElem) return

      const $currentElemID = $currentElem.attr('id')

      if (event.keyString === 'i') {
        $currentElem
          .find('.indent_item_link:first')
          .trigger('click', [$currentElem, document.activeElement])
      } else if (event.keyString === 'o') {
        $currentElem
          .find('.outdent_item_link:first')
          .trigger('click', [$currentElem, document.activeElement])
      }

      $document.ajaxStop(() => {
        $currentElem = $('#' + $currentElemID)
      })
    })
  }

  if ($('#context_modules').hasClass('editable')) {
    requestAnimationFrame(() => {
      modules.initModuleManagement()
    })
    modules.loadMasterCourseData()
  }

  $('.context_module')
    .find('.expand_module_link,.collapse_module_link')
    .bind('click keyclick', toggleModuleCollapse)
  $(document).fragmentChange((event, hash) => {
    if (hash === '#student_progressions') {
      $('.module_progressions_link').trigger('click')
    } else if (!hash.startsWith('#!')) {
      const module = $(hash.replace(/module/, 'context_module'))
      if (module.hasClass('collapsed_module')) {
        module.find('.expand_module_link').triggerHandler('click')
      }
    }
  })

  // from context_modules/_content
  const collapsedModules = ENV.COLLAPSED_MODULES
  for (const idx in collapsedModules) {
    $('#context_module_' + collapsedModules[idx]).addClass('collapsed_module')
  }

  const $contextModules = $('#context_modules .context_module')
  if (!$contextModules.length) {
    $('#no_context_modules_message').show()
    setExpandAllButtonVisible(false)
    $('#context_modules_sortable_container').addClass('item-group-container--is-empty')
  }
  $contextModules.each(function () {
    updateProgressionState($(this))
  })

  setExpandAllButton()

  if (!ENV.FEATURES.instui_header) {
    // set the click handler for the expand/collapse all button
    // if the instui header is not enabled
    setExpandAllButtonHandler()
  }

  if (!ENV.FEATURES.instui_header) {
    // menu tools click handler for the old UI
    $('.menu_tray_tool_link').click(openExternalTool)
  }

  monitorLtiMessages()

  function renderCopyToTray(open, contentSelection, returnFocusTo) {
    ReactDOM.render(
      <DirectShareCourseTray
        open={open}
        sourceCourseId={ENV.COURSE_ID}
        contentSelection={contentSelection}
        onDismiss={() => {
          renderCopyToTray(false, contentSelection, returnFocusTo)
          returnFocusTo.focus()
        }}
      />,
      document.getElementById('direct-share-mount-point')
    )
  }

  function renderSendToTray(open, contentSelection, returnFocusTo) {
    ReactDOM.render(
      <DirectShareUserModal
        open={open}
        sourceCourseId={ENV.COURSE_ID}
        contentShare={contentSelection}
        onDismiss={() => {
          renderSendToTray(false, contentSelection, returnFocusTo)
          returnFocusTo.focus()
        }}
      />,
      document.getElementById('direct-share-mount-point')
    )
  }

  function renderHeaderComponent() {
    const root = $('#context-modules-header-root')
    if (root[0]) {
      ReactDOM.render(<ContextModulesHeader {...root.data('props')} />, root[0])
    }
  }

  $(document).on('click', '.module_copy_to', event => {
    event.preventDefault()
    const moduleId = $(event.target).closest('.context_module').data('module-id').toString()
    const selection = {modules: [moduleId]}
    const returnFocusTo = $(event.target).closest('ul').prev('.al-trigger')
    renderCopyToTray(true, selection, returnFocusTo)
  })

  $(document).on('click', '.module_send_to', event => {
    event.preventDefault()
    const moduleId = $(event.target).closest('.context_module').data('module-id').toString()
    const selection = {content_type: 'module', content_id: moduleId}
    const returnFocusTo = $(event.target).closest('ul').prev('.al-trigger')
    renderSendToTray(true, selection, returnFocusTo)
  })

  $(document).on('click', '.module_item_copy_to', event => {
    event.preventDefault()
    const select_id = $(event.target).data('select-id')
    const select_class = $(event.target).data('select-class')
    const selection = {[select_class]: [select_id]}
    const returnFocusTo = $(event.target).closest('ul').prev('.al-trigger')
    renderCopyToTray(true, selection, returnFocusTo)
  })

  $(document).on('click', '.module_item_send_to', event => {
    event.preventDefault()
    const content_id = $(event.target).data('content-id')
    const content_type = $(event.target).data('content-type')
    const selection = {content_id, content_type}
    const returnFocusTo = $(event.target).closest('ul').prev('.al-trigger')
    renderSendToTray(true, selection, returnFocusTo)
  })

  $(document).on('click', '.assign_module_link, .view_assign_link', function (event) {
    event.preventDefault()
    const returnFocusTo = $(event.target).closest('ul').prev('.al-trigger')
    const moduleElement = $(event.target).parents('.context_module')[0]
    const settingsProps = parseModule(moduleElement)
    renderDifferentiatedModulesTray(returnFocusTo, moduleElement, settingsProps, {
      initialTab: 'assign-to',
    })
  })

  $(document).on('click', '.edit_module_link', function (event) {
    event.preventDefault()
    if (ENV.FEATURES.selective_release_ui_api) {
      const returnFocusTo = $(event.target).closest('ul').prev('.al-trigger')
      const moduleElement = $(event.target).parents('.context_module')[0]
      const settingsProps = parseModule(moduleElement)
      renderDifferentiatedModulesTray(returnFocusTo, moduleElement, settingsProps, {
        initialTab: 'settings',
      })
    } else {
      modules.editModule($(this).parents('.context_module'))
    }
  })

  function handleRemoveDueDateInput(itemProps) {
    switch (itemProps.moduleItemType) {
      case 'discussion':
      case 'discussion_topic':
        if (itemProps.moduleItemHasAssignment === 'true') {
          return false
        } else return true
      case 'page':
      case 'wiki_page':
        return true
      default:
        return false
    }
  }

  function renderItemAssignToTray(open, returnFocusTo, itemProps) {
    ReactDOM.render(
      <ItemAssignToTray
        open={open}
        onClose={() => {
          ReactDOM.unmountComponentAtNode(
            document.getElementById('differentiated-modules-mount-point')
          )
        }}
        onDismiss={() => {
          renderItemAssignToTray(false, returnFocusTo, itemProps)
          returnFocusTo.focus()
        }}
        courseId={itemProps.courseId}
        itemName={itemProps.moduleItemName}
        itemType={itemProps.moduleItemType}
        iconType={itemProps.moduleItemType}
        itemContentId={itemProps.moduleItemContentId}
        pointsPossible={itemProps.pointsPossible}
        locale={ENV.LOCALE || 'en'}
        timezone={ENV.TIMEZONE || 'UTC'}
        removeDueDateInput={handleRemoveDueDateInput(itemProps)}
      />,
      document.getElementById('differentiated-modules-mount-point')
    )
  }

  // I don't think this is a long-term solution. We're going to need access
  // to all the assignment's data (due due dates, availability, etc)
  function parseModuleItemElement(element) {
    const pointsPossibleElem = element?.querySelector('.points_possible_display')
    const points = parseFloat(pointsPossibleElem?.textContent)
    // eslint-disable-next-line no-restricted-globals
    return {pointsPossible: isNaN(points) ? undefined : points}
  }

  $('.module-item-assign-to-link').on('click keyclick', function (event) {
    event.preventDefault()
    const returnFocusTo = $(event.target).closest('ul').prev('.al-trigger')
    const moduleItemId = event.target.getAttribute('data-item-id')
    const moduleItemName = event.target.getAttribute('data-item-name')
    const moduleItemType = event.target.getAttribute('data-item-type')
    const courseId = event.target.getAttribute('data-item-context-id')
    const moduleItemContentId = event.target.getAttribute('data-item-content-id')
    const moduleItemHasAssignment = event.target.getAttribute('data-item-has-assignment')
    const itemProps = parseModuleItemElement(
      document.getElementById(`context_module_item_${moduleItemId}`)
    )
    renderItemAssignToTray(true, returnFocusTo, {
      courseId,
      moduleItemName,
      moduleItemType,
      moduleItemContentId,
      moduleItemHasAssignment,
      ...itemProps,
    })
  })
})

export default modules<|MERGE_RESOLUTION|>--- conflicted
+++ resolved
@@ -604,16 +604,6 @@
       $item.addClass('indent_' + (data.indent || 0))
       $item.addClass(modules.itemClass(data))
 
-<<<<<<< HEAD
-      const isValidContentType = [
-        'Assignment',
-        'Quizzes::Quiz',
-        'DiscussionTopic',
-        'WikiPage',
-      ].includes(data.content_type)
-
-=======
->>>>>>> 4b37e285
       // This function is called twice, once with the data the user just entered
       // and again after the api request returns. The second time we have
       // all the real data, including the module item's id. Wait until then
