/*
 * Copyright (C) 2011 - present Instructure, Inc.
 *
 * This file is part of Canvas.
 *
 * Canvas is free software: you can redistribute it and/or modify it under
 * the terms of the GNU Affero General Public License as published by the Free
 * Software Foundation, version 3 of the License.
 *
 * Canvas is distributed in the hope that it will be useful, but WITHOUT ANY
 * WARRANTY; without even the implied warranty of MERCHANTABILITY or FITNESS FOR
 * A PARTICULAR PURPOSE. See the GNU Affero General Public License for more
 * details.
 *
 * You should have received a copy of the GNU Affero General Public License along
 * with this program. If not, see <http://www.gnu.org/licenses/>.
 */

import $ from 'jquery'
import ModuleDuplicationSpinner from '../react/ModuleDuplicationSpinner'
import React from 'react'
import ReactDOM from 'react-dom'
import {reorderElements, renderTray} from '@canvas/move-item-tray'
import LockIconView from '@canvas/lock-icon'
import MasterCourseModuleLock from '../backbone/models/MasterCourseModuleLock'
import ModuleFileDrop from '@canvas/context-module-file-drop'
import {useScope as useI18nScope} from '@canvas/i18n'
import Helper from './context_modules_helper'
import CyoeHelper from '@canvas/conditional-release-cyoe-helper'
import ContextModulesView from '../backbone/views/context_modules' /* handles the publish/unpublish state */
import RelockModulesDialog from '@canvas/relock-modules-dialog'
import vddTooltip from '@canvas/due-dates/jquery/vddTooltip'
import vddTooltipView from '../jst/_vddTooltip.handlebars'
import Publishable from '../backbone/models/Publishable'
import PublishButtonView from '@canvas/publish-button-view'
import htmlEscape from '@instructure/html-escape'
import {monitorLtiMessages} from '@canvas/lti/jquery/messages'
import get from 'lodash/get'
import axios from '@canvas/axios'
import {showFlashError} from '@canvas/alerts/react/FlashAlert'
import '@canvas/jquery/jquery.ajaxJSON'
import '@canvas/datetime/jquery' /* dateString, datetimeString, time_field, datetime_field */
import '@canvas/jquery/jquery.instructure_forms' /* formSubmit, fillFormData, formErrors, errorBox */
import 'jqueryui/dialog'
import '@canvas/util/jquery/fixDialogButtons'
import '@canvas/jquery/jquery.instructure_misc_helpers' /* /\$\.underscore/ */
import '@canvas/jquery/jquery.instructure_misc_plugins' /* .dim, confirmDelete, fragmentChange, showIf */
import '@canvas/jquery/jquery.simulate'
import '@canvas/jquery-keycodes'
import '@canvas/loading-image'
import '@canvas/util/templateData' /* fillTemplateData, getTemplateData */
import 'date-js' /* Date.parse */
import 'jqueryui/sortable'
import '@canvas/rails-flash-notifications'
import DirectShareCourseTray from '@canvas/direct-sharing/react/components/DirectShareCourseTray'
import DirectShareUserModal from '@canvas/direct-sharing/react/components/DirectShareUserModal'
import {
  initPublishButton,
  onContainerOverlapped,
  overrideModel,
  prerequisitesMessage,
  refreshDuplicateLinkStatus,
  scrollTo,
  setExpandAllButton,
  setExpandAllButtonHandler,
  setExpandAllButtonVisible,
  updateProgressionState,
  openExternalTool,
} from './utils'
import ContextModulesPublishMenu from '../react/ContextModulesPublishMenu'
import {renderContextModulesPublishIcon} from '../utils/publishOneModuleHelper'
import {underscoreString} from '@canvas/convert-case'
import {selectContentDialog} from '@canvas/select-content-dialog'
import DifferentiatedModulesTray from '../differentiated-modules'
import ItemAssignToTray from '../differentiated-modules/react/Item/ItemAssignToTray'
import {parseModule, parseModuleList} from '../differentiated-modules/utils/moduleHelpers'
import {addModuleElement} from '../utils/moduleHelpers'
import ContextModulesHeader from '../react/ContextModulesHeader'

if (!('INST' in window)) window.INST = {}

const I18n = useI18nScope('context_modulespublic')

// TODO: AMD don't export global, use as module
/* global modules */
window.modules = (function () {
  return {
    updateTaggedItems() {},

    currentIndent($item) {
      const classes = $item.attr('class').split(/\s/)
      let indent = 0
      for (let idx = 0; idx < classes.length; idx++) {
        if (classes[idx].match(/^indent_/)) {
          const new_indent = parseInt(classes[idx].substring(7), 10)
          if (!Number.isNaN(Number(new_indent))) {
            indent = new_indent
          }
        }
      }
      return indent
    },

    addModule(callback = () => {}) {
      if (ENV.FEATURES.differentiated_modules) {
        const options = {initialTab: 'settings'}
        const settings = {
          moduleList: parseModuleList(),
          addModuleUI: (data, $moduleElement) => {
            if (typeof callback === 'function') {
              callback(data, $moduleElement)
            } else {
              addModuleElement(
                data,
                $moduleElement,
                updatePublishMenuDisabledState,
                new RelockModulesDialog(),
                {}
              )
            }
            $moduleElement.css('display', 'block')
          },
        }
        const $module = $('#context_module_blank').clone(true).attr('id', 'context_module_new')
        $('#context_modules').append($module)
        // eslint-disable-next-line no-restricted-globals
        renderDifferentiatedModulesTray(event.target, $module, settings, options)
      } else {
        const $module = $('#context_module_blank').clone(true).attr('id', 'context_module_new')
        $('#context_modules').append($module)
        const opts = modules.sortable_module_options
        opts.update = modules.updateModuleItemPositions
        $module.find('.context_module_items').sortable(opts)
        $('#context_modules.ui-sortable').sortable('refresh')
        $('#context_modules .context_module .context_module_items.ui-sortable').each(function () {
          $(this).sortable('refresh')
          $(this).sortable('option', 'connectWith', '.context_module_items')
        })
        modules.editModule($module)
      }
    },

    updateModulePositions() {
      const ids = []
      $('#context_modules .context_module').each(function () {
        ids.push($(this).attr('id').substring('context_module_'.length))
      })
      const url = `${ENV.CONTEXT_URL_ROOT}/modules/reorder`
      $('#context_modules').loadingImage()
      $.ajaxJSON(
        url,
        'POST',
        {order: ids.join(',')},
        data => {
          $('#context_modules').loadingImage('remove')
          for (const idx in data) {
            const module = data[idx]
            $('#context_module_' + module.context_module.id).triggerHandler('update', module)
          }
        },
        _data => {
          $('#context_modules').loadingImage('remove')
        }
      )
    },

    updateModuleItemPositions(event, ui) {
      const $module = ui.item.parents('.context_module')
      const moduleId = $module.attr('id').substring('context_module_'.length)
      const url = `${ENV.CONTEXT_URL_ROOT}/modules/${moduleId}/reorder`
      const items = []
      $module.find('.context_module_items .context_module_item').each(function () {
        items.push($(this).getTemplateData({textValues: ['id']}).id)
      })
      $module.find('.context_module_items.ui-sortable').sortable('disable')
      $module.disableWhileLoading(
        $.ajaxJSON(
          url,
          'POST',
          {order: items.join(',')},
          data => {
            if (data && data.context_module && data.context_module.content_tags) {
              for (const idx in data.context_module.content_tags) {
                const tag = data.context_module.content_tags[idx].content_tag
                $module.find('#context_module_item_' + tag.id).fillTemplateData({
                  data: {position: tag.position},
                })
              }
            }
            $module.find('.context_module_items.ui-sortable').sortable('enable')
          },
          _data => {
            $module.find('.content').loadingImage('remove')
            $module
              .find('.content')
              .errorBox(I18n.t('errors.reorder', 'Reorder failed, please try again.'))
          }
        )
      )
      $('.context_module').each(function () {
        refreshDuplicateLinkStatus($(this))
      })
    },

    updateProgressions(callback) {
      if (!ENV.IS_STUDENT) {
        if (callback) {
          callback()
        }
        return
      }
      const url = $('.progression_list_url').attr('href')
      if ($('.context_module_item.progression_requirement:visible').length > 0) {
        $('.loading_module_progressions_link').show().prop('disabled', true)
      }
      $.ajaxJSON(
        url,
        'GET',
        {},
        function (data) {
          $('.loading_module_progressions_link').remove()
          const $user_progression_list = $('#current_user_progression_list')
          const progressions = []
          for (const idx in data) {
            progressions.push(data[idx])
          }
          const progressionsFinished = function () {
            if (!$('#context_modules').hasClass('editable')) {
              $('#context_modules .context_module').each(function () {
                updateProgressionState($(this))
              })
            }
            if (callback) {
              callback()
            }
          }
          let progressionCnt = 0
          const nextProgression = function () {
            const data = progressions.shift()
            if (!data) {
              progressionsFinished()
              return
            }
            const progression = data.context_module_progression
            // eslint-disable-next-line eqeqeq
            if (progression.user_id == window.ENV.current_user_id) {
              let $user_progression = $user_progression_list.find(
                '.progression_' + progression.context_module_id
              )

              if ($user_progression.length === 0 && $user_progression_list.length > 0) {
                $user_progression = $user_progression_list.find('.progression_blank').clone(true)
                $user_progression
                  .removeClass('progression_blank')
                  .addClass('progression_' + progression.context_module_id)
                $user_progression_list.append($user_progression)
              }
              if ($user_progression.length > 0) {
                $user_progression.data('requirements_met', progression.requirements_met)
                $user_progression.data(
                  'incomplete_requirements',
                  progression.incomplete_requirements
                )
                $user_progression.fillTemplateData({data: progression})
              }
            }
            progressionCnt++
            if (progressionCnt >= 50) {
              progressionCnt = 0
              setTimeout(nextProgression, 150)
            } else {
              nextProgression()
            }
          }
          nextProgression()
        },
        () => {
          if (callback) {
            callback()
          }
        }
      )
    },

    updateAssignmentData(callback) {
      return $.ajaxJSON(
        ENV.CONTEXT_MODULE_ASSIGNMENT_INFO_URL,
        'GET',
        {},
        data => {
          $(() => {
            $.each(data, (id, info) => {
              const $context_module_item = $('#context_module_item_' + id)
              const data = {}
              if (info.points_possible != null) {
                data.points_possible_display = I18n.t('points_possible_short', '%{points} pts', {
                  points: I18n.n(info.points_possible),
                })
              }
              if (ENV.IN_PACED_COURSE && !ENV.IS_STUDENT) {
                $context_module_item.find('.due_date_display').remove()
              } else if (info.todo_date != null) {
                data.due_date_display = $.dateString(info.todo_date)
              } else if (info.due_date != null) {
                if (info.past_due != null) {
                  $context_module_item.data('past_due', true)
                }
                data.due_date_display = $.dateString(info.due_date)
              } else if (info.has_many_overrides != null) {
                data.due_date_display = I18n.t('Multiple Due Dates')
              } else if (info.vdd_tooltip != null) {
                info.vdd_tooltip.link_href = $context_module_item.find('a.title').attr('href')
                $context_module_item
                  .find('.due_date_display')
                  .html(vddTooltipView(info.vdd_tooltip))
              } else {
                $context_module_item.find('.due_date_display').remove()
              }
              $context_module_item.fillTemplateData({
                data,
                htmlValues: ['points_possible_display'],
              })

              // clean up empty elements so they don't show borders in updated item group design
              if (info.points_possible === null) {
                $context_module_item.find('.points_possible_display').remove()
              }

              if (info.mc_objectives) {
                $context_module_item.find('.mc_objectives').text(info.mc_objectives)
                $context_module_item.find('.icon-assignment').hide()
                $context_module_item.find('#mc_icon').show()
              } else {
                $context_module_item.find('.mc_objectives').remove()
              }

              $context_module_item.addClass('rendered')
            })

            vddTooltip()
            if (callback) {
              callback()
            }
          })
        },
        () => {
          if (callback) {
            $(callback)
          }
        }
      )
    },

    loadMasterCourseData(tag_id) {
      if (ENV.MASTER_COURSE_SETTINGS) {
        // Grab the stuff for master courses if needed
        $.ajaxJSON(ENV.MASTER_COURSE_SETTINGS.MASTER_COURSE_DATA_URL, 'GET', {tag_id}, data => {
          if (data.tag_restrictions) {
            $.each(data.tag_restrictions, (id, restriction) => {
              const $item = $('#context_module_item_' + id).not('.master_course_content')
              $item.addClass('master_course_content')
              if (Object.keys(restriction).some(r => restriction[r])) {
                $item.attr('data-master_course_restrictions', JSON.stringify(restriction)) // need it if user selects Edit from cog menu
              }
              this.initMasterCourseLockButton($item, restriction)
            })
          }
        })
      }
    },

    itemClass(content_tag) {
      return (
        (content_tag.content_type || '').replace(/^[A-Za-z]+::/, '') + '_' + content_tag.content_id
      )
    },

    updateAllItemInstances(content_tag) {
      $('.context_module_item.' + modules.itemClass(content_tag) + ' .title').each(function () {
        const $this = $(this)
        $this.text(content_tag.title)
        $this.attr('title', content_tag.title)
      })
    },
    editModule($module) {
      const $form = $('#add_context_module_form')
      $form.data('current_module', $module)
      const data = $module.getTemplateData({
        textValues: [
          'name',
          'unlock_at',
          'require_sequential_progress',
          'publish_final_grade',
          'requirement_count',
        ],
      })
      $form.fillFormData(data, {object_name: 'context_module'})
      let isNew = false
      if ($module.attr('id') === 'context_module_new') {
        isNew = true
        $form.attr('action', $form.find('.add_context_module_url').attr('href'))
        $form.find('.completion_entry').hide()
        $form.attr('method', 'POST')
        $form.find('.submit_button').text(I18n.t('buttons.add', 'Add Module'))
      } else {
        $form.attr('action', $module.find('.edit_module_link').attr('href'))
        $form.find('.completion_entry').show()
        $form.attr('method', 'PUT')
        $form.find('.submit_button').text(I18n.t('buttons.update', 'Update Module'))
      }
      $form.find('#unlock_module_at').prop('checked', data.unlock_at).change()
      $form
        .find('#require_sequential_progress')
        .prop(
          'checked',
          data.require_sequential_progress === 'true' || data.require_sequential_progress === '1'
        )
      $form
        .find('#publish_final_grade')
        .prop('checked', data.publish_final_grade === 'true' || data.publish_final_grade === '1')

      const has_predecessors =
        $('#context_modules .context_module').length > 1 &&
        $('#context_modules .context_module:first').attr('id') !== $module.attr('id')
      $form.find('.prerequisites_entry').showIf(has_predecessors)
      const prerequisites = []
      $module.find('.prerequisites .prerequisite_criterion').each(function () {
        prerequisites.push($(this).getTemplateData({textValues: ['id', 'name', 'type']}))
      })

      $form.find('.prerequisites_list .criteria_list').empty()
      for (const idx in prerequisites) {
        const pre = prerequisites[idx]
        $form.find('.add_prerequisite_link:first').click()
        if (pre.type === 'context_module') {
          $form
            .find('.prerequisites_list .criteria_list .criterion:last select')
            .val(pre.id)
            .trigger('change')
        }
      }
      $form.find('.completion_entry .criteria_list').empty()
      $module.find('.content .context_module_item .criterion.defined').each(function () {
        const data = $(this)
          .parents('.context_module_item')
          .getTemplateData({textValues: ['id', 'criterion_type', 'min_score']})
        $form.find('.add_completion_criterion_link').click()
        $form
          .find('.criteria_list .criterion:last')
          .find('.id')
          .val(data.id || '')
          .change()
          .end()
          .find('.type')
          .val(data.criterion_type || '')
          .change()
          .end()
          .find('.min_score')
          .val(data.min_score || '')
      })
      const no_items = $module.find('.content .context_module_item').length === 0
      $form
        .find('.prerequisites_list .criteria_list')
        .showIf(prerequisites.length !== 0)
        .end()
        .find('.add_prerequisite_link')
        .showIf(has_predecessors)
        .end()
        .find('.completion_entry .criteria_list')
        .showIf(!no_items)
        .end()

        .find('.completion_entry .no_items_message')
        .hide()
        .end()
        .find('.add_completion_criterion_link')
        .showIf(!no_items)

      // Set no items or criteria message plus disable elements if there are no items or no requirements
      if (no_items) {
        $form.find('.completion_entry .no_items_message').show()
      }
      if ($module.find('.content .context_module_item .criterion.defined').length !== 0) {
        $('.requirement-count-radio').show()
      } else {
        $('.requirement-count-radio').hide()
      }

      const $requirementCount = $module.find('.pill li').data('requirement-count')
      if ($requirementCount == 1) {
        $('#context_module_requirement_count_1').prop('checked', true).change()
      } else {
        $('#context_module_requirement_count_').prop('checked', true).change()
      }

      $module.fadeIn('fast', () => {})
      $module.addClass('dont_remove')
      $form.find('.module_name').toggleClass('lonely_entry', isNew)
      $form.find('.module_name label span').hide() // hide the asterisk in the form label
      const $toFocus = $('.ig-header-admin .al-trigger', $module)
      const fullSizeModal = window.matchMedia('(min-width: 600px)').matches
      const responsiveWidth = fullSizeModal ? 600 : 320
      $form
        .dialog({
          autoOpen: false,
          modal: true,
          title: isNew
            ? I18n.t('titles.add', 'Add Module')
            : I18n.t('titles.edit', 'Edit Module Settings'),
          width: responsiveWidth,
          height: isNew ? 400 : 600,
          close() {
            modules.hideEditModule(true)
            $toFocus.focus()
            const $contextModules = $('#context_modules .context_module')
            if ($contextModules.length) {
              $('#context_modules_sortable_container').removeClass('item-group-container--is-empty')
            }
          },
          zIndex: 1000,
        })
        .dialog('open')
      $module.removeClass('dont_remove')
    },

    hideEditModule(remove) {
      const $module = $('#add_context_module_form').data('current_module') // .parents(".context_module");
      if (
        remove &&
        $module &&
        $module.attr('id') === 'context_module_new' &&
        !$module.hasClass('dont_remove')
      ) {
        $module.remove()
      }
      $('#add_context_module_form:visible').dialog('close')
    },

    addContentTagToEnv(content_tag) {
      ENV.MODULE_FILE_DETAILS[content_tag.id] = {
        content_details: content_tag.content_details,
        content_id: content_tag.content_id,
        id: content_tag.id,
        module_id: content_tag.context_module_id,
      }
    },

    addItemToModule($module, data) {
      if (!data) {
        return $('<div/>')
      }
      data.id = data.id || 'new'
      data.type = data.type || data['item[type]'] || underscoreString(data.content_type)
      data.title = data.title || data['item[title]']
      data.new_tab = data.new_tab ? '1' : '0'
      data.graded = data.graded ? '1' : '0'
      let $item
      const $olditem = data.id !== 'new' ? $('#context_module_item_' + data.id) : []
      if ($olditem.length) {
        const $admin = $olditem.find('.ig-admin')
        if ($admin.length) {
          $admin.detach()
        }
        $item = $olditem.clone(true)
        if ($admin.length) {
          $item.find('.ig-row').append($admin)
        }
      } else {
        $item = $('#context_module_item_blank').clone(true).removeAttr('id')
        modules.evaluateItemCyoe($item, data)
      }
      const speedGraderId = `${data.type}-${data.content_id}`
      const $speedGrader = $item.find('#speed-grader-container-blank')
      $speedGrader.attr('id', 'speed-grader-container-' + speedGraderId)

      const isPublished = data.published
      const isAssignmentOrQuiz =
        data.content_type === 'Assignment' || data.content_type === 'Quizzes::Quiz'
      const isPublishedGradedDiscussion =
        isPublished && data.graded === '1' && data.content_type === 'DiscussionTopic'

      const $speedGraderLinkContainer = $item.find('.speed-grader-link-container')

      if ((isPublished && isAssignmentOrQuiz) || isPublishedGradedDiscussion) {
        $speedGraderLinkContainer.removeClass('hidden')
      }

      $item.addClass(data.type + '_' + data.id)
      $item.addClass(data.quiz_lti ? 'lti-quiz' : data.type)
      if (data.is_duplicate_able) {
        $item.addClass('dupeable')
      }
      $item.attr('aria-label', data.title)
      $item.find('.title').attr('title', data.title)
      $item.fillTemplateData({
        data,
        id: 'context_module_item_' + data.id,
        hrefValues: ['id', 'context_module_id', 'content_id', 'content_type', 'assignment_id'],
      })
      for (let idx = 0; idx < 10; idx++) {
        $item.removeClass('indent_' + idx)
      }
      $item.addClass('indent_' + (data.indent || 0))
      $item.addClass(modules.itemClass(data))

      const isValidContentType = [
        'Assignment',
        'Quizzes::Quiz',
        'DiscussionTopic',
        'WikiPage'
      ].includes(data.content_type)
      
      // This function is called twice, once with the data the user just entered
      // and again after the api request returns. The second time we have
      // all the real data, including the module item's id. Wait until then
      // to add the option.
      if (isValidContentType && 'id' in data) {
        const $assignToMenuItem = $item.find('.assign-to-option')
        if ($assignToMenuItem.length) {
          $assignToMenuItem.removeClass('hidden')
          const $a = $assignToMenuItem.find('a')
          $a.attr('data-item-id', data.id)
          $a.attr('data-item-name', data.title)
          $a.attr(
            'data-item-type',
            data.quiz_lti ? 'lti-quiz' : data.content_type == 'Quizzes::Quiz' ? 'quiz' : data.type
          )
          $a.attr('data-item-context-id', data.context_id)
          $a.attr('data-item-context-type', data.context_type)
          $a.attr('data-item-content-id', data.content_id)
        }
      }

      // don't just tack onto the bottom, put it in its correct position
      let $before = null
      $module
        .find('.context_module_items')
        .children()
        .each(function () {
          const position = parseInt(
            $(this).getTemplateData({textValues: ['position']}).position,
            10
          )
          if ((data.position || data.position === 0) && (position || position === 0)) {
            if ($before == null && position - data.position >= 0) {
              $before = $(this)
            }
          }
        })
      if ($olditem.length) {
        $olditem.replaceWith($item.show())
      } else if (!$before) {
        $module.find('.context_module_items').append($item.show())
      } else {
        $before.before($item.show())
      }
      refreshDuplicateLinkStatus($module)
      return $item
    },

    evaluateItemCyoe($item, data) {
      if (!CyoeHelper.isEnabled()) return
      $item = $($item)
      const $itemData = $item.find('.publish-icon')
      const $admin = $item.find('.ig-admin')

      data = data || {
        id: $itemData.attr('data-module-item-id'),
        title: $itemData.attr('data-module-item-name'),
        assignment_id: $itemData.attr('data-assignment-id'),
        is_cyoe_able: $itemData.attr('data-is-cyoeable') === 'true',
      }

      const cyoe = CyoeHelper.getItemData(data.assignment_id, data.is_cyoe_able)

      if (cyoe.isReleased) {
        const fullText = I18n.t('Released by Mastery Path: %{path}', {path: cyoe.releasedLabel})
        const $pathIcon = $(
          '<span class="pill mastery-path-icon" aria-hidden="true" data-tooltip><i class="icon-mastery-paths" /></span>'
        )
          .attr('title', fullText)
          .append(htmlEscape(cyoe.releasedLabel))
        const $srPath = $('<span class="screenreader-only">').append(htmlEscape(fullText))
        $admin.prepend($srPath)
        $admin.prepend($pathIcon)
      }

      if (cyoe.isCyoeAble) {
        const $mpLink = $('<a class="mastery_paths_link" />')
          .attr(
            'href',
            ENV.CONTEXT_URL_ROOT +
              '/modules/items/' +
              data.id +
              '/edit_mastery_paths?return_to=' +
              encodeURIComponent(window.location.pathname)
          )
          .attr('title', I18n.t('Edit Mastery Paths for %{title}', {title: data.title}))
          .text(I18n.t('Mastery Paths'))

        if (cyoe.isTrigger) {
          $admin.prepend($mpLink.clone())
        }

        $admin
          .find('.delete_link')
          .parent()
          .before(
            $('<li role="presentation" />').append(
              $mpLink.prepend('<i class="icon-mastery-path" /> ')
            )
          )
      }
    },

    getNextPosition($module) {
      let maxPosition = 0
      $module
        .find('.context_module_items')
        .children()
        .each(function () {
          const position = parseInt(
            $(this).getTemplateData({textValues: ['position']}).position,
            10
          )
          if (position > maxPosition) maxPosition = position
        })
      return maxPosition + 1
    },
    refreshModuleList() {
      $('#module_list').find('.context_module_option').remove()
      $('#context_modules .context_module').each(function () {
        const $this = $(this)
        const data = $this.find('.header').getTemplateData({textValues: ['name']})
        data.id = $this.find('.header').attr('id')
        $this.find('.name').attr('title', data.name)
        const $option = $(document.createElement('option'))
        $option.val(data.id)

        // data.id could come back as undefined, so calling $option.val(data.id) would return an "", which is not chainable, so $option.val(data.id).text... would die.
        $option
          .attr('role', 'option')
          .text(data.name)
          .addClass('context_module_' + data.id)
          .addClass('context_module_option')

        $('#module_list').append($option)
      })
    },
    filterPrerequisites($module, prerequisites) {
      const list = modules.prerequisites()
      const id = $module.attr('id').substring('context_module_'.length)
      const res = []
      for (const idx in prerequisites) {
        if ($.inArray(prerequisites[idx], list[id]) === -1) {
          res.push(prerequisites[idx])
        }
      }
      return res
    },
    prerequisites() {
      const result = {
        to_visit: {},
        visited: {},
      }
      $('#context_modules .context_module').each(function () {
        const id = $(this).attr('id').substring('context_module_'.length)
        result[id] = []
        $(this)
          .find('.prerequisites .criterion')
          .each(function () {
            const pre_id = $(this).getTemplateData({textValues: ['id']}).id
            if ($(this).hasClass('context_module_criterion')) {
              result[id].push(pre_id)
              result.to_visit[id + '_' + pre_id] = true
            }
          })
      })

      for (const val in result.to_visit) {
        if (result.to_visit.hasOwnProperty(val)) {
          const ids = val.split('_')
          if (result.visited[val]) {
            continue
          }
          result.visited[val] = true
          for (const jdx in result[ids[1]]) {
            result[ids[0]].push(result[ids[1]][jdx])
            result.to_visit[ids[0] + '_' + result[ids[1]][jdx]] = true
          }
        }
      }
      delete result.to_visit
      delete result.visited
      return result
    },
    sortable_module_options: {
      connectWith: '.context_module_items',
      handle: '.move_item_link',
      helper: 'clone',
      placeholder: 'context_module_placeholder',
      forcePlaceholderSize: true,
      axis: 'y',
      containment: '#content',
    },
    initMasterCourseLockButton($item, tagRestriction) {
      // add the lock button|icon
      const $lockCell = $item.find('.lock-icon')
      const data = $($lockCell).data() || {}

      const isMasterCourseMasterContent = !!(
        'moduleItemId' in data && ENV.MASTER_COURSE_SETTINGS.IS_MASTER_COURSE
      )
      const isMasterCourseChildContent = !!(
        'moduleItemId' in data && ENV.MASTER_COURSE_SETTINGS.IS_CHILD_COURSE
      )
      const restricted = !!(
        'moduleItemId' in data && Object.keys(tagRestriction).some(r => tagRestriction[r])
      )

      const model = new MasterCourseModuleLock({
        is_master_course_master_content: isMasterCourseMasterContent,
        is_master_course_child_content: isMasterCourseChildContent,
        restricted_by_master_course: restricted,
      })

      const viewOptions = {
        model,
        el: $lockCell[0],
        course_id: ENV.COURSE_ID,
        content_type: data.moduleType,
        content_id: data.contentId,
      }

      const view = new LockIconView(viewOptions)
      view.render()
    },
  }
})()

const renderDifferentiatedModulesTray = (
  returnFocusTo,
  moduleElement,
  settingsProps,
  options = {initialTab: 'settings'}
) => {
  const container = document.getElementById('differentiated-modules-mount-point')
  ReactDOM.render(
    <DifferentiatedModulesTray
      onDismiss={() => {
        ReactDOM.unmountComponentAtNode(container)
        returnFocusTo.focus()
      }}
      initialTab={options.initialTab}
      moduleElement={moduleElement}
      courseId={ENV.COURSE_ID ?? ''}
      {...settingsProps}
    />,
    container
  )
}

// Based on the logic from ui/shared/context-modules/differentiated-modules/utils/moduleHelpers.ts
const updateUnlockTime = function ($module, unlock_at) {
  const friendlyDatetime = unlock_at ? $.datetimeString(unlock_at) : ''

  const unlockAtElement = $module.find('.unlock_at')
  if (unlockAtElement.length) {
    unlockAtElement.text(friendlyDatetime)
  }

  const displayedUnlockAtElement = $module.find('.displayed_unlock_at')
  if (displayedUnlockAtElement.length) {
    displayedUnlockAtElement.text(friendlyDatetime)
    displayedUnlockAtElement.attr('data-html-tooltip-title', friendlyDatetime)
  }

  const unlockDetailsElement = $module.find('.unlock_details')
  if (unlockDetailsElement.length) {
    // User has selected a lock date and that date is in the future
    $module.find('.unlock_details').showIf(unlock_at && Date.parse(unlock_at) > new Date())
  }
}

const updatePrerequisites = function ($module, prereqs) {
  const $prerequisitesDiv = $module.find('.prerequisites')
  let prereqsList = ''
  $prerequisitesDiv.empty()

  if (prereqs.length > 0) {
    for (const i in prereqs) {
      const $div = $('<div />', {
        class: 'prerequisite_criterion ' + prereqs[i].type + '_criterion',
        style: 'float: left;',
      })
      const $spanID = $('<span />', {
        text: htmlEscape(prereqs[i].id),
        class: 'id',
        style: 'display: none;',
      })
      const $spanType = $('<span />', {
        text: htmlEscape(prereqs[i].type),
        class: 'type',
        style: 'display: none;',
      })
      const $spanName = $('<span />', {
        text: htmlEscape(prereqs[i].name),
        class: 'name',
        style: 'display: none;',
      })
      $div.append($spanID)
      $div.append($spanType)
      $div.append($spanName)
      $prerequisitesDiv.append($div)

      prereqsList += prereqs[i].name + ', '
    }
    prereqsList = prereqsList.slice(0, -2)
    const $prerequisitesMessage = $('<div />', {
      text: prerequisitesMessage(prereqsList),
      class: 'prerequisites_message',
    })
    $prerequisitesDiv.append($prerequisitesMessage)
  }
}

// after a module has been updated, update its name as used in other modules' prerequisite lists
const updateOtherPrerequisites = function (id, name) {
  $('div.context_module .prerequisite_criterion .id').each(function (_, idNode) {
    const $id = $(idNode)
    const prereq_id = $id.text()
    // eslint-disable-next-line eqeqeq
    if (prereq_id == id) {
      const $crit = $id.closest('.prerequisite_criterion')
      $crit.find('.name').text(name)
      const $prereqs = $id.closest('.prerequisites')
      const names = $.makeArray($prereqs.find('.prerequisite_criterion .name'))
        .map(el => $(el).text())
        .join(', ')
      $prereqs.find('.prerequisites_message').text(prerequisitesMessage(names))
    }
  })
}
const newPillMessage = function ($module, requirement_count) {
  const $message = $module.find('.requirements_message')
  $message.attr('data-requirement-type', requirement_count === 1 ? 'one' : 'all')

  if (requirement_count != 0) {
    const $pill = $('<ul class="pill"><li></li></ul></div>')
    $message.html($pill)
    const $pillMessage = $message.find('.pill li')
    const newPillMessageText =
      requirement_count === 1 ? I18n.t('Complete One Item') : I18n.t('Complete All Items')
    $pillMessage.text(newPillMessageText)
    $pillMessage.data('requirement-count', requirement_count)
  }
}

const updatePublishMenuDisabledState = function (disabled) {
  if (ENV.FEATURES.instui_header) {
    // Send event to ContextModulesHeader component to update the publish menu
    window.dispatchEvent(new CustomEvent('update-publish-menu-disabled-state', {detail: {disabled}}))
  } else {
    // Update the top level publish menu to reflect the new module
    const publishMenu = document.getElementById('context-modules-publish-menu')
    if (publishMenu) {
      const $publishMenu = $(publishMenu)
      $publishMenu.data('disabled', disabled)
      ReactDOM.render(
        <ContextModulesPublishMenu
          courseId={$publishMenu.data('courseId')}
          runningProgressId={$publishMenu.data('progressId')}
          disabled={disabled}
        />,
        publishMenu
      )
    }
  }
}

modules.updatePublishMenuDisabledState = updatePublishMenuDisabledState

modules.initModuleManagement = function (duplicate) {
  const moduleItems = {}

  // Create the context modules backbone view to manage the publish button.
  new ContextModulesView({
    el: $('#content'),
    modules,
  })
  const relock_modules_dialog = new RelockModulesDialog()

  const $context_module_unlocked_at = $('#context_module_unlock_at')
  let valCache = ''
  $('#unlock_module_at')
    .change(function () {
      const $this = $(this)
      const $unlock_module_at_details = $('.unlock_module_at_details')
      $unlock_module_at_details.showIf($this.prop('checked'))

      if ($this.prop('checked')) {
        if (!$context_module_unlocked_at.val()) {
          $context_module_unlocked_at.val(valCache)
        }
      } else {
        valCache = $context_module_unlocked_at.val()
        $context_module_unlocked_at.val('').triggerHandler('change')
      }
    })
    .triggerHandler('change')

  // -------- BINDING THE UPDATE EVENT -----------------
  $('.context_module').bind('update', (event, data) => {
    const $module = $('#context_module_' + data.context_module.id)
    $module.attr('data-module-id', data.context_module.id)
    $module.attr('aria-label', data.context_module.name)
    $module.find('.header').fillTemplateData({
      data: data.context_module,
      hrefValues: ['id'],
    })

    $module.find('.header').attr('id', data.context_module.id)
    $module.find('.footer').fillTemplateData({
      data: data.context_module,
      hrefValues: ['id'],
    })

    updateUnlockTime($module, data.context_module.unlock_at)
    updatePrerequisites($module, data.context_module.prerequisites)
    updateOtherPrerequisites(data.context_module.id, data.context_module.name)

    // Update requirement message pill
    if (data.context_module.completion_requirements.length === 0) {
      $module.find('.requirements_message').empty().attr('data-requirement-type', 'all')
    } else {
      newPillMessage($module, data.context_module.requirement_count)
    }

    $module
      .find('.context_module_items .context_module_item')
      .removeClass('progression_requirement')
      .removeClass('min_score_requirement')
      .removeClass('max_score_requirement')
      .removeClass('must_view_requirement')
      .removeClass('must_mark_done_requirement')
      .removeClass('must_submit_requirement')
      .removeClass('must_contribute_requirement')
      .find('.criterion')
      .removeClass('defined')

    // Hack. Removing the class here only to re-add it a few lines later if needed.
    $module.find('.ig-row').removeClass('with-completion-requirements')
    for (const idx in data.context_module.completion_requirements) {
      const req = data.context_module.completion_requirements[idx]
      req.criterion_type = req.type
      const $item = $module.find('#context_module_item_' + req.id)
      $item.find('.ig-row').addClass('with-completion-requirements')
      $item.find('.criterion').fillTemplateData({data: req})
      $item.find('.completion_requirement').fillTemplateData({data: req})
      $item.find('.criterion').addClass('defined')
      $item.find('.module-item-status-icon').show()
      $item.addClass(req.type + '_requirement').addClass('progression_requirement')
    }

    modules.refreshModuleList()
  })

  $('#add_context_module_form').formSubmit({
    object_name: 'context_module',
    required: ['name'],
    processData(data) {
      const prereqs = []
      $(this)
        .find('.prerequisites_list .criteria_list .criterion')
        .each(function () {
          const id = $(this).find('.option select').val()
          if (id) {
            prereqs.push('module_' + id)
          }
        })

      data['context_module[prerequisites]'] = prereqs.join(',')
      data['context_module[completion_requirements][none]'] = 'none'

      const $requirementsList = $(this).find('.completion_entry .criteria_list .criterion')
      $requirementsList.each(function () {
        const id = $(this).find('.id').val()
        data['context_module[completion_requirements][' + id + '][type]'] = $(this)
          .find('.type')
          .val()
        data['context_module[completion_requirements][' + id + '][min_score]'] = $(this)
          .find('.min_score')
          .val()
      })

      const requirementCount = $('input[name="context_module[requirement_count]"]:checked').val()
      data['context_module[requirement_count]'] = requirementCount

      return data
    },
    beforeSubmit(data) {
      const $module = $(this).data('current_module')
      $module.loadingImage()
      $module.find('.header').fillTemplateData({
        data,
      })
      $module.addClass('dont_remove')
      modules.hideEditModule()
      $module.removeClass('dont_remove')
      return $module
    },
    success: (data, $module) =>
      addModuleElement(
        data,
        $module,
        updatePublishMenuDisabledState,
        relock_modules_dialog,
        moduleItems
      ),
    error(data, $module) {
      $module.loadingImage('remove')
    },
  })

  $('#add_context_module_form .add_prerequisite_link').click(function (event) {
    event.preventDefault()
    const $form = $(this).parents('#add_context_module_form')
    const $module = $form.data('current_module')
    const $select = $('#module_list').clone(true).removeAttr('id')
    const $pre = $form.find('#criterion_blank_prereq').clone(true).removeAttr('id')
    $select.find('.' + $module.attr('id')).remove()
    const afters = []

    $('#context_modules .context_module').each(function () {
      if ($(this)[0] === $module[0] || afters.length > 0) {
        afters.push($(this).attr('id'))
      }
    })
    for (const idx in afters) {
      $select.find('.' + afters[idx]).hide()
    }

    $select.attr('id', 'module_list_prereq')
    $pre.find('.option').empty().append($select.show())
    $('<label for="module_list_prereq" class="screenreader-only" />')
      .text(I18n.t('Select prerequisite module'))
      .insertBefore($select)
    $form.find('.prerequisites_list .criteria_list').append($pre).show()
    $pre.show()
    $select.change(event => {
      const $target = $(event.target)
      const title = $target.val() ? $target.find('option:selected').text() : ''
      const $prereq = $target.closest('.criterion')
      const $deleteBtn = $prereq.find('.delete_criterion_link')
      $deleteBtn.attr('aria-label', I18n.t('Delete prerequisite %{title}', {title}))
    })
    $select.focus()
  })

  $('#add_context_module_form .add_completion_criterion_link').click(function (event) {
    event.preventDefault()
    const $form = $(this).parents('#add_context_module_form')
    const $module = $form.data('current_module')
    const $option = $('#completion_criterion_option').clone(true).removeAttr('id')
    const $select = $option.find('select.id')
    const $pre = $form.find('#criterion_blank_req').clone(true).removeAttr('id')
    $pre.find('.prereq_desc').remove()
    modules.prerequisites()
    const $optgroups = {}
    $module
      .find('.content .context_module_item')
      .not('.context_module_sub_header')
      .each(function () {
        let displayType
        const data = $(this).getTemplateData({textValues: ['id', 'type']})
        data.title = $(this).find('.title').attr('title')
        if (data.type === 'quiz' || data.type === 'lti-quiz' || $(this).hasClass('lti-quiz')) {
          displayType = I18n.t('optgroup.quizzes', 'Quizzes')
        } else if (data.type === 'assignment') {
          displayType = I18n.t('optgroup.assignments', 'Assignments')
        } else if (data.type === 'attachment') {
          displayType = I18n.t('optgroup.files', 'Files')
        } else if (data.type === 'external_url') {
          displayType = I18n.t('optgroup.external_urls', 'External URLs')
        } else if (data.type === 'context_external_tool') {
          displayType = I18n.t('optgroup.external_tools', 'External Tools')
        } else if (data.type === 'discussion_topic') {
          displayType = I18n.t('optgroup.discussion_topics', 'Discussions')
        } else if (data.type === 'wiki_page') {
          displayType = I18n.t('Pages')
        }
        let $group = $optgroups[displayType]
        if (!$group) {
          $group = $optgroups[displayType] = $(document.createElement('optgroup'))
          $group.attr('label', displayType)
          $select.append($group)
        }
        const titleDesc = data.title
        const $option = $(document.createElement('option'))
        $option.val(data.id).text(titleDesc)
        $group.append($option)
      })
    $pre.find('.option').empty().append($option)
    $option.find('.id').change()
    $form.find('.completion_entry .criteria_list').append($pre).show()
    $pre.slideDown()
    $('.requirement-count-radio').show()
    $('#context_module_requirement_count_').change()
    $option.slideDown(function () {
      if (event.originalEvent) {
        // don't do this when populating the dialog :P
        $('select:first', $(this)).trigger('focus')
      }
    })
  })

  $('#completion_criterion_option .id').change(function () {
    const $option = $(this).parents('.completion_criterion_option')
    const data = $('#context_module_item_' + $(this).val()).getTemplateData({
      textValues: ['type', 'graded'],
    })
    $option
      .find('.type option')
      .hide()
      .prop('disabled', true)
      .end()
      .find('.type option.any')
      .show()
      .prop('disabled', false)
      .end()
      .find('.type option.' + data.type)
      .show()
      .prop('disabled', false)
    if (data.graded === '1') {
      $option.find('.type option.graded').show().prop('disabled', false)
    }
    if (data.criterion_type) {
      $option
        .find('.type')
        .val($option.find('.type option.' + data.criterion_type + ':first').val())
    }
    $option.find('.type').change()
  })

  $('#completion_criterion_option .type').change(function () {
    const $option = $(this).parents('.completion_criterion_option')

    // Show score text box and do some resizing of drop down to get it to stay on one line
    $option.find('.min_score_box').showIf($(this).val() === 'min_score')

    const id = $option.find('.id').val()
    const points_possible = $.trim(
      $('#context_module_item_' + id + ' .points_possible_display')
        .text()
        .split(' ')[0]
    )
    if (points_possible.length > 0 && $(this).val() === 'min_score') {
      $option.find('.points_possible').text(points_possible)
      $option.find('.points_possible_parent').show()
    } else {
      $option.find('.points_possible_parent').hide()
    }

    const itemName = $option.find('.id option:selected').text()
    const reqType = $option.find('.type option:selected').text()
    $option
      .closest('.criterion')
      .find('.delete_criterion_link')
      .attr(
        'aria-label',
        I18n.t('Delete requirement %{item} (%{type})', {item: itemName, type: reqType})
      )
  })

  $('#add_context_module_form .requirement-count-radio .ic-Radio input').change(() => {
    if ($('#context_module_requirement_count_').prop('checked')) {
      $('.require-sequential').show()
    } else {
      $('.require-sequential').hide()
      $('#require_sequential_progress').prop('checked', false)
    }
  })

  $('#add_context_module_form .delete_criterion_link').click(function (event) {
    event.preventDefault()
    const $elem = $(this).closest('.criteria_list')
    const $requirement = $(this).parents('.completion_entry')
    const $criterion = $(this).closest('.criterion')
    const $prevCriterion = $criterion.prev()
    const $toFocus = $prevCriterion.length
      ? $('.delete_criterion_link', $prevCriterion)
      : $('.add_prerequisite_or_requirement_link', $(this).closest('.form-section'))
    $criterion.slideUp(function () {
      $(this).remove()
      // Hides radio button and checkbox if there are no requirements
      if ($elem.html().length === 0 && $requirement.length !== 0) {
        $('.requirement-count-radio').fadeOut('fast')
      }
      $toFocus.focus()
    })
  })

  $(document).on('click', '.duplicate_module_link', function (event) {
    event.preventDefault()
    const duplicateRequestUrl = $(this).attr('href')
    const duplicatedModuleElement = $(this).parents('.context_module')
    const spinner = <ModuleDuplicationSpinner />
    const $tempElement = $('<div id="temporary-spinner" class="item-group-condensed"></div>')
    $tempElement.insertAfter(duplicatedModuleElement)
    ReactDOM.render(spinner, $('#temporary-spinner')[0])
    $.screenReaderFlashMessage(I18n.t('Duplicating Module, this may take some time'))
    const renderDuplicatedModule = function (response) {
      response.data.ENV_UPDATE.forEach(newAttachmentItem => {
        ENV.MODULE_FILE_DETAILS[newAttachmentItem.id] = newAttachmentItem
      })
      const newModuleId = response.data.context_module.id
      // This is terrible but then so is the whole file so it fits in
      const contextId = response.data.context_module.context_id
      const modulesPage = `/courses/${contextId}/modules`
      axios
        .get(modulesPage)
        .then(getResponse => {
          const $newContent = $(getResponse.data)
          const $newModule = $newContent.find(`#context_module_${newModuleId}`)
          $tempElement.remove()
          $newModule.insertAfter(duplicatedModuleElement)
          const module_dnd = $newModule.find('.module_dnd')[0]
          if (module_dnd) {
            const contextModules = document.getElementById('context_modules')
            ReactDOM.render(
              <ModuleFileDrop
                courseId={ENV.course_id}
                moduleId={newModuleId}
                contextModules={contextModules}
              />,
              module_dnd
            )
          }
          $newModule.find('.collapse_module_link').focus()
          modules.updateAssignmentData()
          // Unbind event handlers with 'off' because they will get re-bound in initModuleManagement
          // and we don't want them to be called twice on click.
          $(document).off('click', '.delete_module_link')
          $(document).off('click', '.delete_item_link')
          $(document).off('click', '.duplicate_module_link')
          $(document).off('click', '.duplicate_item_link')
          if (!ENV.FEATURES.instui_header) {
            // not using with instui header, clicks are handled differently
            $(document).off('click', '.add_module_link')
          }
          $('#context_modules').off('addFileToModule')
          $('#add_context_module_form .add_prerequisite_link').off()
          $('#add_context_module_form .add_completion_criterion_link').off()
          $('.context_module')
            .find('.expand_module_link,.collapse_module_link')
            .bind('click keyclick', toggleModuleCollapse)
          modules.initModuleManagement($newModule)
        })
        .catch(showFlashError(I18n.t('Error rendering duplicated module')))
    }

    axios
      .post(duplicateRequestUrl, {})
      .then(renderDuplicatedModule)
      .catch(showFlashError(I18n.t('Error duplicating module')))
  })

  $(document).on('click', '.delete_module_link', function (event) {
    event.preventDefault()
    $(this)
      .parents('.context_module')
      .confirmDelete({
        url: $(this).attr('href'),
        message: I18n.t('confirm.delete', 'Are you sure you want to delete this module?'),
        cancelled() {
          $('.ig-header-admin .al-trigger', $(this)).focus()
        },
        success(data) {
          const id = data.context_module.id
          $('.context_module .prerequisites .criterion').each(function () {
            const criterion = $(this).getTemplateData({textValues: ['id', 'type']})
            if (criterion.type === 'context_module' && criterion.id == id) {
              $(this).remove()
            }
          })
          const $prevModule = $(this).prev()
          const $addModuleButton = ENV.FEATURES.instui_header ?
            $('#context-modules-header-add-module-button') :
            $('#content .header-bar .add_module_link')

          const $toFocus = $prevModule.length
            ? $('.ig-header-admin .al-trigger', $prevModule)
            : $addModuleButton
          const module_dnd = $(this).find('.module_dnd')[0]
          if (module_dnd) {
            ReactDOM.unmountComponentAtNode(module_dnd)
          }
          $(this).slideUp(function () {
            $(this).remove()
            modules.updateTaggedItems()
            $toFocus.focus()
            const $contextModules = $('#context_modules .context_module')
            if (!$contextModules.length) {
              setExpandAllButtonVisible(false)
              updatePublishMenuDisabledState(true)
            }
          })
          $.flashMessage(
            I18n.t('Module %{module_name} was successfully deleted.', {
              module_name: data.context_module.name,
            })
          )
        },
      })
  })

  $(document).on(
    'click',
    '.outdent_item_link,.indent_item_link',
    function (event, elem, activeElem) {
      event.preventDefault()
      const $elem = $(elem)
      const elemID =
        $elem && $elem.attr('id') ? '#' + $elem.attr('id') : elem && '.' + $elem.attr('class')
      const $cogLink = $(this).closest('.cog-menu-container').children('.al-trigger')
      const do_indent = $(this).hasClass('indent_item_link')
      const $item = $(this).parents('.context_module_item')
      let indent = modules.currentIndent($item)
      indent = Math.max(Math.min(indent + (do_indent ? 1 : -1), 5), 0)
      $item.loadingImage({image_size: 'small'})
      $.ajaxJSON(
        $(this).attr('href'),
        'PUT',
        {'content_tag[indent]': indent},
        data => {
          $item.loadingImage('remove')
          const $module = $('#context_module_' + data.content_tag.context_module_id)
          modules.addItemToModule($module, data.content_tag)
          $module.find('.context_module_items.ui-sortable').sortable('refresh')
          modules.updateAssignmentData()
        },
        _data => {}
      ).done(() => {
        if (elemID) {
          setTimeout(() => {
            const $activeElemClass = '.' + $(activeElem).attr('class').split(' ').join('.')
            $(elemID).find($activeElemClass).focus()
          }, 0)
        } else {
          $cogLink.focus()
        }
      })
    }
  )

  $(document).on('click', '.edit_item_link', function (event) {
    event.preventDefault()
    const $cogLink = $(this).closest('.cog-menu-container').children('.al-trigger')
    const $item = $(this).parents('.context_module_item')
    const data = $item.getTemplateData({textValues: ['url', 'indent', 'new_tab']})
    data.title = $item.find('.title').attr('title')
    data.indent = modules.currentIndent($item)
    $('#edit_item_form')
      .find('.external')
      .showIf($item.hasClass('external_url') || $item.hasClass('context_external_tool'))
    $('#edit_item_form').attr('action', $(this).attr('href'))
    $('#edit_item_form').fillFormData(data, {object_name: 'content_tag'})

    const $titleInput = $('#edit_item_form #content_tag_title')
    const restrictions = $item.data().master_course_restrictions
    const isDisabled =
      !get(ENV, 'MASTER_COURSE_SETTINGS.IS_MASTER_COURSE') && !!get(restrictions, 'content')
    $titleInput.prop('disabled', isDisabled)

    $('#edit_item_form')
      .dialog({
        title: I18n.t('titles.edit_item', 'Edit Item Details'),
        close() {
          $('#edit_item_form').hideErrors()
          $cogLink.focus()
        },
        open() {
          const titleClose = $(this).parent().find('.ui-dialog-titlebar-close')
          if (titleClose.length) {
            titleClose.trigger('focus')
          }
        },
        minWidth: 320,
        modal: true,
        zIndex: 1000,
      })
      .fixDialogButtons()
  })

  $('#edit_item_form .cancel_button').click(_event => {
    $('#edit_item_form').dialog('close')
  })

  $('#edit_item_form').formSubmit({
    beforeSubmit(data) {
      if (data['content_tag[title]'] == '') {
        $('#content_tag_title').errorBox(I18n.t('Title is required'))
        return false
      }
      $(this).loadingImage()
    },
    success(data) {
      $(this).loadingImage('remove')
      const $module = $('#context_module_' + data.content_tag.context_module_id)
      modules.addItemToModule($module, data.content_tag)
      $module.find('.context_module_items.ui-sortable').sortable('refresh')
      if (
        data.content_tag.content_id != 0 &&
        data.content_tag.content_type != 'ContextExternalTool'
      ) {
        modules.updateAllItemInstances(data.content_tag)
      }
      modules.updateAssignmentData()
      $(this).dialog('close')
    },
    error(data) {
      $(this).loadingImage('remove')
      $(this).formErrors(data)
    },
  })

  $(document).on('click', '.delete_item_link', function (event) {
    event.preventDefault()
    const $currentCogLink = $(this).closest('.cog-menu-container').children('.al-trigger')
    // Get the previous cog item to focus after delete
    const $allInCurrentModule = $(this).parents('.context_module_items').children()
    const $currentModule = $(this).parents('.context_module')
    const curIndex = $allInCurrentModule.index($(this).parents('.context_module_item'))
    const newIndex = curIndex - 1
    // Skip over headers, since they are not actionable
    let $placeToFocus
    if (newIndex >= 0) {
      const prevItem = $allInCurrentModule[newIndex]
      if ($(prevItem).hasClass('context_module_sub_header')) {
        $placeToFocus = $(prevItem).find('.cog-menu-container .al-trigger')
      } else {
        $placeToFocus = $(prevItem).find('.item_link')
      }
    } else {
      // Focus on the module cog since there are not more module item cogs
      $placeToFocus = $(this).closest('.editable_context_module').find('button.al-trigger')
    }
    $(this)
      .parents('.context_module_item')
      .confirmDelete({
        url: $(this).attr('href'),
        message: I18n.t(
          'confirm.delete_item',
          'Are you sure you want to remove this item from the module?'
        ),
        success(data) {
          delete ENV.MODULE_FILE_DETAILS[data.content_tag.id]
          $(this).slideUp(function () {
            $(this).remove()
            modules.updateTaggedItems()
            $placeToFocus.focus()
            refreshDuplicateLinkStatus($currentModule)
          })
          $.flashMessage(
            I18n.t('Module item %{module_item_name} was successfully deleted.', {
              module_item_name: data.content_tag.title,
            })
          )
        },
        cancelled() {
          $currentCogLink.focus()
        },
      })
  })

  $('.move_module_item_link').on('click keyclick', function (event) {
    event.preventDefault()

    const currentItem = $(this).parents('.context_module_item')[0]
    const modules = document.querySelectorAll('#context_modules .context_module')
    const groups = Array.prototype.map.call(modules, module => {
      const id = module.getAttribute('id').substring('context_module_'.length)
      const title = module.querySelector('.header > .collapse_module_link > .name').textContent
      const moduleItems = module.querySelectorAll('.context_module_item')
      const items = Array.prototype.map.call(moduleItems, item => ({
        id: item.getAttribute('id').substring('context_module_item_'.length),
        title: item.querySelector('.title').textContent.trim(),
      }))
      return {id, title, items}
    })

    const moveTrayProps = {
      title: I18n.t('Move Module Item'),
      items: [
        {
          id: currentItem.getAttribute('id').substring('context_module_item_'.length),
          title: currentItem.querySelector('.title').textContent.trim(),
        },
      ],
      moveOptions: {
        groupsLabel: I18n.t('Modules'),
        groups,
      },
      formatSaveUrl: ({groupId}) => `${ENV.CONTEXT_URL_ROOT}/modules/${groupId}/reorder`,
      onMoveSuccess: ({data, itemIds, groupId}) => {
        const itemId = itemIds[0]
        const $container = $(`#context_module_${groupId} .ui-sortable`)
        $container.sortable('disable')

        const item = document.querySelector(`#context_module_item_${itemId}`)
        $container[0].appendChild(item)

        const order = data.context_module.content_tags.map(item => item.content_tag.id)
        reorderElements(order, $container[0], id => `#context_module_item_${id}`)
        $container.sortable('enable').sortable('refresh')
      },
      focusOnExit: () => currentItem.querySelector('.al-trigger'),
    }

    renderTray(moveTrayProps, document.getElementById('not_right_side'))
  })

  $('.move_module_link').on('click keyclick', function (event) {
    event.preventDefault()

    const currentModule = $(this).parents('.context_module')[0]
    const modules = document.querySelectorAll('#context_modules .context_module')
    const siblings = Array.prototype.map.call(modules, module => {
      const id = module.getAttribute('id').substring('context_module_'.length)
      const title = module.querySelector('.header > .collapse_module_link > .name').textContent
      return {id, title}
    })

    const moveTrayProps = {
      title: I18n.t('Move Module'),
      items: [
        {
          id: currentModule.getAttribute('id').substring('context_module_'.length),
          title: currentModule.querySelector('.header > .collapse_module_link > .name').textContent,
        },
      ],
      moveOptions: {siblings},
      formatSaveUrl: () => `${ENV.CONTEXT_URL_ROOT}/modules/reorder`,
      onMoveSuccess: res => {
        const container = document.querySelector('#context_modules.ui-sortable')
        reorderElements(
          res.data.map(item => item.context_module.id),
          container,
          id => `#context_module_${id}`
        )
        $(container).sortable('refresh')
      },
      focusOnExit: () => currentModule.querySelector('.al-trigger'),
    }

    renderTray(moveTrayProps, document.getElementById('not_right_side'))
  })

  $('.move_module_contents_link').on('click keyclick', function (event) {
    event.preventDefault()

    const currentModule = $(this).parents('.context_module')[0]
    const modules = document.querySelectorAll('#context_modules .context_module')
    const groups = Array.prototype.map.call(modules, module => {
      const id = module.getAttribute('id').substring('context_module_'.length)
      const title = module.querySelector('.header > .collapse_module_link > .name').textContent
      const moduleItems = module.querySelectorAll('.context_module_item')
      const items = Array.prototype.map.call(moduleItems, item => ({
        id: item.getAttribute('id').substring('context_module_item_'.length),
        title: item.querySelector('.title').textContent.trim(),
      }))
      return {id, title, items}
    })
    const moduleItems = currentModule.querySelectorAll('.context_module_item')
    const items = Array.prototype.map.call(moduleItems, item => ({
      id: item.getAttribute('id').substring('context_module_item_'.length),
      title: item.querySelector('.title').textContent.trim(),
    }))
    if (items.length === 0) {
      return
    }
    items[0].groupId = currentModule.getAttribute('id').substring('context_module_'.length)

    const moveTrayProps = {
      title: I18n.t('Move Contents Into'),
      items,
      moveOptions: {
        groupsLabel: I18n.t('Modules'),
        groups,
        excludeCurrent: true,
      },
      formatSaveUrl: ({groupId}) => `${ENV.CONTEXT_URL_ROOT}/modules/${groupId}/reorder`,
      onMoveSuccess: ({data, itemIds, groupId}) => {
        const $container = $(`#context_module_${groupId} .ui-sortable`)
        $container.sortable('disable')

        itemIds.forEach(id => {
          const item = document.querySelector(`#context_module_item_${id}`)
          $container[0].appendChild(item)
        })

        const order = data.context_module.content_tags.map(item => item.content_tag.id)
        reorderElements(order, $container[0], id => `#context_module_item_${id}`)

        $container.sortable('enable').sortable('refresh')
      },
      focusOnExit: () => currentModule.querySelector('.al-trigger'),
    }

    renderTray(moveTrayProps, document.getElementById('not_right_side'))
  })

  $('.drag_and_drop_warning').on('focus', event => {
    $(event.currentTarget).removeClass('screenreader-only')
  })

  $('.drag_and_drop_warning').on('blur', event => {
    $(event.currentTarget).addClass('screenreader-only')
  })

  const add_module_link_handler = (event) => {
    event.preventDefault()
    const addModuleCallback = (data, $moduleElement) =>
      addModuleElement(
        data,
        $moduleElement,
        updatePublishMenuDisabledState,
        relock_modules_dialog,
        moduleItems
      )
    modules.addModule(addModuleCallback)
  }

  if (ENV.FEATURES.instui_header) {
    // export "new module" handler for react
    document.add_module_link_handler = add_module_link_handler
  } else {
    // adds the "new module" button click handler
    $(document).on('click', '.add_module_link', add_module_link_handler)
  }

  // This allows ModuleFileDrop to create module items
  // once a file is uploaded. See ModuleFileDrop#handleDrop
  // for details on the custom event.
  $('#context_modules').on('addFileToModule', event => {
    event.preventDefault()
    const moduleId = event.originalEvent.moduleId
    const attachment = event.originalEvent.attachment
    const item_data = {
      'item[id]': attachment.id,
      'item[type]': 'attachment',
      'item[title]': attachment.display_name,
    }
    generate_submit(moduleId, false)(item_data)
  })

  $('.add_module_item_link').on('click', function (event) {
    event.preventDefault()
    const $trigger = $(event.currentTarget)
    $trigger.blur()
    const $module = $(this).closest('.context_module')
    if ($module.hasClass('collapsed_module')) {
      $module.find('.expand_module_link').triggerHandler('click', () => {
        $module.find('.add_module_item_link').click()
      })
      return
    }

    const id = $(this).parents('.context_module').find('.header').attr('id')
    const name = $(this).parents('.context_module').find('.name').attr('title')
    const options = {for_modules: true, context_module_id: id}
    const midSizeModal = window.matchMedia('(min-width: 500px)').matches
    const fullSizeModal = window.matchMedia('(min-width: 770px)').matches
    const responsiveWidth = fullSizeModal ? 770 : midSizeModal ? 500 : 320
    options.select_button_text = I18n.t('buttons.add_item', 'Add Item')
    options.holder_name = name
    options.height = 550
    options.width = responsiveWidth
    options.dialog_title = I18n.t('titles.add_item', 'Add Item to %{module}', {module: name})
    options.close = function () {
      $trigger.focus()
    }

    options.submit = generate_submit(id)
    selectContentDialog(options)
  })

  function generate_submit(id, focusLink = true) {
    return item_data => {
      // a content item with an assignment_id means that an assignment was already created
      // on the backend, so no module item should be created now. Reload the page to show
      // the newly created assignment
      if (item_data['item[assignment_id]']) {
        return window.location.reload()
      }

      const $module = $('#context_module_' + id)
      let nextPosition = modules.getNextPosition($module)
      item_data.content_details = ['items']
      item_data['item[position]'] = nextPosition++
      let $item = modules.addItemToModule($module, item_data)
      $module.find('.context_module_items.ui-sortable').sortable('refresh').sortable('disable')
      const url = $module.find('.add_module_item_link').attr('rel')
      $module.disableWhileLoading(
        $.ajaxJSON(url, 'POST', item_data, data => {
          $item.remove()
          data.content_tag.type = item_data['item[type]']
          $item = modules.addItemToModule($module, data.content_tag)
          modules.addContentTagToEnv(data.content_tag)
          $module.find('.context_module_items.ui-sortable').sortable('enable').sortable('refresh')
          initNewItemPublishButton($item, data.content_tag)
          initNewItemDirectShare($item, data.content_tag)
          modules.updateAssignmentData()

          $item.find('.lock-icon').data({
            moduleType: data.content_tag.type,
            contentId: data.content_tag.content_id,
            moduleItemId: data.content_tag.id,
          })
          modules.loadMasterCourseData(data.content_tag.id)
        }),
        {
          onComplete() {
            if (focusLink) {
              $module.find('.add_module_item_link').focus()
            }
          },
        }
      )
    }
  }

  $(document).on('click', '.duplicate_item_link', function (event) {
    event.preventDefault()

    const $module = $(this).closest('.context_module')
    const url = $(this).attr('href')

    axios
      .post(url)
      .then(({data}) => {
        const $item = modules.addItemToModule($module, data.content_tag)
        initNewItemPublishButton($item, data.content_tag)
        initNewItemDirectShare($item, data.content_tag)
        modules.updateAssignmentData()

        $item.find('.lock-icon').data({
          moduleType: data.content_tag.type,
          contentId: data.content_tag.content_id,
          moduleItemId: data.content_tag.id,
        })
        modules.loadMasterCourseData(data.content_tag.id)

        $module.find('.context_module_items.ui-sortable').sortable('disable')
        data.new_positions.forEach(({content_tag}) => {
          $module.find(`#context_module_item_${content_tag.id}`).fillTemplateData({
            data: {position: content_tag.position},
          })
        })
        $(`#context_module_item_${data.content_tag.id} .item_link`).focus()
        $module.find('.context_module_items.ui-sortable').sortable('enable').sortable('refresh')
      })
      .catch(showFlashError('Error duplicating item'))
  })

  $('#add_module_prerequisite_dialog .cancel_button').click(() => {
    $('#add_module_prerequisite_dialog').dialog('close')
  })

  $(document).on('click', '.delete_prerequisite_link', function (event) {
    event.preventDefault()
    const $criterion = $(this).parents('.criterion')
    const prereqs = []

    $(this)
      .parents('.context_module .prerequisites .criterion')
      .each(function () {
        if ($(this)[0] != $criterion[0]) {
          const data = $(this).getTemplateData({textValues: ['id', 'type']})
          const type = data.type === 'context_module' ? 'module' : data.type
          prereqs.push(type + '_' + data.id)
        }
      })

    const url = $(this).parents('.context_module').find('.edit_module_link').attr('href')
    const data = {'context_module[prerequisites]': prereqs.join(',')}

    $criterion.dim()

    $.ajaxJSON(url, 'PUT', data, data => {
      $('#context_module_' + data.context_module.id).triggerHandler('update', data)
    })
  })
  $('#add_module_prerequisite_dialog .submit_button').click(function () {
    const val = $('#add_module_prerequisite_dialog .prerequisite_module_select select').val()
    if (!val) {
      return
    }
    $('#add_module_prerequisite_dialog').loadingImage()
    const prereqs = []
    prereqs.push('module_' + val)
    const $module = $(
      '#context_module_' +
        $('#add_module_prerequisite_dialog').getTemplateData({textValues: ['context_module_id']})
          .context_module_id
    )
    $module.find('.prerequisites .criterion').each(function () {
      prereqs.push('module_' + $(this).getTemplateData({textValues: ['id', 'name', 'type']}).id)
    })
    const url = $module.find('.edit_module_link').attr('href')
    const data = {'context_module[prerequisites]': prereqs.join(',')}
    $.ajaxJSON(
      url,
      'PUT',
      data,
      data => {
        $('#add_module_prerequisite_dialog').loadingImage('remove')
        $('#add_module_prerequisite_dialog').dialog('close')
        $('#context_module_' + data.context_module.id).triggerHandler('update', data)
      },
      data => {
        $('#add_module_prerequisite_dialog').loadingImage('remove')
        $('#add_module_prerequisite_dialog').formErrors(data)
      }
    )
  })
  $(document).on('click', '.context_module .add_prerequisite_link', function (event) {
    event.preventDefault()
    const module = $(this)
      .parents('.context_module')
      .find('.header')
      .getTemplateData({textValues: ['name', 'id']})
    $('#add_module_prerequisite_dialog').fillTemplateData({
      data: {module_name: module.name, context_module_id: module.id},
    })
    const $module = $(this).parents('.context_module')
    const $select = $('#module_list').clone(true).removeAttr('id')
    $select.find('.' + $module.attr('id')).remove()
    const afters = []
    $('#context_modules .context_module').each(function () {
      if ($(this)[0] === $module[0] || afters.length > 0) {
        afters.push($(this).getTemplateData({textValues: ['id']}).id)
      }
    })
    for (const idx in afters) {
      $select.find('.context_module_' + afters[idx]).hide()
    }
    $('#add_module_prerequisite_dialog')
      .find('.prerequisite_module_select')
      .empty()
      .append($select.show())
    $('#add_module_prerequisite_dialog').dialog({
      title: I18n.t('titles.add_prerequisite', 'Add Prerequisite to %{module}', {
        module: module.name,
      }),
      width: 400,
      modal: true,
      zIndex: 1000,
    })
  })
  $('#add_context_module_form .cancel_button').click(_event => {
    modules.hideEditModule(true)
  })
  requestAnimationFrame(function () {
    const $items = []
    $('#context_modules .context_module_items').each(function () {
      $items.push($(this))
    })
    const next = function () {
      if ($items.length > 0) {
        const $item = $items.shift()
        const opts = modules.sortable_module_options
        const k5TabsContainer = $('#k5-course-header').closest('.ic-Dashboard-tabs').eq(0)
        const k5ModulesContainer = $('#k5-modules-container')
        if (k5TabsContainer.length > 0 && k5ModulesContainer.length > 0) {
          opts.sort = event => onContainerOverlapped(event, k5ModulesContainer, k5TabsContainer)
        }
        opts.update = modules.updateModuleItemPositions
        $item.sortable(opts)
        requestAnimationFrame(next)
      }
    }
    next()
    $('#context_modules').sortable({
      handle: '.reorder_module_link',
      helper: 'clone',
      axis: 'y',
      update: modules.updateModulePositions,
    })
    modules.refreshModuleList()
    modules.refreshed = true
  })

  function initNewItemPublishButton($item, data) {
    const publishData = {
      moduleType: data.type,
      id: data.publishable_id,
      moduleItemName: data.moduleItemName || data.title,
      moduleItemId: data.id,
      moduleId: data.context_module_id,
      courseId: data.context_id,
      published: data.published,
      publishable: data.publishable,
      unpublishable: data.unpublishable,
      publishAt: data.publish_at,
      content_details: data.content_details,
      isNew: true,
    }

    const view = initPublishButton($item.find('.publish-icon'), publishData)
    overrideModel(moduleItems, relock_modules_dialog, view.model, view)
  }

  function initNewItemDirectShare($item, data) {
    const $copyToMenuItem = $item.find('.module_item_copy_to')
    if ($copyToMenuItem.length === 0) return // feature not enabled, probably
    const $sendToMenuItem = $item.find('.module_item_send_to')
    const content_id = data.content_id
    const content_type = data.type.replace(/^wiki_/, '')
    const select_class = content_type === 'quiz' ? 'quizzes' : `${content_type}s`
    if (['assignment', 'discussion_topic', 'page', 'quiz'].includes(content_type)) {
      // make the direct share menu items work!
      $copyToMenuItem.data('select-class', select_class)
      $copyToMenuItem.data('select-id', content_id)
      $sendToMenuItem.data('content-type', content_type)
      $sendToMenuItem.data('content-id', content_id)
    } else {
      // not direct shareable; remove the menu items
      $copyToMenuItem.closest('li').remove()
      $sendToMenuItem.closest('li').remove()
    }
  }

  const parent = duplicate || $('#context_modules')

  parent.find('.publish-icon').each((index, el) => {
    const $el = $(el)
    if ($el.data('id')) {
      const view = initPublishButton($el)
      overrideModel(moduleItems, relock_modules_dialog, view.model, view)
    }
  })

  if (duplicate && duplicate.length) {
    const modulePublishIcon = duplicate[0].querySelector('.module-publish-icon')
    if (modulePublishIcon) {
      const courseId = modulePublishIcon.getAttribute('data-course-id')
      const moduleId = modulePublishIcon.getAttribute('data-module-id')
      const published = modulePublishIcon.getAttribute('data-published') === 'true'
      renderContextModulesPublishIcon(courseId, moduleId, false, published)
    }
  }

  $('.module-publish-link').each((i, element) => {
    const $el = $(element)
    const model = new Publishable(
      {published: $el.hasClass('published'), id: $el.attr('data-id')},
      {url: $el.attr('data-url'), root: 'module'}
    )
    const view = new PublishButtonView({model, el: $el})
    view.render()
  })
  // I tried deferring the rendering of ContextModulesPuyblishMenu
  // and ContextModulesPublishIcons until here,
  // after the models and views were all setup, but it made
  // the UI janky. Let them get rendered early, the tell
  // ContextModulesPublishMenu everything is ready.
  window.dispatchEvent(new Event('module-publish-models-ready'))
}

function toggleModuleCollapse(event) {
  event.preventDefault()
  const expandCallback = null
  const collapse = $(this).hasClass('collapse_module_link') ? '1' : '0'
  const $module = $(this).parents('.context_module')
  const reload_entries = $module.find('.content .context_module_items').children().length === 0
  const toggle = function (show) {
    const callback = function () {
      $module
        .find('.collapse_module_link')
        .css('display', $module.find('.content:visible').length > 0 ? 'inline-block' : 'none')
      $module
        .find('.expand_module_link')
        .css('display', $module.find('.content:visible').length === 0 ? 'inline-block' : 'none')
      if ($module.find('.content:visible').length > 0) {
        $module.find('.footer .manage_module').css('display', '')
        $module.toggleClass('collapsed_module', false)
        // Makes sure the resulting item has focus.
        $module.find('.collapse_module_link').focus()
        $.screenReaderFlashMessage(I18n.t('Expanded'))
      } else {
        $module.find('.footer .manage_module').css('display', '') // 'none');
        $module.toggleClass('collapsed_module', true)
        // Makes sure the resulting item has focus.
        $module.find('.expand_module_link').focus()
        $.screenReaderFlashMessage(I18n.t('Collapsed'))
      }
      setExpandAllButton()
      if (expandCallback && $.isFunction(expandCallback)) {
        expandCallback()
      }
    }
    if (show) {
      $module.find('.content').show()
      callback()
    } else {
      $module.find('.content').slideToggle(callback)
    }
  }
  if (reload_entries) {
    $module.loadingImage()
  }
  const url = $(this).attr('href')
  $.ajaxJSON(
    url,
    'POST',
    {collapse},
    data => {
      if (reload_entries) {
        $module.loadingImage('remove')
        for (const idx in data) {
          modules.addItemToModule($module, data[idx].content_tag)
        }
        $module.find('.context_module_items.ui-sortable').sortable('refresh')
        toggle()
        updateProgressionState($module)
      }
    },
    _data => {
      $module.loadingImage('remove')
    }
  )
  if (collapse === '1' || !reload_entries) {
    toggle()
  }
}

// THAT IS THE END

function moduleContentIsHidden(contentEl) {
  return (
    contentEl.style.display === 'none' ||
    contentEl.parentElement.classList.contains('collapsed_module')
  )
}

// need the assignment data to check past due state
modules.updateAssignmentData(() => {
  modules.updateProgressions(function afterUpdateProgressions() {
    if (window.location.hash && !window.location.hash.startsWith('#!')) {
      try {
        scrollTo($(window.location.hash))
      } catch (error) {
        // no-op
      }
    } else {
      const firstContextModuleContent = document
        .querySelector('.context_module')
        ?.querySelector('.content')
      if (!firstContextModuleContent || moduleContentIsHidden(firstContextModuleContent)) {
        const firstVisibleModuleContent = [
          ...document.querySelectorAll('.context_module .content'),
        ].find(el => !moduleContentIsHidden(el))
        if (firstVisibleModuleContent)
          scrollTo($(firstVisibleModuleContent).parents('.context_module'))
      }
    }
  })
})

$(document).ready(function () {
  $('.context_module').each(function () {
    refreshDuplicateLinkStatus($(this))
  })
  if (ENV.IS_STUDENT) {
    $('.context_module').addClass('student-view')
    $('.context_module_item .ig-row').addClass('student-view')
  }

  $('.external_url_link').click(function (event) {
    Helper.externalUrlLinkClick(event, $(this))
  })

  $('.datetime_field').datetime_field()

  $(document).on('mouseover', '.context_module', function () {
    $('.context_module_hover').removeClass('context_module_hover')
    $(this).addClass('context_module_hover')
  })

  $(document).on('mouseover focus', '.context_module_item', function () {
    $('.context_module_item_hover').removeClass('context_module_item_hover')
    $(this).addClass('context_module_item_hover')
  })

  $('.context_module_item').each((i, $item) => {
    modules.evaluateItemCyoe($item)
  })

  if (ENV.FEATURES.instui_header) {
    // render the new INSTUI header component
    renderHeaderComponent()
  }

  let $currentElem = null
  const hover = function ($elem) {
    if ($elem.hasClass('context_module')) {
      $('.context_module_hover').removeClass('context_module_hover')
      $('.context_module_item_hover').removeClass('context_module_item_hover')
      $elem.addClass('context_module_hover')
    } else if ($elem.hasClass('context_module_item')) {
      $('.context_module_item_hover').removeClass('context_module_item_hover')
      $('.context_module_hover').removeClass('context_module_hover')
      $elem.addClass('context_module_item_hover')
      $elem.parents('.context_module').addClass('context_module_hover')
    }
    $elem.find(':tabbable:first').focus()
  }

  // This method will select the items passed in with the options object
  // and can be used to advance the focus or return to the previous module or module_item
  // This will also return the element that is now in focus
  const selectItem = function (options) {
    options = options || {}
    let $elem

    if (!$currentElem) {
      $elem = $('.context_module:first')
    } else if ($currentElem && $currentElem.hasClass('context_module')) {
      $elem = options.selectWhenModuleFocused && options.selectWhenModuleFocused.item
      $elem = $elem.length
        ? $elem
        : options.selectWhenModuleFocused && options.selectWhenModuleFocused.fallbackModule
    } else if ($currentElem && $currentElem.hasClass('context_module_item')) {
      $elem = options.selectWhenModuleItemFocused && options.selectWhenModuleItemFocused.item
      $elem = $elem.length
        ? $elem
        : options.selectWhenModuleItemFocused && options.selectWhenModuleItemFocused.fallbackModule
    }

    hover($elem)
    return $elem
  }

  const getClosestModuleOrItem = function ($currentElem) {
    const selector =
      $currentElem && $currentElem.closest('.context_module_item_hover').length
        ? '.context_module_item_hover'
        : '.context_module_hover'
    return $currentElem.closest(selector)
  }

  // Keyboard Shortcuts:
  // "k" and "up arrow" move the focus up between modules and module items
  if (!ENV.disable_keyboard_shortcuts) {
    const $document = $(document)
    $document.keycodes('k up', _event => {
      const params = {
        selectWhenModuleFocused: {
          item:
            $currentElem &&
            $currentElem.prev('.context_module').find('.context_module_item:visible:last'),
          fallbackModule: $currentElem && $currentElem.prev('.context_module'),
        },
        selectWhenModuleItemFocused: {
          item: $currentElem && $currentElem.prev('.context_module_item:visible'),
          fallbackModule: $currentElem && $currentElem.parents('.context_module'),
        },
      }
      const $elem = selectItem(params)
      if ($elem.length) $currentElem = $elem
    })

    // "j" and "down arrow" move the focus down between modules and module items
    $document.keycodes('j down', _event => {
      const params = {
        selectWhenModuleFocused: {
          item: $currentElem && $currentElem.find('.context_module_item:visible:first'),
          fallbackModule: $currentElem && $currentElem.next('.context_module'),
        },
        selectWhenModuleItemFocused: {
          item: $currentElem && $currentElem.next('.context_module_item:visible'),
          fallbackModule:
            $currentElem && $currentElem.parents('.context_module').next('.context_module'),
        },
      }
      const $elem = selectItem(params)
      if ($elem.length) $currentElem = $elem
    })

    // "e" opens up Edit Module Settings form if focus is on Module or Edit Item Details form if focused on Module Item
    // "d" deletes module or module item
    // "space" opens up Move Item or Move Module form depending on which item is focused
    $document.keycodes('e d space', event => {
      if (!$currentElem) return

      const $elem = getClosestModuleOrItem($currentElem)
      const $hasClassItemHover = $elem.hasClass('context_module_item_hover')

      if (event.keyString === 'e') {
        $hasClassItemHover
          ? $currentElem.find('.edit_item_link:first').click()
          : $currentElem.find('.edit_module_link:first').click()
      } else if (event.keyString === 'd') {
        if ($hasClassItemHover) {
          $currentElem.find('.delete_item_link:first').click()
          $currentElem = $currentElem.parents('.context_module')
        } else {
          $currentElem.find('.delete_module_link:first').click()
          $currentElem = null
        }
      } else if (event.keyString === 'space') {
        $hasClassItemHover
          ? $currentElem.find('.move_module_item_link:first').click()
          : $currentElem.find('.move_module_link:first').click()
      }

      event.preventDefault()
    })

    // "n" opens up the Add Module form
    $document.keycodes('n', event => {
      if (ENV.FEATURES.instui_header) {
        // handles the "new module" button action on keypress
        $('#context-modules-header-add-module-button:visible').click()
      } else {
        $('.add_module_link:visible:first').click()
      }

      event.preventDefault()
    })

    // "i" indents module item
    // "o" outdents module item
    $document.keycodes('i o', event => {
      if (!$currentElem) return

      const $currentElemID = $currentElem.attr('id')

      if (event.keyString === 'i') {
        $currentElem
          .find('.indent_item_link:first')
          .trigger('click', [$currentElem, document.activeElement])
      } else if (event.keyString === 'o') {
        $currentElem
          .find('.outdent_item_link:first')
          .trigger('click', [$currentElem, document.activeElement])
      }

      $document.ajaxStop(() => {
        $currentElem = $('#' + $currentElemID)
      })
    })
  }

  if ($('#context_modules').hasClass('editable')) {
    requestAnimationFrame(() => {
      modules.initModuleManagement()
    })
    modules.loadMasterCourseData()
  }

  $('.context_module')
    .find('.expand_module_link,.collapse_module_link')
    .bind('click keyclick', toggleModuleCollapse)
  $(document).fragmentChange((event, hash) => {
    if (hash === '#student_progressions') {
      $('.module_progressions_link').trigger('click')
    } else if (!hash.startsWith('#!')) {
      const module = $(hash.replace(/module/, 'context_module'))
      if (module.hasClass('collapsed_module')) {
        module.find('.expand_module_link').triggerHandler('click')
      }
    }
  })

  // from context_modules/_content
  const collapsedModules = ENV.COLLAPSED_MODULES
  for (const idx in collapsedModules) {
    $('#context_module_' + collapsedModules[idx]).addClass('collapsed_module')
  }

  const $contextModules = $('#context_modules .context_module')
  if (!$contextModules.length) {
    $('#no_context_modules_message').show()
    setExpandAllButtonVisible(false)
    $('#context_modules_sortable_container').addClass('item-group-container--is-empty')
  }
  $contextModules.each(function () {
    updateProgressionState($(this))
  })

  setExpandAllButton()

  if (!ENV.FEATURES.instui_header) {
    // set the click handler for the expand/collapse all button
    // if the instui header is not enabled
    setExpandAllButtonHandler()
  }

  if (!ENV.FEATURES.instui_header) {
    // menu tools click handler for the old UI
    $('.menu_tray_tool_link').click(openExternalTool)
  }

  monitorLtiMessages()

  function renderCopyToTray(open, contentSelection, returnFocusTo) {
    ReactDOM.render(
      <DirectShareCourseTray
        open={open}
        sourceCourseId={ENV.COURSE_ID}
        contentSelection={contentSelection}
        onDismiss={() => {
          renderCopyToTray(false, contentSelection, returnFocusTo)
          returnFocusTo.focus()
        }}
      />,
      document.getElementById('direct-share-mount-point')
    )
  }

  function renderSendToTray(open, contentSelection, returnFocusTo) {
    ReactDOM.render(
      <DirectShareUserModal
        open={open}
        sourceCourseId={ENV.COURSE_ID}
        contentShare={contentSelection}
        onDismiss={() => {
          renderSendToTray(false, contentSelection, returnFocusTo)
          returnFocusTo.focus()
        }}
      />,
      document.getElementById('direct-share-mount-point')
    )
  }

  function renderHeaderComponent() {
    const root = $('#context-modules-header-root')
    if (root[0]) {
      ReactDOM.render(<ContextModulesHeader {...root.data('props')} />, root[0])
    }
  }

  $(document).on('click', '.module_copy_to', event => {
    event.preventDefault()
    const moduleId = $(event.target).closest('.context_module').data('module-id').toString()
    const selection = {modules: [moduleId]}
    const returnFocusTo = $(event.target).closest('ul').prev('.al-trigger')
    renderCopyToTray(true, selection, returnFocusTo)
  })

  $(document).on('click', '.module_send_to', event => {
    event.preventDefault()
    const moduleId = $(event.target).closest('.context_module').data('module-id').toString()
    const selection = {content_type: 'module', content_id: moduleId}
    const returnFocusTo = $(event.target).closest('ul').prev('.al-trigger')
    renderSendToTray(true, selection, returnFocusTo)
  })

  $(document).on('click', '.module_item_copy_to', event => {
    event.preventDefault()
    const select_id = $(event.target).data('select-id')
    const select_class = $(event.target).data('select-class')
    const selection = {[select_class]: [select_id]}
    const returnFocusTo = $(event.target).closest('ul').prev('.al-trigger')
    renderCopyToTray(true, selection, returnFocusTo)
  })

  $(document).on('click', '.module_item_send_to', event => {
    event.preventDefault()
    const content_id = $(event.target).data('content-id')
    const content_type = $(event.target).data('content-type')
    const selection = {content_id, content_type}
    const returnFocusTo = $(event.target).closest('ul').prev('.al-trigger')
    renderSendToTray(true, selection, returnFocusTo)
  })

  $(document).on('click', '.assign_module_link, .view_assign_link', function (event) {
    event.preventDefault()
    const returnFocusTo = $(event.target).closest('ul').prev('.al-trigger')
    const moduleElement = $(event.target).parents('.context_module')[0]
    const settingsProps = parseModule(moduleElement)
    renderDifferentiatedModulesTray(returnFocusTo, moduleElement, settingsProps, {
      initialTab: 'assign-to',
    })
  })

  $(document).on('click', '.edit_module_link', function (event) {
    event.preventDefault()
    if (ENV.FEATURES.differentiated_modules) {
      const returnFocusTo = $(event.target).closest('ul').prev('.al-trigger')
      const moduleElement = $(event.target).parents('.context_module')[0]
      const settingsProps = parseModule(moduleElement)
      renderDifferentiatedModulesTray(returnFocusTo, moduleElement, settingsProps, {
        initialTab: 'settings',
      })
    } else {
      modules.editModule($(this).parents('.context_module'))
    }
  })

  function handleRemoveDueDateInput(itemProps) {
    switch(itemProps.moduleItemType) {
      case 'discussion':
      case 'discussion_topic':
<<<<<<< HEAD
=======
        if(itemProps.moduleItemHasAssignment === 'true') {
          return false
        }else return true
>>>>>>> a67fedcf
      case 'page':
      case 'wiki_page':
        return true
      default:
        return false
    }
  }

  function renderItemAssignToTray(open, returnFocusTo, itemProps) {
    ReactDOM.render(
      <ItemAssignToTray
        open={open}
        onClose={() => {
          ReactDOM.unmountComponentAtNode(
            document.getElementById('differentiated-modules-mount-point')
          )
        }}
        onDismiss={() => {
          renderItemAssignToTray(false, returnFocusTo, itemProps)
          returnFocusTo.focus()
        }}
        courseId={itemProps.courseId}
        itemName={itemProps.moduleItemName}
        itemType={itemProps.moduleItemType}
        iconType={itemProps.moduleItemType}
        itemContentId={itemProps.moduleItemContentId}
        pointsPossible={itemProps.pointsPossible}
        locale={ENV.LOCALE || 'en'}
        timezone={ENV.TIMEZONE || 'UTC'}
        removeDueDateInput={handleRemoveDueDateInput(itemProps)}
      />,
      document.getElementById('differentiated-modules-mount-point')
    )
  }

  // I don't think this is a long-term solution. We're going to need access
  // to all the assignment's data (due due dates, availability, etc)
  function parseModuleItemElement(element) {
    const pointsPossibleElem = element?.querySelector('.points_possible_display')
    const points = parseFloat(pointsPossibleElem?.textContent)
    // eslint-disable-next-line no-restricted-globals
    return {pointsPossible: isNaN(points) ? undefined : points}
  }

  $('.module-item-assign-to-link').on('click keyclick', function (event) {
    event.preventDefault()
    const returnFocusTo = $(event.target).closest('ul').prev('.al-trigger')
    const moduleItemId = event.target.getAttribute('data-item-id')
    const moduleItemName = event.target.getAttribute('data-item-name')
    const moduleItemType = event.target.getAttribute('data-item-type')
    const courseId = event.target.getAttribute('data-item-context-id')
    const moduleItemContentId = event.target.getAttribute('data-item-content-id')
    const moduleItemHasAssignment = event.target.getAttribute('data-item-has-assignment')
    const itemProps = parseModuleItemElement(
      document.getElementById(`context_module_item_${moduleItemId}`)
    )
    renderItemAssignToTray(true, returnFocusTo, {
      courseId,
      moduleItemName,
      moduleItemType,
      moduleItemContentId,
      moduleItemHasAssignment,
      ...itemProps,
    })
  })
})

export default modules<|MERGE_RESOLUTION|>--- conflicted
+++ resolved
@@ -2504,12 +2504,9 @@
     switch(itemProps.moduleItemType) {
       case 'discussion':
       case 'discussion_topic':
-<<<<<<< HEAD
-=======
         if(itemProps.moduleItemHasAssignment === 'true') {
           return false
         }else return true
->>>>>>> a67fedcf
       case 'page':
       case 'wiki_page':
         return true
