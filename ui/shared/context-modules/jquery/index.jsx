--- conflicted
+++ resolved
@@ -82,8 +82,6 @@
 import ContextModulesHeader from '../react/ContextModulesHeader'
 import doFetchApi from '@canvas/do-fetch-api-effect'
 import {ModuleItemsLazyLoader} from '../utils/ModuleItemsLazyLoader'
-<<<<<<< HEAD
-=======
 import {
   isModuleCollapsed,
   isModulePaginated,
@@ -95,7 +93,6 @@
   MODULE_LOAD_ALL,
   MODULE_LOAD_FIRST_PAGE,
 } from '../utils/showAllOrLess'
->>>>>>> 2bd5305a
 
 if (!('INST' in window)) window.INST = {}
 
@@ -607,25 +604,6 @@
       return $item
     },
 
-<<<<<<< HEAD
-    lazyLoadItems(moduleIds) {
-      const itemsCallback = moduleId => {
-        initContextModuleItems(moduleId)
-      }
-
-      const moduleItemsLazyLoader = new ModuleItemsLazyLoader(ENV.COURSE_ID, itemsCallback)
-      moduleItemsLazyLoader.fetchModuleItems(moduleIds).then(() => {
-        modules.updateAssignmentData(() => {
-          modules.updateProgressions(modules.afterUpdateProgressions)
-        })
-        if ($('#context_modules').hasClass('editable')) {
-          modules.loadMasterCourseData()
-        }
-        if (ENV.horizon_course) {
-          modules.updateEstimatedDurations()
-        }
-      })
-=======
     lazyLoadItems(moduleIds, allPages) {
       const itemsCallback = moduleId => {
         initContextModuleItems(moduleId)
@@ -644,7 +622,6 @@
 
       const moduleItemsLazyLoader = new ModuleItemsLazyLoader(ENV.COURSE_ID, itemsCallback)
       moduleItemsLazyLoader.fetchModuleItems(moduleIds, allPages)
->>>>>>> 2bd5305a
     },
 
     evaluateItemCyoe($item, data) {
@@ -1909,11 +1886,7 @@
     async data => {
       if (reload_entries) {
         if (ENV.FEATURE_MODULES_PERF) {
-<<<<<<< HEAD
-          await modules.lazyLoadItems([parseInt($module.data('moduleId'), 10)])
-=======
           await modules.lazyLoadItems([parseInt($module.data('moduleId'), 10)], fetchAllPages)
->>>>>>> 2bd5305a
           $module.loadingImage('remove')
         } else {
           $module.loadingImage('remove')
@@ -2025,13 +1998,6 @@
 
     const currentItem = $(this).parents('.context_module_item')[0]
     const modules = document.querySelectorAll('#context_modules .context_module')
-<<<<<<< HEAD
-    const groups = Array.prototype.map.call(modules, module => {
-      const id = module.getAttribute('id').substring('context_module_'.length)
-      const title = module.querySelector('.header > .collapse_module_link > .name').textContent
-      const moduleItems = module.querySelectorAll('.context_module_item')
-      const items = Array.prototype.map.call(moduleItems, item => ({
-=======
     const groups = Array.from(modules).map(module => {
       const id = module.getAttribute('id').substring('context_module_'.length)
       const title = module.querySelector('.header > .collapse_module_link > .name').textContent
@@ -2040,7 +2006,6 @@
       }
       const moduleItems = module.querySelectorAll('.context_module_item')
       const items = Array.from(moduleItems).map(item => ({
->>>>>>> 2bd5305a
         id: item.getAttribute('id').substring('context_module_item_'.length),
         title: item.querySelector('.title').textContent.trim(),
       }))
@@ -2062,17 +2027,6 @@
       formatSaveUrl: ({groupId}) => `${ENV.CONTEXT_URL_ROOT}/modules/${groupId}/reorder`,
       onMoveSuccess: ({data, itemIds, groupId}) => {
         const itemId = itemIds[0]
-<<<<<<< HEAD
-        const $container = $(`#context_module_${groupId} .ui-sortable`)
-        $container.sortable('disable')
-
-        const item = document.querySelector(`#context_module_item_${itemId}`)
-        $container[0].appendChild(item)
-
-        const order = data.context_module.content_tags.map(item => item.content_tag.id)
-        reorderElements(order, $container[0], id => `#context_module_item_${id}`)
-        $container.sortable('enable').sortable('refresh')
-=======
         const item = document.querySelector(`#context_module_item_${itemId}`)
         const $container = $(`#context_module_${groupId} .ui-sortable`)
         if ($container.length) {
@@ -2088,14 +2042,10 @@
         if (ENV.FEATURE_MODULES_PERF) {
           maybeExpandAndLoadAll(groupId)
         }
->>>>>>> 2bd5305a
       },
       focusOnExit: () => currentItem.querySelector('.al-trigger'),
     }
 
-<<<<<<< HEAD
-    renderTray(moveTrayProps, document.getElementById('not_right_side'))
-=======
     fetchModuleItemsAndRenderTray(moveTrayProps, document.getElementById('not_right_side'))
   })
 
@@ -2107,7 +2057,6 @@
 async function fetchModuleItemsAndRenderTray(moveTrayProps, rootContainer) {
   const missing_groups = moveTrayProps.moveOptions.groups.filter(group => {
     return group.items === false
->>>>>>> 2bd5305a
   })
 
   const promises = missing_groups.map(async group => {
@@ -2215,92 +2164,6 @@
   )
 }
 
-<<<<<<< HEAD
-// TODO: call this on the current page when getting a new page of items
-function cleanupContextModuleItems(moduleId) {
-  const $module = $(`#context_module_content_${moduleId}`)
-  $module.off('mouseover focus', '.context_module_item')
-  $('.context_module_item_hover').removeClass('context_module_item_hover')
-
-  // TODO: do we need to remove item handlers? or is it sufficient for the elements to go away
-}
-
-// I don't think this is a long-term solution. We're going to need access
-// to all the assignment's data (due due dates, availability, etc)
-function parseModuleItemElement(element) {
-  const pointsPossibleElem = element?.querySelector('.points_possible_display')
-  const points = parseFloat(pointsPossibleElem?.textContent)
-
-  return {pointsPossible: isNaN(points) ? undefined : points}
-}
-
-function handleRemoveDueDateInput(itemProps) {
-  switch (itemProps.moduleItemType) {
-    case 'discussion':
-    case 'discussion_topic':
-      if (itemProps.moduleItemHasAssignment === 'true') {
-        return false
-      } else return true
-    case 'page':
-    case 'wiki_page':
-      return true
-    default:
-      return false
-  }
-}
-
-function renderItemAssignToTray(open, returnFocusTo, itemProps) {
-  const container = document.getElementById('differentiated-modules-mount-point')
-  if (container.reactRoot) container.reactRoot.unmount()
-  container.reactRoot = createRoot(container)
-  container.reactRoot.render(
-    <ItemAssignToManager
-      open={open}
-      onClose={() => {
-        container.reactRoot.unmount()
-      }}
-      onDismiss={() => {
-        container.reactRoot.unmount()
-        returnFocusTo.focus()
-      }}
-      courseId={itemProps.courseId}
-      itemName={itemProps.moduleItemName}
-      itemType={itemProps.moduleItemType}
-      iconType={itemProps.moduleItemType}
-      itemContentId={itemProps.moduleItemContentId}
-      pointsPossible={itemProps.pointsPossible}
-      locale={ENV.LOCALE || 'en'}
-      timezone={ENV.TIMEZONE || 'UTC'}
-      removeDueDateInput={handleRemoveDueDateInput(itemProps)}
-      isCheckpointed={itemProps.moduleItemHasCheckpoint === 'true'}
-    />,
-  )
-}
-
-function renderCopyToTray(open, contentSelection, returnFocusTo) {
-  ReactDOM.render(
-    <DirectShareCourseTray
-      open={open}
-      sourceCourseId={ENV.COURSE_ID}
-      contentSelection={contentSelection}
-      onDismiss={() => {
-        renderCopyToTray(false, contentSelection, returnFocusTo)
-        returnFocusTo.focus()
-      }}
-    />,
-    document.getElementById('direct-share-mount-point'),
-  )
-}
-
-function renderSendToTray(open, contentSelection, returnFocusTo) {
-  ReactDOM.render(
-    <DirectShareUserModal
-      open={open}
-      sourceCourseId={ENV.COURSE_ID}
-      contentShare={contentSelection}
-      onDismiss={() => {
-        renderSendToTray(false, contentSelection, returnFocusTo)
-=======
 function renderExternalAppsTray(open, contentSelection, moduleId, returnFocusTo) {
   ReactDOM.render(
     <ExternalAppsMenuTray
@@ -2310,7 +2173,6 @@
       moduleId={moduleId}
       onDismiss={() => {
         renderExternalAppsTray(false, contentSelection, moduleId, returnFocusTo)
->>>>>>> 2bd5305a
         returnFocusTo.focus()
       }}
     />,
@@ -2704,31 +2566,18 @@
   }
 }
 
-<<<<<<< HEAD
-  initContextModuleItems()
-}
-
-$(() => {
-=======
 $(() => {
   const allModules = Array.from(document.querySelectorAll('.context_module'))
     .map(m => parseInt(m.dataset.moduleId, 10))
     .filter(mid => !isNaN(mid))
   const allPages = false
 
->>>>>>> 2bd5305a
   if (ENV.FEATURE_MODULES_PERF) {
     // ENV.COLLAPSED_MODULES are those that have been collapsed by the user
     // ENV.EXPANDED_MODULES are those that have been expanded by the user
     // If the user has not manually changed a module's state, it will not appear in either list
     // This implies that if both arrays are empty, the user has done nothing and we will expand the first module
     // After that, default to collapsed and expand only those in the ENV.EXPANDED_MODULES array
-<<<<<<< HEAD
-    const allModules = Array.from(document.querySelectorAll('.context_module'))
-      .map(m => parseInt(m.dataset.moduleId, 10))
-      .filter(mid => !isNaN(mid))
-    if (allModules.length > 0) {
-=======
     // Because other places in the code rely on the values in these ENV vars, mutate them here to reflect the current state.
     if (allModules.length > 0) {
       if (ENV.MODULE_FEATURES?.TEACHER_MODULE_SELECTION) {
@@ -2740,7 +2589,6 @@
           }
         }
       }
->>>>>>> 2bd5305a
       const isInitialState = ENV.EXPANDED_MODULES.length === 0 && ENV.COLLAPSED_MODULES.length === 0
       if (isInitialState) {
         ENV.EXPANDED_MODULES.push(allModules.shift())
@@ -2753,14 +2601,6 @@
       } else {
         ENV.COLLAPSED_MODULES = allModules.filter(mid => !ENV.EXPANDED_MODULES.includes(mid))
       }
-<<<<<<< HEAD
-      modules.lazyLoadItems(ENV.EXPANDED_MODULES)
-    }
-  } else {
-    if ($('#context_modules').hasClass('editable')) {
-      modules.loadMasterCourseData()
-    }
-=======
 
       modules.lazyLoadItems(ENV.EXPANDED_MODULES, allPages)
     }
@@ -2793,7 +2633,6 @@
       }
       modules.loadMasterCourseData()
     }
->>>>>>> 2bd5305a
   }
   initContextModules()
 })
