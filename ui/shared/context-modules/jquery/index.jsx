--- conflicted
+++ resolved
@@ -135,11 +135,7 @@
             $moduleElement.css('display', 'block')
           },
         }
-<<<<<<< HEAD
-        // eslint-disable-next-line no-restricted-globals
-=======
          
->>>>>>> 80d4da09
         renderDifferentiatedModulesTray(event.target, $module, settings, options)
       } else {
         modules.editModule($module)
@@ -991,11 +987,7 @@
     if (publishMenu) {
       const $publishMenu = $(publishMenu)
       $publishMenu.data('disabled', disabled)
-<<<<<<< HEAD
-      // eslint-disable-next-line no-restricted-properties
-=======
        
->>>>>>> 80d4da09
       ReactDOM.render(
         <ContextModulesPublishMenu
           courseId={$publishMenu.data('courseId')}
@@ -1337,11 +1329,7 @@
     const spinner = <ModuleDuplicationSpinner />
     const $tempElement = $('<div id="temporary-spinner" class="item-group-condensed"></div>')
     $tempElement.insertAfter(duplicatedModuleElement)
-<<<<<<< HEAD
-    // eslint-disable-next-line no-restricted-properties
-=======
      
->>>>>>> 80d4da09
     ReactDOM.render(spinner, $('#temporary-spinner')[0])
     $.screenReaderFlashMessage(I18n.t('Duplicating Module, this may take some time'))
     const renderDuplicatedModule = function (response) {
@@ -1362,11 +1350,7 @@
           const module_dnd = $newModule.find('.module_dnd')[0]
           if (module_dnd) {
             const contextModules = document.getElementById('context_modules')
-<<<<<<< HEAD
-            // eslint-disable-next-line no-restricted-properties
-=======
              
->>>>>>> 80d4da09
             ReactDOM.render(
               <ModuleFileDrop
                 courseId={ENV.course_id}
@@ -2484,11 +2468,7 @@
   }
 
   function renderCopyToTray(open, contentSelection, returnFocusTo) {
-<<<<<<< HEAD
-    // eslint-disable-next-line no-restricted-properties
-=======
      
->>>>>>> 80d4da09
     ReactDOM.render(
       <DirectShareCourseTray
         open={open}
@@ -2504,11 +2484,7 @@
   }
 
   function renderSendToTray(open, contentSelection, returnFocusTo) {
-<<<<<<< HEAD
-    // eslint-disable-next-line no-restricted-properties
-=======
      
->>>>>>> 80d4da09
     ReactDOM.render(
       <DirectShareUserModal
         open={open}
@@ -2526,11 +2502,7 @@
   function renderHeaderComponent() {
     const root = $('#context-modules-header-root')
     if (root[0]) {
-<<<<<<< HEAD
-      // eslint-disable-next-line no-restricted-properties
-=======
        
->>>>>>> 80d4da09
       ReactDOM.render(<ContextModulesHeader {...root.data('props')} />, root[0])
     }
   }
