/*
 * Copyright (C) 2011 - present Instructure, Inc.
 *
 * This file is part of Canvas.
 *
 * Canvas is free software: you can redistribute it and/or modify it under
 * the terms of the GNU Affero General Public License as published by the Free
 * Software Foundation, version 3 of the License.
 *
 * Canvas is distributed in the hope that it will be useful, but WITHOUT ANY
 * WARRANTY; without even the implied warranty of MERCHANTABILITY or FITNESS FOR
 * A PARTICULAR PURPOSE. See the GNU Affero General Public License for more
 * details.
 *
 * You should have received a copy of the GNU Affero General Public License along
 * with this program. If not, see <http://www.gnu.org/licenses/>.
 */

import $ from 'jquery'
import ModuleDuplicationSpinner from '../react/ModuleDuplicationSpinner'
import React from 'react'
import ReactDOM from 'react-dom'
import {reorderElements, renderTray} from '@canvas/move-item-tray'
import LockIconView from '@canvas/lock-icon'
import MasterCourseModuleLock from '../backbone/models/MasterCourseModuleLock'
import ModuleFileDrop from '@canvas/context-module-file-drop'
import {useScope as useI18nScope} from '@canvas/i18n'
import Helper from './context_modules_helper'
import CyoeHelper from '@canvas/conditional-release-cyoe-helper'
import ContextModulesView from '../backbone/views/context_modules' /* handles the publish/unpublish state */
import RelockModulesDialog from '../backbone/views/RelockModulesDialog'
import vddTooltip from '@canvas/due-dates/jquery/vddTooltip'
import vddTooltipView from '../jst/_vddTooltip.handlebars'
import Publishable from '../backbone/models/Publishable'
import PublishButtonView from '@canvas/publish-button-view'
import htmlEscape from 'html-escape'
import setupContentIds from './setupContentIds'
import ContentTypeExternalToolTray from '@canvas/trays/react/ContentTypeExternalToolTray'
import {monitorLtiMessages, ltiState} from '@canvas/lti/jquery/messages'
import get from 'lodash/get'
import axios from '@canvas/axios'
import {showFlashError} from '@canvas/alerts/react/FlashAlert'
import '@canvas/jquery/jquery.ajaxJSON'
import '@canvas/datetime' /* dateString, datetimeString, time_field, datetime_field */
import '@canvas/forms/jquery/jquery.instructure_forms' /* formSubmit, fillFormData, formErrors, errorBox */
import 'jqueryui/dialog'
import '@canvas/util/jquery/fixDialogButtons'
import '@canvas/jquery/jquery.instructure_misc_helpers' /* /\$\.underscore/ */
import '@canvas/jquery/jquery.instructure_misc_plugins' /* .dim, confirmDelete, fragmentChange, showIf */
import '@canvas/keycodes'
import '@canvas/loading-image'
import '@canvas/util/templateData' /* fillTemplateData, getTemplateData */
import 'date-js' /* Date.parse */
import 'jqueryui/sortable'
import '@canvas/rails-flash-notifications'
import DirectShareCourseTray from '@canvas/direct-sharing/react/components/DirectShareCourseTray'
import DirectShareUserModal from '@canvas/direct-sharing/react/components/DirectShareUserModal'
import {Mathml} from '@instructure/canvas-rce'
import {addDeepLinkingListener} from '@canvas/deep-linking/DeepLinking'
import ExternalToolModalLauncher from '@canvas/external-tools/react/components/ExternalToolModalLauncher'
import {
  initPublishButton,
  onContainerOverlapped,
  overrideModel,
  prerequisitesMessage,
  refreshDuplicateLinkStatus,
  scrollTo,
  setExpandAllButton,
  updateProgressionState,
} from './utils'
import ContextModulesPublishMenu from '../react/ContextModulesPublishMenu'
import {renderContextModulesPublishIcon} from '../utils/publishOneModuleHelper'
import {underscoreString} from '@canvas/convert-case'
import {selectContentDialog} from '@canvas/select-content-dialog'
import DifferentiatedModulesTray from '@canvas/differentiated-modules'
import ItemAssignToTray from '@canvas/differentiated-modules/react/Item/ItemAssignToTray'
import {parseModule} from '@canvas/differentiated-modules/utils/moduleHelpers'

if (!('INST' in window)) window.INST = {}

const I18n = useI18nScope('context_modulespublic')

// TODO: AMD don't export global, use as module
/* global modules */
window.modules = (function () {
  return {
    updateTaggedItems() {},

    currentIndent($item) {
      const classes = $item.attr('class').split(/\s/)
      let indent = 0
      for (let idx = 0; idx < classes.length; idx++) {
        if (classes[idx].match(/^indent_/)) {
          const new_indent = parseInt(classes[idx].substring(7), 10)
          if (!Number.isNaN(Number(new_indent))) {
            indent = new_indent
          }
        }
      }
      return indent
    },

    addModule() {
      const $module = $('#context_module_blank').clone(true).attr('id', 'context_module_new')
      $('#context_modules').append($module)
      const opts = modules.sortable_module_options
      opts.update = modules.updateModuleItemPositions
      $module.find('.context_module_items').sortable(opts)
      $('#context_modules.ui-sortable').sortable('refresh')
      $('#context_modules .context_module .context_module_items.ui-sortable').each(function () {
        $(this).sortable('refresh')
        $(this).sortable('option', 'connectWith', '.context_module_items')
      })
      modules.editModule($module)
    },

    updateModulePositions() {
      const ids = []
      $('#context_modules .context_module').each(function () {
        ids.push($(this).attr('id').substring('context_module_'.length))
      })
      const url = `${ENV.CONTEXT_URL_ROOT}/modules/reorder`
      $('#context_modules').loadingImage()
      $.ajaxJSON(
        url,
        'POST',
        {order: ids.join(',')},
        data => {
          $('#context_modules').loadingImage('remove')
          for (const idx in data) {
            const module = data[idx]
            $('#context_module_' + module.context_module.id).triggerHandler('update', module)
          }
        },
        _data => {
          $('#context_modules').loadingImage('remove')
        }
      )
    },

    updateModuleItemPositions(event, ui) {
      const $module = ui.item.parents('.context_module')
      const moduleId = $module.attr('id').substring('context_module_'.length)
      const url = `${ENV.CONTEXT_URL_ROOT}/modules/${moduleId}/reorder`
      const items = []
      $module.find('.context_module_items .context_module_item').each(function () {
        items.push($(this).getTemplateData({textValues: ['id']}).id)
      })
      $module.find('.context_module_items.ui-sortable').sortable('disable')
      $module.disableWhileLoading(
        $.ajaxJSON(
          url,
          'POST',
          {order: items.join(',')},
          data => {
            if (data && data.context_module && data.context_module.content_tags) {
              for (const idx in data.context_module.content_tags) {
                const tag = data.context_module.content_tags[idx].content_tag
                $module.find('#context_module_item_' + tag.id).fillTemplateData({
                  data: {position: tag.position},
                })
              }
            }
            $module.find('.context_module_items.ui-sortable').sortable('enable')
          },
          _data => {
            $module.find('.content').loadingImage('remove')
            $module
              .find('.content')
              .errorBox(I18n.t('errors.reorder', 'Reorder failed, please try again.'))
          }
        )
      )
      $('.context_module').each(function () {
        refreshDuplicateLinkStatus($(this))
      })
    },

    updateProgressions(callback) {
      if (!ENV.IS_STUDENT) {
        if (callback) {
          callback()
        }
        return
      }
      const url = $('.progression_list_url').attr('href')
      if ($('.context_module_item.progression_requirement:visible').length > 0) {
        $('.loading_module_progressions_link').show().attr('disabled', true)
      }
      $.ajaxJSON(
        url,
        'GET',
        {},
        function (data) {
          $('.loading_module_progressions_link').remove()
          const $user_progression_list = $('#current_user_progression_list')
          const progressions = []
          for (const idx in data) {
            progressions.push(data[idx])
          }
          const progressionsFinished = function () {
            if (!$('#context_modules').hasClass('editable')) {
              $('#context_modules .context_module').each(function () {
                updateProgressionState($(this))
              })
            }
            if (callback) {
              callback()
            }
          }
          let progressionCnt = 0
          const nextProgression = function () {
            const data = progressions.shift()
            if (!data) {
              progressionsFinished()
              return
            }
            const progression = data.context_module_progression
            // eslint-disable-next-line eqeqeq
            if (progression.user_id == window.ENV.current_user_id) {
              let $user_progression = $user_progression_list.find(
                '.progression_' + progression.context_module_id
              )

              if ($user_progression.length === 0 && $user_progression_list.length > 0) {
                $user_progression = $user_progression_list.find('.progression_blank').clone(true)
                $user_progression
                  .removeClass('progression_blank')
                  .addClass('progression_' + progression.context_module_id)
                $user_progression_list.append($user_progression)
              }
              if ($user_progression.length > 0) {
                $user_progression.data('requirements_met', progression.requirements_met)
                $user_progression.data(
                  'incomplete_requirements',
                  progression.incomplete_requirements
                )
                $user_progression.fillTemplateData({data: progression})
              }
            }
            progressionCnt++
            if (progressionCnt >= 50) {
              progressionCnt = 0
              setTimeout(nextProgression, 150)
            } else {
              nextProgression()
            }
          }
          nextProgression()
        },
        () => {
          if (callback) {
            callback()
          }
        }
      )
    },

    updateAssignmentData(callback) {
      return $.ajaxJSON(
        ENV.CONTEXT_MODULE_ASSIGNMENT_INFO_URL,
        'GET',
        {},
        data => {
          $(() => {
            $.each(data, (id, info) => {
              const $context_module_item = $('#context_module_item_' + id)
              const data = {}
              if (info.points_possible != null) {
                data.points_possible_display = I18n.t('points_possible_short', '%{points} pts', {
                  points: I18n.n(info.points_possible),
                })
              }
              if (ENV.IN_PACED_COURSE && !ENV.IS_STUDENT) {
                $context_module_item.find('.due_date_display').remove()
              } else if (info.todo_date != null) {
                data.due_date_display = $.dateString(info.todo_date)
              } else if (info.due_date != null) {
                if (info.past_due != null) {
                  $context_module_item.data('past_due', true)
                }
                data.due_date_display = $.dateString(info.due_date)
              } else if (info.has_many_overrides != null) {
                data.due_date_display = I18n.t('Multiple Due Dates')
              } else if (info.vdd_tooltip != null) {
                info.vdd_tooltip.link_href = $context_module_item.find('a.title').attr('href')
                $context_module_item
                  .find('.due_date_display')
                  .html(vddTooltipView(info.vdd_tooltip))
              } else {
                $context_module_item.find('.due_date_display').remove()
              }
              $context_module_item.fillTemplateData({
                data,
                htmlValues: ['points_possible_display'],
              })

              // clean up empty elements so they don't show borders in updated item group design
              if (info.points_possible === null) {
                $context_module_item.find('.points_possible_display').remove()
              }

              if (info.mc_objectives) {
                $context_module_item.find('.mc_objectives').text(info.mc_objectives)
                $context_module_item.find('.icon-assignment').hide()
                $context_module_item.find('#mc_icon').show()
              } else {
                $context_module_item.find('.mc_objectives').remove()
              }
            })

            vddTooltip()
            if (callback) {
              callback()
            }
          })
        },
        () => {
          if (callback) {
            $(callback)
          }
        }
      )
    },

    loadMasterCourseData(tag_id) {
      if (ENV.MASTER_COURSE_SETTINGS) {
        // Grab the stuff for master courses if needed
        $.ajaxJSON(ENV.MASTER_COURSE_SETTINGS.MASTER_COURSE_DATA_URL, 'GET', {tag_id}, data => {
          if (data.tag_restrictions) {
            $.each(data.tag_restrictions, (id, restriction) => {
              const $item = $('#context_module_item_' + id).not('.master_course_content')
              $item.addClass('master_course_content')
              if (Object.keys(restriction).some(r => restriction[r])) {
                $item.attr('data-master_course_restrictions', JSON.stringify(restriction)) // need it if user selects Edit from cog menu
              }
              this.initMasterCourseLockButton($item, restriction)
            })
          }
        })
      }
    },

    itemClass(content_tag) {
      return (
        (content_tag.content_type || '').replace(/^[A-Za-z]+::/, '') + '_' + content_tag.content_id
      )
    },

    updateAllItemInstances(content_tag) {
      $('.context_module_item.' + modules.itemClass(content_tag) + ' .title').each(function () {
        const $this = $(this)
        $this.text(content_tag.title)
        $this.attr('title', content_tag.title)
      })
    },
    editModule($module) {
      const $form = $('#add_context_module_form')
      $form.data('current_module', $module)
      const data = $module.getTemplateData({
        textValues: [
          'name',
          'unlock_at',
          'require_sequential_progress',
          'publish_final_grade',
          'requirement_count',
        ],
      })
      $form.fillFormData(data, {object_name: 'context_module'})
      let isNew = false
      if ($module.attr('id') === 'context_module_new') {
        isNew = true
        $form.attr('action', $form.find('.add_context_module_url').attr('href'))
        $form.find('.completion_entry').hide()
        $form.attr('method', 'POST')
        $form.find('.submit_button').text(I18n.t('buttons.add', 'Add Module'))
      } else {
        $form.attr('action', $module.find('.edit_module_link').attr('href'))
        $form.find('.completion_entry').show()
        $form.attr('method', 'PUT')
        $form.find('.submit_button').text(I18n.t('buttons.update', 'Update Module'))
      }
      $form.find('#unlock_module_at').prop('checked', data.unlock_at).change()
      $form
        .find('#require_sequential_progress')
        .attr(
          'checked',
          data.require_sequential_progress === 'true' || data.require_sequential_progress === '1'
        )
      $form
        .find('#publish_final_grade')
        .attr('checked', data.publish_final_grade === 'true' || data.publish_final_grade === '1')

      const has_predecessors =
        $('#context_modules .context_module').length > 1 &&
        $('#context_modules .context_module:first').attr('id') !== $module.attr('id')
      $form.find('.prerequisites_entry').showIf(has_predecessors)
      const prerequisites = []
      $module.find('.prerequisites .prerequisite_criterion').each(function () {
        prerequisites.push($(this).getTemplateData({textValues: ['id', 'name', 'type']}))
      })

      $form.find('.prerequisites_list .criteria_list').empty()
      for (const idx in prerequisites) {
        const pre = prerequisites[idx]
        $form.find('.add_prerequisite_link:first').click()
        if (pre.type === 'context_module') {
          $form
            .find('.prerequisites_list .criteria_list .criterion:last select')
            .val(pre.id)
            .trigger('change')
        }
      }
      $form.find('.completion_entry .criteria_list').empty()
      $module.find('.content .context_module_item .criterion.defined').each(function () {
        const data = $(this)
          .parents('.context_module_item')
          .getTemplateData({textValues: ['id', 'criterion_type', 'min_score']})
        $form.find('.add_completion_criterion_link').click()
        $form
          .find('.criteria_list .criterion:last')
          .find('.id')
          .val(data.id || '')
          .change()
          .end()
          .find('.type')
          .val(data.criterion_type || '')
          .change()
          .end()
          .find('.min_score')
          .val(data.min_score || '')
      })
      const no_items = $module.find('.content .context_module_item').length === 0
      $form
        .find('.prerequisites_list .criteria_list')
        .showIf(prerequisites.length !== 0)
        .end()
        .find('.add_prerequisite_link')
        .showIf(has_predecessors)
        .end()
        .find('.completion_entry .criteria_list')
        .showIf(!no_items)
        .end()

        .find('.completion_entry .no_items_message')
        .hide()
        .end()
        .find('.add_completion_criterion_link')
        .showIf(!no_items)

      // Set no items or criteria message plus disable elements if there are no items or no requirements
      if (no_items) {
        $form.find('.completion_entry .no_items_message').show()
      }
      if ($module.find('.content .context_module_item .criterion.defined').length !== 0) {
        $('.requirement-count-radio').show()
      } else {
        $('.requirement-count-radio').hide()
      }

      const $requirementCount = $module.find('.pill li').data('requirement-count')
      if ($requirementCount == 1) {
        $('#context_module_requirement_count_1').prop('checked', true).change()
      } else {
        $('#context_module_requirement_count_').prop('checked', true).change()
      }

      $module.fadeIn('fast', () => {})
      $module.addClass('dont_remove')
      $form.find('.module_name').toggleClass('lonely_entry', isNew)
      $form.find('.module_name label span').hide() // hide the asterisk in the form label
      const $toFocus = $('.ig-header-admin .al-trigger', $module)
      const fullSizeModal = window.matchMedia('(min-width: 600px)').matches
      const responsiveWidth = fullSizeModal ? 600 : 320
      $form
        .dialog({
          autoOpen: false,
          modal: true,
          title: isNew
            ? I18n.t('titles.add', 'Add Module')
            : I18n.t('titles.edit', 'Edit Module Settings'),
          width: responsiveWidth,
          height: isNew ? 400 : 600,
          close() {
            modules.hideEditModule(true)
            $toFocus.focus()
            const $contextModules = $('#context_modules .context_module')
            if ($contextModules.length) {
              $('#context_modules_sortable_container').removeClass('item-group-container--is-empty')
            }
          },
        })
        .dialog('open')
      $module.removeClass('dont_remove')
    },

    hideEditModule(remove) {
      const $module = $('#add_context_module_form').data('current_module') // .parents(".context_module");
      if (
        remove &&
        $module &&
        $module.attr('id') === 'context_module_new' &&
        !$module.hasClass('dont_remove')
      ) {
        $module.remove()
      }
      $('#add_context_module_form:visible').dialog('close')
    },

    addContentTagToEnv(content_tag) {
      ENV.MODULE_FILE_DETAILS[content_tag.id] = {
        content_details: content_tag.content_details,
        content_id: content_tag.content_id,
        id: content_tag.id,
        module_id: content_tag.context_module_id,
      }
    },

    addItemToModule($module, data) {
      if (!data) {
        return $('<div/>')
      }
      data.id = data.id || 'new'
      data.type = data.type || data['item[type]'] || underscoreString(data.content_type)
      data.title = data.title || data['item[title]']
      data.new_tab = data.new_tab ? '1' : '0'
      data.graded = data.graded ? '1' : '0'
      let $item
      const $olditem = data.id !== 'new' ? $('#context_module_item_' + data.id) : []
      if ($olditem.length) {
        const $admin = $olditem.find('.ig-admin')
        if ($admin.length) {
          $admin.detach()
        }
        $item = $olditem.clone(true)
        if ($admin.length) {
          $item.find('.ig-row').append($admin)
        }
      } else {
        $item = $('#context_module_item_blank').clone(true).removeAttr('id')
        modules.evaluateItemCyoe($item, data)
      }
      const speedGraderId = `${data.type}-${data.content_id}`
      const $speedGrader = $item.find('#speed-grader-container-blank')
      $speedGrader.attr('id', 'speed-grader-container-' + speedGraderId)

      const isPublished = data.published
      const isAssignmentOrQuiz =
        data.content_type === 'Assignment' || data.content_type === 'Quizzes::Quiz'
      const isPublishedGradedDiscussion =
        isPublished && data.graded === '1' && data.content_type === 'DiscussionTopic'

      const $speedGraderLinkContainer = $item.find('.speed-grader-link-container')

      if ((isPublished && isAssignmentOrQuiz) || isPublishedGradedDiscussion) {
        $speedGraderLinkContainer.removeClass('hidden')
      }

      $item.addClass(data.type + '_' + data.id)
      $item.addClass(data.quiz_lti ? 'lti-quiz' : data.type)
      if (data.is_duplicate_able) {
        $item.addClass('dupeable')
      }
      $item.attr('aria-label', data.title)
      $item.find('.title').attr('title', data.title)
      $item.fillTemplateData({
        data,
        id: 'context_module_item_' + data.id,
        hrefValues: ['id', 'context_module_id', 'content_id', 'content_type', 'assignment_id'],
      })
      for (let idx = 0; idx < 10; idx++) {
        $item.removeClass('indent_' + idx)
      }
      $item.addClass('indent_' + (data.indent || 0))
      $item.addClass(modules.itemClass(data))
<<<<<<< HEAD
      if (isAssignmentOrQuiz) {
        $item.find('.assign-to-option').removeClass('hidden')
=======
      // The Assign To menu option is currently valid for assignments and quizzes only.
      // This function is called twice, once with the data the user just entered
      // and again after the api request returns. The second time we have
      // all the real data, including the module item's id. Wait until then
      // to add the option.
      if (isAssignmentOrQuiz && 'id' in data) {
        const $assignToMenuItem = $item.find('.assign-to-option')
        if ($assignToMenuItem.length) {
          $assignToMenuItem.removeClass('hidden')
          const $a = $assignToMenuItem.find('a')
          $a.attr('data-item-id', data.id)
          $a.attr('data-item-name', data.title)
          $a.attr('data-item-type', data.quiz_lti ? 'lti-quiz' : data.type)
          $a.attr('data-item-context-id', data.context_id)
        }
>>>>>>> a5918370
      }

      // don't just tack onto the bottom, put it in its correct position
      let $before = null
      $module
        .find('.context_module_items')
        .children()
        .each(function () {
          const position = parseInt(
            $(this).getTemplateData({textValues: ['position']}).position,
            10
          )
          if ((data.position || data.position === 0) && (position || position === 0)) {
            if ($before == null && position - data.position >= 0) {
              $before = $(this)
            }
          }
        })
      if ($olditem.length) {
        $olditem.replaceWith($item.show())
      } else if (!$before) {
        $module.find('.context_module_items').append($item.show())
      } else {
        $before.before($item.show())
      }
      refreshDuplicateLinkStatus($module)
      return $item
    },

    evaluateItemCyoe($item, data) {
      if (!CyoeHelper.isEnabled()) return
      $item = $($item)
      const $itemData = $item.find('.publish-icon')
      const $admin = $item.find('.ig-admin')

      data = data || {
        id: $itemData.attr('data-module-item-id'),
        title: $itemData.attr('data-module-item-name'),
        assignment_id: $itemData.attr('data-assignment-id'),
        is_cyoe_able: $itemData.attr('data-is-cyoeable') === 'true',
      }

      const cyoe = CyoeHelper.getItemData(data.assignment_id, data.is_cyoe_able)

      if (cyoe.isReleased) {
        const fullText = I18n.t('Released by Mastery Path: %{path}', {path: cyoe.releasedLabel})
        const $pathIcon = $(
          '<span class="pill mastery-path-icon" aria-hidden="true" data-tooltip><i class="icon-mastery-path" /></span>'
        )
          .attr('title', fullText)
          .append(htmlEscape(cyoe.releasedLabel))
        const $srPath = $('<span class="screenreader-only">').append(htmlEscape(fullText))
        $admin.prepend($srPath)
        $admin.prepend($pathIcon)
      }

      if (cyoe.isCyoeAble) {
        const $mpLink = $('<a class="mastery_paths_link" />')
          .attr(
            'href',
            ENV.CONTEXT_URL_ROOT +
              '/modules/items/' +
              data.id +
              '/edit_mastery_paths?return_to=' +
              encodeURIComponent(window.location.pathname)
          )
          .attr('title', I18n.t('Edit Mastery Paths for %{title}', {title: data.title}))
          .text(I18n.t('Mastery Paths'))

        if (cyoe.isTrigger) {
          $admin.prepend($mpLink.clone())
        }

        $admin
          .find('.delete_link')
          .parent()
          .before(
            $('<li role="presentation" />').append(
              $mpLink.prepend('<i class="icon-mastery-path" /> ')
            )
          )
      }
    },

    getNextPosition($module) {
      let maxPosition = 0
      $module
        .find('.context_module_items')
        .children()
        .each(function () {
          const position = parseInt(
            $(this).getTemplateData({textValues: ['position']}).position,
            10
          )
          if (position > maxPosition) maxPosition = position
        })
      return maxPosition + 1
    },
    refreshModuleList() {
      $('#module_list').find('.context_module_option').remove()
      $('#context_modules .context_module').each(function () {
        const $this = $(this)
        const data = $this.find('.header').getTemplateData({textValues: ['name']})
        data.id = $this.find('.header').attr('id')
        $this.find('.name').attr('title', data.name)
        const $option = $(document.createElement('option'))
        $option.val(data.id)

        // data.id could come back as undefined, so calling $option.val(data.id) would return an "", which is not chainable, so $option.val(data.id).text... would die.
        $option
          .attr('role', 'option')
          .text(data.name)
          .addClass('context_module_' + data.id)
          .addClass('context_module_option')

        $('#module_list').append($option)
      })
    },
    filterPrerequisites($module, prerequisites) {
      const list = modules.prerequisites()
      const id = $module.attr('id').substring('context_module_'.length)
      const res = []
      for (const idx in prerequisites) {
        if ($.inArray(prerequisites[idx], list[id]) === -1) {
          res.push(prerequisites[idx])
        }
      }
      return res
    },
    prerequisites() {
      const result = {
        to_visit: {},
        visited: {},
      }
      $('#context_modules .context_module').each(function () {
        const id = $(this).attr('id').substring('context_module_'.length)
        result[id] = []
        $(this)
          .find('.prerequisites .criterion')
          .each(function () {
            const pre_id = $(this).getTemplateData({textValues: ['id']}).id
            if ($(this).hasClass('context_module_criterion')) {
              result[id].push(pre_id)
              result.to_visit[id + '_' + pre_id] = true
            }
          })
      })

      for (const val in result.to_visit) {
        if (result.to_visit.hasOwnProperty(val)) {
          const ids = val.split('_')
          if (result.visited[val]) {
            continue
          }
          result.visited[val] = true
          for (const jdx in result[ids[1]]) {
            result[ids[0]].push(result[ids[1]][jdx])
            result.to_visit[ids[0] + '_' + result[ids[1]][jdx]] = true
          }
        }
      }
      delete result.to_visit
      delete result.visited
      return result
    },
    sortable_module_options: {
      connectWith: '.context_module_items',
      handle: '.move_item_link',
      helper: 'clone',
      placeholder: 'context_module_placeholder',
      forcePlaceholderSize: true,
      axis: 'y',
      containment: '#content',
    },
    initMasterCourseLockButton($item, tagRestriction) {
      // add the lock button|icon
      const $lockCell = $item.find('.lock-icon')
      const data = $($lockCell).data() || {}

      const isMasterCourseMasterContent = !!(
        'moduleItemId' in data && ENV.MASTER_COURSE_SETTINGS.IS_MASTER_COURSE
      )
      const isMasterCourseChildContent = !!(
        'moduleItemId' in data && ENV.MASTER_COURSE_SETTINGS.IS_CHILD_COURSE
      )
      const restricted = !!(
        'moduleItemId' in data && Object.keys(tagRestriction).some(r => tagRestriction[r])
      )

      const model = new MasterCourseModuleLock({
        is_master_course_master_content: isMasterCourseMasterContent,
        is_master_course_child_content: isMasterCourseChildContent,
        restricted_by_master_course: restricted,
      })

      const viewOptions = {
        model,
        el: $lockCell[0],
        course_id: ENV.COURSE_ID,
        content_type: data.moduleType,
        content_id: data.contentId,
      }

      const view = new LockIconView(viewOptions)
      view.render()
    },
  }
})()

const updatePrerequisites = function ($module, prereqs) {
  const $prerequisitesDiv = $module.find('.prerequisites')
  let prereqsList = ''
  $prerequisitesDiv.empty()

  if (prereqs.length > 0) {
    for (const i in prereqs) {
      const $div = $('<div />', {
        class: 'prerequisite_criterion ' + prereqs[i].type + '_criterion',
        style: 'float: left;',
      })
      const $spanID = $('<span />', {
        text: htmlEscape(prereqs[i].id),
        class: 'id',
        style: 'display: none;',
      })
      const $spanType = $('<span />', {
        text: htmlEscape(prereqs[i].type),
        class: 'type',
        style: 'display: none;',
      })
      const $spanName = $('<span />', {
        text: htmlEscape(prereqs[i].name),
        class: 'name',
        style: 'display: none;',
      })
      $div.append($spanID)
      $div.append($spanType)
      $div.append($spanName)
      $prerequisitesDiv.append($div)

      prereqsList += prereqs[i].name + ', '
    }
    prereqsList = prereqsList.slice(0, -2)
    const $prerequisitesMessage = $('<div />', {
      text: prerequisitesMessage(prereqsList),
      class: 'prerequisites_message',
    })
    $prerequisitesDiv.append($prerequisitesMessage)
  }
}

// after a module has been updated, update its name as used in other modules' prerequisite lists
const updateOtherPrerequisites = function (id, name) {
  $('div.context_module .prerequisite_criterion .id').each(function (_, idNode) {
    const $id = $(idNode)
    const prereq_id = $id.text()
    // eslint-disable-next-line eqeqeq
    if (prereq_id == id) {
      const $crit = $id.closest('.prerequisite_criterion')
      $crit.find('.name').text(name)
      const $prereqs = $id.closest('.prerequisites')
      const names = $.makeArray($prereqs.find('.prerequisite_criterion .name'))
        .map(el => $(el).text())
        .join(', ')
      $prereqs.find('.prerequisites_message').text(prerequisitesMessage(names))
    }
  })
}
const newPillMessage = function ($module, requirement_count) {
  const $message = $module.find('.requirements_message')
  $message.attr('data-requirement-type', requirement_count === 1 ? 'one' : 'all')

  if (requirement_count != 0) {
    const $pill = $('<ul class="pill"><li></li></ul></div>')
    $message.html($pill)
    const $pillMessage = $message.find('.pill li')
    const newPillMessageText =
      requirement_count === 1 ? I18n.t('Complete One Item') : I18n.t('Complete All Items')
    $pillMessage.text(newPillMessageText)
    $pillMessage.data('requirement-count', requirement_count)
  }
}

const updatePublishMenuDisabledState = function (disabled) {
  // Update the top level publish menu to reflect the new module
  const publishMenu = document.getElementById('context-modules-publish-menu')
  if (publishMenu) {
    const $publishMenu = $(publishMenu)
    $publishMenu.data('disabled', disabled)
    ReactDOM.render(
      <ContextModulesPublishMenu
        courseId={$publishMenu.data('courseId')}
        runningProgressId={$publishMenu.data('progressId')}
        disabled={disabled}
      />,
      publishMenu
    )
  }
}
modules.updatePublishMenuDisabledState = updatePublishMenuDisabledState

modules.initModuleManagement = function (duplicate) {
  const moduleItems = {}

  // Create the context modules backbone view to manage the publish button.
  new ContextModulesView({
    el: $('#content'),
    modules,
  })
  const relock_modules_dialog = new RelockModulesDialog()

  const $context_module_unlocked_at = $('#context_module_unlock_at')
  let valCache = ''
  $('#unlock_module_at')
    .change(function () {
      const $this = $(this)
      const $unlock_module_at_details = $('.unlock_module_at_details')
      $unlock_module_at_details.showIf($this.attr('checked'))

      if ($this.attr('checked')) {
        if (!$context_module_unlocked_at.val()) {
          $context_module_unlocked_at.val(valCache)
        }
      } else {
        valCache = $context_module_unlocked_at.val()
        $context_module_unlocked_at.val('').triggerHandler('change')
      }
    })
    .triggerHandler('change')

  // -------- BINDING THE UPDATE EVENT -----------------
  $('.context_module').bind('update', (event, data) => {
    data.context_module.displayed_unlock_at = $.datetimeString(data.context_module.unlock_at)
    data.context_module.unlock_at = $.datetimeString(data.context_module.unlock_at)
    const $module = $('#context_module_' + data.context_module.id)
    $module.attr('data-module-id', data.context_module.id)
    $module.attr('aria-label', data.context_module.name)
    $module.find('.header').fillTemplateData({
      data: data.context_module,
      hrefValues: ['id'],
    })

    $module.find('.header').attr('id', data.context_module.id)
    $module.find('.footer').fillTemplateData({
      data: data.context_module,
      hrefValues: ['id'],
    })

    $module
      .find('.unlock_details')
      .showIf(
        data.context_module.unlock_at && Date.parse(data.context_module.unlock_at) > new Date()
      )
    updatePrerequisites($module, data.context_module.prerequisites)
    updateOtherPrerequisites(data.context_module.id, data.context_module.name)

    // Update requirement message pill
    if (data.context_module.completion_requirements.length === 0) {
      $module.find('.requirements_message').empty().attr('data-requirement-type', 'all')
    } else {
      newPillMessage($module, data.context_module.requirement_count)
    }

    $module
      .find('.context_module_items .context_module_item')
      .removeClass('progression_requirement')
      .removeClass('min_score_requirement')
      .removeClass('max_score_requirement')
      .removeClass('must_view_requirement')
      .removeClass('must_mark_done_requirement')
      .removeClass('must_submit_requirement')
      .removeClass('must_contribute_requirement')
      .find('.criterion')
      .removeClass('defined')

    // Hack. Removing the class here only to re-add it a few lines later if needed.
    $module.find('.ig-row').removeClass('with-completion-requirements')
    for (const idx in data.context_module.completion_requirements) {
      const req = data.context_module.completion_requirements[idx]
      req.criterion_type = req.type
      const $item = $module.find('#context_module_item_' + req.id)
      $item.find('.ig-row').addClass('with-completion-requirements')
      $item.find('.criterion').fillTemplateData({data: req})
      $item.find('.completion_requirement').fillTemplateData({data: req})
      $item.find('.criterion').addClass('defined')
      $item.find('.module-item-status-icon').show()
      $item.addClass(req.type + '_requirement').addClass('progression_requirement')
    }

    modules.refreshModuleList()
  })

  $('#add_context_module_form').formSubmit({
    object_name: 'context_module',
    required: ['name'],
    processData(data) {
      const prereqs = []
      $(this)
        .find('.prerequisites_list .criteria_list .criterion')
        .each(function () {
          const id = $(this).find('.option select').val()
          if (id) {
            prereqs.push('module_' + id)
          }
        })

      data['context_module[prerequisites]'] = prereqs.join(',')
      data['context_module[completion_requirements][none]'] = 'none'

      const $requirementsList = $(this).find('.completion_entry .criteria_list .criterion')
      $requirementsList.each(function () {
        const id = $(this).find('.id').val()
        data['context_module[completion_requirements][' + id + '][type]'] = $(this)
          .find('.type')
          .val()
        data['context_module[completion_requirements][' + id + '][min_score]'] = $(this)
          .find('.min_score')
          .val()
      })

      const requirementCount = $('input[name="context_module[requirement_count]"]:checked').val()
      data['context_module[requirement_count]'] = requirementCount

      return data
    },
    beforeSubmit(data) {
      const $module = $(this).data('current_module')
      $module.loadingImage()
      $module.find('.header').fillTemplateData({
        data,
      })
      $module.addClass('dont_remove')
      modules.hideEditModule()
      $module.removeClass('dont_remove')
      return $module
    },
    success(data, $module) {
      $module.loadingImage('remove')
      $module.attr('id', 'context_module_' + data.context_module.id)
      setupContentIds($module, data.context_module.id)

      // Set this module up with correct data attributes
      $module.data('moduleId', data.context_module.id)
      $module.data(
        'module-url',
        '/courses/' +
          data.context_module.context_id +
          '/modules/' +
          data.context_module.id +
          'items?include[]=content_details'
      )
      $module.data('workflow-state', data.context_module.workflow_state)
      if (data.context_module.workflow_state === 'unpublished') {
        $module.find('.workflow-state-action').text('Publish')
        $module
          .find('.workflow-state-icon')
          .addClass('publish-module-link')
          .removeClass('unpublish-module-link')
        $module.addClass('unpublished_module')
      }

      $('#no_context_modules_message').slideUp()
      $('#expand_collapse_all').show()
      setExpandAllButton()
      const published = data.context_module.workflow_state === 'active'
      const $publishIcon = $module.find('.publish-icon')
      // new module, setup publish icon and other stuff
      if (!$publishIcon.data('id')) {
        const fixLink = function (locator, attribute) {
          const el = $module.find(locator)
          el.attr(attribute, el.attr(attribute).replace('{{ id }}', data.context_module.id))
        }
        fixLink('span.collapse_module_link', 'href')
        fixLink('span.expand_module_link', 'href')
        fixLink('.add_module_item_link', 'rel')
        fixLink('.add_module_item_link', 'rel')
        const publishData = {
          moduleType: 'module',
          id: data.context_module.id,
          courseId: data.context_module.context_id,
          published,
          publishable: true,
        }
        const view = initPublishButton($publishIcon, publishData)
        overrideModel(moduleItems, relock_modules_dialog, view.model, view)
      }
      if (window.ENV?.FEATURES?.module_publish_menu) {
        const isPublishing =
          document.querySelector('#context-modules-publish-menu').dataset['data-progress-id'] !==
          undefined
        updatePublishMenuDisabledState(isPublishing)
        renderContextModulesPublishIcon(
          data.context_module.context_id,
          data.context_module.id,
          published,
          isPublishing
        )
      }
      relock_modules_dialog.renderIfNeeded(data.context_module)
      $module.triggerHandler('update', data)
      const module_dnd = $module.find('.module_dnd')[0]
      if (module_dnd) {
        const contextModules = document.getElementById('context_modules')
        ReactDOM.render(
          <ModuleFileDrop
            courseId={ENV.course_id}
            moduleId={data.context_module.id}
            contextModules={contextModules}
          />,
          module_dnd
        )
      }

      const mathml = new Mathml(
        {
          new_math_equation_handling: !!ENV?.FEATURES?.new_math_equation_handling,
          explicit_latex_typesetting: !!ENV?.FEATURES?.explicit_latex_typesetting,
        },
        {locale: ENV?.LOCALE || 'en'}
      )
      if (mathml.isMathMLOnPage()) {
        if (mathml.isMathJaxLoaded()) {
          mathml.reloadElement('content')
        } else {
          mathml.loadMathJax(undefined)
        }
      }
    },
    error(data, $module) {
      $module.loadingImage('remove')
    },
  })

  $('#add_context_module_form .add_prerequisite_link').click(function (event) {
    event.preventDefault()
    const $form = $(this).parents('#add_context_module_form')
    const $module = $form.data('current_module')
    const $select = $('#module_list').clone(true).removeAttr('id')
    const $pre = $form.find('#criterion_blank_prereq').clone(true).removeAttr('id')
    $select.find('.' + $module.attr('id')).remove()
    const afters = []

    $('#context_modules .context_module').each(function () {
      if ($(this)[0] === $module[0] || afters.length > 0) {
        afters.push($(this).attr('id'))
      }
    })
    for (const idx in afters) {
      $select.find('.' + afters[idx]).hide()
    }

    $select.attr('id', 'module_list_prereq')
    $pre.find('.option').empty().append($select.show())
    $('<label for="module_list_prereq" class="screenreader-only" />')
      .text(I18n.t('Select prerequisite module'))
      .insertBefore($select)
    $form.find('.prerequisites_list .criteria_list').append($pre).show()
    $pre.show()
    $select.change(event => {
      const $target = $(event.target)
      const title = $target.val() ? $target.find('option:selected').text() : ''
      const $prereq = $target.closest('.criterion')
      const $deleteBtn = $prereq.find('.delete_criterion_link')
      $deleteBtn.attr('aria-label', I18n.t('Delete prerequisite %{title}', {title}))
    })
    $select.focus()
  })

  $('#add_context_module_form .add_completion_criterion_link').click(function (event) {
    event.preventDefault()
    const $form = $(this).parents('#add_context_module_form')
    const $module = $form.data('current_module')
    const $option = $('#completion_criterion_option').clone(true).removeAttr('id')
    const $select = $option.find('select.id')
    const $pre = $form.find('#criterion_blank_req').clone(true).removeAttr('id')
    $pre.find('.prereq_desc').remove()
    modules.prerequisites()
    const $optgroups = {}
    $module
      .find('.content .context_module_item')
      .not('.context_module_sub_header')
      .each(function () {
        let displayType
        const data = $(this).getTemplateData({textValues: ['id', 'type']})
        data.title = $(this).find('.title').attr('title')
        if (data.type === 'quiz' || data.type === 'lti-quiz' || $(this).hasClass('lti-quiz')) {
          displayType = I18n.t('optgroup.quizzes', 'Quizzes')
        } else if (data.type === 'assignment') {
          displayType = I18n.t('optgroup.assignments', 'Assignments')
        } else if (data.type === 'attachment') {
          displayType = I18n.t('optgroup.files', 'Files')
        } else if (data.type === 'external_url') {
          displayType = I18n.t('optgroup.external_urls', 'External URLs')
        } else if (data.type === 'context_external_tool') {
          displayType = I18n.t('optgroup.external_tools', 'External Tools')
        } else if (data.type === 'discussion_topic') {
          displayType = I18n.t('optgroup.discussion_topics', 'Discussions')
        } else if (data.type === 'wiki_page') {
          displayType = I18n.t('Pages')
        }
        let $group = $optgroups[displayType]
        if (!$group) {
          $group = $optgroups[displayType] = $(document.createElement('optgroup'))
          $group.attr('label', displayType)
          $select.append($group)
        }
        const titleDesc = data.title
        const $option = $(document.createElement('option'))
        $option.val(data.id).text(titleDesc)
        $group.append($option)
      })
    $pre.find('.option').empty().append($option)
    $option.find('.id').change()
    $option.slideDown(function () {
      if (event.originalEvent) {
        // don't do this when populating the dialog :P
        $('select:first', $(this)).focus()
      }
    })
    $form.find('.completion_entry .criteria_list').append($pre).show()
    $pre.slideDown()
    $('.requirement-count-radio').show()
    $('#context_module_requirement_count_').change()
  })

  $('#completion_criterion_option .id').change(function () {
    const $option = $(this).parents('.completion_criterion_option')
    const data = $('#context_module_item_' + $(this).val()).getTemplateData({
      textValues: ['type', 'graded'],
    })
    $option
      .find('.type option')
      .hide()
      .attr('disabled', true)
      .end()
      .find('.type option.any')
      .show()
      .attr('disabled', false)
      .end()
      .find('.type option.' + data.type)
      .show()
      .attr('disabled', false)
    if (data.graded === '1') {
      $option.find('.type option.graded').show().attr('disabled', false)
    }
    $option.find('.type').val($option.find('.type option.' + data.criterion_type + ':first').val())
    $option.find('.type').change()
  })

  $('#completion_criterion_option .type').change(function () {
    const $option = $(this).parents('.completion_criterion_option')

    // Show score text box and do some resizing of drop down to get it to stay on one line
    $option.find('.min_score_box').showIf($(this).val() === 'min_score')

    const id = $option.find('.id').val()
    const points_possible = $.trim(
      $('#context_module_item_' + id + ' .points_possible_display')
        .text()
        .split(' ')[0]
    )
    if (points_possible.length > 0 && $(this).val() === 'min_score') {
      $option.find('.points_possible').text(points_possible)
      $option.find('.points_possible_parent').show()
    } else {
      $option.find('.points_possible_parent').hide()
    }

    const itemName = $option.find('.id option:selected').text()
    const reqType = $option.find('.type option:selected').text()
    $option
      .closest('.criterion')
      .find('.delete_criterion_link')
      .attr(
        'aria-label',
        I18n.t('Delete requirement %{item} (%{type})', {item: itemName, type: reqType})
      )
  })

  $('#add_context_module_form .requirement-count-radio .ic-Radio input').change(() => {
    if ($('#context_module_requirement_count_').prop('checked')) {
      $('.require-sequential').show()
    } else {
      $('.require-sequential').hide()
      $('#require_sequential_progress').prop('checked', false)
    }
  })

  $('#add_context_module_form .delete_criterion_link').click(function (event) {
    event.preventDefault()
    const $elem = $(this).closest('.criteria_list')
    const $requirement = $(this).parents('.completion_entry')
    const $criterion = $(this).closest('.criterion')
    const $prevCriterion = $criterion.prev()
    const $toFocus = $prevCriterion.length
      ? $('.delete_criterion_link', $prevCriterion)
      : $('.add_prerequisite_or_requirement_link', $(this).closest('.form-section'))
    $criterion.slideUp(function () {
      $(this).remove()
      // Hides radio button and checkbox if there are no requirements
      if ($elem.html().length === 0 && $requirement.length !== 0) {
        $('.requirement-count-radio').fadeOut('fast')
      }
      $toFocus.focus()
    })
  })

  $(document).on('click', '.duplicate_module_link', function (event) {
    event.preventDefault()
    const duplicateRequestUrl = $(this).attr('href')
    const duplicatedModuleElement = $(this).parents('.context_module')
    const spinner = <ModuleDuplicationSpinner />
    const $tempElement = $('<div id="temporary-spinner" class="item-group-condensed"></div>')
    $tempElement.insertAfter(duplicatedModuleElement)
    ReactDOM.render(spinner, $('#temporary-spinner')[0])
    $.screenReaderFlashMessage(I18n.t('Duplicating Module, this may take some time'))
    const renderDuplicatedModule = function (response) {
      response.data.ENV_UPDATE.forEach(newAttachmentItem => {
        ENV.MODULE_FILE_DETAILS[newAttachmentItem.id] = newAttachmentItem
      })
      const newModuleId = response.data.context_module.id
      // This is terrible but then so is the whole file so it fits in
      const contextId = response.data.context_module.context_id
      const modulesPage = `/courses/${contextId}/modules`
      axios
        .get(modulesPage)
        .then(getResponse => {
          const $newContent = $(getResponse.data)
          const $newModule = $newContent.find(`#context_module_${newModuleId}`)
          $tempElement.remove()
          $newModule.insertAfter(duplicatedModuleElement)
          const module_dnd = $newModule.find('.module_dnd')[0]
          if (module_dnd) {
            const contextModules = document.getElementById('context_modules')
            ReactDOM.render(
              <ModuleFileDrop
                courseId={ENV.course_id}
                moduleId={newModuleId}
                contextModules={contextModules}
              />,
              module_dnd
            )
          }
          $newModule.find('.collapse_module_link').focus()
          modules.updateAssignmentData()
          // Without these 'die'/'off' commands, the event handler happens twice after
          // initModuleManagement is called.
          $('.delete_module_link').die()
          $('.duplicate_module_link').die()
          $('.duplicate_item_link').die()
          $('.add_module_link').die()
          $('.edit_module_link').die()
          $('#context_modules').off('addFileToModule')
          $('#add_context_module_form .add_prerequisite_link').off()
          $('#add_context_module_form .add_completion_criterion_link').off()
          $('.context_module')
            .find('.expand_module_link,.collapse_module_link')
            .bind('click keyclick', toggleModuleCollapse)
          modules.initModuleManagement($newModule)
        })
        .catch(showFlashError(I18n.t('Error rendering duplicated module')))
    }

    axios
      .post(duplicateRequestUrl, {})
      .then(renderDuplicatedModule)
      .catch(showFlashError(I18n.t('Error duplicating module')))
  })

  $(document).on('click', '.delete_module_link', function (event) {
    event.preventDefault()
    $(this)
      .parents('.context_module')
      .confirmDelete({
        url: $(this).attr('href'),
        message: I18n.t('confirm.delete', 'Are you sure you want to delete this module?'),
        cancelled() {
          $('.ig-header-admin .al-trigger', $(this)).focus()
        },
        success(data) {
          const id = data.context_module.id
          $('.context_module .prerequisites .criterion').each(function () {
            const criterion = $(this).getTemplateData({textValues: ['id', 'type']})
            if (criterion.type === 'context_module' && criterion.id == id) {
              $(this).remove()
            }
          })
          const $prevModule = $(this).prev()
          const $addModuleButton = $('#content .header-bar .add_module_link')
          const $toFocus = $prevModule.length
            ? $('.ig-header-admin .al-trigger', $prevModule)
            : $addModuleButton
          const module_dnd = $(this).find('.module_dnd')[0]
          if (module_dnd) {
            ReactDOM.unmountComponentAtNode(module_dnd)
          }
          $(this).slideUp(function () {
            $(this).remove()
            modules.updateTaggedItems()
            $toFocus.focus()
            const $contextModules = $('#context_modules .context_module')
            if (!$contextModules.length) {
              $('#expand_collapse_all').hide()
              if (window.ENV?.FEATURES?.module_publish_menu) {
                updatePublishMenuDisabledState(true)
              }
            }
          })
          $.flashMessage(
            I18n.t('Module %{module_name} was successfully deleted.', {
              module_name: data.context_module.name,
            })
          )
        },
      })
  })

  $(document).on(
    'click',
    '.outdent_item_link,.indent_item_link',
    function (event, elem, activeElem) {
      event.preventDefault()
      const $elem = $(elem)
      const elemID =
        $elem && $elem.attr('id') ? '#' + $elem.attr('id') : elem && '.' + $elem.attr('class')
      const $cogLink = $(this).closest('.cog-menu-container').children('.al-trigger')
      const do_indent = $(this).hasClass('indent_item_link')
      const $item = $(this).parents('.context_module_item')
      let indent = modules.currentIndent($item)
      indent = Math.max(Math.min(indent + (do_indent ? 1 : -1), 5), 0)
      $item.loadingImage({image_size: 'small'})
      $.ajaxJSON(
        $(this).attr('href'),
        'PUT',
        {'content_tag[indent]': indent},
        data => {
          $item.loadingImage('remove')
          const $module = $('#context_module_' + data.content_tag.context_module_id)
          modules.addItemToModule($module, data.content_tag)
          $module.find('.context_module_items.ui-sortable').sortable('refresh')
          modules.updateAssignmentData()
        },
        _data => {}
      ).done(() => {
        if (elemID) {
          setTimeout(() => {
            const $activeElemClass = '.' + $(activeElem).attr('class').split(' ').join('.')
            $(elemID).find($activeElemClass).focus()
          }, 0)
        } else {
          $cogLink.focus()
        }
      })
    }
  )

  $(document).on('click', '.edit_item_link', function (event) {
    event.preventDefault()
    const $cogLink = $(this).closest('.cog-menu-container').children('.al-trigger')
    const $item = $(this).parents('.context_module_item')
    const data = $item.getTemplateData({textValues: ['url', 'indent', 'new_tab']})
    data.title = $item.find('.title').attr('title')
    data.indent = modules.currentIndent($item)
    $('#edit_item_form')
      .find('.external')
      .showIf($item.hasClass('external_url') || $item.hasClass('context_external_tool'))
    $('#edit_item_form').attr('action', $(this).attr('href'))
    $('#edit_item_form').fillFormData(data, {object_name: 'content_tag'})

    const $titleInput = $('#edit_item_form #content_tag_title')
    const restrictions = $item.data().master_course_restrictions
    const isDisabled =
      !get(ENV, 'MASTER_COURSE_SETTINGS.IS_MASTER_COURSE') && !!get(restrictions, 'content')
    $titleInput.attr('disabled', isDisabled)

    $('#edit_item_form')
      .dialog({
        title: I18n.t('titles.edit_item', 'Edit Item Details'),
        close() {
          $('#edit_item_form').hideErrors()
          $cogLink.focus()
        },
        minWidth: 320,
      })
      .fixDialogButtons()
  })

  $('#edit_item_form .cancel_button').click(_event => {
    $('#edit_item_form').dialog('close')
  })

  $('#edit_item_form').formSubmit({
    beforeSubmit(data) {
      if (data['content_tag[title]'] == '') {
        $('#content_tag_title').errorBox(I18n.t('Title is required'))
        return false
      }
      $(this).loadingImage()
    },
    success(data) {
      $(this).loadingImage('remove')
      const $module = $('#context_module_' + data.content_tag.context_module_id)
      modules.addItemToModule($module, data.content_tag)
      $module.find('.context_module_items.ui-sortable').sortable('refresh')
      if (
        data.content_tag.content_id != 0 &&
        data.content_tag.content_type != 'ContextExternalTool'
      ) {
        modules.updateAllItemInstances(data.content_tag)
      }
      modules.updateAssignmentData()
      $(this).dialog('close')
    },
    error(data) {
      $(this).loadingImage('remove')
      $(this).formErrors(data)
    },
  })

  $(document).on('click', '.delete_item_link', function (event) {
    event.preventDefault()
    const $currentCogLink = $(this).closest('.cog-menu-container').children('.al-trigger')
    // Get the previous cog item to focus after delete
    const $allInCurrentModule = $(this).parents('.context_module_items').children()
    const $currentModule = $(this).parents('.context_module')
    const curIndex = $allInCurrentModule.index($(this).parents('.context_module_item'))
    const newIndex = curIndex - 1
    // Skip over headers, since they are not actionable
    let $placeToFocus
    if (newIndex >= 0) {
      const prevItem = $allInCurrentModule[newIndex]
      if ($(prevItem).hasClass('context_module_sub_header')) {
        $placeToFocus = $(prevItem).find('.cog-menu-container .al-trigger')
      } else {
        $placeToFocus = $(prevItem).find('.item_link')
      }
    } else {
      // Focus on the module cog since there are not more module item cogs
      $placeToFocus = $(this).closest('.editable_context_module').find('button.al-trigger')
    }
    $(this)
      .parents('.context_module_item')
      .confirmDelete({
        url: $(this).attr('href'),
        message: I18n.t(
          'confirm.delete_item',
          'Are you sure you want to remove this item from the module?'
        ),
        success(data) {
          delete ENV.MODULE_FILE_DETAILS[data.content_tag.id]
          $(this).slideUp(function () {
            $(this).remove()
            modules.updateTaggedItems()
            $placeToFocus.focus()
            refreshDuplicateLinkStatus($currentModule)
          })
          $.flashMessage(
            I18n.t('Module item %{module_item_name} was successfully deleted.', {
              module_item_name: data.content_tag.title,
            })
          )
        },
        cancelled() {
          $currentCogLink.focus()
        },
      })
  })

  $('.move_module_item_link').on('click keyclick', function (event) {
    event.preventDefault()

    const currentItem = $(this).parents('.context_module_item')[0]
    const modules = document.querySelectorAll('#context_modules .context_module')
    const groups = Array.prototype.map.call(modules, module => {
      const id = module.getAttribute('id').substring('context_module_'.length)
      const title = module.querySelector('.header > .collapse_module_link > .name').textContent
      const moduleItems = module.querySelectorAll('.context_module_item')
      const items = Array.prototype.map.call(moduleItems, item => ({
        id: item.getAttribute('id').substring('context_module_item_'.length),
        title: item.querySelector('.title').textContent.trim(),
      }))
      return {id, title, items}
    })

    const moveTrayProps = {
      title: I18n.t('Move Module Item'),
      items: [
        {
          id: currentItem.getAttribute('id').substring('context_module_item_'.length),
          title: currentItem.querySelector('.title').textContent.trim(),
        },
      ],
      moveOptions: {
        groupsLabel: I18n.t('Modules'),
        groups,
      },
      formatSaveUrl: ({groupId}) => `${ENV.CONTEXT_URL_ROOT}/modules/${groupId}/reorder`,
      onMoveSuccess: ({data, itemIds, groupId}) => {
        const itemId = itemIds[0]
        const $container = $(`#context_module_${groupId} .ui-sortable`)
        $container.sortable('disable')

        const item = document.querySelector(`#context_module_item_${itemId}`)
        $container[0].appendChild(item)

        const order = data.context_module.content_tags.map(item => item.content_tag.id)
        reorderElements(order, $container[0], id => `#context_module_item_${id}`)
        $container.sortable('enable').sortable('refresh')
      },
      focusOnExit: () => currentItem.querySelector('.al-trigger'),
    }

    renderTray(moveTrayProps, document.getElementById('not_right_side'))
  })

  $('.move_module_link').on('click keyclick', function (event) {
    event.preventDefault()

    const currentModule = $(this).parents('.context_module')[0]
    const modules = document.querySelectorAll('#context_modules .context_module')
    const siblings = Array.prototype.map.call(modules, module => {
      const id = module.getAttribute('id').substring('context_module_'.length)
      const title = module.querySelector('.header > .collapse_module_link > .name').textContent
      return {id, title}
    })

    const moveTrayProps = {
      title: I18n.t('Move Module'),
      items: [
        {
          id: currentModule.getAttribute('id').substring('context_module_'.length),
          title: currentModule.querySelector('.header > .collapse_module_link > .name').textContent,
        },
      ],
      moveOptions: {siblings},
      formatSaveUrl: () => `${ENV.CONTEXT_URL_ROOT}/modules/reorder`,
      onMoveSuccess: res => {
        const container = document.querySelector('#context_modules.ui-sortable')
        reorderElements(
          res.data.map(item => item.context_module.id),
          container,
          id => `#context_module_${id}`
        )
        $(container).sortable('refresh')
      },
      focusOnExit: () => currentModule.querySelector('.al-trigger'),
    }

    renderTray(moveTrayProps, document.getElementById('not_right_side'))
  })

  $('.move_module_contents_link').on('click keyclick', function (event) {
    event.preventDefault()

    const currentModule = $(this).parents('.context_module')[0]
    const modules = document.querySelectorAll('#context_modules .context_module')
    const groups = Array.prototype.map.call(modules, module => {
      const id = module.getAttribute('id').substring('context_module_'.length)
      const title = module.querySelector('.header > .collapse_module_link > .name').textContent
      const moduleItems = module.querySelectorAll('.context_module_item')
      const items = Array.prototype.map.call(moduleItems, item => ({
        id: item.getAttribute('id').substring('context_module_item_'.length),
        title: item.querySelector('.title').textContent.trim(),
      }))
      return {id, title, items}
    })
    const moduleItems = currentModule.querySelectorAll('.context_module_item')
    const items = Array.prototype.map.call(moduleItems, item => ({
      id: item.getAttribute('id').substring('context_module_item_'.length),
      title: item.querySelector('.title').textContent.trim(),
    }))
    if (items.length === 0) {
      return
    }
    items[0].groupId = currentModule.getAttribute('id').substring('context_module_'.length)

    const moveTrayProps = {
      title: I18n.t('Move Contents Into'),
      items,
      moveOptions: {
        groupsLabel: I18n.t('Modules'),
        groups,
        excludeCurrent: true,
      },
      formatSaveUrl: ({groupId}) => `${ENV.CONTEXT_URL_ROOT}/modules/${groupId}/reorder`,
      onMoveSuccess: ({data, itemIds, groupId}) => {
        const $container = $(`#context_module_${groupId} .ui-sortable`)
        $container.sortable('disable')

        itemIds.forEach(id => {
          const item = document.querySelector(`#context_module_item_${id}`)
          $container[0].appendChild(item)
        })

        const order = data.context_module.content_tags.map(item => item.content_tag.id)
        reorderElements(order, $container[0], id => `#context_module_item_${id}`)

        $container.sortable('enable').sortable('refresh')
      },
      focusOnExit: () => currentModule.querySelector('.al-trigger'),
    }

    renderTray(moveTrayProps, document.getElementById('not_right_side'))
  })

  $('.drag_and_drop_warning').on('focus', event => {
    $(event.currentTarget).removeClass('screenreader-only')
  })

  $('.drag_and_drop_warning').on('blur', event => {
    $(event.currentTarget).addClass('screenreader-only')
  })

  $(document).on('click', '.add_module_link', event => {
    event.preventDefault()
    modules.addModule()
  })

  // This allows ModuleFileDrop to create module items
  // once a file is uploaded. See ModuleFileDrop#handleDrop
  // for details on the custom event.
  $('#context_modules').on('addFileToModule', event => {
    event.preventDefault()
    const moduleId = event.originalEvent.moduleId
    const attachment = event.originalEvent.attachment
    const item_data = {
      'item[id]': attachment.id,
      'item[type]': 'attachment',
      'item[title]': attachment.display_name,
    }
    generate_submit(moduleId, false)(item_data)
  })

  $('.add_module_item_link').on('click', function (event) {
    event.preventDefault()
    const $trigger = $(event.currentTarget)
    $trigger.blur()
    const $module = $(this).closest('.context_module')
    if ($module.hasClass('collapsed_module')) {
      $module.find('.expand_module_link').triggerHandler('click', () => {
        $module.find('.add_module_item_link').click()
      })
      return
    }

    const id = $(this).parents('.context_module').find('.header').attr('id')
    const name = $(this).parents('.context_module').find('.name').attr('title')
    const options = {for_modules: true, context_module_id: id}
    const midSizeModal = window.matchMedia('(min-width: 500px)').matches
    const fullSizeModal = window.matchMedia('(min-width: 770px)').matches
    const responsiveWidth = fullSizeModal ? 770 : midSizeModal ? 500 : 320
    options.select_button_text = I18n.t('buttons.add_item', 'Add Item')
    options.holder_name = name
    options.height = 550
    options.width = responsiveWidth
    options.dialog_title = I18n.t('titles.add_item', 'Add Item to %{module}', {module: name})
    options.close = function () {
      $trigger.focus()
    }

    options.submit = generate_submit(id)
    selectContentDialog(options)
  })

  function generate_submit(id, focusLink = true) {
    return item_data => {
      // a content item with an assignment_id means that an assignment was already created
      // on the backend, so no module item should be created now. Reload the page to show
      // the newly created assignment
      if (item_data['item[assignment_id]']) {
        return window.location.reload()
      }

      const $module = $('#context_module_' + id)
      let nextPosition = modules.getNextPosition($module)
      item_data.content_details = ['items']
      item_data['item[position]'] = nextPosition++
      let $item = modules.addItemToModule($module, item_data)
      $module.find('.context_module_items.ui-sortable').sortable('refresh').sortable('disable')
      const url = $module.find('.add_module_item_link').attr('rel')
      $module.disableWhileLoading(
        $.ajaxJSON(url, 'POST', item_data, data => {
          $item.remove()
          data.content_tag.type = item_data['item[type]']
          $item = modules.addItemToModule($module, data.content_tag)
          modules.addContentTagToEnv(data.content_tag)
          $module.find('.context_module_items.ui-sortable').sortable('enable').sortable('refresh')
          initNewItemPublishButton($item, data.content_tag)
          initNewItemDirectShare($item, data.content_tag)
          modules.updateAssignmentData()

          $item.find('.lock-icon').data({
            moduleType: data.content_tag.type,
            contentId: data.content_tag.content_id,
            moduleItemId: data.content_tag.id,
          })
          modules.loadMasterCourseData(data.content_tag.id)
        }),
        {
          onComplete() {
            if (focusLink) {
              $module.find('.add_module_item_link').focus()
            }
          },
        }
      )
    }
  }

  $(document).on('click', '.duplicate_item_link', function (event) {
    event.preventDefault()

    const $module = $(this).closest('.context_module')
    const url = $(this).attr('href')

    axios
      .post(url)
      .then(({data}) => {
        const $item = modules.addItemToModule($module, data.content_tag)
        initNewItemPublishButton($item, data.content_tag)
        initNewItemDirectShare($item, data.content_tag)
        modules.updateAssignmentData()

        $item.find('.lock-icon').data({
          moduleType: data.content_tag.type,
          contentId: data.content_tag.content_id,
          moduleItemId: data.content_tag.id,
        })
        modules.loadMasterCourseData(data.content_tag.id)

        $module.find('.context_module_items.ui-sortable').sortable('disable')
        data.new_positions.forEach(({content_tag}) => {
          $module.find(`#context_module_item_${content_tag.id}`).fillTemplateData({
            data: {position: content_tag.position},
          })
        })
        $(`#context_module_item_${data.content_tag.id} .item_link`).focus()
        $module.find('.context_module_items.ui-sortable').sortable('enable').sortable('refresh')
      })
      .catch(showFlashError('Error duplicating item'))
  })

  $('#add_module_prerequisite_dialog .cancel_button').click(() => {
    $('#add_module_prerequisite_dialog').dialog('close')
  })

  $(document).on('click', '.delete_prerequisite_link', function (event) {
    event.preventDefault()
    const $criterion = $(this).parents('.criterion')
    const prereqs = []

    $(this)
      .parents('.context_module .prerequisites .criterion')
      .each(function () {
        if ($(this)[0] != $criterion[0]) {
          const data = $(this).getTemplateData({textValues: ['id', 'type']})
          const type = data.type === 'context_module' ? 'module' : data.type
          prereqs.push(type + '_' + data.id)
        }
      })

    const url = $(this).parents('.context_module').find('.edit_module_link').attr('href')
    const data = {'context_module[prerequisites]': prereqs.join(',')}

    $criterion.dim()

    $.ajaxJSON(url, 'PUT', data, data => {
      $('#context_module_' + data.context_module.id).triggerHandler('update', data)
    })
  })
  $('#add_module_prerequisite_dialog .submit_button').click(function () {
    const val = $('#add_module_prerequisite_dialog .prerequisite_module_select select').val()
    if (!val) {
      return
    }
    $('#add_module_prerequisite_dialog').loadingImage()
    const prereqs = []
    prereqs.push('module_' + val)
    const $module = $(
      '#context_module_' +
        $('#add_module_prerequisite_dialog').getTemplateData({textValues: ['context_module_id']})
          .context_module_id
    )
    $module.find('.prerequisites .criterion').each(function () {
      prereqs.push('module_' + $(this).getTemplateData({textValues: ['id', 'name', 'type']}).id)
    })
    const url = $module.find('.edit_module_link').attr('href')
    const data = {'context_module[prerequisites]': prereqs.join(',')}
    $.ajaxJSON(
      url,
      'PUT',
      data,
      data => {
        $('#add_module_prerequisite_dialog').loadingImage('remove')
        $('#add_module_prerequisite_dialog').dialog('close')
        $('#context_module_' + data.context_module.id).triggerHandler('update', data)
      },
      data => {
        $('#add_module_prerequisite_dialog').loadingImage('remove')
        $('#add_module_prerequisite_dialog').formErrors(data)
      }
    )
  })
  $(document).on('click', '.context_module .add_prerequisite_link', function (event) {
    event.preventDefault()
    const module = $(this)
      .parents('.context_module')
      .find('.header')
      .getTemplateData({textValues: ['name', 'id']})
    $('#add_module_prerequisite_dialog').fillTemplateData({
      data: {module_name: module.name, context_module_id: module.id},
    })
    const $module = $(this).parents('.context_module')
    const $select = $('#module_list').clone(true).removeAttr('id')
    $select.find('.' + $module.attr('id')).remove()
    const afters = []
    $('#context_modules .context_module').each(function () {
      if ($(this)[0] === $module[0] || afters.length > 0) {
        afters.push($(this).getTemplateData({textValues: ['id']}).id)
      }
    })
    for (const idx in afters) {
      $select.find('.context_module_' + afters[idx]).hide()
    }
    $('#add_module_prerequisite_dialog')
      .find('.prerequisite_module_select')
      .empty()
      .append($select.show())
    $('#add_module_prerequisite_dialog').dialog({
      title: I18n.t('titles.add_prerequisite', 'Add Prerequisite to %{module}', {
        module: module.name,
      }),
      width: 400,
    })
  })
  $('#add_context_module_form .cancel_button').click(_event => {
    modules.hideEditModule(true)
  })
  requestAnimationFrame(function () {
    const $items = []
    $('#context_modules .context_module_items').each(function () {
      $items.push($(this))
    })
    const next = function () {
      if ($items.length > 0) {
        const $item = $items.shift()
        const opts = modules.sortable_module_options
        const k5TabsContainer = $('#k5-course-header').closest('.ic-Dashboard-tabs').eq(0)
        const k5ModulesContainer = $('#k5-modules-container')
        if (k5TabsContainer.length > 0 && k5ModulesContainer.length > 0) {
          opts.sort = event => onContainerOverlapped(event, k5ModulesContainer, k5TabsContainer)
        }
        opts.update = modules.updateModuleItemPositions
        $item.sortable(opts)
        requestAnimationFrame(next)
      }
    }
    next()
    $('#context_modules').sortable({
      handle: '.reorder_module_link',
      helper: 'clone',
      axis: 'y',
      update: modules.updateModulePositions,
    })
    modules.refreshModuleList()
    modules.refreshed = true
  })

  function initNewItemPublishButton($item, data) {
    const publishData = {
      moduleType: data.type,
      id: data.publishable_id,
      moduleItemName: data.moduleItemName || data.title,
      moduleItemId: data.id,
      moduleId: data.context_module_id,
      courseId: data.context_id,
      published: data.published,
      publishable: data.publishable,
      unpublishable: data.unpublishable,
      publishAt: data.publish_at,
      content_details: data.content_details,
      isNew: true,
    }

    const view = initPublishButton($item.find('.publish-icon'), publishData)
    overrideModel(moduleItems, relock_modules_dialog, view.model, view)
  }

  function initNewItemDirectShare($item, data) {
    const $copyToMenuItem = $item.find('.module_item_copy_to')
    if ($copyToMenuItem.length === 0) return // feature not enabled, probably
    const $sendToMenuItem = $item.find('.module_item_send_to')
    const content_id = data.content_id
    const content_type = data.type.replace(/^wiki_/, '')
    const select_class = content_type === 'quiz' ? 'quizzes' : `${content_type}s`
    if (['assignment', 'discussion_topic', 'page', 'quiz'].includes(content_type)) {
      // make the direct share menu items work!
      $copyToMenuItem.data('select-class', select_class)
      $copyToMenuItem.data('select-id', content_id)
      $sendToMenuItem.data('content-type', content_type)
      $sendToMenuItem.data('content-id', content_id)
    } else {
      // not direct shareable; remove the menu items
      $copyToMenuItem.closest('li').remove()
      $sendToMenuItem.closest('li').remove()
    }
  }

  const parent = duplicate || $('#context_modules')

  parent.find('.publish-icon').each((index, el) => {
    const $el = $(el)
    if ($el.data('id')) {
      const view = initPublishButton($el)
      overrideModel(moduleItems, relock_modules_dialog, view.model, view)
    }
  })

  if (duplicate && duplicate.length) {
    const modulePublishIcon = duplicate[0].querySelector('.module-publish-icon')
    if (modulePublishIcon) {
      const courseId = modulePublishIcon.getAttribute('data-course-id')
      const moduleId = modulePublishIcon.getAttribute('data-module-id')
      const published = modulePublishIcon.getAttribute('data-published') === 'true'
      renderContextModulesPublishIcon(courseId, moduleId, false, published)
    }
  }

  $('.module-publish-link').each((i, element) => {
    const $el = $(element)
    const model = new Publishable(
      {published: $el.hasClass('published'), id: $el.attr('data-id')},
      {url: $el.attr('data-url'), root: 'module'}
    )
    const view = new PublishButtonView({model, el: $el})
    view.render()
  })
  // I tried deferring the rendering of ContextModulesPuyblishMenu
  // and ContextModulesPublishIcons until here,
  // after the models and views were all setup, but it made
  // the UI janky. Let them get rendered early, the tell
  // ContextModulesPublishMenu everything is ready.
  window.dispatchEvent(new Event('module-publish-models-ready'))
}

function toggleModuleCollapse(event) {
  event.preventDefault()
  const expandCallback = null
  const collapse = $(this).hasClass('collapse_module_link') ? '1' : '0'
  const $module = $(this).parents('.context_module')
  const reload_entries = $module.find('.content .context_module_items').children().length === 0
  const toggle = function (show) {
    const callback = function () {
      $module
        .find('.collapse_module_link')
        .css('display', $module.find('.content:visible').length > 0 ? 'inline-block' : 'none')
      $module
        .find('.expand_module_link')
        .css('display', $module.find('.content:visible').length === 0 ? 'inline-block' : 'none')
      if ($module.find('.content:visible').length > 0) {
        $module.find('.footer .manage_module').css('display', '')
        $module.toggleClass('collapsed_module', false)
        // Makes sure the resulting item has focus.
        $module.find('.collapse_module_link').focus()
        $.screenReaderFlashMessage(I18n.t('Expanded'))
      } else {
        $module.find('.footer .manage_module').css('display', '') // 'none');
        $module.toggleClass('collapsed_module', true)
        // Makes sure the resulting item has focus.
        $module.find('.expand_module_link').focus()
        $.screenReaderFlashMessage(I18n.t('Collapsed'))
      }
      setExpandAllButton()
      if (expandCallback && $.isFunction(expandCallback)) {
        expandCallback()
      }
    }
    if (show) {
      $module.find('.content').show()
      callback()
    } else {
      $module.find('.content').slideToggle(callback)
    }
  }
  if (reload_entries) {
    $module.loadingImage()
  }
  const url = $(this).attr('href')
  $.ajaxJSON(
    url,
    'POST',
    {collapse},
    data => {
      if (reload_entries) {
        $module.loadingImage('remove')
        for (const idx in data) {
          modules.addItemToModule($module, data[idx].content_tag)
        }
        $module.find('.context_module_items.ui-sortable').sortable('refresh')
        toggle()
        updateProgressionState($module)
      }
    },
    _data => {
      $module.loadingImage('remove')
    }
  )
  if (collapse === '1' || !reload_entries) {
    toggle()
  }
}

// THAT IS THE END

function moduleContentIsHidden(contentEl) {
  return (
    contentEl.style.display === 'none' ||
    contentEl.parentElement.classList.contains('collapsed_module')
  )
}

// need the assignment data to check past due state
modules.updateAssignmentData(() => {
  modules.updateProgressions(function afterUpdateProgressions() {
    if (window.location.hash && !window.location.hash.startsWith('#!')) {
      try {
        scrollTo($(window.location.hash))
      } catch (error) {
        // no-op
      }
    } else {
      const firstContextModuleContent = document
        .querySelector('.context_module')
        ?.querySelector('.content')
      if (!firstContextModuleContent || moduleContentIsHidden(firstContextModuleContent)) {
        const firstVisibleModuleContent = [
          ...document.querySelectorAll('.context_module .content'),
        ].find(el => !moduleContentIsHidden(el))
        if (firstVisibleModuleContent)
          scrollTo($(firstVisibleModuleContent).parents('.context_module'))
      }
    }
  })
})

$(document).ready(function () {
  $('.context_module').each(function () {
    refreshDuplicateLinkStatus($(this))
  })
  if (ENV.IS_STUDENT) {
    $('.context_module').addClass('student-view')
    $('.context_module_item .ig-row').addClass('student-view')
  }

  $('.external_url_link').click(function (event) {
    Helper.externalUrlLinkClick(event, $(this))
  })

  $('.datetime_field').datetime_field()

  $(document).on('mouseover', '.context_module', function () {
    $('.context_module_hover').removeClass('context_module_hover')
    $(this).addClass('context_module_hover')
  })

  $(document).on('mouseover focus', '.context_module_item', function () {
    $('.context_module_item_hover').removeClass('context_module_item_hover')
    $(this).addClass('context_module_item_hover')
  })

  $('.context_module_item').each((i, $item) => {
    modules.evaluateItemCyoe($item)
  })

  let $currentElem = null
  const hover = function ($elem) {
    if ($elem.hasClass('context_module')) {
      $('.context_module_hover').removeClass('context_module_hover')
      $('.context_module_item_hover').removeClass('context_module_item_hover')
      $elem.addClass('context_module_hover')
    } else if ($elem.hasClass('context_module_item')) {
      $('.context_module_item_hover').removeClass('context_module_item_hover')
      $('.context_module_hover').removeClass('context_module_hover')
      $elem.addClass('context_module_item_hover')
      $elem.parents('.context_module').addClass('context_module_hover')
    }
    $elem.find(':tabbable:first').focus()
  }

  // This method will select the items passed in with the options object
  // and can be used to advance the focus or return to the previous module or module_item
  // This will also return the element that is now in focus
  const selectItem = function (options) {
    options = options || {}
    let $elem

    if (!$currentElem) {
      $elem = $('.context_module:first')
    } else if ($currentElem && $currentElem.hasClass('context_module')) {
      $elem = options.selectWhenModuleFocused && options.selectWhenModuleFocused.item
      $elem = $elem.length
        ? $elem
        : options.selectWhenModuleFocused && options.selectWhenModuleFocused.fallbackModule
    } else if ($currentElem && $currentElem.hasClass('context_module_item')) {
      $elem = options.selectWhenModuleItemFocused && options.selectWhenModuleItemFocused.item
      $elem = $elem.length
        ? $elem
        : options.selectWhenModuleItemFocused && options.selectWhenModuleItemFocused.fallbackModule
    }

    hover($elem)
    return $elem
  }

  const getClosestModuleOrItem = function ($currentElem) {
    const selector =
      $currentElem && $currentElem.closest('.context_module_item_hover').length
        ? '.context_module_item_hover'
        : '.context_module_hover'
    return $currentElem.closest(selector)
  }

  // Keyboard Shortcuts:
  // "k" and "up arrow" move the focus up between modules and module items
  if (!ENV.disable_keyboard_shortcuts) {
    const $document = $(document)
    $document.keycodes('k up', _event => {
      const params = {
        selectWhenModuleFocused: {
          item:
            $currentElem &&
            $currentElem.prev('.context_module').find('.context_module_item:visible:last'),
          fallbackModule: $currentElem && $currentElem.prev('.context_module'),
        },
        selectWhenModuleItemFocused: {
          item: $currentElem && $currentElem.prev('.context_module_item:visible'),
          fallbackModule: $currentElem && $currentElem.parents('.context_module'),
        },
      }
      const $elem = selectItem(params)
      if ($elem.length) $currentElem = $elem
    })

    // "j" and "down arrow" move the focus down between modules and module items
    $document.keycodes('j down', _event => {
      const params = {
        selectWhenModuleFocused: {
          item: $currentElem && $currentElem.find('.context_module_item:visible:first'),
          fallbackModule: $currentElem && $currentElem.next('.context_module'),
        },
        selectWhenModuleItemFocused: {
          item: $currentElem && $currentElem.next('.context_module_item:visible'),
          fallbackModule:
            $currentElem && $currentElem.parents('.context_module').next('.context_module'),
        },
      }
      const $elem = selectItem(params)
      if ($elem.length) $currentElem = $elem
    })

    // "e" opens up Edit Module Settings form if focus is on Module or Edit Item Details form if focused on Module Item
    // "d" deletes module or module item
    // "space" opens up Move Item or Move Module form depending on which item is focused
    $document.keycodes('e d space', event => {
      if (!$currentElem) return

      const $elem = getClosestModuleOrItem($currentElem)
      const $hasClassItemHover = $elem.hasClass('context_module_item_hover')

      if (event.keyString === 'e') {
        $hasClassItemHover
          ? $currentElem.find('.edit_item_link:first').click()
          : $currentElem.find('.edit_module_link:first').click()
      } else if (event.keyString === 'd') {
        if ($hasClassItemHover) {
          $currentElem.find('.delete_item_link:first').click()
          $currentElem = $currentElem.parents('.context_module')
        } else {
          $currentElem.find('.delete_module_link:first').click()
          $currentElem = null
        }
      } else if (event.keyString === 'space') {
        $hasClassItemHover
          ? $currentElem.find('.move_module_item_link:first').click()
          : $currentElem.find('.move_module_link:first').click()
      }

      event.preventDefault()
    })

    // "n" opens up the Add Module form
    $document.keycodes('n', event => {
      $('.add_module_link:visible:first').click()
      event.preventDefault()
    })

    // "i" indents module item
    // "o" outdents module item
    $document.keycodes('i o', event => {
      if (!$currentElem) return

      const $currentElemID = $currentElem.attr('id')

      if (event.keyString === 'i') {
        $currentElem
          .find('.indent_item_link:first')
          .trigger('click', [$currentElem, document.activeElement])
      } else if (event.keyString === 'o') {
        $currentElem
          .find('.outdent_item_link:first')
          .trigger('click', [$currentElem, document.activeElement])
      }

      $document.ajaxStop(() => {
        $currentElem = $('#' + $currentElemID)
      })
    })
  }

  if ($('#context_modules').hasClass('editable')) {
    requestAnimationFrame(() => {
      modules.initModuleManagement()
    })
    modules.loadMasterCourseData()
  }

  $('.context_module')
    .find('.expand_module_link,.collapse_module_link')
    .bind('click keyclick', toggleModuleCollapse)
  $(document).fragmentChange((event, hash) => {
    if (hash === '#student_progressions') {
      $('.module_progressions_link').trigger('click')
    } else if (!hash.startsWith('#!')) {
      const module = $(hash.replace(/module/, 'context_module'))
      if (module.hasClass('collapsed_module')) {
        module.find('.expand_module_link').triggerHandler('click')
      }
    }
  })

  // from context_modules/_content
  const collapsedModules = ENV.COLLAPSED_MODULES
  for (const idx in collapsedModules) {
    $('#context_module_' + collapsedModules[idx]).addClass('collapsed_module')
  }

  const $contextModules = $('#context_modules .context_module')
  if (!$contextModules.length) {
    $('#no_context_modules_message').show()
    $('#expand_collapse_all').hide()
    $('#context_modules_sortable_container').addClass('item-group-container--is-empty')
  }
  $contextModules.each(function () {
    updateProgressionState($(this))
  })

  setExpandAllButton()

  $('#expand_collapse_all').click(function () {
    const shouldExpand = $(this).data('expand')

    $(this).text(shouldExpand ? I18n.t('Collapse All') : I18n.t('Expand All'))
    $(this).attr(
      'aria-label',
      shouldExpand ? I18n.t('Collapse All Modules') : I18n.t('Expand All Modules')
    )
    $(this).data('expand', !shouldExpand)
    $(this).attr('aria-expanded', shouldExpand ? 'true' : 'false')

    $('.context_module').each(function () {
      const $module = $(this)
      if (
        (shouldExpand && $module.find('.content:visible').length === 0) ||
        (!shouldExpand && $module.find('.content:visible').length > 0)
      ) {
        const callback = function () {
          $module
            .find('.collapse_module_link')
            .css('display', shouldExpand ? 'inline-block' : 'none')
          $module.find('.expand_module_link').css('display', shouldExpand ? 'none' : 'inline-block')
          $module.find('.footer .manage_module').css('display', '')
          $module.toggleClass('collapsed_module', shouldExpand)
        }
        $module.find('.content').slideToggle({
          queue: false,
          done: callback(),
        })
      }
    })

    const url = $(this).data('url')
    const collapse = shouldExpand ? '0' : '1'
    $.ajaxJSON(url, 'POST', {collapse})
  })

  function setExternalToolTray(tool, moduleData, selectable, returnFocusTo) {
    const handleDismiss = () => {
      setExternalToolTray(null)
      returnFocusTo.focus()
      if (ltiState?.tray?.refreshOnClose) {
        window.location.reload()
      }
    }

    ReactDOM.render(
      <ContentTypeExternalToolTray
        tool={tool}
        placement="module_index_menu"
        acceptedResourceTypes={[
          'assignment',
          'audio',
          'discussion_topic',
          'document',
          'image',
          'module',
          'quiz',
          'page',
          'video',
        ]}
        targetResourceType="module"
        allowItemSelection={selectable}
        selectableItems={moduleData}
        onDismiss={handleDismiss}
        open={tool !== null}
      />,
      $('#external-tool-mount-point')[0]
    )
  }

  function setExternalToolModal({
    tool,
    launchType,
    returnFocusTo,
    isOpen = true,
    contextModuleId = null,
  }) {
    if (isOpen) {
      addDeepLinkingListener(() => {
        window.location.reload()
      })
    }

    const handleDismiss = () => {
      setExternalToolModal({tool, launchType, returnFocusTo, contextModuleId, isOpen: false})
      returnFocusTo.focus()
    }

    ReactDOM.render(
      <ExternalToolModalLauncher
        tool={tool}
        launchType={launchType}
        isOpen={isOpen}
        contextType="course"
        contextId={parseInt(ENV.COURSE_ID, 10)}
        title={tool.name}
        onRequestClose={handleDismiss}
        contextModuleId={contextModuleId}
      />,
      $('#external-tool-mount-point')[0]
    )
  }

  function findToolFromEvent(collection, idAttribute, event) {
    return (collection || []).find(t => t[idAttribute] === event.target.dataset.toolId)
  }

  function openExternalTool(ev) {
    if (ev != null) {
      ev.preventDefault()
    }
    const launchType = ev.target.dataset.toolLaunchType
    // modal placements use ExternalToolModalLauncher which expects a tool in the launch_definition format
    const idAttribute = launchType.includes('modal') ? 'definition_id' : 'id'
    const tool = findToolFromEvent(ENV.MODULE_TOOLS[launchType], idAttribute, ev)

    const currentModule = $(ev.target).parents('.context_module')
    const currentModuleId =
      currentModule.length > 0 && currentModule.attr('id').substring('context_module_'.length)

    if (launchType === 'module_index_menu_modal') {
      setExternalToolModal({tool, launchType, returnFocusTo: $('.al-trigger')[0]})
      return
    }

    if (launchType === 'module_menu_modal') {
      setExternalToolModal({
        tool,
        launchType,
        returnFocusTo: $('.al-trigger')[0],
        contextModuleId: currentModuleId,
      })
      return
    }

    const moduleData = []
    if (launchType === 'module_index_menu') {
      // include all modules
      moduleData.push({
        course_id: ENV.COURSE_ID,
        type: 'module',
      })
    } else if (launchType === 'module_group_menu') {
      // just include the one module whose menu we're on
      moduleData.push({
        id: currentModuleId,
        name: currentModule.find('.name').attr('title'),
      })
    }
    setExternalToolTray(tool, moduleData, launchType === 'module_index_menu', $('.al-trigger')[0])
  }

  $('.menu_tray_tool_link').click(openExternalTool)
  monitorLtiMessages()

  function renderCopyToTray(open, contentSelection, returnFocusTo) {
    ReactDOM.render(
      <DirectShareCourseTray
        open={open}
        sourceCourseId={ENV.COURSE_ID}
        contentSelection={contentSelection}
        onDismiss={() => {
          renderCopyToTray(false, contentSelection, returnFocusTo)
          returnFocusTo.focus()
        }}
      />,
      document.getElementById('direct-share-mount-point')
    )
  }

  function renderSendToTray(open, contentSelection, returnFocusTo) {
    ReactDOM.render(
      <DirectShareUserModal
        open={open}
        sourceCourseId={ENV.COURSE_ID}
        contentShare={contentSelection}
        onDismiss={() => {
          renderSendToTray(false, contentSelection, returnFocusTo)
          returnFocusTo.focus()
        }}
      />,
      document.getElementById('direct-share-mount-point')
    )
  }

  function renderDifferentiatedModulesTray(
    returnFocusTo,
    moduleElement,
    settingsProps,
    options = {}
  ) {
    const container = document.getElementById('differentiated-modules-mount-point')
    ReactDOM.render(
      <DifferentiatedModulesTray
        onDismiss={() => {
          ReactDOM.unmountComponentAtNode(container)
          returnFocusTo.focus()
        }}
<<<<<<< HEAD
        initialTab="assign-to"
=======
        initialTab={options.initialTab}
>>>>>>> a5918370
        assignOnly={false}
        moduleElement={moduleElement}
        courseId={ENV.COURSE_ID}
        {...settingsProps}
      />,
      container
    )
  }

  $(document).on('click', '.module_copy_to', event => {
    event.preventDefault()
    const moduleId = $(event.target).closest('.context_module').data('module-id').toString()
    const selection = {modules: [moduleId]}
    const returnFocusTo = $(event.target).closest('ul').prev('.al-trigger')
    renderCopyToTray(true, selection, returnFocusTo)
  })

  $(document).on('click', '.module_send_to', event => {
    event.preventDefault()
    const moduleId = $(event.target).closest('.context_module').data('module-id').toString()
    const selection = {content_type: 'module', content_id: moduleId}
    const returnFocusTo = $(event.target).closest('ul').prev('.al-trigger')
    renderSendToTray(true, selection, returnFocusTo)
  })

  $(document).on('click', '.module_item_copy_to', event => {
    event.preventDefault()
    const select_id = $(event.target).data('select-id')
    const select_class = $(event.target).data('select-class')
    const selection = {[select_class]: [select_id]}
    const returnFocusTo = $(event.target).closest('ul').prev('.al-trigger')
    renderCopyToTray(true, selection, returnFocusTo)
  })

  $(document).on('click', '.module_item_send_to', event => {
    event.preventDefault()
    const content_id = $(event.target).data('content-id')
    const content_type = $(event.target).data('content-type')
    const selection = {content_id, content_type}
    const returnFocusTo = $(event.target).closest('ul').prev('.al-trigger')
    renderSendToTray(true, selection, returnFocusTo)
  })

  $('.assign_module_link').on('click keyclick', function (event) {
    event.preventDefault()
    const returnFocusTo = $(event.target).closest('ul').prev('.al-trigger')
    const moduleElement = $(event.target).parents('.context_module')[0]
    const settingsProps = parseModule(moduleElement)
    renderDifferentiatedModulesTray(returnFocusTo, moduleElement, settingsProps, {
      initialTab: 'assign-to',
    })
  })

  $('.view_assign_link').on('click keyclick', function (event) {
    event.preventDefault()
    const returnFocusTo = $(event.target).closest('ul').prev('.al-trigger')
    const moduleElement = $(event.target).parents('.context_module')[0]
    const settingsProps = parseModule(moduleElement)
    renderDifferentiatedModulesTray(returnFocusTo, moduleElement, settingsProps, {
      initialTab: 'assign-to',
    })
  })

  $(document).on('click', '.edit_module_link', function (event) {
    event.preventDefault()
    if (ENV.FEATURES.differentiated_modules) {
      const returnFocusTo = $(event.target).closest('ul').prev('.al-trigger')
      const moduleElement = $(event.target).parents('.context_module')[0]
      const settingsProps = parseModule(moduleElement)
      renderDifferentiatedModulesTray(returnFocusTo, moduleElement, settingsProps, {
        initialTab: 'settings',
      })
    } else {
      modules.editModule($(this).parents('.context_module'))
    }
  })

  function renderItemAssignToTray(open, returnFocusTo, itemProps) {
    ReactDOM.render(
      <ItemAssignToTray
        open={open}
        onDismiss={() => {
          renderItemAssignToTray(false, returnFocusTo, itemProps)
          returnFocusTo.focus()
        }}
        onSave={() => {}}
        courseId={itemProps.courseId}
        moduleItemId={itemProps.moduleItemId}
        moduleItemName={itemProps.moduleItemName}
        moduleItemType={itemProps.moduleItemType}
        pointsPossible={itemProps.pointsPossible}
      />,
      document.getElementById('differentiated-modules-mount-point')
    )
  }

  // I don't think this is a long-term solution. We're going to need access
  // to all the assignment's data (due due dates, availability, etc)
  function parseModuleItemElement(element) {
    const pointsPossibleElem = element?.querySelector('.points_possible_display')
    const points = pointsPossibleElem?.textContent
    return {pointsPossible: points}
  }

  $('.module-item-assign-to-link').on('click keyclick', function (event) {
    event.preventDefault()
    const returnFocusTo = $(event.target).closest('ul').prev('.al-trigger')
    const moduleItemId = event.target.getAttribute('data-item-id')
    const moduleItemName = event.target.getAttribute('data-item-name')
    const moduleItemType = event.target.getAttribute('data-item-type')
    const courseId = event.target.getAttribute('data-item-context-id')
    const itemProps = parseModuleItemElement(
      document.getElementById(`context_module_item_${moduleItemId}`)
    )
    renderItemAssignToTray(true, returnFocusTo, {
      courseId,
      moduleItemId,
      moduleItemName,
      moduleItemType,
      ...itemProps,
    })
  })

  $('.view_assign_link').on('click keyclick', function (event) {
    event.preventDefault()
    const returnFocusTo = $(event.target).closest('ul').prev('.al-trigger')
    const moduleElement = $(event.target).parents('.context_module')[0]
    const settingsProps = parseModule(moduleElement)
    renderDifferentiatedModulesTray(true, returnFocusTo, moduleElement, settingsProps)
  })

  function renderItemAssignToTray(open, returnFocusTo, itemProps) {
    ReactDOM.render(
      <ItemAssignToTray
        open={open}
        onDismiss={() => {
          renderItemAssignToTray(false, returnFocusTo, itemProps)
          returnFocusTo.focus()
        }}
        onSave={() => {}}
        courseId={itemProps.courseId}
        moduleItemId={itemProps.moduleItemId}
        moduleItemName={itemProps.moduleItemName}
        moduleItemType={itemProps.moduleItemType}
        pointsPossible={itemProps.pointsPossible}
      />,
      document.getElementById('differentiated-modules-mount-point')
    )
  }

  // I don't think this is a long-term solution. We're going to need access
  // to all the assignment's data (due due dates, availability, etc)
  function parseModuleItemElement(element) {
    const pointsPossibleElem = element?.querySelector('.points_possible_display')
    const points = pointsPossibleElem?.textContent
    return {pointsPossible: points}
  }

  $('.module-item-assign-to-link').on('click keyclick', function (event) {
    event.preventDefault()
    const returnFocusTo = $(event.target).closest('ul').prev('.al-trigger')
    const moduleItemId = event.target.getAttribute('data-item-id')
    const moduleItemName = event.target.getAttribute('data-item-name')
    const moduleItemType = event.target.getAttribute('data-item-type')
    const courseId = event.target.getAttribute('data-item-context-id')
    const itemProps = parseModuleItemElement(
      document.getElementById(`context_module_item_${moduleItemId}`)
    )
    renderItemAssignToTray(true, returnFocusTo, {
      courseId,
      moduleItemId,
      moduleItemName,
      moduleItemType,
      ...itemProps,
    })
  })
})

export default modules<|MERGE_RESOLUTION|>--- conflicted
+++ resolved
@@ -573,10 +573,6 @@
       }
       $item.addClass('indent_' + (data.indent || 0))
       $item.addClass(modules.itemClass(data))
-<<<<<<< HEAD
-      if (isAssignmentOrQuiz) {
-        $item.find('.assign-to-option').removeClass('hidden')
-=======
       // The Assign To menu option is currently valid for assignments and quizzes only.
       // This function is called twice, once with the data the user just entered
       // and again after the api request returns. The second time we have
@@ -592,7 +588,6 @@
           $a.attr('data-item-type', data.quiz_lti ? 'lti-quiz' : data.type)
           $a.attr('data-item-context-id', data.context_id)
         }
->>>>>>> a5918370
       }
 
       // don't just tack onto the bottom, put it in its correct position
@@ -2550,11 +2545,7 @@
           ReactDOM.unmountComponentAtNode(container)
           returnFocusTo.focus()
         }}
-<<<<<<< HEAD
-        initialTab="assign-to"
-=======
         initialTab={options.initialTab}
->>>>>>> a5918370
         assignOnly={false}
         moduleElement={moduleElement}
         courseId={ENV.COURSE_ID}
@@ -2677,60 +2668,6 @@
       ...itemProps,
     })
   })
-
-  $('.view_assign_link').on('click keyclick', function (event) {
-    event.preventDefault()
-    const returnFocusTo = $(event.target).closest('ul').prev('.al-trigger')
-    const moduleElement = $(event.target).parents('.context_module')[0]
-    const settingsProps = parseModule(moduleElement)
-    renderDifferentiatedModulesTray(true, returnFocusTo, moduleElement, settingsProps)
-  })
-
-  function renderItemAssignToTray(open, returnFocusTo, itemProps) {
-    ReactDOM.render(
-      <ItemAssignToTray
-        open={open}
-        onDismiss={() => {
-          renderItemAssignToTray(false, returnFocusTo, itemProps)
-          returnFocusTo.focus()
-        }}
-        onSave={() => {}}
-        courseId={itemProps.courseId}
-        moduleItemId={itemProps.moduleItemId}
-        moduleItemName={itemProps.moduleItemName}
-        moduleItemType={itemProps.moduleItemType}
-        pointsPossible={itemProps.pointsPossible}
-      />,
-      document.getElementById('differentiated-modules-mount-point')
-    )
-  }
-
-  // I don't think this is a long-term solution. We're going to need access
-  // to all the assignment's data (due due dates, availability, etc)
-  function parseModuleItemElement(element) {
-    const pointsPossibleElem = element?.querySelector('.points_possible_display')
-    const points = pointsPossibleElem?.textContent
-    return {pointsPossible: points}
-  }
-
-  $('.module-item-assign-to-link').on('click keyclick', function (event) {
-    event.preventDefault()
-    const returnFocusTo = $(event.target).closest('ul').prev('.al-trigger')
-    const moduleItemId = event.target.getAttribute('data-item-id')
-    const moduleItemName = event.target.getAttribute('data-item-name')
-    const moduleItemType = event.target.getAttribute('data-item-type')
-    const courseId = event.target.getAttribute('data-item-context-id')
-    const itemProps = parseModuleItemElement(
-      document.getElementById(`context_module_item_${moduleItemId}`)
-    )
-    renderItemAssignToTray(true, returnFocusTo, {
-      courseId,
-      moduleItemId,
-      moduleItemName,
-      moduleItemType,
-      ...itemProps,
-    })
-  })
 })
 
 export default modules