--- conflicted
+++ resolved
@@ -31,14 +31,9 @@
 const I18n = useI18nScope('context_modules_publish_icon')
 
 interface Props {
-<<<<<<< HEAD
-  readonly courseId: string | number
-  readonly moduleId: string | number
-=======
   readonly courseId: CanvasId
   readonly moduleId: CanvasId
   readonly moduleName: string
->>>>>>> 5e181781
   readonly published: boolean | undefined
   readonly isPublishing: boolean
   readonly loadingMessage?: string
