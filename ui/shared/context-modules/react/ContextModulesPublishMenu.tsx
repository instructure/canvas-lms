/*
 * Copyright (C) 2022 - present Instructure, Inc.
 *
 * This file is part of Canvas.
 *
 * Canvas is free software: you can redistribute it and/or modify it under
 * the terms of the GNU Affero General Public License as published by the Free
 * Software Foundation, version 3 of the License.
 *
 * Canvas is distributed in the hope that it will be useful, but WITHOUT ANY
 * WARRANTY; without even the implied warranty of MERCHANTABILITY or FITNESS FOR
 * A PARTICULAR PURPOSE. See the GNU Affero General Public License for more
 * details.
 *
 * You should have received a copy of the GNU Affero General Public License along
 * with this program. If not, see <http://www.gnu.org/licenses/>.
 */

import React, {useCallback, useEffect, useState} from 'react'
import type {CanvasId, CanvasProgress} from './types'
import {IconArrowOpenDownLine, IconPublishSolid, IconUnpublishedLine} from '@instructure/ui-icons'
import {Button} from '@instructure/ui-buttons'
import {Menu} from '@instructure/ui-menu'
import {Spinner} from '@instructure/ui-spinner'
import {View} from '@instructure/ui-view'

import {useScope as createI18nScope} from '@canvas/i18n'

import {showFlashAlert} from '@canvas/alerts/react/FlashAlert'

import {
  batchUpdateAllModulesApiCall,
  cancelBatchUpdate,
  fetchAllItemPublishedStates,
  monitorProgress,
  updateModulePendingPublishedStates,
} from '../utils/publishAllModulesHelper'
import {disableContextModulesPublishMenu} from '../utils/publishOneModuleHelper'
import ContextModulesPublishModal from './ContextModulesPublishModal'

const I18n = createI18nScope('context_modules_publish_menu')

interface Props {
  readonly courseId: CanvasId
  readonly runningProgressId: string | null
  readonly disabled: boolean
}

// TODO: remove and replace MenuItem with Menu.Item below when on v8
const {Item: MenuItem} = Menu as any

const ContextModulesPublishMenu = ({courseId, runningProgressId, disabled}: Props) => {
  const [isPublishing, setIsPublishing] = useState<boolean>(!!runningProgressId)
  const [isCanceling, setIsCanceling] = useState<boolean>(false)
  const [isModalOpen, setIsModalOpen] = useState<boolean>(false)
  const [shouldPublishModules, setShouldPublishModules] = useState<boolean | undefined>(undefined)
  const [shouldSkipModuleItems, setShouldSkipModuleItems] = useState<boolean>(false)
  const [progressId, setProgressId] = useState<string | null>(runningProgressId)
  const [currentProgress, setCurrentProgress] = useState<CanvasProgress | undefined>(undefined)
  const [modelsReady, setModelsReady] = useState<boolean>(false)

  const updateCurrentProgress_cb = useCallback(updateCurrentProgress, [shouldPublishModules])

  useEffect(() => {
    window.addEventListener('module-publish-models-ready', () => {
      setModelsReady(true)
    })
  }, [])

  // if the module page is loaded while a publish is in progress,
  // initialize the UI accordingly
  useEffect(() => {
    if (modelsReady && isPublishing) {
      updateModulePendingPublishedStates(true)
    }
    // eslint-disable-next-line react-hooks/exhaustive-deps
  }, [modelsReady])

  useEffect(() => {
    if (progressId) {
      monitorProgress(progressId, updateCurrentProgress_cb, onProgressFail)
    }
  }, [progressId, updateCurrentProgress_cb])

  const statusIcon = () => {
    if (isPublishing) {
      return <Spinner renderTitle={I18n.t('Loading')} size="x-small" />
    } else {
      return <IconPublishSolid size="x-small" color="success" />
    }
  }

  const reset = () => {
    disableContextModulesPublishMenu(false)
    setIsPublishing(false)
    setProgressId(null)
    setCurrentProgress(undefined)
    closeModal()
    setIsCanceling(false)
  }

  const refreshPublishStates = (succeeded: boolean) => {
    return fetchAllItemPublishedStates(courseId)
      .then(() => {
        showFlashAlert({
          message: succeeded
            ? I18n.t('Modules updated')
            : I18n.t('Modules have been updated to their current status.'),
          type: 'success',
          politeness: 'polite',
        })
      })
      .catch((error: Error) =>
        showFlashAlert({
          message: I18n.t(
            'There was an error updating module and items publish status. Try refreshing the page.',
          ),
          type: 'error',
          err: error,
        }),
      )
      .finally(() => reset())
  }

  const onPublishComplete = () => {
<<<<<<< HEAD
     
=======
>>>>>>> 4b8c5dea
    refreshPublishStates(true).then(() => reset())
  }

  function updateCurrentProgress(progress: CanvasProgress) {
    if (progress.workflow_state === 'completed') {
      showFlashAlert({
        message: I18n.t('Publishing progress is complete. Refreshing item status.', {
          progress: Math.round(progress.completion !== null ? progress.completion : 0),
        }),
        type: 'info',
        srOnly: true,
        politeness: 'polite',
      })
      onPublishComplete()
    } else if (progress.workflow_state === 'failed') {
      if (progress.message === 'canceled') {
        showFlashAlert({
          message: I18n.t('Your publishing job was canceled before it completed.'),
          type: 'error',
          politeness: 'polite',
        })
        refreshPublishStates(false)
      } else {
        showFlashAlert({
          message: I18n.t('Your publishing job did not complete.'),
          type: 'error',
          politeness: 'polite',
        })
        refreshPublishStates(false)
      }
    } else {
      setCurrentProgress(progress)
      if (progress.workflow_state === 'running' && progress.completion !== null) {
        if (progress.completion === 0) {
          showFlashAlert({
            message: I18n.t('Publishing modules has started.'),
            type: 'info',
            srOnly: true,
            politeness: 'polite',
          })
        } else {
          showFlashAlert({
            message: I18n.t('Publishing progress is %{progress} percent complete', {
              progress: Math.round(progress.completion !== null ? progress.completion : 0),
            }),
            type: 'info',
            srOnly: true,
            politeness: 'polite',
          })
        }
      }
    }
  }

  function onProgressFail(error: Error) {
    showFlashAlert({
      message: I18n.t(
        "Something went wrong monitoring the work's progress. Try refreshing the page.",
      ),
      err: error,
      type: 'error',
    })
  }

  const onPublishFail = (error: Error) => {
    reset()
    updateModulePendingPublishedStates(false)
    showFlashAlert({
      message: I18n.t('There was an error while saving your changes'),
      err: error,
      type: 'error',
    })
  }

  const onCancelComplete = (error?: Error) => {
    setIsCanceling(false)
    setIsPublishing(false)
    if (error) {
      onPublishFail(error)
    }
  }

  const handleCancel = () => {
    closeModal()
    if (currentProgress) {
      cancelBatchUpdate(currentProgress, onCancelComplete)
    }
    setIsCanceling(true)
    setCurrentProgress(undefined)
  }

  const focusPublishAllButton = () => {
    const btn: HTMLButtonElement | null = document.querySelector(
      '#context-modules-publish-menu button',
    )
    if (document.activeElement !== btn) {
      btn?.focus()
    }
  }

  const closeModal = () => {
    setIsModalOpen(false)
    focusPublishAllButton()
  }

  function handlePublish() {
    if (isPublishing) return
    setIsPublishing(true)
    updateModulePendingPublishedStates(true)
    batchUpdateAllModulesApiCall(courseId, shouldPublishModules, shouldSkipModuleItems)
      .then(result => {
        setProgressId(result.json.progress.progress.id)
        setCurrentProgress(result.json.progress.progress)
      })
      .catch(error => {
        onPublishFail(error)
      })
  }

  const unpublishAll = () => {
    setShouldPublishModules(false)
    setShouldSkipModuleItems(false)
    setIsModalOpen(true)
  }

  const publishAll = () => {
    setShouldPublishModules(true)
    setShouldSkipModuleItems(false)
    setIsModalOpen(true)
  }

  const publishModuleOnly = () => {
    setShouldPublishModules(true)
    setShouldSkipModuleItems(true)
    setIsModalOpen(true)
  }

  const unpublishModuleOnly = () => {
    setShouldPublishModules(false)
    setShouldSkipModuleItems(true)
    setIsModalOpen(true)
  }

  const modalTitle = () => {
    if (shouldPublishModules) {
      if (shouldSkipModuleItems) {
        return I18n.t('Publish modules only')
      } else {
        return I18n.t('Publish all modules and items')
      }
    } else if (shouldSkipModuleItems) {
      return I18n.t('Unpublish modules only')
    } else {
      return I18n.t('Unpublish all modules and items')
    }
  }
  const modalContinueButtonId = () => {
    // Impact requested id's be added for these elements as well as the menu items below
    if (shouldPublishModules) {
      if (shouldSkipModuleItems) {
        return 'publish_module_only_continue_button'
      } else {
        return 'publish_all_continue_button'
      }
    } else {
      return 'unpublish_all_continue_button'
    }
  }

  return (
    <View textAlign="center">
      <Menu
        placement="bottom"
        trigger={
          <Button renderIcon={statusIcon}>
            {I18n.t('Publish All')} <IconArrowOpenDownLine size="x-small" />
          </Button>
        }
        show={isPublishing ? false : undefined}
        disabled={disabled}
      >
        <MenuItem onClick={publishAll} id="publish_all_menu_item">
          <IconPublishSolid color="success" /> {I18n.t('Publish all modules and items')}
        </MenuItem>
        <MenuItem onClick={publishModuleOnly} id="publish_module_only_menu_item">
          <IconPublishSolid color="success" /> {I18n.t('Publish modules only')}
        </MenuItem>
        <MenuItem onClick={unpublishAll} id="unpublish_all_menu_item">
          <IconUnpublishedLine /> {I18n.t('Unpublish all modules and items')}
        </MenuItem>
        <MenuItem onClick={unpublishModuleOnly} id="unpublish_module_only_menu_item">
          <IconUnpublishedLine /> {I18n.t('Unpublish modules only')}
        </MenuItem>
      </Menu>
      {isModalOpen && (
        <ContextModulesPublishModal
          isOpen={isModalOpen}
          onCancel={handleCancel}
          onClose={() => focusPublishAllButton()}
          onDismiss={() => closeModal()}
          onPublish={handlePublish}
          isCanceling={isCanceling}
          isPublishing={isPublishing}
          skippingItems={shouldSkipModuleItems}
          progressId={progressId}
          progressCurrent={currentProgress}
          title={modalTitle()}
          continueButtonId={modalContinueButtonId()}
          mode={shouldPublishModules ? 'publish' : 'unpublish'}
        />
      )}
    </View>
  )
}

export default ContextModulesPublishMenu<|MERGE_RESOLUTION|>--- conflicted
+++ resolved
@@ -123,10 +123,6 @@
   }
 
   const onPublishComplete = () => {
-<<<<<<< HEAD
-     
-=======
->>>>>>> 4b8c5dea
     refreshPublishStates(true).then(() => reset())
   }
 
