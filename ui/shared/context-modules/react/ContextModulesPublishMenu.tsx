--- conflicted
+++ resolved
@@ -314,10 +314,7 @@
           progressId={progressId}
           progressCurrent={currentProgress}
           title={modalTitle()}
-<<<<<<< HEAD
-=======
           mode={shouldPublishModules ? 'publish' : 'unpublish'}
->>>>>>> b546d3a2
         />
       )}
     </View>
