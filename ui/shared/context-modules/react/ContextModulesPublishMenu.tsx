--- conflicted
+++ resolved
@@ -56,11 +56,7 @@
 // TODO: remove and replace MenuItem with Menu.Item below when on v8
 const {Item: MenuItem} = Menu as any
 
-<<<<<<< HEAD
-const ContextModulesPublishMenu: React.FC<Props> = ({courseId, runningProgressId, disabled}) => {
-=======
 const ContextModulesPublishMenu = ({courseId, runningProgressId, disabled}: Props) => {
->>>>>>> b7de7814
   const [isPublishing, setIsPublishing] = useState(!!runningProgressId)
   const [isCanceling, setIsCanceling] = useState(false)
   const [isModalOpen, setIsModalOpen] = useState(false)
