--- conflicted
+++ resolved
@@ -36,16 +36,7 @@
 } from '@instructure/ui-responsive'
 
 import ContextModulesPublishMenu from './ContextModulesPublishMenu'
-<<<<<<< HEAD
-import {
-  setExpandAllButton,
-  setExpandAllButtonHandler,
-  resetExpandAllButtonBindings,
-  openExternalTool,
-} from '../jquery/utils'
-=======
 import {openExternalTool} from '../jquery/utils'
->>>>>>> a5dbccb1
 import {useScope as createI18nScope} from '@canvas/i18n'
 
 const I18n = createI18nScope('context_modules')
@@ -251,17 +242,6 @@
 
             <Flex.Item overflowY="visible">
               <Button
-<<<<<<< HEAD
-                onClick={props.expandCollapseAll.onExpandCollapseAll}
-                aria-label={
-                  props.expandCollapseAll.anyModuleExpanded
-                    ? I18n.t('Collapse All Modules')
-                    : I18n.t('Expand All Modules')
-                }
-                interaction={props.expandCollapseAll.disabled ? 'disabled' : 'enabled'}
-              >
-                {props.expandCollapseAll.anyModuleExpanded
-=======
                 id="expand_collapse_all"
                 onClick={expandCollapseAll.onExpandCollapseAll}
                 aria-label={
@@ -272,7 +252,6 @@
                 interaction={expandCollapseAll.disabled ? 'disabled' : 'enabled'}
               >
                 {expandCollapseAll.anyModuleExpanded
->>>>>>> a5dbccb1
                   ? I18n.t('Collapse All')
                   : I18n.t('Expand All')}
               </Button>
