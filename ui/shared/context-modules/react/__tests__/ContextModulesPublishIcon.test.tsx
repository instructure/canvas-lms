/*
 * Copyright (C) 2022 - present Instructure, Inc.
 *
 * This file is part of Canvas.
 *
 * Canvas is free software: you can redistribute it and/or modify it under
 * the terms of the GNU Affero General Public License as published by the Free
 * Software Foundation, version 3 of the License.
 *
 * Canvas is distributed in the hope that it will be useful, but WITHOUT ANY
 * WARRANTY; without even the implied warranty of MERCHANTABILITY or FITNESS FOR
 * A PARTICULAR PURPOSE. See the GNU Affero General Public License for more
 * details.
 *
 * You should have received a copy of the GNU Affero General Public License along
 * with this program. If not, see <http://www.gnu.org/licenses/>.
 */

import React from 'react'
import {act, render, waitFor} from '@testing-library/react'
import doFetchApi from '@canvas/do-fetch-api-effect'
import {updateModuleItem} from '@canvas/context-modules/jquery/utils'
import ContextModulesPublishIcon from '../ContextModulesPublishIcon'
import {initBody, makeModuleWithItems} from '@canvas/context-modules/__tests__/testHelpers'

jest.mock('@canvas/do-fetch-api-effect')
jest.mock('@canvas/context-modules/jquery/utils', () => {
  const originalModule = jest.requireActual('@canvas/context-modules/jquery/utils')
  return {
    __esmodule: true,
    ...originalModule,
    updateModuleItem: jest.fn(),
  }
})

const defaultProps = {
  courseId: '1',
  moduleId: '1',
  moduleName: 'Lesson 2',
  published: true,
  isPublishing: false,
}

const PUBLISH_URL = '/api/v1/courses/1/modules/1'

beforeEach(() => {
  doFetchApi.mockResolvedValue({response: {ok: true}, json: {published: true}})
  initBody()
<<<<<<< HEAD
  makeModuleWithItems(1, [117, 119])
=======
  makeModuleWithItems(1, 'Lesson 2', [117, 119])
>>>>>>> b7de7814
})

afterEach(() => {
  jest.clearAllMocks()
  doFetchApi.mockReset()
  document.body.innerHTML = ''
})

describe('ContextModulesPublishIcon', () => {
  describe('basic rendering', () => {
    it('displays a spinner with default message while publishing is in-flight', () => {
      const {getByText} = render(
        <ContextModulesPublishIcon {...defaultProps} isPublishing={true} />
      )
      expect(getByText('working')).toBeInTheDocument()
    })

    it('displays a spinner with given message while publishing is in-flight', () => {
      const {getByText} = render(
        <ContextModulesPublishIcon
          {...defaultProps}
          isPublishing={true}
          loadingMessage="the loading message"
        />
      )
      expect(getByText('the loading message')).toBeInTheDocument()
    })

    it('renders as unpublished when unpublished', () => {
      const {container, getByText} = render(
        <ContextModulesPublishIcon {...defaultProps} published={false} />
      )
<<<<<<< HEAD
      expect(getByText('Module publish menu')).toBeInTheDocument()
=======
      expect(getByText('Lesson 2 Module publish options')).toBeInTheDocument()
>>>>>>> b7de7814
      expect(container.querySelector('[name="IconUnpublished"]')).toBeInTheDocument()
    })

    it('renders as published when published', () => {
      const {container, getByText} = render(
        <ContextModulesPublishIcon {...defaultProps} published={true} />
      )
<<<<<<< HEAD
      expect(getByText('Module publish menu')).toBeInTheDocument()
=======
      expect(getByText('Lesson 2 Module publish options')).toBeInTheDocument()
>>>>>>> b7de7814
      expect(container.querySelector('[name="IconPublish"]')).toBeInTheDocument()
    })
  })

  it('renders the menu when clicked', () => {
    const {getByRole, getByText} = render(<ContextModulesPublishIcon {...defaultProps} />)
    const menuButton = getByRole('button')
    act(() => menuButton.click())
    expect(getByText('Publish module and all items')).toBeInTheDocument()
    expect(getByText('Publish module only')).toBeInTheDocument()
    expect(getByText('Unpublish module and all items')).toBeInTheDocument()
  })

  it('calls publishAll when clicked publish all menu item is clicked', async () => {
    const {getByRole, getByText} = render(<ContextModulesPublishIcon {...defaultProps} />)
    const menuButton = getByRole('button', {name: 'Lesson 2 Module publish options'})
    act(() => menuButton.click())
    const publishButton = getByText('Publish module and all items')
    act(() => publishButton.click())
    await waitFor(() => expect(getByText('Publishing module and items')).toBeInTheDocument())
    expect(doFetchApi).toHaveBeenCalledWith(
      expect.objectContaining({
        method: 'PUT',
        path: PUBLISH_URL,
        body: {module: {published: true, skip_content_tags: false}},
      })
    )
    expect(getByText('Module and items published')).toBeInTheDocument()
  })

  it('calls publishModuleOnly when clicked publish module menu item is clicked', async () => {
    const {getByRole, getByText} = render(<ContextModulesPublishIcon {...defaultProps} />)
    const menuButton = getByRole('button', {name: 'Lesson 2 Module publish options'})
    act(() => menuButton.click())
    const publishButton = getByText('Publish module only')
    act(() => publishButton.click())
    await waitFor(() => expect(getByText('Publishing module')).toBeInTheDocument())
    expect(doFetchApi).toHaveBeenCalledWith(
      expect.objectContaining({
        method: 'PUT',
        path: PUBLISH_URL,
        body: {module: {published: true, skip_content_tags: true}},
      })
    )
    expect(getByText('Module published')).toBeInTheDocument()
  })

  it('calls unpublishAll when clicked unpublish all items is clicked', async () => {
    const {getByRole, getByText} = render(<ContextModulesPublishIcon {...defaultProps} />)
    const menuButton = getByRole('button', {name: 'Lesson 2 Module publish options'})
    act(() => menuButton.click())
    const publishButton = getByText('Unpublish module and all items')
    act(() => publishButton.click())
    await waitFor(() => expect(getByText('Unpublishing module and items')).toBeInTheDocument())
    expect(doFetchApi).toHaveBeenCalledWith(
      expect.objectContaining({
        method: 'PUT',
        path: PUBLISH_URL,
        body: {module: {published: false, skip_content_tags: false}},
      })
    )
    expect(getByText('Module and items unpublished')).toBeInTheDocument()
  })

  it('calls updateModuleItem when publishing', async () => {
    const fetchPromise = new Promise(resolve => {
      const {getByRole, getByText} = render(
        <ContextModulesPublishIcon {...defaultProps} published={false} />
      )
      const menuButton = getByRole('button')
      act(() => menuButton.click())
      const publishButton = getByText('Publish module and all items')
      act(() => publishButton.click())
      waitFor(() => {
        expect(updateModuleItem).toHaveBeenCalledWith(
          expect.objectContaining({assignment_17: expect.any(Object)}),
          {bulkPublishInFlight: true},
          expect.any(Object)
        )
        expect(updateModuleItem).toHaveBeenCalledWith(
          expect.objectContaining({assignment_19: expect.any(Object)}),
          {bulkPublishInFlight: true},
          expect.any(Object)
        )
      })
      resolve({response: {ok: true}, json: {published: true}})
    })
    doFetchApi.mockReturnValue(fetchPromise)
    await fetchPromise
    waitFor(() => {
      expect(updateModuleItem).toHaveBeenCalledWith(
        expect.objectContaining({assignment_17: expect.any(Object)}),
        {bulkPublishInFlight: false, published: true},
        expect.any(Object)
      )
      expect(updateModuleItem).toHaveBeenCalledWith(
        expect.objectContaining({assignment_19: expect.any(Object)}),
        {bulkPublishInFlight: false, published: true},
        expect.any(Object)
      )
    })
  })

  it('calls updateModuleItem when unpublishing', async () => {
    const fetchPromise = new Promise(resolve => {
      const {getByRole, getByText} = render(
        <ContextModulesPublishIcon {...defaultProps} published={true} />
      )
      const menuButton = getByRole('button')
      act(() => menuButton.click())
      const publishButton = getByText('Unpublish module and all items')
      act(() => publishButton.click())
      waitFor(() => {
        expect(updateModuleItem).toHaveBeenCalledWith(
          expect.objectContaining({assignment_17: expect.any(Object)}),
          {bulkPublishInFlight: true},
          expect.any(Object)
        )
        expect(updateModuleItem).toHaveBeenCalledWith(
          expect.objectContaining({assignment_19: expect.any(Object)}),
          {bulkPublishInFlight: true},
          expect.any(Object)
        )
      })
      resolve({response: {ok: true}, json: {published: false}})
    })
    doFetchApi.mockReturnValue(fetchPromise)
    await fetchPromise
    waitFor(() => {
      expect(updateModuleItem).toHaveBeenCalledWith(
        expect.objectContaining({assignment_17: expect.any(Object)}),
        {bulkPublishInFlight: false, published: false},
        expect.any(Object)
      )
      expect(updateModuleItem).toHaveBeenCalledWith(
        expect.objectContaining({assignment_19: expect.any(Object)}),
        {bulkPublishInFlight: false, published: false},
        expect.any(Object)
      )
    })
  })

  it('disables the Publish All menu button when publishing or unpublishing', async () => {
    // ts is inferring what window.modules should look like. I don't care about anything else.
    // @ts-expect-error
    window.modules = {
      updatePublishMenuDisabledState: jest.fn(),
    }

    const fetchPromise = new Promise(resolve => {
      const {getByRole, getByText} = render(
        <ContextModulesPublishIcon {...defaultProps} published={true} />
      )
      const menuButton = getByRole('button')
      act(() => menuButton.click())
      const publishButton = getByText('Unpublish module and all items')
      act(() => publishButton.click())
      waitFor(() => {
        expect(window.modules.updatePublishMenuDisabledState).toHaveBeenCalledWith(true)
      })
      resolve({response: {ok: true}, json: {published: false}})
    })
    doFetchApi.mockReturnValue(fetchPromise)
    await fetchPromise
    waitFor(() => {
      expect(window.modules.updatePublishMenuDisabledState).toHaveBeenCalledWith(false)
    })
  })
})<|MERGE_RESOLUTION|>--- conflicted
+++ resolved
@@ -46,11 +46,7 @@
 beforeEach(() => {
   doFetchApi.mockResolvedValue({response: {ok: true}, json: {published: true}})
   initBody()
-<<<<<<< HEAD
-  makeModuleWithItems(1, [117, 119])
-=======
   makeModuleWithItems(1, 'Lesson 2', [117, 119])
->>>>>>> b7de7814
 })
 
 afterEach(() => {
@@ -83,11 +79,7 @@
       const {container, getByText} = render(
         <ContextModulesPublishIcon {...defaultProps} published={false} />
       )
-<<<<<<< HEAD
-      expect(getByText('Module publish menu')).toBeInTheDocument()
-=======
       expect(getByText('Lesson 2 Module publish options')).toBeInTheDocument()
->>>>>>> b7de7814
       expect(container.querySelector('[name="IconUnpublished"]')).toBeInTheDocument()
     })
 
@@ -95,11 +87,7 @@
       const {container, getByText} = render(
         <ContextModulesPublishIcon {...defaultProps} published={true} />
       )
-<<<<<<< HEAD
-      expect(getByText('Module publish menu')).toBeInTheDocument()
-=======
       expect(getByText('Lesson 2 Module publish options')).toBeInTheDocument()
->>>>>>> b7de7814
       expect(container.querySelector('[name="IconPublish"]')).toBeInTheDocument()
     })
   })
