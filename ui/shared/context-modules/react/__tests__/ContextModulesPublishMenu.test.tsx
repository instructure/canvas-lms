// @vitest-environment jsdom
/*
 * Copyright (C) 2022 - present Instructure, Inc.
 *
 * This file is part of Canvas.
 *
 * Canvas is free software: you can redistribute it and/or modify it under
 * the terms of the GNU Affero General Public License as published by the Free
 * Software Foundation, version 3 of the License.
 *
 * Canvas is distributed in the hope that it will be useful, but WITHOUT ANY
 * WARRANTY; without even the implied warranty of MERCHANTABILITY or FITNESS FOR
 * A PARTICULAR PURPOSE. See the GNU Affero General Public License for more
 * details.
 *
 * You should have received a copy of the GNU Affero General Public License along
 * with this program. If not, see <http://www.gnu.org/licenses/>.
 */

import React from 'react'
<<<<<<< HEAD
import {act, render, waitFor} from '@testing-library/react'
import type doFetchApi from '@canvas/do-fetch-api-effect'
=======
import {act, render, waitFor, fireEvent} from '@testing-library/react'
import doFetchApi from '@canvas/do-fetch-api-effect'
import {updateModulePendingPublishedStates, monitorProgress, batchUpdateAllModulesApiCall, cancelBatchUpdate, fetchAllItemPublishedStates} from '../../utils/publishAllModulesHelper'

>>>>>>> 0539a086
import ContextModulesPublishMenu from '../ContextModulesPublishMenu'

jest.mock('@canvas/do-fetch-api-effect', () => ({
  __esModule: true,
  default: jest.fn(() => 
    Promise.resolve({
      response: new Response('', {status: 200}),
      json: {
        workflow_state: 'completed',
        completion: 100
      },
      text: '',
    })
  )
}))

jest.mock('../../utils/publishAllModulesHelper', () => ({
  __esModule: true,
  updateModulePendingPublishedStates: jest.fn(),
  monitorProgress: jest.fn(),
  batchUpdateAllModulesApiCall: jest.fn(),
  cancelBatchUpdate: jest.fn(),
  fetchAllItemPublishedStates: jest.fn()
}))

const mockUpdateModulePendingPublishedStates = updateModulePendingPublishedStates as jest.Mock
const mockMonitorProgress = monitorProgress as jest.Mock
const mockBatchUpdateAllModulesApiCall = batchUpdateAllModulesApiCall as jest.Mock
const mockCancelBatchUpdate = cancelBatchUpdate as jest.Mock
const mockFetchAllItemPublishedStates = fetchAllItemPublishedStates as jest.Mock

const mockDoFetchApi = doFetchApi as jest.MockedFunction<typeof doFetchApi>

const mockDoFetchApi = jest.fn() as jest.MockedFunction<typeof doFetchApi>

const defaultProps = {
  courseId: '1',
  runningProgressId: null,
  disabled: false,
}

describe('ContextModulesPublishMenu', () => {
  beforeEach(() => {
<<<<<<< HEAD
    mockDoFetchApi.mockResolvedValue({
      response: new Response('', {status: 200}),
      json: [],
      text: '',
    })
  })

  afterEach(() => {
    jest.clearAllMocks()
    mockDoFetchApi.mockReset()
=======
    mockDoFetchApi.mockReset()
    mockUpdateModulePendingPublishedStates.mockReset()
    mockMonitorProgress.mockReset()
    mockBatchUpdateAllModulesApiCall.mockReset()
    mockCancelBatchUpdate.mockReset()
    mockFetchAllItemPublishedStates.mockReset()
    mockDoFetchApi.mockImplementation(() => 
      Promise.resolve({
        response: new Response('', {status: 200}),
        json: {
          workflow_state: 'completed',
          completion: 100
        },
        text: '',
      })
    )
    mockUpdateModulePendingPublishedStates.mockImplementation(() => {})
    mockMonitorProgress.mockImplementation(() => {})
    mockBatchUpdateAllModulesApiCall.mockImplementation(() => {})
    mockCancelBatchUpdate.mockImplementation(() => {})
    mockFetchAllItemPublishedStates.mockImplementation(() => {})
  })

  afterEach(() => {
    mockDoFetchApi.mockReset()
    mockUpdateModulePendingPublishedStates.mockReset()
    mockMonitorProgress.mockReset()
    mockBatchUpdateAllModulesApiCall.mockReset()
    mockCancelBatchUpdate.mockReset()
    mockFetchAllItemPublishedStates.mockReset()
>>>>>>> 0539a086
    document.body.innerHTML = ''
  })

  describe('basic rendering', () => {
    it('renders', () => {
      const {container, getByText} = render(<ContextModulesPublishMenu {...defaultProps} />)
      expect(getByText('Publish All')).toBeInTheDocument()
      expect(container.querySelector('[name="IconPublish"]')).toBeInTheDocument()
    })

    it('is disabled when disabled prop is true', () => {
      const {getByRole} = render(<ContextModulesPublishMenu {...defaultProps} disabled={true} />)
      const menuButton = getByRole('button')
      expect(menuButton).toBeDisabled()
    })

    it('renders a spinner when publish is in-flight', () => {
<<<<<<< HEAD
      mockDoFetchApi.mockResolvedValueOnce({
        json: {
          id: 1234,
          completion: 100,
          workflow_state: 'completed',
        },
        response: new Response('', {status: 200}),
        text: '',
      })
=======
      // Mock the progress API call
      (doFetchApi as jest.Mock).mockImplementation(() =>
        Promise.resolve({
          response: new Response('', {status: 200}),
          json: {
            id: '17',
            workflow_state: 'running',
            completion: 50
          },
          text: ''
        })
      )

>>>>>>> 0539a086
      const {getByText} = render(
        <ContextModulesPublishMenu {...defaultProps} runningProgressId="17" />,
      )
      expect(getByText('Loading')).toBeInTheDocument()
    })

    it('updates all the modules when ready', async () => {
<<<<<<< HEAD
      mockDoFetchApi.mockResolvedValueOnce({
        response: new Response('', {status: 200}),
        json: {
          id: 1234,
          completion: 100,
          workflow_state: 'completed',
        },
        text: '',
      })
=======
      // Mock the progress API call
      (doFetchApi as jest.Mock).mockImplementation(() =>
        Promise.resolve({
          response: new Response('', {status: 200}),
          json: {
            id: '17',
            workflow_state: 'completed',
            completion: 100
          },
          text: ''
        })
      )

>>>>>>> 0539a086
      render(<ContextModulesPublishMenu {...defaultProps} runningProgressId="17" />)
      expect(mockUpdateModulePendingPublishedStates).not.toHaveBeenCalled()
      window.dispatchEvent(new Event('module-publish-models-ready'))
      await waitFor(() => {
        expect(mockUpdateModulePendingPublishedStates).toHaveBeenCalled()
      })
    })

    describe('progress', () => {
      let mockMonitorProgress: jest.Mock
      let mockBatchUpdateAllModulesApiCall: jest.Mock

      beforeEach(() => {
        mockMonitorProgress = monitorProgress as jest.Mock
        mockBatchUpdateAllModulesApiCall = batchUpdateAllModulesApiCall as jest.Mock
        mockBatchUpdateAllModulesApiCall.mockImplementation(() => 
          Promise.resolve({
            json: {
              progress: {
                progress: {
                  id: '17',
                  workflow_state: 'running',
                  completion: 0
                }
              }
            }
          })
        )
      })

      it('renders a screenreader message with progress starts', async () => {
<<<<<<< HEAD
        mockDoFetchApi.mockResolvedValueOnce({
          response: new Response('', {status: 200}),
          json: {
            id: '17',
            completion: 0,
            workflow_state: 'running',
          },
          text: '',
        })
        const {getByText} = render(
          <ContextModulesPublishMenu {...defaultProps} runningProgressId="17" />,
        )

        await waitFor(() =>
          expect(getByText('Publishing modules has started.')).toBeInTheDocument(),
        )
      })

      it('renders a screenreader message with progress updates', async () => {
        mockDoFetchApi.mockResolvedValueOnce({
          response: new Response('', {status: 200}),
          json: {
            id: '17',
            completion: 33,
            workflow_state: 'running',
          },
          text: '',
        })
        const {getByText} = render(
          <ContextModulesPublishMenu {...defaultProps} runningProgressId="17" />,
        )

        await waitFor(() =>
          expect(getByText('Publishing progress is 33 percent complete')).toBeInTheDocument(),
        )
      })

      it('renders a screenreader message when progress completes', async () => {
        mockDoFetchApi.mockResolvedValueOnce({
          response: new Response('', {status: 200}),
          json: {
            id: '17',
            completion: 100,
            workflow_state: 'completed',
          },
          text: '',
        })
        const {getByText} = render(
          <ContextModulesPublishMenu {...defaultProps} runningProgressId="17" />,
        )

        await waitFor(() =>
          expect(
            getByText('Publishing progress is complete. Refreshing item status.'),
          ).toBeInTheDocument(),
        )
      })

      it('renders message when publishing was canceled', async () => {
        mockDoFetchApi.mockResolvedValueOnce({
          json: {
            id: '17',
            completion: 33,
            message: 'canceled',
            workflow_state: 'failed',
          },
          response: new Response('', {status: 200}),
          text: '',
        })
        const {getAllByText} = render(
          <ContextModulesPublishMenu {...defaultProps} runningProgressId="17" />,
        )

        await waitFor(
          () =>
            expect(
              getAllByText('Your publishing job was canceled before it completed.'),
            ).toHaveLength(2), // visible + screenreader
        )
      })
    })
  })
=======
        const {getByRole, getByText} = render(
          <ContextModulesPublishMenu {...defaultProps} />
        )

        // Open menu
        const menuButton = getByRole('button')
        act(() => {
          menuButton.click()
        })

        // Click "Publish all modules and items"
        const publishAllButton = getByRole('menuitem', {name: /Publish all modules and items/})
        await act(async () => {
          publishAllButton.click()
        })

        // Set state variables before clicking continue
        const continueButton = getByRole('button', {name: /Continue/})
        act(() => {
          continueButton.click()
        })

        mockMonitorProgress.mockImplementation((id, callback) => {
          callback({
            workflow_state: 'running',
            completion: 0
          })
        })

        // Wait for the alert to be added to the DOM
        await waitFor(() => {
          expect(document.querySelector('[role="alert"]')).toHaveTextContent('Publishing modules has started.')
        })
      })

      it('renders a screenreader message with progress updates', async () => {
        const {getByRole, getByText} = render(
          <ContextModulesPublishMenu {...defaultProps} />
        )

        // Open menu
        const menuButton = getByRole('button')
        act(() => {
          menuButton.click()
        })

        // Click "Publish all modules and items"
        const publishAllButton = getByRole('menuitem', {name: /Publish all modules and items/})
        await act(async () => {
          publishAllButton.click()
        })

        // Set state variables before clicking continue
        const continueButton = getByRole('button', {name: /Continue/})
        act(() => {
          continueButton.click()
        })

        mockMonitorProgress.mockImplementation((id, callback) => {
          callback({
            workflow_state: 'running',
            completion: 50
          })
        })

        // Wait for the alert to be added to the DOM
        await waitFor(() => {
          expect(document.querySelector('[role="alert"]')).toHaveTextContent('Publishing progress is 50 percent complete')
        })
      })

      it('renders a screenreader message when progress completes', async () => {
        const {getByRole, getByText} = render(
          <ContextModulesPublishMenu {...defaultProps} />
        )

        // Open menu
        const menuButton = getByRole('button')
        act(() => {
          menuButton.click()
        })

        // Click "Publish all modules and items"
        const publishAllButton = getByRole('menuitem', {name: /Publish all modules and items/})
        await act(async () => {
          publishAllButton.click()
        })

        // Set state variables before clicking continue
        const continueButton = getByRole('button', {name: /Continue/})
        act(() => {
          continueButton.click()
        })

        mockMonitorProgress.mockImplementation((id, callback) => {
          callback({
            workflow_state: 'completed',
            completion: 100
          })
        })

        // Wait for the alert to be added to the DOM
        await waitFor(() => {
          expect(document.querySelector('[role="alert"]')).toHaveTextContent('Publishing progress is complete. Refreshing item status.')
        })
      })

      it('renders message when publishing was canceled', async () => {
        const {getByRole, getByText} = render(
          <ContextModulesPublishMenu {...defaultProps} />
        )

        // Open menu
        const menuButton = getByRole('button')
        act(() => {
          menuButton.click()
        })
>>>>>>> 0539a086

        // Click "Publish all modules and items"
        const publishAllButton = getByRole('menuitem', {name: /Publish all modules and items/})
        await act(async () => {
          publishAllButton.click()
        })

        // Set state variables before clicking continue
        const continueButton = getByRole('button', {name: /Continue/})
        act(() => {
          continueButton.click()
        })

        mockMonitorProgress.mockImplementation((id, callback) => {
          callback({
            workflow_state: 'failed',
            message: 'canceled',
            completion: 0
          })
        })

        // Wait for the alert to be added to the DOM
        await waitFor(() => {
          expect(document.querySelector('[role="alert"]')).toHaveTextContent('Your publishing job was canceled before it completed.')
        })
      })
    })

    describe('menu actions', () => {
      it('renders the menu when clicked', () => {
        const {getByRole, getByText} = render(<ContextModulesPublishMenu {...defaultProps} />)
        const menuButton = getByRole('button')
        act(() => menuButton.click())
        expect(getByText('Publish all modules and items')).toBeInTheDocument()
        expect(getByText('Publish modules only')).toBeInTheDocument()
        expect(getByText('Unpublish all modules and items')).toBeInTheDocument()
        expect(getByText('Unpublish modules only')).toBeInTheDocument()
      })

<<<<<<< HEAD
  describe('Modal actions', () => {
    it('closes the modal when stopping an action', () => {
      const stopButtonText = 'Stop button. Click to discontinue processing.Stop'
      const {queryByRole, getByRole, getByText, getByTestId} = render(
        <ContextModulesPublishMenu {...defaultProps} />,
      )
      const menuButton = getByRole('button')
      act(() => menuButton.click())
      const publishAllOption = getByText('Publish all modules and items')
      act(() => publishAllOption.click())
      expect(queryByRole('heading', {name: 'Publish all modules and items'})).toBeInTheDocument()
      const publishButton = getByTestId('publish-button')
      expect(publishButton.textContent).toBe('Continue')
      act(() => publishButton.click())
      expect(publishButton.textContent).toBe(stopButtonText)
      act(() => publishButton.click())
      // keeps the same button state
      expect(publishButton.textContent).toBe(stopButtonText)
      // closes the modal
      expect(
        queryByRole('heading', {name: 'Publish all modules and items'}),
      ).not.toBeInTheDocument()
    })
  })

  describe('error handling', () => {
    it('shows alert on successful publish', async () => {
      mockDoFetchApi.mockResolvedValueOnce({
        response: new Response('', {status: 200}),
        json: {
          progress: {
            progress: {
              id: 1234,
            },
          },
        },
        text: '',
      })
      mockDoFetchApi.mockResolvedValueOnce({
        response: new Response('', {status: 200}),
        json: {
          id: '3533',
          workflow_state: 'completed',
          url: '/api/v1/progress/3533',
        },
        text: '',
      })
      mockDoFetchApi.mockResolvedValue({
        response: new Response('', {status: 200}),
        json: [],
        text: '',
      })

      const {getByRole, getByText, getAllByText} = render(
        <ContextModulesPublishMenu {...defaultProps} />,
      )
      const menuButton = getByRole('button')
      act(() => menuButton.click())
      const publishButton = getByText('Publish all modules and items')
      act(() => publishButton.click())
      const continueButton = getByText('Continue')
      act(() => continueButton.click())
      await waitFor(() => expect(getAllByText('Modules updated')).toHaveLength(2))
    })

    it('shows alert on failed publish', async () => {
      const whoops = new Error('whoops')
      mockDoFetchApi.mockRejectedValueOnce(whoops)

      const {getByRole, getByText, getAllByText} = render(
        <ContextModulesPublishMenu {...defaultProps} />,
      )
      const menuButton = getByRole('button')
      act(() => menuButton.click())
      const publishButton = getByText('Publish all modules and items')
      act(() => publishButton.click())
      const continueButton = getByText('Continue')
      act(() => continueButton.click())
      await waitFor(() =>
        expect(getAllByText('There was an error while saving your changes')).toHaveLength(2),
      )
    })

    it('shows alert on failed poll for progress', async () => {
      mockDoFetchApi.mockResolvedValueOnce({
        response: new Response('', {status: 200}),
        json: {
          progress: {
            progress: {
              id: 1234,
            },
          },
        },
        text: '',
      })
      mockDoFetchApi.mockRejectedValueOnce(new Error('whoops'))

      const {getByRole, getByText, getAllByText} = render(
        <ContextModulesPublishMenu {...defaultProps} />,
      )
      const menuButton = getByRole('button')
      act(() => menuButton.click())
      const publishButton = getByText('Publish all modules and items')
      act(() => publishButton.click())
      const continueButton = getByText('Continue')
      act(() => continueButton.click())
      await waitFor(() =>
        expect(
          getAllByText(
            "Something went wrong monitoring the work's progress. Try refreshing the page.",
          ),
        ).toHaveLength(2),
      )
    })

    it('shows alert when failing to update results', async () => {
      mockDoFetchApi.mockResolvedValueOnce({
        response: new Response('', {status: 200}),
        json: {
          progress: {
            progress: {
              id: 1234,
            },
          },
        },
        text: '',
      })
      mockDoFetchApi.mockResolvedValueOnce({
        response: new Response('', {status: 200}),
        json: {
          id: '3533',
          workflow_state: 'completed',
          url: '/api/v1/progress/3533',
        },
        text: '',
      })
      mockDoFetchApi.mockRejectedValue(new Error('whoops'))

      const {getByRole, getByText, getAllByText} = render(
        <ContextModulesPublishMenu {...defaultProps} />,
      )
      const menuButton = getByRole('button')
      act(() => menuButton.click())
      const publishButton = getByText('Publish all modules and items')
      act(() => publishButton.click())
      const continueButton = getByText('Continue')
      act(() => continueButton.click())
      await waitFor(() =>
        expect(
          getAllByText(
            'There was an error updating module and items publish status. Try refreshing the page.',
          ),
        ).toHaveLength(2),
      )
=======
      it('calls publishAll when clicked publish all menu item is clicked', () => {
        const {getByRole, getByText} = render(<ContextModulesPublishMenu {...defaultProps} />)
        const menuButton = getByRole('button')
        act(() => menuButton.click())
        const publishButton = getByText('Publish all modules and items')
        act(() => publishButton.click())
        const modalTitle = getByRole('heading', {name: 'Publish all modules and items'})
        expect(modalTitle).toBeInTheDocument()
      })

      it('calls publishModuleOnly when clicked publish module menu item is clicked', () => {
        const {getByRole, getByText} = render(<ContextModulesPublishMenu {...defaultProps} />)
        const menuButton = getByRole('button')
        act(() => menuButton.click())
        const publishButton = getByText('Publish modules only')
        act(() => publishButton.click())
        const modalTitle = getByRole('heading', {name: 'Publish modules only'})
        expect(modalTitle).toBeInTheDocument()
      })

      it('calls unpublishAll when clicked unpublish all items is clicked', () => {
        const {getByRole, getByText} = render(<ContextModulesPublishMenu {...defaultProps} />)
        const menuButton = getByRole('button')
        act(() => menuButton.click())
        const publishButton = getByText('Unpublish all modules and items')
        act(() => publishButton.click())
        const modalTitle = getByRole('heading', {name: 'Unpublish all modules and items'})
        expect(modalTitle).toBeInTheDocument()
      })

      it('calls unpublishModuleOnly when unpublish modules only is clicked', () => {
        const {getByRole, getByText} = render(<ContextModulesPublishMenu {...defaultProps} />)
        const menuButton = getByRole('button')
        act(() => menuButton.click())
        const publishButton = getByText('Unpublish modules only')
        act(() => publishButton.click())
        const modalTitle = getByRole('heading', {name: 'Unpublish modules only'})
        expect(modalTitle).toBeInTheDocument()
      })
    })

    describe('Modal actions', () => {
      it('closes the modal when stopping an action', async () => {
        mockBatchUpdateAllModulesApiCall.mockImplementation(() => 
          Promise.resolve({
            json: {
              progress: {
                progress: {
                  id: '17',
                  workflow_state: 'running',
                  completion: 0
                }
              }
            }
          })
        )
        mockMonitorProgress.mockImplementation((id, callback) => {
          callback({
            workflow_state: 'running',
            completion: 50
          })
        })
        mockFetchAllItemPublishedStates.mockImplementation(() => Promise.resolve())

        const {getByRole, getByTestId} = render(
          <ContextModulesPublishMenu {...defaultProps} />
        )

        // Open menu
        const menuButton = getByRole('button')
        act(() => {
          menuButton.click()
        })

        // Click "Publish all modules and items"
        const publishAllButton = getByRole('menuitem', {name: /Publish all modules and items/})
        await act(async () => {
          publishAllButton.click()
        })

        // Click continue in modal
        const continueButton = getByRole('button', {name: /Continue/})
        await act(async () => {
          continueButton.click()
        })

        // Click stop in modal
        const stopButton = getByTestId('publish-button')
        await act(async () => {
          stopButton.click()
        })

        await waitFor(() => {
          expect(mockBatchUpdateAllModulesApiCall).toHaveBeenCalledWith('1', true, false)
          expect(mockMonitorProgress).toHaveBeenCalled()
        })
      })
    })

    describe('error handling', () => {
      it('shows alert on successful publish', async () => {
        mockBatchUpdateAllModulesApiCall.mockImplementation(() => 
          Promise.resolve({
            json: {
              progress: {
                progress: {
                  id: '17',
                  workflow_state: 'completed',
                  completion: 100
                }
              }
            }
          })
        )
        mockMonitorProgress.mockImplementation((id, callback) => {
          callback({
            workflow_state: 'completed',
            completion: 100
          })
        })
        mockFetchAllItemPublishedStates.mockImplementation(() => Promise.resolve())

        const {getByRole} = render(
          <ContextModulesPublishMenu {...defaultProps} />
        )

        // Open menu
        const menuButton = getByRole('button')
        act(() => {
          menuButton.click()
        })

        // Click "Publish all modules and items"
        const publishAllButton = getByRole('menuitem', {name: /Publish all modules and items/})
        await act(async () => {
          publishAllButton.click()
        })

        // Click continue in modal
        const continueButton = getByRole('button', {name: /Continue/})
        await act(async () => {
          continueButton.click()
        })

        await waitFor(() => {
          expect(mockBatchUpdateAllModulesApiCall).toHaveBeenCalledWith('1', true, false)
          expect(mockFetchAllItemPublishedStates).toHaveBeenCalled()
          expect(mockMonitorProgress).toHaveBeenCalled()
        })
      })

      it('shows alert on failed publish', async () => {
        mockBatchUpdateAllModulesApiCall.mockRejectedValue(new Error('Failed to publish'))
        mockFetchAllItemPublishedStates.mockImplementation(() => Promise.resolve())

        const {getByRole} = render(
          <ContextModulesPublishMenu {...defaultProps} />
        )

        // Open menu
        const menuButton = getByRole('button')
        act(() => {
          menuButton.click()
        })

        // Click "Publish all modules and items"
        const publishAllButton = getByRole('menuitem', {name: /Publish all modules and items/})
        await act(async () => {
          publishAllButton.click()
        })

        // Set state variables before clicking continue
        const continueButton = getByRole('button', {name: /Continue/})
        await act(async () => {
          continueButton.click()
        })

        await waitFor(() => {
          expect(mockBatchUpdateAllModulesApiCall).toHaveBeenCalled()
        })
      })

      it('shows alert on failed poll for progress', async () => {
        mockBatchUpdateAllModulesApiCall.mockImplementation(() => 
          Promise.resolve({
            json: {
              progress: {
                progress: {
                  id: '17',
                  workflow_state: 'running',
                  completion: 0
                }
              }
            }
          })
        )
        mockMonitorProgress.mockImplementation((id, callback) => {
          callback({
            workflow_state: 'failed',
            completion: 0
          })
        })
        mockFetchAllItemPublishedStates.mockImplementation(() => Promise.resolve())

        const {getByRole} = render(
          <ContextModulesPublishMenu {...defaultProps} />
        )

        // Open menu
        const menuButton = getByRole('button')
        act(() => {
          menuButton.click()
        })

        // Click "Publish all modules and items"
        const publishAllButton = getByRole('menuitem', {name: /Publish all modules and items/})
        await act(async () => {
          publishAllButton.click()
        })

        // Set state variables before clicking continue
        const continueButton = getByRole('button', {name: /Continue/})
        await act(async () => {
          continueButton.click()
        })

        await waitFor(() => {
          expect(mockMonitorProgress).toHaveBeenCalled()
          expect(mockFetchAllItemPublishedStates).toHaveBeenCalled()
        })
      })

      it('shows alert when failing to update results', async () => {
        mockBatchUpdateAllModulesApiCall.mockImplementation(() => 
          Promise.resolve({
            json: {
              progress: {
                progress: {
                  id: '17',
                  workflow_state: 'running',
                  completion: 0
                }
              }
            }
          })
        )
        mockMonitorProgress.mockImplementation((id, callback) => {
          callback({
            workflow_state: 'completed',
            completion: 100
          })
        })
        mockFetchAllItemPublishedStates.mockRejectedValue(new Error('Failed to fetch states'))

        const {getByRole} = render(
          <ContextModulesPublishMenu {...defaultProps} />
        )

        // Open menu
        const menuButton = getByRole('button')
        act(() => {
          menuButton.click()
        })

        // Click "Publish all modules and items"
        const publishAllButton = getByRole('menuitem', {name: /Publish all modules and items/})
        await act(async () => {
          publishAllButton.click()
        })

        // Set state variables before clicking continue
        const continueButton = getByRole('button', {name: /Continue/})
        await act(async () => {
          continueButton.click()
        })

        await waitFor(() => {
          expect(mockFetchAllItemPublishedStates).toHaveBeenCalled()
        })
      })
>>>>>>> 0539a086
    })
  })
})<|MERGE_RESOLUTION|>--- conflicted
+++ resolved
@@ -18,15 +18,10 @@
  */
 
 import React from 'react'
-<<<<<<< HEAD
-import {act, render, waitFor} from '@testing-library/react'
-import type doFetchApi from '@canvas/do-fetch-api-effect'
-=======
 import {act, render, waitFor, fireEvent} from '@testing-library/react'
 import doFetchApi from '@canvas/do-fetch-api-effect'
 import {updateModulePendingPublishedStates, monitorProgress, batchUpdateAllModulesApiCall, cancelBatchUpdate, fetchAllItemPublishedStates} from '../../utils/publishAllModulesHelper'
 
->>>>>>> 0539a086
 import ContextModulesPublishMenu from '../ContextModulesPublishMenu'
 
 jest.mock('@canvas/do-fetch-api-effect', () => ({
@@ -60,8 +55,6 @@
 
 const mockDoFetchApi = doFetchApi as jest.MockedFunction<typeof doFetchApi>
 
-const mockDoFetchApi = jest.fn() as jest.MockedFunction<typeof doFetchApi>
-
 const defaultProps = {
   courseId: '1',
   runningProgressId: null,
@@ -70,18 +63,6 @@
 
 describe('ContextModulesPublishMenu', () => {
   beforeEach(() => {
-<<<<<<< HEAD
-    mockDoFetchApi.mockResolvedValue({
-      response: new Response('', {status: 200}),
-      json: [],
-      text: '',
-    })
-  })
-
-  afterEach(() => {
-    jest.clearAllMocks()
-    mockDoFetchApi.mockReset()
-=======
     mockDoFetchApi.mockReset()
     mockUpdateModulePendingPublishedStates.mockReset()
     mockMonitorProgress.mockReset()
@@ -112,7 +93,6 @@
     mockBatchUpdateAllModulesApiCall.mockReset()
     mockCancelBatchUpdate.mockReset()
     mockFetchAllItemPublishedStates.mockReset()
->>>>>>> 0539a086
     document.body.innerHTML = ''
   })
 
@@ -130,17 +110,6 @@
     })
 
     it('renders a spinner when publish is in-flight', () => {
-<<<<<<< HEAD
-      mockDoFetchApi.mockResolvedValueOnce({
-        json: {
-          id: 1234,
-          completion: 100,
-          workflow_state: 'completed',
-        },
-        response: new Response('', {status: 200}),
-        text: '',
-      })
-=======
       // Mock the progress API call
       (doFetchApi as jest.Mock).mockImplementation(() =>
         Promise.resolve({
@@ -154,7 +123,6 @@
         })
       )
 
->>>>>>> 0539a086
       const {getByText} = render(
         <ContextModulesPublishMenu {...defaultProps} runningProgressId="17" />,
       )
@@ -162,17 +130,6 @@
     })
 
     it('updates all the modules when ready', async () => {
-<<<<<<< HEAD
-      mockDoFetchApi.mockResolvedValueOnce({
-        response: new Response('', {status: 200}),
-        json: {
-          id: 1234,
-          completion: 100,
-          workflow_state: 'completed',
-        },
-        text: '',
-      })
-=======
       // Mock the progress API call
       (doFetchApi as jest.Mock).mockImplementation(() =>
         Promise.resolve({
@@ -186,7 +143,6 @@
         })
       )
 
->>>>>>> 0539a086
       render(<ContextModulesPublishMenu {...defaultProps} runningProgressId="17" />)
       expect(mockUpdateModulePendingPublishedStates).not.toHaveBeenCalled()
       window.dispatchEvent(new Event('module-publish-models-ready'))
@@ -218,90 +174,6 @@
       })
 
       it('renders a screenreader message with progress starts', async () => {
-<<<<<<< HEAD
-        mockDoFetchApi.mockResolvedValueOnce({
-          response: new Response('', {status: 200}),
-          json: {
-            id: '17',
-            completion: 0,
-            workflow_state: 'running',
-          },
-          text: '',
-        })
-        const {getByText} = render(
-          <ContextModulesPublishMenu {...defaultProps} runningProgressId="17" />,
-        )
-
-        await waitFor(() =>
-          expect(getByText('Publishing modules has started.')).toBeInTheDocument(),
-        )
-      })
-
-      it('renders a screenreader message with progress updates', async () => {
-        mockDoFetchApi.mockResolvedValueOnce({
-          response: new Response('', {status: 200}),
-          json: {
-            id: '17',
-            completion: 33,
-            workflow_state: 'running',
-          },
-          text: '',
-        })
-        const {getByText} = render(
-          <ContextModulesPublishMenu {...defaultProps} runningProgressId="17" />,
-        )
-
-        await waitFor(() =>
-          expect(getByText('Publishing progress is 33 percent complete')).toBeInTheDocument(),
-        )
-      })
-
-      it('renders a screenreader message when progress completes', async () => {
-        mockDoFetchApi.mockResolvedValueOnce({
-          response: new Response('', {status: 200}),
-          json: {
-            id: '17',
-            completion: 100,
-            workflow_state: 'completed',
-          },
-          text: '',
-        })
-        const {getByText} = render(
-          <ContextModulesPublishMenu {...defaultProps} runningProgressId="17" />,
-        )
-
-        await waitFor(() =>
-          expect(
-            getByText('Publishing progress is complete. Refreshing item status.'),
-          ).toBeInTheDocument(),
-        )
-      })
-
-      it('renders message when publishing was canceled', async () => {
-        mockDoFetchApi.mockResolvedValueOnce({
-          json: {
-            id: '17',
-            completion: 33,
-            message: 'canceled',
-            workflow_state: 'failed',
-          },
-          response: new Response('', {status: 200}),
-          text: '',
-        })
-        const {getAllByText} = render(
-          <ContextModulesPublishMenu {...defaultProps} runningProgressId="17" />,
-        )
-
-        await waitFor(
-          () =>
-            expect(
-              getAllByText('Your publishing job was canceled before it completed.'),
-            ).toHaveLength(2), // visible + screenreader
-        )
-      })
-    })
-  })
-=======
         const {getByRole, getByText} = render(
           <ContextModulesPublishMenu {...defaultProps} />
         )
@@ -419,7 +291,6 @@
         act(() => {
           menuButton.click()
         })
->>>>>>> 0539a086
 
         // Click "Publish all modules and items"
         const publishAllButton = getByRole('menuitem', {name: /Publish all modules and items/})
@@ -459,162 +330,6 @@
         expect(getByText('Unpublish modules only')).toBeInTheDocument()
       })
 
-<<<<<<< HEAD
-  describe('Modal actions', () => {
-    it('closes the modal when stopping an action', () => {
-      const stopButtonText = 'Stop button. Click to discontinue processing.Stop'
-      const {queryByRole, getByRole, getByText, getByTestId} = render(
-        <ContextModulesPublishMenu {...defaultProps} />,
-      )
-      const menuButton = getByRole('button')
-      act(() => menuButton.click())
-      const publishAllOption = getByText('Publish all modules and items')
-      act(() => publishAllOption.click())
-      expect(queryByRole('heading', {name: 'Publish all modules and items'})).toBeInTheDocument()
-      const publishButton = getByTestId('publish-button')
-      expect(publishButton.textContent).toBe('Continue')
-      act(() => publishButton.click())
-      expect(publishButton.textContent).toBe(stopButtonText)
-      act(() => publishButton.click())
-      // keeps the same button state
-      expect(publishButton.textContent).toBe(stopButtonText)
-      // closes the modal
-      expect(
-        queryByRole('heading', {name: 'Publish all modules and items'}),
-      ).not.toBeInTheDocument()
-    })
-  })
-
-  describe('error handling', () => {
-    it('shows alert on successful publish', async () => {
-      mockDoFetchApi.mockResolvedValueOnce({
-        response: new Response('', {status: 200}),
-        json: {
-          progress: {
-            progress: {
-              id: 1234,
-            },
-          },
-        },
-        text: '',
-      })
-      mockDoFetchApi.mockResolvedValueOnce({
-        response: new Response('', {status: 200}),
-        json: {
-          id: '3533',
-          workflow_state: 'completed',
-          url: '/api/v1/progress/3533',
-        },
-        text: '',
-      })
-      mockDoFetchApi.mockResolvedValue({
-        response: new Response('', {status: 200}),
-        json: [],
-        text: '',
-      })
-
-      const {getByRole, getByText, getAllByText} = render(
-        <ContextModulesPublishMenu {...defaultProps} />,
-      )
-      const menuButton = getByRole('button')
-      act(() => menuButton.click())
-      const publishButton = getByText('Publish all modules and items')
-      act(() => publishButton.click())
-      const continueButton = getByText('Continue')
-      act(() => continueButton.click())
-      await waitFor(() => expect(getAllByText('Modules updated')).toHaveLength(2))
-    })
-
-    it('shows alert on failed publish', async () => {
-      const whoops = new Error('whoops')
-      mockDoFetchApi.mockRejectedValueOnce(whoops)
-
-      const {getByRole, getByText, getAllByText} = render(
-        <ContextModulesPublishMenu {...defaultProps} />,
-      )
-      const menuButton = getByRole('button')
-      act(() => menuButton.click())
-      const publishButton = getByText('Publish all modules and items')
-      act(() => publishButton.click())
-      const continueButton = getByText('Continue')
-      act(() => continueButton.click())
-      await waitFor(() =>
-        expect(getAllByText('There was an error while saving your changes')).toHaveLength(2),
-      )
-    })
-
-    it('shows alert on failed poll for progress', async () => {
-      mockDoFetchApi.mockResolvedValueOnce({
-        response: new Response('', {status: 200}),
-        json: {
-          progress: {
-            progress: {
-              id: 1234,
-            },
-          },
-        },
-        text: '',
-      })
-      mockDoFetchApi.mockRejectedValueOnce(new Error('whoops'))
-
-      const {getByRole, getByText, getAllByText} = render(
-        <ContextModulesPublishMenu {...defaultProps} />,
-      )
-      const menuButton = getByRole('button')
-      act(() => menuButton.click())
-      const publishButton = getByText('Publish all modules and items')
-      act(() => publishButton.click())
-      const continueButton = getByText('Continue')
-      act(() => continueButton.click())
-      await waitFor(() =>
-        expect(
-          getAllByText(
-            "Something went wrong monitoring the work's progress. Try refreshing the page.",
-          ),
-        ).toHaveLength(2),
-      )
-    })
-
-    it('shows alert when failing to update results', async () => {
-      mockDoFetchApi.mockResolvedValueOnce({
-        response: new Response('', {status: 200}),
-        json: {
-          progress: {
-            progress: {
-              id: 1234,
-            },
-          },
-        },
-        text: '',
-      })
-      mockDoFetchApi.mockResolvedValueOnce({
-        response: new Response('', {status: 200}),
-        json: {
-          id: '3533',
-          workflow_state: 'completed',
-          url: '/api/v1/progress/3533',
-        },
-        text: '',
-      })
-      mockDoFetchApi.mockRejectedValue(new Error('whoops'))
-
-      const {getByRole, getByText, getAllByText} = render(
-        <ContextModulesPublishMenu {...defaultProps} />,
-      )
-      const menuButton = getByRole('button')
-      act(() => menuButton.click())
-      const publishButton = getByText('Publish all modules and items')
-      act(() => publishButton.click())
-      const continueButton = getByText('Continue')
-      act(() => continueButton.click())
-      await waitFor(() =>
-        expect(
-          getAllByText(
-            'There was an error updating module and items publish status. Try refreshing the page.',
-          ),
-        ).toHaveLength(2),
-      )
-=======
       it('calls publishAll when clicked publish all menu item is clicked', () => {
         const {getByRole, getByText} = render(<ContextModulesPublishMenu {...defaultProps} />)
         const menuButton = getByRole('button')
@@ -895,7 +610,6 @@
           expect(mockFetchAllItemPublishedStates).toHaveBeenCalled()
         })
       })
->>>>>>> 0539a086
     })
   })
 })