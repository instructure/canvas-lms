--- conflicted
+++ resolved
@@ -57,23 +57,15 @@
 
       it('should handle when localStorage is not available', () => {
         const originalLocalStorage = global.localStorage
-<<<<<<< HEAD
-        // @ts-expect-error
-        delete global.localStorage
-=======
-        // Temporarily set localStorage to undefined to simulate it not being available
-        // @ts-expect-error
-        global.localStorage = undefined
->>>>>>> f6e5b4e8
+        // Temporarily set localStorage to undefined to simulate it not being available
+        // @ts-expect-error
+        global.localStorage = undefined
 
         expect(() => {
           store.getPageNumber(moduleId)
         }).not.toThrow()
 
-<<<<<<< HEAD
-=======
-        // Restore localStorage
->>>>>>> f6e5b4e8
+        // Restore localStorage
         global.localStorage = originalLocalStorage
       })
     })
@@ -104,23 +96,15 @@
 
       it('should handle when localStorage is not available', () => {
         const originalLocalStorage = global.localStorage
-<<<<<<< HEAD
-        // @ts-expect-error
-        delete global.localStorage
-=======
-        // Temporarily set localStorage to undefined to simulate it not being available
-        // @ts-expect-error
-        global.localStorage = undefined
->>>>>>> f6e5b4e8
+        // Temporarily set localStorage to undefined to simulate it not being available
+        // @ts-expect-error
+        global.localStorage = undefined
 
         expect(() => {
           store.setPageNumber(moduleId, 2)
         }).not.toThrow()
 
-<<<<<<< HEAD
-=======
-        // Restore localStorage
->>>>>>> f6e5b4e8
+        // Restore localStorage
         global.localStorage = originalLocalStorage
       })
     })
@@ -141,23 +125,15 @@
 
       it('should handle when localStorage is not available', () => {
         const originalLocalStorage = global.localStorage
-<<<<<<< HEAD
-        // @ts-expect-error
-        delete global.localStorage
-=======
-        // Temporarily set localStorage to undefined to simulate it not being available
-        // @ts-expect-error
-        global.localStorage = undefined
->>>>>>> f6e5b4e8
+        // Temporarily set localStorage to undefined to simulate it not being available
+        // @ts-expect-error
+        global.localStorage = undefined
 
         expect(() => {
           store.removePageNumber(moduleId)
         }).not.toThrow()
 
-<<<<<<< HEAD
-=======
-        // Restore localStorage
->>>>>>> f6e5b4e8
+        // Restore localStorage
         global.localStorage = originalLocalStorage
       })
     })
@@ -184,23 +160,15 @@
 
       it('should handle when localStorage is not available', () => {
         const originalLocalStorage = global.localStorage
-<<<<<<< HEAD
-        // @ts-expect-error
-        delete global.localStorage
-=======
-        // Temporarily set localStorage to undefined to simulate it not being available
-        // @ts-expect-error
-        global.localStorage = undefined
->>>>>>> f6e5b4e8
+        // Temporarily set localStorage to undefined to simulate it not being available
+        // @ts-expect-error
+        global.localStorage = undefined
 
         expect(() => {
           store.getShowAll(moduleId)
         }).not.toThrow()
 
-<<<<<<< HEAD
-=======
-        // Restore localStorage
->>>>>>> f6e5b4e8
+        // Restore localStorage
         global.localStorage = originalLocalStorage
       })
     })
@@ -229,23 +197,15 @@
 
       it('should handle when localStorage is not available', () => {
         const originalLocalStorage = global.localStorage
-<<<<<<< HEAD
-        // @ts-expect-error
-        delete global.localStorage
-=======
-        // Temporarily set localStorage to undefined to simulate it not being available
-        // @ts-expect-error
-        global.localStorage = undefined
->>>>>>> f6e5b4e8
+        // Temporarily set localStorage to undefined to simulate it not being available
+        // @ts-expect-error
+        global.localStorage = undefined
 
         expect(() => {
           store.setShowAll(moduleId, true)
         }).not.toThrow()
 
-<<<<<<< HEAD
-=======
-        // Restore localStorage
->>>>>>> f6e5b4e8
+        // Restore localStorage
         global.localStorage = originalLocalStorage
       })
     })
