--- conflicted
+++ resolved
@@ -57,13 +57,8 @@
 
   describe('batchUpdateAllModulesApiCall', () => {
     beforeEach(() => {
-<<<<<<< HEAD
-      makeModuleWithItems(1, [117, 119], false)
-      makeModuleWithItems(2, [217, 219], true)
-=======
       makeModuleWithItems(1, 'Lesson 2', [117, 119], false)
       makeModuleWithItems(2, 'Lesson 2', [217, 219], true)
->>>>>>> b7de7814
     })
 
     it('PUTS the batch request', async () => {
@@ -263,13 +258,8 @@
   describe('updateModulePendingPublishedStates', () => {
     let updateModuleSpy, updateItemsSpy
     beforeEach(() => {
-<<<<<<< HEAD
-      makeModuleWithItems(1, [117, 119], false)
-      makeModuleWithItems(2, [217, 219], true)
-=======
       makeModuleWithItems(1, 'Lesson 2', [117, 119], false)
       makeModuleWithItems(2, 'Lesson 2', [217, 219], true)
->>>>>>> b7de7814
     })
     afterEach(() => {
       updateModuleSpy?.mockRestore()
@@ -289,13 +279,8 @@
   describe('updateModulePublishedState', () => {
     let spy
     beforeEach(() => {
-<<<<<<< HEAD
-      makeModuleWithItems(1, [117, 119], false)
-      makeModuleWithItems(2, [217, 219], true)
-=======
       makeModuleWithItems(1, 'Lesson 2', [117, 119], false)
       makeModuleWithItems(2, 'Lesson 2', [217, 219], true)
->>>>>>> b7de7814
     })
     afterEach(() => {
       spy?.mockRestore()
