// @ts-nocheck
/*
 * Copyright (C) 2023 - present Instructure, Inc.
 *
 * This file is part of Canvas.
 *
 * Canvas is free software: you can redistribute it and/or modify it under
 * the terms of the GNU Affero General Public License as published by the Free
 * Software Foundation, version 3 of the License.
 *
 * Canvas is distributed in the hope that it will be useful, but WITHOUT ANY
 * WARRANTY; without even the implied warranty of MERCHANTABILITY or FITNESS FOR
 * A PARTICULAR PURPOSE. See the GNU Affero General Public License for more
 * details.
 *
 * You should have received a copy of the GNU Affero General Public License along
 * with this program. If not, see <http://www.gnu.org/licenses/>.
 */

import {getByText, getAllByText, waitFor} from '@testing-library/dom'
import doFetchApi from '@canvas/do-fetch-api-effect'
import {updateModuleItem} from '@canvas/context-modules/jquery/utils'
import publishOneModuleHelperModule from '../utils/publishOneModuleHelper'
import {initBody, makeModuleWithItems} from './testHelpers'

const {
  batchUpdateOneModuleApiCall,
  disableContextModulesPublishMenu,
  fetchModuleItemPublishedState,
  renderContextModulesPublishIcon,
  publishModule,
  unpublishModule,
  getAllModuleItems,
  updateModuleItemsPublishedStates,
  updateModuleItemPublishedState,
} = {
  ...publishOneModuleHelperModule,
}

jest.mock('@canvas/do-fetch-api-effect')

jest.mock('@canvas/context-modules/jquery/utils', () => {
  const originalModule = jest.requireActual('@canvas/context-modules/jquery/utils')
  return {
    __esmodule: true,
    ...originalModule,
    updateModuleItem: jest.fn(),
  }
})

const updatePublishMenuDisabledState = jest.fn()

describe('publishOneModuleHelper', () => {
  beforeAll(() => {
    // @ts-expect-error
    window.modules = {
      updatePublishMenuDisabledState,
    }
  })

  beforeEach(() => {
    doFetchApi.mockResolvedValue({response: {ok: true}, json: {published: true}})
    initBody()
  })

  afterEach(() => {
    jest.clearAllMocks()
    doFetchApi.mockReset()
    document.body.innerHTML = ''
  })

  describe('publishModule', () => {
    let spy
    beforeEach(() => {
      spy = jest.spyOn(publishOneModuleHelperModule, 'batchUpdateOneModuleApiCall')
<<<<<<< HEAD
      makeModuleWithItems(1, [117, 119], false)
=======
      makeModuleWithItems(1, 'Lesson 2', [117, 119], false)
>>>>>>> b7de7814
    })
    afterEach(() => {
      spy.mockRestore()
    })
    it('calls batchUpdateOneModuleApiCall with the correct argumets', () => {
      const spy = jest.spyOn(publishOneModuleHelperModule, 'batchUpdateOneModuleApiCall')
      const courseId = 1
      const moduleId = 1
      let skipItems = false
      publishModule(courseId, moduleId, skipItems)
      expect(spy).toHaveBeenCalledWith(
        courseId,
        moduleId,
        true,
        skipItems,
        'Publishing module and items',
        'Module and items published'
      )
      spy.mockClear()
      skipItems = true
      publishModule(courseId, moduleId, skipItems)
      expect(spy).toHaveBeenCalledWith(
        courseId,
        moduleId,
        true,
        skipItems,
        'Publishing module',
        'Module published'
      )
    })
  })

  describe('unpublishModule', () => {
    let spy
    beforeEach(() => {
      spy = jest.spyOn(publishOneModuleHelperModule, 'batchUpdateOneModuleApiCall')
<<<<<<< HEAD
      makeModuleWithItems(1, [117, 119], false)
=======
      makeModuleWithItems(1, 'Lesson 2', [117, 119], false)
>>>>>>> b7de7814
    })
    afterEach(() => {
      spy.mockRestore()
    })
    it('calls batchUpdateOneModuleApiCall with the correct argumets', () => {
      const courseId = 1
      const moduleId = 1
      unpublishModule(courseId, moduleId)
      expect(spy).toHaveBeenCalledWith(
        courseId,
        moduleId,
        false,
        false,
        'Unpublishing module and items',
        'Module and items unpublished'
      )
    })
  })

  describe('batchUpdateOneModuleApiCall', () => {
    let spy, spy2
    beforeEach(() => {
<<<<<<< HEAD
      makeModuleWithItems(1, [117, 119], false)
      makeModuleWithItems(2, [217, 219], true)
=======
      makeModuleWithItems(1, 'Lesson 2', [117, 119], false)
      makeModuleWithItems(2, 'Lesson 2', [217, 219], true)
>>>>>>> b7de7814

      // the batch update
      doFetchApi.mockResolvedValueOnce({response: {ok: true}, json: {published: true}})
    })
    afterEach(() => {
      spy?.mockRestore()
      spy2?.mockRestore()
    })

    it('PUTS the batch request then GETs the updated results', async () => {
      doFetchApi.mockResolvedValueOnce({
        json: [
          {id: '117', published: true},
          {id: '119', published: true},
        ],
        link: null,
      })
      await batchUpdateOneModuleApiCall(1, 2, false, true, 'loading message', 'success message')

      expect(doFetchApi).toHaveBeenCalledTimes(2)
      expect(doFetchApi).toHaveBeenCalledWith(
        expect.objectContaining({
          method: 'PUT',
          path: '/api/v1/courses/1/modules/2',
          body: {
            module: {
              published: false,
              skip_content_tags: true,
            },
          },
        })
      )
      expect(doFetchApi).toHaveBeenCalledWith(
        expect.objectContaining({
          method: 'GET',
          path: '/api/v1/courses/1/modules/2/items',
        })
      )
    })

    it('disables the "Publish All" button while running', async () => {
      spy = jest.spyOn(publishOneModuleHelperModule, 'disableContextModulesPublishMenu')
      await batchUpdateOneModuleApiCall(1, 2, false, true, 'loading message', 'success message')
      expect(spy).toHaveBeenCalledTimes(2)
      expect(spy).toHaveBeenCalledWith(true)
      expect(spy).toHaveBeenCalledWith(false)
    })

    it('renders the modules publish button', async () => {
      spy = jest.spyOn(publishOneModuleHelperModule, 'renderContextModulesPublishIcon')
      await batchUpdateOneModuleApiCall(1, 2, false, true, 'loading message', 'success message')
      expect(spy).toHaveBeenCalledTimes(2)
      expect(spy).toHaveBeenCalledWith(1, 2, true, true, 'loading message')
      expect(spy).toHaveBeenCalledWith(1, 2, true, false, 'loading message')
    })

    it('updates the module items when skipping item update', async () => {
      doFetchApi.mockResolvedValueOnce({
        json: [{id: '117', published: true}],
        link: {next: {url: '/another/page'}},
      })
      doFetchApi.mockResolvedValueOnce({
        json: [{id: '119', published: true}],
        link: null,
      })
      spy = jest.spyOn(publishOneModuleHelperModule, 'updateModuleItemsPublishedStates')
      spy2 = jest.spyOn(publishOneModuleHelperModule, 'updateModuleItemPublishedState')
      await batchUpdateOneModuleApiCall(1, 1, true, true, 'loading message', 'success message')
      expect(spy).toHaveBeenCalledTimes(1)
      expect(spy).toHaveBeenCalledWith(1, undefined, true)
      // one for each item when disabling before the update +
      // one for each item after the fetch completes (which happens over 2 pages)
      // even if skipItems is true
      expect(spy2).toHaveBeenCalledTimes(4)
    })

    it('updates the module items when publishing item update', async () => {
      doFetchApi.mockResolvedValueOnce({
        json: [{id: '117', published: true}],
        link: {next: {url: '/another/page'}},
      })
      doFetchApi.mockResolvedValueOnce({
        json: [{id: '119', published: true}],
        link: null,
      })
      spy = jest.spyOn(publishOneModuleHelperModule, 'updateModuleItemsPublishedStates')
      spy2 = jest.spyOn(publishOneModuleHelperModule, 'updateModuleItemPublishedState')
      await batchUpdateOneModuleApiCall(1, 1, true, false, 'loading message', 'success message')
      expect(spy).toHaveBeenCalledTimes(1)
      expect(spy).toHaveBeenCalledWith(1, undefined, true)
      expect(spy2).toHaveBeenCalledTimes(4)
    })

    it('shows an alert if not all items were published', async () => {
      doFetchApi.mockReset()
      doFetchApi.mockResolvedValueOnce({
        response: {ok: true},
        json: {published: true, publish_warning: true},
      })

      await batchUpdateOneModuleApiCall(1, 1, true, true, 'loading message', 'success message')
      expect(getAllByText(document.body, 'Some module items could not be published')).toHaveLength(
        2
      ) // one visual, one screenreader alert
    })

    it('shows an alert if the publish failed', async () => {
      doFetchApi.mockRejectedValueOnce(new Error('whoops'))

      await batchUpdateOneModuleApiCall(1, 1, true, true, 'loading message', 'success message')
      expect(
        getAllByText(document.body, 'There was an error while saving your changes')
      ).toHaveLength(2) // one visual, one screenreader alert
    })

    it('shows the re-lock modal when necessary', async () => {
      doFetchApi.mockResolvedValueOnce({
        response: {ok: true},
        json: {published: true, relock_warning: true},
      })

      await batchUpdateOneModuleApiCall(1, 1, true, true, 'loading message', 'success message')
      expect(
        // @ts-expect-error
        getByText(document.querySelector('.ui-dialog'), 'Requirements Changed')
      ).toBeInTheDocument()
    })
  })

  describe('updateModuleItemsPublishedStates', () => {
    let allModuleItems
    beforeEach(() => {
<<<<<<< HEAD
      makeModuleWithItems(1, [117, 119])
      makeModuleWithItems(2, [217, 219, 117])
=======
      makeModuleWithItems(1, 'Lesson 2', [117, 119])
      makeModuleWithItems(2, 'Lesson 2', [217, 219, 117])
>>>>>>> b7de7814
      allModuleItems = getAllModuleItems()
    })

    it('calls updateModuleItemPublishedState for each module item', () => {
      const spy = jest.spyOn(publishOneModuleHelperModule, 'updateModuleItemPublishedState')
      const published = true
      const isPublishing = false

      updateModuleItemsPublishedStates(1, published, isPublishing)
      expect(spy).toHaveBeenCalledTimes(2)
      expect(spy).toHaveBeenCalledWith(
        expect.any(HTMLElement),
        published,
        isPublishing,
        allModuleItems
      )
      expect(spy).toHaveBeenCalledWith(
        expect.any(HTMLElement),
        published,
        isPublishing,
        allModuleItems
      )
      expect((spy.mock.calls[0][0] as HTMLElement).getAttribute('data-module-item-id')).toEqual(
        '1117'
      )
      expect((spy.mock.calls[1][0] as HTMLElement).getAttribute('data-module-item-id')).toEqual(
        '1119'
      )
    })

    it('does not change published state if undefined', () => {
      const spy = jest.spyOn(publishOneModuleHelperModule, 'updateModuleItemPublishedState')
      const published = undefined
      const isPublishing = true

      updateModuleItemsPublishedStates(1, published, isPublishing)
      expect(spy).toHaveBeenCalledTimes(2)
      expect(updateModuleItem).toHaveBeenCalledTimes(2)
      expect(updateModuleItem).toHaveBeenCalledWith(
        expect.objectContaining({assignment_117: expect.any(Object)}),
        {bulkPublishInFlight: isPublishing},
        expect.any(Object)
      )
      expect(updateModuleItem).toHaveBeenCalledWith(
        expect.objectContaining({assignment_119: expect.any(Object)}),
        {bulkPublishInFlight: isPublishing},
        expect.any(Object)
      )
    })
  })

  describe('updateModuleItemPublishedState', () => {
    beforeEach(() => {
<<<<<<< HEAD
      makeModuleWithItems(1, [117, 119])
      makeModuleWithItems(2, [217, 219, 117])
=======
      makeModuleWithItems(1, 'Lesson 2', [117, 119])
      makeModuleWithItems(2, 'Lesson 2', [217, 219, 117])
>>>>>>> b7de7814
    })

    it('calls updateModuleItem with all items for the same assignment', () => {
      const published = true
      const isPublishing = false
      const allModuleItems = getAllModuleItems()

      updateModuleItemPublishedState('1117', published, isPublishing, allModuleItems)
      expect(updateModuleItem).toHaveBeenCalledWith(
        {assignment_117: allModuleItems.assignment_117},
        {bulkPublishInFlight: isPublishing, published},
        expect.anything() // view.model
      )
    })

    it("builds it's own 'items' array if none are given", () => {
      const published = true
      const isPublishing = false

      updateModuleItemPublishedState('1117', published, isPublishing)
      expect(updateModuleItem).toHaveBeenCalledWith(
        {assignment_117: [{view: expect.anything(), model: expect.anything()}]},
        {bulkPublishInFlight: isPublishing, published},
        expect.anything() // view.model
      )
    })

    it('omits "published" from updatedAttrs if called with isPublished undefined', () => {
      const isPublishing = true
      updateModuleItemPublishedState('1117', undefined, isPublishing)
      expect(updateModuleItem).toHaveBeenCalledWith(
        {assignment_117: [{view: expect.anything(), model: expect.anything()}]},
        {bulkPublishInFlight: isPublishing},
        expect.anything() // view.model
      )
    })

    it('sets ig-published class on the item row if published', () => {
      updateModuleItemPublishedState('1117', true, false)
      expect(
        document
          .querySelector('#context_module_item_1117 .ig-row')
          ?.classList.contains('ig-published')
      ).toBe(true)

      updateModuleItemPublishedState('1117', false, false)
      expect(
        document
          .querySelector('#context_module_item_1117 .ig-row')
          ?.classList.contains('ig-published')
      ).toBe(false)
    })

    it('sets ig-published class on the row of all matching items', () => {
      const allModuleItems = getAllModuleItems()
      updateModuleItemPublishedState('1117', true, false, allModuleItems)

      expect(
        document
          .querySelector('#context_module_item_1117 .ig-row')
          ?.classList.contains('ig-published')
      ).toBe(true)
      expect(
        document
          .querySelector('#context_module_item_2117 .ig-row')
          ?.classList.contains('ig-published')
      ).toBe(true)

      updateModuleItemPublishedState('1117', false, false, allModuleItems)
      expect(
        document
          .querySelector('#context_module_item_1117 .ig-row')
          ?.classList.contains('ig-published')
      ).toBe(false)
      expect(
        document
          .querySelector('#context_module_item_2117 .ig-row')
          ?.classList.contains('ig-published')
      ).toBe(false)
    })
  })

  describe('fetchModuleItemPublishedState', () => {
    beforeEach(() => {
      doFetchApi.mockReset()
      doFetchApi.mockResolvedValue({response: {ok: true}, json: [], link: null})
    })
    it('GETs the module item states', () => {
      fetchModuleItemPublishedState(7, 8)
      expect(doFetchApi).toHaveBeenCalledTimes(1)
      expect(doFetchApi).toHaveBeenCalledWith({
        method: 'GET',
        path: '/api/v1/courses/7/modules/8/items',
      })
    })
    it('exhausts paginated responses', async () => {
      doFetchApi.mockResolvedValueOnce({
        response: {ok: true},
        json: [{id: '1', published: true}],
        link: {next: {url: '/another/page'}},
      })

      fetchModuleItemPublishedState(7, 8)
      await waitFor(() => expect(doFetchApi).toHaveBeenCalledTimes(2))
      expect(doFetchApi).toHaveBeenLastCalledWith({
        method: 'GET',
        path: '/another/page',
      })
    })
  })

  describe('disableContextModulesPublishMenu', () => {
    it('calls the global function', () => {
      disableContextModulesPublishMenu(true)
      expect(updatePublishMenuDisabledState).toHaveBeenCalledWith(true)
      updatePublishMenuDisabledState.mockReset()
      disableContextModulesPublishMenu(false)
      expect(updatePublishMenuDisabledState).toHaveBeenCalledWith(false)
    })
  })

  describe('renderContextModulesPublishIcon', () => {
    beforeEach(() => {
<<<<<<< HEAD
      makeModuleWithItems(2, [217, 219], false)
=======
      makeModuleWithItems(2, 'Lesson 2', [217, 219], false)
>>>>>>> b7de7814
    })
    it('renders the ContextModulesPublishIcon', () => {
      renderContextModulesPublishIcon(1, 2, true, false, 'loading message')
      expect(getByText(document.body, 'Lesson 2 Module publish options')).toBeInTheDocument()
    })
  })

  describe('getAllModuleItems', () => {
    beforeEach(() => {
      makeModuleWithItems(1, 'Lesson 2', [117, 119])
      makeModuleWithItems(2, 'Lesson 2', [217, 219, 117])
    })

    it('finds all the module items', () => {
      const allModuleItems = getAllModuleItems()
      expect(allModuleItems.assignment_117).toHaveLength(2)
      expect(allModuleItems.assignment_119).toHaveLength(1)
      expect(allModuleItems.assignment_217).toHaveLength(1)
      expect(allModuleItems.assignment_219).toHaveLength(1)
    })
  })

  describe('getAllModuleItems', () => {
    beforeEach(() => {
      makeModuleWithItems(1, [117, 119])
      makeModuleWithItems(2, [217, 219, 117])
    })

    it('finds all the module items', () => {
      const allModuleItems = getAllModuleItems()
      expect(allModuleItems.assignment_117).toHaveLength(2)
      expect(allModuleItems.assignment_119).toHaveLength(1)
      expect(allModuleItems.assignment_217).toHaveLength(1)
      expect(allModuleItems.assignment_219).toHaveLength(1)
    })
  })
})<|MERGE_RESOLUTION|>--- conflicted
+++ resolved
@@ -73,11 +73,7 @@
     let spy
     beforeEach(() => {
       spy = jest.spyOn(publishOneModuleHelperModule, 'batchUpdateOneModuleApiCall')
-<<<<<<< HEAD
-      makeModuleWithItems(1, [117, 119], false)
-=======
       makeModuleWithItems(1, 'Lesson 2', [117, 119], false)
->>>>>>> b7de7814
     })
     afterEach(() => {
       spy.mockRestore()
@@ -114,11 +110,7 @@
     let spy
     beforeEach(() => {
       spy = jest.spyOn(publishOneModuleHelperModule, 'batchUpdateOneModuleApiCall')
-<<<<<<< HEAD
-      makeModuleWithItems(1, [117, 119], false)
-=======
       makeModuleWithItems(1, 'Lesson 2', [117, 119], false)
->>>>>>> b7de7814
     })
     afterEach(() => {
       spy.mockRestore()
@@ -141,13 +133,8 @@
   describe('batchUpdateOneModuleApiCall', () => {
     let spy, spy2
     beforeEach(() => {
-<<<<<<< HEAD
-      makeModuleWithItems(1, [117, 119], false)
-      makeModuleWithItems(2, [217, 219], true)
-=======
       makeModuleWithItems(1, 'Lesson 2', [117, 119], false)
       makeModuleWithItems(2, 'Lesson 2', [217, 219], true)
->>>>>>> b7de7814
 
       // the batch update
       doFetchApi.mockResolvedValueOnce({response: {ok: true}, json: {published: true}})
@@ -280,13 +267,8 @@
   describe('updateModuleItemsPublishedStates', () => {
     let allModuleItems
     beforeEach(() => {
-<<<<<<< HEAD
-      makeModuleWithItems(1, [117, 119])
-      makeModuleWithItems(2, [217, 219, 117])
-=======
       makeModuleWithItems(1, 'Lesson 2', [117, 119])
       makeModuleWithItems(2, 'Lesson 2', [217, 219, 117])
->>>>>>> b7de7814
       allModuleItems = getAllModuleItems()
     })
 
@@ -340,13 +322,8 @@
 
   describe('updateModuleItemPublishedState', () => {
     beforeEach(() => {
-<<<<<<< HEAD
-      makeModuleWithItems(1, [117, 119])
-      makeModuleWithItems(2, [217, 219, 117])
-=======
       makeModuleWithItems(1, 'Lesson 2', [117, 119])
       makeModuleWithItems(2, 'Lesson 2', [217, 219, 117])
->>>>>>> b7de7814
     })
 
     it('calls updateModuleItem with all items for the same assignment', () => {
@@ -470,11 +447,7 @@
 
   describe('renderContextModulesPublishIcon', () => {
     beforeEach(() => {
-<<<<<<< HEAD
-      makeModuleWithItems(2, [217, 219], false)
-=======
       makeModuleWithItems(2, 'Lesson 2', [217, 219], false)
->>>>>>> b7de7814
     })
     it('renders the ContextModulesPublishIcon', () => {
       renderContextModulesPublishIcon(1, 2, true, false, 'loading message')
@@ -496,19 +469,4 @@
       expect(allModuleItems.assignment_219).toHaveLength(1)
     })
   })
-
-  describe('getAllModuleItems', () => {
-    beforeEach(() => {
-      makeModuleWithItems(1, [117, 119])
-      makeModuleWithItems(2, [217, 219, 117])
-    })
-
-    it('finds all the module items', () => {
-      const allModuleItems = getAllModuleItems()
-      expect(allModuleItems.assignment_117).toHaveLength(2)
-      expect(allModuleItems.assignment_119).toHaveLength(1)
-      expect(allModuleItems.assignment_217).toHaveLength(1)
-      expect(allModuleItems.assignment_219).toHaveLength(1)
-    })
-  })
 })