/*
 * Copyright (C) 2023 - present Instructure, Inc.
 *
 * This file is part of Canvas.
 *
 * Canvas is free software: you can redistribute it and/or modify it under
 * the terms of the GNU Affero General Public License as published by the Free
 * Software Foundation, version 3 of the License.
 *
 * Canvas is distributed in the hope that it will be useful, but WITHOUT ANY
 * WARRANTY; without even the implied warranty of MERCHANTABILITY or FITNESS FOR
 * A PARTICULAR PURPOSE. See the GNU Affero General Public License for more
 * details.
 *
 * You should have received a copy of the GNU Affero General Public License along
 * with this program. If not, see <http://www.gnu.org/licenses/>.
 */

import {getByText, findByText, getAllByText, waitFor} from '@testing-library/dom'
import doFetchApi from '@canvas/do-fetch-api-effect'
import {updateModuleItem} from '../jquery/utils'
import publishOneModuleHelperModule from '../utils/publishOneModuleHelper'
import {initBody, makeModuleWithItems} from './testHelpers'
import type {KeyedModuleItems} from '../react/types'
<<<<<<< HEAD

const mockDoFetchApi = jest.fn() as jest.MockedFunction<typeof doFetchApi>
=======
import RelockModulesDialog from '@canvas/relock-modules-dialog'

jest.mock('@canvas/do-fetch-api-effect', () => ({
  __esModule: true,
  default: jest.fn(),
}))

jest.mock('@canvas/relock-modules-dialog', () => {
  return jest.fn().mockImplementation(() => ({
    renderIfNeeded: jest.fn().mockImplementation(json => {
      if (json.relock_warning) {
        const dialog = document.createElement('div')
        dialog.className = 'relock-modules-dialog'
        document.body.appendChild(dialog)
      }
    }),
  }))
})
>>>>>>> 72b96909

const {
  batchUpdateOneModuleApiCall,
  disableContextModulesPublishMenu,
  fetchModuleItemPublishedState,
  renderContextModulesPublishIcon,
  publishModule,
  unpublishModule,
  getAllModuleItems,
  updateModuleItemsPublishedStates,
  updateModuleItemPublishedState,
} = {
  ...publishOneModuleHelperModule,
}

jest.mock('../jquery/utils', () => {
  const originalModule = jest.requireActual('../jquery/utils')
  return {
    __esmodule: true,
    ...originalModule,
    updateModuleItem: jest.fn(),
  }
})

const updatePublishMenuDisabledState = jest.fn()

describe('publishOneModuleHelper', () => {
  beforeAll(() => {
    window.modules = {
      updatePublishMenuDisabledState,
      initModuleManagement: () => Promise.resolve(),
    }
  })

  beforeEach(() => {
<<<<<<< HEAD
    mockDoFetchApi.mockResolvedValue({
      response: new Response('', {status: 200}),
      text: '',
      json: {published: true},
    })
=======
    ;(doFetchApi as jest.Mock).mockImplementation(() =>
      Promise.resolve({
        response: new Response('', {status: 200}),
        text: '',
        json: {published: true},
      }),
    )
>>>>>>> 72b96909
    initBody()
  })

  afterEach(() => {
    jest.clearAllMocks()
<<<<<<< HEAD
    mockDoFetchApi.mockReset()
=======
>>>>>>> 72b96909
    document.body.innerHTML = ''
  })

  describe('publishModule', () => {
    let spy: jest.SpyInstance
    beforeEach(() => {
      spy = jest.spyOn(publishOneModuleHelperModule, 'batchUpdateOneModuleApiCall')
      makeModuleWithItems(1, [117, 119], false)
    })
    afterEach(() => {
      spy.mockRestore()
    })
    it('calls batchUpdateOneModuleApiCall with the correct argumets', async () => {
      const spy = jest.spyOn(publishOneModuleHelperModule, 'batchUpdateOneModuleApiCall')
      const courseId = 1
      const moduleId = 1
      let skipItems = false
      publishModule(courseId, moduleId, skipItems)
      expect(spy).toHaveBeenCalledWith(
        courseId,
        moduleId,
        true,
        skipItems,
        'Publishing module and items',
        'Module and items published',
      )
      spy.mockClear()
      skipItems = true
      publishModule(courseId, moduleId, skipItems)
      expect(spy).toHaveBeenCalledWith(
        courseId,
        moduleId,
        true,
        skipItems,
        'Publishing module',
        'Module published',
      )
    })
  })

  describe('unpublishModule', () => {
    let spy: jest.SpyInstance
    beforeEach(() => {
      spy = jest.spyOn(publishOneModuleHelperModule, 'batchUpdateOneModuleApiCall')
      makeModuleWithItems(1, [117, 119], false)
    })
    afterEach(() => {
      spy.mockRestore()
    })
    it('calls batchUpdateOneModuleApiCall with the correct argumets', async () => {
      const courseId = 1
      const moduleId = 1
      const skipItems = false
      unpublishModule(courseId, moduleId, skipItems)
      expect(spy).toHaveBeenCalledWith(
        courseId,
        moduleId,
        false,
        skipItems,
        'Unpublishing module and items',
        'Module and items unpublished',
      )
    })
  })

  describe('batchUpdateOneModuleApiCall', () => {
<<<<<<< HEAD
    let spy: jest.SpyInstance
    let spy2: jest.SpyInstance
    beforeEach(() => {
      makeModuleWithItems(1, [117, 119], false)
      makeModuleWithItems(2, [217, 219], true)

      // the batch update
      mockDoFetchApi.mockResolvedValueOnce({
        response: new Response('', {status: 200}),
        text: '',
        json: {published: true},
      })
=======
    let spy: jest.SpyInstance | null = null
    let spy2: jest.SpyInstance | null = null
    beforeEach(() => {
      makeModuleWithItems(1, [117, 119], false)
      makeModuleWithItems(2, [217, 219], true)
>>>>>>> 72b96909
    })
    afterEach(() => {
      spy?.mockRestore()
      // @ts-expect-error
      spy2?.mockRestore()
    })

    it('PUTS the batch request then GETs the updated results', async () => {
<<<<<<< HEAD
      mockDoFetchApi.mockResolvedValueOnce({
        response: new Response('', {status: 200}),
        text: '',
        json: [
          {id: '117', published: true},
          {id: '119', published: true},
        ],
      })
=======
      ;(doFetchApi as jest.Mock)
        .mockImplementationOnce(() =>
          Promise.resolve({
            response: new Response('', {status: 200}),
            text: '',
            json: {published: true},
          }),
        )
        .mockImplementationOnce(() =>
          Promise.resolve({
            response: new Response('', {status: 200}),
            text: '',
            json: [
              {id: '117', published: true},
              {id: '119', published: true},
            ],
          }),
        )

>>>>>>> 72b96909
      await batchUpdateOneModuleApiCall(1, 2, false, true, 'loading message', 'success message')

      expect(doFetchApi).toHaveBeenCalledTimes(2)
      expect(doFetchApi).toHaveBeenCalledWith(
        expect.objectContaining({
          method: 'PUT',
          path: '/api/v1/courses/1/modules/2',
          body: {
            module: {
              published: false,
              skip_content_tags: true,
            },
          },
        }),
      )
      expect(doFetchApi).toHaveBeenCalledWith(
        expect.objectContaining({
          method: 'GET',
          path: '/api/v1/courses/1/modules/2/items',
        }),
      )
    })

    it('disables the "Publish All" button while running', async () => {
      spy = jest.spyOn(publishOneModuleHelperModule, 'disableContextModulesPublishMenu')
      await batchUpdateOneModuleApiCall(1, 2, false, true, 'loading message', 'success message')
      expect(spy).toHaveBeenCalledTimes(2)
      expect(spy).toHaveBeenCalledWith(true)
      expect(spy).toHaveBeenCalledWith(false)
    })

    it('renders the modules publish button', async () => {
      spy = jest.spyOn(publishOneModuleHelperModule, 'renderContextModulesPublishIcon')
      await batchUpdateOneModuleApiCall(1, 2, false, true, 'loading message', 'success message')
      expect(spy).toHaveBeenCalledTimes(2)
      expect(spy).toHaveBeenCalledWith(1, 2, true, true, 'loading message')
      expect(spy).toHaveBeenCalledWith(1, 2, true, false, 'loading message')
    })

    it('updates the module items when skipping item update', async () => {
<<<<<<< HEAD
      mockDoFetchApi.mockResolvedValueOnce({
        response: new Response('', {status: 200}),
        text: '',
        json: [{id: '117', published: true}],
      })
      mockDoFetchApi.mockResolvedValueOnce({
        response: new Response('', {status: 200}),
        text: '',
        json: [{id: '119', published: true}],
      })
=======
>>>>>>> 72b96909
      spy = jest.spyOn(publishOneModuleHelperModule, 'updateModuleItemsPublishedStates')
      await batchUpdateOneModuleApiCall(1, 2, false, true, 'loading message', 'success message')
      await waitFor(() => {
        expect(spy).toHaveBeenCalledTimes(1)
        expect(spy).toHaveBeenCalledWith(2, undefined, true)
      })
    })

    it('updates the module items when publishing item update', async () => {
<<<<<<< HEAD
      mockDoFetchApi.mockResolvedValueOnce({
        response: new Response('', {status: 200}),
        text: '',
        json: [{id: '117', published: true}],
      })
      mockDoFetchApi.mockResolvedValueOnce({
        response: new Response('', {status: 200}),
        text: '',
        json: [{id: '119', published: true}],
      })
      spy = jest.spyOn(publishOneModuleHelperModule, 'updateModuleItemsPublishedStates')
      spy2 = jest.spyOn(publishOneModuleHelperModule, 'updateModuleItemPublishedState')
      await batchUpdateOneModuleApiCall(1, 1, true, false, 'loading message', 'success message')
=======
      spy = jest.spyOn(publishOneModuleHelperModule, 'fetchModuleItemPublishedState')
      await batchUpdateOneModuleApiCall(1, 2, false, false, 'loading message', 'success message')
>>>>>>> 72b96909
      expect(spy).toHaveBeenCalledTimes(1)
      expect(spy).toHaveBeenCalledWith(1, 2)
    })

    it('shows an alert if not all items were published', async () => {
<<<<<<< HEAD
      mockDoFetchApi.mockReset()
      mockDoFetchApi.mockResolvedValueOnce({
        response: new Response('', {status: 200}),
        text: '',
        json: {published: true, publish_warning: true},
      })

      await batchUpdateOneModuleApiCall(1, 1, true, true, 'loading message', 'success message')
      expect(getAllByText(document.body, 'Some module items could not be published')).toHaveLength(
        2,
      ) // one visual, one screenreader alert
    })

    it('shows an alert if the publish failed', async () => {
      mockDoFetchApi.mockRejectedValueOnce(new Error('whoops'))

      await batchUpdateOneModuleApiCall(1, 1, true, true, 'loading message', 'success message')
      expect(
        getAllByText(document.body, 'There was an error while saving your changes'),
      ).toHaveLength(2) // one visual, one screenreader alert
    })

    it('shows the re-lock modal when necessary', async () => {
      mockDoFetchApi.mockResolvedValueOnce({
        response: new Response('', {status: 200}),
        text: '',
        json: {published: true, relock_warning: true},
=======
      ;(doFetchApi as jest.Mock).mockImplementationOnce(() =>
        Promise.resolve({
          response: new Response('', {status: 200}),
          text: '',
          json: {published: true, publish_warning: true},
        }),
      )

      await batchUpdateOneModuleApiCall(1, 2, false, true, 'loading message', 'success message')
      await waitFor(() => {
        expect(
          getAllByText(document.body, 'Some module items could not be published'),
        ).toHaveLength(2)
      })
    })

    it('shows an alert if the publish failed', async () => {
      ;(doFetchApi as jest.Mock).mockRejectedValueOnce(new Error('whoops'))

      await batchUpdateOneModuleApiCall(1, 1, true, true, 'loading message', 'success message')
      await waitFor(() => {
        expect(
          getAllByText(document.body, 'There was an error while saving your changes'),
        ).toHaveLength(2)
      })
    })

    it('shows the re-lock modal when necessary', async () => {
      ;(doFetchApi as jest.Mock).mockImplementationOnce(() =>
        Promise.resolve({
          response: new Response('', {status: 200}),
          text: '',
          json: {published: true, relock_warning: true},
        }),
      )

      await batchUpdateOneModuleApiCall(1, 2, false, true, 'loading message', 'success message')
      await waitFor(() => {
        expect(document.querySelector('.relock-modules-dialog')).toBeInTheDocument()
>>>>>>> 72b96909
      })
    })
  })

<<<<<<< HEAD
      await batchUpdateOneModuleApiCall(1, 1, true, true, 'loading message', 'success message')
      expect(
        // @ts-expect-error
        getByText(document.querySelector('.ui-dialog'), 'Requirements Changed'),
      ).toBeInTheDocument()
=======
  describe('fetchModuleItemPublishedState', () => {
    beforeEach(() => {
      makeModuleWithItems(1, [117, 119], false)
    })

    it('GETs the module item states', async () => {
      ;(doFetchApi as jest.Mock).mockImplementationOnce(() =>
        Promise.resolve({
          response: new Response('', {status: 200}),
          text: '',
          json: [{id: '117', published: true}],
        }),
      )

      await fetchModuleItemPublishedState(1, 1)
      expect(doFetchApi).toHaveBeenCalledWith({
        method: 'GET',
        path: '/api/v1/courses/1/modules/1/items',
      })
    })

    it('exhausts paginated responses', async () => {
      ;(doFetchApi as jest.Mock)
        .mockImplementationOnce(() =>
          Promise.resolve({
            response: new Response('', {status: 200}),
            text: '',
            json: [{id: '117', published: true}],
            link: {next: {url: '/next-page'}},
          }),
        )
        .mockImplementationOnce(() =>
          Promise.resolve({
            response: new Response('', {status: 200}),
            text: '',
            json: [{id: '119', published: true}],
          }),
        )

      await fetchModuleItemPublishedState(1, 1)
      expect(doFetchApi).toHaveBeenCalledTimes(2)
      expect(doFetchApi).toHaveBeenCalledWith({
        method: 'GET',
        path: '/api/v1/courses/1/modules/1/items',
      })
      expect(doFetchApi).toHaveBeenCalledWith({
        method: 'GET',
        path: '/next-page',
      })
>>>>>>> 72b96909
    })
  })

  describe('updateModuleItemsPublishedStates', () => {
    let allModuleItems: KeyedModuleItems
    beforeEach(() => {
      makeModuleWithItems(1, [117, 119])
      makeModuleWithItems(2, [217, 219, 117])
      allModuleItems = getAllModuleItems()
    })

    it('calls updateModuleItemPublishedState for each module item', () => {
      const spy = jest.spyOn(publishOneModuleHelperModule, 'updateModuleItemPublishedState')
      const published = true
      const isPublishing = false

      updateModuleItemsPublishedStates(1, published, isPublishing)
      expect(spy).toHaveBeenCalledTimes(2)
      expect(spy).toHaveBeenCalledWith(
        expect.any(HTMLElement),
        published,
        isPublishing,
        allModuleItems,
      )
      expect(spy).toHaveBeenCalledWith(
        expect.any(HTMLElement),
        published,
        isPublishing,
        allModuleItems,
      )
      expect((spy.mock.calls[0][0] as HTMLElement).getAttribute('data-module-item-id')).toEqual(
        '1117',
      )
      expect((spy.mock.calls[1][0] as HTMLElement).getAttribute('data-module-item-id')).toEqual(
        '1119',
      )
    })

    it('does not change published state if undefined', () => {
      const spy = jest.spyOn(publishOneModuleHelperModule, 'updateModuleItemPublishedState')
      const published = undefined
      const isPublishing = true

      updateModuleItemsPublishedStates(1, published, isPublishing)
      expect(spy).toHaveBeenCalledTimes(2)
      expect(updateModuleItem).toHaveBeenCalledTimes(2)
      expect(updateModuleItem).toHaveBeenCalledWith(
        expect.objectContaining({assignment_117: expect.any(Object)}),
        {bulkPublishInFlight: isPublishing},
        expect.any(Object),
      )
      expect(updateModuleItem).toHaveBeenCalledWith(
        expect.objectContaining({assignment_119: expect.any(Object)}),
        {bulkPublishInFlight: isPublishing},
        expect.any(Object),
      )
    })
  })

  describe('updateModuleItemPublishedState', () => {
    beforeEach(() => {
      makeModuleWithItems(1, [117, 119])
      makeModuleWithItems(2, [217, 219, 117])
    })

    it('calls updateModuleItem with all items for the same assignment', () => {
      const published = true
      const isPublishing = false
      const allModuleItems = getAllModuleItems()

      updateModuleItemPublishedState('1117', published, isPublishing, allModuleItems)
      expect(updateModuleItem).toHaveBeenCalledWith(
        {assignment_117: allModuleItems.assignment_117},
        {bulkPublishInFlight: isPublishing, published},
        expect.anything(), // view.model
      )
    })

    it("builds it's own 'items' array if none are given", () => {
      const published = true
      const isPublishing = false

      updateModuleItemPublishedState('1117', published, isPublishing)
      expect(updateModuleItem).toHaveBeenCalledWith(
        {assignment_117: [{view: expect.anything(), model: expect.anything()}]},
        {bulkPublishInFlight: isPublishing, published},
        expect.anything(), // view.model
      )
    })

    it('omits "published" from updatedAttrs if called with isPublished undefined', () => {
      const isPublishing = true
      updateModuleItemPublishedState('1117', undefined, isPublishing)
      expect(updateModuleItem).toHaveBeenCalledWith(
        {assignment_117: [{view: expect.anything(), model: expect.anything()}]},
        {bulkPublishInFlight: isPublishing},
        expect.anything(), // view.model
      )
    })

    it('sets ig-published class on the item row if published', () => {
      updateModuleItemPublishedState('1117', true, false)
      expect(
        document
          .querySelector('#context_module_item_1117 .ig-row')
          ?.classList.contains('ig-published'),
      ).toBe(true)

      updateModuleItemPublishedState('1117', false, false)
      expect(
        document
          .querySelector('#context_module_item_1117 .ig-row')
          ?.classList.contains('ig-published'),
      ).toBe(false)
    })

    it('sets ig-published class on the row of all matching items', () => {
      const allModuleItems = getAllModuleItems()
      updateModuleItemPublishedState('1117', true, false, allModuleItems)

      expect(
        document
          .querySelector('#context_module_item_1117 .ig-row')
          ?.classList.contains('ig-published'),
      ).toBe(true)
      expect(
        document
          .querySelector('#context_module_item_2117 .ig-row')
          ?.classList.contains('ig-published'),
      ).toBe(true)

      updateModuleItemPublishedState('1117', false, false, allModuleItems)
      expect(
        document
          .querySelector('#context_module_item_1117 .ig-row')
          ?.classList.contains('ig-published'),
      ).toBe(false)
      expect(
        document
          .querySelector('#context_module_item_2117 .ig-row')
          ?.classList.contains('ig-published'),
      ).toBe(false)
    })
  })

<<<<<<< HEAD
  describe('fetchModuleItemPublishedState', () => {
    beforeEach(() => {
      mockDoFetchApi.mockResolvedValue({
        response: new Response('', {status: 200}),
        text: '',
        json: [],
      })
    })
    it('GETs the module item states', () => {
      fetchModuleItemPublishedState(7, 8)
      expect(doFetchApi).toHaveBeenCalledTimes(1)
      expect(doFetchApi).toHaveBeenCalledWith({
        method: 'GET',
        path: '/api/v1/courses/7/modules/8/items',
      })
    })
    it('exhausts paginated responses', async () => {
      mockDoFetchApi.mockResolvedValueOnce({
        response: new Response('', {status: 200}),
        text: '',
        json: [{id: '1', published: true}],
        link: {next: {url: '/another/page'}},
      })

      fetchModuleItemPublishedState(7, 8)
      await waitFor(() => expect(doFetchApi).toHaveBeenCalledTimes(2))
      expect(doFetchApi).toHaveBeenLastCalledWith({
        method: 'GET',
        path: '/another/page',
      })
    })
  })

=======
>>>>>>> 72b96909
  describe('disableContextModulesPublishMenu', () => {
    it('calls the global function', () => {
      disableContextModulesPublishMenu(true)
      expect(updatePublishMenuDisabledState).toHaveBeenCalledWith(true)
      updatePublishMenuDisabledState.mockReset()
      disableContextModulesPublishMenu(false)
      expect(updatePublishMenuDisabledState).toHaveBeenCalledWith(false)
    })
  })

  describe('renderContextModulesPublishIcon', () => {
    beforeEach(() => {
      makeModuleWithItems(2, [217, 219], false)
    })
    it('renders the ContextModulesPublishIcon', async () => {
      renderContextModulesPublishIcon(1, 2, true, false, 'loading message')
      expect(
        await findByText(document.body, 'Lesson 2 module publish options, published'),
      ).toBeInTheDocument()
    })
  })

  describe('getAllModuleItems', () => {
    beforeEach(() => {
      makeModuleWithItems(1, [117, 119])
      makeModuleWithItems(2, [217, 219, 117])
    })

    it('finds all the module items', () => {
      const allModuleItems = getAllModuleItems()
      expect(allModuleItems.assignment_117).toHaveLength(2)
      expect(allModuleItems.assignment_119).toHaveLength(1)
      expect(allModuleItems.assignment_217).toHaveLength(1)
      expect(allModuleItems.assignment_219).toHaveLength(1)
    })
  })
})<|MERGE_RESOLUTION|>--- conflicted
+++ resolved
@@ -22,10 +22,6 @@
 import publishOneModuleHelperModule from '../utils/publishOneModuleHelper'
 import {initBody, makeModuleWithItems} from './testHelpers'
 import type {KeyedModuleItems} from '../react/types'
-<<<<<<< HEAD
-
-const mockDoFetchApi = jest.fn() as jest.MockedFunction<typeof doFetchApi>
-=======
 import RelockModulesDialog from '@canvas/relock-modules-dialog'
 
 jest.mock('@canvas/do-fetch-api-effect', () => ({
@@ -44,7 +40,6 @@
     }),
   }))
 })
->>>>>>> 72b96909
 
 const {
   batchUpdateOneModuleApiCall,
@@ -80,13 +75,6 @@
   })
 
   beforeEach(() => {
-<<<<<<< HEAD
-    mockDoFetchApi.mockResolvedValue({
-      response: new Response('', {status: 200}),
-      text: '',
-      json: {published: true},
-    })
-=======
     ;(doFetchApi as jest.Mock).mockImplementation(() =>
       Promise.resolve({
         response: new Response('', {status: 200}),
@@ -94,16 +82,11 @@
         json: {published: true},
       }),
     )
->>>>>>> 72b96909
     initBody()
   })
 
   afterEach(() => {
     jest.clearAllMocks()
-<<<<<<< HEAD
-    mockDoFetchApi.mockReset()
-=======
->>>>>>> 72b96909
     document.body.innerHTML = ''
   })
 
@@ -170,26 +153,11 @@
   })
 
   describe('batchUpdateOneModuleApiCall', () => {
-<<<<<<< HEAD
-    let spy: jest.SpyInstance
-    let spy2: jest.SpyInstance
+    let spy: jest.SpyInstance | null = null
+    let spy2: jest.SpyInstance | null = null
     beforeEach(() => {
       makeModuleWithItems(1, [117, 119], false)
       makeModuleWithItems(2, [217, 219], true)
-
-      // the batch update
-      mockDoFetchApi.mockResolvedValueOnce({
-        response: new Response('', {status: 200}),
-        text: '',
-        json: {published: true},
-      })
-=======
-    let spy: jest.SpyInstance | null = null
-    let spy2: jest.SpyInstance | null = null
-    beforeEach(() => {
-      makeModuleWithItems(1, [117, 119], false)
-      makeModuleWithItems(2, [217, 219], true)
->>>>>>> 72b96909
     })
     afterEach(() => {
       spy?.mockRestore()
@@ -198,16 +166,6 @@
     })
 
     it('PUTS the batch request then GETs the updated results', async () => {
-<<<<<<< HEAD
-      mockDoFetchApi.mockResolvedValueOnce({
-        response: new Response('', {status: 200}),
-        text: '',
-        json: [
-          {id: '117', published: true},
-          {id: '119', published: true},
-        ],
-      })
-=======
       ;(doFetchApi as jest.Mock)
         .mockImplementationOnce(() =>
           Promise.resolve({
@@ -227,7 +185,6 @@
           }),
         )
 
->>>>>>> 72b96909
       await batchUpdateOneModuleApiCall(1, 2, false, true, 'loading message', 'success message')
 
       expect(doFetchApi).toHaveBeenCalledTimes(2)
@@ -268,19 +225,6 @@
     })
 
     it('updates the module items when skipping item update', async () => {
-<<<<<<< HEAD
-      mockDoFetchApi.mockResolvedValueOnce({
-        response: new Response('', {status: 200}),
-        text: '',
-        json: [{id: '117', published: true}],
-      })
-      mockDoFetchApi.mockResolvedValueOnce({
-        response: new Response('', {status: 200}),
-        text: '',
-        json: [{id: '119', published: true}],
-      })
-=======
->>>>>>> 72b96909
       spy = jest.spyOn(publishOneModuleHelperModule, 'updateModuleItemsPublishedStates')
       await batchUpdateOneModuleApiCall(1, 2, false, true, 'loading message', 'success message')
       await waitFor(() => {
@@ -290,58 +234,13 @@
     })
 
     it('updates the module items when publishing item update', async () => {
-<<<<<<< HEAD
-      mockDoFetchApi.mockResolvedValueOnce({
-        response: new Response('', {status: 200}),
-        text: '',
-        json: [{id: '117', published: true}],
-      })
-      mockDoFetchApi.mockResolvedValueOnce({
-        response: new Response('', {status: 200}),
-        text: '',
-        json: [{id: '119', published: true}],
-      })
-      spy = jest.spyOn(publishOneModuleHelperModule, 'updateModuleItemsPublishedStates')
-      spy2 = jest.spyOn(publishOneModuleHelperModule, 'updateModuleItemPublishedState')
-      await batchUpdateOneModuleApiCall(1, 1, true, false, 'loading message', 'success message')
-=======
       spy = jest.spyOn(publishOneModuleHelperModule, 'fetchModuleItemPublishedState')
       await batchUpdateOneModuleApiCall(1, 2, false, false, 'loading message', 'success message')
->>>>>>> 72b96909
       expect(spy).toHaveBeenCalledTimes(1)
       expect(spy).toHaveBeenCalledWith(1, 2)
     })
 
     it('shows an alert if not all items were published', async () => {
-<<<<<<< HEAD
-      mockDoFetchApi.mockReset()
-      mockDoFetchApi.mockResolvedValueOnce({
-        response: new Response('', {status: 200}),
-        text: '',
-        json: {published: true, publish_warning: true},
-      })
-
-      await batchUpdateOneModuleApiCall(1, 1, true, true, 'loading message', 'success message')
-      expect(getAllByText(document.body, 'Some module items could not be published')).toHaveLength(
-        2,
-      ) // one visual, one screenreader alert
-    })
-
-    it('shows an alert if the publish failed', async () => {
-      mockDoFetchApi.mockRejectedValueOnce(new Error('whoops'))
-
-      await batchUpdateOneModuleApiCall(1, 1, true, true, 'loading message', 'success message')
-      expect(
-        getAllByText(document.body, 'There was an error while saving your changes'),
-      ).toHaveLength(2) // one visual, one screenreader alert
-    })
-
-    it('shows the re-lock modal when necessary', async () => {
-      mockDoFetchApi.mockResolvedValueOnce({
-        response: new Response('', {status: 200}),
-        text: '',
-        json: {published: true, relock_warning: true},
-=======
       ;(doFetchApi as jest.Mock).mockImplementationOnce(() =>
         Promise.resolve({
           response: new Response('', {status: 200}),
@@ -381,18 +280,10 @@
       await batchUpdateOneModuleApiCall(1, 2, false, true, 'loading message', 'success message')
       await waitFor(() => {
         expect(document.querySelector('.relock-modules-dialog')).toBeInTheDocument()
->>>>>>> 72b96909
-      })
-    })
-  })
-
-<<<<<<< HEAD
-      await batchUpdateOneModuleApiCall(1, 1, true, true, 'loading message', 'success message')
-      expect(
-        // @ts-expect-error
-        getByText(document.querySelector('.ui-dialog'), 'Requirements Changed'),
-      ).toBeInTheDocument()
-=======
+      })
+    })
+  })
+
   describe('fetchModuleItemPublishedState', () => {
     beforeEach(() => {
       makeModuleWithItems(1, [117, 119], false)
@@ -442,7 +333,6 @@
         method: 'GET',
         path: '/next-page',
       })
->>>>>>> 72b96909
     })
   })
 
@@ -588,42 +478,6 @@
     })
   })
 
-<<<<<<< HEAD
-  describe('fetchModuleItemPublishedState', () => {
-    beforeEach(() => {
-      mockDoFetchApi.mockResolvedValue({
-        response: new Response('', {status: 200}),
-        text: '',
-        json: [],
-      })
-    })
-    it('GETs the module item states', () => {
-      fetchModuleItemPublishedState(7, 8)
-      expect(doFetchApi).toHaveBeenCalledTimes(1)
-      expect(doFetchApi).toHaveBeenCalledWith({
-        method: 'GET',
-        path: '/api/v1/courses/7/modules/8/items',
-      })
-    })
-    it('exhausts paginated responses', async () => {
-      mockDoFetchApi.mockResolvedValueOnce({
-        response: new Response('', {status: 200}),
-        text: '',
-        json: [{id: '1', published: true}],
-        link: {next: {url: '/another/page'}},
-      })
-
-      fetchModuleItemPublishedState(7, 8)
-      await waitFor(() => expect(doFetchApi).toHaveBeenCalledTimes(2))
-      expect(doFetchApi).toHaveBeenLastCalledWith({
-        method: 'GET',
-        path: '/another/page',
-      })
-    })
-  })
-
-=======
->>>>>>> 72b96909
   describe('disableContextModulesPublishMenu', () => {
     it('calls the global function', () => {
       disableContextModulesPublishMenu(true)
