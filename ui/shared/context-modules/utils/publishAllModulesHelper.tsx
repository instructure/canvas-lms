--- conflicted
+++ resolved
@@ -18,30 +18,17 @@
 
 import $ from 'jquery'
 import doFetchApi from '@canvas/do-fetch-api-effect'
-<<<<<<< HEAD
-
-=======
 import {
   CanvasProgress,
   CanvasProgressAPIResult,
   DoFetchModuleWithItemsResponse,
 } from '../react/types'
->>>>>>> 5e181781
 import {
   renderContextModulesPublishIcon,
   updateModuleItemPublishedState,
   updateModuleItemsPublishedStates,
 } from './publishOneModuleHelper'
 
-<<<<<<< HEAD
-export type ProgressResult = {
-  id: string
-  completion: number
-  workflow_state: 'queued' | 'running' | 'completed' | 'failed'
-}
-
-=======
->>>>>>> 5e181781
 const PUBLISH_STATUS_POLLING_MS = 1000
 
 // calls the batch update api which creates a delayed job and returns
@@ -69,17 +56,12 @@
   })
 }
 
-<<<<<<< HEAD
-export function monitorProgress(progressId, setCurrentProgress, onProgressFail) {
-  let progress
-=======
 export function monitorProgress(
   progressId: string,
   setCurrentProgress: (progress: CanvasProgress) => void,
   onProgressFail: (error: Error) => void
 ) {
   let progress: CanvasProgress
->>>>>>> 5e181781
 
   const pollBatchApiProgress = () => {
     if (!progressId) return
@@ -100,11 +82,7 @@
           }
           setCurrentProgress(progress)
         })
-<<<<<<< HEAD
-        .catch(error => {
-=======
         .catch((error: Error) => {
->>>>>>> 5e181781
           onProgressFail(error)
         })
     }
@@ -137,12 +115,8 @@
   return doFetchApi({
     path: nextLink || `/api/v1/courses/${courseId}/modules?include[]=items`,
     method: 'GET',
-<<<<<<< HEAD
-  }).then(({json, link}) => {
-=======
   }).then((response: DoFetchModuleWithItemsResponse) => {
     const {json, link} = response
->>>>>>> 5e181781
     json.forEach((module: any) => {
       updateModulePublishedState(module.id, module.published, false)
       module.items.forEach((item: any) => {
