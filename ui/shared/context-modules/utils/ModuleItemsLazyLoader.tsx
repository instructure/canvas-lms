--- conflicted
+++ resolved
@@ -18,12 +18,6 @@
 
 import doFetchApi from '@canvas/do-fetch-api-effect'
 import {type Links} from '@canvas/parse-link-header'
-<<<<<<< HEAD
-import {FetchError} from '@canvas/context-modules/utils/FetchError'
-import {ModuleItemPaging, type PaginationOpts} from '@canvas/context-modules/utils/ModuleItemPaging'
-import {ModuleItemLoadingData, type ModuleId} from './ModuleItemLoadingData'
-import {addShowAllOrLess} from './showAllOrLess'
-=======
 import {FetchError} from './FetchError'
 import {ModuleItemPaging, type PaginationData} from './ModuleItemPaging'
 import {ModuleItemLoadingData} from './ModuleItemLoadingData'
@@ -31,7 +25,6 @@
 import {ModuleItemsStore} from './ModuleItemsStore'
 import {moduleFromId} from './showAllOrLess'
 import {DEFAULT_PAGE_SIZE, type ModuleId} from './types'
->>>>>>> 66de4dda
 
 const BATCH_SIZE = 6
 
@@ -40,23 +33,11 @@
 
 class ModuleItemsLazyLoader {
   private static loadingData = new ModuleItemLoadingData()
-<<<<<<< HEAD
-  private courseId: string = ''
-  private callback: ModuleItemsCallback = () => {}
-  private perPage: number = DEFAULT_PAGE_SIZE
-  private paginationOpts: PaginationOpts = {
-    moduleId: '',
-    currentPage: 1,
-    totalPages: 1,
-    onPageChange: () => {},
-  }
-=======
   private moduleItemStore: ModuleItemsStore
 
   private readonly courseId: string = ''
   private readonly callback: ModuleItemsCallback = () => {}
   private readonly perPage: number = DEFAULT_PAGE_SIZE
->>>>>>> 66de4dda
 
   constructor(
     courseId: string,
@@ -67,11 +48,7 @@
     this.courseId = courseId
     this.callback = callback
     this.perPage = perPage
-<<<<<<< HEAD
-    this.paginationOpts.onPageChange = this.onPageChange.bind(this)
-=======
     this.moduleItemStore = moduleItemStore
->>>>>>> 66de4dda
   }
 
   emptyModuleOfItems(moduleItemContainer: Element) {
@@ -84,19 +61,6 @@
   renderResult(moduleId: ModuleId, moduleItemContainer: Element, text: string, links?: Links) {
     this.emptyModuleOfItems(moduleItemContainer)
     moduleItemContainer.insertAdjacentHTML('afterbegin', text)
-<<<<<<< HEAD
-    this.paginationOpts.moduleId = moduleId
-
-    if (links?.current && links?.first && links?.last) {
-      const firstPage = parseInt(links.first.page, 10) || DEFAULT_PAGE
-      this.paginationOpts.currentPage = parseInt(links.current.page, 10) || DEFAULT_PAGE
-      this.paginationOpts.totalPages = parseInt(links.last.page, 10) || DEFAULT_PAGE
-      if (this.paginationOpts.totalPages > firstPage) {
-        const root = ModuleItemsLazyLoader.loadingData.getModuleRoot(moduleId)
-        if (!root) return
-
-        root.render(<ModuleItemPaging isLoading={false} paginationOpts={this.paginationOpts} />)
-=======
     const module = moduleFromId(moduleId)
     if (!module) return
     module.dataset.loadstate = 'loaded'
@@ -126,7 +90,6 @@
             onPageChange={this.onPageChange}
           />,
         )
->>>>>>> 66de4dda
       } else {
         ModuleItemsLazyLoader.loadingData.unmountModuleRoot(moduleId)
       }
@@ -153,13 +116,8 @@
 
   async fetchModuleItemsHtml(
     moduleId: ModuleId,
-<<<<<<< HEAD
-    page: number = 1,
-    allPages: boolean = false,
-=======
     pageParam?: number,
     allPagesParam?: boolean,
->>>>>>> 66de4dda
   ): Promise<void> {
     const moduleItemContainer = document.querySelector(`#context_module_content_${moduleId}`)
     if (!moduleItemContainer) return
@@ -170,13 +128,6 @@
     const allPages = this.getAllPages(moduleId, allPagesParam)
 
     try {
-<<<<<<< HEAD
-      this.paginationOpts.moduleId = moduleId
-      this.paginationOpts.currentPage = page
-      const root = ModuleItemsLazyLoader.loadingData.getModuleRoot(moduleId)
-      if (root) {
-        root.render(<ModuleItemPaging isLoading={true} paginationOpts={this.paginationOpts} />)
-=======
       module.dataset.loadstate = 'loading'
 
       const root = ModuleItemsLazyLoader.loadingData.getModuleRoot(moduleId)
@@ -193,17 +144,12 @@
       } else {
         ModuleItemsLazyLoader.loadingData.removePaginationData(moduleId)
         root?.render(<ModuleItemsLoadingSpinner isLoading={true} />)
->>>>>>> 66de4dda
       }
 
       const pathParams = allPages ? 'no_pagination=1' : `page=${page}&per_page=${this.perPage}`
 
       const result = await doFetchApi<ModuleItems>({
-<<<<<<< HEAD
-        path: `/courses/${this.courseId}/modules/${moduleId}/items_html?page=${page}&per_page=${this.perPage}${allPages ? '&no_pagination=1' : ''}`,
-=======
         path: `/courses/${this.courseId}/modules/${moduleId}/items_html?${pathParams}`,
->>>>>>> 66de4dda
         headers: {
           accept: 'text/html',
         },
@@ -224,9 +170,6 @@
     }
   }
 
-<<<<<<< HEAD
-  async fetchModuleItems(moduleIds: ModuleId[], allPages: boolean = false): Promise<void[]> {
-=======
   private getAllPages(moduleId: ModuleId, allPagesParam?: boolean) {
     return allPagesParam !== undefined ? allPagesParam : this.moduleItemStore.getShowAll(moduleId)
   }
@@ -252,17 +195,12 @@
   }
 
   async fetchModuleItems(moduleIds: ModuleId[], allPages?: boolean): Promise<void[]> {
->>>>>>> 66de4dda
     const allPromises: Promise<void>[] = []
     for (let i = 0; i < moduleIds.length; i += BATCH_SIZE) {
       const batch = moduleIds.slice(i, i + BATCH_SIZE)
       await Promise.all(
         batch.map(moduleId => {
-<<<<<<< HEAD
-          const p = this.fetchModuleItemsHtml(moduleId, 1, allPages)
-=======
           const p = this.fetchModuleItemsHtml(moduleId, undefined, allPages)
->>>>>>> 66de4dda
           allPromises.push(p)
           return p
         }),
