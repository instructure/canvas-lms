/*
 * Copyright (C) 2025 - present Instructure, Inc.
 *
 * This file is part of Canvas.
 *
 * Canvas is free software: you can redistribute it and/or modify it under
 * the terms of the GNU Affero General Public License as published by the Free
 * Software Foundation, version 3 of the License.
 *
 * Canvas is distributed in the hope that it will be useful, but WITHOUT ANY
 * WARRANTY; without even the implied warranty of MERCHANTABILITY or FITNESS FOR
 * A PARTICULAR PURPOSE. See the GNU Affero General Public License for more
 * details.
 *
 * You should have received a copy of the GNU Affero General Public License along
 * with this program. If not, see <http://www.gnu.org/licenses/>.
 */

import doFetchApi, {type DoFetchApiResults} from '@canvas/do-fetch-api-effect'
import {type Links} from '@canvas/parse-link-header'
import {FetchError} from './FetchError'
import {ModuleItemPaging, type PaginationData} from './ModuleItemPaging'
import {ModuleItemLoadingData} from './ModuleItemLoadingData'
import {ModuleItemsLoadingSpinner} from './ModuleItemsLoadingSpinner'
import {ModuleItemsStore} from './ModuleItemsStore'
import {moduleFromId} from './showAllOrLess'
<<<<<<< HEAD
=======
import {updateModuleFileDrop} from './moduleHelpers'
>>>>>>> f6e5b4e8
import {DEFAULT_PAGE_SIZE, type ModuleId} from './types'

const BATCH_SIZE = 6

type ModuleItems = string
type ModuleItemsCallback = (moduleId: ModuleId, links?: Links) => void

class ModuleItemsLazyLoader {
  private static loadingData = new ModuleItemLoadingData()
  private moduleItemStore: ModuleItemsStore

  private readonly courseId: string = ''
  private readonly callback: ModuleItemsCallback = () => {}
  private readonly perPage: number = DEFAULT_PAGE_SIZE

  constructor(
    courseId: string,
    callback: ModuleItemsCallback,
    moduleItemStore: ModuleItemsStore,
    perPage: number = DEFAULT_PAGE_SIZE,
  ) {
    this.courseId = courseId
    this.callback = callback
    this.perPage = perPage
    this.moduleItemStore = moduleItemStore
  }

  emptyModuleOfItems(moduleItemContainer: Element, leaveList?: boolean) {
    if (leaveList) {
      moduleItemContainer.querySelector('.context_module_items')?.replaceChildren()
    } else {
      moduleItemContainer.querySelector('.context_module_items')?.remove()
    }
  }

  renderResult(moduleId: ModuleId, text: string, links?: Links) {
    const moduleItemContainer = document.querySelector(`#context_module_content_${moduleId}`)
    if (!moduleItemContainer) return

    this.emptyModuleOfItems(moduleItemContainer, text.trim().length === 0)
    moduleItemContainer.insertAdjacentHTML('afterbegin', text)
<<<<<<< HEAD
=======

>>>>>>> f6e5b4e8
    const module = moduleFromId(moduleId)
    if (!module) return
    module.dataset.loadstate = 'loaded'

    const paginationData: PaginationData = ModuleItemsLazyLoader.loadingData.getPaginationData(
      moduleId,
    ) || {currentPage: 1, totalPages: 1}

    if (links?.current && links?.first && links?.last) {
      const page = parseInt(links.current.page, 10)
      if (page) paginationData.currentPage = page
      const totalPages = parseInt(links.last.page, 10)
      if (totalPages) paginationData.totalPages = totalPages
      ModuleItemsLazyLoader.loadingData.setPaginationData(moduleId, paginationData)

      if (paginationData.totalPages > 1) {
        const root = ModuleItemsLazyLoader.loadingData.getModuleRoot(moduleId)
        if (!root) return

        module.dataset.loadstate = 'paginated'

        root.render(
          <ModuleItemPaging
            moduleId={moduleId}
            isLoading={false}
            paginationData={paginationData}
            onPageChange={this.onPageChange}
          />,
        )
      } else {
        ModuleItemsLazyLoader.loadingData.unmountModuleRoot(moduleId)
      }
    } else {
      ModuleItemsLazyLoader.loadingData.unmountModuleRoot(moduleId)
    }
    updateModuleFileDrop(module)
  }

  onPageChange = (page: number, moduleId: ModuleId) => {
    this.fetchModuleItemsHtml(moduleId, page)
  }

  renderError(moduleId: ModuleId, page: number) {
    const root = ModuleItemsLazyLoader.loadingData.getModuleRoot(moduleId)
    if (!root) return
    root.render(
      <FetchError
        retryCallback={() => {
          this.fetchModuleItemsHtml(moduleId, page)
        }}
      />,
    )
  }

  async fetchModuleItemsHtml(
    moduleId: ModuleId,
    pageParam?: number,
    allPagesParam?: boolean,
<<<<<<< HEAD
  ): Promise<void> {
    const moduleItemContainer = document.querySelector(`#context_module_content_${moduleId}`)
    if (!moduleItemContainer) return
=======
  ): Promise<DoFetchApiResults<string> | undefined> {
>>>>>>> f6e5b4e8
    const module = moduleFromId(moduleId)
    if (!module) return

    const page = this.getPageNumber(moduleId, pageParam)
    const allPages = this.getAllPages(moduleId, allPagesParam)

    try {
      module.dataset.loadstate = 'loading'

      const root = ModuleItemsLazyLoader.loadingData.getModuleRoot(moduleId)
      if (!allPages) {
        const paginationData = ModuleItemsLazyLoader.loadingData.getPaginationData(moduleId)
        root?.render(
          <ModuleItemPaging
            moduleId={moduleId}
            isLoading={true}
            paginationData={paginationData}
            onPageChange={this.onPageChange}
          />,
        )
      } else {
        ModuleItemsLazyLoader.loadingData.removePaginationData(moduleId)
        root?.render(<ModuleItemsLoadingSpinner isLoading={true} />)
      }

      const pathParams = allPages ? 'no_pagination=1' : `page=${page}&per_page=${this.perPage}`

      const result = await doFetchApi<ModuleItems>({
        path: `/courses/${this.courseId}/modules/${moduleId}/items_html?${pathParams}`,
        headers: {
          accept: 'text/html',
        },
      })

      if (!allPages && !result.link?.last && page > 1) {
<<<<<<< HEAD
        return await this.fetchModuleItemsHtml(moduleId, page - 1)
=======
        return this.fetchModuleItemsHtml(moduleId, page - 1)
>>>>>>> f6e5b4e8
      }

      this.clearPageNumberIfAllPages(moduleId, allPages)
      this.savePageNumber(moduleId, allPages, page)
      this.saveAllPage(moduleId, allPages)
<<<<<<< HEAD
      this.renderResult(moduleId, moduleItemContainer, result.text, result.link)
      this.callback(moduleId)
    } catch (_e) {
=======
      this.renderResult(moduleId, result.text, result.link)
      this.callback(moduleId)
      return result
    } catch (e) {
>>>>>>> f6e5b4e8
      module.dataset.loadstate = 'error'
      this.renderError(moduleId, page)
      return undefined
    }
  }

  private getAllPages(moduleId: ModuleId, allPagesParam?: boolean) {
    return allPagesParam !== undefined ? allPagesParam : this.moduleItemStore.getShowAll(moduleId)
  }

  private getPageNumber(moduleId: ModuleId, pageParam?: number) {
    return pageParam ? pageParam : Number(this.moduleItemStore.getPageNumber(moduleId)) || 1
  }

  private savePageNumber(moduleId: ModuleId, allPages: boolean, page: number) {
    if (!allPages && page) {
      this.moduleItemStore.setPageNumber(moduleId, page)
    }
  }

  private saveAllPage(moduleId: ModuleId, allPages: boolean) {
    this.moduleItemStore.setShowAll(moduleId, allPages)
  }

  private clearPageNumberIfAllPages(moduleId: ModuleId, allPages: boolean) {
    if (allPages) {
      this.moduleItemStore.removePageNumber(moduleId)
    }
  }

<<<<<<< HEAD
  private getAllPages(moduleId: ModuleId, allPagesParam?: boolean) {
    return allPagesParam !== undefined ? allPagesParam : this.moduleItemStore.getShowAll(moduleId)
  }

  private getPageNumber(moduleId: ModuleId, pageParam?: number) {
    return pageParam ? pageParam : Number(this.moduleItemStore.getPageNumber(moduleId)) || 1
  }

  private savePageNumber(moduleId: ModuleId, allPages: boolean, page: number) {
    if (!allPages && page) {
      this.moduleItemStore.setPageNumber(moduleId, page)
    }
  }

  private saveAllPage(moduleId: ModuleId, allPages: boolean) {
    this.moduleItemStore.setShowAll(moduleId, allPages)
  }

  private clearPageNumberIfAllPages(moduleId: ModuleId, allPages: boolean) {
    if (allPages) {
      this.moduleItemStore.removePageNumber(moduleId)
    }
  }

  async fetchModuleItems(moduleIds: ModuleId[], allPages?: boolean): Promise<void[]> {
    const allPromises: Promise<void>[] = []
=======
  async fetchModuleItems(moduleIds: ModuleId[], allPages?: boolean) {
>>>>>>> f6e5b4e8
    for (let i = 0; i < moduleIds.length; i += BATCH_SIZE) {
      const batch = moduleIds.slice(i, i + BATCH_SIZE)
      await Promise.all(
        batch.map(moduleId => {
<<<<<<< HEAD
          const p = this.fetchModuleItemsHtml(moduleId, undefined, allPages)
          allPromises.push(p)
          return p
=======
          return this.fetchModuleItemsHtml(moduleId, undefined, allPages).catch(error => {
            console.error(`Error fetching module ${moduleId} items:`, error)
            // swallow the error to ensure other fetches continue
          })
>>>>>>> f6e5b4e8
        }),
      )
    }
  }
}

export {
  ModuleItemsLazyLoader,
  DEFAULT_PAGE_SIZE,
  type ModuleId,
  type ModuleItems,
  type ModuleItemsCallback,
}<|MERGE_RESOLUTION|>--- conflicted
+++ resolved
@@ -24,10 +24,7 @@
 import {ModuleItemsLoadingSpinner} from './ModuleItemsLoadingSpinner'
 import {ModuleItemsStore} from './ModuleItemsStore'
 import {moduleFromId} from './showAllOrLess'
-<<<<<<< HEAD
-=======
 import {updateModuleFileDrop} from './moduleHelpers'
->>>>>>> f6e5b4e8
 import {DEFAULT_PAGE_SIZE, type ModuleId} from './types'
 
 const BATCH_SIZE = 6
@@ -69,10 +66,7 @@
 
     this.emptyModuleOfItems(moduleItemContainer, text.trim().length === 0)
     moduleItemContainer.insertAdjacentHTML('afterbegin', text)
-<<<<<<< HEAD
-=======
-
->>>>>>> f6e5b4e8
+
     const module = moduleFromId(moduleId)
     if (!module) return
     module.dataset.loadstate = 'loaded'
@@ -131,13 +125,7 @@
     moduleId: ModuleId,
     pageParam?: number,
     allPagesParam?: boolean,
-<<<<<<< HEAD
-  ): Promise<void> {
-    const moduleItemContainer = document.querySelector(`#context_module_content_${moduleId}`)
-    if (!moduleItemContainer) return
-=======
   ): Promise<DoFetchApiResults<string> | undefined> {
->>>>>>> f6e5b4e8
     const module = moduleFromId(moduleId)
     if (!module) return
 
@@ -173,26 +161,16 @@
       })
 
       if (!allPages && !result.link?.last && page > 1) {
-<<<<<<< HEAD
-        return await this.fetchModuleItemsHtml(moduleId, page - 1)
-=======
         return this.fetchModuleItemsHtml(moduleId, page - 1)
->>>>>>> f6e5b4e8
       }
 
       this.clearPageNumberIfAllPages(moduleId, allPages)
       this.savePageNumber(moduleId, allPages, page)
       this.saveAllPage(moduleId, allPages)
-<<<<<<< HEAD
-      this.renderResult(moduleId, moduleItemContainer, result.text, result.link)
-      this.callback(moduleId)
-    } catch (_e) {
-=======
       this.renderResult(moduleId, result.text, result.link)
       this.callback(moduleId)
       return result
     } catch (e) {
->>>>>>> f6e5b4e8
       module.dataset.loadstate = 'error'
       this.renderError(moduleId, page)
       return undefined
@@ -223,50 +201,15 @@
     }
   }
 
-<<<<<<< HEAD
-  private getAllPages(moduleId: ModuleId, allPagesParam?: boolean) {
-    return allPagesParam !== undefined ? allPagesParam : this.moduleItemStore.getShowAll(moduleId)
-  }
-
-  private getPageNumber(moduleId: ModuleId, pageParam?: number) {
-    return pageParam ? pageParam : Number(this.moduleItemStore.getPageNumber(moduleId)) || 1
-  }
-
-  private savePageNumber(moduleId: ModuleId, allPages: boolean, page: number) {
-    if (!allPages && page) {
-      this.moduleItemStore.setPageNumber(moduleId, page)
-    }
-  }
-
-  private saveAllPage(moduleId: ModuleId, allPages: boolean) {
-    this.moduleItemStore.setShowAll(moduleId, allPages)
-  }
-
-  private clearPageNumberIfAllPages(moduleId: ModuleId, allPages: boolean) {
-    if (allPages) {
-      this.moduleItemStore.removePageNumber(moduleId)
-    }
-  }
-
-  async fetchModuleItems(moduleIds: ModuleId[], allPages?: boolean): Promise<void[]> {
-    const allPromises: Promise<void>[] = []
-=======
   async fetchModuleItems(moduleIds: ModuleId[], allPages?: boolean) {
->>>>>>> f6e5b4e8
     for (let i = 0; i < moduleIds.length; i += BATCH_SIZE) {
       const batch = moduleIds.slice(i, i + BATCH_SIZE)
       await Promise.all(
         batch.map(moduleId => {
-<<<<<<< HEAD
-          const p = this.fetchModuleItemsHtml(moduleId, undefined, allPages)
-          allPromises.push(p)
-          return p
-=======
           return this.fetchModuleItemsHtml(moduleId, undefined, allPages).catch(error => {
             console.error(`Error fetching module ${moduleId} items:`, error)
             // swallow the error to ensure other fetches continue
           })
->>>>>>> f6e5b4e8
         }),
       )
     }
