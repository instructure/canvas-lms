--- conflicted
+++ resolved
@@ -168,11 +168,7 @@
       this.savePageNumber(moduleId, allPages, page)
       this.saveAllPage(moduleId, allPages)
       this.renderResult(moduleId, result.text, result.link)
-<<<<<<< HEAD
-      this.callback(moduleId)
-=======
       await this.callback(moduleId)
->>>>>>> 5493525b
       return result
     } catch (e) {
       module.dataset.loadstate = 'error'
