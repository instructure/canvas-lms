--- conflicted
+++ resolved
@@ -23,9 +23,6 @@
 import {ModuleItemsStore} from '../ModuleItemsStore'
 import {moduleFromId} from '../showAllOrLess'
 import {type ModuleId} from '../types'
-
-// @ts-expect-error
-global.IS_REACT_ACT_ENVIRONMENT = true
 
 // @ts-expect-error
 global.IS_REACT_ACT_ENVIRONMENT = true
@@ -225,16 +222,12 @@
             document.querySelector(`#context_module_content_${badModuleId}`)?.outerHTML,
           ).toContain('Items failed to load')
         }
-<<<<<<< HEAD
-        const moduleItemsLazyLoader = new ModuleItemsLazyLoader(courseId, callback, pageSize)
-=======
         const moduleItemsLazyLoader = new ModuleItemsLazyLoader(
           courseId,
           callback,
           mockStore,
           pageSize,
         )
->>>>>>> 66de4dda
         await moduleItemsLazyLoader.fetchModuleItems([badModuleId, goodModuleId])
       })
 
@@ -449,16 +442,12 @@
             document.querySelector(`#context_module_content_${badModuleId}`)?.outerHTML,
           ).toContain('Items failed to load')
         }
-<<<<<<< HEAD
-        const moduleItemsLazyLoader = new ModuleItemsLazyLoader(courseId, callback, pageSize)
-=======
         const moduleItemsLazyLoader = new ModuleItemsLazyLoader(
           courseId,
           callback,
           mockStore,
           pageSize,
         )
->>>>>>> 66de4dda
         await moduleItemsLazyLoader.fetchModuleItemsHtml(badModuleId, 1)
       })
 
@@ -490,16 +479,12 @@
         const callback = () => {
           expect(screen.getByTestId('module-1083-pagination')).toBeInTheDocument()
         }
-<<<<<<< HEAD
-        const moduleItemsLazyLoader = new ModuleItemsLazyLoader(courseId, callback, pageSize)
-=======
         const moduleItemsLazyLoader = new ModuleItemsLazyLoader(
           courseId,
           callback,
           mockStore,
           pageSize,
         )
->>>>>>> 66de4dda
         await moduleItemsLazyLoader.fetchModuleItemsHtml('1083', 1)
       })
 
