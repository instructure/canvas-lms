/*
 * Copyright (C) 2025 - present Instructure, Inc.
 *
 * This file is part of Canvas.
 *
 * Canvas is free software: you can redistribute it and/or modify it under
 * the terms of the GNU Affero General Public License as published by the Free
 * Software Foundation, version 3 of the License.
 *
 * Canvas is distributed in the hope that it will be useful, but WITHOUT ANY
 * WARRANTY; without even the implied warranty of MERCHANTABILITY or FITNESS FOR
 * A PARTICULAR PURPOSE. See the GNU Affero General Public License for more
 * details.
 *
 * You should have received a copy of the GNU Affero General Public License along
 * with this program. If not, see <http://www.gnu.org/licenses/>.
 */

<<<<<<< HEAD
import {waitFor} from '@testing-library/react'
import {screen} from '@testing-library/dom'
import fetchMock from 'fetch-mock'
import {ModuleItemsLazyLoader, type ModuleItemsCallback} from '../ModuleItemsLazyLoader'
import {ModuleItemsStore} from '../ModuleItemsStore'
import {moduleFromId} from '../showAllOrLess'
import {type ModuleId} from '../types'
=======
import {waitFor, screen} from '@testing-library/dom'
import {setupServer} from 'msw/node'
import {http, HttpResponse} from 'msw'
import {ModuleItemsLazyLoader, type ModuleItemsCallback} from '../ModuleItemsLazyLoader'
import {ModuleItemsStore, PREFIX} from '../ModuleItemsStore'
import {moduleFromId} from '../showAllOrLess'
import {type ModuleId} from '../types'
import {ModuleItemLoadingData} from '../ModuleItemLoadingData'
>>>>>>> f6e5b4e8

// @ts-expect-error
global.IS_REACT_ACT_ENVIRONMENT = true

const courseId = '23'
const pageSize = 2
const accountId = '3'
const userId = '4'
<<<<<<< HEAD
=======

// Define badModule and singlePageModules before they're used in the handlers
const badModule = {
  moduleId: '1086',
  api: '/courses/23/modules/1086/items_html?page=1&per_page=2',
  response: new Response('', {status: 500}),
}

const singlePageModules = {
  moduleId: '1087',
  items: '<ul><li id="21"></li><li id="22"></li></ul>',
  api: '/courses/23/modules/1087/items_html?page=1&per_page=2',
}
>>>>>>> f6e5b4e8

const modules: Record<ModuleId, {items: string; api: string; link: string}> = {
  '1083': {
    items: '<ul><li id="17"></li><li id="18"></li></ul>',
    api: '/courses/23/modules/1083/items_html?page=1&per_page=2',
    link: '</courses/23/modules/1083/items_html?page=1&per_page=2>; rel="current",</courses/23/modules/1083/items_html?page=2&per_page=2>; rel="next",</courses/23/modules/1083/items_html?page=1&per_page=2>; rel="first",</courses/23/modules/1083/items_html?page=2&per_page=2>; rel="last"',
  },
  '1084': {
    items: '<ul><li id="19"></li><li id="20"></li></ul>',
    api: '/courses/23/modules/1084/items_html?page=1&per_page=2',
    link: '</courses/23/modules/1084/items_html?page=1&per_page=2>; rel="current",</courses/23/modules/1084/items_html?page=2&per_page=2>; rel="next",</courses/23/modules/1084/items_html?page=1&per_page=2>; rel="first",</courses/23/modules/1084/items_html?page=2&per_page=2>; rel="last"',
  },
  '1085': {
    items: '<ul><li id="21"></li><li id="22"></li></ul>',
    api: '/courses/23/modules/1085/items_html?page=1&per_page=2',
    link: '</courses/23/modules/1085/items_html?page=1&per_page=2>; rel="current",</courses/23/modules/1085/items_html?page=2&per_page=2>; rel="next",</courses/23/modules/1085/items_html?page=1&per_page=2>; rel="first",</courses/23/modules/1085/items_html?page=2&per_page=2>; rel="last"',
  },
}

<<<<<<< HEAD
Object.keys(modules).forEach((moduleId: string) => {
  fetchMock.mock(modules[moduleId].api, {
    body: modules[moduleId].items,
    headers: {
      link: modules[moduleId].link,
    },
  })
  fetchMock.mock(`/courses/${courseId}/modules/${moduleId}/items_html?no_pagination=1`, 200)
})

=======
const handlers = [
  http.get<{courseId: string; moduleId: string}>(
    '/courses/:courseId/modules/:moduleId/items_html',
    ({params, request}) => {
      const {moduleId} = params
      const url = new URL(request.url)
      const page = url.searchParams.get('page') || '1'

      // Handle bad module case
      if (moduleId === badModule.moduleId) {
        return badModule.response
      }

      // Handle single page module case
      if (moduleId === singlePageModules.moduleId) {
        return new HttpResponse(singlePageModules.items, {
          headers: {
            'Content-Type': 'text/html',
          },
        })
      }

      // Handle regular modules
      const moduleData = modules[moduleId]
      if (!moduleData) {
        return new HttpResponse(null, {status: 404})
      }

      // For pagination testing, handle module 2000 specially
      if (moduleId === '2000') {
        if (page === '2') {
          // Simulate an empty page for page 2
          return new HttpResponse('', {
            status: 200,
            headers: {
              'Content-Type': 'text/html',
              Link: `</courses/${courseId}/modules/2000/items_html?page=2&per_page=2>; rel="next"`,
            },
          })
        } else if (page === '1') {
          // Return content for page 1
          return new HttpResponse('<ul><li id="23"></li><li id="24"></li></ul>', {
            status: 200,
            headers: {
              'Content-Type': 'text/html',
              Link: `</courses/${courseId}/modules/2000/items_html?page=1&per_page=2>; rel="current",</courses/${courseId}/modules/2000/items_html?page=2&per_page=2>; rel="next",</courses/${courseId}/modules/2000/items_html?page=1&per_page=2>; rel="first",</courses/${courseId}/modules/2000/items_html?page=2&per_page=2>; rel="last"`,
            },
          })
        }
      }

      // Return the module data with appropriate headers
      return new HttpResponse(moduleData.items, {
        headers: {
          'Content-Type': 'text/html',
          Link: moduleData.link,
        },
      })
    },
  ),
]

const server = setupServer(...handlers)

>>>>>>> f6e5b4e8
const createMockModule = (moduleId: string) => {
  const module = document.createElement('div')
  module.id = `context_module_${moduleId}`
  const content = document.createElement('div')
  content.id = `context_module_content_${moduleId}`
<<<<<<< HEAD
=======
  const items = document.createElement('ul')
  items.className = 'context_module_items'
  content.appendChild(items)
>>>>>>> f6e5b4e8
  const footer = document.createElement('footer')
  footer.className = 'footer'
  content.appendChild(footer)
  module.appendChild(content)
<<<<<<< HEAD
  document.body.appendChild(module)
}
const badModule = {
  moduleId: '1086',
  api: '/courses/23/modules/1086/items_html?page=1&per_page=2',
  response: new Response('', {status: 500}),
}
fetchMock.mock(badModule.api, badModule.response)
createMockModule(badModule.moduleId)

const singlePageModules = {
  moduleId: '1087',
  items: '<ul><li id="21"></li><li id="22"></li></ul>',
  api: '/courses/23/modules/1087/items_html?page=1&per_page=2',
}
fetchMock.mock(singlePageModules.api, {
  body: singlePageModules.items,
})
=======
  document.getElementById('context_modules')?.appendChild(module)
}
// Create mock modules
createMockModule(badModule.moduleId)
createMockModule(singlePageModules.moduleId)
>>>>>>> f6e5b4e8

let moduleItemsLazyLoader: ModuleItemsLazyLoader
let itemsCallback: ModuleItemsCallback
const mockStore = new ModuleItemsStore(courseId, accountId, userId)

describe('fetchModuleItems utility', () => {
  beforeEach(() => {
    itemsCallback = jest.fn()
    // Reset the store to ensure page numbers are cleared before each test
    Object.keys(modules).forEach((moduleId: string) => {
      mockStore.removePageNumber(moduleId)
    })
    moduleItemsLazyLoader = new ModuleItemsLazyLoader(courseId, itemsCallback, mockStore, pageSize)

    document.body.innerHTML =
      '<div id="flash_screenreader_holder" role="alert"></div><div id="context_modules"></div>'
    Object.keys(modules).forEach((moduleId: string) => {
      createMockModule(moduleId)
    })
    createMockModule(badModule.moduleId)
  })

  beforeAll(() => server.listen())
  afterAll(() => server.close())

  afterEach(() => {
    server.resetHandlers()

    // Clean up React roots before clearing DOM
    // @ts-expect-error - Accessing private static property for testing
    const loadingData = ModuleItemsLazyLoader.loadingData
    Object.keys(modules).forEach((moduleId: string) => {
      try {
        loadingData.unmountModuleRoot(moduleId)
      } catch (_e) {
        // Ignore unmount errors during cleanup
      }
    })
<<<<<<< HEAD
    jest.restoreAllMocks()
=======
    try {
      loadingData.unmountModuleRoot(badModule.moduleId)
    } catch (_e) {
      // Ignore unmount errors during cleanup
    }
    try {
      loadingData.unmountModuleRoot(singlePageModules.moduleId)
    } catch (_e) {
      // Ignore unmount errors during cleanup
    }

    document.body.innerHTML = ''
    jest.restoreAllMocks()

    // Clear localStorage entries with PREFIX to prevent state leakage between tests
    Object.keys(localStorage).forEach(key => {
      if (key.startsWith(PREFIX)) {
        localStorage.removeItem(key)
      }
    })

    // Reset the static loadingData property
    // @ts-expect-error - Accessing private static property for testing
    ModuleItemsLazyLoader.loadingData = new ModuleItemLoadingData()
>>>>>>> f6e5b4e8
  })

  describe('fetchModuleItems', () => {
    it('does nothing if no modules are provided', async () => {
      const serverRequestSpy = jest.spyOn(server, 'use')
      try {
        await moduleItemsLazyLoader.fetchModuleItems([])
        expect(itemsCallback).not.toHaveBeenCalled()
        expect(serverRequestSpy).not.toHaveBeenCalled()
      } finally {
        serverRequestSpy.mockRestore()
      }
    })

    it('does nothing if the provided moduleIds not exist in the dom', async () => {
      const serverRequestSpy = jest.spyOn(server, 'use')
      try {
        await moduleItemsLazyLoader.fetchModuleItems(['noop'])
        expect(itemsCallback).not.toHaveBeenCalled()
        expect(serverRequestSpy).not.toHaveBeenCalled()
      } finally {
        serverRequestSpy.mockRestore()
      }
    })

<<<<<<< HEAD
    it.skip('construct the api urls correctly', async () => {
      await moduleItemsLazyLoader.fetchModuleItems(Object.keys(modules))
      const calls = fetchMock.calls()
      expect(calls[0][0]).toBe(
        `/courses/${courseId}/modules/1083/items_html?page=1&per_page=${pageSize}`,
      )
      expect(calls[1][0]).toBe(
        `/courses/${courseId}/modules/1084/items_html?page=1&per_page=${pageSize}`,
      )
      expect(calls[2][0]).toBe(
        `/courses/${courseId}/modules/1085/items_html?page=1&per_page=${pageSize}`,
      )
=======
    it('constructs the api urls correctly', async () => {
      const requestSpy = jest.fn()
      server.events.on('request:match', requestSpy)
      try {
        await moduleItemsLazyLoader.fetchModuleItems(Object.keys(modules))
        const requestUrls = requestSpy.mock.calls.map(call => call[0].request.url)
        Object.keys(modules).forEach(moduleId => {
          expect(
            requestUrls.some(url =>
              url.includes(`/courses/${courseId}/modules/${moduleId}/items_html`),
            ),
          ).toBe(true)
        })
      } finally {
        server.events.removeListener('request:match', requestSpy)
      }
>>>>>>> f6e5b4e8
    })

    it('fetches the items with correct query parameters', async () => {
      const requestSpy = jest.fn()
      server.events.on('request:match', requestSpy)
      try {
        await moduleItemsLazyLoader.fetchModuleItems(Object.keys(modules))
        const requestUrls = requestSpy.mock.calls.map(call => call[0].request.url)
        requestUrls.forEach(url => {
          expect(url).toContain(`page=1&per_page=${pageSize}`)
        })
      } finally {
        server.events.removeListener('request:match', requestSpy)
      }
    })

    describe('success responses', () => {
<<<<<<< HEAD
      it.skip('set the html in the containers with the results', async () => {
=======
      it('sets the html in the containers with the results', async () => {
>>>>>>> f6e5b4e8
        await moduleItemsLazyLoader.fetchModuleItems(Object.keys(modules))
        await waitFor(() => {
          Object.keys(modules).forEach(moduleId => {
            expect(
              document.querySelector(`#context_module_content_${moduleId} ul`)?.outerHTML,
            ).toEqual(modules[moduleId].items)
          })
        })
      })

      it("calls the callback for each module's items", async () => {
        await moduleItemsLazyLoader.fetchModuleItems(Object.keys(modules))
        Object.keys(modules).forEach(moduleId =>
          expect(itemsCallback).toHaveBeenCalledWith(moduleId),
        )
      })
<<<<<<< HEAD

      it.skip("sets the loadstate to 'paginated' when there are multiple pages", async () => {
        await moduleItemsLazyLoader.fetchModuleItems(['1083'])
        const module = moduleFromId('1083')
        expect(module?.dataset.loadstate).toBe('paginated')
      })

      it("sets the loadstate to 'loaded' when there is only one page", async () => {
        createMockModule(singlePageModules.moduleId)
        await moduleItemsLazyLoader.fetchModuleItems([singlePageModules.moduleId])
        const module = moduleFromId(singlePageModules.moduleId)
        expect(module?.dataset.loadstate).toBe('loaded')
      })

      it('sets the loadstate to "error" when the fetch fails', async () => {
        await moduleItemsLazyLoader.fetchModuleItems([badModule.moduleId])
        const module = moduleFromId(badModule.moduleId)
        expect(module?.dataset.loadstate).toBe('error')
      })
    })

    describe('failed responses', () => {
      const badModuleId = badModule.moduleId

      it('handles the error appropriately', async () => {
        // We know the module will fail to load because we've mocked the fetch to fail
        await moduleItemsLazyLoader.fetchModuleItems([badModuleId])

        // The error is handled by the renderError method which calls ModuleItemsLazyLoader.loadingData.getModuleRoot
        // We can verify the error handling by checking that the callback wasn't called
        expect(itemsCallback).not.toHaveBeenCalled()

        // Also verify the module content still exists but wasn't modified
        const moduleContent = document.querySelector(`#context_module_content_${badModuleId}`)
        expect(moduleContent).toBeTruthy()
        expect(moduleContent?.innerHTML).toContain('<footer class="footer"></footer>')
=======

      it("sets the loadstate to 'paginated' when there are multiple pages", async () => {
        await moduleItemsLazyLoader.fetchModuleItems(['1083'])
        await waitFor(() => {
          const module = moduleFromId('1083')
          expect(module?.dataset.loadstate).toBe('paginated')
        })
>>>>>>> f6e5b4e8
      })

      it("sets the loadstate to 'loaded' when there is only one page", async () => {
        createMockModule(singlePageModules.moduleId)
        await moduleItemsLazyLoader.fetchModuleItems([singlePageModules.moduleId])
        const module = moduleFromId(singlePageModules.moduleId)
        expect(module?.dataset.loadstate).toBe('loaded')
      })

      it('sets the loadstate to "error" when the fetch fails', async () => {
        await moduleItemsLazyLoader.fetchModuleItems([badModule.moduleId])
        const module = moduleFromId(badModule.moduleId)
        expect(module?.dataset.loadstate).toBe('error')
      })
    })

    describe('failed responses', () => {
      const badModuleId = badModule.moduleId

      it('handles the error appropriately', async () => {
        await moduleItemsLazyLoader.fetchModuleItems([badModuleId])
        expect(itemsCallback).not.toHaveBeenCalled()
        const module = document.getElementById(`context_module_${badModuleId}`)
        expect(module?.getAttribute('data-loadstate')).toBe('error')
      })
    })

    describe('mixed responses', () => {
      const badModuleId = badModule.moduleId
      const goodModuleId = '1083'

      it('does set the html for successful responses', async () => {
        const callback = () => {
          expect(
            document.querySelector(`#context_module_content_${goodModuleId} ul`)?.outerHTML,
          ).toEqual(modules[goodModuleId].items)
          expect(
            document.querySelector(`#context_module_content_${badModuleId}`)?.outerHTML,
          ).toContain('Items failed to load')
        }
        const moduleItemsLazyLoader = new ModuleItemsLazyLoader(
          courseId,
          callback,
          mockStore,
          pageSize,
        )
        await moduleItemsLazyLoader.fetchModuleItems([badModuleId, goodModuleId])
      })

      it('does call the callback for successful responses', async () => {
        await moduleItemsLazyLoader.fetchModuleItems([badModuleId, goodModuleId])
        expect(itemsCallback).toHaveBeenCalledWith(goodModuleId)
        expect(itemsCallback).not.toHaveBeenCalledWith(badModuleId)
      })
    })
  })

  describe('fetchModuleItemsHtml', () => {
    const moduleId = '1083'

    it('does nothing if the provided moduleId not exist in the dom', async () => {
      const serverRequestSpy = jest.spyOn(server, 'use')
      await moduleItemsLazyLoader.fetchModuleItemsHtml('noop', 1)
<<<<<<< HEAD
      expect(fetchMock.calls()).toHaveLength(0)
    })

    it.skip('construct the api url correctly', async () => {
      // use page=2 here
      fetchMock.mock(
        `/courses/${courseId}/modules/${moduleId}/items_html?page=2&per_page=${pageSize}`,
        200,
        {overwriteRoutes: true},
      )
      await moduleItemsLazyLoader.fetchModuleItemsHtml(moduleId, 2)
      const calls = fetchMock.calls()
      expect(calls[0][0]).toBe(
        `/courses/${courseId}/modules/${moduleId}/items_html?page=2&per_page=${pageSize}`,
      )
=======
      // Verify no network requests were made
      expect(serverRequestSpy).not.toHaveBeenCalled()
      serverRequestSpy.mockRestore()
>>>>>>> f6e5b4e8
    })

    it('fetches the item', async () => {
      await moduleItemsLazyLoader.fetchModuleItemsHtml(moduleId, 1)
      await waitFor(() => {
        expect(document.querySelector(`#context_module_content_${moduleId} ul`)).toBeInTheDocument()
      })
    })

    describe('allPages storing', () => {
      describe('get', () => {
        let getShowAllSpy: jest.SpyInstance

        beforeEach(() => {
          getShowAllSpy = jest.spyOn(mockStore, 'getShowAll')
        })

        describe('when allPagesParam is provided', () => {
          const allPagesParam = true

          it('should not call the getPageNumber', async () => {
            await moduleItemsLazyLoader.fetchModuleItemsHtml(moduleId, undefined, allPagesParam)
            expect(getShowAllSpy).not.toHaveBeenCalled()
          })
        })

        describe('when allPagesParam is not provided', () => {
          it('should call the getPageNumber', async () => {
            await moduleItemsLazyLoader.fetchModuleItemsHtml(moduleId)
            expect(getShowAllSpy).toHaveBeenCalledWith(moduleId)
          })
        })
      })

      describe('set', () => {
        let setShowAllSpy: jest.SpyInstance
        let removePageNumberSpy: jest.SpyInstance

        beforeEach(() => {
          setShowAllSpy = jest.spyOn(mockStore, 'setShowAll')
          removePageNumberSpy = jest.spyOn(mockStore, 'removePageNumber')
        })

        describe('when allPage is false', () => {
          const allPages = false

          it('should not call removePageNumber', async () => {
            await moduleItemsLazyLoader.fetchModuleItemsHtml(moduleId, undefined, allPages)
            expect(removePageNumberSpy).not.toHaveBeenCalled()
          })

          it('should call setShowAll', async () => {
            await moduleItemsLazyLoader.fetchModuleItemsHtml(moduleId, undefined, allPages)
            expect(setShowAllSpy).toHaveBeenCalledWith(moduleId, allPages)
          })
        })

        describe('when allPage is true', () => {
          const allPages = true

          it('should call removePageNumber', async () => {
            await moduleItemsLazyLoader.fetchModuleItemsHtml(moduleId, undefined, allPages)
            expect(removePageNumberSpy).toHaveBeenCalledWith(moduleId)
          })

          it('should call setShowAll', async () => {
            await moduleItemsLazyLoader.fetchModuleItemsHtml(moduleId, undefined, allPages)
            expect(setShowAllSpy).toHaveBeenCalledWith(moduleId, allPages)
          })
        })
      })
    })

    describe('pageNumber storing', () => {
      describe('get', () => {
        let getPageNumberSpy: jest.SpyInstance

        beforeEach(() => {
          getPageNumberSpy = jest.spyOn(mockStore, 'getPageNumber')
        })

        describe('when pageParam is provided', () => {
          const pageParam = 2

          it('should not call the getPageNumber', async () => {
            await moduleItemsLazyLoader.fetchModuleItemsHtml(moduleId, pageParam)
            expect(getPageNumberSpy).not.toHaveBeenCalled()
          })
        })

        describe('when pageParam is not provided', () => {
          it('should call the getPageNumber', async () => {
            await moduleItemsLazyLoader.fetchModuleItemsHtml(moduleId)
            expect(getPageNumberSpy).toHaveBeenCalledWith(moduleId)
          })
        })
      })

      describe('set', () => {
        let setPageNumberSpy: jest.SpyInstance
        let removePageNumberSpy: jest.SpyInstance

        beforeEach(() => {
          setPageNumberSpy = jest.spyOn(mockStore, 'setPageNumber')
          removePageNumberSpy = jest.spyOn(mockStore, 'removePageNumber')
        })

        describe('when pageParam is provided and allPage is false', () => {
          const pageParam = 2
          const allPages = false

          it('should call the setPageNumber', async () => {
            // MSW will handle the request, we can verify the store was updated

            await moduleItemsLazyLoader.fetchModuleItemsHtml(moduleId, pageParam, allPages)
            expect(setPageNumberSpy).toHaveBeenCalledWith(moduleId, pageParam)
          })
        })

        describe('when pageParam is not provided and allPage is false', () => {
          const pageParam = undefined
          const allPages = false

          it('should call the setPageNumber', async () => {
            jest.spyOn(mockStore, 'getPageNumber').mockImplementation(() => '')
            await moduleItemsLazyLoader.fetchModuleItemsHtml(moduleId, pageParam, allPages)
            expect(setPageNumberSpy).toHaveBeenCalledWith(moduleId, 1)
          })
        })

        describe('when allPage is true', () => {
          const pageParam = 2
          const allPages = true

          it('should call removePageNumber', async () => {
            await moduleItemsLazyLoader.fetchModuleItemsHtml(moduleId, pageParam, allPages)
            expect(removePageNumberSpy).toHaveBeenCalledWith(moduleId)
          })
        })

        describe('when allPage is false', () => {
          const pageParam = 2
          const allPages = false

          it('should not call removePageNumber', async () => {
            await moduleItemsLazyLoader.fetchModuleItemsHtml(moduleId, pageParam, allPages)
            expect(removePageNumberSpy).not.toHaveBeenCalled()
          })
        })
      })
    })

    describe('allPages storing', () => {
      describe('get', () => {
        let getShowAllSpy: jest.SpyInstance

        beforeEach(() => {
          getShowAllSpy = jest.spyOn(mockStore, 'getShowAll')
        })

        describe('when allPagesParam is provided', () => {
          const allPagesParam = true

          it('should not call the getPageNumber', async () => {
            await moduleItemsLazyLoader.fetchModuleItemsHtml(moduleId, undefined, allPagesParam)
            expect(getShowAllSpy).not.toHaveBeenCalled()
          })
        })

        describe('when allPagesParam is not provided', () => {
          it('should call the getPageNumber', async () => {
            await moduleItemsLazyLoader.fetchModuleItemsHtml(moduleId)
            expect(getShowAllSpy).toHaveBeenCalledWith(moduleId)
          })
        })
      })

      describe('set', () => {
        let setShowAllSpy: jest.SpyInstance
        let removePageNumberSpy: jest.SpyInstance

        beforeEach(() => {
          setShowAllSpy = jest.spyOn(mockStore, 'setShowAll')
          removePageNumberSpy = jest.spyOn(mockStore, 'removePageNumber')
        })

        describe('when allPage is false', () => {
          const allPages = false

          it('should not call removePageNumber', async () => {
            await moduleItemsLazyLoader.fetchModuleItemsHtml(moduleId, undefined, allPages)
            expect(removePageNumberSpy).not.toHaveBeenCalled()
          })

          it('should call setShowAll', async () => {
            await moduleItemsLazyLoader.fetchModuleItemsHtml(moduleId, undefined, allPages)
            expect(setShowAllSpy).toHaveBeenCalledWith(moduleId, allPages)
          })
        })

        describe('when allPage is true', () => {
          const allPages = true

          it('should call removePageNumber', async () => {
            await moduleItemsLazyLoader.fetchModuleItemsHtml(moduleId, undefined, allPages)
            expect(removePageNumberSpy).toHaveBeenCalledWith(moduleId)
          })

          it('should call setShowAll', async () => {
            await moduleItemsLazyLoader.fetchModuleItemsHtml(moduleId, undefined, allPages)
            expect(setShowAllSpy).toHaveBeenCalledWith(moduleId, allPages)
          })
        })
      })
    })

    describe('pageNumber storing', () => {
      describe('get', () => {
        let getPageNumberSpy: jest.SpyInstance

        beforeEach(() => {
          getPageNumberSpy = jest.spyOn(mockStore, 'getPageNumber')
        })

        describe('when pageParam is provided', () => {
          const pageParam = 2

          it('should not call the getPageNumber', async () => {
            await moduleItemsLazyLoader.fetchModuleItemsHtml(moduleId, pageParam)
            expect(getPageNumberSpy).not.toHaveBeenCalled()
          })
        })

        describe('when pageParam is not provided', () => {
          it('should call the getPageNumber', async () => {
            await moduleItemsLazyLoader.fetchModuleItemsHtml(moduleId)
            expect(getPageNumberSpy).toHaveBeenCalledWith(moduleId)
          })
        })
      })

      describe('set', () => {
        let setPageNumberSpy: jest.SpyInstance
        let removePageNumberSpy: jest.SpyInstance

        beforeEach(() => {
          setPageNumberSpy = jest.spyOn(mockStore, 'setPageNumber')
          removePageNumberSpy = jest.spyOn(mockStore, 'removePageNumber')
        })

        describe('when pageParam is provided and allPage is false', () => {
          const pageParam = 2
          const allPages = false

          it('should call the setPageNumber', async () => {
            // Mock the fetch API to avoid actual network calls
            fetchMock.mock(
              `/courses/${courseId}/modules/${moduleId}/items_html?page=${pageParam}&per_page=${pageSize}`,
              {
                body: modules[moduleId].items,
                headers: {
                  link: modules[moduleId].link,
                },
              },
              {overwriteRoutes: true},
            )

            await moduleItemsLazyLoader.fetchModuleItemsHtml(moduleId, pageParam, allPages)
            expect(setPageNumberSpy).toHaveBeenCalledWith(moduleId, pageParam)
          })
        })

        describe('when pageParam is not provided and allPage is false', () => {
          const pageParam = undefined
          const allPages = false

          it('should call the setPageNumber', async () => {
            jest.spyOn(mockStore, 'getPageNumber').mockImplementation(() => '')
            await moduleItemsLazyLoader.fetchModuleItemsHtml(moduleId, pageParam, allPages)
            expect(setPageNumberSpy).toHaveBeenCalledWith(moduleId, 1)
          })
        })

        describe('when allPage is true', () => {
          const pageParam = 2
          const allPages = true

          it('should call removePageNumber', async () => {
            await moduleItemsLazyLoader.fetchModuleItemsHtml(moduleId, pageParam, allPages)
            expect(removePageNumberSpy).toHaveBeenCalledWith(moduleId)
          })
        })

        describe('when allPage is false', () => {
          const pageParam = 2
          const allPages = false

          it('should not call removePageNumber', async () => {
            await moduleItemsLazyLoader.fetchModuleItemsHtml(moduleId, pageParam, allPages)
            expect(removePageNumberSpy).not.toHaveBeenCalled()
          })
        })
      })
    })

    describe('success response', () => {
<<<<<<< HEAD
      it.skip('set the htmls in the container with the result', async () => {
=======
      it('sets the html in the container with the result', async () => {
>>>>>>> f6e5b4e8
        await moduleItemsLazyLoader.fetchModuleItemsHtml(moduleId, 1)
        expect(document.querySelector(`#context_module_content_${moduleId} ul`)?.outerHTML).toEqual(
          modules[moduleId].items,
        )
      })

      it("calls the callback for the module's item", async () => {
        await moduleItemsLazyLoader.fetchModuleItemsHtml(moduleId, 1)
        expect(itemsCallback).toHaveBeenCalledWith(moduleId)
      })
    })

    describe('failed response', () => {
      const badModuleId = badModule.moduleId

      it('does not set the html', async () => {
        const callback = () => {
          expect(
            document.querySelector(`#context_module_content_${badModuleId}`)?.outerHTML,
          ).toContain('Items failed to load')
        }
        const moduleItemsLazyLoader = new ModuleItemsLazyLoader(
          courseId,
          callback,
          mockStore,
          pageSize,
        )
        await moduleItemsLazyLoader.fetchModuleItemsHtml(badModuleId, 1)
        expect(
          document.querySelector(`#context_module_${badModuleId} ul.context_module_items`)
            ?.innerHTML,
        ).toBe('')
      })

      it('does not call the callback', async () => {
        await moduleItemsLazyLoader.fetchModuleItemsHtml(badModuleId, 1)
        expect(itemsCallback).not.toHaveBeenCalled()
      })

      it('retries on clicking the retry button', async () => {
        const requestSpy = jest.fn()
        server.events.on('request:match', requestSpy)
        try {
          await moduleItemsLazyLoader.fetchModuleItemsHtml(badModule.moduleId, 1)

          // Wait for the error state to be set and the React component to render
          await waitFor(
            () => {
              const module = moduleFromId(badModule.moduleId)
              expect(module?.dataset.loadstate).toBe('error')
            },
            {timeout: 5000},
          )

          // Give React an additional tick to render the error component
          await waitFor(
            () => {
              expect(screen.getByTestId('items-failed-to-load')).toBeInTheDocument()
            },
            {timeout: 5000},
          )

          await waitFor(
            () => {
              expect(screen.getByTestId('retry-items-failed-to-load')).toBeInTheDocument()
            },
            {timeout: 1000},
          )

          const retryButton = screen.getByTestId('retry-items-failed-to-load').closest('button')
          expect(retryButton).toBeInTheDocument()
          expect(requestSpy).toHaveBeenCalledTimes(1)

          retryButton?.click()
          await waitFor(() => {
            expect(requestSpy).toHaveBeenCalledTimes(2)
          })
        } finally {
          server.events.removeListener('request:match', requestSpy)
        }
      })
    })

    describe('pagination', () => {
      it('renders the Pagination component if there are more than one page', async () => {
        const callback = () => {
          expect(screen.getByTestId('module-1083-pagination')).toBeInTheDocument()
        }
        const moduleItemsLazyLoader = new ModuleItemsLazyLoader(
          courseId,
          callback,
          mockStore,
          pageSize,
        )
        await moduleItemsLazyLoader.fetchModuleItemsHtml('1083', 1)
      })

<<<<<<< HEAD
      it.skip('does not render the Pagination component if there is only one page', async () => {
=======
      it('does not render the Pagination component if there is only one page', async () => {
>>>>>>> f6e5b4e8
        await moduleItemsLazyLoader.fetchModuleItemsHtml('1083', 1)
        expect(document.querySelector(`#context_module_content_1083 ul`)?.outerHTML).toEqual(
          modules['1083'].items,
        )
        expect(screen.queryByTestId('module-1083-pagination')).not.toBeInTheDocument()
      })

      it('does not render the Pagination component if allPages is on', async () => {
        await moduleItemsLazyLoader.fetchModuleItemsHtml('1083', 1, true)

        await waitFor(() => {
          expect(screen.queryByTestId('module-1083-pagination')).not.toBeInTheDocument()
        })
      })

<<<<<<< HEAD
      describe('behavior when a page get empty', () => {
        const pageParam = 2
        const moduleId = '2000'
        fetchMock.mock(
          `/courses/${courseId}/modules/${moduleId}/items_html?page=${pageParam}&per_page=${pageSize}`,
          {
            headers: {
              // Missing rel="last" to simulate the problematic state
              Link: '</api/v1/accounts/1/account_calendars?page=2&per_page=100>; rel="next"',
            },
          },
        )
        fetchMock.mock(
          `/courses/${courseId}/modules/${moduleId}/items_html?page=${pageParam - 1}&per_page=${pageSize}`,
          {
            headers: {
              Link: '</courses/23/modules/1085/items_html?page=1&per_page=2>; rel="current",</courses/23/modules/1085/items_html?page=2&per_page=2>; rel="next",</courses/23/modules/1085/items_html?page=1&per_page=2>; rel="first",</courses/23/modules/1085/items_html?page=2&per_page=2>; rel="last"',
            },
          },
        )
=======
      describe('behavior when a page is empty', () => {
        const moduleId = '2000'
>>>>>>> f6e5b4e8

        beforeEach(() => {
          createMockModule(moduleId)
        })

        afterEach(() => {
          const container = document.querySelector(`#context_module_content_${moduleId}`)
          if (container) {
            container.innerHTML = ''
          }
        })

<<<<<<< HEAD
        it('should render pagination with latest state', async () => {
          await moduleItemsLazyLoader.fetchModuleItemsHtml(moduleId, 2, false)

          await waitFor(() => {
            expect(screen.queryByTestId(`module-${moduleId}-pagination`)).toBeInTheDocument()
          })
=======
        it('should handle empty page response gracefully', async () => {
          await moduleItemsLazyLoader.fetchModuleItemsHtml(moduleId, 1, false)

          const module = document.getElementById(`context_module_${moduleId}`)
          expect(module).not.toBeNull()
          expect(module?.dataset.loadstate).toBeDefined()

          const content = document.querySelector(`#context_module_content_${moduleId}`)
          expect(content).toBeInTheDocument()
>>>>>>> f6e5b4e8
        })
      })
    })
  })
})<|MERGE_RESOLUTION|>--- conflicted
+++ resolved
@@ -16,15 +16,6 @@
  * with this program. If not, see <http://www.gnu.org/licenses/>.
  */
 
-<<<<<<< HEAD
-import {waitFor} from '@testing-library/react'
-import {screen} from '@testing-library/dom'
-import fetchMock from 'fetch-mock'
-import {ModuleItemsLazyLoader, type ModuleItemsCallback} from '../ModuleItemsLazyLoader'
-import {ModuleItemsStore} from '../ModuleItemsStore'
-import {moduleFromId} from '../showAllOrLess'
-import {type ModuleId} from '../types'
-=======
 import {waitFor, screen} from '@testing-library/dom'
 import {setupServer} from 'msw/node'
 import {http, HttpResponse} from 'msw'
@@ -33,7 +24,6 @@
 import {moduleFromId} from '../showAllOrLess'
 import {type ModuleId} from '../types'
 import {ModuleItemLoadingData} from '../ModuleItemLoadingData'
->>>>>>> f6e5b4e8
 
 // @ts-expect-error
 global.IS_REACT_ACT_ENVIRONMENT = true
@@ -42,8 +32,6 @@
 const pageSize = 2
 const accountId = '3'
 const userId = '4'
-<<<<<<< HEAD
-=======
 
 // Define badModule and singlePageModules before they're used in the handlers
 const badModule = {
@@ -57,7 +45,6 @@
   items: '<ul><li id="21"></li><li id="22"></li></ul>',
   api: '/courses/23/modules/1087/items_html?page=1&per_page=2',
 }
->>>>>>> f6e5b4e8
 
 const modules: Record<ModuleId, {items: string; api: string; link: string}> = {
   '1083': {
@@ -77,18 +64,6 @@
   },
 }
 
-<<<<<<< HEAD
-Object.keys(modules).forEach((moduleId: string) => {
-  fetchMock.mock(modules[moduleId].api, {
-    body: modules[moduleId].items,
-    headers: {
-      link: modules[moduleId].link,
-    },
-  })
-  fetchMock.mock(`/courses/${courseId}/modules/${moduleId}/items_html?no_pagination=1`, 200)
-})
-
-=======
 const handlers = [
   http.get<{courseId: string; moduleId: string}>(
     '/courses/:courseId/modules/:moduleId/items_html',
@@ -153,48 +128,23 @@
 
 const server = setupServer(...handlers)
 
->>>>>>> f6e5b4e8
 const createMockModule = (moduleId: string) => {
   const module = document.createElement('div')
   module.id = `context_module_${moduleId}`
   const content = document.createElement('div')
   content.id = `context_module_content_${moduleId}`
-<<<<<<< HEAD
-=======
   const items = document.createElement('ul')
   items.className = 'context_module_items'
   content.appendChild(items)
->>>>>>> f6e5b4e8
   const footer = document.createElement('footer')
   footer.className = 'footer'
   content.appendChild(footer)
   module.appendChild(content)
-<<<<<<< HEAD
-  document.body.appendChild(module)
-}
-const badModule = {
-  moduleId: '1086',
-  api: '/courses/23/modules/1086/items_html?page=1&per_page=2',
-  response: new Response('', {status: 500}),
-}
-fetchMock.mock(badModule.api, badModule.response)
-createMockModule(badModule.moduleId)
-
-const singlePageModules = {
-  moduleId: '1087',
-  items: '<ul><li id="21"></li><li id="22"></li></ul>',
-  api: '/courses/23/modules/1087/items_html?page=1&per_page=2',
-}
-fetchMock.mock(singlePageModules.api, {
-  body: singlePageModules.items,
-})
-=======
   document.getElementById('context_modules')?.appendChild(module)
 }
 // Create mock modules
 createMockModule(badModule.moduleId)
 createMockModule(singlePageModules.moduleId)
->>>>>>> f6e5b4e8
 
 let moduleItemsLazyLoader: ModuleItemsLazyLoader
 let itemsCallback: ModuleItemsCallback
@@ -233,9 +183,6 @@
         // Ignore unmount errors during cleanup
       }
     })
-<<<<<<< HEAD
-    jest.restoreAllMocks()
-=======
     try {
       loadingData.unmountModuleRoot(badModule.moduleId)
     } catch (_e) {
@@ -260,7 +207,6 @@
     // Reset the static loadingData property
     // @ts-expect-error - Accessing private static property for testing
     ModuleItemsLazyLoader.loadingData = new ModuleItemLoadingData()
->>>>>>> f6e5b4e8
   })
 
   describe('fetchModuleItems', () => {
@@ -286,20 +232,6 @@
       }
     })
 
-<<<<<<< HEAD
-    it.skip('construct the api urls correctly', async () => {
-      await moduleItemsLazyLoader.fetchModuleItems(Object.keys(modules))
-      const calls = fetchMock.calls()
-      expect(calls[0][0]).toBe(
-        `/courses/${courseId}/modules/1083/items_html?page=1&per_page=${pageSize}`,
-      )
-      expect(calls[1][0]).toBe(
-        `/courses/${courseId}/modules/1084/items_html?page=1&per_page=${pageSize}`,
-      )
-      expect(calls[2][0]).toBe(
-        `/courses/${courseId}/modules/1085/items_html?page=1&per_page=${pageSize}`,
-      )
-=======
     it('constructs the api urls correctly', async () => {
       const requestSpy = jest.fn()
       server.events.on('request:match', requestSpy)
@@ -316,7 +248,6 @@
       } finally {
         server.events.removeListener('request:match', requestSpy)
       }
->>>>>>> f6e5b4e8
     })
 
     it('fetches the items with correct query parameters', async () => {
@@ -334,11 +265,7 @@
     })
 
     describe('success responses', () => {
-<<<<<<< HEAD
-      it.skip('set the html in the containers with the results', async () => {
-=======
       it('sets the html in the containers with the results', async () => {
->>>>>>> f6e5b4e8
         await moduleItemsLazyLoader.fetchModuleItems(Object.keys(modules))
         await waitFor(() => {
           Object.keys(modules).forEach(moduleId => {
@@ -355,44 +282,6 @@
           expect(itemsCallback).toHaveBeenCalledWith(moduleId),
         )
       })
-<<<<<<< HEAD
-
-      it.skip("sets the loadstate to 'paginated' when there are multiple pages", async () => {
-        await moduleItemsLazyLoader.fetchModuleItems(['1083'])
-        const module = moduleFromId('1083')
-        expect(module?.dataset.loadstate).toBe('paginated')
-      })
-
-      it("sets the loadstate to 'loaded' when there is only one page", async () => {
-        createMockModule(singlePageModules.moduleId)
-        await moduleItemsLazyLoader.fetchModuleItems([singlePageModules.moduleId])
-        const module = moduleFromId(singlePageModules.moduleId)
-        expect(module?.dataset.loadstate).toBe('loaded')
-      })
-
-      it('sets the loadstate to "error" when the fetch fails', async () => {
-        await moduleItemsLazyLoader.fetchModuleItems([badModule.moduleId])
-        const module = moduleFromId(badModule.moduleId)
-        expect(module?.dataset.loadstate).toBe('error')
-      })
-    })
-
-    describe('failed responses', () => {
-      const badModuleId = badModule.moduleId
-
-      it('handles the error appropriately', async () => {
-        // We know the module will fail to load because we've mocked the fetch to fail
-        await moduleItemsLazyLoader.fetchModuleItems([badModuleId])
-
-        // The error is handled by the renderError method which calls ModuleItemsLazyLoader.loadingData.getModuleRoot
-        // We can verify the error handling by checking that the callback wasn't called
-        expect(itemsCallback).not.toHaveBeenCalled()
-
-        // Also verify the module content still exists but wasn't modified
-        const moduleContent = document.querySelector(`#context_module_content_${badModuleId}`)
-        expect(moduleContent).toBeTruthy()
-        expect(moduleContent?.innerHTML).toContain('<footer class="footer"></footer>')
-=======
 
       it("sets the loadstate to 'paginated' when there are multiple pages", async () => {
         await moduleItemsLazyLoader.fetchModuleItems(['1083'])
@@ -400,7 +289,6 @@
           const module = moduleFromId('1083')
           expect(module?.dataset.loadstate).toBe('paginated')
         })
->>>>>>> f6e5b4e8
       })
 
       it("sets the loadstate to 'loaded' when there is only one page", async () => {
@@ -464,27 +352,9 @@
     it('does nothing if the provided moduleId not exist in the dom', async () => {
       const serverRequestSpy = jest.spyOn(server, 'use')
       await moduleItemsLazyLoader.fetchModuleItemsHtml('noop', 1)
-<<<<<<< HEAD
-      expect(fetchMock.calls()).toHaveLength(0)
-    })
-
-    it.skip('construct the api url correctly', async () => {
-      // use page=2 here
-      fetchMock.mock(
-        `/courses/${courseId}/modules/${moduleId}/items_html?page=2&per_page=${pageSize}`,
-        200,
-        {overwriteRoutes: true},
-      )
-      await moduleItemsLazyLoader.fetchModuleItemsHtml(moduleId, 2)
-      const calls = fetchMock.calls()
-      expect(calls[0][0]).toBe(
-        `/courses/${courseId}/modules/${moduleId}/items_html?page=2&per_page=${pageSize}`,
-      )
-=======
       // Verify no network requests were made
       expect(serverRequestSpy).not.toHaveBeenCalled()
       serverRequestSpy.mockRestore()
->>>>>>> f6e5b4e8
     })
 
     it('fetches the item', async () => {
@@ -637,165 +507,8 @@
       })
     })
 
-    describe('allPages storing', () => {
-      describe('get', () => {
-        let getShowAllSpy: jest.SpyInstance
-
-        beforeEach(() => {
-          getShowAllSpy = jest.spyOn(mockStore, 'getShowAll')
-        })
-
-        describe('when allPagesParam is provided', () => {
-          const allPagesParam = true
-
-          it('should not call the getPageNumber', async () => {
-            await moduleItemsLazyLoader.fetchModuleItemsHtml(moduleId, undefined, allPagesParam)
-            expect(getShowAllSpy).not.toHaveBeenCalled()
-          })
-        })
-
-        describe('when allPagesParam is not provided', () => {
-          it('should call the getPageNumber', async () => {
-            await moduleItemsLazyLoader.fetchModuleItemsHtml(moduleId)
-            expect(getShowAllSpy).toHaveBeenCalledWith(moduleId)
-          })
-        })
-      })
-
-      describe('set', () => {
-        let setShowAllSpy: jest.SpyInstance
-        let removePageNumberSpy: jest.SpyInstance
-
-        beforeEach(() => {
-          setShowAllSpy = jest.spyOn(mockStore, 'setShowAll')
-          removePageNumberSpy = jest.spyOn(mockStore, 'removePageNumber')
-        })
-
-        describe('when allPage is false', () => {
-          const allPages = false
-
-          it('should not call removePageNumber', async () => {
-            await moduleItemsLazyLoader.fetchModuleItemsHtml(moduleId, undefined, allPages)
-            expect(removePageNumberSpy).not.toHaveBeenCalled()
-          })
-
-          it('should call setShowAll', async () => {
-            await moduleItemsLazyLoader.fetchModuleItemsHtml(moduleId, undefined, allPages)
-            expect(setShowAllSpy).toHaveBeenCalledWith(moduleId, allPages)
-          })
-        })
-
-        describe('when allPage is true', () => {
-          const allPages = true
-
-          it('should call removePageNumber', async () => {
-            await moduleItemsLazyLoader.fetchModuleItemsHtml(moduleId, undefined, allPages)
-            expect(removePageNumberSpy).toHaveBeenCalledWith(moduleId)
-          })
-
-          it('should call setShowAll', async () => {
-            await moduleItemsLazyLoader.fetchModuleItemsHtml(moduleId, undefined, allPages)
-            expect(setShowAllSpy).toHaveBeenCalledWith(moduleId, allPages)
-          })
-        })
-      })
-    })
-
-    describe('pageNumber storing', () => {
-      describe('get', () => {
-        let getPageNumberSpy: jest.SpyInstance
-
-        beforeEach(() => {
-          getPageNumberSpy = jest.spyOn(mockStore, 'getPageNumber')
-        })
-
-        describe('when pageParam is provided', () => {
-          const pageParam = 2
-
-          it('should not call the getPageNumber', async () => {
-            await moduleItemsLazyLoader.fetchModuleItemsHtml(moduleId, pageParam)
-            expect(getPageNumberSpy).not.toHaveBeenCalled()
-          })
-        })
-
-        describe('when pageParam is not provided', () => {
-          it('should call the getPageNumber', async () => {
-            await moduleItemsLazyLoader.fetchModuleItemsHtml(moduleId)
-            expect(getPageNumberSpy).toHaveBeenCalledWith(moduleId)
-          })
-        })
-      })
-
-      describe('set', () => {
-        let setPageNumberSpy: jest.SpyInstance
-        let removePageNumberSpy: jest.SpyInstance
-
-        beforeEach(() => {
-          setPageNumberSpy = jest.spyOn(mockStore, 'setPageNumber')
-          removePageNumberSpy = jest.spyOn(mockStore, 'removePageNumber')
-        })
-
-        describe('when pageParam is provided and allPage is false', () => {
-          const pageParam = 2
-          const allPages = false
-
-          it('should call the setPageNumber', async () => {
-            // Mock the fetch API to avoid actual network calls
-            fetchMock.mock(
-              `/courses/${courseId}/modules/${moduleId}/items_html?page=${pageParam}&per_page=${pageSize}`,
-              {
-                body: modules[moduleId].items,
-                headers: {
-                  link: modules[moduleId].link,
-                },
-              },
-              {overwriteRoutes: true},
-            )
-
-            await moduleItemsLazyLoader.fetchModuleItemsHtml(moduleId, pageParam, allPages)
-            expect(setPageNumberSpy).toHaveBeenCalledWith(moduleId, pageParam)
-          })
-        })
-
-        describe('when pageParam is not provided and allPage is false', () => {
-          const pageParam = undefined
-          const allPages = false
-
-          it('should call the setPageNumber', async () => {
-            jest.spyOn(mockStore, 'getPageNumber').mockImplementation(() => '')
-            await moduleItemsLazyLoader.fetchModuleItemsHtml(moduleId, pageParam, allPages)
-            expect(setPageNumberSpy).toHaveBeenCalledWith(moduleId, 1)
-          })
-        })
-
-        describe('when allPage is true', () => {
-          const pageParam = 2
-          const allPages = true
-
-          it('should call removePageNumber', async () => {
-            await moduleItemsLazyLoader.fetchModuleItemsHtml(moduleId, pageParam, allPages)
-            expect(removePageNumberSpy).toHaveBeenCalledWith(moduleId)
-          })
-        })
-
-        describe('when allPage is false', () => {
-          const pageParam = 2
-          const allPages = false
-
-          it('should not call removePageNumber', async () => {
-            await moduleItemsLazyLoader.fetchModuleItemsHtml(moduleId, pageParam, allPages)
-            expect(removePageNumberSpy).not.toHaveBeenCalled()
-          })
-        })
-      })
-    })
-
     describe('success response', () => {
-<<<<<<< HEAD
-      it.skip('set the htmls in the container with the result', async () => {
-=======
       it('sets the html in the container with the result', async () => {
->>>>>>> f6e5b4e8
         await moduleItemsLazyLoader.fetchModuleItemsHtml(moduleId, 1)
         expect(document.querySelector(`#context_module_content_${moduleId} ul`)?.outerHTML).toEqual(
           modules[moduleId].items,
@@ -893,11 +606,7 @@
         await moduleItemsLazyLoader.fetchModuleItemsHtml('1083', 1)
       })
 
-<<<<<<< HEAD
-      it.skip('does not render the Pagination component if there is only one page', async () => {
-=======
       it('does not render the Pagination component if there is only one page', async () => {
->>>>>>> f6e5b4e8
         await moduleItemsLazyLoader.fetchModuleItemsHtml('1083', 1)
         expect(document.querySelector(`#context_module_content_1083 ul`)?.outerHTML).toEqual(
           modules['1083'].items,
@@ -913,31 +622,8 @@
         })
       })
 
-<<<<<<< HEAD
-      describe('behavior when a page get empty', () => {
-        const pageParam = 2
-        const moduleId = '2000'
-        fetchMock.mock(
-          `/courses/${courseId}/modules/${moduleId}/items_html?page=${pageParam}&per_page=${pageSize}`,
-          {
-            headers: {
-              // Missing rel="last" to simulate the problematic state
-              Link: '</api/v1/accounts/1/account_calendars?page=2&per_page=100>; rel="next"',
-            },
-          },
-        )
-        fetchMock.mock(
-          `/courses/${courseId}/modules/${moduleId}/items_html?page=${pageParam - 1}&per_page=${pageSize}`,
-          {
-            headers: {
-              Link: '</courses/23/modules/1085/items_html?page=1&per_page=2>; rel="current",</courses/23/modules/1085/items_html?page=2&per_page=2>; rel="next",</courses/23/modules/1085/items_html?page=1&per_page=2>; rel="first",</courses/23/modules/1085/items_html?page=2&per_page=2>; rel="last"',
-            },
-          },
-        )
-=======
       describe('behavior when a page is empty', () => {
         const moduleId = '2000'
->>>>>>> f6e5b4e8
 
         beforeEach(() => {
           createMockModule(moduleId)
@@ -950,14 +636,6 @@
           }
         })
 
-<<<<<<< HEAD
-        it('should render pagination with latest state', async () => {
-          await moduleItemsLazyLoader.fetchModuleItemsHtml(moduleId, 2, false)
-
-          await waitFor(() => {
-            expect(screen.queryByTestId(`module-${moduleId}-pagination`)).toBeInTheDocument()
-          })
-=======
         it('should handle empty page response gracefully', async () => {
           await moduleItemsLazyLoader.fetchModuleItemsHtml(moduleId, 1, false)
 
@@ -967,7 +645,6 @@
 
           const content = document.querySelector(`#context_module_content_${moduleId}`)
           expect(content).toBeInTheDocument()
->>>>>>> f6e5b4e8
         })
       })
     })
