/*
 * Copyright (C) 2025 - present Instructure, Inc.
 *
 * This file is part of Canvas.
 *
 * Canvas is free software: you can redistribute it and/or modify it under
 * the terms of the GNU Affero General Public License as published by the Free
 * Software Foundation, version 3 of the License.
 *
 * Canvas is distributed in the hope that it will be useful, but WITHOUT ANY
 * WARRANTY; without even the implied warranty of MERCHANTABILITY or FITNESS FOR
 * A PARTICULAR PURPOSE. See the GNU Affero General Public License for more
 * details.
 *
 * You should have received a copy of the GNU Affero General Public License along
 * with this program. If not, see <http://www.gnu.org/licenses/>.
 */

<<<<<<< HEAD
import {DEFAULT_PAGE_SIZE} from '../types'
=======
import {screen} from '@testing-library/dom'
import {DEFAULT_PAGE_SIZE} from '../types'
import fakeENV from '@canvas/test-utils/fakeENV'
>>>>>>> f6e5b4e8
import {
  addShowAllOrLess,
  shouldShowAllOrLess,
  itemCount,
  hasAllItemsInTheDOM,
  isModuleCurrentPageEmpty,
  isModuleCollapsed,
  isModulePaginated,
  isModuleLoading,
  expandModuleAndLoadAll,
  loadAll,
  loadFirstPage,
  maybeExpandAndLoadAll,
  MODULE_EXPAND_AND_LOAD_ALL,
  MODULE_LOAD_ALL,
  MODULE_LOAD_FIRST_PAGE,
  decrementModuleItemsCount,
} from '../showAllOrLess'

declare const ENV: {
  IS_STUDENT?: boolean
}

const addItemsToModule = (module: HTMLElement, count: number) => {
  for (let i = 0; i < count; i++) {
    const item = document.createElement('div')
    item.classList.add('context_module_item')
    module.appendChild(item)
  }
}

type MakeModuleOptions = {
  module_id?: string
  totalItemsValue?: string | number
  loadstate?: string
}

const makeModule = (options: MakeModuleOptions = {}): HTMLElement => {
  const module_id = options.module_id || '1'
  const module = document.createElement('div')
  module.id = `context_module_${module_id}`
  module.setAttribute('data-module-id', module_id)
  const header = document.createElement('div')
  header.className = 'header'
  const admin = document.createElement('div')
  admin.className = 'ig-header-admin'
  header.appendChild(admin)
  const reqMsg = document.createElement('div')
  reqMsg.className = 'requirements_message'
  admin.appendChild(reqMsg)
  module.appendChild(header)
  const content = document.createElement('div')
  content.className = 'content'
  const contextModuleItems = document.createElement('ul')
  contextModuleItems.className = 'context_module_items'
  if (options.totalItemsValue !== undefined) {
    contextModuleItems.setAttribute('data-total-items', options.totalItemsValue.toString())
<<<<<<< HEAD
=======
    const n = Number(options.totalItemsValue)
    if (!isNaN(n)) {
      for (let i = 0; i < n; i++) {
        const item = document.createElement('li')
        item.className = 'context_module_item'
        contextModuleItems.appendChild(item)
      }
    }
>>>>>>> f6e5b4e8
  }
  content.appendChild(contextModuleItems)
  module.appendChild(content)
  if (options.loadstate) {
    module.dataset.loadstate = options.loadstate
  }
  document.body.appendChild(module)
  return module
}

describe('showAllOrLess', () => {
  beforeEach(() => {
<<<<<<< HEAD
    ENV.IS_STUDENT = false
=======
    fakeENV.setup({
      IS_STUDENT: false,
      FEATURE_MODULES_PERF: true,
    })
  })
  afterEach(() => {
    document.body.innerHTML = ''
    fakeENV.teardown()
>>>>>>> f6e5b4e8
  })
  afterEach(() => {
    document.body.innerHTML = ''
  })

  describe('isModuleCurrentPageEmpty', () => {
    it('should return true if the module is empty', () => {
      const module = document.createElement('div')
      module.setAttribute('data-module-id', '1')
      expect(isModuleCurrentPageEmpty(module)).toBe(true)
    })

    it('should return false if the module is not empty', () => {
      const module = document.createElement('div')
      module.setAttribute('data-module-id', '1')
      addItemsToModule(module, 1)
      expect(isModuleCurrentPageEmpty(module)).toBe(false)
    })
  })

  describe('isModuleLoading', () => {
    it('should return true if the module is loading', () => {
      const module = document.createElement('div')
      module.setAttribute('data-module-id', '1')
      module.dataset.loadstate = 'loading'
      expect(isModuleLoading(module)).toBe(true)
    })

    it('should return false if the module is not loading', () => {
      const module = document.createElement('div')
      module.setAttribute('data-module-id', '1')
      expect(isModuleLoading(module)).toBe(false)
    })
  })

  describe('isModulePaginated', () => {
    it('should return true if the module is paginated', () => {
      const module = document.createElement('div')
      module.setAttribute('data-module-id', '1')
      module.dataset.loadstate = 'paginated'
      expect(isModulePaginated(module)).toBe(true)
    })

    it('should return false if the module is not paginated', () => {
      const module = document.createElement('div')
      module.setAttribute('data-module-id', '1')
      expect(isModulePaginated(module)).toBe(false)
    })
  })

  describe('isModuleCollapsed', () => {
    it('should return true if the module is collapsed', () => {
      const module = document.createElement('div')
      module.classList.add('collapsed_module')
      expect(isModuleCollapsed(module)).toBe(true)
    })

    it('should return false if the module is not collapsed', () => {
      const module = document.createElement('div')
      expect(isModuleCollapsed(module)).toBe(false)
    })
  })

  describe('hasAllItemsInTheDOM', () => {
    it('should return false if the module is paginated', () => {
      const module = document.createElement('div')
      module.setAttribute('data-module-id', '1')
      module.dataset.loadstate = 'paginated'
      expect(hasAllItemsInTheDOM(module)).toBe(false)
    })

    it('should return false if the module is collapsed', () => {
      const module = document.createElement('div')
      module.classList.add('collapsed_module')
      expect(hasAllItemsInTheDOM(module)).toBe(false)
    })

    it('should return true if the module is not collapsed and not paginated', () => {
      const module = document.createElement('div')
      expect(hasAllItemsInTheDOM(module)).toBe(true)
    })
  })

  describe('itemCount', () => {
    it('should return the number of items in the module', () => {
      const module = document.createElement('div')
      addItemsToModule(module, 5)
      expect(itemCount(module)).toBe(5)
    })
  })

  describe('shouldShowAllOrLess', () => {
    it('should return "none" if the module is collapsed', () => {
      const module = document.createElement('div')
      module.classList.add('collapsed_module')
      expect(shouldShowAllOrLess(module)).toBe('none')
    })

    it('should return "all" if the module is paginated', () => {
      const module = document.createElement('div')
      module.setAttribute('data-module-id', '1')
      module.dataset.loadstate = 'paginated'
      expect(shouldShowAllOrLess(module)).toBe('all')
    })

    it('should return "less" if the module has more than DEFAULT_PAGE_SIZE items', () => {
      const module = document.createElement('div')
      addItemsToModule(module, DEFAULT_PAGE_SIZE + 1)
      expect(shouldShowAllOrLess(module)).toBe('less')
    })

    it('should return "none" if the module has less than DEFAULT_PAGE_SIZE items', () => {
      const module = document.createElement('div')
      addItemsToModule(module, DEFAULT_PAGE_SIZE - 1)
      expect(shouldShowAllOrLess(module)).toBe('none')
    })

    it('should return "none" if the module has DEFAULT_PAGE_SIZE items', () => {
      const module = document.createElement('div')
      addItemsToModule(module, DEFAULT_PAGE_SIZE)
      expect(shouldShowAllOrLess(module)).toBe('none')
    })
  })

  describe('expandModuleAndLoadAll', () => {
    it('should fire the event', (done: jest.DoneCallback) => {
      document.addEventListener(MODULE_EXPAND_AND_LOAD_ALL, ((event: Event) => {
        const customEvent = event as CustomEvent<{moduleId: string; allPages: boolean}>
        expect(customEvent.detail.moduleId).toBe('1')
        expect(customEvent.detail.allPages).toBe(true)
        done()
      }) as EventListener)
      expandModuleAndLoadAll('1')
    })
  })

  describe('loadAll', () => {
    it('should fire the event', (done: jest.DoneCallback) => {
      document.addEventListener(MODULE_LOAD_ALL, ((event: Event) => {
        const customEvent = event as CustomEvent<{moduleId: string}>
        expect(customEvent.detail.moduleId).toBe('1')
        done()
      }) as EventListener)
      loadAll('1')
    })
  })

  describe('loadFirstPage', () => {
    it('should fire the event', (done: jest.DoneCallback) => {
      document.addEventListener(MODULE_LOAD_FIRST_PAGE, ((event: Event) => {
        const customEvent = event as CustomEvent<{moduleId: string}>
        expect(customEvent.detail.moduleId).toBe('1')
        done()
      }) as EventListener)
      loadFirstPage('1')
    })
  })

  describe('maybeExpandAndLoadAll', () => {
    it('should call expandModuleAndLoadAll when module is collapsed', (done: jest.DoneCallback) => {
      const module = document.createElement('div')
      module.id = 'context_module_1'
      module.setAttribute('data-module-id', '1')
      module.classList.add('collapsed_module')
      document.body.appendChild(module)
      document.addEventListener(MODULE_EXPAND_AND_LOAD_ALL, ((event: Event) => {
        const customEvent = event as CustomEvent<{moduleId: string; allPages: boolean}>
        expect(customEvent.detail.moduleId).toBe('1')
        expect(customEvent.detail.allPages).toBe(true)
        done()
      }) as EventListener)
      maybeExpandAndLoadAll('1')
    })

    it('should call loadAll when module is paginated', (done: jest.DoneCallback) => {
      const module = document.createElement('div')
      module.id = 'context_module_1'
      module.setAttribute('data-module-id', '1')
      module.dataset.loadstate = 'paginated'
      document.body.appendChild(module)
      document.addEventListener(MODULE_LOAD_ALL, ((event: Event) => {
        const customEvent = event as CustomEvent<{moduleId: string}>
        expect(customEvent.detail.moduleId).toBe('1')
        done()
      }) as EventListener)
      maybeExpandAndLoadAll('1')
    })
  })

  describe('addShowAllOrLess', () => {
    it('should add the show all button to the module', () => {
<<<<<<< HEAD
      const module = makeModule()
      module.dataset.loadstate = 'paginated'
      addShowAllOrLess('1')
      expect(module.querySelector('.show-all-or-less-button')).toBeInTheDocument()
      expect(module.querySelector('.show-all')).toBeInTheDocument()
    })

    it('should add the show less button to the module', () => {
=======
      const module = makeModule({totalItemsValue: 2})
      module.dataset.loadstate = 'paginated'
      addShowAllOrLess('1')
      expect(module.querySelector('.show-all-or-less-button')).toBeInTheDocument()
      expect(module.querySelector('.show-all')).toBeInTheDocument()
      expect(screen.getByText('Show All (2)')).toBeInTheDocument()
    })

    it('should add the show less button to the module', () => {
      const module = makeModule()
      addItemsToModule(module, DEFAULT_PAGE_SIZE + 1)
      addShowAllOrLess('1')
      expect(module.querySelector('.show-all-or-less-button')).toBeInTheDocument()
      expect(module.querySelector('.show-less')).toBeInTheDocument()
      expect(screen.getByText('Show Less')).toBeInTheDocument()
    })

    it('should not add either button while the module is loading', () => {
>>>>>>> f6e5b4e8
      const module = makeModule()
      module.dataset.loadstate = 'loading'
      addShowAllOrLess('1')
      expect(module.querySelector('.show-all-or-less-button')).not.toBeInTheDocument()
    })

    it('should set the button dataset isLoading to false when method is called', () => {
      const module = makeModule()
      module.dataset.loadstate = 'paginated'
      const button = document.createElement('button')
      button.className = 'show-all-or-less-button ui-button'
      button.dataset.moduleId = '1'
      button.disabled = true
      module.appendChild(button)

      addShowAllOrLess('1')

      expect(button.dataset.isLoading).toBe('false')
      expect(button.disabled).toBe(false)
    })

    it('should set the button dataset isLoading to true when method is called', () => {
      const module = makeModule()
      module.dataset.loadstate = 'paginated'

      addShowAllOrLess('1')
      const button = module.querySelector('.show-all-or-less-button') as HTMLButtonElement
      button.click()

      expect(button.dataset.isLoading).toBe('true')
      expect(button.disabled).toBe(true)
    })

    it('should not call document dispatchEvent on isLoading true', () => {
      const spy = jest.spyOn(document, 'dispatchEvent')
      const module = makeModule()
      module.dataset.loadstate = 'paginated'

      addShowAllOrLess('1')
      const button = module.querySelector('.show-all-or-less-button') as HTMLButtonElement
      button.dataset.isLoading = 'true'
      button.click()

      expect(spy).not.toHaveBeenCalled()
      spy.mockRestore()
    })
  })

  describe('decrementModuleItemsCount', () => {
    const setupSingleModuleTest = (totalItemsValue?: string | number): HTMLElement => {
      const module = makeModule({module_id: '1', totalItemsValue, loadstate: 'paginated'})
      addShowAllOrLess('1')
<<<<<<< HEAD
      expect(module.querySelector('.show-all-or-less-button')).toBeInTheDocument()
      expect(module.querySelector('.show-less')).toBeInTheDocument()
    })

    it('should not add either button while the module is loading', () => {
      const module = makeModule()
      module.dataset.loadstate = 'loading'
      addShowAllOrLess('1')
      expect(module.querySelector('.show-all-or-less-button')).not.toBeInTheDocument()
    })

    it('should set the button dataset isLoading to false when method is called', () => {
      const module = makeModule()
      module.dataset.loadstate = 'paginated'
      const button = document.createElement('button')
      button.className = 'show-all-or-less-button ui-button'
      button.dataset.moduleId = '1'
      button.disabled = true
      module.appendChild(button)

      addShowAllOrLess('1')

      expect(button.dataset.isLoading).toBe('false')
    })

    it('should set the button dataset isLoading to true when method is called', () => {
      const module = makeModule()
      module.dataset.loadstate = 'paginated'

      addShowAllOrLess('1')
      const button = module.querySelector('.show-all-or-less-button') as HTMLButtonElement
      button.click()

      expect(button.dataset.isLoading).toBe('true')
    })

    it('should not call document dispatchEvent on isLoading true', () => {
      const spy = jest.spyOn(document, 'dispatchEvent')
      const module = makeModule()
      module.dataset.loadstate = 'paginated'

      addShowAllOrLess('1')
      const button = module.querySelector('.show-all-or-less-button') as HTMLButtonElement
      button.dataset.isLoading = 'true'
      button.click()

      expect(spy).not.toHaveBeenCalled()
      spy.mockRestore()
    })
  })

  describe('decrementModuleItemsCount', () => {
    const setupSingleModuleTest = (totalItemsValue?: string | number): HTMLElement => {
      const module = makeModule({module_id: '1', totalItemsValue, loadstate: 'paginated'})
      addShowAllOrLess('1')
=======
>>>>>>> f6e5b4e8
      return module
    }

    const validateButtonCaption = (module: HTMLElement, expectedCount: number) => {
      const button = module.querySelector('.show-all-or-less-button') as HTMLButtonElement
      expect(button.textContent).toBe(`Show All (${expectedCount})`)
    }

    const validateTotalItemsAttribute = (module: HTMLElement, expectedValue?: string | number) => {
      const moduleContentElement = module.querySelector('.content ul') as HTMLElement
      expect(moduleContentElement.dataset.totalItems).toBe(expectedValue?.toString())
    }

    it('should decrement totalItems attribute by 1 when value is positive', () => {
      const module = setupSingleModuleTest(DEFAULT_PAGE_SIZE)
      decrementModuleItemsCount('1')
      validateTotalItemsAttribute(module, DEFAULT_PAGE_SIZE - 1)
    })

    it('should update button caption to reflect decremented count value', () => {
      const module = setupSingleModuleTest(DEFAULT_PAGE_SIZE)
      decrementModuleItemsCount('1')
      validateButtonCaption(module, DEFAULT_PAGE_SIZE - 1)
    })

    it('should not decrement when totalItems is 0', () => {
      const module = setupSingleModuleTest(0)
      decrementModuleItemsCount('1')
      validateTotalItemsAttribute(module, 0)
    })

    it('should not decrement when totalItems is negative', () => {
      const module = setupSingleModuleTest(-1)
      decrementModuleItemsCount('1')
      validateTotalItemsAttribute(module, -1)
    })

    it('should not decrement when totalItems is not a number', () => {
      const module = setupSingleModuleTest('abcd')
      decrementModuleItemsCount('1')
      validateTotalItemsAttribute(module, 'abcd')
    })

    it('should not decrement when totalItems is undefined', () => {
      const module = setupSingleModuleTest(undefined)
      decrementModuleItemsCount('1')
      validateTotalItemsAttribute(module, undefined)
    })

    describe('multiple modules', () => {
      const module1Count = 2
      const module2Count = 5
      let module1: HTMLElement
      let module2: HTMLElement

      const setupMultipleModulesTest = () => {
        module1 = makeModule({
          module_id: '1',
          totalItemsValue: module1Count,
          loadstate: 'paginated',
        })
        module2 = makeModule({
          module_id: '2',
          totalItemsValue: module2Count,
          loadstate: 'paginated',
        })
        addShowAllOrLess('1')
        addShowAllOrLess('2')
      }

      it("should only modify targeted module's totalItems attribute and leave others unchanged", () => {
        setupMultipleModulesTest()
        decrementModuleItemsCount('2')
        validateTotalItemsAttribute(module1, module1Count)
        validateTotalItemsAttribute(module2, module2Count - 1)
      })

      it("should only update the targeted module's button caption", () => {
        setupMultipleModulesTest()
        decrementModuleItemsCount('2')
        validateButtonCaption(module1, module1Count)
        validateButtonCaption(module2, module2Count - 1)
      })
    })
  })
})<|MERGE_RESOLUTION|>--- conflicted
+++ resolved
@@ -16,13 +16,9 @@
  * with this program. If not, see <http://www.gnu.org/licenses/>.
  */
 
-<<<<<<< HEAD
-import {DEFAULT_PAGE_SIZE} from '../types'
-=======
 import {screen} from '@testing-library/dom'
 import {DEFAULT_PAGE_SIZE} from '../types'
 import fakeENV from '@canvas/test-utils/fakeENV'
->>>>>>> f6e5b4e8
 import {
   addShowAllOrLess,
   shouldShowAllOrLess,
@@ -80,8 +76,6 @@
   contextModuleItems.className = 'context_module_items'
   if (options.totalItemsValue !== undefined) {
     contextModuleItems.setAttribute('data-total-items', options.totalItemsValue.toString())
-<<<<<<< HEAD
-=======
     const n = Number(options.totalItemsValue)
     if (!isNaN(n)) {
       for (let i = 0; i < n; i++) {
@@ -90,7 +84,6 @@
         contextModuleItems.appendChild(item)
       }
     }
->>>>>>> f6e5b4e8
   }
   content.appendChild(contextModuleItems)
   module.appendChild(content)
@@ -103,9 +96,6 @@
 
 describe('showAllOrLess', () => {
   beforeEach(() => {
-<<<<<<< HEAD
-    ENV.IS_STUDENT = false
-=======
     fakeENV.setup({
       IS_STUDENT: false,
       FEATURE_MODULES_PERF: true,
@@ -114,10 +104,6 @@
   afterEach(() => {
     document.body.innerHTML = ''
     fakeENV.teardown()
->>>>>>> f6e5b4e8
-  })
-  afterEach(() => {
-    document.body.innerHTML = ''
   })
 
   describe('isModuleCurrentPageEmpty', () => {
@@ -306,16 +292,6 @@
 
   describe('addShowAllOrLess', () => {
     it('should add the show all button to the module', () => {
-<<<<<<< HEAD
-      const module = makeModule()
-      module.dataset.loadstate = 'paginated'
-      addShowAllOrLess('1')
-      expect(module.querySelector('.show-all-or-less-button')).toBeInTheDocument()
-      expect(module.querySelector('.show-all')).toBeInTheDocument()
-    })
-
-    it('should add the show less button to the module', () => {
-=======
       const module = makeModule({totalItemsValue: 2})
       module.dataset.loadstate = 'paginated'
       addShowAllOrLess('1')
@@ -334,7 +310,6 @@
     })
 
     it('should not add either button while the module is loading', () => {
->>>>>>> f6e5b4e8
       const module = makeModule()
       module.dataset.loadstate = 'loading'
       addShowAllOrLess('1')
@@ -387,64 +362,6 @@
     const setupSingleModuleTest = (totalItemsValue?: string | number): HTMLElement => {
       const module = makeModule({module_id: '1', totalItemsValue, loadstate: 'paginated'})
       addShowAllOrLess('1')
-<<<<<<< HEAD
-      expect(module.querySelector('.show-all-or-less-button')).toBeInTheDocument()
-      expect(module.querySelector('.show-less')).toBeInTheDocument()
-    })
-
-    it('should not add either button while the module is loading', () => {
-      const module = makeModule()
-      module.dataset.loadstate = 'loading'
-      addShowAllOrLess('1')
-      expect(module.querySelector('.show-all-or-less-button')).not.toBeInTheDocument()
-    })
-
-    it('should set the button dataset isLoading to false when method is called', () => {
-      const module = makeModule()
-      module.dataset.loadstate = 'paginated'
-      const button = document.createElement('button')
-      button.className = 'show-all-or-less-button ui-button'
-      button.dataset.moduleId = '1'
-      button.disabled = true
-      module.appendChild(button)
-
-      addShowAllOrLess('1')
-
-      expect(button.dataset.isLoading).toBe('false')
-    })
-
-    it('should set the button dataset isLoading to true when method is called', () => {
-      const module = makeModule()
-      module.dataset.loadstate = 'paginated'
-
-      addShowAllOrLess('1')
-      const button = module.querySelector('.show-all-or-less-button') as HTMLButtonElement
-      button.click()
-
-      expect(button.dataset.isLoading).toBe('true')
-    })
-
-    it('should not call document dispatchEvent on isLoading true', () => {
-      const spy = jest.spyOn(document, 'dispatchEvent')
-      const module = makeModule()
-      module.dataset.loadstate = 'paginated'
-
-      addShowAllOrLess('1')
-      const button = module.querySelector('.show-all-or-less-button') as HTMLButtonElement
-      button.dataset.isLoading = 'true'
-      button.click()
-
-      expect(spy).not.toHaveBeenCalled()
-      spy.mockRestore()
-    })
-  })
-
-  describe('decrementModuleItemsCount', () => {
-    const setupSingleModuleTest = (totalItemsValue?: string | number): HTMLElement => {
-      const module = makeModule({module_id: '1', totalItemsValue, loadstate: 'paginated'})
-      addShowAllOrLess('1')
-=======
->>>>>>> f6e5b4e8
       return module
     }
 
