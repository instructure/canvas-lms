/*
 * Copyright (C) 2025 - present Instructure, Inc.
 *
 * This file is part of Canvas.
 *
 * Canvas is free software: you can redistribute it and/or modify it under
 * the terms of the GNU Affero General Public License as published by the Free
 * Software Foundation, version 3 of the License.
 *
 * Canvas is distributed in the hope that it will be useful, but WITHOUT ANY
 * WARRANTY; without even the implied warranty of MERCHANTABILITY or FITNESS FOR
 * A PARTICULAR PURPOSE. See the GNU Affero General Public License for more
 * details.
 *
 * You should have received a copy of the GNU Affero General Public License along
 * with this program. If not, see <http://www.gnu.org/licenses/>.
 */

import {ModuleItemLoadingData} from '../ModuleItemLoadingData'

describe('ModuleItemLoadingData', () => {
  const moduleId = '17'

  let modules: ModuleItemLoadingData

  beforeEach(() => {
    modules = new ModuleItemLoadingData()
    document.body.innerHTML = ''
<<<<<<< HEAD
=======
  })

  describe('PaginationData', () => {
    it('set sets the pagination data for a module', () => {
      modules.setPaginationData(moduleId, {currentPage: 2, totalPages: 3})
      const paginationData = modules.getPaginationData(moduleId)
      expect(paginationData).toEqual({currentPage: 2, totalPages: 3})
    })

    it('treats pagination data as immutable', () => {
      modules.setPaginationData(moduleId, {currentPage: 1, totalPages: 1})
      const paginationData = modules.getPaginationData(moduleId)!
      paginationData.currentPage = 2
      paginationData.totalPages = 3
      const paginationData2 = modules.getPaginationData(moduleId)
      expect(paginationData2).toEqual({currentPage: 1, totalPages: 1})
    })
>>>>>>> 1acb383e
  })

  describe('getModuleRoot', () => {
    it('should return undefined if the item container does not exist', () => {
      const root = modules.getModuleRoot(moduleId)
      expect(root).toBeUndefined()
    })

    it('should return the root for a module', () => {
      const moduleItemContainer = document.createElement('div')
      moduleItemContainer.id = `context_module_content_${moduleId}`
      document.body.appendChild(moduleItemContainer)

      const root = modules.getModuleRoot(moduleId)
      expect(root).toBeDefined()
      expect(root).toHaveProperty('render')
    })

    it('should always return the same root when asked', () => {
      const moduleItemContainer = document.createElement('div')
      moduleItemContainer.id = `context_module_content_${moduleId}`
      document.body.appendChild(moduleItemContainer)

      const root = modules.getModuleRoot(moduleId)
      expect(root).toBeDefined()

      const root2 = modules.getModuleRoot(moduleId)
      expect(root2).toBe(root)
    })
  })

  describe('unmountModuleRoot', () => {
    it('should unmount the root for a module', () => {
      const moduleItemContainer = document.createElement('div')
      moduleItemContainer.id = `context_module_content_${moduleId}`
      document.body.appendChild(moduleItemContainer)

      const root = modules.getModuleRoot(moduleId)
      expect(root).toBeDefined()
      expect(root).toHaveProperty('render')

      // @ts-expect-error
      const spy = jest.spyOn(root, 'unmount')

      modules.unmountModuleRoot(moduleId)
      expect(spy).toHaveBeenCalled()
    })

    it('should not fail if the root does not exist', () => {
      expect(() => modules.unmountModuleRoot(moduleId)).not.toThrow()
    })
  })
})<|MERGE_RESOLUTION|>--- conflicted
+++ resolved
@@ -26,8 +26,6 @@
   beforeEach(() => {
     modules = new ModuleItemLoadingData()
     document.body.innerHTML = ''
-<<<<<<< HEAD
-=======
   })
 
   describe('PaginationData', () => {
@@ -45,7 +43,6 @@
       const paginationData2 = modules.getPaginationData(moduleId)
       expect(paginationData2).toEqual({currentPage: 1, totalPages: 1})
     })
->>>>>>> 1acb383e
   })
 
   describe('getModuleRoot', () => {
