--- conflicted
+++ resolved
@@ -110,25 +110,8 @@
   )
   relockModulesDialog.renderIfNeeded(data.context_module)
   $module.triggerHandler('update', data)
-<<<<<<< HEAD
-  const module_dnd = $module.find('.module_dnd')[0]
-  if (module_dnd) {
-    const contextModules = document.getElementById('context_modules')
-
-    ReactDOM.render(
-      <ModuleFileDrop
-        courseId={ENV.course_id}
-        moduleId={data.context_module.id}
-        contextModules={contextModules}
-        moduleName={data.context_module.name}
-      />,
-      module_dnd,
-    )
-  }
-=======
 
   addEmptyModuleUI($module[0])
->>>>>>> f6e5b4e8
 
   const mathml = new Mathml(
     {
