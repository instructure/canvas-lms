--- conflicted
+++ resolved
@@ -118,15 +118,12 @@
     button.classList.remove('show-all')
     button.textContent = I18n.t('Show Less')
     button.setAttribute('aria-label', I18n.t('Show Less'))
-<<<<<<< HEAD
-=======
   }
   if (button.dataset.refocus === 'true') {
     requestAnimationFrame(() => {
       button.focus()
       delete button.dataset.refocus
     })
->>>>>>> 5493525b
   }
 }
 
