--- conflicted
+++ resolved
@@ -142,8 +142,6 @@
           course_section_id: '1',
           unlock_at: undefined,
           unassign_item: false,
-<<<<<<< HEAD
-=======
         },
       ] as unknown as DateDetailsOverride[],
       only_visible_to_overrides: true,
@@ -187,7 +185,6 @@
           course_section_id: '2',
           unlock_at: null,
           unassign_item: true,
->>>>>>> 4b37e285
         },
       ] as unknown as DateDetailsOverride[],
       only_visible_to_overrides: true,
@@ -248,52 +245,5 @@
       only_visible_to_overrides: true,
     }
     expect(generateDateDetailsPayload(cards, true, [])).toEqual(expectedPayload)
-<<<<<<< HEAD
-  })
-
-  it('includes an unassigned override for any deleted module assignees', () => {
-    const cards: ItemAssignToCardSpec[] = [
-      {
-        overrideId: '1',
-        isValid: true,
-        hasAssignees: true,
-        selectedAssigneeIds: ['section-1'] as string[],
-        defaultOptions: ['student-1'],
-        due_at: '2021-01-01T00:00:00Z',
-      } as ItemAssignToCardSpec,
-    ]
-    const expectedPayload = <DateDetailsPayload>{
-      assignment_overrides: [
-        {
-          due_at: '2021-01-01T00:00:00Z',
-          id: undefined,
-          lock_at: undefined,
-          course_section_id: '1',
-          unlock_at: undefined,
-          unassign_item: false,
-        },
-        {
-          due_at: null,
-          id: undefined,
-          lock_at: null,
-          student_ids: ['1'],
-          unlock_at: null,
-          unassign_item: true,
-        },
-        {
-          due_at: null,
-          id: undefined,
-          lock_at: null,
-          course_section_id: '2',
-          unlock_at: null,
-          unassign_item: true,
-        },
-      ] as unknown as DateDetailsOverride[],
-    }
-    expect(generateDateDetailsPayload(cards, true, ['section-2', 'student-1'])).toEqual(
-      expectedPayload
-    )
-=======
->>>>>>> 4b37e285
   })
 })