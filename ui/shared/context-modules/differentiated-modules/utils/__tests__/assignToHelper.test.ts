/*
 * Copyright (C) 2024 - present Instructure, Inc.
 *
 * This file is part of Canvas.
 *
 * Canvas is free software: you can redistribute it and/or modify it under
 * the terms of the GNU Affero General Public License as published by the Free
 * Software Foundation, version 3 of the License.
 *
 * Canvas is distributed in the hope that it will be useful, but WITHOUT ANY
 * WARRANTY; without even the implied warranty of MERCHANTABILITY or FITNESS FOR
 * A PARTICULAR PURPOSE. See the GNU Affero General Public License for more
 * details.
 *
 * You should have received a copy of the GNU Affero General Public License along
 * with this program. If not, see <http://www.gnu.org/licenses/>.
 */

import type {
  DateDetailsPayload,
  ItemAssignToCardSpec,
  DateDetailsOverride,
  AssigneeOption,
} from '../../react/Item/types'
import {AssignmentOverridesPayload} from '../../react/types'
import {generateAssignmentOverridesPayload, generateDateDetailsPayload} from '../assignToHelper'

describe('assitnToHelper', () => {
  describe('generateAssignmentOverridesPayload', () => {
    it('returns the correct payload', () => {
      const selectedAssignees: AssigneeOption[] = [
        {
          id: "section-1",
          value: "Math 101",
          group: "Sections",
        },
        {
          id: "student-1",
          value: "Ben",
          group: "Students",
          sisID: "student_1",
        },
        {
          id: "tag-1",
          value: "Tag 1",
          group: "Tags",
          groupCategoryId: "1",
          groupCategoryName: "Non Collaborative Group Category",
        }
      ]
      const expectedPayload: AssignmentOverridesPayload = {
        overrides: [
          { course_section_id: "1", id: undefined },
          { group_id: "1" },
          { student_ids: ["1"], id: undefined},
        ]
      }
      expect(generateAssignmentOverridesPayload(selectedAssignees)).toEqual(expectedPayload)
    })

    it('returns the correct payload when overrides exist', () => {
      const selectedAssignees: AssigneeOption[] = [
        {
          id: "section-1",
          value: "Math 101",
          group: "Sections",
          overrideId: '1',
<<<<<<< HEAD
        },
        {
          id: "student-1",
          value: "Ben",
          group: "Students",
          sisID: "student_1",
          overrideId: '2',
        },
        {
          id: "tag-1",
          value: "Tag 1",
          group: "Tags",
          groupCategoryId: "1",
          groupCategoryName: "Non Collaborative Group Category",
          overrideId: '3',
        }
      ]
      const expectedPayload: AssignmentOverridesPayload = {
        overrides: [
          { course_section_id: "1", id: '1' },
          { group_id: "1", id: '3' },
          { student_ids: ["1"], id: '2'},
        ]
      }
      expect(generateAssignmentOverridesPayload(selectedAssignees)).toEqual(expectedPayload)
    })
  })

  describe('generateDateDetailsPayload', () => {
    it('returns the correct payload when everyone due/unlock/lock dates are removed', () => {
      const cards: ItemAssignToCardSpec[] = [
        {
          key: 'everyone_card',
          isValid: true,
          hasAssignees: true,
          selectedAssigneeIds: ['everyone'] as string[],
        } as ItemAssignToCardSpec,
      ]
      const expectedPayload = <DateDetailsPayload>{
        due_at: null,
        reply_to_topic_due_at: null,
        required_replies_due_at: null,
        unlock_at: null,
        lock_at: null,
        assignment_overrides: [] as DateDetailsOverride[],
        only_visible_to_overrides: false,
      }
      expect(generateDateDetailsPayload(cards, false, [])).toEqual(expectedPayload)
    })
  
    it('returns a mastery paths override if a MP card was setup', () => {
      const cards: ItemAssignToCardSpec[] = [
        {
          overrideId: undefined,
          isValid: true,
          hasAssignees: true,
          selectedAssigneeIds: ['mastery_paths'] as string[],
        } as ItemAssignToCardSpec,
      ]
      const expectedPayload = <DateDetailsPayload>{
        assignment_overrides: [
          {
            due_at: undefined,
            id: undefined,
            lock_at: undefined,
            noop_id: 1,
            unlock_at: undefined,
            title: 'Mastery Paths',
            reply_to_topic_due_at: undefined,
            required_replies_due_at: undefined,
            unassign_item: false,
          },
        ] as unknown as DateDetailsOverride[],
        only_visible_to_overrides: true,
      }
      expect(generateDateDetailsPayload(cards, false, [])).toEqual(expectedPayload)
    })

    it('returns a course override if allowed and an everyone card was created', () => {
=======
        },
        {
          id: "student-1",
          value: "Ben",
          group: "Students",
          sisID: "student_1",
          overrideId: '2',
        },
        {
          id: "tag-1",
          value: "Tag 1",
          group: "Tags",
          groupCategoryId: "1",
          groupCategoryName: "Non Collaborative Group Category",
          overrideId: '3',
        }
      ]
      const expectedPayload: AssignmentOverridesPayload = {
        overrides: [
          { course_section_id: "1", id: '1' },
          { group_id: "1", id: '3' },
          { student_ids: ["1"], id: '2'},
        ]
      }
      expect(generateAssignmentOverridesPayload(selectedAssignees)).toEqual(expectedPayload)
    })
  })

  describe('generateDateDetailsPayload', () => {
    it('returns the correct payload when everyone due/unlock/lock dates are removed', () => {
      const cards: ItemAssignToCardSpec[] = [
        {
          key: 'everyone_card',
          isValid: true,
          hasAssignees: true,
          selectedAssigneeIds: ['everyone'] as string[],
        } as ItemAssignToCardSpec,
      ]
      const expectedPayload = <DateDetailsPayload>{
        due_at: null,
        reply_to_topic_due_at: null,
        required_replies_due_at: null,
        unlock_at: null,
        lock_at: null,
        assignment_overrides: [] as DateDetailsOverride[],
        only_visible_to_overrides: false,
      }
      expect(generateDateDetailsPayload(cards, false, [])).toEqual(expectedPayload)
    })
  
    it('returns a mastery paths override if a MP card was setup', () => {
      const cards: ItemAssignToCardSpec[] = [
        {
          overrideId: undefined,
          isValid: true,
          hasAssignees: true,
          selectedAssigneeIds: ['mastery_paths'] as string[],
        } as ItemAssignToCardSpec,
      ]
      const expectedPayload = <DateDetailsPayload>{
        assignment_overrides: [
          {
            due_at: undefined,
            id: undefined,
            lock_at: undefined,
            noop_id: 1,
            unlock_at: undefined,
            title: 'Mastery Paths',
            reply_to_topic_due_at: undefined,
            required_replies_due_at: undefined,
            unassign_item: false,
          },
        ] as unknown as DateDetailsOverride[],
        only_visible_to_overrides: true,
      }
      expect(generateDateDetailsPayload(cards, false, [])).toEqual(expectedPayload)
    })

    it('returns a course override if allowed and an everyone card was created', () => {
      const cards: ItemAssignToCardSpec[] = [
        {
          overrideId: '1',
          isValid: true,
          hasAssignees: true,
          selectedAssigneeIds: ['everyone'] as string[],
          defaultOptions: ['everyone'],
          due_at: '2021-01-01T00:00:00Z',
        } as ItemAssignToCardSpec,
      ]
      const expectedPayload = <DateDetailsPayload>{
        assignment_overrides: [
          {
            due_at: '2021-01-01T00:00:00Z',
            id: '1',
            lock_at: undefined,
            course_id: 'everyone',
            unlock_at: undefined,
            reply_to_topic_due_at: undefined,
            required_replies_due_at: undefined,
            unassign_item: false,
          },
        ] as unknown as DateDetailsOverride[],
        only_visible_to_overrides: true,
      }
      expect(generateDateDetailsPayload(cards, true, [])).toEqual(expectedPayload)
    })

    it('does not include override id for a course override if not originally a course override', () => {
      const cards: ItemAssignToCardSpec[] = [
        {
          overrideId: '1',
          isValid: true,
          hasAssignees: true,
          selectedAssigneeIds: ['everyone'] as string[],
          defaultOptions: ['section-1'],
        } as ItemAssignToCardSpec,
      ]
      const expectedPayload = <DateDetailsPayload>{
        assignment_overrides: [
          {
            due_at: undefined,
            id: undefined,
            lock_at: undefined,
            course_id: 'everyone',
            unlock_at: undefined,
            unassign_item: false,
          },
        ] as unknown as DateDetailsOverride[],
        only_visible_to_overrides: true,
      }
      expect(generateDateDetailsPayload(cards, true, [])).toEqual(expectedPayload)
    })

    it('does not include override id for a section override if not originally a section', () => {
>>>>>>> 0ef5b089
      const cards: ItemAssignToCardSpec[] = [
        {
          overrideId: '1',
          isValid: true,
          hasAssignees: true,
<<<<<<< HEAD
          selectedAssigneeIds: ['everyone'] as string[],
          defaultOptions: ['everyone'],
=======
          selectedAssigneeIds: ['section-1'] as string[],
          defaultOptions: ['student-1'],
>>>>>>> 0ef5b089
          due_at: '2021-01-01T00:00:00Z',
        } as ItemAssignToCardSpec,
      ]
      const expectedPayload = <DateDetailsPayload>{
        assignment_overrides: [
          {
            due_at: '2021-01-01T00:00:00Z',
<<<<<<< HEAD
            id: '1',
            lock_at: undefined,
            course_id: 'everyone',
            unlock_at: undefined,
            reply_to_topic_due_at: undefined,
            required_replies_due_at: undefined,
=======
            id: undefined,
            lock_at: undefined,
            course_section_id: '1',
            unlock_at: undefined,
>>>>>>> 0ef5b089
            unassign_item: false,
          },
        ] as unknown as DateDetailsOverride[],
        only_visible_to_overrides: true,
      }
      expect(generateDateDetailsPayload(cards, true, [])).toEqual(expectedPayload)
    })

<<<<<<< HEAD
    it('does not include override id for a course override if not originally a course override', () => {
=======
    it('includes differentiation tags in payload', () => {
>>>>>>> 0ef5b089
      const cards: ItemAssignToCardSpec[] = [
        {
          overrideId: '1',
          isValid: true,
          hasAssignees: true,
<<<<<<< HEAD
          selectedAssigneeIds: ['everyone'] as string[],
          defaultOptions: ['section-1'],
=======
          selectedAssigneeIds: ['tag-1'] as string[],
          defaultOptions: ['student-1'],
          due_at: '2021-02-01T00:00:00Z',
          lock_at: '2021-05-01T00:00:00Z',
          unlock_at: '2021-01-01T00:00:00Z',
>>>>>>> 0ef5b089
        } as ItemAssignToCardSpec,
      ]
      const expectedPayload = <DateDetailsPayload>{
        assignment_overrides: [
          {
<<<<<<< HEAD
            due_at: undefined,
            id: undefined,
            lock_at: undefined,
            course_id: 'everyone',
            unlock_at: undefined,
=======
            due_at: '2021-02-01T00:00:00Z',
            id: undefined,
            lock_at: '2021-05-01T00:00:00Z',
            group_id: '1',
            unlock_at: '2021-01-01T00:00:00Z',
            reply_to_topic_due_at: undefined,
            required_replies_due_at: undefined,
>>>>>>> 0ef5b089
            unassign_item: false,
          },
        ] as unknown as DateDetailsOverride[],
        only_visible_to_overrides: true,
      }
      expect(generateDateDetailsPayload(cards, true, [])).toEqual(expectedPayload)
    })

<<<<<<< HEAD
    it('does not include override id for a section override if not originally a section', () => {
=======
    it('does not include differentiation tag in payload if it is default option', () => {
>>>>>>> 0ef5b089
      const cards: ItemAssignToCardSpec[] = [
        {
          overrideId: '1',
          isValid: true,
          hasAssignees: true,
<<<<<<< HEAD
          selectedAssigneeIds: ['section-1'] as string[],
          defaultOptions: ['student-1'],
          due_at: '2021-01-01T00:00:00Z',
        } as ItemAssignToCardSpec,
      ]
      const expectedPayload = <DateDetailsPayload>{
        assignment_overrides: [
          {
            due_at: '2021-01-01T00:00:00Z',
            id: undefined,
            lock_at: undefined,
            course_section_id: '1',
            unlock_at: undefined,
            unassign_item: false,
          },
        ] as unknown as DateDetailsOverride[],
=======
          selectedAssigneeIds: ['tag-1'] as string[],
          defaultOptions: ['tag-1'],
          due_at: null,
          lock_at: null,
          unlock_at: null,
        } as ItemAssignToCardSpec,
      ]
      const expectedPayload = <DateDetailsPayload>{
        assignment_overrides: [] as unknown as DateDetailsOverride[],
>>>>>>> 0ef5b089
        only_visible_to_overrides: true,
      }
      expect(generateDateDetailsPayload(cards, true, [])).toEqual(expectedPayload)
    })

<<<<<<< HEAD
    it('includes differentiation tags in payload', () => {
      const cards: ItemAssignToCardSpec[] = [
        {
          overrideId: '1',
          isValid: true,
          hasAssignees: true,
          selectedAssigneeIds: ['tag-1'] as string[],
          defaultOptions: ['student-1'],
          due_at: '2021-02-01T00:00:00Z',
          lock_at: '2021-05-01T00:00:00Z',
          unlock_at: '2021-01-01T00:00:00Z',
        } as ItemAssignToCardSpec,
      ]
      const expectedPayload = <DateDetailsPayload>{
        assignment_overrides: [
          {
            due_at: '2021-02-01T00:00:00Z',
            id: undefined,
            lock_at: '2021-05-01T00:00:00Z',
            group_id: '1',
            unlock_at: '2021-01-01T00:00:00Z',
            reply_to_topic_due_at: undefined,
            required_replies_due_at: undefined,
            unassign_item: false,
          },
        ] as unknown as DateDetailsOverride[],
        only_visible_to_overrides: true,
      }
      expect(generateDateDetailsPayload(cards, true, [])).toEqual(expectedPayload)
    })

=======
>>>>>>> 0ef5b089
    it('includes an unassigned override for any deleted module assignees', () => {
      const cards: ItemAssignToCardSpec[] = [
        {
          overrideId: '1',
          isValid: true,
          hasAssignees: true,
          selectedAssigneeIds: ['section-1'] as string[],
          defaultOptions: ['student-1'],
          due_at: '2021-01-01T00:00:00Z',
        } as ItemAssignToCardSpec,
      ]
      const expectedPayload = <DateDetailsPayload>{
        assignment_overrides: [
          {
            due_at: '2021-01-01T00:00:00Z',
            id: undefined,
            lock_at: undefined,
            reply_to_topic_due_at: undefined,
            required_replies_due_at: undefined,
            course_section_id: '1',
            unlock_at: undefined,
            unassign_item: false,
          },
          {
            due_at: null,
            id: undefined,
            lock_at: null,
            reply_to_topic_due_at: null,
            required_replies_due_at: null,
            student_ids: ['1'],
            unlock_at: null,
            unassign_item: true,
          },
          {
            due_at: null,
            id: undefined,
            lock_at: null,
            reply_to_topic_due_at: null,
            required_replies_due_at: null,
            course_section_id: '2',
            unlock_at: null,
            unassign_item: true,
          },
        ] as unknown as DateDetailsOverride[],
        only_visible_to_overrides: true,
      }
      expect(generateDateDetailsPayload(cards, true, ['section-2', 'student-1'])).toEqual(
        expectedPayload,
      )
    })
  
    it('only_visible_to_overrides is false if there are only module overrides', () => {
      const cards: ItemAssignToCardSpec[] = []
      const expectedPayload = <DateDetailsPayload>{
        assignment_overrides: [] as unknown as DateDetailsOverride[],
        only_visible_to_overrides: false,
      }
      expect(generateDateDetailsPayload(cards, true, [])).toEqual(expectedPayload)
    })
  
    it('only_visible_to_overrides is true if there are module overrides and no everyone card', () => {
      const cards: ItemAssignToCardSpec[] = [
        {
          // Course override
          overrideId: '1',
          isValid: true,
          hasAssignees: true,
          selectedAssigneeIds: ['everyone'] as string[],
          defaultOptions: ['everyone'],
          due_at: '2021-01-01T00:00:00Z',
        } as ItemAssignToCardSpec,
        {
          overrideId: '1',
          isValid: true,
          hasAssignees: true,
          selectedAssigneeIds: ['section-1'] as string[],
          defaultOptions: ['student-1'],
          due_at: '2021-01-01T00:00:00Z',
        } as ItemAssignToCardSpec,
      ]
      const expectedPayload = <DateDetailsPayload>{
        assignment_overrides: [
          {
            due_at: '2021-01-01T00:00:00Z',
            id: '1',
            lock_at: undefined,
            course_id: 'everyone',
            unlock_at: undefined,
            reply_to_topic_due_at: undefined,
            required_replies_due_at: undefined,
            unassign_item: false,
          },
          {
            due_at: '2021-01-01T00:00:00Z',
            id: undefined,
            lock_at: undefined,
            course_section_id: '1',
            unlock_at: undefined,
            reply_to_topic_due_at: undefined,
            required_replies_due_at: undefined,
            unassign_item: false,
          },
        ] as unknown as DateDetailsOverride[],
        only_visible_to_overrides: true,
      }
      expect(generateDateDetailsPayload(cards, true, [])).toEqual(expectedPayload)
    })
  })
})<|MERGE_RESOLUTION|>--- conflicted
+++ resolved
@@ -65,7 +65,6 @@
           value: "Math 101",
           group: "Sections",
           overrideId: '1',
-<<<<<<< HEAD
         },
         {
           id: "student-1",
@@ -145,86 +144,6 @@
     })
 
     it('returns a course override if allowed and an everyone card was created', () => {
-=======
-        },
-        {
-          id: "student-1",
-          value: "Ben",
-          group: "Students",
-          sisID: "student_1",
-          overrideId: '2',
-        },
-        {
-          id: "tag-1",
-          value: "Tag 1",
-          group: "Tags",
-          groupCategoryId: "1",
-          groupCategoryName: "Non Collaborative Group Category",
-          overrideId: '3',
-        }
-      ]
-      const expectedPayload: AssignmentOverridesPayload = {
-        overrides: [
-          { course_section_id: "1", id: '1' },
-          { group_id: "1", id: '3' },
-          { student_ids: ["1"], id: '2'},
-        ]
-      }
-      expect(generateAssignmentOverridesPayload(selectedAssignees)).toEqual(expectedPayload)
-    })
-  })
-
-  describe('generateDateDetailsPayload', () => {
-    it('returns the correct payload when everyone due/unlock/lock dates are removed', () => {
-      const cards: ItemAssignToCardSpec[] = [
-        {
-          key: 'everyone_card',
-          isValid: true,
-          hasAssignees: true,
-          selectedAssigneeIds: ['everyone'] as string[],
-        } as ItemAssignToCardSpec,
-      ]
-      const expectedPayload = <DateDetailsPayload>{
-        due_at: null,
-        reply_to_topic_due_at: null,
-        required_replies_due_at: null,
-        unlock_at: null,
-        lock_at: null,
-        assignment_overrides: [] as DateDetailsOverride[],
-        only_visible_to_overrides: false,
-      }
-      expect(generateDateDetailsPayload(cards, false, [])).toEqual(expectedPayload)
-    })
-  
-    it('returns a mastery paths override if a MP card was setup', () => {
-      const cards: ItemAssignToCardSpec[] = [
-        {
-          overrideId: undefined,
-          isValid: true,
-          hasAssignees: true,
-          selectedAssigneeIds: ['mastery_paths'] as string[],
-        } as ItemAssignToCardSpec,
-      ]
-      const expectedPayload = <DateDetailsPayload>{
-        assignment_overrides: [
-          {
-            due_at: undefined,
-            id: undefined,
-            lock_at: undefined,
-            noop_id: 1,
-            unlock_at: undefined,
-            title: 'Mastery Paths',
-            reply_to_topic_due_at: undefined,
-            required_replies_due_at: undefined,
-            unassign_item: false,
-          },
-        ] as unknown as DateDetailsOverride[],
-        only_visible_to_overrides: true,
-      }
-      expect(generateDateDetailsPayload(cards, false, [])).toEqual(expectedPayload)
-    })
-
-    it('returns a course override if allowed and an everyone card was created', () => {
       const cards: ItemAssignToCardSpec[] = [
         {
           overrideId: '1',
@@ -280,79 +199,48 @@
     })
 
     it('does not include override id for a section override if not originally a section', () => {
->>>>>>> 0ef5b089
-      const cards: ItemAssignToCardSpec[] = [
-        {
-          overrideId: '1',
-          isValid: true,
-          hasAssignees: true,
-<<<<<<< HEAD
-          selectedAssigneeIds: ['everyone'] as string[],
-          defaultOptions: ['everyone'],
-=======
+      const cards: ItemAssignToCardSpec[] = [
+        {
+          overrideId: '1',
+          isValid: true,
+          hasAssignees: true,
           selectedAssigneeIds: ['section-1'] as string[],
           defaultOptions: ['student-1'],
->>>>>>> 0ef5b089
-          due_at: '2021-01-01T00:00:00Z',
-        } as ItemAssignToCardSpec,
-      ]
-      const expectedPayload = <DateDetailsPayload>{
-        assignment_overrides: [
-          {
-            due_at: '2021-01-01T00:00:00Z',
-<<<<<<< HEAD
-            id: '1',
-            lock_at: undefined,
-            course_id: 'everyone',
-            unlock_at: undefined,
-            reply_to_topic_due_at: undefined,
-            required_replies_due_at: undefined,
-=======
+          due_at: '2021-01-01T00:00:00Z',
+        } as ItemAssignToCardSpec,
+      ]
+      const expectedPayload = <DateDetailsPayload>{
+        assignment_overrides: [
+          {
+            due_at: '2021-01-01T00:00:00Z',
             id: undefined,
             lock_at: undefined,
             course_section_id: '1',
             unlock_at: undefined,
->>>>>>> 0ef5b089
-            unassign_item: false,
-          },
-        ] as unknown as DateDetailsOverride[],
-        only_visible_to_overrides: true,
-      }
-      expect(generateDateDetailsPayload(cards, true, [])).toEqual(expectedPayload)
-    })
-
-<<<<<<< HEAD
-    it('does not include override id for a course override if not originally a course override', () => {
-=======
+            unassign_item: false,
+          },
+        ] as unknown as DateDetailsOverride[],
+        only_visible_to_overrides: true,
+      }
+      expect(generateDateDetailsPayload(cards, true, [])).toEqual(expectedPayload)
+    })
+
     it('includes differentiation tags in payload', () => {
->>>>>>> 0ef5b089
-      const cards: ItemAssignToCardSpec[] = [
-        {
-          overrideId: '1',
-          isValid: true,
-          hasAssignees: true,
-<<<<<<< HEAD
-          selectedAssigneeIds: ['everyone'] as string[],
-          defaultOptions: ['section-1'],
-=======
+      const cards: ItemAssignToCardSpec[] = [
+        {
+          overrideId: '1',
+          isValid: true,
+          hasAssignees: true,
           selectedAssigneeIds: ['tag-1'] as string[],
           defaultOptions: ['student-1'],
           due_at: '2021-02-01T00:00:00Z',
           lock_at: '2021-05-01T00:00:00Z',
           unlock_at: '2021-01-01T00:00:00Z',
->>>>>>> 0ef5b089
-        } as ItemAssignToCardSpec,
-      ]
-      const expectedPayload = <DateDetailsPayload>{
-        assignment_overrides: [
-          {
-<<<<<<< HEAD
-            due_at: undefined,
-            id: undefined,
-            lock_at: undefined,
-            course_id: 'everyone',
-            unlock_at: undefined,
-=======
+        } as ItemAssignToCardSpec,
+      ]
+      const expectedPayload = <DateDetailsPayload>{
+        assignment_overrides: [
+          {
             due_at: '2021-02-01T00:00:00Z',
             id: undefined,
             lock_at: '2021-05-01T00:00:00Z',
@@ -360,43 +248,20 @@
             unlock_at: '2021-01-01T00:00:00Z',
             reply_to_topic_due_at: undefined,
             required_replies_due_at: undefined,
->>>>>>> 0ef5b089
-            unassign_item: false,
-          },
-        ] as unknown as DateDetailsOverride[],
-        only_visible_to_overrides: true,
-      }
-      expect(generateDateDetailsPayload(cards, true, [])).toEqual(expectedPayload)
-    })
-
-<<<<<<< HEAD
-    it('does not include override id for a section override if not originally a section', () => {
-=======
+            unassign_item: false,
+          },
+        ] as unknown as DateDetailsOverride[],
+        only_visible_to_overrides: true,
+      }
+      expect(generateDateDetailsPayload(cards, true, [])).toEqual(expectedPayload)
+    })
+
     it('does not include differentiation tag in payload if it is default option', () => {
->>>>>>> 0ef5b089
-      const cards: ItemAssignToCardSpec[] = [
-        {
-          overrideId: '1',
-          isValid: true,
-          hasAssignees: true,
-<<<<<<< HEAD
-          selectedAssigneeIds: ['section-1'] as string[],
-          defaultOptions: ['student-1'],
-          due_at: '2021-01-01T00:00:00Z',
-        } as ItemAssignToCardSpec,
-      ]
-      const expectedPayload = <DateDetailsPayload>{
-        assignment_overrides: [
-          {
-            due_at: '2021-01-01T00:00:00Z',
-            id: undefined,
-            lock_at: undefined,
-            course_section_id: '1',
-            unlock_at: undefined,
-            unassign_item: false,
-          },
-        ] as unknown as DateDetailsOverride[],
-=======
+      const cards: ItemAssignToCardSpec[] = [
+        {
+          overrideId: '1',
+          isValid: true,
+          hasAssignees: true,
           selectedAssigneeIds: ['tag-1'] as string[],
           defaultOptions: ['tag-1'],
           due_at: null,
@@ -406,46 +271,11 @@
       ]
       const expectedPayload = <DateDetailsPayload>{
         assignment_overrides: [] as unknown as DateDetailsOverride[],
->>>>>>> 0ef5b089
-        only_visible_to_overrides: true,
-      }
-      expect(generateDateDetailsPayload(cards, true, [])).toEqual(expectedPayload)
-    })
-
-<<<<<<< HEAD
-    it('includes differentiation tags in payload', () => {
-      const cards: ItemAssignToCardSpec[] = [
-        {
-          overrideId: '1',
-          isValid: true,
-          hasAssignees: true,
-          selectedAssigneeIds: ['tag-1'] as string[],
-          defaultOptions: ['student-1'],
-          due_at: '2021-02-01T00:00:00Z',
-          lock_at: '2021-05-01T00:00:00Z',
-          unlock_at: '2021-01-01T00:00:00Z',
-        } as ItemAssignToCardSpec,
-      ]
-      const expectedPayload = <DateDetailsPayload>{
-        assignment_overrides: [
-          {
-            due_at: '2021-02-01T00:00:00Z',
-            id: undefined,
-            lock_at: '2021-05-01T00:00:00Z',
-            group_id: '1',
-            unlock_at: '2021-01-01T00:00:00Z',
-            reply_to_topic_due_at: undefined,
-            required_replies_due_at: undefined,
-            unassign_item: false,
-          },
-        ] as unknown as DateDetailsOverride[],
-        only_visible_to_overrides: true,
-      }
-      expect(generateDateDetailsPayload(cards, true, [])).toEqual(expectedPayload)
-    })
-
-=======
->>>>>>> 0ef5b089
+        only_visible_to_overrides: true,
+      }
+      expect(generateDateDetailsPayload(cards, true, [])).toEqual(expectedPayload)
+    })
+
     it('includes an unassigned override for any deleted module assignees', () => {
       const cards: ItemAssignToCardSpec[] = [
         {
