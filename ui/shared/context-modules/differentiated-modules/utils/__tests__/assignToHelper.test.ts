/*
 * Copyright (C) 2024 - present Instructure, Inc.
 *
 * This file is part of Canvas.
 *
 * Canvas is free software: you can redistribute it and/or modify it under
 * the terms of the GNU Affero General Public License as published by the Free
 * Software Foundation, version 3 of the License.
 *
 * Canvas is distributed in the hope that it will be useful, but WITHOUT ANY
 * WARRANTY; without even the implied warranty of MERCHANTABILITY or FITNESS FOR
 * A PARTICULAR PURPOSE. See the GNU Affero General Public License for more
 * details.
 *
 * You should have received a copy of the GNU Affero General Public License along
 * with this program. If not, see <http://www.gnu.org/licenses/>.
 */

import type {
  DateDetailsPayload,
  ItemAssignToCardSpec,
  DateDetailsOverride,
} from '../../react/Item/types'
import {generateDateDetailsPayload} from '../assignToHelper'

describe('generateDateDetailsPayload', () => {
  it('returns the correct payload when everyone due/unlock/lock dates are removed', () => {
    const cards: ItemAssignToCardSpec[] = [
      {
        key: 'everyone_card',
        isValid: true,
        hasAssignees: true,
        selectedAssigneeIds: ['everyone'] as string[],
      } as ItemAssignToCardSpec,
    ]
    const expectedPayload = <DateDetailsPayload>{
      due_at: null,
      unlock_at: null,
      lock_at: null,
      assignment_overrides: [] as DateDetailsOverride[],
      only_visible_to_overrides: false,
    }
<<<<<<< HEAD
    expect(generateDateDetailsPayload(cards, false)).toEqual(expectedPayload)
=======
    expect(generateDateDetailsPayload(cards, false, [])).toEqual(expectedPayload)
>>>>>>> be06df91
  })

  it('returns a mastery paths override if a MP card was setup', () => {
    const cards: ItemAssignToCardSpec[] = [
      {
        overrideId: undefined,
        isValid: true,
        hasAssignees: true,
        selectedAssigneeIds: ['mastery_paths'] as string[],
      } as ItemAssignToCardSpec,
    ]
    const expectedPayload = <DateDetailsPayload>{
      assignment_overrides: [
        {
          due_at: null,
          id: undefined,
          lock_at: null,
          noop_id: 1,
          unlock_at: null,
          title: 'Mastery Paths',
          unassign_item: false,
        },
      ] as unknown as DateDetailsOverride[],
      only_visible_to_overrides: true,
    }
<<<<<<< HEAD
    expect(generateDateDetailsPayload(cards, false)).toEqual(expectedPayload)
=======
    expect(generateDateDetailsPayload(cards, false, [])).toEqual(expectedPayload)
>>>>>>> be06df91
  })

  it('returns a course override if allowed and an everyone card was created', () => {
    const cards: ItemAssignToCardSpec[] = [
      {
        overrideId: '1',
        isValid: true,
        hasAssignees: true,
        selectedAssigneeIds: ['everyone'] as string[],
        defaultOptions: ['everyone'],
        due_at: '2021-01-01T00:00:00Z',
      } as ItemAssignToCardSpec,
    ]
    const expectedPayload = <DateDetailsPayload>{
      assignment_overrides: [
        {
          due_at: '2021-01-01T00:00:00Z',
          id: '1',
          lock_at: null,
          course_id: 'everyone',
          unlock_at: null,
<<<<<<< HEAD
        },
      ] as unknown as DateDetailsOverride[],
    }
    expect(generateDateDetailsPayload(cards, true)).toEqual(expectedPayload)
=======
          unassign_item: false,
        },
      ] as unknown as DateDetailsOverride[],
    }
    expect(generateDateDetailsPayload(cards, true, [])).toEqual(expectedPayload)
>>>>>>> be06df91
  })

  it('does not include override id for a course override if not originally a course override', () => {
    const cards: ItemAssignToCardSpec[] = [
      {
        overrideId: '1',
        isValid: true,
        hasAssignees: true,
        selectedAssigneeIds: ['everyone'] as string[],
        defaultOptions: ['section-1'],
      } as ItemAssignToCardSpec,
    ]
    const expectedPayload = <DateDetailsPayload>{
      assignment_overrides: [
        {
          due_at: null,
          id: undefined,
          lock_at: null,
          course_id: 'everyone',
          unlock_at: null,
<<<<<<< HEAD
        },
      ] as unknown as DateDetailsOverride[],
    }
    expect(generateDateDetailsPayload(cards, true)).toEqual(expectedPayload)
=======
          unassign_item: false,
        },
      ] as unknown as DateDetailsOverride[],
    }
    expect(generateDateDetailsPayload(cards, true, [])).toEqual(expectedPayload)
>>>>>>> be06df91
  })

  it('does not include override id for a section override if not originally a section', () => {
    const cards: ItemAssignToCardSpec[] = [
      {
        overrideId: '1',
        isValid: true,
        hasAssignees: true,
        selectedAssigneeIds: ['section-1'] as string[],
        defaultOptions: ['student-1'],
        due_at: '2021-01-01T00:00:00Z',
      } as ItemAssignToCardSpec,
    ]
    const expectedPayload = <DateDetailsPayload>{
      assignment_overrides: [
        {
          due_at: '2021-01-01T00:00:00Z',
          id: undefined,
          lock_at: undefined,
          course_section_id: '1',
          unlock_at: undefined,
<<<<<<< HEAD
        },
      ] as unknown as DateDetailsOverride[],
    }
    expect(generateDateDetailsPayload(cards, true)).toEqual(expectedPayload)
=======
          unassign_item: false,
        },
      ] as unknown as DateDetailsOverride[],
    }
    expect(generateDateDetailsPayload(cards, true, [])).toEqual(expectedPayload)
  })

  it('includes an unassigned override for any deleted module assignees', () => {
    const cards: ItemAssignToCardSpec[] = [
      {
        overrideId: '1',
        isValid: true,
        hasAssignees: true,
        selectedAssigneeIds: ['section-1'] as string[],
        defaultOptions: ['student-1'],
        due_at: '2021-01-01T00:00:00Z',
      } as ItemAssignToCardSpec,
    ]
    const expectedPayload = <DateDetailsPayload>{
      assignment_overrides: [
        {
          due_at: '2021-01-01T00:00:00Z',
          id: undefined,
          lock_at: undefined,
          course_section_id: '1',
          unlock_at: undefined,
          unassign_item: false,
        },
        {
          due_at: null,
          id: undefined,
          lock_at: null,
          student_ids: ['1'],
          unlock_at: null,
          unassign_item: true,
        },
        {
          due_at: null,
          id: undefined,
          lock_at: null,
          course_section_id: '2',
          unlock_at: null,
          unassign_item: true,
        },
      ] as unknown as DateDetailsOverride[],
    }
    expect(generateDateDetailsPayload(cards, true, ['section-2', 'student-1'])).toEqual(
      expectedPayload
    )
>>>>>>> be06df91
  })
})<|MERGE_RESOLUTION|>--- conflicted
+++ resolved
@@ -40,11 +40,7 @@
       assignment_overrides: [] as DateDetailsOverride[],
       only_visible_to_overrides: false,
     }
-<<<<<<< HEAD
-    expect(generateDateDetailsPayload(cards, false)).toEqual(expectedPayload)
-=======
     expect(generateDateDetailsPayload(cards, false, [])).toEqual(expectedPayload)
->>>>>>> be06df91
   })
 
   it('returns a mastery paths override if a MP card was setup', () => {
@@ -70,11 +66,7 @@
       ] as unknown as DateDetailsOverride[],
       only_visible_to_overrides: true,
     }
-<<<<<<< HEAD
-    expect(generateDateDetailsPayload(cards, false)).toEqual(expectedPayload)
-=======
     expect(generateDateDetailsPayload(cards, false, [])).toEqual(expectedPayload)
->>>>>>> be06df91
   })
 
   it('returns a course override if allowed and an everyone card was created', () => {
@@ -96,18 +88,11 @@
           lock_at: null,
           course_id: 'everyone',
           unlock_at: null,
-<<<<<<< HEAD
-        },
-      ] as unknown as DateDetailsOverride[],
-    }
-    expect(generateDateDetailsPayload(cards, true)).toEqual(expectedPayload)
-=======
           unassign_item: false,
         },
       ] as unknown as DateDetailsOverride[],
     }
     expect(generateDateDetailsPayload(cards, true, [])).toEqual(expectedPayload)
->>>>>>> be06df91
   })
 
   it('does not include override id for a course override if not originally a course override', () => {
@@ -128,18 +113,11 @@
           lock_at: null,
           course_id: 'everyone',
           unlock_at: null,
-<<<<<<< HEAD
-        },
-      ] as unknown as DateDetailsOverride[],
-    }
-    expect(generateDateDetailsPayload(cards, true)).toEqual(expectedPayload)
-=======
           unassign_item: false,
         },
       ] as unknown as DateDetailsOverride[],
     }
     expect(generateDateDetailsPayload(cards, true, [])).toEqual(expectedPayload)
->>>>>>> be06df91
   })
 
   it('does not include override id for a section override if not originally a section', () => {
@@ -161,12 +139,6 @@
           lock_at: undefined,
           course_section_id: '1',
           unlock_at: undefined,
-<<<<<<< HEAD
-        },
-      ] as unknown as DateDetailsOverride[],
-    }
-    expect(generateDateDetailsPayload(cards, true)).toEqual(expectedPayload)
-=======
           unassign_item: false,
         },
       ] as unknown as DateDetailsOverride[],
@@ -216,6 +188,5 @@
     expect(generateDateDetailsPayload(cards, true, ['section-2', 'student-1'])).toEqual(
       expectedPayload
     )
->>>>>>> be06df91
   })
 })