/*
 * Copyright (C) 2023 - present Instructure, Inc.
 *
 * This file is part of Canvas.
 *
 * Canvas is free software: you can redistribute it and/or modify it under
 * the terms of the GNU Affero General Public License as published by the Free
 * Software Foundation, version 3 of the License.
 *
 * Canvas is distributed in the hope that it will be useful, but WITHOUT ANY
 * WARRANTY; without even the implied warranty of MERCHANTABILITY or FITNESS FOR
 * A PARTICULAR PURPOSE. See the GNU Affero General Public License for more
 * details.
 *
 * You should have received a copy of the GNU Affero General Public License along
 * with this program. If not, see <http://www.gnu.org/licenses/>.
 */

import type {AssignmentOverridePayload, AssignmentOverridesPayload, ItemType} from '../react/types'
import {useScope as useI18nScope} from '@canvas/i18n'
import type {
  DateDetailsPayload,
  ItemAssignToCardSpec,
  DateDetailsOverride,
  AssigneeOption,
} from '../react/Item/types'

const I18n = useI18nScope('differentiated_modules')

export const setContainScrollBehavior = (element: HTMLElement | null) => {
  if (element !== null) {
    let parent = element.parentElement
    while (parent) {
      const {overflowY} = window.getComputedStyle(parent)
      if (['scroll', 'auto'].includes(overflowY)) {
        parent.style.overscrollBehaviorY = 'contain'
        return
      }
      parent = parent.parentElement
    }
  }
}

export const generateAssignmentOverridesPayload = (
  selectedAssignees: AssigneeOption[]
): AssignmentOverridesPayload => {
  const studentsOverrideId = selectedAssignees.find(
    assignee => assignee.id.includes('student') && assignee.overrideId
  )?.overrideId
  const sectionOverrides = selectedAssignees
    .filter(assignee => assignee.id.includes('section'))
    ?.map(section => ({
      course_section_id: section.id.split('-')[1],
      id: section.overrideId,
    }))
  const studentIds = selectedAssignees
    .filter(assignee => assignee.id.includes('student'))
    ?.map(({id}) => id.split('-')[1])
  const overrides: AssignmentOverridePayload[] = [...sectionOverrides]
  if (studentIds.length > 0) {
    overrides.push({
      id: studentsOverrideId,
      student_ids: studentIds,
    })
  }

  return {overrides}
}

export const generateDateDetailsPayload = (
  cards: ItemAssignToCardSpec[],
  hasModuleOverrides: boolean,
  deletedModuleAssignees: string[]
) => {
  const payload: DateDetailsPayload = {} as DateDetailsPayload
  const everyoneCard = cards.find(card => card.selectedAssigneeIds.includes('everyone'))
  const overrideCards = cards.filter(card => card.key !== 'everyone')
  if (everyoneCard !== undefined && !hasModuleOverrides) {
    payload.due_at = everyoneCard.due_at || null
    payload.unlock_at = everyoneCard.unlock_at || null
    payload.lock_at = everyoneCard.lock_at || null
<<<<<<< HEAD
=======
    payload.reply_to_topic_due_at = everyoneCard.reply_to_topic_due_at || null
>>>>>>> 6d644d6a
  }

  if (
    (everyoneCard !== undefined && !hasModuleOverrides) ||
    (hasModuleOverrides && overrideCards.length === 0)
  ) {
    payload.only_visible_to_overrides = false
  } else {
    payload.only_visible_to_overrides = true
  }

  payload.assignment_overrides = overrideCards
    .map(card => {
      const isUpdatedModuleOverride = card.contextModuleId !== undefined && card.isEdited
      const overrides: DateDetailsOverride[] = card.selectedAssigneeIds
        .filter(assignee => assignee.includes('section'))
        ?.map(section => {
          const isDefaultSectionOverride =
            card.defaultOptions?.[0]?.includes(section) &&
            card.overrideId !== everyoneCard?.overrideId
          const shouldUpdate = isDefaultSectionOverride && !isUpdatedModuleOverride
          return {
            id: shouldUpdate ? card.overrideId : undefined,
            course_section_id: section.split('-')[1],
            due_at: card.due_at,
            unlock_at: card.unlock_at,
            lock_at: card.lock_at,
            unassign_item: false,
          }
        })
      let isDefaultAdhocOverride = false
      const studentIds = card.selectedAssigneeIds
        .filter(assignee => assignee.includes('student'))
        ?.map(id => {
          if (!isDefaultAdhocOverride) {
            // this checks if the card assignees changed to not include any of it's original student assignees
            // which would make this a new override
            isDefaultAdhocOverride = card.defaultOptions?.includes(id) || false
          }
          return id.split('-')[1]
        })
      if (studentIds.length > 0) {
        overrides.push({
          id: isDefaultAdhocOverride && !isUpdatedModuleOverride ? card.overrideId : undefined,
          student_ids: studentIds,
          due_at: card.due_at,
          unlock_at: card.unlock_at,
          lock_at: card.lock_at,
          unassign_item: false,
        })
      }

      const courseOverrideCard = card.selectedAssigneeIds.includes('everyone')
      if (courseOverrideCard && hasModuleOverrides) {
        const isDefaultCourseOverride = card.defaultOptions?.[0]?.includes('everyone')
        overrides.push({
          id: isDefaultCourseOverride && !isUpdatedModuleOverride ? card.overrideId : undefined,
          due_at: card.due_at || null,
          unlock_at: card.unlock_at || null,
          lock_at: card.lock_at || null,
          course_id: 'everyone',
          unassign_item: false,
        })
      }
      const groupOverrides = card.selectedAssigneeIds
        .filter(assignee => assignee.includes('group'))
        ?.map(group => {
          const isDefaultGroupOverride = card.defaultOptions?.[0]?.includes(group)
          return {
            id: isDefaultGroupOverride ? card.overrideId : undefined,
            group_id: group.split('-')[1],
            due_at: card.due_at,
            unlock_at: card.unlock_at,
            lock_at: card.lock_at,
          }
        })
      return [...overrides, ...groupOverrides]
    })
    .flat()

  const masteryPathsCard = cards.find(card => card.selectedAssigneeIds.includes('mastery_paths'))
  if (masteryPathsCard !== undefined) {
    payload.assignment_overrides.push({
      id: masteryPathsCard.overrideId,
      title: 'Mastery Paths',
      due_at: masteryPathsCard.due_at || null,
      unlock_at: masteryPathsCard.unlock_at || null,
      lock_at: masteryPathsCard.lock_at || null,
      noop_id: 1,
      unassign_item: false,
    })
  }

  // add any unassign_item overrides
  if (deletedModuleAssignees.length > 0) {
    const studentIds = deletedModuleAssignees
      .filter(assignee => assignee.includes('student'))
      ?.map(id => id.split('-')[1])
    if (studentIds.length > 0) {
      payload.assignment_overrides.push({
        id: undefined,
        due_at: null,
        unlock_at: null,
        lock_at: null,
        student_ids: studentIds,
        unassign_item: true,
      })
    }
    const sectionIds = deletedModuleAssignees
      .filter(assignee => assignee.includes('section'))
      ?.map(id => id.split('-')[1])
    sectionIds.forEach(section => {
      payload.assignment_overrides.push({
        id: undefined,
        due_at: null,
        unlock_at: null,
        lock_at: null,
        course_section_id: section,
        unassign_item: true,
      })
    })
  }
  return payload
}

export function updateModuleUI(moduleElement: HTMLDivElement, payload: AssignmentOverridesPayload) {
  const assignToButtonContainer = moduleElement.querySelector('.view_assign')
  if (assignToButtonContainer) {
    if (payload.overrides.length > 0) {
      const moduleId = moduleElement.getAttribute('data-module-id') ?? ''
      assignToButtonContainer.innerHTML = `
        <i aria-hidden="true" class="icon-group"></i>
        <a
          href="#${moduleId}"
          class="view_assign_link"
          title="${I18n.t('View Assign To')}"
        >
          ${I18n.t('View Assign To')}
        </a>
        `
    } else {
      assignToButtonContainer.innerHTML = ''
    }
  }
}

export function getOverriddenAssignees(overrides?: DateDetailsOverride[]) {
  const moduleOverrides = overrides?.filter(override => override.context_module_id !== undefined)
  const overriddenTargets = moduleOverrides?.reduce(
    (acc: {sections: string[]; students: string[]}, current) => {
      const sectionOverride = overrides?.find(
        tmp =>
          tmp.course_section_id !== undefined &&
          tmp.course_section_id === current.course_section_id &&
          !tmp.context_module_id
      )
      if (sectionOverride && current.course_section_id) {
        acc.sections.push(current.course_section_id)
        return acc
      }
      const students = current.student_ids
      const studentsOverride =
        overrides?.reduce((studentIds: string[], current) => {
          if (current.context_module_id !== undefined) return studentIds
          const overriddenIds = current.student_ids?.filter(id => students?.includes(id)) ?? []
          studentIds.push(...overriddenIds)
          return studentIds
        }, []) ?? []
      acc.students.push(...studentsOverride)
      return acc
    },
    {sections: [], students: []}
  )
  return overriddenTargets
}

export const itemTypeToApiURL = (courseId: string, itemType: ItemType, itemId: string) => {
  switch (itemType) {
    case 'assignment':
    case 'lti-quiz':
      return `/api/v1/courses/${courseId}/assignments/${itemId}/date_details`
    case 'quiz':
      return `/api/v1/courses/${courseId}/quizzes/${itemId}/date_details`
    case 'discussion':
    case 'discussion_topic':
      return `/api/v1/courses/${courseId}/discussion_topics/${itemId}/date_details`
    case 'page':
    case 'wiki_page':
      return `/api/v1/courses/${courseId}/pages/${itemId}/date_details`
    default:
      return ''
  }
}

export const generateDefaultCard = () => ({
  key: 'assign-to-card__everyone',
  isValid: true,
  hasAssignees: true,
  due_at: null,
  unlock_at: null,
  lock_at: null,
  selectedAssigneeIds: ['everyone'],
})<|MERGE_RESOLUTION|>--- conflicted
+++ resolved
@@ -79,10 +79,7 @@
     payload.due_at = everyoneCard.due_at || null
     payload.unlock_at = everyoneCard.unlock_at || null
     payload.lock_at = everyoneCard.lock_at || null
-<<<<<<< HEAD
-=======
     payload.reply_to_topic_due_at = everyoneCard.reply_to_topic_due_at || null
->>>>>>> 6d644d6a
   }
 
   if (
