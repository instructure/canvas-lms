--- conflicted
+++ resolved
@@ -69,12 +69,8 @@
 
 export const generateDateDetailsPayload = (
   cards: ItemAssignToCardSpec[],
-<<<<<<< HEAD
-  hasModuleOverrides: boolean
-=======
   hasModuleOverrides: boolean,
   deletedModuleAssignees: string[]
->>>>>>> f6b60bb3
 ) => {
   const payload: DateDetailsPayload = {} as DateDetailsPayload
   const everyoneCard = cards.find(card => card.selectedAssigneeIds.includes('everyone'))
@@ -90,26 +86,6 @@
   payload.assignment_overrides = overrideCards
     .map(card => {
       const isUpdatedModuleOverride = card.contextModuleId !== undefined && card.isEdited
-<<<<<<< HEAD
-      const isDefaultSectionOverride =
-        card.defaultOptions?.[0]?.includes('section') &&
-        card.overrideId !== everyoneCard?.overrideId
-      const shouldUpdate = isDefaultSectionOverride && !isUpdatedModuleOverride
-      const overrides: DateDetailsOverride[] = card.selectedAssigneeIds
-        .filter(assignee => assignee.includes('section'))
-        ?.map((section, index) => ({
-          id: index === 0 && shouldUpdate ? card.overrideId : undefined,
-          course_section_id: section.split('-')[1],
-          due_at: card.due_at,
-          unlock_at: card.unlock_at,
-          lock_at: card.lock_at,
-        }))
-      const isOverrideUsed = overrides.some(
-        override => override.id === card.overrideId || everyoneCard?.overrideId === card.overrideId
-      )
-
-      const isDefaultAdhocOverride = card.defaultOptions?.[0]?.includes('student')
-=======
       const overrides: DateDetailsOverride[] = card.selectedAssigneeIds
         .filter(assignee => assignee.includes('section'))
         ?.map(section => {
@@ -127,7 +103,6 @@
           }
         })
       let isDefaultAdhocOverride = false
->>>>>>> f6b60bb3
       const studentIds = card.selectedAssigneeIds
         .filter(assignee => assignee.includes('student'))
         ?.map(id => {
@@ -140,14 +115,7 @@
         })
       if (studentIds.length > 0) {
         overrides.push({
-<<<<<<< HEAD
-          id:
-            !isOverrideUsed && isDefaultAdhocOverride && !isUpdatedModuleOverride
-              ? card.overrideId
-              : undefined,
-=======
           id: isDefaultAdhocOverride && !isUpdatedModuleOverride ? card.overrideId : undefined,
->>>>>>> f6b60bb3
           student_ids: studentIds,
           due_at: card.due_at,
           unlock_at: card.unlock_at,
@@ -168,24 +136,6 @@
           unassign_item: false,
         })
       }
-<<<<<<< HEAD
-
-      const isDefaultCourseOverride = card.defaultOptions?.[0]?.includes('everyone')
-      const courseOverrideCard = card.selectedAssigneeIds.includes('everyone')
-      if (courseOverrideCard && hasModuleOverrides) {
-        overrides.push({
-          id:
-            !isOverrideUsed && isDefaultCourseOverride && !isUpdatedModuleOverride
-              ? card.overrideId
-              : undefined,
-          due_at: card.due_at || null,
-          unlock_at: card.unlock_at || null,
-          lock_at: card.lock_at || null,
-          course_id: 'everyone',
-        })
-      }
-      return overrides
-=======
       const groupOverrides = card.selectedAssigneeIds
         .filter(assignee => assignee.includes('group'))
         ?.map(group => {
@@ -199,7 +149,6 @@
           }
         })
       return [...overrides, ...groupOverrides]
->>>>>>> f6b60bb3
     })
     .flat()
 
