--- conflicted
+++ resolved
@@ -40,10 +40,6 @@
   onError?: () => void
 }
 
-<<<<<<< HEAD
-const processResult = (
-  result: PromiseSettledResult<{json: Record<string, string>[]}> | null,
-=======
 type JSONResult = Record<string, string>[]
 
 const processResult = async (
@@ -51,7 +47,6 @@
     json: JSONResult
     link?: {next: {url: string}}
   }> | null,
->>>>>>> 3a2a498e
   key: string,
   groupKey: string,
   allOptions: AssigneeOption[],
@@ -59,14 +54,10 @@
 ) => {
   let resultParsedResult: AssigneeOption[] = []
   if (result && result.status === 'fulfilled') {
-<<<<<<< HEAD
-    const resultJSON = result.value.json
-=======
     let resultJSON = result.value.json
     if (result.value.link?.next) {
       resultJSON = await fetchNextPages(result.value.link.next, resultJSON)
     }
->>>>>>> 3a2a498e
     resultParsedResult =
       resultJSON?.map(({id, name, group_category_id: groupCategoryId}) => {
         const parsedId = `${key.toLowerCase()}-${id}`
@@ -89,8 +80,6 @@
   return resultParsedResult
 }
 
-<<<<<<< HEAD
-=======
 const fetchNextPages = async (next: {url: string}, results: Record<string, any>[]) => {
   let mergedResults = results
   const {json, link} = await doFetchApi({
@@ -103,7 +92,6 @@
   return mergedResults
 }
 
->>>>>>> 3a2a498e
 const useFetchAssignees = ({
   courseId,
   defaultValues,
@@ -142,23 +130,16 @@
           path: `/api/v1/courses/${courseId}/sections`,
           params,
         })
-<<<<<<< HEAD
-=======
       const students =
         requiredOptions?.filter(o => o.includes('student'))?.map(o => o.split('-')[1]) ?? []
->>>>>>> 3a2a498e
       const fetchStudents =
         (!loaded || searchTerm !== '') &&
         doFetchApi({
           path: `/api/v1/courses/${courseId}/users`,
-<<<<<<< HEAD
-          params: {...params, enrollment_type: 'student'},
-=======
           params:
             students.length > 0 && searchTerm === ''
               ? {...params, enrollment_type: 'student', user_ids: students.join(',')}
               : {...params, enrollment_type: 'student'},
->>>>>>> 3a2a498e
         })
 
       const fetchCourseSettings =
@@ -178,20 +159,12 @@
       Promise.allSettled(
         [fetchSections, fetchStudents, fetchCourseSettings, fetchGroups].filter(Boolean)
       )
-<<<<<<< HEAD
-        .then(results => {
-=======
         .then(async results => {
->>>>>>> 3a2a498e
           const sectionsResult = fetchSections ? results[0] : null
           const studentsResult = fetchStudents ? results[1] : null
           const courseSettingsResult = fetchCourseSettings ? results[2] : null
           const groupsResult = fetchGroups ? (loaded ? results[0] : results[3]) : null
-<<<<<<< HEAD
-          const sectionsParsedResult: AssigneeOption[] = processResult(
-=======
           const sectionsParsedResult: AssigneeOption[] = await processResult(
->>>>>>> 3a2a498e
             sectionsResult,
             'section',
             'Sections',
@@ -199,11 +172,7 @@
             setHasErrors
           )
           let studentsParsedResult: AssigneeOption[] = []
-<<<<<<< HEAD
-          const groupsParsedResult: AssigneeOption[] = processResult(
-=======
           const groupsParsedResult: AssigneeOption[] = await processResult(
->>>>>>> 3a2a498e
             groupsResult,
             'group',
             'Groups',
@@ -211,17 +180,11 @@
             setHasErrors
           )
           let masteryPathsOption
-<<<<<<< HEAD
-
-          if (studentsResult && studentsResult.status === 'fulfilled') {
-            const studentsJSON = studentsResult.value.json as Record<string, string>[]
-=======
           if (studentsResult && studentsResult.status === 'fulfilled') {
             let studentsJSON = studentsResult.value.json as JSONResult
             if (studentsResult.value.link?.next) {
               studentsJSON = await fetchNextPages(studentsResult.value.link.next, studentsJSON)
             }
->>>>>>> 3a2a498e
             studentsParsedResult =
               studentsJSON?.map(({id, name, sis_user_id}: any) => {
                 const parsedId = `student-${id}`
