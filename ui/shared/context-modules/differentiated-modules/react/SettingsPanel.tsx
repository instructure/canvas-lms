/*
 * Copyright (C) 2023 - present Instructure, Inc.
 *
 * This file is part of Canvas.
 *
 * Canvas is free software: you can redistribute it and/or modify it under
 * the terms of the GNU Affero General Public License as published by the Free
 * Software Foundation, version 3 of the License.
 *
 * Canvas is distributed in the hope that it will be useful, but WITHOUT ANY
 * WARRANTY; without even the implied warranty of MERCHANTABILITY or FITNESS FOR
 * A PARTICULAR PURPOSE. See the GNU Affero General Public License for more
 * details.
 *
 * You should have received a copy of the GNU Affero General Public License along
 * with this program. If not, see <http://www.gnu.org/licenses/>.
 */

import React, {useReducer, useMemo, useState, useEffect, useCallback, useRef} from 'react'
import _ from 'lodash'
import {View} from '@instructure/ui-view'
import {Flex} from '@instructure/ui-flex'
import {TextInput} from '@instructure/ui-text-input'
import {Checkbox} from '@instructure/ui-checkbox'
import {ScreenReaderContent} from '@instructure/ui-a11y-content'
import PrerequisiteForm from './PrerequisiteForm'
import RequirementForm from './RequirementForm'
import Footer from './Footer'
import {DateTimeInput} from '@instructure/ui-date-time-input'
import {defaultState, actions, reducer, type SettingsPanelState} from './settingsReducer'
import doFetchApi from '@canvas/do-fetch-api-effect'
import {convertModuleSettingsForApi} from '../utils/miscHelpers'
import {updateModuleUI} from '../utils/moduleHelpers'
import {showFlashAlert} from '@canvas/alerts/react/FlashAlert'
import type {Module, ModuleItem, Requirement} from './types'
import RelockModulesDialog from '@canvas/relock-modules-dialog'
import {useScope as createI18nScope} from '@canvas/i18n'
import LoadingOverlay from './LoadingOverlay'

const I18n = createI18nScope('differentiated_modules')

export type SettingsPanelProps = {
  bodyHeight: string
  footerHeight: string
  onDismiss: () => void
  moduleElement: HTMLDivElement
  moduleId?: string
  moduleName?: string
  unlockAt?: string
  lockUntilChecked?: boolean
  prerequisites?: Module[]
  moduleList?: Module[]
  requirementCount?: 'all' | 'one'
  requireSequentialProgress?: boolean
  requirements?: Requirement[]
  moduleItems?: ModuleItem[]
  publishFinalGrade?: boolean
  enablePublishFinalGrade?: boolean
  addModuleUI?: (data: Record<string, any>, element: HTMLDivElement) => void
  mountNodeRef: React.RefObject<HTMLElement>
  updateParentData?: (data: SettingsPanelState, changed: boolean) => void
  onDidSubmit?: () => void
}

const doRequest = (
  path: string,
  method: string,
  data: any,
  onSuccess: (res: Record<string, any>) => void,
  successMessage: string,
  errorMessage: string,
) =>
  doFetchApi({
    path,
    method,
    body: convertModuleSettingsForApi(data),
  })
    // @ts-expect-error
    .then((response: {json: Record<string, any>}) => {
      onSuccess(response.json)
      // add the alert in the next event cycle so that the alert is added to the DOM's aria-live
      // region after focus changes, thus preventing the focus change from interrupting the alert
      setTimeout(() => {
        showFlashAlert({
          type: 'success',
          message: successMessage,
          politeness: 'polite',
        })
      })
    })
    .catch((e: Error) =>
      showFlashAlert({
        err: e,
        message: errorMessage,
      }),
    )

export const updateModule = ({moduleId, moduleElement, data}: any) => {
  if (!moduleId) return Promise.reject(I18n.t('Invalid module id.'))

  return doRequest(
    `/courses/${ENV.COURSE_ID}/modules/${moduleId}`,
    'PUT',
    data,
    responseJSON => {
      const {context_module: responseData} = responseJSON
      updateModuleUI(moduleElement, data)
      const dialog = new RelockModulesDialog()
      dialog.renderIfNeeded({
        relock_warning: responseData?.relock_warning ?? false,
        id: moduleId,
      })
    },
    I18n.t('%{moduleName} settings updated successfully.', {
      moduleName: data.moduleName,
    }),
    I18n.t('Error updating %{moduleName} settings.', {moduleName: data.moduleName}),
  )
}

export const createModule = ({moduleElement, addModuleUI, data}: any) =>
  doRequest(
    `/courses/${ENV.COURSE_ID}/modules/`,
    'POST',
    data,
    res => addModuleUI(res, moduleElement),
    I18n.t('%{moduleName} created successfully.', {
      moduleName: data.moduleName,
    }),
    I18n.t('Error creating %{moduleName}.', {moduleName: data.moduleName}),
  )

export default function SettingsPanel({
  moduleElement,
  bodyHeight,
  footerHeight,
  onDismiss,
  moduleId,
  moduleName,
  unlockAt,
  lockUntilChecked,
  prerequisites,
  requirementCount,
  requireSequentialProgress,
  requirements,
  publishFinalGrade,
  enablePublishFinalGrade = false,
  moduleList = [],
  moduleItems = [],
  addModuleUI = () => {},
  mountNodeRef,
  updateParentData,
  onDidSubmit,
}: SettingsPanelProps) {
  const [state, dispatch] = useReducer(reducer, {
    ...defaultState,
    moduleName: moduleName ?? '',
    unlockAt: unlockAt ?? new Date().toISOString(),
    lockUntilChecked: lockUntilChecked ?? !!unlockAt,
    prerequisites: prerequisites ?? [],
    requirements: requirements ?? [],
    requirementCount: requirementCount ?? 'all',
    requireSequentialProgress: requireSequentialProgress ?? false,
    publishFinalGrade: publishFinalGrade ?? false,
  })
  const initialState = useRef(_.cloneDeep(state))
  const nameInputRef = useRef<HTMLInputElement | null>(null)
  const dateInputRef = useRef<HTMLInputElement | null>(null)

  const [loading, setLoading] = useState(false)
  const [validDate, setValidDate] = useState(true)

  const hasErrors = () => {
    return (
      state.nameInputMessages.length > 0 ||
      (state.lockUntilChecked && (state.lockUntilInputMessages.length > 0 || !validDate))
    )
  }
  const availableModules = useMemo(() => {
    const cutoffIndex = moduleList.findIndex(module => module.name === moduleName)
    return cutoffIndex === -1 ? moduleList : moduleList.slice(0, cutoffIndex)
  }, [moduleList, moduleName])

  const handleLockUntilError = useCallback(() => {
    if (state.lockUntilInputMessages.length > 0) return
    dispatch({
      type: actions.SET_LOCK_UNTIL_INPUT_MESSAGES,
      payload: [
        {
          type: 'error',
          text: I18n.t('Unlock date can’t be blank'),
        },
      ],
    })
  }, [state.lockUntilInputMessages])

  const handleNameError = useCallback(() => {
    if (state.nameInputMessages.length > 0) return
    dispatch({
      type: actions.SET_NAME_INPUT_MESSAGES,
      payload: [
        {
          type: 'error',
          text: I18n.t('Module name can’t be blank'),
        },
      ],
    })
  }, [state.nameInputMessages])

  const handleSave = useCallback(() => {
    // check for errors
    if (state.moduleName.trim().length === 0) {
      handleNameError()
      nameInputRef.current?.focus()
      return
    }
    if (state.lockUntilChecked && state.unlockAt === undefined) {
      dateInputRef.current?.focus()
      return
    }

    const handleRequest = moduleId ? updateModule : createModule

    setLoading(true)
<<<<<<< HEAD
     
=======

>>>>>>> 51db239a
    handleRequest({moduleId, moduleElement, addModuleUI, data: state})
      .finally(() => setLoading(false))
      .then(() => (onDidSubmit ? onDidSubmit() : onDismiss()))
  }, [state, moduleId, moduleElement, addModuleUI, handleNameError, onDidSubmit, onDismiss])

  function customOnDismiss() {
    if (!moduleId) {
      // remove the temp module element on cancel
      moduleElement?.remove()
    }
    onDismiss()
  }

  // Sends data to parent when unmounting
  useEffect(
    () => () => updateParentData?.(state, !_.isEqual(initialState.current, state)),
    [state, updateParentData],
  )

  return (
    <Flex direction="column" justifyItems="space-between">
      <LoadingOverlay showLoadingOverlay={loading} mountNode={mountNodeRef.current} />
      <Flex.Item shouldGrow={true} padding="small" size={bodyHeight}>
        <View as="div" padding="small">
          <TextInput
            data-testid="module-name-input"
            renderLabel={I18n.t('Module Name')}
            isRequired={true}
            inputRef={el => (nameInputRef.current = el)}
            value={state.moduleName}
            messages={state.nameInputMessages}
            onChange={(e: React.ChangeEvent<HTMLInputElement>) => {
              const {value} = e.target
              dispatch({type: actions.SET_MODULE_NAME, payload: value})
              if (value.trim().length > 0) {
                dispatch({type: actions.SET_NAME_INPUT_MESSAGES, payload: []})
              }
            }}
            onBlur={() => {
              if (state.moduleName.trim().length === 0) {
                handleNameError()
              }
            }}
          />
        </View>
        <View as="div" padding="x-small small">
          <Checkbox
            data-testid="lock-until-checkbox"
            label={I18n.t('Lock Until')}
            checked={state.lockUntilChecked}
            onChange={() =>
              dispatch({type: actions.SET_LOCK_UNTIL_CHECKED, payload: !state.lockUntilChecked})
            }
          />
        </View>
        {state.lockUntilChecked && (
          <View data-testid="lock-until-input" as="div" padding="small">
            <DateTimeInput
              value={state.unlockAt}
              locale={ENV.LOCALE || 'en'}
              timezone={ENV.TIMEZONE || 'UTC'}
              dateRenderLabel={I18n.t('Date')}
              timeRenderLabel={I18n.t('Time')}
              invalidDateTimeMessage={I18n.t('Invalid date')}
              messages={state.lockUntilInputMessages}
              dateInputRef={el => (dateInputRef.current = el)}
              layout="columns"
              colSpacing="small"
              prevMonthLabel={I18n.t('Previous month')}
              nextMonthLabel={I18n.t('Next month')}
              allowNonStepInput={true}
              onChange={(_e, dateTimeString) => {
                dispatch({type: actions.SET_UNLOCK_AT, payload: dateTimeString})
                if (dateTimeString) {
                  setValidDate(true)
                  dispatch({type: actions.SET_LOCK_UNTIL_INPUT_MESSAGES, payload: []})
                } else {
                  setValidDate(false)
                }
              }}
              onBlur={e => {
                const target = e.target as HTMLInputElement
                if (!target) return
                if (target.value.length > 0) {
                  setTimeout(() => {
                    dispatch({type: actions.SET_LOCK_UNTIL_INPUT_MESSAGES, payload: []})
                  }, 1)
                } else {
                  handleLockUntilError()
                }
              }}
              description={
                <ScreenReaderContent>
                  {I18n.t('Unlock Date for %{moduleName}', {moduleName: state.moduleName})}
                </ScreenReaderContent>
              }
            />
          </View>
        )}
        <hr />
        {availableModules.length > 0 && (
          <View as="div">
            <View as="div" padding="x-small small">
              <PrerequisiteForm
                prerequisites={state.prerequisites}
                availableModules={availableModules}
                onAddPrerequisite={module =>
                  dispatch({
                    type: actions.SET_PREREQUISITES,
                    payload: [...state.prerequisites, module],
                  })
                }
                onDropPrerequisite={index =>
                  dispatch({
                    type: actions.SET_PREREQUISITES,
                    payload: [
                      ...state.prerequisites.slice(0, index),
                      ...state.prerequisites.slice(index + 1),
                    ],
                  })
                }
                onUpdatePrerequisite={(module, index) =>
                  dispatch({
                    type: actions.SET_PREREQUISITES,
                    payload: [
                      ...state.prerequisites.slice(0, index),
                      module,
                      ...state.prerequisites.slice(index + 1),
                    ],
                  })
                }
              />
            </View>
            <hr />
          </View>
        )}
        {moduleItems.length > 0 && (
          <View as="div" padding="x-small small">
            <RequirementForm
              requirements={state.requirements}
              requirementCount={state.requirementCount}
              requireSequentialProgress={state.requireSequentialProgress}
              moduleItems={moduleItems}
              onChangeRequirementCount={type => {
                dispatch({type: actions.SET_REQUIREMENT_COUNT, payload: type})
              }}
              onToggleSequentialProgress={() =>
                dispatch({
                  type: actions.SET_REQUIRE_SEQUENTIAL_PROGRESS,
                  payload: !state.requireSequentialProgress,
                })
              }
              onAddRequirement={requirement => {
                dispatch({
                  type: actions.SET_REQUIREMENTS,
                  payload: [...state.requirements, requirement],
                })
              }}
              onDropRequirement={index => {
                dispatch({
                  type: actions.SET_REQUIREMENTS,
                  payload: [
                    ...state.requirements.slice(0, index),
                    ...state.requirements.slice(index + 1),
                  ],
                })
              }}
              onUpdateRequirement={(requirement, index) => {
                dispatch({
                  type: actions.SET_REQUIREMENTS,
                  payload: [
                    ...state.requirements.slice(0, index),
                    requirement,
                    ...state.requirements.slice(index + 1),
                  ],
                })
              }}
            />
          </View>
        )}
        {enablePublishFinalGrade && (
          <View as="div" padding="small">
            <Checkbox
              label={I18n.t('Publish final grade for the student when this module is completed')}
              checked={state.publishFinalGrade}
              onChange={() =>
                dispatch({type: actions.SET_PUBLISH_FINAL_GRADE, payload: !state.publishFinalGrade})
              }
            />
          </View>
        )}
      </Flex.Item>
      <Flex.Item size={footerHeight}>
        <Footer
          saveButtonLabel={moduleId ? I18n.t('Save') : I18n.t('Add Module')}
          onDismiss={customOnDismiss}
          onUpdate={handleSave}
          hasErrors={hasErrors()}
        />
      </Flex.Item>
    </Flex>
  )
}<|MERGE_RESOLUTION|>--- conflicted
+++ resolved
@@ -222,11 +222,7 @@
     const handleRequest = moduleId ? updateModule : createModule
 
     setLoading(true)
-<<<<<<< HEAD
-     
-=======
-
->>>>>>> 51db239a
+
     handleRequest({moduleId, moduleElement, addModuleUI, data: state})
       .finally(() => setLoading(false))
       .then(() => (onDidSubmit ? onDidSubmit() : onDismiss()))
