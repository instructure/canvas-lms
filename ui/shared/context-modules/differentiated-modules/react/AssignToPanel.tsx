/*
 * Copyright (C) 2023 - present Instructure, Inc.
 *
 * This file is part of Canvas.
 *
 * Canvas is free software: you can redistribute it and/or modify it under
 * the terms of the GNU Affero General Public License as published by the Free
 * Software Foundation, version 3 of the License.
 *
 * Canvas is distributed in the hope that it will be useful, but WITHOUT ANY
 * WARRANTY; without even the implied warranty of MERCHANTABILITY or FITNESS FOR
 * A PARTICULAR PURPOSE. See the GNU Affero General Public License for more
 * details.
 *
 * You should have received a copy of the GNU Affero General Public License along
 * with this program. If not, see <http://www.gnu.org/licenses/>.
 */

import React, {useCallback, useEffect, useRef, useState} from 'react'
import {Flex} from '@instructure/ui-flex'
import Footer from './Footer'
import {RadioInputGroup, RadioInput} from '@instructure/ui-radio-input'
import {Text} from '@instructure/ui-text'
import {useScope as createI18nScope} from '@canvas/i18n'
import {View} from '@instructure/ui-view'
import {ScreenReaderContent} from '@instructure/ui-a11y-content'
import ModuleAssignments, {type AssigneeOption} from './ModuleAssignments'
import doFetchApi from '@canvas/do-fetch-api-effect'
import {showFlashAlert, showFlashError} from '@canvas/alerts/react/FlashAlert'
import {generateAssignmentOverridesPayload, updateModuleUI} from '../utils/assignToHelper'
import type {AssignmentOverride} from './types'
import LoadingOverlay from './LoadingOverlay'
import type {FormMessage} from '@instructure/ui-form-field'

const I18n = createI18nScope('differentiated_modules')

export type AssignToPanelProps = {
  bodyHeight: string
  footerHeight: string
  courseId: string
  moduleId: string
  moduleElement: HTMLDivElement
  onDismiss: () => void
  mountNodeRef: React.RefObject<HTMLElement>
  updateParentData?: (
    data: {selectedOption: OptionValue; selectedAssignees: AssigneeOption[]},
    changed: boolean,
  ) => void
  defaultOption?: OptionValue
  defaultAssignees?: AssigneeOption[]
  onDidSubmit?: () => void
}

export type OptionValue = 'everyone' | 'custom'

type Option = {
  value: OptionValue
  getLabel: () => string
  getDescription: () => string
}

const EVERYONE_OPTION: Option = {
  value: 'everyone',
  getLabel: () => I18n.t('Everyone'),
  getDescription: () => I18n.t('This module is visible to everyone.'),
}

const CUSTOM_OPTION: Option = {
  value: 'custom',
  getLabel: () => I18n.t('Assign To'),
  getDescription: () => I18n.t('Assign module to individuals or sections.'),
}

const EMPTY_ASSIGNEE_ERROR_MESSAGE: FormMessage = {
  text: I18n.t('A student or section must be selected'),
  type: 'error',
}

export const updateModuleAssignees = ({
  courseId,
  moduleId,
  moduleElement,
  selectedAssignees,
}: {
  courseId: string
  moduleId: string
  moduleElement: HTMLDivElement
  selectedAssignees: AssigneeOption[]
}) => {
  const payload = generateAssignmentOverridesPayload(selectedAssignees)
  return doFetchApi({
    path: `/api/v1/courses/${courseId}/modules/${moduleId}/assignment_overrides`,
    method: 'PUT',
    body: payload,
  })
    .then(() => {
      // add the alert in the next event cycle so that the alert is added to the DOM's aria-live
      // region after focus changes, thus preventing the focus change from interrupting the alert
      setTimeout(() => {
        showFlashAlert({
          type: 'success',
          message: I18n.t('Module access updated successfully.'),
          politeness: 'polite',
        })
      })
      updateModuleUI(moduleElement, payload)
    })
    .catch((err: Error) => {
      showFlashAlert({
        err,
        message: I18n.t('Error updating module access.'),
      })
    })
}

export default function AssignToPanel({
  bodyHeight,
  footerHeight,
  courseId,
  moduleId,
  moduleElement,
  mountNodeRef,
  onDismiss,
  updateParentData,
  defaultOption,
  defaultAssignees,
  onDidSubmit,
}: AssignToPanelProps) {
  const [selectedOption, setSelectedOption] = useState<OptionValue>(
    defaultOption || EVERYONE_OPTION.value,
  )
  const [selectedAssignees, setSelectedAssignees] = useState<AssigneeOption[]>(
    defaultAssignees || [],
  )
  const [isLoading, setIsLoading] = useState(false)
  const changed = useRef(false)
  const [suppressEmptyAssigneeError, setSuppressEmptyAssigneeError] = useState(true)
  const [errors, setErrors] = useState<FormMessage[]>([])
  const assigneeSelectorRef = useRef<HTMLInputElement | null>(null)

  useEffect(() => {
    // If defaultOption and defaultAssignees are passed, there is no need to fetch the data again.
    if (defaultOption && Array.isArray(defaultAssignees)) {
      setSelectedOption(defaultOption)
      return
    }

    const fetchAllOverrides = async () => {
      setIsLoading(true)
      const allResponses = []
      let url: string | null =
        `/api/v1/courses/${courseId}/modules/${moduleId}/assignment_overrides`

      try {
        while (url) {
<<<<<<< HEAD
           
=======
>>>>>>> 51db239a
          const response: any = await doFetchApi({
            path: url,
            params: {per_page: 100},
          })
          if (response.json.length === 0) return
          allResponses.push(response.json)
          url = response.link?.next?.url || null
        }
        if (allResponses.length === 0) return
        const json = allResponses.flat() as AssignmentOverride[]
        const parsedOptions = json.reduce((acc: AssigneeOption[], override: AssignmentOverride) => {
          const overrideOptions =
            override.students?.map(({id, name}: {id: string; name: string}) => ({
              id: `student-${id}`,
              overrideId: override.id,
              value: name,
              group: I18n.t('Students'),
            })) ?? []
          if (override.course_section !== undefined) {
            const sectionId = `section-${override.course_section.id}`
            overrideOptions.push({
              id: sectionId,
              overrideId: override.id,
              value: override.course_section.name,
              group: I18n.t('Sections'),
            })
          }
          return [...acc, ...overrideOptions]
        }, [])
        setSelectedAssignees(parsedOptions)

        // If the user manually selected an option, we should keep it after switching tabs.
        if (!defaultOption && parsedOptions.length > 0) {
          setSelectedOption(CUSTOM_OPTION.value)
        }
      } catch {
        showFlashError()
      } finally {
        setIsLoading(false)
      }
    }
    !isLoading && fetchAllOverrides()
    // eslint-disable-next-line react-hooks/exhaustive-deps
  }, [])

  const visibleErrors = errors.filter(error => {
    // hide empty assignee error on initial load
    if (error === EMPTY_ASSIGNEE_ERROR_MESSAGE) {
      return !suppressEmptyAssigneeError
    }
    return true
  })
  const hasErrors = errors.length > 0
  const hasVisibleErrors = visibleErrors.length > 0

  const handleSave = useCallback(() => {
    setSuppressEmptyAssigneeError(false)
    if (hasErrors) {
      assigneeSelectorRef.current?.focus()
      return
    }
    setIsLoading(true)
<<<<<<< HEAD
     
=======

>>>>>>> 51db239a
    updateModuleAssignees({courseId, moduleId, moduleElement, selectedAssignees})
      .finally(() => setIsLoading(false))
      .then(() => (onDidSubmit ? onDidSubmit() : onDismiss()))
  }, [hasErrors, courseId, moduleId, moduleElement, selectedAssignees, onDidSubmit, onDismiss])

  const handleChange = useCallback((event: React.ChangeEvent<HTMLInputElement>) => {
    const value = (event.target as HTMLInputElement).value
    if (value === EVERYONE_OPTION.value) {
      setSelectedAssignees([])
    }
    setSelectedOption(value as OptionValue)
    changed.current = true
  }, [])

  // Sends data to parent when unmounting
  useEffect(
    () => () => updateParentData?.({selectedOption, selectedAssignees}, changed.current),
    [selectedOption, selectedAssignees, updateParentData],
  )

  // cannot handle in onSelect because of infinite rerenders due to messages prop
  useEffect(() => {
    const newErrors = []
    if (selectedOption === CUSTOM_OPTION.value && selectedAssignees.length === 0) {
      newErrors.push(EMPTY_ASSIGNEE_ERROR_MESSAGE)
    }
    setErrors(newErrors)
  }, [selectedAssignees, selectedOption])

  const handleBlur = () => {
    setSuppressEmptyAssigneeError(false)
  }

  return (
    <Flex direction="column">
      <LoadingOverlay showLoadingOverlay={isLoading} mountNode={mountNodeRef.current} />
      <Flex.Item padding="medium medium small" size={bodyHeight}>
        <Flex direction="column">
          <Flex.Item>
            <Text>{I18n.t('By default, this module is visible to everyone.')}</Text>
          </Flex.Item>
          <Flex.Item overflowX="hidden" margin="small 0 0 0">
            <RadioInputGroup
              description={I18n.t('Set Visibility')}
              name="access_type"
              data-testid="assign-to-panel-radio-group"
            >
              {[EVERYONE_OPTION, CUSTOM_OPTION].map(option => (
                <Flex key={option.value} margin="0 xx-small 0 0">
                  <Flex.Item align="start">
                    <View as="div" margin="xx-small">
                      <RadioInput
                        data-testid={`${option.value}-option`}
                        value={option.value}
                        checked={selectedOption === option.value}
                        onChange={handleChange}
                        label={<ScreenReaderContent>{option.getLabel()}</ScreenReaderContent>}
                      />
                    </View>
                  </Flex.Item>
                  <Flex.Item shouldGrow={true} shouldShrink={true}>
                    <View as="div">
                      <Text>{option.getLabel()}</Text>
                    </View>
                    <View as="div">
                      <Text color="secondary" size="small">
                        {option.getDescription()}
                      </Text>
                    </View>
                    {option.value === CUSTOM_OPTION.value &&
                      selectedOption === CUSTOM_OPTION.value && (
                        <View as="div" margin="small 0 0">
                          <ModuleAssignments
                            inputRef={el => (assigneeSelectorRef.current = el)}
                            messages={visibleErrors}
                            courseId={courseId}
                            onSelect={assignees => {
                              // i.e., if there's existing assignees and the user is removing all of them
                              if (selectedAssignees.length > 0 && assignees.length === 0) {
                                setSuppressEmptyAssigneeError(false)
                              }
                              setSelectedAssignees(assignees)
                              changed.current = true
                            }}
                            defaultValues={selectedAssignees}
                            onDismiss={onDismiss}
                            onBlur={handleBlur}
                          />
                        </View>
                      )}
                  </Flex.Item>
                </Flex>
              ))}
            </RadioInputGroup>
          </Flex.Item>
        </Flex>
      </Flex.Item>
      <Flex.Item margin="auto none none none" size={footerHeight}>
        <Footer
          hasErrors={hasVisibleErrors}
          saveButtonLabel={moduleId ? I18n.t('Save') : I18n.t('Add Module')}
          onDismiss={onDismiss}
          onUpdate={handleSave}
        />
      </Flex.Item>
    </Flex>
  )
}<|MERGE_RESOLUTION|>--- conflicted
+++ resolved
@@ -153,10 +153,6 @@
 
       try {
         while (url) {
-<<<<<<< HEAD
-           
-=======
->>>>>>> 51db239a
           const response: any = await doFetchApi({
             path: url,
             params: {per_page: 100},
@@ -219,11 +215,7 @@
       return
     }
     setIsLoading(true)
-<<<<<<< HEAD
-     
-=======
-
->>>>>>> 51db239a
+
     updateModuleAssignees({courseId, moduleId, moduleElement, selectedAssignees})
       .finally(() => setIsLoading(false))
       .then(() => (onDidSubmit ? onDidSubmit() : onDismiss()))
