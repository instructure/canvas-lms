--- conflicted
+++ resolved
@@ -141,10 +141,6 @@
       assignToData.current &&
       moduleId
     ) {
-<<<<<<< HEAD
-       
-=======
->>>>>>> 4b8c5dea
       updateModuleAssignees({
         courseId,
         moduleId,
@@ -157,11 +153,7 @@
       settingsData.current
     ) {
       const performRequest = moduleId === undefined ? createModule : updateModule
-<<<<<<< HEAD
-       
-=======
-
->>>>>>> 4b8c5dea
+
       performRequest({
         moduleId,
         moduleElement,
