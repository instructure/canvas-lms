/*
 * Copyright (C) 2023 - present Instructure, Inc.
 *
 * This file is part of Canvas.
 *
 * Canvas is free software: you can redistribute it and/or modify it under
 * the terms of the GNU Affero General Public License as published by the Free
 * Software Foundation, version 3 of the License.
 *
 * Canvas is distributed in the hope that it will be useful, but WITHOUT ANY
 * WARRANTY; without even the implied warranty of MERCHANTABILITY or FITNESS FOR
 * A PARTICULAR PURPOSE. See the GNU Affero General Public License for more
 * details.
 *
 * You should have received a copy of the GNU Affero General Public License along
 * with this program. If not, see <http://www.gnu.org/licenses/>.
 */

import React, {
  createRef,
  useCallback,
  useEffect,
  useMemo,
  useRef,
  useState,
  type RefObject,
} from 'react'
import {CloseButton} from '@instructure/ui-buttons'
import {Flex} from '@instructure/ui-flex'
import {Heading} from '@instructure/ui-heading'
import {Tray} from '@instructure/ui-tray'
import {View} from '@instructure/ui-view'
import {
  IconAssignmentLine,
  IconQuizLine,
  IconQuizSolid,
  IconQuestionLine,
  IconDiscussionLine,
  IconDocumentLine,
} from '@instructure/ui-icons'
import {showFlashAlert} from '@canvas/alerts/react/FlashAlert'
import getLiveRegion from '@canvas/instui-bindings/react/liveRegion'
import {lockLabels} from '@canvas/blueprint-courses/react/labels'
import {useScope as createI18nScope} from '@canvas/i18n'
import doFetchApi from '@canvas/do-fetch-api-effect'
import type {DateDetails, DateLockTypes, exportedOverride, ItemAssignToCardSpec} from './types'
import {
  type ItemAssignToCardCustomValidationArgs,
  type ItemAssignToCardRef,
} from './ItemAssignToCard'
import TrayFooter from '../Footer'
import {generateDateDetailsPayload, itemTypeToApiURL} from '../../utils/assignToHelper'
import {Text} from '@instructure/ui-text'
import {Alert} from '@instructure/ui-alerts'
import type {IconType, ItemType} from '../types'
import ItemAssignToTrayContent from './ItemAssignToTrayContent'
import CoursePacingNotice from '@canvas/due-dates/react/CoursePacingNotice'
import useFetchAssignees from '../../utils/hooks/useFetchAssignees'
import {calculateMasqueradeHeight} from '../../utils/miscHelpers'
import MasteryPathToggle from '@canvas/mastery-path-toggle/react/MasteryPathToggle'
import {FormField} from '@instructure/ui-form-field'
import {
  CONVERT_DIFF_TAGS_MESSAGE,
  CONVERT_DIFF_TAGS_BUTTON,
} from '@canvas/differentiation-tags/react/DifferentiationTagConverterMessage/DifferentiationTagConverterMessage'

const I18n = createI18nScope('differentiated_modules')

function itemTypeToIcon(iconType: IconType) {
  switch (iconType) {
    case 'assignment':
      return <IconAssignmentLine data-testid="icon-assignment" />
    case 'quiz':
      return <IconQuizLine data-testid="icon-quiz" />
    case 'lti-quiz':
      return <IconQuizSolid data-testid="icon-lti-quiz" />
    case 'discussion':
    case 'discussion_topic':
      return <IconDiscussionLine data-testid="icon-discussion" />
    case 'page':
    case 'wiki_page':
      return <IconDocumentLine data-testid="icon-page" />
    default:
      return <IconQuestionLine data-testid="icon-unknown" />
  }
}

export function getEveryoneOption(hasOverrides: boolean) {
  return {
    id: 'everyone',
    value: hasOverrides ? I18n.t('Everyone else') : I18n.t('Everyone'),
  }
}

export const updateModuleItem = ({
  courseId,
  moduleItemType,
  moduleItemName,
  moduleItemContentId,
  payload,
  onSuccess,
  onLoading,
}: {
  courseId: string
  moduleItemType: ItemType
  moduleItemName: string
  moduleItemContentId: string
  payload: DateDetails
  onLoading: (flag: boolean) => void
  onSuccess: () => void
}) => {
  onLoading(true)
  return doFetchApi({
    path: itemTypeToApiURL(courseId, moduleItemType, moduleItemContentId),
    method: 'PUT',
    body: payload,
  })
    .then(() => {
      showFlashAlert({
        type: 'success',
        message: I18n.t(`%{moduleItemName} updated`, {moduleItemName}),
      })
      onSuccess()
      window.location.reload()
    })
    .catch((err: Error) => {
      showFlashAlert({
        err,
        message: I18n.t(`Error updating "%{moduleItemName}`, {moduleItemName}),
      })
    })
    .finally(() => onLoading(false))
}

// TODO: need props to initialize with cards corresponding to current assignments
export interface ItemAssignToTrayProps {
  open: boolean
  onSave?: (
    overrides: ItemAssignToCardSpec[],
    hasModuleOverrides: boolean,
    deletedModuleAssignees: string[],
    disabledOptionIds?: string[],
  ) => void
  onChange?: (
    overrides: ItemAssignToCardSpec[],
    hasModuleOverrides: boolean,
    deletedModuleAssignees: string[],
    disabledOptionIds?: string[],
    moduleOverrides?: ItemAssignToCardSpec[],
  ) => ItemAssignToCardSpec[]
  onClose: () => void
  onDismiss: () => void
  onExited?: () => void
  courseId: string
  itemName: string
  itemType: ItemType
  iconType: IconType
  itemContentId?: string
  initHasModuleOverrides?: boolean
  defaultGroupCategoryId?: string | null
  pointsPossible?: number | null
  locale: string
  timezone: string
  defaultCards?: ItemAssignToCardSpec[]
  defaultDisabledOptionIds?: string[]
  defaultSectionId?: string
  useApplyButton?: boolean
  removeDueDateInput?: boolean
  isCheckpointed?: boolean
  onAddCard?: () => void
  onAssigneesChange?: (
    cardId: string,
    newAssignee: Record<string, any>,
    deletedAssignee: Record<string, any>[],
  ) => void
  onDatesChange?: (cardId: string, dateType: string, newDate: string) => void
  onCardRemove?: (cardId: string) => void
  onInitialStateSet?: (cards: ItemAssignToCardSpec[]) => void
  postToSIS?: boolean
  isTray?: boolean
  setOverrides?: (overrides: exportedOverride[] | null) => void
}

export default function ItemAssignToTray({
  open,
  onSave,
  onChange,
  onClose,
  onExited,
  onDismiss,
  courseId,
  itemName,
  itemType,
  iconType,
  itemContentId,
  defaultGroupCategoryId = null,
  pointsPossible,
  initHasModuleOverrides,
  locale,
  timezone,
  defaultCards,
  defaultDisabledOptionIds = [],
  onAddCard,
  onAssigneesChange,
  onDatesChange,
  onCardRemove,
  defaultSectionId,
  useApplyButton = false,
  removeDueDateInput = false,
  isCheckpointed = false,
  onInitialStateSet,
  postToSIS = false,
  isTray = true,
  setOverrides,
}: ItemAssignToTrayProps) {
  const isPacedCourse = ENV.IN_PACED_COURSE
  const isMasteryPathCourse =
    !!ENV.CONDITIONAL_RELEASE_SERVICE_ENABLED && ENV.FEATURES.course_pace_pacing_with_mastery_paths
  const initialLoadRef = useRef(false)
  const cardsRefs = useRef<{[cardId: string]: RefObject<ItemAssignToCardRef>}>({})
  const [isLoading, setIsLoading] = useState(false)
  const [initialCardsState, setInitialCardsState] = useState<ItemAssignToCardSpec[]>([])

  const [assignToCards, setAssignToCardsInner] = useState<ItemAssignToCardSpec[]>(
    defaultCards ?? [],
  )
  const setAssignToCards = (cards: ItemAssignToCardSpec[]) => {
    assignToCardsRef.current = cards
    setAssignToCardsInner(cards)
  }

  const [hasModuleOverrides, setHasModuleOverrides] = useState(false)
  const [hasDifferentiationTagOverrides, setHasDifferentiationTagOverrides] = useState(false)
  const [moduleAssignees, setModuleAssignees] = useState<string[]>([])
  const [groupCategoryId, setGroupCategoryId] = useState<string | null>(defaultGroupCategoryId)
  const [overridesFetched, setOverridesFetched] = useState(
    defaultCards !== undefined && defaultCards.length > 0,
  )
  const [blueprintDateLocks, setBlueprintDateLocks] = useState<DateLockTypes[] | undefined>(
    // On the edit pages, the ENV will contain this data, so we can initialize the lock info here. We'll fall back to
    // fetching it via the date details API in other cases.
    ENV.MASTER_COURSE_DATA?.is_master_course_child_content &&
      ENV.MASTER_COURSE_DATA?.restricted_by_master_course
      ? (Object.entries(ENV.MASTER_COURSE_DATA?.master_course_restrictions ?? {})
          .filter(([_lockType, locked]) => locked)
          .filter(([lockType]) => ['due_dates', 'availability_dates'].includes(lockType))
          .map(([lockType]) => lockType) as DateLockTypes[])
      : undefined,
  )
  const assignToCardsRef = useRef(assignToCards)
  const disabledOptionIdsRef = useRef(defaultDisabledOptionIds)
  const sectionViewRef = createRef<View>()

  const handleInitialState = (state: ItemAssignToCardSpec[]) => {
    onInitialStateSet?.(state)
    setInitialCardsState(state)
  }

  const mustConvertTags = useCallback(() => {
    return !ENV.ALLOW_ASSIGN_TO_DIFFERENTIATION_TAGS && hasDifferentiationTagOverrides
  }, [hasDifferentiationTagOverrides])

  useEffect(() => {
    // When tray closes and the initial load already happened,
    // the next time it opens it will show the loading spinner
    // because the cards rendering is a heavy process, letting
    // the user knows the tray is loading instead of being frozen
    if (!open && initialLoadRef.current) {
      setIsLoading(true)
    }
  }, [open])

  useEffect(() => {
    if (defaultCards && initialCardsState.length < 1) {
      setInitialCardsState(defaultCards)
    }
  }, [defaultCards, initialCardsState.length])

  useEffect(() => {
    if (onChange === undefined) return
    const deletedModuleAssignees = moduleAssignees.filter(
      override => !disabledOptionIdsRef.current.includes(override),
    )
    const moduleOverrides = hasModuleOverrides ? defaultCards?.filter(o => o.contextModuleId) : []
    const newCards = onChange(
      assignToCardsRef.current,
      hasModuleOverrides,
      deletedModuleAssignees,
      disabledOptionIdsRef.current,
      moduleOverrides,
    )
    setAssignToCards(newCards)
  }, [assignToCards, defaultCards, hasModuleOverrides, moduleAssignees, onChange])

  const hasChanges =
    assignToCards.some(({highlightCard}) => highlightCard) ||
    assignToCards.length < initialCardsState.length

  const everyoneOption = useMemo(() => {
    const hasOverrides =
      (disabledOptionIdsRef.current.length === 1 &&
        !disabledOptionIdsRef.current.includes('everyone')) ||
      disabledOptionIdsRef.current.length > 1 ||
      assignToCardsRef.current.length > 1
    return getEveryoneOption(hasOverrides)
    // eslint-disable-next-line react-hooks/exhaustive-deps
  }, [disabledOptionIdsRef, assignToCardsRef.current])

  const handleDismiss = useCallback(() => {
    if (defaultCards) {
      setAssignToCards(defaultCards)
    }
    onDismiss?.()
  }, [defaultCards, onDismiss])

  const masteryPathsAllowed = !(
    ['discussion', 'discussion_topic'].includes(itemType) && removeDueDateInput
  )

  const {
    allOptions,
    isLoading: isLoadingAssignees,
    loadedAssignees,
    setSearchTerm,
  } = useFetchAssignees({
    courseId,
    groupCategoryId,
    disableFetch: !overridesFetched || isPacedCourse,
    everyoneOption,
    checkMasteryPaths: masteryPathsAllowed,
    defaultValues: [],
    onError: handleDismiss,
  })

  const focusErrors = useCallback(() => {
<<<<<<< HEAD
    if (!ENV.ALLOW_ASSIGN_TO_DIFFERENTIATION_TAGS && hasDifferentiationTagOverrides) {
=======
    if (mustConvertTags()) {
      const button = document.getElementById(CONVERT_DIFF_TAGS_BUTTON)
      button?.setAttribute('aria-describedby', CONVERT_DIFF_TAGS_MESSAGE)
      button?.focus()
>>>>>>> 5493525b
      return true
    }

    const hasErrors = assignToCards.some(card => !card.isValid)
    // If a card has errors it should not save and the respective card should be focused
    if (hasErrors) {
      const firstCardWithError = assignToCards.find(card => !card.isValid)
      if (!firstCardWithError) return false
      const firstCardWithErrorRef = cardsRefs.current[firstCardWithError.key]

      Object.values(cardsRefs.current).forEach(c => c.current?.showValidations())
      firstCardWithErrorRef?.current?.focusInputs()
      return true
    }
    return false
  }, [assignToCards])

  const handleUpdate = useCallback(() => {
    if (focusErrors()) return
    if (!hasChanges) {
      onDismiss()
      return
    }
    // compare original module assignees to see if they were removed for unassign_item overrides
    const deletedModuleAssignees = moduleAssignees.filter(
      override => !disabledOptionIdsRef.current.includes(override),
    )

    if (onSave !== undefined) {
      onSave(
        assignToCardsRef.current,
        hasModuleOverrides,
        deletedModuleAssignees,
        disabledOptionIdsRef.current,
      )
      return
    }
    const filteredCards = assignToCardsRef.current.filter(
      card =>
        [null, undefined, ''].includes(card.contextModuleId) ||
        (card.contextModuleId !== null && card.isEdited),
    )
    const payload = generateDateDetailsPayload(
      filteredCards,
      hasModuleOverrides,
      deletedModuleAssignees,
    )
    if (itemContentId !== undefined) {
      updateModuleItem({
        courseId,
        moduleItemContentId: itemContentId,
        moduleItemType: itemType,
        moduleItemName: itemName,
        payload,
        onLoading: setIsLoading,
        onSuccess: handleDismiss,
      })
    }
  }, [
    focusErrors,
    hasChanges,
    moduleAssignees,
    onDismiss,
    onSave,
    hasModuleOverrides,
    itemContentId,
    courseId,
    itemType,
    itemName,
    handleDismiss,
  ])

  const allCardsValid = useCallback(() => {
<<<<<<< HEAD
    if (!ENV.ALLOW_ASSIGN_TO_DIFFERENTIATION_TAGS && hasDifferentiationTagOverrides) {
=======
    if (mustConvertTags()) {
>>>>>>> 5493525b
      return false
    } else {
      return assignToCardsRef.current.every(card => card.isValid)
    }
  }, [assignToCardsRef, hasDifferentiationTagOverrides])

  const handleEntered = useCallback(() => {
    // When tray entered and the initial load already happened,
    // this will start the cards render process
    if (open && initialLoadRef.current) {
      setIsLoading(false)
    }
  }, [open])

  useEffect(() => {
    if (!isTray && sectionViewRef.current?.ref) {
      // @ts-expect-error: Property 'reactComponentInstance' does not exist on type 'Element'
      sectionViewRef.current.ref.reactComponentInstance = {
        focusErrors,
        allCardsValid,
        mustConvertTags,
        // Runs custom card validations with current data and returns true if all cards are valid
        allCardsValidCustom: (params: ItemAssignToCardCustomValidationArgs) =>
          !Object.values(cardsRefs.current).some(
            c => c.current && Object.keys(c.current.runCustomValidations(params)).length !== 0,
          ),
      }
    }
    // eslint-disable-next-line react-hooks/exhaustive-deps
  }, [isTray, focusErrors])

  const renderPointsPossible = () =>
    pointsPossible === 1 ? I18n.t('1 pt') : I18n.t('%{pointsPossible} pts', {pointsPossible})

  function Header() {
    const icon = itemTypeToIcon(iconType)
    return (
      <Flex.Item margin="x-large 0 small" padding="0 medium" width="100%">
        <CloseButton
          onClick={onClose}
          screenReaderLabel={I18n.t('Close')}
          placement="end"
          offset="small"
        />
        <Heading level="h2">
          {icon} {itemName}
        </Heading>
        <View data-testid="item-type-text" as="div" margin="medium 0 0 0">
          {renderItemType()} {pointsPossible != null && `| ${renderPointsPossible()}`}
        </View>
        {(blueprintDateLocks?.length ?? 0) < 2 ? (
          <Alert liveRegion={getLiveRegion} variant="info" margin="small 0 0">
            <Text size="small">
              {I18n.t(
                'Select who should be assigned and use the drop-down menus or manually enter your date and time.',
              )}
            </Text>
          </Alert>
        ) : null}
        {blueprintDateLocks && blueprintDateLocks.length > 0 ? (
          <Alert liveRegion={getLiveRegion} variant="info" margin="small 0 0">
            <Text weight="bold" size="small">
              {I18n.t('Locked: ')}
            </Text>
            <Text size="small">{blueprintDateLocks.map(i => lockLabels[i]).join(' & ')}</Text>
          </Alert>
        ) : null}
      </Flex.Item>
    )
  }

  function renderItemType() {
    switch (iconType) {
      case 'assignment':
        return I18n.t('Assignment')
      case 'quiz':
        return I18n.t('Quiz')
      case 'lti-quiz':
        return I18n.t('Quiz')
      case 'discussion':
      case 'discussion_topic':
        return I18n.t('Discussion')
      case 'page':
      case 'wiki_page':
        return I18n.t('Page')
      default:
        return ''
    }
  }

  function Footer() {
    const masqueradeBar = calculateMasqueradeHeight()
    const padding = masqueradeBar > 0 ? '0 0 x-large 0' : 'none'
    return (
      <Flex.Item data-testid="module-item-edit-tray-footer" width="100%" padding={padding}>
        <TrayFooter
          disableSave={isPacedCourse && !isMasteryPathCourse}
          saveButtonLabel={useApplyButton ? I18n.t('Apply') : I18n.t('Save')}
          onDismiss={handleDismiss}
          onUpdate={handleUpdate}
          hasErrors={!allCardsValid()}
        />
      </Flex.Item>
    )
  }

  const trayView = (
    <View id="manage-assign-to-container" width="100%" display="block" ref={sectionViewRef}>
      <Tray
        data-testid="module-item-edit-tray"
        onClose={onClose}
        onExited={onExited}
        onEntered={handleEntered}
        label={I18n.t('Edit assignment %{name}', {
          name: itemName,
        })}
        open={open}
        placement="end"
        size="regular"
      >
        <Flex direction="column" height="100vh" width="100%">
          {Header()}
          {isPacedCourse ? (
            <Flex.Item padding="large medium small medium" shouldGrow={true} shouldShrink={true}>
              <CoursePacingNotice courseId={courseId} />
              {isMasteryPathCourse && (
                <FormField id="mastery-path-toggle" label={I18n.t('Mastery Paths')}>
                  <MasteryPathToggle
                    overrides={assignToCards}
                    onSync={setAssignToCards}
                    courseId={courseId}
                    itemType={itemType}
                    itemContentId={itemContentId}
                    useCards
                    fetchOwnOverrides={false}
                  />
                </FormField>
              )}
            </Flex.Item>
          ) : (
            <ItemAssignToTrayContent
              open={open}
              initialLoadRef={initialLoadRef}
              onClose={onClose}
              onDismiss={onDismiss}
              courseId={courseId}
              itemType={itemType}
              itemContentId={itemContentId}
              locale={locale}
              timezone={timezone}
              initHasModuleOverrides={initHasModuleOverrides}
              removeDueDateInput={removeDueDateInput}
              isCheckpointed={isCheckpointed}
              onInitialStateSet={handleInitialState}
              defaultCards={defaultCards}
              defaultSectionId={defaultSectionId}
              defaultDisabledOptionIds={defaultDisabledOptionIds}
              onSave={onSave}
              onAddCard={onAddCard}
              onAssigneesChange={onAssigneesChange}
              onDatesChange={onDatesChange}
              onCardRemove={onCardRemove}
              setAssignToCards={setAssignToCards}
              blueprintDateLocks={blueprintDateLocks}
              setBlueprintDateLocks={setBlueprintDateLocks}
              handleDismiss={handleDismiss}
              hasModuleOverrides={hasModuleOverrides}
              setHasModuleOverrides={setHasModuleOverrides}
              hasDifferentiationTagOverrides={hasDifferentiationTagOverrides}
              setHasDifferentiationTagOverrides={setHasDifferentiationTagOverrides}
              cardsRefs={cardsRefs}
              setModuleAssignees={setModuleAssignees}
              defaultGroupCategoryId={defaultGroupCategoryId}
              allOptions={allOptions}
              isLoadingAssignees={isLoadingAssignees}
              isLoading={isLoading}
              loadedAssignees={loadedAssignees}
              setSearchTerm={setSearchTerm}
              everyoneOption={everyoneOption}
              setGroupCategoryId={setGroupCategoryId}
              setOverridesFetched={setOverridesFetched}
              postToSIS={postToSIS}
              assignToCardsRef={assignToCardsRef}
              disabledOptionIdsRef={disabledOptionIdsRef}
              isTray={isTray}
            />
          )}
          {Footer()}
        </Flex>
      </Tray>
    </View>
  )

  const sectionView = (
    <View id="manage-assign-to-container" width="100%" display="block" ref={sectionViewRef}>
      {blueprintDateLocks && blueprintDateLocks.length > 0 ? (
        <Alert liveRegion={getLiveRegion} variant="info" margin="small 0 0">
          <Text weight="bold" size="small">
            {I18n.t('Locked: ')}
          </Text>
          <Text size="small">{blueprintDateLocks.map(i => lockLabels[i]).join(' & ')}</Text>
        </Alert>
      ) : null}
      {isPacedCourse ? (
        <Flex.Item padding="small medium" shouldGrow={true} shouldShrink={true}>
          <CoursePacingNotice courseId={courseId} />
        </Flex.Item>
      ) : (
        <ItemAssignToTrayContent
          open={open}
          initialLoadRef={initialLoadRef}
          onClose={onClose}
          onDismiss={onDismiss}
          courseId={courseId}
          itemType={itemType}
          itemContentId={itemContentId}
          locale={locale}
          timezone={timezone}
          initHasModuleOverrides={initHasModuleOverrides}
          removeDueDateInput={removeDueDateInput}
          isCheckpointed={isCheckpointed}
          onInitialStateSet={handleInitialState}
          defaultCards={defaultCards}
          defaultSectionId={defaultSectionId}
          defaultDisabledOptionIds={defaultDisabledOptionIds}
          onSave={onSave}
          onAddCard={onAddCard}
          onAssigneesChange={onAssigneesChange}
          onDatesChange={onDatesChange}
          onCardRemove={onCardRemove}
          setAssignToCards={setAssignToCards}
          blueprintDateLocks={blueprintDateLocks}
          setBlueprintDateLocks={setBlueprintDateLocks}
          handleDismiss={handleDismiss}
          hasModuleOverrides={hasModuleOverrides}
          setHasModuleOverrides={setHasModuleOverrides}
          hasDifferentiationTagOverrides={hasDifferentiationTagOverrides}
          setHasDifferentiationTagOverrides={setHasDifferentiationTagOverrides}
          cardsRefs={cardsRefs}
          setModuleAssignees={setModuleAssignees}
          defaultGroupCategoryId={defaultGroupCategoryId}
          allOptions={allOptions}
          isLoadingAssignees={isLoadingAssignees}
          isLoading={isLoading}
          loadedAssignees={loadedAssignees}
          setSearchTerm={setSearchTerm}
          everyoneOption={everyoneOption}
          setGroupCategoryId={setGroupCategoryId}
          setOverridesFetched={setOverridesFetched}
          postToSIS={postToSIS}
          assignToCardsRef={assignToCardsRef}
          disabledOptionIdsRef={disabledOptionIdsRef}
          isTray={isTray}
          setOverrides={setOverrides}
        />
      )}
    </View>
  )

  return <>{isTray ? trayView : sectionView}</>
}<|MERGE_RESOLUTION|>--- conflicted
+++ resolved
@@ -333,14 +333,10 @@
   })
 
   const focusErrors = useCallback(() => {
-<<<<<<< HEAD
-    if (!ENV.ALLOW_ASSIGN_TO_DIFFERENTIATION_TAGS && hasDifferentiationTagOverrides) {
-=======
     if (mustConvertTags()) {
       const button = document.getElementById(CONVERT_DIFF_TAGS_BUTTON)
       button?.setAttribute('aria-describedby', CONVERT_DIFF_TAGS_MESSAGE)
       button?.focus()
->>>>>>> 5493525b
       return true
     }
 
@@ -414,11 +410,7 @@
   ])
 
   const allCardsValid = useCallback(() => {
-<<<<<<< HEAD
-    if (!ENV.ALLOW_ASSIGN_TO_DIFFERENTIATION_TAGS && hasDifferentiationTagOverrides) {
-=======
     if (mustConvertTags()) {
->>>>>>> 5493525b
       return false
     } else {
       return assignToCardsRef.current.every(card => card.isValid)
