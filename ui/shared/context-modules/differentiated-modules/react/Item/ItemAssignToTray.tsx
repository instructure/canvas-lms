/*
 * Copyright (C) 2023 - present Instructure, Inc.
 *
 * This file is part of Canvas.
 *
 * Canvas is free software: you can redistribute it and/or modify it under
 * the terms of the GNU Affero General Public License as published by the Free
 * Software Foundation, version 3 of the License.
 *
 * Canvas is distributed in the hope that it will be useful, but WITHOUT ANY
 * WARRANTY; without even the implied warranty of MERCHANTABILITY or FITNESS FOR
 * A PARTICULAR PURPOSE. See the GNU Affero General Public License for more
 * details.
 *
 * You should have received a copy of the GNU Affero General Public License along
 * with this program. If not, see <http://www.gnu.org/licenses/>.
 */

import React, {useCallback, useEffect, useMemo, useRef, useState} from 'react'
import {Button, CloseButton} from '@instructure/ui-buttons'
import {ApplyLocale} from '@instructure/ui-i18n'
import {Flex} from '@instructure/ui-flex'
import {Heading} from '@instructure/ui-heading'
import {Mask} from '@instructure/ui-overlays'
import {Spinner} from '@instructure/ui-spinner'
import {Tray} from '@instructure/ui-tray'
import {uid} from '@instructure/uid'
import {View} from '@instructure/ui-view'
import {
  IconAddLine,
  IconAssignmentLine,
  IconQuizLine,
  IconQuizSolid,
  IconQuestionLine,
} from '@instructure/ui-icons'
import {showFlashAlert, showFlashError} from '@canvas/alerts/react/FlashAlert'
import {useScope as useI18nScope} from '@canvas/i18n'
import doFetchApi from '@canvas/do-fetch-api-effect'
import type {
  BaseDateDetails,
  DateDetails,
  exportedOverride,
  FetchDueDatesResponse,
  ItemAssignToCardSpec,
} from './types'
import ItemAssignToCard from './ItemAssignToCard'
import TrayFooter from '../Footer'
import type {AssigneeOption} from '../AssigneeSelector'
import useFetchAssignees from '../../utils/hooks/useFetchAssignees'
import {generateDateDetailsPayload, getOverriddenAssignees} from '../../utils/assignToHelper'

const I18n = useI18nScope('differentiated_modules')

function itemTypeToIcon(iconType: string) {
  switch (iconType) {
    case 'assignment':
      return <IconAssignmentLine />
    case 'quiz':
      return <IconQuizLine />
    case 'lti-quiz':
      return <IconQuizSolid />
    default:
      return <IconQuestionLine />
  }
}

function itemTypeToApiURL(courseId: string, itemType: string, itemId: string) {
  switch (itemType) {
    case 'assignment':
    case 'lti-quiz':
      return `/api/v1/courses/${courseId}/assignments/${itemId}/date_details`
    case 'quiz':
      return `/api/v1/courses/${courseId}/quizzes/${itemId}/date_details`
    default:
      return ''
  }
}

function makeCardId(): string {
  return uid('assign-to-card', 3)
}

export function getEveryoneOption(hasOverrides: boolean) {
  return {
    id: 'everyone',
    value: hasOverrides ? I18n.t('Everyone else') : I18n.t('Everyone'),
  }
}

export const updateModuleItem = ({
  courseId,
  moduleItemType,
  moduleItemName,
  moduleItemContentId,
  payload,
  onSuccess,
}: {
  courseId: string
  moduleItemType: string
  moduleItemName: string
  moduleItemContentId: string
  payload: DateDetails
  onSuccess: () => void
}) => {
  return doFetchApi({
    path: itemTypeToApiURL(courseId, moduleItemType, moduleItemContentId),
    method: 'PUT',
    body: payload,
  })
    .then(() => {
      showFlashAlert({
        type: 'success',
        message: I18n.t(`%{moduleItemName} updated`, {moduleItemName}),
      })
      onSuccess()
    })
    .catch((err: Error) => {
      showFlashAlert({
        err,
        message: I18n.t(`Error updating "%{moduleItemName}`, {moduleItemName}),
      })
    })
}

// TODO: need props to initialize with cards corresponding to current assignments
export interface ItemAssignToTrayProps {
  open: boolean
  onSave?: (overrides: ItemAssignToCardSpec[]) => void
  onClose: () => void
  onDismiss: () => void
  courseId: string
  itemName: string
  itemType: string
  iconType: string
  itemContentId: string
  pointsPossible?: number | null
  locale: string
  timezone: string
  defaultCards?: ItemAssignToCardSpec[]
  defaultDisabledOptionIds?: string[]
  defaultSectionId?: string
  useApplyButton: boolean
  onAddCard?: () => void
  onAssigneesChange?: (
    cardId: string,
    newAssignee: Record<string, any>,
    deletedAssignee: Record<string, any>[]
  ) => void
  onDatesChange?: (cardId: string, dateType: string, newDate: string) => void
  onCardRemove?: (cardId: string) => void
}

export default function ItemAssignToTray({
  open,
  onSave,
  onClose,
  onDismiss,
  courseId,
  itemName,
  itemType,
  iconType,
  itemContentId,
  pointsPossible,
  locale,
  timezone,
  defaultCards,
  defaultDisabledOptionIds = [],
  onAddCard,
  onAssigneesChange,
  onDatesChange,
  onCardRemove,
  defaultSectionId,
  useApplyButton = false,
}: ItemAssignToTrayProps) {
  const [assignToCards, setAssignToCards] = useState<ItemAssignToCardSpec[]>(defaultCards ?? [])
  const [initialCards, setInitialCards] = useState<ItemAssignToCardSpec[]>([])
  const [fetchInFlight, setFetchInFlight] = useState(false)
  const [disabledOptionIds, setDisabledOptionIds] = useState<string[]>(defaultDisabledOptionIds)
  const [shouldFocusCard, setShouldFocusCard] = useState<boolean>(false)
  const everyoneOption = useMemo(() => {
    const hasOverrides =
      (disabledOptionIds.length === 1 && !disabledOptionIds.includes('everyone')) ||
      disabledOptionIds.length > 1 ||
      assignToCards.length > 1
    return getEveryoneOption(hasOverrides)
  }, [disabledOptionIds, assignToCards])

  const handleDismiss = useCallback(() => {
    if (defaultCards) {
      setAssignToCards(defaultCards)
    }
    onDismiss()
  }, [defaultCards, onDismiss])

  const {allOptions, isLoading, setSearchTerm} = useFetchAssignees({
    courseId,
    everyoneOption,
    defaultValues: [],
    onError: handleDismiss,
  })

  useEffect(() => {
    if (shouldFocusCard) setShouldFocusCard(false)
  }, [shouldFocusCard])

  useEffect(() => {
    if (defaultCards !== undefined) {
      setAssignToCards(defaultCards)
    }
    // eslint-disable-next-line react-hooks/exhaustive-deps
  }, [JSON.stringify(defaultCards)])

  useEffect(() => {
    setDisabledOptionIds(defaultDisabledOptionIds)
    // eslint-disable-next-line react-hooks/exhaustive-deps
  }, [JSON.stringify(defaultDisabledOptionIds)])

  useEffect(() => {
    if (defaultCards !== undefined) {
      return
    }
    setFetchInFlight(true)
    doFetchApi({
      path: itemTypeToApiURL(courseId, itemType, itemContentId),
    })
      .then((response: FetchDueDatesResponse) => {
        // TODO: exhaust pagination
        const dateDetailsApiResponse = response.json
        const overrides = dateDetailsApiResponse.overrides
        const overriddenTargets = getOverriddenAssignees(overrides)
        delete dateDetailsApiResponse.overrides
        const baseDates: BaseDateDetails = dateDetailsApiResponse
        const onlyOverrides = dateDetailsApiResponse.only_visible_to_overrides

        const cards: ItemAssignToCardSpec[] = []
        const selectedOptionIds: string[] = []
        if (!onlyOverrides) {
          const cardId = makeCardId()
          const selectedOption = [getEveryoneOption(assignToCards.length > 1).id]
          cards.push({
            key: cardId,
            isValid: true,
            hasAssignees: true,
            due_at: baseDates.due_at,
            unlock_at: baseDates.unlock_at,
            lock_at: baseDates.lock_at,
            selectedAssigneeIds: selectedOption,
            overrideId: dateDetailsApiResponse.id,
          })
          selectedOptionIds.push(...selectedOption)
        }
        if (overrides?.length) {
          overrides.forEach(override => {
            let removeCard = false
            let filteredStudents = override.student_ids
            if (override.context_module_id && override.student_ids) {
              filteredStudents = filteredStudents?.filter(
                id => !overriddenTargets?.students?.includes(id)
              )
              removeCard = override.student_ids?.length > 0 && filteredStudents?.length === 0
            }
            const studentOverrides =
              filteredStudents?.map(studentId => `student-${studentId}`) ?? []
            const defaultOptions = studentOverrides
            if (override.course_section_id) {
              defaultOptions.push(`section-${override.course_section_id}`)
            }
            if (
              removeCard ||
              (override.context_module_id &&
                override?.course_section_id &&
                overriddenTargets?.sections?.includes(override?.course_section_id))
            ) {
              return
            }
            const cardId = makeCardId()
            cards.push({
              key: cardId,
              isValid: true,
              hasAssignees: true,
              due_at: override.due_at,
              unlock_at: override.unlock_at,
              lock_at: override.lock_at,
              selectedAssigneeIds: defaultOptions,
              defaultOptions,
              overrideId: override.id,
              contextModuleId: override.context_module_id,
              contextModuleName: override.context_module_name,
            })
            selectedOptionIds.push(...defaultOptions)
          })
        }
        setDisabledOptionIds(selectedOptionIds)
        setInitialCards(cards)
        setAssignToCards(cards)
      })
      .catch(() => {
        showFlashError()()
        handleDismiss()
      })
      .finally(() => {
        setFetchInFlight(false)
      })
    // eslint-disable-next-line react-hooks/exhaustive-deps
  }, [courseId, itemContentId, itemType, JSON.stringify(defaultCards)])

  const handleAddCard = () => {
    if (onAddCard) {
      onAddCard()
      return
    }
    const cardId = makeCardId()
    const cards: ItemAssignToCardSpec[] = [
      ...assignToCards,
      {
        key: cardId,
        isValid: true,
        hasAssignees: false,
        due_at: null,
        unlock_at: null,
        lock_at: null,
        contextModuleId: null,
        contextModuleName: null,
        selectedAssigneeIds: [] as string[],
      } as ItemAssignToCardSpec,
    ]
    setAssignToCards(cards)
  }

  const handleUpdate = useCallback(() => {
    const hasErrors = assignToCards.some(card => !card.isValid)
    // If a card has errors it should not save and the respective card should be focused
    if (hasErrors) {
      setShouldFocusCard(true)
      return
    }

    if (onSave !== undefined) {
      onSave(assignToCards)
      return
    }
    const filteredCards = assignToCards.filter(
      card =>
        [null, undefined, ''].includes(card.contextModuleId) ||
        (card.contextModuleId !== null && card.isEdited)
    )
    const payload = generateDateDetailsPayload(filteredCards)
    updateModuleItem({
      courseId,
      moduleItemContentId: itemContentId,
      moduleItemType: itemType,
      moduleItemName: itemName,
      payload,
      onSuccess: handleDismiss,
    })
  }, [onSave, assignToCards, courseId, itemContentId, itemType, itemName, handleDismiss])

  const handleDeleteCard = useCallback(
    (cardId: string) => {
      const cardSelection =
        assignToCards.find(card => card.key === cardId)?.selectedAssigneeIds ?? []
      const newDisabled = disabledOptionIds.filter(id => !cardSelection.includes(id))
      const cards = assignToCards.filter(({key}) => key !== cardId)
      setAssignToCards(cards)
      setDisabledOptionIds(newDisabled)
      onCardRemove?.(cardId)
    },
    [assignToCards, disabledOptionIds, onCardRemove]
  )

  const handleCardValidityChange = useCallback(
    (cardId: string, isValid: boolean) => {
      const cards = assignToCards.map(card => (card.key === cardId ? {...card, isValid} : card))
      setAssignToCards(cards)
    },
    [assignToCards]
  )

  const handleCardAssignment = (
    cardId: string,
    assignees: AssigneeOption[],
    deletedAssignees: string[]
  ) => {
    const selectedAssigneeIds = assignees.map(({id}) => id)
    const initialCard = initialCards.find(card => card.key === cardId)
    const areEquals =
      JSON.stringify(initialCard?.selectedAssigneeIds) === JSON.stringify(selectedAssigneeIds)
    const cards = assignToCards.map(card =>
      card.key === cardId
        ? {
            ...card,
            selectedAssigneeIds,
            highlightCard: !areEquals,
            hasAssignees: assignees.length > 0,
          }
        : card
    )
    if (onAssigneesChange) {
      handleCustomAssigneesChange(cardId, assignees, deletedAssignees)
    }

    const allSelectedOptions = [...disabledOptionIds, ...assignees.map(({id}) => id)]
    const uniqueOptions = [...new Set(allSelectedOptions)]
    const newDisabled = uniqueOptions.filter(id =>
      deletedAssignees.length > 0 ? !deletedAssignees.includes(id) : true
    )

    setAssignToCards(cards)
    setDisabledOptionIds(newDisabled)
  }

  const handleCustomAssigneesChange = (
    cardId: string,
    assignees: AssigneeOption[],
    deletedAssignees: string[]
  ) => {
    const newSelectedOption = assignees.filter(
      assignee => !disabledOptionIds.includes(assignee.id)
    )[0]
    const idData = newSelectedOption?.id?.split('-')
    const isEveryoneOption = newSelectedOption?.id === everyoneOption.id
    const parsedCard =
      newSelectedOption === undefined
        ? ({} as exportedOverride)
        : ({
            id: isEveryoneOption ? defaultSectionId : idData[1],
            name: newSelectedOption.value,
          } as exportedOverride)
    if (newSelectedOption?.id === everyoneOption.id) {
      parsedCard.course_section_id = defaultSectionId
    } else if (parsedCard.id && idData[0] === 'section') {
      parsedCard.course_section_id = idData[1]
    } else if (parsedCard.id && idData[0] === 'student') {
      parsedCard.short_name = newSelectedOption.value
    }

    const parsedDeletedCard = deletedAssignees.map(id => {
      const card = allOptions.find(a => a.id === id)
      const data = card?.id?.split('-')
      const deleted = {name: card?.value, type: data?.[0]} as exportedOverride
      if (id === everyoneOption.id) {
        deleted.course_section_id = defaultSectionId
      } else if (data?.[0] === 'section') {
        deleted.course_section_id = data[1]
      } else if (data?.[0] === 'student') {
        deleted.short_name = card?.value
        deleted.student_id = data[1]
      }
      return deleted
    })
    onAssigneesChange?.(cardId, parsedCard, parsedDeletedCard)
  }

  const handleDatesChange = useCallback(
    (cardId: string, dateAttribute: string, dateValue: string | null) => {
<<<<<<< HEAD
      const cards = assignToCards.map(card =>
        card.key === cardId ? {...card, [dateAttribute]: dateValue, isEdited: true} : card
      )
=======
      const newDate = dateValue === null ? undefined : dateValue
      const initialCard = initialCards.find(card => card.key === cardId)
      const {highlightCard, isEdited, ...currentCardProps} = assignToCards.find(
        card => card.key === cardId
      ) as ItemAssignToCardSpec
      const currentCard = {...currentCardProps, [dateAttribute]: newDate}
      const areEquals = JSON.stringify(initialCard) === JSON.stringify(currentCard)

      const newCard = {...currentCard, highlightCard: !areEquals, isEdited: true}
      const cards = assignToCards.map(card => (card.key === cardId ? newCard : card))
>>>>>>> e0cb78f8
      setAssignToCards(cards)
      onDatesChange?.(cardId, dateAttribute, newDate ?? '')
    },
    [assignToCards, initialCards, onDatesChange]
  )

  const allCardsValid = useCallback(() => {
    return assignToCards.every(card => card.isValid)
  }, [assignToCards])

  const allCardsAssigned = useCallback(() => {
    return assignToCards.every(card => card.hasAssignees)
  }, [assignToCards])

  const renderPointsPossible = () =>
    pointsPossible === 1 ? I18n.t('1 pt') : I18n.t('%{pointsPossible} pts', {pointsPossible})

  function Header() {
    const icon = itemTypeToIcon(iconType)
    return (
      <Flex.Item margin="medium 0" padding="0 medium" width="100%">
        <CloseButton
          onClick={onClose}
          screenReaderLabel={I18n.t('Close')}
          placement="end"
          offset="small"
        />
        <Heading as="h3">
          {icon} {itemName}
        </Heading>
        <View data-testid="item-type-text" as="div" margin="medium 0 0 0">
          {renderItemType()} {pointsPossible != null && `| ${renderPointsPossible()}`}
        </View>
      </Flex.Item>
    )
  }

  function renderItemType() {
    switch (iconType) {
      case 'assignment':
        return I18n.t('Assignment')
      case 'quiz':
        return I18n.t('Quiz')
      case 'lti-quiz':
        return I18n.t('Quiz')
      default:
        return ''
    }
  }

  function renderCards(isOpen?: boolean) {
    const cardCount = assignToCards.length
    const firstCardWithError = assignToCards.find(card => !card.isValid)
    return assignToCards.map(card => {
      return (
        <View key={card.key} as="div" margin="small 0 0 0">
          <ItemAssignToCard
            courseId={courseId}
            contextModuleId={card.contextModuleId}
            contextModuleName={card.contextModuleName}
            cardId={card.key}
            due_at={card.due_at}
            unlock_at={card.unlock_at}
            lock_at={card.lock_at}
            onDelete={cardCount === 1 ? undefined : handleDeleteCard}
            onCardAssignmentChange={handleCardAssignment}
            onCardDatesChange={handleDatesChange}
            onValidityChange={handleCardValidityChange}
            isOpen={isOpen}
            disabledOptionIds={disabledOptionIds}
            everyoneOption={everyoneOption}
            selectedAssigneeIds={card.selectedAssigneeIds}
            customAllOptions={allOptions}
            customIsLoading={isLoading}
            customSetSearchTerm={setSearchTerm}
            highlightCard={card.highlightCard}
            focus={shouldFocusCard && firstCardWithError?.key === card.key}
          />
        </View>
      )
    })
  }

  function Body() {
    return (
      <Flex.Item padding="small medium" shouldGrow={true} shouldShrink={true}>
        {fetchInFlight && (
          <Mask>
            <Spinner renderTitle={I18n.t('Loading')} />
          </Mask>
        )}
        <ApplyLocale locale={locale} timezone={timezone}>
          {renderCards(open)}
        </ApplyLocale>

        <Button
          onClick={handleAddCard}
          data-testid="add-card"
          margin="small 0 0 0"
          renderIcon={IconAddLine}
          disabled={!allCardsAssigned()}
        >
          {I18n.t('Add')}
        </Button>
      </Flex.Item>
    )
  }

  function Footer() {
    return (
<<<<<<< HEAD
      <Flex.Item width="100%">
=======
      <Flex.Item data-testid="module-item-edit-tray-footer" width="100%">
>>>>>>> e0cb78f8
        <TrayFooter
          saveButtonLabel={useApplyButton ? I18n.t('Apply') : I18n.t('Save')}
          onDismiss={handleDismiss}
          onUpdate={handleUpdate}
          hasErrors={!allCardsValid()}
        />
      </Flex.Item>
    )
  }

  return (
    <Tray
      data-testid="module-item-edit-tray"
      onClose={onClose}
      label={I18n.t('Edit assignment %{name}', {
        name: itemName,
      })}
      open={open}
      placement="end"
      size="regular"
    >
      <Flex direction="column" height="100vh" width="100%">
        {Header()}
        {Body()}
        {Footer()}
      </Flex>
    </Tray>
  )
}<|MERGE_RESOLUTION|>--- conflicted
+++ resolved
@@ -453,11 +453,6 @@
 
   const handleDatesChange = useCallback(
     (cardId: string, dateAttribute: string, dateValue: string | null) => {
-<<<<<<< HEAD
-      const cards = assignToCards.map(card =>
-        card.key === cardId ? {...card, [dateAttribute]: dateValue, isEdited: true} : card
-      )
-=======
       const newDate = dateValue === null ? undefined : dateValue
       const initialCard = initialCards.find(card => card.key === cardId)
       const {highlightCard, isEdited, ...currentCardProps} = assignToCards.find(
@@ -468,7 +463,6 @@
 
       const newCard = {...currentCard, highlightCard: !areEquals, isEdited: true}
       const cards = assignToCards.map(card => (card.key === cardId ? newCard : card))
->>>>>>> e0cb78f8
       setAssignToCards(cards)
       onDatesChange?.(cardId, dateAttribute, newDate ?? '')
     },
@@ -579,11 +573,7 @@
 
   function Footer() {
     return (
-<<<<<<< HEAD
-      <Flex.Item width="100%">
-=======
       <Flex.Item data-testid="module-item-edit-tray-footer" width="100%">
->>>>>>> e0cb78f8
         <TrayFooter
           saveButtonLabel={useApplyButton ? I18n.t('Apply') : I18n.t('Save')}
           onDismiss={handleDismiss}
