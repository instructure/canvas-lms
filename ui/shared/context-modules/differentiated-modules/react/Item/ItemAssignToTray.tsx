/*
 * Copyright (C) 2023 - present Instructure, Inc.
 *
 * This file is part of Canvas.
 *
 * Canvas is free software: you can redistribute it and/or modify it under
 * the terms of the GNU Affero General Public License as published by the Free
 * Software Foundation, version 3 of the License.
 *
 * Canvas is distributed in the hope that it will be useful, but WITHOUT ANY
 * WARRANTY; without even the implied warranty of MERCHANTABILITY or FITNESS FOR
 * A PARTICULAR PURPOSE. See the GNU Affero General Public License for more
 * details.
 *
 * You should have received a copy of the GNU Affero General Public License along
 * with this program. If not, see <http://www.gnu.org/licenses/>.
 */

<<<<<<< HEAD
import React, {useCallback, useRef, useState} from 'react'
=======
import React, {useCallback, useMemo, useRef, useState} from 'react'
>>>>>>> 4b37e285
import {CloseButton} from '@instructure/ui-buttons'
import {Flex} from '@instructure/ui-flex'
import {Heading} from '@instructure/ui-heading'
import {Tray} from '@instructure/ui-tray'
import {View} from '@instructure/ui-view'
import {
  IconAssignmentLine,
  IconQuizLine,
  IconQuizSolid,
  IconQuestionLine,
  IconDiscussionLine,
  IconDocumentLine,
} from '@instructure/ui-icons'
import {showFlashAlert} from '@canvas/alerts/react/FlashAlert'
import getLiveRegion from '@canvas/instui-bindings/react/liveRegion'
import {lockLabels} from '@canvas/blueprint-courses/react/labels'
import {useScope as useI18nScope} from '@canvas/i18n'
import doFetchApi from '@canvas/do-fetch-api-effect'
import type {DateDetails, DateLockTypes, ItemAssignToCardSpec} from './types'
import {type ItemAssignToCardRef} from './ItemAssignToCard'
import TrayFooter from '../Footer'
import {generateDateDetailsPayload, itemTypeToApiURL} from '../../utils/assignToHelper'
import {Text} from '@instructure/ui-text'
import {Alert} from '@instructure/ui-alerts'
import type {IconType, ItemType} from '../types'
import ItemAssignToTrayContent from './ItemAssignToTrayContent'
import CoursePacingNotice from '@canvas/due-dates/react/CoursePacingNotice'
<<<<<<< HEAD
=======
import useFetchAssignees from '../../utils/hooks/useFetchAssignees'
>>>>>>> 4b37e285

const I18n = useI18nScope('differentiated_modules')

function itemTypeToIcon(iconType: IconType) {
  switch (iconType) {
    case 'assignment':
      return <IconAssignmentLine data-testid="icon-assignment" />
    case 'quiz':
      return <IconQuizLine data-testid="icon-quiz" />
    case 'lti-quiz':
      return <IconQuizSolid data-testid="icon-lti-quiz" />
    case 'discussion':
    case 'discussion_topic':
      return <IconDiscussionLine data-testid="icon-discussion" />
    case 'page':
    case 'wiki_page':
      return <IconDocumentLine data-testid="icon-page" />
    default:
      return <IconQuestionLine data-testid="icon-unknown" />
  }
}

export function getEveryoneOption(hasOverrides: boolean) {
  return {
    id: 'everyone',
    value: hasOverrides ? I18n.t('Everyone else') : I18n.t('Everyone'),
  }
}

export const updateModuleItem = ({
  courseId,
  moduleItemType,
  moduleItemName,
  moduleItemContentId,
  payload,
  onSuccess,
  onLoading,
}: {
  courseId: string
  moduleItemType: ItemType
  moduleItemName: string
  moduleItemContentId: string
  payload: DateDetails
  onLoading: (flag: boolean) => void
  onSuccess: () => void
}) => {
  onLoading(true)
  return doFetchApi({
    path: itemTypeToApiURL(courseId, moduleItemType, moduleItemContentId),
    method: 'PUT',
    body: payload,
  })
    .then(() => {
      showFlashAlert({
        type: 'success',
        message: I18n.t(`%{moduleItemName} updated`, {moduleItemName}),
      })
      onSuccess()
      window.location.reload()
    })
    .catch((err: Error) => {
      showFlashAlert({
        err,
        message: I18n.t(`Error updating "%{moduleItemName}`, {moduleItemName}),
      })
    })
    .finally(() => onLoading(false))
}

// TODO: need props to initialize with cards corresponding to current assignments
export interface ItemAssignToTrayProps {
  open: boolean
  onSave?: (
    overrides: ItemAssignToCardSpec[],
    hasModuleOverrides: boolean,
    deletedModuleAssignees: String[]
  ) => void
  onClose: () => void
  onDismiss: () => void
  onExited?: () => void
  courseId: string
  itemName: string
  itemType: ItemType
  iconType: IconType
  itemContentId?: string
  initHasModuleOverrides?: boolean
  defaultGroupCategoryId?: string | null
  pointsPossible?: number | null
  locale: string
  timezone: string
  defaultCards?: ItemAssignToCardSpec[]
  defaultDisabledOptionIds?: string[]
  defaultSectionId?: string
  useApplyButton?: boolean
  removeDueDateInput?: boolean
  onAddCard?: () => void
  onAssigneesChange?: (
    cardId: string,
    newAssignee: Record<string, any>,
    deletedAssignee: Record<string, any>[]
  ) => void
  onDatesChange?: (cardId: string, dateType: string, newDate: string) => void
  onCardRemove?: (cardId: string) => void
  onInitialStateSet?: (cards: ItemAssignToCardSpec[]) => void
}

export default function ItemAssignToTray({
  open,
  onSave,
  onClose,
  onExited,
  onDismiss,
  courseId,
  itemName,
  itemType,
  iconType,
  itemContentId,
  defaultGroupCategoryId = null,
  pointsPossible,
  initHasModuleOverrides,
  locale,
  timezone,
  defaultCards,
  defaultDisabledOptionIds = [],
  onAddCard,
  onAssigneesChange,
  onDatesChange,
  onCardRemove,
  defaultSectionId,
  useApplyButton = false,
  removeDueDateInput = false,
  onInitialStateSet,
}: ItemAssignToTrayProps) {
  const isPacedCourse = ENV.IN_PACED_COURSE
<<<<<<< HEAD
  const cardsRefs = useRef<{[cardId: string]: ItemAssignToCardRef}>({})
=======
  const initialLoadRef = useRef(false)
  const cardsRefs = useRef<{[cardId: string]: ItemAssignToCardRef}>({})
  const [isLoading, setIsLoading] = useState(false)
>>>>>>> 4b37e285
  const [disabledOptionIds, setDisabledOptionIds] = useState<string[]>(
    defaultDisabledOptionIds ?? []
  )
  const [assignToCards, setAssignToCards] = useState<ItemAssignToCardSpec[]>(defaultCards ?? [])
  const [hasModuleOverrides, setHasModuleOverrides] = useState(false)
  const [moduleAssignees, setModuleAssignees] = useState<string[]>([])
<<<<<<< HEAD
=======
  const [groupCategoryId, setGroupCategoryId] = useState<string | null>(defaultGroupCategoryId)
  const [overridesFetched, setOverridesFetched] = useState(defaultCards !== undefined)
>>>>>>> 4b37e285
  const [blueprintDateLocks, setBlueprintDateLocks] = useState<DateLockTypes[] | undefined>(
    undefined
  )

<<<<<<< HEAD
=======
  const everyoneOption = useMemo(() => {
    const hasOverrides =
      (disabledOptionIds.length === 1 && !disabledOptionIds.includes('everyone')) ||
      disabledOptionIds.length > 1 ||
      assignToCards.length > 1
    return getEveryoneOption(hasOverrides)
  }, [disabledOptionIds, assignToCards])

>>>>>>> 4b37e285
  const handleDismiss = useCallback(() => {
    if (defaultCards) {
      setAssignToCards(defaultCards)
    }
    onDismiss()
  }, [defaultCards, onDismiss])

<<<<<<< HEAD
=======
  const {
    allOptions,
    isLoading: isLoadingAssignees,
    loadedAssignees,
    setSearchTerm,
  } = useFetchAssignees({
    courseId,
    groupCategoryId,
    disableFetch: !overridesFetched || isPacedCourse,
    everyoneOption,
    checkMasteryPaths: true,
    defaultValues: [],
    onError: handleDismiss,
  })

>>>>>>> 4b37e285
  const handleUpdate = useCallback(() => {
    const hasErrors = assignToCards.some(card => !card.isValid)
    // If a card has errors it should not save and the respective card should be focused
    if (hasErrors) {
      const firstCardWithError = assignToCards.find(card => !card.isValid)
      if (!firstCardWithError) return
      const firstCardWithErrorRef = cardsRefs.current[firstCardWithError.key]

      Object.values(cardsRefs.current).forEach(c => c.showValidations())
      firstCardWithErrorRef?.focusInputs()
      return
    }
    // compare original module assignees to see if they were removed for unassign_item overrides
    const deletedModuleAssignees = moduleAssignees.filter(
      override => !disabledOptionIds.includes(override)
    )

    if (onSave !== undefined) {
      onSave(assignToCards, hasModuleOverrides, deletedModuleAssignees)
      return
    }
    const filteredCards = assignToCards.filter(
      card =>
        [null, undefined, ''].includes(card.contextModuleId) ||
        (card.contextModuleId !== null && card.isEdited)
    )
    const payload = generateDateDetailsPayload(
      filteredCards,
      hasModuleOverrides,
      deletedModuleAssignees
    )
    if (itemContentId !== undefined) {
      updateModuleItem({
        courseId,
        moduleItemContentId: itemContentId,
        moduleItemType: itemType,
        moduleItemName: itemName,
        payload,
        onLoading: setIsLoading,
        onSuccess: handleDismiss,
      })
    }
  }, [
    assignToCards,
    moduleAssignees,
    onSave,
    hasModuleOverrides,
    itemContentId,
    disabledOptionIds,
    courseId,
    itemType,
    itemName,
    handleDismiss,
  ])

  const allCardsValid = useCallback(() => {
    return assignToCards.every(card => card.isValid)
  }, [assignToCards])

  const renderPointsPossible = () =>
    pointsPossible === 1 ? I18n.t('1 pt') : I18n.t('%{pointsPossible} pts', {pointsPossible})

  function Header() {
    const icon = itemTypeToIcon(iconType)
    return (
      <Flex.Item margin="medium 0 small" padding="0 medium" width="100%">
        <CloseButton
          onClick={onClose}
          screenReaderLabel={I18n.t('Close')}
          placement="end"
          offset="small"
        />
        <Heading level="h2">
          {icon} {itemName}
        </Heading>
        <View data-testid="item-type-text" as="div" margin="medium 0 0 0">
          {renderItemType()} {pointsPossible != null && `| ${renderPointsPossible()}`}
        </View>
        {blueprintDateLocks && blueprintDateLocks.length > 0 ? (
          <Alert liveRegion={getLiveRegion} variant="info" margin="small 0 0">
            <Text weight="bold" size="small">
              {I18n.t('Locked: ')}
            </Text>
            <Text size="small">{blueprintDateLocks.map(i => lockLabels[i]).join(' & ')}</Text>
          </Alert>
        ) : null}
      </Flex.Item>
    )
  }

  function renderItemType() {
    switch (iconType) {
      case 'assignment':
        return I18n.t('Assignment')
      case 'quiz':
        return I18n.t('Quiz')
      case 'lti-quiz':
        return I18n.t('Quiz')
      case 'discussion':
      case 'discussion_topic':
        return I18n.t('Discussion')
      case 'page':
      case 'wiki_page':
        return I18n.t('Page')
      default:
        return ''
    }
  }

  function Footer() {
    return (
      <Flex.Item data-testid="module-item-edit-tray-footer" width="100%">
        <TrayFooter
          disableSave={isPacedCourse}
          saveButtonLabel={useApplyButton ? I18n.t('Apply') : I18n.t('Save')}
          onDismiss={handleDismiss}
          onUpdate={handleUpdate}
          hasErrors={!allCardsValid()}
        />
      </Flex.Item>
    )
  }

  return (
    <Tray
      data-testid="module-item-edit-tray"
      onClose={onClose}
      onExited={onExited}
      label={I18n.t('Edit assignment %{name}', {
        name: itemName,
      })}
      open={open}
      placement="end"
      size="regular"
    >
      <Flex direction="column" height="100vh" width="100%">
        {Header()}
        {isPacedCourse ? (
          <Flex.Item padding="small medium" shouldGrow={true} shouldShrink={true}>
            <CoursePacingNotice courseId={courseId} />
          </Flex.Item>
        ) : (
          <ItemAssignToTrayContent
            open={open}
<<<<<<< HEAD
=======
            initialLoadRef={initialLoadRef}
>>>>>>> 4b37e285
            onClose={onClose}
            onDismiss={onDismiss}
            courseId={courseId}
            itemType={itemType}
            itemContentId={itemContentId}
            locale={locale}
            timezone={timezone}
            initHasModuleOverrides={initHasModuleOverrides}
            removeDueDateInput={removeDueDateInput}
            onInitialStateSet={onInitialStateSet}
            defaultCards={defaultCards}
            defaultSectionId={defaultSectionId}
            defaultDisabledOptionIds={defaultDisabledOptionIds}
            onSave={onSave}
            onAddCard={onAddCard}
            onAssigneesChange={onAssigneesChange}
            onDatesChange={onDatesChange}
            onCardRemove={onCardRemove}
            assignToCards={assignToCards}
            setAssignToCards={setAssignToCards}
            blueprintDateLocks={blueprintDateLocks}
            setBlueprintDateLocks={setBlueprintDateLocks}
            handleDismiss={handleDismiss}
            hasModuleOverrides={hasModuleOverrides}
            setHasModuleOverrides={setHasModuleOverrides}
            cardsRefs={cardsRefs}
            setModuleAssignees={setModuleAssignees}
            disabledOptionIds={disabledOptionIds}
            setDisabledOptionIds={setDisabledOptionIds}
            defaultGroupCategoryId={defaultGroupCategoryId}
<<<<<<< HEAD
=======
            allOptions={allOptions}
            isLoadingAssignees={isLoadingAssignees}
            isLoading={isLoading}
            loadedAssignees={loadedAssignees}
            setSearchTerm={setSearchTerm}
            everyoneOption={everyoneOption}
            setGroupCategoryId={setGroupCategoryId}
            setOverridesFetched={setOverridesFetched}
>>>>>>> 4b37e285
          />
        )}
        {Footer()}
      </Flex>
    </Tray>
  )
}<|MERGE_RESOLUTION|>--- conflicted
+++ resolved
@@ -16,11 +16,7 @@
  * with this program. If not, see <http://www.gnu.org/licenses/>.
  */
 
-<<<<<<< HEAD
-import React, {useCallback, useRef, useState} from 'react'
-=======
 import React, {useCallback, useMemo, useRef, useState} from 'react'
->>>>>>> 4b37e285
 import {CloseButton} from '@instructure/ui-buttons'
 import {Flex} from '@instructure/ui-flex'
 import {Heading} from '@instructure/ui-heading'
@@ -48,10 +44,7 @@
 import type {IconType, ItemType} from '../types'
 import ItemAssignToTrayContent from './ItemAssignToTrayContent'
 import CoursePacingNotice from '@canvas/due-dates/react/CoursePacingNotice'
-<<<<<<< HEAD
-=======
 import useFetchAssignees from '../../utils/hooks/useFetchAssignees'
->>>>>>> 4b37e285
 
 const I18n = useI18nScope('differentiated_modules')
 
@@ -186,30 +179,21 @@
   onInitialStateSet,
 }: ItemAssignToTrayProps) {
   const isPacedCourse = ENV.IN_PACED_COURSE
-<<<<<<< HEAD
-  const cardsRefs = useRef<{[cardId: string]: ItemAssignToCardRef}>({})
-=======
   const initialLoadRef = useRef(false)
   const cardsRefs = useRef<{[cardId: string]: ItemAssignToCardRef}>({})
   const [isLoading, setIsLoading] = useState(false)
->>>>>>> 4b37e285
   const [disabledOptionIds, setDisabledOptionIds] = useState<string[]>(
     defaultDisabledOptionIds ?? []
   )
   const [assignToCards, setAssignToCards] = useState<ItemAssignToCardSpec[]>(defaultCards ?? [])
   const [hasModuleOverrides, setHasModuleOverrides] = useState(false)
   const [moduleAssignees, setModuleAssignees] = useState<string[]>([])
-<<<<<<< HEAD
-=======
   const [groupCategoryId, setGroupCategoryId] = useState<string | null>(defaultGroupCategoryId)
   const [overridesFetched, setOverridesFetched] = useState(defaultCards !== undefined)
->>>>>>> 4b37e285
   const [blueprintDateLocks, setBlueprintDateLocks] = useState<DateLockTypes[] | undefined>(
     undefined
   )
 
-<<<<<<< HEAD
-=======
   const everyoneOption = useMemo(() => {
     const hasOverrides =
       (disabledOptionIds.length === 1 && !disabledOptionIds.includes('everyone')) ||
@@ -218,7 +202,6 @@
     return getEveryoneOption(hasOverrides)
   }, [disabledOptionIds, assignToCards])
 
->>>>>>> 4b37e285
   const handleDismiss = useCallback(() => {
     if (defaultCards) {
       setAssignToCards(defaultCards)
@@ -226,8 +209,6 @@
     onDismiss()
   }, [defaultCards, onDismiss])
 
-<<<<<<< HEAD
-=======
   const {
     allOptions,
     isLoading: isLoadingAssignees,
@@ -243,7 +224,6 @@
     onError: handleDismiss,
   })
 
->>>>>>> 4b37e285
   const handleUpdate = useCallback(() => {
     const hasErrors = assignToCards.some(card => !card.isValid)
     // If a card has errors it should not save and the respective card should be focused
@@ -388,10 +368,7 @@
         ) : (
           <ItemAssignToTrayContent
             open={open}
-<<<<<<< HEAD
-=======
             initialLoadRef={initialLoadRef}
->>>>>>> 4b37e285
             onClose={onClose}
             onDismiss={onDismiss}
             courseId={courseId}
@@ -422,8 +399,6 @@
             disabledOptionIds={disabledOptionIds}
             setDisabledOptionIds={setDisabledOptionIds}
             defaultGroupCategoryId={defaultGroupCategoryId}
-<<<<<<< HEAD
-=======
             allOptions={allOptions}
             isLoadingAssignees={isLoadingAssignees}
             isLoading={isLoading}
@@ -432,7 +407,6 @@
             everyoneOption={everyoneOption}
             setGroupCategoryId={setGroupCategoryId}
             setOverridesFetched={setOverridesFetched}
->>>>>>> 4b37e285
           />
         )}
         {Footer()}
