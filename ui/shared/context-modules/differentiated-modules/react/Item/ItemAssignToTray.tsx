/*
 * Copyright (C) 2023 - present Instructure, Inc.
 *
 * This file is part of Canvas.
 *
 * Canvas is free software: you can redistribute it and/or modify it under
 * the terms of the GNU Affero General Public License as published by the Free
 * Software Foundation, version 3 of the License.
 *
 * Canvas is distributed in the hope that it will be useful, but WITHOUT ANY
 * WARRANTY; without even the implied warranty of MERCHANTABILITY or FITNESS FOR
 * A PARTICULAR PURPOSE. See the GNU Affero General Public License for more
 * details.
 *
 * You should have received a copy of the GNU Affero General Public License along
 * with this program. If not, see <http://www.gnu.org/licenses/>.
 */

import React, {useCallback, useRef, useState} from 'react'
import {CloseButton} from '@instructure/ui-buttons'
import {Flex} from '@instructure/ui-flex'
import {Heading} from '@instructure/ui-heading'
import {Tray} from '@instructure/ui-tray'
import {View} from '@instructure/ui-view'
import {
  IconAssignmentLine,
  IconQuizLine,
  IconQuizSolid,
  IconQuestionLine,
  IconDiscussionLine,
  IconDocumentLine,
} from '@instructure/ui-icons'
import {showFlashAlert} from '@canvas/alerts/react/FlashAlert'
import getLiveRegion from '@canvas/instui-bindings/react/liveRegion'
import {lockLabels} from '@canvas/blueprint-courses/react/labels'
import {useScope as useI18nScope} from '@canvas/i18n'
import doFetchApi from '@canvas/do-fetch-api-effect'
import type {DateDetails, DateLockTypes, ItemAssignToCardSpec} from './types'
import {type ItemAssignToCardRef} from './ItemAssignToCard'
import TrayFooter from '../Footer'
import {generateDateDetailsPayload, itemTypeToApiURL} from '../../utils/assignToHelper'
import {Text} from '@instructure/ui-text'
import {Alert} from '@instructure/ui-alerts'
import type {IconType, ItemType} from '../types'
<<<<<<< HEAD
=======
import ItemAssignToTrayContent from './ItemAssignToTrayContent'
import CoursePacingNotice from '@canvas/due-dates/react/CoursePacingNotice'
>>>>>>> be06df91

const I18n = useI18nScope('differentiated_modules')

function itemTypeToIcon(iconType: IconType) {
  switch (iconType) {
    case 'assignment':
      return <IconAssignmentLine data-testid="icon-assignment" />
    case 'quiz':
      return <IconQuizLine data-testid="icon-quiz" />
    case 'lti-quiz':
      return <IconQuizSolid data-testid="icon-lti-quiz" />
    case 'discussion':
    case 'discussion_topic':
      return <IconDiscussionLine data-testid="icon-discussion" />
    case 'page':
    case 'wiki_page':
      return <IconDocumentLine data-testid="icon-page" />
    default:
      return <IconQuestionLine data-testid="icon-unknown" />
  }
}

export function getEveryoneOption(hasOverrides: boolean) {
  return {
    id: 'everyone',
    value: hasOverrides ? I18n.t('Everyone else') : I18n.t('Everyone'),
  }
}

export const updateModuleItem = ({
  courseId,
  moduleItemType,
  moduleItemName,
  moduleItemContentId,
  payload,
  onSuccess,
}: {
  courseId: string
  moduleItemType: ItemType
  moduleItemName: string
  moduleItemContentId: string
  payload: DateDetails
  onSuccess: () => void
}) => {
  return doFetchApi({
    path: itemTypeToApiURL(courseId, moduleItemType, moduleItemContentId),
    method: 'PUT',
    body: payload,
  })
    .then(() => {
      showFlashAlert({
        type: 'success',
        message: I18n.t(`%{moduleItemName} updated`, {moduleItemName}),
      })
      onSuccess()
      window.location.reload()
    })
    .catch((err: Error) => {
      showFlashAlert({
        err,
        message: I18n.t(`Error updating "%{moduleItemName}`, {moduleItemName}),
      })
    })
}

// TODO: need props to initialize with cards corresponding to current assignments
export interface ItemAssignToTrayProps {
  open: boolean
<<<<<<< HEAD
  onSave?: (overrides: ItemAssignToCardSpec[], hasModuleOverrides: boolean) => void
=======
  onSave?: (
    overrides: ItemAssignToCardSpec[],
    hasModuleOverrides: boolean,
    deletedModuleAssignees: String[]
  ) => void
>>>>>>> be06df91
  onClose: () => void
  onDismiss: () => void
  onExited?: () => void
  courseId: string
  itemName: string
  itemType: ItemType
  iconType: IconType
  itemContentId?: string
  initHasModuleOverrides?: boolean
<<<<<<< HEAD
=======
  defaultGroupCategoryId?: string | null
>>>>>>> be06df91
  pointsPossible?: number | null
  locale: string
  timezone: string
  defaultCards?: ItemAssignToCardSpec[]
  defaultDisabledOptionIds?: string[]
  defaultSectionId?: string
  useApplyButton?: boolean
  removeDueDateInput?: boolean
  onAddCard?: () => void
  onAssigneesChange?: (
    cardId: string,
    newAssignee: Record<string, any>,
    deletedAssignee: Record<string, any>[]
  ) => void
  onDatesChange?: (cardId: string, dateType: string, newDate: string) => void
  onCardRemove?: (cardId: string) => void
  onInitialStateSet?: (cards: ItemAssignToCardSpec[]) => void
}

export default function ItemAssignToTray({
  open,
  onSave,
  onClose,
  onExited,
  onDismiss,
  courseId,
  itemName,
  itemType,
  iconType,
  itemContentId,
  defaultGroupCategoryId = null,
  pointsPossible,
  initHasModuleOverrides,
  locale,
  timezone,
  defaultCards,
  defaultDisabledOptionIds = [],
  onAddCard,
  onAssigneesChange,
  onDatesChange,
  onCardRemove,
  defaultSectionId,
  useApplyButton = false,
  removeDueDateInput = false,
  onInitialStateSet,
}: ItemAssignToTrayProps) {
  const isPacedCourse = ENV.IN_PACED_COURSE
  const cardsRefs = useRef<{[cardId: string]: ItemAssignToCardRef}>({})
  const [disabledOptionIds, setDisabledOptionIds] = useState<string[]>(
    defaultDisabledOptionIds ?? []
  )
  const [assignToCards, setAssignToCards] = useState<ItemAssignToCardSpec[]>(defaultCards ?? [])
  const [hasModuleOverrides, setHasModuleOverrides] = useState(false)
  const [moduleAssignees, setModuleAssignees] = useState<string[]>([])
  const [blueprintDateLocks, setBlueprintDateLocks] = useState<DateLockTypes[] | undefined>(
    undefined
  )
<<<<<<< HEAD
  const [hasModuleOverrides, setHasModuleOverrides] = useState(false)
  const lastPerformedAction = useRef<{action: 'add' | 'delete'; index?: number} | null>(null)
  const cardsRefs = useRef<{[cardId: string]: ItemAssignToCardRef}>({})
  const addCardButtonRef = useRef<Element | null>(null)
  const everyoneOption = useMemo(() => {
    const hasOverrides =
      (disabledOptionIds.length === 1 && !disabledOptionIds.includes('everyone')) ||
      disabledOptionIds.length > 1 ||
      assignToCards.length > 1
    return getEveryoneOption(hasOverrides)
  }, [disabledOptionIds, assignToCards])
=======
>>>>>>> be06df91

  useEffect(() => {
    if (defaultCards === undefined || !itemContentId || itemType !== 'assignment') return

    setFetchInFlight(true)
    doFetchApi({
      path: itemTypeToApiURL(courseId, itemType, itemContentId),
    })
      .then((response: FetchDueDatesResponse) => {
        const dateDetailsApiResponse = response.json
        setBlueprintDateLocks(dateDetailsApiResponse.blueprint_date_locks)
      })
      .catch(() => {
        showFlashError()()
        handleDismiss()
      })
      .finally(() => {
        setFetchInFlight(false)
      })
    // eslint-disable-next-line react-hooks/exhaustive-deps
  }, [])

  const handleDismiss = useCallback(() => {
    if (defaultCards) {
      setAssignToCards(defaultCards)
    }
    onDismiss()
  }, [defaultCards, onDismiss])

<<<<<<< HEAD
  const {allOptions, isLoading, loadedAssignees, setSearchTerm} = useFetchAssignees({
    courseId,
    everyoneOption,
    checkMasteryPaths: true,
    defaultValues: [],
    onError: handleDismiss,
  })

  useEffect(() => {
    if (assignToCards.length === 0 && !lastPerformedAction.current) return
    const action = lastPerformedAction.current?.action
    const index = lastPerformedAction.current?.index || 0
    // If only a card remains, we should focus the add button
    const shouldFocusAddButton = action === 'delete' && assignToCards.length <= 1
    let focusIndex
    if (shouldFocusAddButton && addCardButtonRef?.current instanceof HTMLButtonElement) {
      addCardButtonRef.current.disabled = false // so it can be focused
      addCardButtonRef.current.focus()
    } else if (action === 'add') {
      // Focus the last card
      focusIndex = assignToCards.length - 1
    } else if (action === 'delete') {
      // Focus the previous card
      focusIndex = index <= 0 ? 0 : index - 1
    }
    if (focusIndex !== undefined) {
      const card = assignToCards.at(focusIndex)
      if (card) {
        const cardRef = cardsRefs.current[card.key]
        cardRef?.focusDeleteButton()
      }
    }
    lastPerformedAction.current = null
    // eslint-disable-next-line react-hooks/exhaustive-deps
  }, [assignToCards.length])

  useEffect(() => {
    if (defaultCards !== undefined) {
      setAssignToCards(defaultCards)
    }
    // eslint-disable-next-line react-hooks/exhaustive-deps
  }, [JSON.stringify(defaultCards)])

  useEffect(() => {
    setDisabledOptionIds(defaultDisabledOptionIds)
    // eslint-disable-next-line react-hooks/exhaustive-deps
  }, [JSON.stringify(defaultDisabledOptionIds)])

  useEffect(() => {
    if (defaultCards !== undefined || itemContentId === undefined) {
      if (initHasModuleOverrides !== undefined && hasModuleOverrides !== undefined) {
        setHasModuleOverrides(initHasModuleOverrides)
      }
      return
    }
    setFetchInFlight(true)
    doFetchApi({
      path: itemTypeToApiURL(courseId, itemType, itemContentId),
    })
      .then((response: FetchDueDatesResponse) => {
        // TODO: exhaust pagination
        const dateDetailsApiResponse = response.json
        const overrides = dateDetailsApiResponse.overrides
        const overriddenTargets = getOverriddenAssignees(overrides)
        delete dateDetailsApiResponse.overrides
        const baseDates: BaseDateDetails = dateDetailsApiResponse
        const onlyOverrides = !dateDetailsApiResponse.visible_to_everyone
        const hasModuleOverride = overrides?.some(override => override.context_module_id)
        const hasCourseOverride = overrides?.some(override => override.course_id)

        const cards: ItemAssignToCardSpec[] = []
        const selectedOptionIds: string[] = []
        if (!onlyOverrides && !hasCourseOverride) {
          // only add the regular everyone card if there isn't a course override
          const cardId = makeCardId()
          const selectedOption = [getEveryoneOption(assignToCards.length > 1).id]
          cards.push({
            key: cardId,
            isValid: true,
            hasAssignees: true,
            due_at: baseDates.due_at,
            unlock_at: baseDates.unlock_at,
            lock_at: baseDates.lock_at,
            selectedAssigneeIds: selectedOption,
            overrideId: dateDetailsApiResponse.id,
          })
          selectedOptionIds.push(...selectedOption)
        }
        if (overrides?.length) {
          overrides.forEach(override => {
            let removeCard = false
            let filteredStudents = override.student_ids
            if (override.context_module_id && override.student_ids) {
              filteredStudents = filteredStudents?.filter(
                id => !overriddenTargets?.students?.includes(id)
              )
              removeCard = override.student_ids?.length > 0 && filteredStudents?.length === 0
            }
            const studentOverrides =
              filteredStudents?.map(studentId => `student-${studentId}`) ?? []
            const defaultOptions = studentOverrides
            if (override.noop_id) {
              defaultOptions.push('mastery_paths')
            }
            if (override.course_section_id) {
              defaultOptions.push(`section-${override.course_section_id}`)
            }
            if (override.course_id) {
              defaultOptions.push('everyone')
            }
            if (
              removeCard ||
              (override.context_module_id &&
                override?.course_section_id &&
                overriddenTargets?.sections?.includes(override?.course_section_id))
            ) {
              return
            }
            const cardId = makeCardId()
            cards.push({
              key: cardId,
              isValid: true,
              hasAssignees: true,
              due_at: override.due_at,
              unlock_at: override.unlock_at,
              lock_at: override.lock_at,
              selectedAssigneeIds: defaultOptions,
              defaultOptions,
              overrideId: override.id,
              contextModuleId: override.context_module_id,
              contextModuleName: override.context_module_name,
            })
            selectedOptionIds.push(...defaultOptions)
          })
        }
        setHasModuleOverrides(hasModuleOverride || false)
        setBlueprintDateLocks(dateDetailsApiResponse.blueprint_date_locks)
        setDisabledOptionIds(selectedOptionIds)
        setInitialCards(cards)
        onInitialStateSet?.(cards)
        setAssignToCards(cards)
      })
      .catch(() => {
        showFlashError()()
        handleDismiss()
      })
      .finally(() => {
        setFetchInFlight(false)
      })
    // eslint-disable-next-line react-hooks/exhaustive-deps
  }, [courseId, itemContentId, itemType, JSON.stringify(defaultCards)])

  const handleAddCard = () => {
    if (onAddCard) {
      onAddCard()
      return
    }
    const cardId = makeCardId()
    const cards: ItemAssignToCardSpec[] = [
      ...assignToCards,
      {
        key: cardId,
        isValid: true,
        hasAssignees: false,
        due_at: null,
        unlock_at: null,
        lock_at: null,
        contextModuleId: null,
        contextModuleName: null,
        selectedAssigneeIds: [] as string[],
      } as ItemAssignToCardSpec,
    ]
    lastPerformedAction.current = {action: 'add'}
    setAssignToCards(cards)
  }

=======
>>>>>>> be06df91
  const handleUpdate = useCallback(() => {
    const hasErrors = assignToCards.some(card => !card.isValid)
    // If a card has errors it should not save and the respective card should be focused
    if (hasErrors) {
      const firstCardWithError = assignToCards.find(card => !card.isValid)
      if (!firstCardWithError) return
      const firstCardWithErrorRef = cardsRefs.current[firstCardWithError.key]

      Object.values(cardsRefs.current).forEach(c => c.showValidations())
      firstCardWithErrorRef?.focusInputs()
      return
    }
    // compare original module assignees to see if they were removed for unassign_item overrides
    const deletedModuleAssignees = moduleAssignees.filter(
      override => !disabledOptionIds.includes(override)
    )

    if (onSave !== undefined) {
<<<<<<< HEAD
      onSave(assignToCards, hasModuleOverrides)
=======
      onSave(assignToCards, hasModuleOverrides, deletedModuleAssignees)
>>>>>>> be06df91
      return
    }
    const filteredCards = assignToCards.filter(
      card =>
        [null, undefined, ''].includes(card.contextModuleId) ||
        (card.contextModuleId !== null && card.isEdited)
    )
<<<<<<< HEAD
    const payload = generateDateDetailsPayload(filteredCards, hasModuleOverrides)
=======
    const payload = generateDateDetailsPayload(
      filteredCards,
      hasModuleOverrides,
      deletedModuleAssignees
    )
>>>>>>> be06df91
    if (itemContentId !== undefined) {
      updateModuleItem({
        courseId,
        moduleItemContentId: itemContentId,
        moduleItemType: itemType,
        moduleItemName: itemName,
        payload,
        onSuccess: handleDismiss,
      })
    }
  }, [
    assignToCards,
<<<<<<< HEAD
    onSave,
    hasModuleOverrides,
    itemContentId,
=======
    moduleAssignees,
    onSave,
    hasModuleOverrides,
    itemContentId,
    disabledOptionIds,
>>>>>>> be06df91
    courseId,
    itemType,
    itemName,
    handleDismiss,
  ])
<<<<<<< HEAD

  const handleDeleteCard = useCallback(
    (cardId: string) => {
      const cardIndex = assignToCards.findIndex(card => card.key === cardId)
      const cardSelection = assignToCards.at(cardIndex)?.selectedAssigneeIds ?? []
      const newDisabled = disabledOptionIds.filter(id => !cardSelection.includes(id))
      const cards = assignToCards.filter(({key}) => key !== cardId)
      lastPerformedAction.current = {action: 'delete', index: cardIndex}
      setAssignToCards(cards)
      setDisabledOptionIds(newDisabled)
      onCardRemove?.(cardId)
    },
    [assignToCards, disabledOptionIds, onCardRemove]
  )

  const handleCardValidityChange = useCallback(
    (cardId: string, isValid: boolean) => {
      const priorCard = assignToCards.find(card => card.key === cardId)
      if (priorCard) {
        const validityChanged = priorCard.isValid !== isValid
        if (!validityChanged) {
          return
        }
      }
      const cards = assignToCards.map(card => (card.key === cardId ? {...card, isValid} : card))
      setAssignToCards(cards)
    },
    [assignToCards]
  )

  const handleCardAssignment = (
    cardId: string,
    assignees: AssigneeOption[],
    deletedAssignees: string[]
  ) => {
    const selectedAssigneeIds = assignees.map(({id}) => id)
    const initialCard = initialCards.find(card => card.key === cardId)
    const areEquals =
      JSON.stringify(initialCard?.selectedAssigneeIds) === JSON.stringify(selectedAssigneeIds)
    const cards = assignToCards.map(card =>
      card.key === cardId
        ? {
            ...card,
            selectedAssigneeIds,
            highlightCard: !areEquals,
            isEdited: !areEquals,
            hasAssignees: assignees.length > 0,
          }
        : card
    )
    if (onAssigneesChange) {
      handleCustomAssigneesChange(cardId, assignees, deletedAssignees)
    }

    const allSelectedOptions = [...disabledOptionIds, ...assignees.map(({id}) => id)]
    const uniqueOptions = [...new Set(allSelectedOptions)]
    const newDisabled = uniqueOptions.filter(id =>
      deletedAssignees.length > 0 ? !deletedAssignees.includes(id) : true
    )

    setAssignToCards(cards)
    setDisabledOptionIds(newDisabled)
  }

  const handleCustomAssigneesChange = (
    cardId: string,
    assignees: AssigneeOption[],
    deletedAssignees: string[]
  ) => {
    const newSelectedOption = assignees.filter(
      assignee => !disabledOptionIds.includes(assignee.id)
    )[0]
    const idData = newSelectedOption?.id?.split('-')
    const isEveryoneOption = newSelectedOption?.id === everyoneOption.id
    const parsedCard =
      newSelectedOption === undefined
        ? ({} as exportedOverride)
        : ({
            id: isEveryoneOption ? defaultSectionId : idData[1],
            name: newSelectedOption.value,
          } as exportedOverride)

    if (newSelectedOption?.id === everyoneOption.id) {
      if (hasModuleOverrides) {
        parsedCard.course_id = 'everyone'
      } else {
        parsedCard.course_section_id = defaultSectionId
      }
    } else if (parsedCard.id && idData[0] === 'section') {
      parsedCard.course_section_id = idData[1]
    } else if (parsedCard.id && idData[0] === 'student') {
      parsedCard.short_name = newSelectedOption.value
    } else if (idData && idData[0] === 'mastery_paths') {
      parsedCard.noop_id = '1'
    }

    const parsedDeletedCard = deletedAssignees.map(id => {
      const card = allOptions.find(a => a.id === id)
      const data = card?.id?.split('-')
      const deleted = {name: card?.value, type: data?.[0]} as exportedOverride

      if (id === everyoneOption.id) {
        deleted.course_section_id = defaultSectionId
      } else if (data?.[0] === 'section') {
        deleted.course_section_id = data[1]
      } else if (data?.[0] === 'student') {
        deleted.short_name = card?.value
        deleted.student_id = data[1]
      } else if (data?.[0] === 'mastery_paths') {
        deleted.noop_id = '1'
      }
      return deleted
    })
    onAssigneesChange?.(cardId, parsedCard, parsedDeletedCard)
  }

  const handleDatesChange = useCallback(
    (cardId: string, dateAttribute: string, dateValue: string | null) => {
      const newDate = dateValue // === null ? undefined : dateValue
      const initialCard = initialCards.find(card => card.key === cardId)
      const {highlightCard, isEdited, ...currentCardProps} = assignToCards.find(
        card => card.key === cardId
      ) as ItemAssignToCardSpec
      const currentCard = {...currentCardProps, [dateAttribute]: newDate}
      const priorCard = assignToCards.find(card => card.key === cardId)
      if (priorCard) {
        const dateChanged = priorCard[dateAttribute] !== dateValue
        if (!dateChanged) {
          // date did not change - do not setAssignToCards which would trigger a re-render)
          return
        }
      }
      const areEquals = JSON.stringify(initialCard) === JSON.stringify(currentCard)

      const newCard = {...currentCard, highlightCard: !areEquals, isEdited: !areEquals}
      const cards = assignToCards.map(card => (card.key === cardId ? newCard : card))
      setAssignToCards(cards)
      onDatesChange?.(cardId, dateAttribute, newDate ?? '')
    },
    [assignToCards, initialCards, onDatesChange]
  )
=======
>>>>>>> be06df91

  const allCardsValid = useCallback(() => {
    return assignToCards.every(card => card.isValid)
  }, [assignToCards])

  const renderPointsPossible = () =>
    pointsPossible === 1 ? I18n.t('1 pt') : I18n.t('%{pointsPossible} pts', {pointsPossible})

  function Header() {
    const icon = itemTypeToIcon(iconType)
    return (
      <Flex.Item margin="medium 0 small" padding="0 medium" width="100%">
        <CloseButton
          onClick={onClose}
          screenReaderLabel={I18n.t('Close')}
          placement="end"
          offset="small"
        />
        <Heading level="h2">
          {icon} {itemName}
        </Heading>
        <View data-testid="item-type-text" as="div" margin="medium 0 0 0">
          {renderItemType()} {pointsPossible != null && `| ${renderPointsPossible()}`}
        </View>
        {blueprintDateLocks && blueprintDateLocks.length > 0 ? (
          <Alert liveRegion={getLiveRegion} variant="info" margin="small 0 0">
            <Text weight="bold" size="small">
              {I18n.t('Locked: ')}
            </Text>
            <Text size="small">{blueprintDateLocks.map(i => lockLabels[i]).join(' & ')}</Text>
          </Alert>
        ) : null}
      </Flex.Item>
    )
  }

  function renderItemType() {
    switch (iconType) {
      case 'assignment':
        return I18n.t('Assignment')
      case 'quiz':
        return I18n.t('Quiz')
      case 'lti-quiz':
        return I18n.t('Quiz')
      case 'discussion':
      case 'discussion_topic':
        return I18n.t('Discussion')
      case 'page':
      case 'wiki_page':
        return I18n.t('Page')
      default:
        return ''
    }
  }

  function Footer() {
    return (
      <Flex.Item data-testid="module-item-edit-tray-footer" width="100%">
        <TrayFooter
          disableSave={isPacedCourse}
          saveButtonLabel={useApplyButton ? I18n.t('Apply') : I18n.t('Save')}
          onDismiss={handleDismiss}
          onUpdate={handleUpdate}
          hasErrors={!allCardsValid()}
        />
      </Flex.Item>
    )
  }

  return (
    <Tray
      data-testid="module-item-edit-tray"
      onClose={onClose}
      onExited={onExited}
      label={I18n.t('Edit assignment %{name}', {
        name: itemName,
      })}
      open={open}
      placement="end"
      size="regular"
    >
      <Flex direction="column" height="100vh" width="100%">
        {Header()}
        {isPacedCourse ? (
          <Flex.Item padding="small medium" shouldGrow={true} shouldShrink={true}>
            <CoursePacingNotice courseId={courseId} />
          </Flex.Item>
        ) : (
          <ItemAssignToTrayContent
            open={open}
            onClose={onClose}
            onDismiss={onDismiss}
            courseId={courseId}
            itemType={itemType}
            itemContentId={itemContentId}
            locale={locale}
            timezone={timezone}
            initHasModuleOverrides={initHasModuleOverrides}
            removeDueDateInput={removeDueDateInput}
            onInitialStateSet={onInitialStateSet}
            defaultCards={defaultCards}
            defaultSectionId={defaultSectionId}
            defaultDisabledOptionIds={defaultDisabledOptionIds}
            onSave={onSave}
            onAddCard={onAddCard}
            onAssigneesChange={onAssigneesChange}
            onDatesChange={onDatesChange}
            onCardRemove={onCardRemove}
            assignToCards={assignToCards}
            setAssignToCards={setAssignToCards}
            blueprintDateLocks={blueprintDateLocks}
            setBlueprintDateLocks={setBlueprintDateLocks}
            handleDismiss={handleDismiss}
            hasModuleOverrides={hasModuleOverrides}
            setHasModuleOverrides={setHasModuleOverrides}
            cardsRefs={cardsRefs}
            setModuleAssignees={setModuleAssignees}
            disabledOptionIds={disabledOptionIds}
            setDisabledOptionIds={setDisabledOptionIds}
            defaultGroupCategoryId={defaultGroupCategoryId}
          />
        )}
        {Footer()}
      </Flex>
    </Tray>
  )
}<|MERGE_RESOLUTION|>--- conflicted
+++ resolved
@@ -42,11 +42,8 @@
 import {Text} from '@instructure/ui-text'
 import {Alert} from '@instructure/ui-alerts'
 import type {IconType, ItemType} from '../types'
-<<<<<<< HEAD
-=======
 import ItemAssignToTrayContent from './ItemAssignToTrayContent'
 import CoursePacingNotice from '@canvas/due-dates/react/CoursePacingNotice'
->>>>>>> be06df91
 
 const I18n = useI18nScope('differentiated_modules')
 
@@ -115,15 +112,11 @@
 // TODO: need props to initialize with cards corresponding to current assignments
 export interface ItemAssignToTrayProps {
   open: boolean
-<<<<<<< HEAD
-  onSave?: (overrides: ItemAssignToCardSpec[], hasModuleOverrides: boolean) => void
-=======
   onSave?: (
     overrides: ItemAssignToCardSpec[],
     hasModuleOverrides: boolean,
     deletedModuleAssignees: String[]
   ) => void
->>>>>>> be06df91
   onClose: () => void
   onDismiss: () => void
   onExited?: () => void
@@ -133,10 +126,7 @@
   iconType: IconType
   itemContentId?: string
   initHasModuleOverrides?: boolean
-<<<<<<< HEAD
-=======
   defaultGroupCategoryId?: string | null
->>>>>>> be06df91
   pointsPossible?: number | null
   locale: string
   timezone: string
@@ -194,41 +184,6 @@
   const [blueprintDateLocks, setBlueprintDateLocks] = useState<DateLockTypes[] | undefined>(
     undefined
   )
-<<<<<<< HEAD
-  const [hasModuleOverrides, setHasModuleOverrides] = useState(false)
-  const lastPerformedAction = useRef<{action: 'add' | 'delete'; index?: number} | null>(null)
-  const cardsRefs = useRef<{[cardId: string]: ItemAssignToCardRef}>({})
-  const addCardButtonRef = useRef<Element | null>(null)
-  const everyoneOption = useMemo(() => {
-    const hasOverrides =
-      (disabledOptionIds.length === 1 && !disabledOptionIds.includes('everyone')) ||
-      disabledOptionIds.length > 1 ||
-      assignToCards.length > 1
-    return getEveryoneOption(hasOverrides)
-  }, [disabledOptionIds, assignToCards])
-=======
->>>>>>> be06df91
-
-  useEffect(() => {
-    if (defaultCards === undefined || !itemContentId || itemType !== 'assignment') return
-
-    setFetchInFlight(true)
-    doFetchApi({
-      path: itemTypeToApiURL(courseId, itemType, itemContentId),
-    })
-      .then((response: FetchDueDatesResponse) => {
-        const dateDetailsApiResponse = response.json
-        setBlueprintDateLocks(dateDetailsApiResponse.blueprint_date_locks)
-      })
-      .catch(() => {
-        showFlashError()()
-        handleDismiss()
-      })
-      .finally(() => {
-        setFetchInFlight(false)
-      })
-    // eslint-disable-next-line react-hooks/exhaustive-deps
-  }, [])
 
   const handleDismiss = useCallback(() => {
     if (defaultCards) {
@@ -237,185 +192,6 @@
     onDismiss()
   }, [defaultCards, onDismiss])
 
-<<<<<<< HEAD
-  const {allOptions, isLoading, loadedAssignees, setSearchTerm} = useFetchAssignees({
-    courseId,
-    everyoneOption,
-    checkMasteryPaths: true,
-    defaultValues: [],
-    onError: handleDismiss,
-  })
-
-  useEffect(() => {
-    if (assignToCards.length === 0 && !lastPerformedAction.current) return
-    const action = lastPerformedAction.current?.action
-    const index = lastPerformedAction.current?.index || 0
-    // If only a card remains, we should focus the add button
-    const shouldFocusAddButton = action === 'delete' && assignToCards.length <= 1
-    let focusIndex
-    if (shouldFocusAddButton && addCardButtonRef?.current instanceof HTMLButtonElement) {
-      addCardButtonRef.current.disabled = false // so it can be focused
-      addCardButtonRef.current.focus()
-    } else if (action === 'add') {
-      // Focus the last card
-      focusIndex = assignToCards.length - 1
-    } else if (action === 'delete') {
-      // Focus the previous card
-      focusIndex = index <= 0 ? 0 : index - 1
-    }
-    if (focusIndex !== undefined) {
-      const card = assignToCards.at(focusIndex)
-      if (card) {
-        const cardRef = cardsRefs.current[card.key]
-        cardRef?.focusDeleteButton()
-      }
-    }
-    lastPerformedAction.current = null
-    // eslint-disable-next-line react-hooks/exhaustive-deps
-  }, [assignToCards.length])
-
-  useEffect(() => {
-    if (defaultCards !== undefined) {
-      setAssignToCards(defaultCards)
-    }
-    // eslint-disable-next-line react-hooks/exhaustive-deps
-  }, [JSON.stringify(defaultCards)])
-
-  useEffect(() => {
-    setDisabledOptionIds(defaultDisabledOptionIds)
-    // eslint-disable-next-line react-hooks/exhaustive-deps
-  }, [JSON.stringify(defaultDisabledOptionIds)])
-
-  useEffect(() => {
-    if (defaultCards !== undefined || itemContentId === undefined) {
-      if (initHasModuleOverrides !== undefined && hasModuleOverrides !== undefined) {
-        setHasModuleOverrides(initHasModuleOverrides)
-      }
-      return
-    }
-    setFetchInFlight(true)
-    doFetchApi({
-      path: itemTypeToApiURL(courseId, itemType, itemContentId),
-    })
-      .then((response: FetchDueDatesResponse) => {
-        // TODO: exhaust pagination
-        const dateDetailsApiResponse = response.json
-        const overrides = dateDetailsApiResponse.overrides
-        const overriddenTargets = getOverriddenAssignees(overrides)
-        delete dateDetailsApiResponse.overrides
-        const baseDates: BaseDateDetails = dateDetailsApiResponse
-        const onlyOverrides = !dateDetailsApiResponse.visible_to_everyone
-        const hasModuleOverride = overrides?.some(override => override.context_module_id)
-        const hasCourseOverride = overrides?.some(override => override.course_id)
-
-        const cards: ItemAssignToCardSpec[] = []
-        const selectedOptionIds: string[] = []
-        if (!onlyOverrides && !hasCourseOverride) {
-          // only add the regular everyone card if there isn't a course override
-          const cardId = makeCardId()
-          const selectedOption = [getEveryoneOption(assignToCards.length > 1).id]
-          cards.push({
-            key: cardId,
-            isValid: true,
-            hasAssignees: true,
-            due_at: baseDates.due_at,
-            unlock_at: baseDates.unlock_at,
-            lock_at: baseDates.lock_at,
-            selectedAssigneeIds: selectedOption,
-            overrideId: dateDetailsApiResponse.id,
-          })
-          selectedOptionIds.push(...selectedOption)
-        }
-        if (overrides?.length) {
-          overrides.forEach(override => {
-            let removeCard = false
-            let filteredStudents = override.student_ids
-            if (override.context_module_id && override.student_ids) {
-              filteredStudents = filteredStudents?.filter(
-                id => !overriddenTargets?.students?.includes(id)
-              )
-              removeCard = override.student_ids?.length > 0 && filteredStudents?.length === 0
-            }
-            const studentOverrides =
-              filteredStudents?.map(studentId => `student-${studentId}`) ?? []
-            const defaultOptions = studentOverrides
-            if (override.noop_id) {
-              defaultOptions.push('mastery_paths')
-            }
-            if (override.course_section_id) {
-              defaultOptions.push(`section-${override.course_section_id}`)
-            }
-            if (override.course_id) {
-              defaultOptions.push('everyone')
-            }
-            if (
-              removeCard ||
-              (override.context_module_id &&
-                override?.course_section_id &&
-                overriddenTargets?.sections?.includes(override?.course_section_id))
-            ) {
-              return
-            }
-            const cardId = makeCardId()
-            cards.push({
-              key: cardId,
-              isValid: true,
-              hasAssignees: true,
-              due_at: override.due_at,
-              unlock_at: override.unlock_at,
-              lock_at: override.lock_at,
-              selectedAssigneeIds: defaultOptions,
-              defaultOptions,
-              overrideId: override.id,
-              contextModuleId: override.context_module_id,
-              contextModuleName: override.context_module_name,
-            })
-            selectedOptionIds.push(...defaultOptions)
-          })
-        }
-        setHasModuleOverrides(hasModuleOverride || false)
-        setBlueprintDateLocks(dateDetailsApiResponse.blueprint_date_locks)
-        setDisabledOptionIds(selectedOptionIds)
-        setInitialCards(cards)
-        onInitialStateSet?.(cards)
-        setAssignToCards(cards)
-      })
-      .catch(() => {
-        showFlashError()()
-        handleDismiss()
-      })
-      .finally(() => {
-        setFetchInFlight(false)
-      })
-    // eslint-disable-next-line react-hooks/exhaustive-deps
-  }, [courseId, itemContentId, itemType, JSON.stringify(defaultCards)])
-
-  const handleAddCard = () => {
-    if (onAddCard) {
-      onAddCard()
-      return
-    }
-    const cardId = makeCardId()
-    const cards: ItemAssignToCardSpec[] = [
-      ...assignToCards,
-      {
-        key: cardId,
-        isValid: true,
-        hasAssignees: false,
-        due_at: null,
-        unlock_at: null,
-        lock_at: null,
-        contextModuleId: null,
-        contextModuleName: null,
-        selectedAssigneeIds: [] as string[],
-      } as ItemAssignToCardSpec,
-    ]
-    lastPerformedAction.current = {action: 'add'}
-    setAssignToCards(cards)
-  }
-
-=======
->>>>>>> be06df91
   const handleUpdate = useCallback(() => {
     const hasErrors = assignToCards.some(card => !card.isValid)
     // If a card has errors it should not save and the respective card should be focused
@@ -434,11 +210,7 @@
     )
 
     if (onSave !== undefined) {
-<<<<<<< HEAD
-      onSave(assignToCards, hasModuleOverrides)
-=======
       onSave(assignToCards, hasModuleOverrides, deletedModuleAssignees)
->>>>>>> be06df91
       return
     }
     const filteredCards = assignToCards.filter(
@@ -446,15 +218,11 @@
         [null, undefined, ''].includes(card.contextModuleId) ||
         (card.contextModuleId !== null && card.isEdited)
     )
-<<<<<<< HEAD
-    const payload = generateDateDetailsPayload(filteredCards, hasModuleOverrides)
-=======
     const payload = generateDateDetailsPayload(
       filteredCards,
       hasModuleOverrides,
       deletedModuleAssignees
     )
->>>>>>> be06df91
     if (itemContentId !== undefined) {
       updateModuleItem({
         courseId,
@@ -467,166 +235,16 @@
     }
   }, [
     assignToCards,
-<<<<<<< HEAD
-    onSave,
-    hasModuleOverrides,
-    itemContentId,
-=======
     moduleAssignees,
     onSave,
     hasModuleOverrides,
     itemContentId,
     disabledOptionIds,
->>>>>>> be06df91
     courseId,
     itemType,
     itemName,
     handleDismiss,
   ])
-<<<<<<< HEAD
-
-  const handleDeleteCard = useCallback(
-    (cardId: string) => {
-      const cardIndex = assignToCards.findIndex(card => card.key === cardId)
-      const cardSelection = assignToCards.at(cardIndex)?.selectedAssigneeIds ?? []
-      const newDisabled = disabledOptionIds.filter(id => !cardSelection.includes(id))
-      const cards = assignToCards.filter(({key}) => key !== cardId)
-      lastPerformedAction.current = {action: 'delete', index: cardIndex}
-      setAssignToCards(cards)
-      setDisabledOptionIds(newDisabled)
-      onCardRemove?.(cardId)
-    },
-    [assignToCards, disabledOptionIds, onCardRemove]
-  )
-
-  const handleCardValidityChange = useCallback(
-    (cardId: string, isValid: boolean) => {
-      const priorCard = assignToCards.find(card => card.key === cardId)
-      if (priorCard) {
-        const validityChanged = priorCard.isValid !== isValid
-        if (!validityChanged) {
-          return
-        }
-      }
-      const cards = assignToCards.map(card => (card.key === cardId ? {...card, isValid} : card))
-      setAssignToCards(cards)
-    },
-    [assignToCards]
-  )
-
-  const handleCardAssignment = (
-    cardId: string,
-    assignees: AssigneeOption[],
-    deletedAssignees: string[]
-  ) => {
-    const selectedAssigneeIds = assignees.map(({id}) => id)
-    const initialCard = initialCards.find(card => card.key === cardId)
-    const areEquals =
-      JSON.stringify(initialCard?.selectedAssigneeIds) === JSON.stringify(selectedAssigneeIds)
-    const cards = assignToCards.map(card =>
-      card.key === cardId
-        ? {
-            ...card,
-            selectedAssigneeIds,
-            highlightCard: !areEquals,
-            isEdited: !areEquals,
-            hasAssignees: assignees.length > 0,
-          }
-        : card
-    )
-    if (onAssigneesChange) {
-      handleCustomAssigneesChange(cardId, assignees, deletedAssignees)
-    }
-
-    const allSelectedOptions = [...disabledOptionIds, ...assignees.map(({id}) => id)]
-    const uniqueOptions = [...new Set(allSelectedOptions)]
-    const newDisabled = uniqueOptions.filter(id =>
-      deletedAssignees.length > 0 ? !deletedAssignees.includes(id) : true
-    )
-
-    setAssignToCards(cards)
-    setDisabledOptionIds(newDisabled)
-  }
-
-  const handleCustomAssigneesChange = (
-    cardId: string,
-    assignees: AssigneeOption[],
-    deletedAssignees: string[]
-  ) => {
-    const newSelectedOption = assignees.filter(
-      assignee => !disabledOptionIds.includes(assignee.id)
-    )[0]
-    const idData = newSelectedOption?.id?.split('-')
-    const isEveryoneOption = newSelectedOption?.id === everyoneOption.id
-    const parsedCard =
-      newSelectedOption === undefined
-        ? ({} as exportedOverride)
-        : ({
-            id: isEveryoneOption ? defaultSectionId : idData[1],
-            name: newSelectedOption.value,
-          } as exportedOverride)
-
-    if (newSelectedOption?.id === everyoneOption.id) {
-      if (hasModuleOverrides) {
-        parsedCard.course_id = 'everyone'
-      } else {
-        parsedCard.course_section_id = defaultSectionId
-      }
-    } else if (parsedCard.id && idData[0] === 'section') {
-      parsedCard.course_section_id = idData[1]
-    } else if (parsedCard.id && idData[0] === 'student') {
-      parsedCard.short_name = newSelectedOption.value
-    } else if (idData && idData[0] === 'mastery_paths') {
-      parsedCard.noop_id = '1'
-    }
-
-    const parsedDeletedCard = deletedAssignees.map(id => {
-      const card = allOptions.find(a => a.id === id)
-      const data = card?.id?.split('-')
-      const deleted = {name: card?.value, type: data?.[0]} as exportedOverride
-
-      if (id === everyoneOption.id) {
-        deleted.course_section_id = defaultSectionId
-      } else if (data?.[0] === 'section') {
-        deleted.course_section_id = data[1]
-      } else if (data?.[0] === 'student') {
-        deleted.short_name = card?.value
-        deleted.student_id = data[1]
-      } else if (data?.[0] === 'mastery_paths') {
-        deleted.noop_id = '1'
-      }
-      return deleted
-    })
-    onAssigneesChange?.(cardId, parsedCard, parsedDeletedCard)
-  }
-
-  const handleDatesChange = useCallback(
-    (cardId: string, dateAttribute: string, dateValue: string | null) => {
-      const newDate = dateValue // === null ? undefined : dateValue
-      const initialCard = initialCards.find(card => card.key === cardId)
-      const {highlightCard, isEdited, ...currentCardProps} = assignToCards.find(
-        card => card.key === cardId
-      ) as ItemAssignToCardSpec
-      const currentCard = {...currentCardProps, [dateAttribute]: newDate}
-      const priorCard = assignToCards.find(card => card.key === cardId)
-      if (priorCard) {
-        const dateChanged = priorCard[dateAttribute] !== dateValue
-        if (!dateChanged) {
-          // date did not change - do not setAssignToCards which would trigger a re-render)
-          return
-        }
-      }
-      const areEquals = JSON.stringify(initialCard) === JSON.stringify(currentCard)
-
-      const newCard = {...currentCard, highlightCard: !areEquals, isEdited: !areEquals}
-      const cards = assignToCards.map(card => (card.key === cardId ? newCard : card))
-      setAssignToCards(cards)
-      onDatesChange?.(cardId, dateAttribute, newDate ?? '')
-    },
-    [assignToCards, initialCards, onDatesChange]
-  )
-=======
->>>>>>> be06df91
 
   const allCardsValid = useCallback(() => {
     return assignToCards.every(card => card.isValid)
