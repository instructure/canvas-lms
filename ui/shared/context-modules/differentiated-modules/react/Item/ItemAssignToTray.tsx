--- conflicted
+++ resolved
@@ -59,11 +59,7 @@
 } from '../../utils/assignToHelper'
 import {Text} from '@instructure/ui-text'
 import {Alert} from '@instructure/ui-alerts'
-<<<<<<< HEAD
-import {IconType, ItemType} from '../types'
-=======
 import type {IconType, ItemType} from '../types'
->>>>>>> 9ecbc393
 
 const I18n = useI18nScope('differentiated_modules')
 
@@ -145,10 +141,7 @@
   itemType: ItemType
   iconType: IconType
   itemContentId?: string
-<<<<<<< HEAD
-=======
   initHasModuleOverrides?: boolean
->>>>>>> 9ecbc393
   pointsPossible?: number | null
   locale: string
   timezone: string
@@ -201,10 +194,7 @@
   const [blueprintDateLocks, setBlueprintDateLocks] = useState<DateLockTypes[] | undefined>(
     undefined
   )
-<<<<<<< HEAD
-=======
   const [hasModuleOverrides, setHasModuleOverrides] = useState(false)
->>>>>>> 9ecbc393
   const lastPerformedAction = useRef<{action: 'add' | 'delete'; index?: number} | null>(null)
   const cardsRefs = useRef<{[cardId: string]: ItemAssignToCardRef}>({})
   const addCardButtonRef = useRef<Element | null>(null)
@@ -294,12 +284,9 @@
 
   useEffect(() => {
     if (defaultCards !== undefined || itemContentId === undefined) {
-<<<<<<< HEAD
-=======
       if (initHasModuleOverrides !== undefined && hasModuleOverrides !== undefined) {
         setHasModuleOverrides(initHasModuleOverrides)
       }
->>>>>>> 9ecbc393
       return
     }
     setFetchInFlight(true)
@@ -445,11 +432,7 @@
         [null, undefined, ''].includes(card.contextModuleId) ||
         (card.contextModuleId !== null && card.isEdited)
     )
-<<<<<<< HEAD
-    const payload = generateDateDetailsPayload(filteredCards)
-=======
     const payload = generateDateDetailsPayload(filteredCards, hasModuleOverrides)
->>>>>>> 9ecbc393
     if (itemContentId !== undefined) {
       updateModuleItem({
         courseId,
@@ -460,9 +443,6 @@
         onSuccess: handleDismiss,
       })
     }
-<<<<<<< HEAD
-  }, [onSave, assignToCards, courseId, itemContentId, itemType, itemName, handleDismiss])
-=======
   }, [
     assignToCards,
     onSave,
@@ -473,7 +453,6 @@
     itemName,
     handleDismiss,
   ])
->>>>>>> 9ecbc393
 
   const handleDeleteCard = useCallback(
     (cardId: string) => {
