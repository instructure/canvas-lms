/*
 * Copyright (C) 2023 - present Instructure, Inc.
 *
 * This file is part of Canvas.
 *
 * Canvas is free software: you can redistribute it and/or modify it under
 * the terms of the GNU Affero General Public License as published by the Free
 * Software Foundation, version 3 of the License.
 *
 * Canvas is distributed in the hope that it will be useful, but WITHOUT ANY
 * WARRANTY; without even the implied warranty of MERCHANTABILITY or FITNESS FOR
 * A PARTICULAR PURPOSE. See the GNU Affero General Public License for more
 * details.
 *
 * You should have received a copy of the GNU Affero General Public License along
 * with this program. If not, see <http://www.gnu.org/licenses/>.
 */

import React, {
  createRef,
  useCallback,
  useEffect,
  useMemo,
  useRef,
  useState,
  type RefObject,
} from 'react'
import {CloseButton} from '@instructure/ui-buttons'
import {Flex} from '@instructure/ui-flex'
import {Heading} from '@instructure/ui-heading'
import {Tray} from '@instructure/ui-tray'
import {View} from '@instructure/ui-view'
import {
  IconAssignmentLine,
  IconQuizLine,
  IconQuizSolid,
  IconQuestionLine,
  IconDiscussionLine,
  IconDocumentLine,
} from '@instructure/ui-icons'
import {showFlashAlert} from '@canvas/alerts/react/FlashAlert'
import getLiveRegion from '@canvas/instui-bindings/react/liveRegion'
import {lockLabels} from '@canvas/blueprint-courses/react/labels'
import {useScope as createI18nScope} from '@canvas/i18n'
import doFetchApi from '@canvas/do-fetch-api-effect'
import type {DateDetails, DateLockTypes, ItemAssignToCardSpec} from './types'
import {
  type ItemAssignToCardCustomValidationArgs,
  type ItemAssignToCardRef,
} from './ItemAssignToCard'
import TrayFooter from '../Footer'
import {generateDateDetailsPayload, itemTypeToApiURL} from '../../utils/assignToHelper'
import {Text} from '@instructure/ui-text'
import {Alert} from '@instructure/ui-alerts'
import type {IconType, ItemType} from '../types'
import ItemAssignToTrayContent from './ItemAssignToTrayContent'
import CoursePacingNotice from '@canvas/due-dates/react/CoursePacingNotice'
import useFetchAssignees from '../../utils/hooks/useFetchAssignees'
import {calculateMasqueradeHeight} from '../../utils/miscHelpers'

const I18n = createI18nScope('differentiated_modules')

function itemTypeToIcon(iconType: IconType) {
  switch (iconType) {
    case 'assignment':
      return <IconAssignmentLine data-testid="icon-assignment" />
    case 'quiz':
      return <IconQuizLine data-testid="icon-quiz" />
    case 'lti-quiz':
      return <IconQuizSolid data-testid="icon-lti-quiz" />
    case 'discussion':
    case 'discussion_topic':
      return <IconDiscussionLine data-testid="icon-discussion" />
    case 'page':
    case 'wiki_page':
      return <IconDocumentLine data-testid="icon-page" />
    default:
      return <IconQuestionLine data-testid="icon-unknown" />
  }
}

export function getEveryoneOption(hasOverrides: boolean) {
  return {
    id: 'everyone',
    value: hasOverrides ? I18n.t('Everyone else') : I18n.t('Everyone'),
  }
}

export const updateModuleItem = ({
  courseId,
  moduleItemType,
  moduleItemName,
  moduleItemContentId,
  payload,
  onSuccess,
  onLoading,
}: {
  courseId: string
  moduleItemType: ItemType
  moduleItemName: string
  moduleItemContentId: string
  payload: DateDetails
  onLoading: (flag: boolean) => void
  onSuccess: () => void
}) => {
  onLoading(true)
  return doFetchApi({
    path: itemTypeToApiURL(courseId, moduleItemType, moduleItemContentId),
    method: 'PUT',
    body: payload,
  })
    .then(() => {
      showFlashAlert({
        type: 'success',
        message: I18n.t(`%{moduleItemName} updated`, {moduleItemName}),
      })
      onSuccess()
      window.location.reload()
    })
    .catch((err: Error) => {
      showFlashAlert({
        err,
        message: I18n.t(`Error updating "%{moduleItemName}`, {moduleItemName}),
      })
    })
    .finally(() => onLoading(false))
}

// TODO: need props to initialize with cards corresponding to current assignments
export interface ItemAssignToTrayProps {
  open: boolean
  onSave?: (
    overrides: ItemAssignToCardSpec[],
    hasModuleOverrides: boolean,
    deletedModuleAssignees: string[],
<<<<<<< HEAD
    disabledOptionIds?: string[]
=======
    disabledOptionIds?: string[],
>>>>>>> 51db239a
  ) => void
  onChange?: (
    overrides: ItemAssignToCardSpec[],
    hasModuleOverrides: boolean,
    deletedModuleAssignees: string[],
    disabledOptionIds?: string[],
<<<<<<< HEAD
    moduleOverrides?: ItemAssignToCardSpec[]
=======
    moduleOverrides?: ItemAssignToCardSpec[],
>>>>>>> 51db239a
  ) => ItemAssignToCardSpec[]
  onClose: () => void
  onDismiss: () => void
  onExited?: () => void
  courseId: string
  itemName: string
  itemType: ItemType
  iconType: IconType
  itemContentId?: string
  initHasModuleOverrides?: boolean
  defaultGroupCategoryId?: string | null
  pointsPossible?: number | null
  locale: string
  timezone: string
  defaultCards?: ItemAssignToCardSpec[]
  defaultDisabledOptionIds?: string[]
  defaultSectionId?: string
  useApplyButton?: boolean
  removeDueDateInput?: boolean
  isCheckpointed?: boolean
  onAddCard?: () => void
  onAssigneesChange?: (
    cardId: string,
    newAssignee: Record<string, any>,
    deletedAssignee: Record<string, any>[],
  ) => void
  onDatesChange?: (cardId: string, dateType: string, newDate: string) => void
  onCardRemove?: (cardId: string) => void
  onInitialStateSet?: (cards: ItemAssignToCardSpec[]) => void
  postToSIS?: boolean
  isTray?: boolean
}

export default function ItemAssignToTray({
  open,
  onSave,
  onChange,
  onClose,
  onExited,
  onDismiss,
  courseId,
  itemName,
  itemType,
  iconType,
  itemContentId,
  defaultGroupCategoryId = null,
  pointsPossible,
  initHasModuleOverrides,
  locale,
  timezone,
  defaultCards,
  defaultDisabledOptionIds = [],
  onAddCard,
  onAssigneesChange,
  onDatesChange,
  onCardRemove,
  defaultSectionId,
  useApplyButton = false,
  removeDueDateInput = false,
  isCheckpointed = false,
  onInitialStateSet,
  postToSIS = false,
  isTray = true,
}: ItemAssignToTrayProps) {
  const isPacedCourse = ENV.IN_PACED_COURSE
  const initialLoadRef = useRef(false)
  const cardsRefs = useRef<{[cardId: string]: RefObject<ItemAssignToCardRef>}>({})
  const [isLoading, setIsLoading] = useState(false)
  const [initialCardsState, setInitialCardsState] = useState<ItemAssignToCardSpec[]>([])

  const [assignToCards, setAssignToCardsInner] = useState<ItemAssignToCardSpec[]>(
    defaultCards ?? [],
  )
  const setAssignToCards = (cards: ItemAssignToCardSpec[]) => {
    assignToCardsRef.current = cards
    setAssignToCardsInner(cards)
  }

  const [hasModuleOverrides, setHasModuleOverrides] = useState(false)
  const [moduleAssignees, setModuleAssignees] = useState<string[]>([])
  const [groupCategoryId, setGroupCategoryId] = useState<string | null>(defaultGroupCategoryId)
  const [overridesFetched, setOverridesFetched] = useState(
    defaultCards !== undefined && defaultCards.length > 0,
  )
  const [blueprintDateLocks, setBlueprintDateLocks] = useState<DateLockTypes[] | undefined>(
    // On the edit pages, the ENV will contain this data, so we can initialize the lock info here. We'll fall back to
    // fetching it via the date details API in other cases.
    ENV.MASTER_COURSE_DATA?.is_master_course_child_content &&
      ENV.MASTER_COURSE_DATA?.restricted_by_master_course
      ? (Object.entries(ENV.MASTER_COURSE_DATA?.master_course_restrictions ?? {})
          .filter(([_lockType, locked]) => locked)
          .filter(([lockType]) => ['due_dates', 'availability_dates'].includes(lockType))
          .map(([lockType]) => lockType) as DateLockTypes[])
      : undefined,
  )
  const assignToCardsRef = useRef(assignToCards)
  const disabledOptionIdsRef = useRef(defaultDisabledOptionIds)
  const sectionViewRef = createRef<View>()

  const handleInitialState = (state: ItemAssignToCardSpec[]) => {
    onInitialStateSet?.(state)
    setInitialCardsState(state)
  }

  useEffect(() => {
    // When tray closes and the initial load already happened,
    // the next time it opens it will show the loading spinner
    // because the cards rendering is a heavy process, letting
    // the user knows the tray is loading instead of being frozen
    if (!open && initialLoadRef.current) {
      setIsLoading(true)
    }
  }, [open])

  useEffect(() => {
    if (defaultCards && initialCardsState.length < 1) {
      setInitialCardsState(defaultCards)
    }
  }, [defaultCards, initialCardsState.length])

  useEffect(() => {
    if (onChange === undefined) return
    const deletedModuleAssignees = moduleAssignees.filter(
      override => !disabledOptionIdsRef.current.includes(override),
    )
    const moduleOverrides = hasModuleOverrides ? defaultCards?.filter(o => o.contextModuleId) : []
    const newCards = onChange(
      assignToCardsRef.current,
      hasModuleOverrides,
      deletedModuleAssignees,
      disabledOptionIdsRef.current,
      moduleOverrides,
    )
    setAssignToCards(newCards)
  }, [assignToCards, defaultCards, hasModuleOverrides, moduleAssignees, onChange])

  const hasChanges =
    assignToCards.some(({highlightCard}) => highlightCard) ||
    assignToCards.length < initialCardsState.length

  const everyoneOption = useMemo(() => {
    const hasOverrides =
      (disabledOptionIdsRef.current.length === 1 &&
        !disabledOptionIdsRef.current.includes('everyone')) ||
      disabledOptionIdsRef.current.length > 1 ||
      assignToCardsRef.current.length > 1
    return getEveryoneOption(hasOverrides)
    // eslint-disable-next-line react-hooks/exhaustive-deps
  }, [disabledOptionIdsRef, assignToCardsRef.current])

  const handleDismiss = useCallback(() => {
    if (defaultCards) {
      setAssignToCards(defaultCards)
    }
    onDismiss?.()
  }, [defaultCards, onDismiss])

  const masteryPathsAllowed = !(
    ['discussion', 'discussion_topic'].includes(itemType) && removeDueDateInput
  )

  const {
    allOptions,
    isLoading: isLoadingAssignees,
    loadedAssignees,
    setSearchTerm,
  } = useFetchAssignees({
    courseId,
    groupCategoryId,
    disableFetch: !overridesFetched || isPacedCourse,
    everyoneOption,
    checkMasteryPaths: masteryPathsAllowed,
    defaultValues: [],
    onError: handleDismiss,
  })

  const focusErrors = useCallback(() => {
    const hasErrors = assignToCards.some(card => !card.isValid)
    // If a card has errors it should not save and the respective card should be focused
    if (hasErrors) {
      const firstCardWithError = assignToCards.find(card => !card.isValid)
      if (!firstCardWithError) return false
      const firstCardWithErrorRef = cardsRefs.current[firstCardWithError.key]

      Object.values(cardsRefs.current).forEach(c => c.current?.showValidations())
      firstCardWithErrorRef?.current?.focusInputs()
      return true
    }
    return false
  }, [assignToCards])

  const handleUpdate = useCallback(() => {
    if (focusErrors()) return
    if (!hasChanges) {
      onDismiss()
      return
    }
    // compare original module assignees to see if they were removed for unassign_item overrides
    const deletedModuleAssignees = moduleAssignees.filter(
      override => !disabledOptionIdsRef.current.includes(override),
    )

    if (onSave !== undefined) {
      onSave(
        assignToCardsRef.current,
        hasModuleOverrides,
        deletedModuleAssignees,
        disabledOptionIdsRef.current,
      )
      return
    }
    const filteredCards = assignToCardsRef.current.filter(
      card =>
        [null, undefined, ''].includes(card.contextModuleId) ||
        (card.contextModuleId !== null && card.isEdited),
    )
    const payload = generateDateDetailsPayload(
      filteredCards,
      hasModuleOverrides,
      deletedModuleAssignees,
    )
    if (itemContentId !== undefined) {
      updateModuleItem({
        courseId,
        moduleItemContentId: itemContentId,
        moduleItemType: itemType,
        moduleItemName: itemName,
        payload,
        onLoading: setIsLoading,
        onSuccess: handleDismiss,
      })
    }
  }, [
    focusErrors,
    hasChanges,
    moduleAssignees,
    onDismiss,
    onSave,
    hasModuleOverrides,
    itemContentId,
    courseId,
    itemType,
    itemName,
    handleDismiss,
  ])

  const allCardsValid = useCallback(() => {
    return assignToCardsRef.current.every(card => card.isValid)
  }, [assignToCardsRef])

  const handleEntered = useCallback(() => {
    // When tray entered and the initial load already happened,
    // this will start the cards render process
    if (open && initialLoadRef.current) {
      setIsLoading(false)
    }
  }, [open])

  useEffect(() => {
    if (!isTray && sectionViewRef.current?.ref) {
      // @ts-expect-error: Property 'reactComponentInstance' does not exist on type 'Element'
      sectionViewRef.current.ref.reactComponentInstance = {
        focusErrors,
        allCardsValid,
        // Runs custom card validations with current data and returns true if all cards are valid
        allCardsValidCustom: (params: ItemAssignToCardCustomValidationArgs) =>
          !Object.values(cardsRefs.current).some(
            c => c.current && Object.keys(c.current.runCustomValidations(params)).length !== 0,
          ),
      }
    }
    // eslint-disable-next-line react-hooks/exhaustive-deps
  }, [isTray, focusErrors])

  const renderPointsPossible = () =>
    pointsPossible === 1 ? I18n.t('1 pt') : I18n.t('%{pointsPossible} pts', {pointsPossible})

  function Header() {
    const icon = itemTypeToIcon(iconType)
    return (
      <Flex.Item margin="x-large 0 small" padding="0 medium" width="100%">
        <CloseButton
          onClick={onClose}
          screenReaderLabel={I18n.t('Close')}
          placement="end"
          offset="small"
        />
        <Heading level="h2">
          {icon} {itemName}
        </Heading>
        <View data-testid="item-type-text" as="div" margin="medium 0 0 0">
          {renderItemType()} {pointsPossible != null && `| ${renderPointsPossible()}`}
        </View>
        {(blueprintDateLocks?.length ?? 0) < 2 ? (
          <Alert liveRegion={getLiveRegion} variant="info" margin="small 0 0">
            <Text size="small">
              {I18n.t(
                'Select who should be assigned and use the drop-down menus or manually enter your date and time.',
              )}
            </Text>
          </Alert>
        ) : null}
        {blueprintDateLocks && blueprintDateLocks.length > 0 ? (
          <Alert liveRegion={getLiveRegion} variant="info" margin="small 0 0">
            <Text weight="bold" size="small">
              {I18n.t('Locked: ')}
            </Text>
            <Text size="small">{blueprintDateLocks.map(i => lockLabels[i]).join(' & ')}</Text>
          </Alert>
        ) : null}
      </Flex.Item>
    )
  }

  function renderItemType() {
    switch (iconType) {
      case 'assignment':
        return I18n.t('Assignment')
      case 'quiz':
        return I18n.t('Quiz')
      case 'lti-quiz':
        return I18n.t('Quiz')
      case 'discussion':
      case 'discussion_topic':
        return I18n.t('Discussion')
      case 'page':
      case 'wiki_page':
        return I18n.t('Page')
      default:
        return ''
    }
  }

  function Footer() {
    const masqueradeBar = calculateMasqueradeHeight()
    const padding = masqueradeBar > 0 ? '0 0 x-large 0' : 'none'
    return (
      <Flex.Item data-testid="module-item-edit-tray-footer" width="100%" padding={padding}>
        <TrayFooter
          disableSave={isPacedCourse}
          saveButtonLabel={useApplyButton ? I18n.t('Apply') : I18n.t('Save')}
          onDismiss={handleDismiss}
          onUpdate={handleUpdate}
          hasErrors={!allCardsValid()}
        />
      </Flex.Item>
    )
  }

  const trayView = (
    <View id="manage-assign-to-container" width="100%" display="block" ref={sectionViewRef}>
      <Tray
        data-testid="module-item-edit-tray"
        onClose={onClose}
        onExited={onExited}
        onEntered={handleEntered}
        label={I18n.t('Edit assignment %{name}', {
          name: itemName,
        })}
        open={open}
        placement="end"
        size="regular"
      >
        <Flex direction="column" height="100vh" width="100%">
          {Header()}
          {isPacedCourse ? (
            <Flex.Item padding="small medium" shouldGrow={true} shouldShrink={true}>
              <CoursePacingNotice courseId={courseId} />
            </Flex.Item>
          ) : (
            <ItemAssignToTrayContent
              open={open}
              initialLoadRef={initialLoadRef}
              onClose={onClose}
              onDismiss={onDismiss}
              courseId={courseId}
              itemType={itemType}
              itemContentId={itemContentId}
              locale={locale}
              timezone={timezone}
              initHasModuleOverrides={initHasModuleOverrides}
              removeDueDateInput={removeDueDateInput}
              isCheckpointed={isCheckpointed}
              onInitialStateSet={handleInitialState}
              defaultCards={defaultCards}
              defaultSectionId={defaultSectionId}
              defaultDisabledOptionIds={defaultDisabledOptionIds}
              onSave={onSave}
              onAddCard={onAddCard}
              onAssigneesChange={onAssigneesChange}
              onDatesChange={onDatesChange}
              onCardRemove={onCardRemove}
              setAssignToCards={setAssignToCards}
              blueprintDateLocks={blueprintDateLocks}
              setBlueprintDateLocks={setBlueprintDateLocks}
              handleDismiss={handleDismiss}
              hasModuleOverrides={hasModuleOverrides}
              setHasModuleOverrides={setHasModuleOverrides}
              cardsRefs={cardsRefs}
              setModuleAssignees={setModuleAssignees}
              defaultGroupCategoryId={defaultGroupCategoryId}
              allOptions={allOptions}
              isLoadingAssignees={isLoadingAssignees}
              isLoading={isLoading}
              loadedAssignees={loadedAssignees}
              setSearchTerm={setSearchTerm}
              everyoneOption={everyoneOption}
              setGroupCategoryId={setGroupCategoryId}
              setOverridesFetched={setOverridesFetched}
              postToSIS={postToSIS}
              assignToCardsRef={assignToCardsRef}
              disabledOptionIdsRef={disabledOptionIdsRef}
              isTray={isTray}
            />
          )}
          {Footer()}
        </Flex>
      </Tray>
    </View>
  )

  const sectionView = (
    <View id="manage-assign-to-container" width="100%" display="block" ref={sectionViewRef}>
      {blueprintDateLocks && blueprintDateLocks.length > 0 ? (
        <Alert liveRegion={getLiveRegion} variant="info" margin="small 0 0">
          <Text weight="bold" size="small">
            {I18n.t('Locked: ')}
          </Text>
          <Text size="small">{blueprintDateLocks.map(i => lockLabels[i]).join(' & ')}</Text>
        </Alert>
      ) : null}
      {isPacedCourse ? (
        <Flex.Item padding="small medium" shouldGrow={true} shouldShrink={true}>
          <CoursePacingNotice courseId={courseId} />
        </Flex.Item>
      ) : (
        <ItemAssignToTrayContent
          open={open}
          initialLoadRef={initialLoadRef}
          onClose={onClose}
          onDismiss={onDismiss}
          courseId={courseId}
          itemType={itemType}
          itemContentId={itemContentId}
          locale={locale}
          timezone={timezone}
          initHasModuleOverrides={initHasModuleOverrides}
          removeDueDateInput={removeDueDateInput}
          isCheckpointed={isCheckpointed}
          onInitialStateSet={handleInitialState}
          defaultCards={defaultCards}
          defaultSectionId={defaultSectionId}
          defaultDisabledOptionIds={defaultDisabledOptionIds}
          onSave={onSave}
          onAddCard={onAddCard}
          onAssigneesChange={onAssigneesChange}
          onDatesChange={onDatesChange}
          onCardRemove={onCardRemove}
          setAssignToCards={setAssignToCards}
          blueprintDateLocks={blueprintDateLocks}
          setBlueprintDateLocks={setBlueprintDateLocks}
          handleDismiss={handleDismiss}
          hasModuleOverrides={hasModuleOverrides}
          setHasModuleOverrides={setHasModuleOverrides}
          cardsRefs={cardsRefs}
          setModuleAssignees={setModuleAssignees}
          defaultGroupCategoryId={defaultGroupCategoryId}
          allOptions={allOptions}
          isLoadingAssignees={isLoadingAssignees}
          isLoading={isLoading}
          loadedAssignees={loadedAssignees}
          setSearchTerm={setSearchTerm}
          everyoneOption={everyoneOption}
          setGroupCategoryId={setGroupCategoryId}
          setOverridesFetched={setOverridesFetched}
          postToSIS={postToSIS}
          assignToCardsRef={assignToCardsRef}
          disabledOptionIdsRef={disabledOptionIdsRef}
          isTray={isTray}
        />
      )}
    </View>
  )

  return <>{isTray ? trayView : sectionView}</>
}<|MERGE_RESOLUTION|>--- conflicted
+++ resolved
@@ -133,22 +133,14 @@
     overrides: ItemAssignToCardSpec[],
     hasModuleOverrides: boolean,
     deletedModuleAssignees: string[],
-<<<<<<< HEAD
-    disabledOptionIds?: string[]
-=======
     disabledOptionIds?: string[],
->>>>>>> 51db239a
   ) => void
   onChange?: (
     overrides: ItemAssignToCardSpec[],
     hasModuleOverrides: boolean,
     deletedModuleAssignees: string[],
     disabledOptionIds?: string[],
-<<<<<<< HEAD
-    moduleOverrides?: ItemAssignToCardSpec[]
-=======
     moduleOverrides?: ItemAssignToCardSpec[],
->>>>>>> 51db239a
   ) => ItemAssignToCardSpec[]
   onClose: () => void
   onDismiss: () => void
