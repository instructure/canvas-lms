--- conflicted
+++ resolved
@@ -73,11 +73,8 @@
   customSetSearchTerm?: (term: string) => void
   highlightCard?: boolean
   focus?: boolean
-<<<<<<< HEAD
-=======
   blueprintDateLocks?: DateLockTypes[]
   shouldFocusDeleteButton?: boolean
->>>>>>> f80453be
 }
 
 function setTimeToStringDate(time: string, date: string | undefined): string | undefined {
@@ -139,11 +136,8 @@
   customSetSearchTerm,
   highlightCard,
   focus,
-<<<<<<< HEAD
-=======
   blueprintDateLocks,
   shouldFocusDeleteButton,
->>>>>>> f80453be
 }: ItemAssignToCardProps) {
   const [dueDate, setDueDate] = useState<string | null>(due_at)
   const [availableFromDate, setAvailableFromDate] = useState<string | null>(unlock_at)
@@ -151,10 +145,7 @@
   const [validationErrors, setValidationErrors] = useState<Record<string, string>>({})
   const [unparsedFieldKeys, setUnparsedFieldKeys] = useState<Set<string>>(new Set())
   const [error, setError] = useState<FormMessage[]>([])
-<<<<<<< HEAD
-=======
   const deleteCardButtonRef = useRef<Element | null>(null)
->>>>>>> f80453be
 
   const assigneeSelectorRef = useRef<HTMLInputElement | null>(null)
   const dateInputRefs = useRef<Record<string, HTMLInputElement | null>>({})
@@ -238,8 +229,6 @@
     // eslint-disable-next-line react-hooks/exhaustive-deps
   }, [selectedAssigneeIds.length])
 
-<<<<<<< HEAD
-=======
   useEffect(() => {
     if (shouldFocusDeleteButton && deleteCardButtonRef?.current instanceof HTMLButtonElement) {
       deleteCardButtonRef.current.focus()
@@ -248,7 +237,6 @@
     // eslint-disable-next-line react-hooks/exhaustive-deps
   }, [])
 
->>>>>>> f80453be
   const handleSelect = (newSelectedAssignees: AssigneeOption[]) => {
     const deletedAssigneeIds = selectedAssigneeIds.filter(
       assigneeId => newSelectedAssignees.find(({id}) => id === assigneeId) === undefined
@@ -361,14 +349,6 @@
 
   const wrapperProps = highlightCard
     ? {
-<<<<<<< HEAD
-        borderWidth: 'none none none large',
-        'data-testid': 'highlighted_card',
-        borderColor: 'brand',
-        borderRadius: 'medium',
-      }
-    : {borderWidth: 'none', borderColor: 'primary', borderRadius: 'medium'}
-=======
         borderWidth: 'none none none large' as const,
         'data-testid': 'highlighted_card',
         borderColor: 'brand' as const,
@@ -379,7 +359,6 @@
         borderColor: 'primary' as const,
         borderRadius: 'medium' as const,
       }
->>>>>>> f80453be
   return (
     <View as="div" {...wrapperProps}>
       <View
@@ -408,10 +387,7 @@
               withBackground={false}
               withBorder={false}
               onClick={handleDelete}
-<<<<<<< HEAD
-=======
               elementRef={el => (deleteCardButtonRef.current = el)}
->>>>>>> f80453be
             >
               <IconTrashLine />
             </IconButton>
