/*
 * Copyright (C) 2023 - present Instructure, Inc.
 *
 * This file is part of Canvas.
 *
 * Canvas is free software: you can redistribute it and/or modify it under
 * the terms of the GNU Affero General Public License as published by the Free
 * Software Foundation, version 3 of the License.
 *
 * Canvas is distributed in the hope that it will be useful, but WITHOUT ANY
 * WARRANTY; without even the implied warranty of MERCHANTABILITY or FITNESS FOR
 * A PARTICULAR PURPOSE. See the GNU Affero General Public License for more
 * details.
 *
 * You should have received a copy of the GNU Affero General Public License along
 * with this program. If not, see <http://www.gnu.org/licenses/>.
 */

import React, {
  forwardRef,
  useCallback,
  useEffect,
  useImperativeHandle,
  useMemo,
  useRef,
  useState,
  type ForwardedRef,
  type SyntheticEvent,
} from 'react'
import {View} from '@instructure/ui-view'
import {IconButton} from '@instructure/ui-buttons'
import {IconTrashLine} from '@instructure/ui-icons'
import {useScope as useI18nScope} from '@canvas/i18n'
import DateValidator from '@canvas/grading/DateValidator'
import moment from 'moment'
import AssigneeSelector from '../AssigneeSelector'
import type {FormMessage} from '@instructure/ui-form-field'
import ContextModuleLink from './ContextModuleLink'
import type {AssigneeOption, DateLockTypes} from './types'
import {
  arrayEquals,
  generateWrapperStyleProps,
  setEquals,
  useDates,
  generateCardActionLabels,
} from './utils'
import {DueDateTimeInput} from './DueDateTimeInput'
import {ReplyToTopicDueDateTimeInput} from './ReplyToTopicDueDateTimeInput'
import {RequiredRepliesDueDateTimeInput} from './RequiredRepliesDueDateTimeInput'
import {AvailableFromDateTimeInput} from './AvailableFromDateTimeInput'
import {AvailableToDateTimeInput} from './AvailableToDateTimeInput'
import {Text} from '@instructure/ui-text'
import GradingPeriodsAPI from '@canvas/grading/jquery/gradingPeriodsApi'

const I18n = useI18nScope('differentiated_modules')

export interface DateValidatorInputArgs {
  required_replies_due_at: string | null
  reply_to_topic_due_at: string | null
  lock_at: string | null
  unlock_at: string | null
  due_at: string | null
  set_type?: string
  course_section_id?: string | null
  student_ids?: string[]
  persisted?: boolean
  skip_grading_periods?: boolean
}

export type ItemAssignToCardProps = {
  courseId: string
  cardId: string
  contextModuleId?: string | null
  contextModuleName?: string | null
  required_replies_due_at: string | null
  reply_to_topic_due_at: string | null
  due_at: string | null
  original_due_at: string | null
  unlock_at: string | null
  lock_at: string | null
  onDelete?: (cardId: string) => void
  onValidityChange?: (cardId: string, isValid: boolean) => void
  onCardAssignmentChange?: (
    cardId: string,
    assignees: AssigneeOption[],
    deletedAssignees: string[]
  ) => void
  onCardDatesChange?: (cardId: string, dateAttribute: string, dateValue: string | null) => void
  selectedAssigneeIds: string[]
  everyoneOption?: AssigneeOption
  customAllOptions?: AssigneeOption[]
  customIsLoading?: boolean
  customSetSearchTerm?: (term: string) => void
  highlightCard?: boolean
  removeDueDateInput?: boolean
  isCheckpointed?: boolean
  blueprintDateLocks?: DateLockTypes[]
  postToSIS?: boolean
  disabledOptionIdsRef?: React.MutableRefObject<string[]>
  isOpenRef?: React.MutableRefObject<boolean>
  persistEveryoneOption?: boolean
}

export type ItemAssignToCardCustomValidationArgs = {dueDateRequired?: boolean}

export type ItemAssignToCardRef = {
  showValidations: () => void
  focusDeleteButton: () => void
  focusInputs: () => void
  runCustomValidations: (params?: ItemAssignToCardCustomValidationArgs) => {
    [key: string]: string | boolean
  }
}

export default forwardRef(function ItemAssignToCard(
  props: ItemAssignToCardProps,
  ref: ForwardedRef<ItemAssignToCardRef>
) {
  const {
    courseId,
    contextModuleId,
    contextModuleName,
    cardId,
    onDelete,
    onValidityChange,
    onCardAssignmentChange,
    selectedAssigneeIds,
    everyoneOption,
    customAllOptions,
    customIsLoading,
    customSetSearchTerm,
    highlightCard,
    blueprintDateLocks,
    removeDueDateInput,
    isCheckpointed,
    original_due_at,
    postToSIS,
    disabledOptionIdsRef,
    isOpenRef,
  } = props
  const [
    requiredRepliesDueDate,
    setRequiredRepliesDueDate,
    handleRequiredRepliesDueDateChange,
    replyToTopicDueDate,
    setReplyToTopicDueDate,
    handleReplyToTopicDueDateChange,
    dueDate,
    setDueDate,
    handleDueDateChange,
    availableFromDate,
    setAvailableFromDate,
    handleAvailableFromDateChange,
    availableToDate,
    setAvailableToDate,
    handleAvailableToDateChange,
  ] = useDates(props)

  const [showValidations, setShowValidations] = useState<boolean>(false)
  const [error, setError] = useState<FormMessage[]>([])
  const [validationErrors, setValidationErrors] = useState<Record<string, string>>({})
  const [unparsedFieldKeys, setUnparsedFieldKeys] = useState<Set<string>>(new Set())

  const deleteCardButtonRef = useRef<Element | null>(null)
  const assigneeSelectorRef = useRef<HTMLInputElement | null>(null)
  const dateInputRefs = useRef<Record<string, HTMLInputElement>>({})
  const timeInputRefs = useRef<Record<string, HTMLInputElement>>({})
  const dateValidator = useMemo(
    () =>
      new DateValidator({
        date_range: {...ENV.VALID_DATE_RANGE},
        hasGradingPeriods: ENV.HAS_GRADING_PERIODS,
        gradingPeriods: GradingPeriodsAPI.deserializePeriods(ENV.active_grading_periods),
        userIsAdmin: ENV.current_user_is_admin,
        postToSIS,
      }),
    [postToSIS]
  )

  const cardActionLabels = useMemo(
    () =>
      generateCardActionLabels(
        customAllOptions
          ?.filter(option => selectedAssigneeIds.includes(option.id))
          .map(({value}) => value) ?? []
      ),
    [customAllOptions, selectedAssigneeIds]
  )

<<<<<<< HEAD
=======
  const commonDateTimeInputProps = useMemo(
    () => ({
      breakpoints: {},
      showMessages: false,
      locale: ENV.LOCALE || 'en',
      timezone: ENV.TIMEZONE || 'UTC',
    }),
    []
  )

>>>>>>> 09faeb4f
  const dueAtHasChanged = useCallback(() => {
    const originalDueAt = new Date(original_due_at || 0)
    const newDueAt = new Date(dueDate || 0)
    // Since a user can't edit the seconds field in the UI and the form also
    // thinks that the seconds is always set to 00, we compare by everything
    // except seconds.
    originalDueAt.setSeconds(0)
    newDueAt.setSeconds(0)
    return originalDueAt.getTime() !== newDueAt.getTime()
  }, [dueDate, original_due_at])

  const dateValidatorInputArgs = useMemo(
    () => ({
      required_replies_due_at: requiredRepliesDueDate,
      reply_to_topic_due_at: replyToTopicDueDate,
      due_at: dueDate,
      unlock_at: availableFromDate,
      lock_at: availableToDate,
      student_ids: [],
      course_section_id: '2',
      persisted: !dueAtHasChanged(),
      skip_grading_periods: dueDate === null,
    }),
    [
      dueDate,
      availableFromDate,
      availableToDate,
      requiredRepliesDueDate,
      replyToTopicDueDate,
      dueAtHasChanged,
    ]
  )

  useEffect(() => {
    onValidityChange?.(
      cardId,
      error.length === 0 &&
        Object.keys(validationErrors).length === 0 &&
        unparsedFieldKeys.size === 0
    )
    // eslint-disable-next-line react-hooks/exhaustive-deps
  }, [error.length, Object.keys(validationErrors).length, unparsedFieldKeys.size])

  useEffect(() => {
    const newErrors = dateValidator.validateDatetimes(dateValidatorInputArgs)
    const newBadDates = Object.keys(newErrors)
    const oldBadDates = Object.keys(validationErrors)
    if (!arrayEquals(newBadDates, oldBadDates)) setValidationErrors(newErrors)
    // eslint-disable-next-line react-hooks/exhaustive-deps
  }, [
    dueDate,
    availableFromDate,
    availableToDate,
    replyToTopicDueDate,
    requiredRepliesDueDate,
    postToSIS,
  ])

  useEffect(() => {
    const errorMessage: FormMessage = {
      text: I18n.t('A student or section must be selected'),
      type: 'error',
    }
    const newError = selectedAssigneeIds.length > 0 ? [] : [errorMessage]
    if (newError.length !== error.length) setError(newError)
    // eslint-disable-next-line react-hooks/exhaustive-deps
  }, [selectedAssigneeIds.length])

  useImperativeHandle(ref, () => ({
    showValidations() {
      setShowValidations(true)
    },
    focusDeleteButton() {
      if (deleteCardButtonRef?.current instanceof HTMLButtonElement) {
        deleteCardButtonRef.current.focus()
      }
    },
    focusInputs() {
      if (error.length > 0) {
        assigneeSelectorRef.current?.focus()
        return
      }

      const dateInputKeys = [
        'required_replies_due_at',
        'reply_to_topic_due_at',
        'due_at',
        'unlock_at',
        'lock_at',
      ]
      let key
      if (Object.keys(validationErrors).length > 0) {
        key = dateInputKeys.find(k => validationErrors[k] !== undefined)
      } else if (unparsedFieldKeys.size > 0) {
        key = dateInputKeys.find(k => unparsedFieldKeys.has(k))
      }
      if (key) {
        dateInputRefs.current[key]?.focus()
        return dateInputRefs.current[key]
      }
    },
    runCustomValidations(params = {}) {
      const {dueDateRequired} = params

      // Stores original and sets custom date validator attributes
      let originalDueDateRequired = false
      if (dueDateRequired !== undefined) {
        originalDueDateRequired = dateValidator.dueDateRequired
        dateValidator.dueDateRequired = dueDateRequired
      }
      const assigneesErrors = error.length > 0 ? {assignees: true} : {}
      const dateTimeErrors = dateValidator.validateDatetimes(dateValidatorInputArgs)
      const parserErrors = Array.from(unparsedFieldKeys).reduce(
        (result, key) => ({...result, [key]: true}),
        {}
      )
      // Restores custom date validator attributes
      if (dueDateRequired !== undefined) {
        dateValidator.dueDateRequired = originalDueDateRequired
      }
      return {...assigneesErrors, ...dateTimeErrors, ...parserErrors}
    },
  }))

  const handleSelect = useCallback(
    (newSelectedAssignees: AssigneeOption[]) => {
      const deletedAssigneeIds = selectedAssigneeIds.filter(
        assigneeId => newSelectedAssignees.find(({id}) => id === assigneeId) === undefined
      )
      onCardAssignmentChange?.(cardId, newSelectedAssignees, deletedAssigneeIds)
    },
    [cardId, selectedAssigneeIds, onCardAssignmentChange]
  )

  const handleBlur = useCallback(
    (unparsedFieldKey: string) => (e: SyntheticEvent) => {
      const target = e.target as HTMLInputElement

      const dateField = dateInputRefs.current[unparsedFieldKey]
      const isEmpty = dateField.value.trim() === ''
      const isValid = moment(dateField.value, 'll', commonDateTimeInputProps.locale).isValid()
      const unparsedFieldExists = unparsedFieldKeys.has(unparsedFieldKey)
      const newUnparsedFieldKeys = new Set(Array.from(unparsedFieldKeys))

      // e.target is not working in the onBlur event from the DateTimeInput component.
      // so if we get a null target, we asumme it's the time field
      if (!target && timeInputRefs.current[unparsedFieldKey].value.length > 0) {
        if (isEmpty && !unparsedFieldExists) {
          newUnparsedFieldKeys.add(unparsedFieldKey)
        }
      }

      if (target && target === dateInputRefs.current[unparsedFieldKey]) {
        if ((isEmpty || isValid) && unparsedFieldExists) {
          newUnparsedFieldKeys.delete(unparsedFieldKey)
        } else if (!isEmpty && !isValid && !unparsedFieldExists) {
          newUnparsedFieldKeys.add(unparsedFieldKey)
        }
      }

      if (!setEquals(newUnparsedFieldKeys, unparsedFieldKeys))
        setUnparsedFieldKeys(newUnparsedFieldKeys)
    },
    [commonDateTimeInputProps.locale, unparsedFieldKeys]
  )

  const handleDelete = useCallback(() => onDelete?.(cardId), [cardId, onDelete])

  const wrapperProps = useMemo(() => generateWrapperStyleProps(highlightCard), [highlightCard])

  const isInClosedGradingPeriod =
    dateValidator.isDateInClosedGradingPeriod(dueDate) && !dueAtHasChanged()
<<<<<<< HEAD

  const commonDateTimeInputProps = {
    breakpoints: {},
    showMessages: false,
    locale: ENV.LOCALE || 'en',
    timezone: ENV.TIMEZONE || 'UTC',
  }
=======
>>>>>>> 09faeb4f

  return (
    <View as="div" {...wrapperProps}>
      <View
        data-testid="item-assign-to-card"
        as="div"
        position="relative"
        padding="medium small small small"
        borderWidth="small"
        borderColor="primary"
        borderRadius="none medium medium none"
      >
        {highlightCard && <View height="100%" background="brand" width="1rem" />}
        {typeof onDelete === 'function' && (
          <div
            style={{
              position: 'absolute',
              insetInlineEnd: '.75rem',
              insetBlockStart: '.75rem',
              zIndex: 2,
            }}
          >
            <IconButton
              data-testid="delete-card-button"
              color="danger"
              screenReaderLabel={cardActionLabels.removeCard}
              size="small"
              withBackground={false}
              withBorder={false}
              onClick={handleDelete}
              elementRef={el => (deleteCardButtonRef.current = el)}
            >
              <IconTrashLine />
            </IconButton>
          </div>
        )}
        <AssigneeSelector
          onSelect={handleSelect}
          selectedOptionIds={selectedAssigneeIds}
          everyoneOption={everyoneOption}
          courseId={courseId}
          defaultValues={[]}
          clearAllDisabled={true}
          size="medium"
          messages={showValidations ? error : []}
          disabledOptionIds={disabledOptionIdsRef.current}
          disableFetch={!isOpenRef?.current ?? false}
          customAllOptions={customAllOptions}
          customIsLoading={customIsLoading}
          customSetSearchTerm={customSetSearchTerm}
          inputRef={el => (assigneeSelectorRef.current = el)}
          onBlur={() => setShowValidations(true)}
          disabledWithGradingPeriod={isInClosedGradingPeriod}
          disabledOptionIdsRef={disabledOptionIdsRef}
        />
        {!removeDueDateInput && !isCheckpointed && (
          <DueDateTimeInput
            {...{
              dueDate,
              setDueDate,
              validationErrors,
              unparsedFieldKeys,
              blueprintDateLocks,
              dateInputRefs: dateInputRefs.current,
              timeInputRefs: timeInputRefs.current,
              handleBlur,
              clearButtonAltLabel: cardActionLabels.clearDueAt,
            }}
            {...commonDateTimeInputProps}
            handleDueDateChange={handleDueDateChange(timeInputRefs.current.due_at?.value || '')}
            disabledWithGradingPeriod={isInClosedGradingPeriod}
          />
        )}
        {isCheckpointed && (
          <ReplyToTopicDueDateTimeInput
            {...{
              replyToTopicDueDate,
              setReplyToTopicDueDate,
              validationErrors,
              unparsedFieldKeys,
              blueprintDateLocks,
              dateInputRefs: dateInputRefs.current,
              timeInputRefs: timeInputRefs.current,
              handleBlur,
              clearButtonAltLabel: cardActionLabels.clearReplyToTopicDueAt,
            }}
            {...commonDateTimeInputProps}
            handleReplyToTopicDueDateChange={handleReplyToTopicDueDateChange(
              timeInputRefs.current.reply_to_topic_due_at?.value || ''
            )}
            disabledWithGradingPeriod={isInClosedGradingPeriod}
          />
        )}
        {isCheckpointed && (
          <RequiredRepliesDueDateTimeInput
            {...{
              requiredRepliesDueDate,
              setRequiredRepliesDueDate,
              validationErrors,
              unparsedFieldKeys,
              blueprintDateLocks,
              dateInputRefs: dateInputRefs.current,
              timeInputRefs: timeInputRefs.current,
              handleBlur,
              clearButtonAltLabel: cardActionLabels.clearRequiredRepliesDueAt,
            }}
            {...commonDateTimeInputProps}
            handleRequiredRepliesDueDateChange={handleRequiredRepliesDueDateChange(
              timeInputRefs.current.required_replies_due_at?.value || ''
            )}
            disabledWithGradingPeriod={isInClosedGradingPeriod}
          />
        )}
        <AvailableFromDateTimeInput
          {...{
            availableFromDate,
            setAvailableFromDate,
            validationErrors,
            unparsedFieldKeys,
            blueprintDateLocks,
            dateInputRefs: dateInputRefs.current,
            timeInputRefs: timeInputRefs.current,
            handleBlur,
            clearButtonAltLabel: cardActionLabels.clearAvailableFrom,
          }}
          {...commonDateTimeInputProps}
          handleAvailableFromDateChange={handleAvailableFromDateChange(
            timeInputRefs.current.unlock_at?.value || ''
          )}
          disabledWithGradingPeriod={isInClosedGradingPeriod}
        />
        <AvailableToDateTimeInput
          {...{
            availableToDate,
            setAvailableToDate,
            validationErrors,
            unparsedFieldKeys,
            blueprintDateLocks,
            dateInputRefs: dateInputRefs.current,
            timeInputRefs: timeInputRefs.current,
            handleBlur,
            clearButtonAltLabel: cardActionLabels.clearAvailableTo,
          }}
          {...commonDateTimeInputProps}
          handleAvailableToDateChange={handleAvailableToDateChange(
            timeInputRefs.current.lock_at?.value || ''
          )}
          disabledWithGradingPeriod={isInClosedGradingPeriod}
        />
        <ContextModuleLink
          courseId={courseId}
          contextModuleId={contextModuleId}
          contextModuleName={contextModuleName}
        />
        {isInClosedGradingPeriod && (
          <Text size="small">{I18n.t('Due date falls in a closed Grading Period.')}</Text>
        )}
      </View>
    </View>
  )
})<|MERGE_RESOLUTION|>--- conflicted
+++ resolved
@@ -187,8 +187,6 @@
     [customAllOptions, selectedAssigneeIds]
   )
 
-<<<<<<< HEAD
-=======
   const commonDateTimeInputProps = useMemo(
     () => ({
       breakpoints: {},
@@ -199,7 +197,6 @@
     []
   )
 
->>>>>>> 09faeb4f
   const dueAtHasChanged = useCallback(() => {
     const originalDueAt = new Date(original_due_at || 0)
     const newDueAt = new Date(dueDate || 0)
@@ -372,16 +369,6 @@
 
   const isInClosedGradingPeriod =
     dateValidator.isDateInClosedGradingPeriod(dueDate) && !dueAtHasChanged()
-<<<<<<< HEAD
-
-  const commonDateTimeInputProps = {
-    breakpoints: {},
-    showMessages: false,
-    locale: ENV.LOCALE || 'en',
-    timezone: ENV.TIMEZONE || 'UTC',
-  }
-=======
->>>>>>> 09faeb4f
 
   return (
     <View as="div" {...wrapperProps}>
