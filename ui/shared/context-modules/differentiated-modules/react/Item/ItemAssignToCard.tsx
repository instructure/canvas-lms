/*
 * Copyright (C) 2023 - present Instructure, Inc.
 *
 * This file is part of Canvas.
 *
 * Canvas is free software: you can redistribute it and/or modify it under
 * the terms of the GNU Affero General Public License as published by the Free
 * Software Foundation, version 3 of the License.
 *
 * Canvas is distributed in the hope that it will be useful, but WITHOUT ANY
 * WARRANTY; without even the implied warranty of MERCHANTABILITY or FITNESS FOR
 * A PARTICULAR PURPOSE. See the GNU Affero General Public License for more
 * details.
 *
 * You should have received a copy of the GNU Affero General Public License along
 * with this program. If not, see <http://www.gnu.org/licenses/>.
 */

import React, {
  forwardRef,
  useCallback,
  useEffect,
  useImperativeHandle,
  useMemo,
  useRef,
  useState,
  type ForwardedRef,
  type SyntheticEvent,
} from 'react'
import {View} from '@instructure/ui-view'
import {IconButton} from '@instructure/ui-buttons'
import {IconTrashLine} from '@instructure/ui-icons'
import {useScope as useI18nScope} from '@canvas/i18n'
import DateValidator from '@canvas/grading/DateValidator'
import moment from 'moment'
import AssigneeSelector, {type AssigneeOption} from '../AssigneeSelector'
import type {FormMessage} from '@instructure/ui-form-field'
import ContextModuleLink from './ContextModuleLink'
import type {DateLockTypes} from './types'
import {arrayEquals, generateWrapperStyleProps, setEquals, useDates} from './utils'
import {DueDateTimeInput} from './DueDateTimeInput'
import {AvailableFromDateTimeInput} from './AvailableFromDateTimeInput'
import {AvailableToDateTimeInput} from './AvailableToDateTimeInput'

const I18n = useI18nScope('differentiated_modules')

export interface DateValidatorInputArgs {
  lock_at: string | null
  unlock_at: string | null
  due_at: string | null
  set_type?: string
  course_section_id?: string | null
  student_ids?: string[]
}

export type ItemAssignToCardProps = {
  courseId: string
  cardId: string
  contextModuleId?: string | null
  contextModuleName?: string | null
  due_at: string | null
  unlock_at: string | null
  lock_at: string | null
  onDelete?: (cardId: string) => void
  onValidityChange?: (cardId: string, isValid: boolean) => void
  onCardAssignmentChange?: (
    cardId: string,
    assignees: AssigneeOption[],
    deletedAssignees: string[]
  ) => void
  onCardDatesChange?: (cardId: string, dateAttribute: string, dateValue: string | null) => void
  disabledOptionIds: string[]
  selectedAssigneeIds: string[]
  isOpen?: boolean
  everyoneOption?: AssigneeOption
  customAllOptions?: AssigneeOption[]
  customIsLoading?: boolean
  customSetSearchTerm?: (term: string) => void
  highlightCard?: boolean
  removeDueDateInput?: boolean
  blueprintDateLocks?: DateLockTypes[]
}

export type ItemAssignToCardRef = {
  showValidations: () => void
  focusDeleteButton: () => void
  focusInputs: () => void
}

export default forwardRef(function ItemAssignToCard(
  props: ItemAssignToCardProps,
  ref: ForwardedRef<ItemAssignToCardRef>
) {
  const {
    courseId,
    contextModuleId,
    contextModuleName,
    cardId,
    onDelete,
    onValidityChange,
    onCardAssignmentChange,
    disabledOptionIds,
    selectedAssigneeIds,
    isOpen,
    everyoneOption,
    customAllOptions,
    customIsLoading,
    customSetSearchTerm,
    highlightCard,
    blueprintDateLocks,
    removeDueDateInput,
  } = props
  const [
    dueDate,
    setDueDate,
    handleDueDateChange,
    availableFromDate,
    setAvailableFromDate,
    handleAvailableFromDateChange,
    availableToDate,
    setAvailableToDate,
    handleAvailableToDateChange,
  ] = useDates(props)

  const [showValidations, setShowValidations] = useState<boolean>(false)
  const [error, setError] = useState<FormMessage[]>([])
  const [validationErrors, setValidationErrors] = useState<Record<string, string>>({})
  const [unparsedFieldKeys, setUnparsedFieldKeys] = useState<Set<string>>(new Set())

  const deleteCardButtonRef = useRef<Element | null>(null)
  const assigneeSelectorRef = useRef<HTMLInputElement | null>(null)
  const dateInputRefs = useRef<Record<string, HTMLInputElement | null>>({})
  const dateValidator = useRef<DateValidator>(
    new DateValidator({
      date_range: {...ENV.VALID_DATE_RANGE},
      hasGradingPeriods: ENV.HAS_GRADING_PERIODS,
      gradingPeriods: ENV.active_grading_periods,
      userIsAdmin: ENV.current_user_is_admin,
      postToSIS: ENV.POST_TO_SIS && ENV.DUE_DATE_REQUIRED_FOR_ACCOUNT,
    })
  )

  useEffect(() => {
    onValidityChange?.(
      cardId,
      error.length === 0 &&
        Object.keys(validationErrors).length === 0 &&
        unparsedFieldKeys.size === 0
    )
    // eslint-disable-next-line react-hooks/exhaustive-deps
  }, [error.length, Object.keys(validationErrors).length, unparsedFieldKeys.size])

  useEffect(() => {
    const data: DateValidatorInputArgs = {
      due_at: dueDate,
      unlock_at: availableFromDate,
      lock_at: availableToDate,
      student_ids: [],
      course_section_id: '2',
    }
    const newErrors = dateValidator.current.validateDatetimes(data)
    const newBadDates = Object.keys(newErrors)
    const oldBadDates = Object.keys(validationErrors)
    if (!arrayEquals(newBadDates, oldBadDates)) setValidationErrors(newErrors)
    // eslint-disable-next-line react-hooks/exhaustive-deps
  }, [dueDate, availableFromDate, availableToDate])

  useEffect(() => {
    const errorMessage: FormMessage = {
      text: I18n.t('A student or section must be selected'),
      type: 'error',
    }
    const newError = selectedAssigneeIds.length > 0 ? [] : [errorMessage]
    if (newError.length !== error.length) setError(newError)
    // eslint-disable-next-line react-hooks/exhaustive-deps
  }, [selectedAssigneeIds.length])

  useImperativeHandle(ref, () => ({
    showValidations() {
      setShowValidations(true)
    },
    focusDeleteButton() {
      if (deleteCardButtonRef?.current instanceof HTMLButtonElement) {
        deleteCardButtonRef.current.focus()
      }
    },
    focusInputs() {
      if (error.length > 0) {
        assigneeSelectorRef.current?.focus()
        return
      }

      const dateInputKeys = ['due_at', 'unlock_at', 'lock_at']
      let key
      if (Object.keys(validationErrors).length > 0) {
        key = dateInputKeys.find(k => validationErrors[k] !== undefined)
      } else if (unparsedFieldKeys.size > 0) {
        key = dateInputKeys.find(k => unparsedFieldKeys.has(k))
      }
      if (key) dateInputRefs.current[key]?.focus()
    },
  }))

  const handleSelect = useCallback(
    (newSelectedAssignees: AssigneeOption[]) => {
      const deletedAssigneeIds = selectedAssigneeIds.filter(
        assigneeId => newSelectedAssignees.find(({id}) => id === assigneeId) === undefined
      )
      onCardAssignmentChange?.(cardId, newSelectedAssignees, deletedAssigneeIds)
    },
    [cardId, selectedAssigneeIds, onCardAssignmentChange]
  )

  const handleBlur = useCallback(
    (unparsedFieldKey: string) => (e: SyntheticEvent) => {
      const target = e.target as HTMLInputElement
      if (!target || target !== dateInputRefs.current[unparsedFieldKey]) return
      const unparsedFieldExists = unparsedFieldKeys.has(unparsedFieldKey)
      const isEmpty = target.value.trim() === ''
      const isValid = moment(target.value, 'll').isValid()
      const newUnparsedFieldKeys = new Set(Array.from(unparsedFieldKeys))
      if ((isEmpty || isValid) && unparsedFieldExists) {
        newUnparsedFieldKeys.delete(unparsedFieldKey)
      } else if (!isEmpty && !isValid && !unparsedFieldExists) {
        newUnparsedFieldKeys.add(unparsedFieldKey)
      }
      if (!setEquals(newUnparsedFieldKeys, unparsedFieldKeys))
        setUnparsedFieldKeys(newUnparsedFieldKeys)
    },
    [unparsedFieldKeys]
  )

  const handleDelete = useCallback(() => onDelete?.(cardId), [cardId, onDelete])

<<<<<<< HEAD
  const handleDueDateChange = useCallback(
    (_event: React.SyntheticEvent, value: string | undefined) => {
      const defaultDueTime = ENV.DEFAULT_DUE_TIME ?? '23:59:00'
      const newDueDate = dueDate ? value : setTimeToStringDate(defaultDueTime, value)
      // When user uses calendar pop-up type is "click", but for KB is "blur"
      if (_event.type !== 'blur') {
        setDueDate(newDueDate || null)
      } else {
        setTimeout(() => setDueDate(newDueDate || null), 0)
      }
    },
    [dueDate]
  )

  const handleAvailableFromDateChange = useCallback(
    (_event: React.SyntheticEvent, value: string | undefined) => {
      const newAvailableFromDate = availableFromDate
        ? value
        : setTimeToStringDate('00:00:00', value)
      // When user uses calendar pop-up type is "click", but for KB is "blur"
      if (_event.type !== 'blur') {
        setAvailableFromDate(newAvailableFromDate || null)
      } else {
        setTimeout(() => setAvailableFromDate(newAvailableFromDate || null), 0)
      }
    },
    [availableFromDate]
  )

  const handleAvailableToDateChange = useCallback(
    (_event: React.SyntheticEvent, value: string | undefined) => {
      const newAvailableToDate = availableToDate ? value : setTimeToStringDate('23:59:00', value)
      // When user uses calendar pop-up type is "click", but for KB is "blur"
      if (_event.type !== 'blur') {
        setAvailableToDate(newAvailableToDate || null)
      } else {
        setTimeout(() => setAvailableToDate(newAvailableToDate || null), 0)
      }
    },
    [availableToDate]
  )

  type DateTimeInput = {
    key: string
    description: string
    dateRenderLabel: string
    value: string | null
    onChange: (event: React.SyntheticEvent, value: string | undefined) => void
    onClear: () => void
    messages: FormMessage[]
=======
  const wrapperProps = useMemo(() => generateWrapperStyleProps(highlightCard), [highlightCard])

  const commonDateTimeInputProps = {
    breakpoints: {},
    showMessages: false,
    locale: ENV.LOCALE || 'en',
    timezone: ENV.TIMEZONE || 'UTC',
>>>>>>> 2017494a
  }

  return (
    <View as="div" {...wrapperProps}>
      <View
        data-testid="item-assign-to-card"
        as="div"
        position="relative"
        padding="medium small small small"
        borderWidth="small"
        borderColor="primary"
        borderRadius="none medium medium none"
      >
        {highlightCard && <View height="100%" background="brand" width="1rem" />}
        {typeof onDelete === 'function' && (
          <div
            style={{
              position: 'absolute',
              insetInlineEnd: '.75rem',
              insetBlockStart: '.75rem',
              zIndex: 2,
            }}
          >
            <IconButton
              color="danger"
              screenReaderLabel={I18n.t('Delete')}
              size="small"
              withBackground={false}
              withBorder={false}
              onClick={handleDelete}
              elementRef={el => (deleteCardButtonRef.current = el)}
            >
              <IconTrashLine />
            </IconButton>
          </div>
        )}
        <AssigneeSelector
          onSelect={handleSelect}
          selectedOptionIds={selectedAssigneeIds}
          everyoneOption={everyoneOption}
          courseId={courseId}
          defaultValues={[]}
          clearAllDisabled={true}
          size="medium"
          messages={showValidations ? error : []}
          disabledOptionIds={disabledOptionIds}
          disableFetch={!isOpen}
          customAllOptions={customAllOptions}
          customIsLoading={customIsLoading}
          customSetSearchTerm={customSetSearchTerm}
          inputRef={el => (assigneeSelectorRef.current = el)}
          onBlur={() => setShowValidations(true)}
        />
        {!removeDueDateInput && (
          <DueDateTimeInput
            {...{
              dueDate,
              setDueDate,
              handleDueDateChange,
              validationErrors,
              unparsedFieldKeys,
              blueprintDateLocks,
              dateInputRefs: dateInputRefs.current,
              handleBlur,
            }}
            {...commonDateTimeInputProps}
          />
        )}
        <AvailableFromDateTimeInput
          {...{
            availableFromDate,
            setAvailableFromDate,
            handleAvailableFromDateChange,
            validationErrors,
            unparsedFieldKeys,
            blueprintDateLocks,
            dateInputRefs: dateInputRefs.current,
            handleBlur,
          }}
          {...commonDateTimeInputProps}
        />
        <AvailableToDateTimeInput
          {...{
            availableToDate,
            setAvailableToDate,
            handleAvailableToDateChange,
            validationErrors,
            unparsedFieldKeys,
            blueprintDateLocks,
            dateInputRefs: dateInputRefs.current,
            handleBlur,
          }}
          {...commonDateTimeInputProps}
        />
        <ContextModuleLink
          courseId={courseId}
          contextModuleId={contextModuleId}
          contextModuleName={contextModuleName}
        />
      </View>
    </View>
  )
})<|MERGE_RESOLUTION|>--- conflicted
+++ resolved
@@ -232,58 +232,6 @@
 
   const handleDelete = useCallback(() => onDelete?.(cardId), [cardId, onDelete])
 
-<<<<<<< HEAD
-  const handleDueDateChange = useCallback(
-    (_event: React.SyntheticEvent, value: string | undefined) => {
-      const defaultDueTime = ENV.DEFAULT_DUE_TIME ?? '23:59:00'
-      const newDueDate = dueDate ? value : setTimeToStringDate(defaultDueTime, value)
-      // When user uses calendar pop-up type is "click", but for KB is "blur"
-      if (_event.type !== 'blur') {
-        setDueDate(newDueDate || null)
-      } else {
-        setTimeout(() => setDueDate(newDueDate || null), 0)
-      }
-    },
-    [dueDate]
-  )
-
-  const handleAvailableFromDateChange = useCallback(
-    (_event: React.SyntheticEvent, value: string | undefined) => {
-      const newAvailableFromDate = availableFromDate
-        ? value
-        : setTimeToStringDate('00:00:00', value)
-      // When user uses calendar pop-up type is "click", but for KB is "blur"
-      if (_event.type !== 'blur') {
-        setAvailableFromDate(newAvailableFromDate || null)
-      } else {
-        setTimeout(() => setAvailableFromDate(newAvailableFromDate || null), 0)
-      }
-    },
-    [availableFromDate]
-  )
-
-  const handleAvailableToDateChange = useCallback(
-    (_event: React.SyntheticEvent, value: string | undefined) => {
-      const newAvailableToDate = availableToDate ? value : setTimeToStringDate('23:59:00', value)
-      // When user uses calendar pop-up type is "click", but for KB is "blur"
-      if (_event.type !== 'blur') {
-        setAvailableToDate(newAvailableToDate || null)
-      } else {
-        setTimeout(() => setAvailableToDate(newAvailableToDate || null), 0)
-      }
-    },
-    [availableToDate]
-  )
-
-  type DateTimeInput = {
-    key: string
-    description: string
-    dateRenderLabel: string
-    value: string | null
-    onChange: (event: React.SyntheticEvent, value: string | undefined) => void
-    onClear: () => void
-    messages: FormMessage[]
-=======
   const wrapperProps = useMemo(() => generateWrapperStyleProps(highlightCard), [highlightCard])
 
   const commonDateTimeInputProps = {
@@ -291,7 +239,6 @@
     showMessages: false,
     locale: ENV.LOCALE || 'en',
     timezone: ENV.TIMEZONE || 'UTC',
->>>>>>> 2017494a
   }
 
   return (
