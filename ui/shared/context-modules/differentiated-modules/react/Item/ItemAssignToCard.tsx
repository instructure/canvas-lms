--- conflicted
+++ resolved
@@ -46,10 +46,7 @@
 } from './utils'
 import {DueDateTimeInput} from './DueDateTimeInput'
 import {ReplyToTopicDueDateTimeInput} from './ReplyToTopicDueDateTimeInput'
-<<<<<<< HEAD
-=======
 import {RequiredRepliesDueDateTimeInput} from './RequiredRepliesDueDateTimeInput'
->>>>>>> c0c653e9
 import {AvailableFromDateTimeInput} from './AvailableFromDateTimeInput'
 import {AvailableToDateTimeInput} from './AvailableToDateTimeInput'
 import {Text} from '@instructure/ui-text'
@@ -58,10 +55,7 @@
 const I18n = useI18nScope('differentiated_modules')
 
 export interface DateValidatorInputArgs {
-<<<<<<< HEAD
-=======
   required_replies_due_at: string | null
->>>>>>> c0c653e9
   reply_to_topic_due_at: string | null
   lock_at: string | null
   unlock_at: string | null
@@ -78,10 +72,7 @@
   cardId: string
   contextModuleId?: string | null
   contextModuleName?: string | null
-<<<<<<< HEAD
-=======
   required_replies_due_at: string | null
->>>>>>> c0c653e9
   reply_to_topic_due_at: string | null
   due_at: string | null
   original_due_at: string | null
@@ -142,12 +133,9 @@
     postToSIS,
   } = props
   const [
-<<<<<<< HEAD
-=======
     requiredRepliesDueDate,
     setRequiredRepliesDueDate,
     handleRequiredRepliesDueDateChange,
->>>>>>> c0c653e9
     replyToTopicDueDate,
     setReplyToTopicDueDate,
     handleReplyToTopicDueDateChange,
@@ -215,10 +203,7 @@
 
   useEffect(() => {
     const data: DateValidatorInputArgs = {
-<<<<<<< HEAD
-=======
       required_replies_due_at: requiredRepliesDueDate,
->>>>>>> c0c653e9
       reply_to_topic_due_at: replyToTopicDueDate,
       due_at: dueDate,
       unlock_at: availableFromDate,
@@ -233,11 +218,7 @@
     const oldBadDates = Object.keys(validationErrors)
     if (!arrayEquals(newBadDates, oldBadDates)) setValidationErrors(newErrors)
     // eslint-disable-next-line react-hooks/exhaustive-deps
-<<<<<<< HEAD
-  }, [dueDate, availableFromDate, availableToDate, replyToTopicDueDate])
-=======
   }, [dueDate, availableFromDate, availableToDate, replyToTopicDueDate, requiredRepliesDueDate])
->>>>>>> c0c653e9
 
   useEffect(() => {
     const errorMessage: FormMessage = {
@@ -264,9 +245,6 @@
         return
       }
 
-<<<<<<< HEAD
-      const dateInputKeys = ['reply_to_topic_due_at', 'due_at', 'unlock_at', 'lock_at']
-=======
       const dateInputKeys = [
         'required_replies_due_at',
         'reply_to_topic_due_at',
@@ -274,7 +252,6 @@
         'unlock_at',
         'lock_at',
       ]
->>>>>>> c0c653e9
       let key
       if (Object.keys(validationErrors).length > 0) {
         key = dateInputKeys.find(k => validationErrors[k] !== undefined)
@@ -432,8 +409,6 @@
             disabledWithGradingPeriod={isInClosedGradingPeriod}
           />
         )}
-<<<<<<< HEAD
-=======
         {isCheckpointed && (
           <RequiredRepliesDueDateTimeInput
             {...{
@@ -454,7 +429,6 @@
             disabledWithGradingPeriod={isInClosedGradingPeriod}
           />
         )}
->>>>>>> c0c653e9
         <AvailableFromDateTimeInput
           {...{
             availableFromDate,
