/*
 * Copyright (C) 2023 - present Instructure, Inc.
 *
 * This file is part of Canvas.
 *
 * Canvas is free software: you can redistribute it and/or modify it under
 * the terms of the GNU Affero General Public License as published by the Free
 * Software Foundation, version 3 of the License.
 *
 * Canvas is distributed in the hope that it will be useful, but WITHOUT ANY
 * WARRANTY; without even the implied warranty of MERCHANTABILITY or FITNESS FOR
 * A PARTICULAR PURPOSE. See the GNU Affero General Public License for more
 * details.
 *
 * You should have received a copy of the GNU Affero General Public License along
 * with this program. If not, see <http://www.gnu.org/licenses/>.
 */

import React, {
  forwardRef,
  useCallback,
  useEffect,
  useImperativeHandle,
  useMemo,
  useRef,
  useState,
  type ForwardedRef,
  type SyntheticEvent,
} from 'react'
import {View} from '@instructure/ui-view'
import {IconButton} from '@instructure/ui-buttons'
import {IconTrashLine} from '@instructure/ui-icons'
import {useScope as useI18nScope} from '@canvas/i18n'
import DateValidator from '@canvas/grading/DateValidator'
import moment from 'moment'
import AssigneeSelector from '../AssigneeSelector'
import type {FormMessage} from '@instructure/ui-form-field'
import ContextModuleLink from './ContextModuleLink'
import type {AssigneeOption, DateLockTypes} from './types'
import {
  arrayEquals,
  generateWrapperStyleProps,
  setEquals,
  useDates,
  generateCardActionLabels,
} from './utils'
import {DueDateTimeInput} from './DueDateTimeInput'
import {ReplyToTopicDueDateTimeInput} from './ReplyToTopicDueDateTimeInput'
import {RequiredRepliesDueDateTimeInput} from './RequiredRepliesDueDateTimeInput'
import {AvailableFromDateTimeInput} from './AvailableFromDateTimeInput'
import {AvailableToDateTimeInput} from './AvailableToDateTimeInput'
import {Text} from '@instructure/ui-text'
import GradingPeriodsAPI from '@canvas/grading/jquery/gradingPeriodsApi'

const I18n = useI18nScope('differentiated_modules')

export interface DateValidatorInputArgs {
  required_replies_due_at: string | null
  reply_to_topic_due_at: string | null
  lock_at: string | null
  unlock_at: string | null
  due_at: string | null
  set_type?: string
  course_section_id?: string | null
  student_ids?: string[]
  persisted?: boolean
  skip_grading_periods?: boolean
}

export type ItemAssignToCardProps = {
  courseId: string
  cardId: string
  contextModuleId?: string | null
  contextModuleName?: string | null
  required_replies_due_at: string | null
  reply_to_topic_due_at: string | null
  due_at: string | null
  original_due_at: string | null
  unlock_at: string | null
  lock_at: string | null
  onDelete?: (cardId: string) => void
  onValidityChange?: (cardId: string, isValid: boolean) => void
  onCardAssignmentChange?: (
    cardId: string,
    assignees: AssigneeOption[],
    deletedAssignees: string[]
  ) => void
  onCardDatesChange?: (cardId: string, dateAttribute: string, dateValue: string | null) => void
  selectedAssigneeIds: string[]
  everyoneOption?: AssigneeOption
  customAllOptions?: AssigneeOption[]
  customIsLoading?: boolean
  customSetSearchTerm?: (term: string) => void
  highlightCard?: boolean
  removeDueDateInput?: boolean
  isCheckpointed?: boolean
  blueprintDateLocks?: DateLockTypes[]
  postToSIS?: boolean
  disabledOptionIdsRef?: React.MutableRefObject<string[]>
  isOpenRef?: React.MutableRefObject<boolean>
  persistEveryoneOption?: boolean
}

export type ItemAssignToCardCustomValidationArgs = {dueDateRequired?: boolean}

export type ItemAssignToCardRef = {
  showValidations: () => void
  focusDeleteButton: () => void
  focusInputs: () => void
  runCustomValidations: (params?: ItemAssignToCardCustomValidationArgs) => {
    [key: string]: string | boolean
  }
}

export default forwardRef(function ItemAssignToCard(
  props: ItemAssignToCardProps,
  ref: ForwardedRef<ItemAssignToCardRef>
) {
  const {
    courseId,
    contextModuleId,
    contextModuleName,
    cardId,
    onDelete,
    onValidityChange,
    onCardAssignmentChange,
    selectedAssigneeIds,
    everyoneOption,
    customAllOptions,
    customIsLoading,
    customSetSearchTerm,
    highlightCard,
    blueprintDateLocks,
    removeDueDateInput,
    isCheckpointed,
    original_due_at,
    postToSIS,
    disabledOptionIdsRef,
    isOpenRef,
  } = props
  const [
    requiredRepliesDueDate,
    setRequiredRepliesDueDate,
    handleRequiredRepliesDueDateChange,
    replyToTopicDueDate,
    setReplyToTopicDueDate,
    handleReplyToTopicDueDateChange,
    dueDate,
    setDueDate,
    handleDueDateChange,
    availableFromDate,
    setAvailableFromDate,
    handleAvailableFromDateChange,
    availableToDate,
    setAvailableToDate,
    handleAvailableToDateChange,
  ] = useDates(props)

  const [showValidations, setShowValidations] = useState<boolean>(false)
  const [error, setError] = useState<FormMessage[]>([])
  const [validationErrors, setValidationErrors] = useState<Record<string, string>>({})
  const [unparsedFieldKeys, setUnparsedFieldKeys] = useState<Set<string>>(new Set())

  const deleteCardButtonRef = useRef<Element | null>(null)
  const assigneeSelectorRef = useRef<HTMLInputElement | null>(null)
  const dateInputRefs = useRef<Record<string, HTMLInputElement>>({})
  const timeInputRefs = useRef<Record<string, HTMLInputElement>>({})
  const dateValidator = useMemo(
    () =>
      new DateValidator({
        date_range: {...ENV.VALID_DATE_RANGE},
        hasGradingPeriods: ENV.HAS_GRADING_PERIODS,
        gradingPeriods: GradingPeriodsAPI.deserializePeriods(ENV.active_grading_periods),
        userIsAdmin: ENV.current_user_is_admin,
        postToSIS,
      }),
    [postToSIS]
  )

  const cardActionLabels = useMemo(
    () =>
      generateCardActionLabels(
        customAllOptions
          ?.filter(option => selectedAssigneeIds.includes(option.id))
          .map(({value}) => value) ?? []
      ),
    [customAllOptions, selectedAssigneeIds]
  )

<<<<<<< HEAD
  const dueAtHasChanged = () => {
=======
  const dueAtHasChanged = useCallback(() => {
>>>>>>> a8262229
    const originalDueAt = new Date(original_due_at || 0)
    const newDueAt = new Date(dueDate || 0)
    // Since a user can't edit the seconds field in the UI and the form also
    // thinks that the seconds is always set to 00, we compare by everything
    // except seconds.
    originalDueAt.setSeconds(0)
    newDueAt.setSeconds(0)
    return originalDueAt.getTime() !== newDueAt.getTime()
  }, [dueDate, original_due_at])

  const dateValidatorInputArgs = useMemo(
    () => ({
      required_replies_due_at: requiredRepliesDueDate,
      reply_to_topic_due_at: replyToTopicDueDate,
      due_at: dueDate,
      unlock_at: availableFromDate,
      lock_at: availableToDate,
      student_ids: [],
      course_section_id: '2',
      persisted: !dueAtHasChanged(),
      skip_grading_periods: dueDate === null,
    }),
    [
      dueDate,
      availableFromDate,
      availableToDate,
      requiredRepliesDueDate,
      replyToTopicDueDate,
      dueAtHasChanged,
    ]
  )

  useEffect(() => {
    onValidityChange?.(
      cardId,
      error.length === 0 &&
        Object.keys(validationErrors).length === 0 &&
        unparsedFieldKeys.size === 0
    )
    // eslint-disable-next-line react-hooks/exhaustive-deps
  }, [error.length, Object.keys(validationErrors).length, unparsedFieldKeys.size])

  useEffect(() => {
    const newErrors = dateValidator.validateDatetimes(dateValidatorInputArgs)
    const newBadDates = Object.keys(newErrors)
    const oldBadDates = Object.keys(validationErrors)
    if (!arrayEquals(newBadDates, oldBadDates)) setValidationErrors(newErrors)
    // eslint-disable-next-line react-hooks/exhaustive-deps
  }, [
    dueDate,
    availableFromDate,
    availableToDate,
    replyToTopicDueDate,
    requiredRepliesDueDate,
    postToSIS,
  ])

  useEffect(() => {
    const errorMessage: FormMessage = {
      text: I18n.t('A student or section must be selected'),
      type: 'error',
    }
    const newError = selectedAssigneeIds.length > 0 ? [] : [errorMessage]
    if (newError.length !== error.length) setError(newError)
    // eslint-disable-next-line react-hooks/exhaustive-deps
  }, [selectedAssigneeIds.length])

  useImperativeHandle(ref, () => ({
    showValidations() {
      setShowValidations(true)
    },
    focusDeleteButton() {
      if (deleteCardButtonRef?.current instanceof HTMLButtonElement) {
        deleteCardButtonRef.current.focus()
      }
    },
    focusInputs() {
      if (error.length > 0) {
        assigneeSelectorRef.current?.focus()
        return
      }

      const dateInputKeys = [
        'required_replies_due_at',
        'reply_to_topic_due_at',
        'due_at',
        'unlock_at',
        'lock_at',
      ]
      let key
      if (Object.keys(validationErrors).length > 0) {
        key = dateInputKeys.find(k => validationErrors[k] !== undefined)
      } else if (unparsedFieldKeys.size > 0) {
        key = dateInputKeys.find(k => unparsedFieldKeys.has(k))
      }
      if (key) {
        dateInputRefs.current[key]?.focus()
        return dateInputRefs.current[key]
      }
    },
    runCustomValidations(params = {}) {
      const {dueDateRequired} = params

      // Stores original and sets custom date validator attributes
      let originalDueDateRequired = false
      if (dueDateRequired !== undefined) {
        originalDueDateRequired = dateValidator.dueDateRequired
        dateValidator.dueDateRequired = dueDateRequired
      }
      const assigneesErrors = error.length > 0 ? {assignees: true} : {}
      const dateTimeErrors = dateValidator.validateDatetimes(dateValidatorInputArgs)
      const parserErrors = Array.from(unparsedFieldKeys).reduce(
        (result, key) => ({...result, [key]: true}),
        {}
      )
      // Restores custom date validator attributes
      if (dueDateRequired !== undefined) {
        dateValidator.dueDateRequired = originalDueDateRequired
      }
      return {...assigneesErrors, ...dateTimeErrors, ...parserErrors}
    },
  }))

  const handleSelect = useCallback(
    (newSelectedAssignees: AssigneeOption[]) => {
      const deletedAssigneeIds = selectedAssigneeIds.filter(
        assigneeId => newSelectedAssignees.find(({id}) => id === assigneeId) === undefined
      )
      onCardAssignmentChange?.(cardId, newSelectedAssignees, deletedAssigneeIds)
    },
    [cardId, selectedAssigneeIds, onCardAssignmentChange]
  )

  const handleBlur = useCallback(
    (unparsedFieldKey: string) => (e: SyntheticEvent) => {
      const target = e.target as HTMLInputElement

      const dateField = dateInputRefs.current[unparsedFieldKey]
      const isEmpty = dateField.value.trim() === ''
      const isValid = moment(dateField.value, 'll').isValid()
      const unparsedFieldExists = unparsedFieldKeys.has(unparsedFieldKey)
      const newUnparsedFieldKeys = new Set(Array.from(unparsedFieldKeys))

      // e.target is not working in the onBlur event from the DateTimeInput component.
      // so if we get a null target, we asumme it's the time field
      if (!target && timeInputRefs.current[unparsedFieldKey].value.length > 0) {
        if (isEmpty && !unparsedFieldExists) {
          newUnparsedFieldKeys.add(unparsedFieldKey)
        }
      }

      if (target && target === dateInputRefs.current[unparsedFieldKey]) {
        if ((isEmpty || isValid) && unparsedFieldExists) {
          newUnparsedFieldKeys.delete(unparsedFieldKey)
        } else if (!isEmpty && !isValid && !unparsedFieldExists) {
          newUnparsedFieldKeys.add(unparsedFieldKey)
        }
      }

      if (!setEquals(newUnparsedFieldKeys, unparsedFieldKeys))
        setUnparsedFieldKeys(newUnparsedFieldKeys)
    },
    [unparsedFieldKeys]
  )

  const handleDelete = useCallback(() => onDelete?.(cardId), [cardId, onDelete])

  const wrapperProps = useMemo(() => generateWrapperStyleProps(highlightCard), [highlightCard])

  const isInClosedGradingPeriod =
    dateValidator.isDateInClosedGradingPeriod(dueDate) && !dueAtHasChanged()

  const commonDateTimeInputProps = {
    breakpoints: {},
    showMessages: false,
    locale: ENV.LOCALE || 'en',
    timezone: ENV.TIMEZONE || 'UTC',
  }

  return (
    <View as="div" {...wrapperProps}>
      <View
        data-testid="item-assign-to-card"
        as="div"
        position="relative"
        padding="medium small small small"
        borderWidth="small"
        borderColor="primary"
        borderRadius="none medium medium none"
      >
        {highlightCard && <View height="100%" background="brand" width="1rem" />}
        {typeof onDelete === 'function' && (
          <div
            style={{
              position: 'absolute',
              insetInlineEnd: '.75rem',
              insetBlockStart: '.75rem',
              zIndex: 2,
            }}
          >
            <IconButton
              data-testid="delete-card-button"
              color="danger"
              screenReaderLabel={cardActionLabels.removeCard}
              size="small"
              withBackground={false}
              withBorder={false}
              onClick={handleDelete}
              elementRef={el => (deleteCardButtonRef.current = el)}
            >
              <IconTrashLine />
            </IconButton>
          </div>
        )}
        <AssigneeSelector
          onSelect={handleSelect}
          selectedOptionIds={selectedAssigneeIds}
          everyoneOption={everyoneOption}
          courseId={courseId}
          defaultValues={[]}
          clearAllDisabled={true}
          size="medium"
          messages={showValidations ? error : []}
          disabledOptionIds={disabledOptionIdsRef.current}
          disableFetch={!isOpenRef?.current ?? false}
          customAllOptions={customAllOptions}
          customIsLoading={customIsLoading}
          customSetSearchTerm={customSetSearchTerm}
          inputRef={el => (assigneeSelectorRef.current = el)}
          onBlur={() => setShowValidations(true)}
          disabledWithGradingPeriod={isInClosedGradingPeriod}
          disabledOptionIdsRef={disabledOptionIdsRef}
        />
        {!removeDueDateInput && !isCheckpointed && (
          <DueDateTimeInput
            {...{
              dueDate,
              setDueDate,
              validationErrors,
              unparsedFieldKeys,
              blueprintDateLocks,
              dateInputRefs: dateInputRefs.current,
              timeInputRefs: timeInputRefs.current,
              handleBlur,
              clearButtonAltLabel: cardActionLabels.clearDueAt,
            }}
            {...commonDateTimeInputProps}
            handleDueDateChange={handleDueDateChange(timeInputRefs.current.due_at?.value || '')}
            disabledWithGradingPeriod={isInClosedGradingPeriod}
          />
        )}
        {isCheckpointed && (
          <ReplyToTopicDueDateTimeInput
            {...{
              replyToTopicDueDate,
              setReplyToTopicDueDate,
              validationErrors,
              unparsedFieldKeys,
              blueprintDateLocks,
              dateInputRefs: dateInputRefs.current,
              timeInputRefs: timeInputRefs.current,
              handleBlur,
              clearButtonAltLabel: cardActionLabels.clearReplyToTopicDueAt,
            }}
            {...commonDateTimeInputProps}
            handleReplyToTopicDueDateChange={handleReplyToTopicDueDateChange(
              timeInputRefs.current.reply_to_topic_due_at?.value || ''
            )}
            disabledWithGradingPeriod={isInClosedGradingPeriod}
          />
        )}
        {isCheckpointed && (
          <RequiredRepliesDueDateTimeInput
            {...{
              requiredRepliesDueDate,
              setRequiredRepliesDueDate,
              validationErrors,
              unparsedFieldKeys,
              blueprintDateLocks,
              dateInputRefs: dateInputRefs.current,
              timeInputRefs: timeInputRefs.current,
              handleBlur,
              clearButtonAltLabel: cardActionLabels.clearRequiredRepliesDueAt,
            }}
            {...commonDateTimeInputProps}
            handleRequiredRepliesDueDateChange={handleRequiredRepliesDueDateChange(
              timeInputRefs.current.required_replies_due_at?.value || ''
            )}
            disabledWithGradingPeriod={isInClosedGradingPeriod}
          />
        )}
        <AvailableFromDateTimeInput
          {...{
            availableFromDate,
            setAvailableFromDate,
            validationErrors,
            unparsedFieldKeys,
            blueprintDateLocks,
            dateInputRefs: dateInputRefs.current,
            timeInputRefs: timeInputRefs.current,
            handleBlur,
            clearButtonAltLabel: cardActionLabels.clearAvailableFrom,
          }}
          {...commonDateTimeInputProps}
          handleAvailableFromDateChange={handleAvailableFromDateChange(
            timeInputRefs.current.unlock_at?.value || ''
          )}
          disabledWithGradingPeriod={isInClosedGradingPeriod}
        />
        <AvailableToDateTimeInput
          {...{
            availableToDate,
            setAvailableToDate,
            validationErrors,
            unparsedFieldKeys,
            blueprintDateLocks,
            dateInputRefs: dateInputRefs.current,
            timeInputRefs: timeInputRefs.current,
            handleBlur,
            clearButtonAltLabel: cardActionLabels.clearAvailableTo,
          }}
          {...commonDateTimeInputProps}
          handleAvailableToDateChange={handleAvailableToDateChange(
            timeInputRefs.current.lock_at?.value || ''
          )}
          disabledWithGradingPeriod={isInClosedGradingPeriod}
        />
        <ContextModuleLink
          courseId={courseId}
          contextModuleId={contextModuleId}
          contextModuleName={contextModuleName}
        />
        {isInClosedGradingPeriod && (
          <Text size="small">{I18n.t('Due date falls in a closed Grading Period.')}</Text>
        )}
      </View>
    </View>
  )
})<|MERGE_RESOLUTION|>--- conflicted
+++ resolved
@@ -187,11 +187,7 @@
     [customAllOptions, selectedAssigneeIds]
   )
 
-<<<<<<< HEAD
-  const dueAtHasChanged = () => {
-=======
   const dueAtHasChanged = useCallback(() => {
->>>>>>> a8262229
     const originalDueAt = new Date(original_due_at || 0)
     const newDueAt = new Date(dueDate || 0)
     // Since a user can't edit the seconds field in the UI and the form also
