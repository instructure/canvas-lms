/*
 * Copyright (C) 2023 - present Instructure, Inc.
 *
 * This file is part of Canvas.
 *
 * Canvas is free software: you can redistribute it and/or modify it under
 * the terms of the GNU Affero General Public License as published by the Free
 * Software Foundation, version 3 of the License.
 *
 * Canvas is distributed in the hope that it will be useful, but WITHOUT ANY
 * WARRANTY; without even the implied warranty of MERCHANTABILITY or FITNESS FOR
 * A PARTICULAR PURPOSE. See the GNU Affero General Public License for more
 * details.
 *
 * You should have received a copy of the GNU Affero General Public License along
 * with this program. If not, see <http://www.gnu.org/licenses/>.
 */

import React, {
  forwardRef,
  useCallback,
  useEffect,
  useImperativeHandle,
  useMemo,
  useRef,
  useState,
  type ForwardedRef,
  type SyntheticEvent,
} from 'react'
import {View} from '@instructure/ui-view'
import {IconButton} from '@instructure/ui-buttons'
import {IconTrashLine} from '@instructure/ui-icons'
import {useScope as useI18nScope} from '@canvas/i18n'
import DateValidator from '@canvas/grading/DateValidator'
import moment from 'moment'
import AssigneeSelector from '../AssigneeSelector'
import type {FormMessage} from '@instructure/ui-form-field'
import ContextModuleLink from './ContextModuleLink'
import type {AssigneeOption, DateLockTypes} from './types'
import {
  arrayEquals,
  generateWrapperStyleProps,
  setEquals,
  useDates,
  generateCardActionLabels,
} from './utils'
import {DueDateTimeInput} from './DueDateTimeInput'
import {ReplyToTopicDueDateTimeInput} from './ReplyToTopicDueDateTimeInput'
import {RequiredRepliesDueDateTimeInput} from './RequiredRepliesDueDateTimeInput'
import {AvailableFromDateTimeInput} from './AvailableFromDateTimeInput'
import {AvailableToDateTimeInput} from './AvailableToDateTimeInput'
import {Text} from '@instructure/ui-text'
import GradingPeriodsAPI from '@canvas/grading/jquery/gradingPeriodsApi'
import type {ItemType} from '../types'

const I18n = useI18nScope('differentiated_modules')

export interface DateValidatorInputArgs {
  required_replies_due_at: string | null
  reply_to_topic_due_at: string | null
  lock_at: string | null
  unlock_at: string | null
  due_at: string | null
  set_type?: string
  course_section_id?: string | null
  student_ids?: string[]
  persisted?: boolean
  skip_grading_periods?: boolean
}

export type ItemAssignToCardProps = {
  courseId: string
  cardId: string
  contextModuleId?: string | null
  contextModuleName?: string | null
  required_replies_due_at: string | null
  reply_to_topic_due_at: string | null
  due_at: string | null
  original_due_at: string | null
  unlock_at: string | null
  lock_at: string | null
  itemType?: ItemType
  onDelete?: (cardId: string) => void
  onValidityChange?: (cardId: string, isValid: boolean) => void
  onCardAssignmentChange?: (
    cardId: string,
    assignees: AssigneeOption[],
    deletedAssignees: string[]
  ) => void
  onCardDatesChange?: (cardId: string, dateAttribute: string, dateValue: string | null) => void
  selectedAssigneeIds: string[]
  everyoneOption?: AssigneeOption
  customAllOptions?: AssigneeOption[]
  customIsLoading?: boolean
  customSetSearchTerm?: (term: string) => void
  highlightCard?: boolean
  removeDueDateInput?: boolean
  isCheckpointed?: boolean
  blueprintDateLocks?: DateLockTypes[]
  postToSIS?: boolean
  disabledOptionIdsRef?: React.MutableRefObject<string[]>
  isOpenRef?: React.MutableRefObject<boolean>
  persistEveryoneOption?: boolean
}

export type ItemAssignToCardCustomValidationArgs = {dueDateRequired?: boolean}

export type ItemAssignToCardRef = {
  showValidations: () => void
  focusDeleteButton: () => void
  focusInputs: () => void
  runCustomValidations: (params?: ItemAssignToCardCustomValidationArgs) => {
    [key: string]: string | boolean
  }
}

export default forwardRef(function ItemAssignToCard(
  props: ItemAssignToCardProps,
  ref: ForwardedRef<ItemAssignToCardRef>
) {
  const {
    courseId,
    contextModuleId,
    contextModuleName,
    cardId,
    onDelete,
    onValidityChange,
    onCardAssignmentChange,
    selectedAssigneeIds,
    everyoneOption,
    customAllOptions,
    customIsLoading,
    customSetSearchTerm,
    highlightCard,
    blueprintDateLocks,
    removeDueDateInput,
    isCheckpointed,
    original_due_at,
    postToSIS,
    disabledOptionIdsRef,
    isOpenRef,
    itemType,
  } = props
  const [
    requiredRepliesDueDate,
    setRequiredRepliesDueDate,
    handleRequiredRepliesDueDateChange,
    replyToTopicDueDate,
    setReplyToTopicDueDate,
    handleReplyToTopicDueDateChange,
    dueDate,
    setDueDate,
    handleDueDateChange,
    availableFromDate,
    setAvailableFromDate,
    handleAvailableFromDateChange,
    availableToDate,
    setAvailableToDate,
    handleAvailableToDateChange,
  ] = useDates(props)

  const [showValidations, setShowValidations] = useState<boolean>(false)
  const [error, setError] = useState<FormMessage[]>([])
  const [validationErrors, setValidationErrors] = useState<Record<string, string>>({})
  const [unparsedFieldKeys, setUnparsedFieldKeys] = useState<Set<string>>(new Set())

  const deleteCardButtonRef = useRef<Element | null>(null)
  const assigneeSelectorRef = useRef<HTMLInputElement | null>(null)
  const dateInputRefs = useRef<Record<string, HTMLInputElement>>({})
  const timeInputRefs = useRef<Record<string, HTMLInputElement>>({})
  const dateValidator = useMemo(
    () =>
      new DateValidator({
        date_range: {...ENV.VALID_DATE_RANGE},
        hasGradingPeriods: ENV.HAS_GRADING_PERIODS,
        gradingPeriods: GradingPeriodsAPI.deserializePeriods(ENV.active_grading_periods),
        userIsAdmin: ENV.current_user_is_admin,
        postToSIS,
      }),
    [postToSIS]
  )

  const cardActionLabels = useMemo(
    () =>
      generateCardActionLabels(
        customAllOptions
          ?.filter(option => selectedAssigneeIds.includes(option.id))
          .map(({value}) => value) ?? []
      ),
    [customAllOptions, selectedAssigneeIds]
  )

  const commonDateTimeInputProps = useMemo(
    () => ({
      breakpoints: {},
      showMessages: false,
      locale: ENV?.LOCALE || 'en',
      timezone: ENV?.TIMEZONE || 'UTC',
    }),
    []
  )

  const dueAtHasChanged = useCallback(() => {
    const originalDueAt = new Date(original_due_at || 0)
    const newDueAt = new Date(dueDate || 0)
    // Since a user can't edit the seconds field in the UI and the form also
    // thinks that the seconds is always set to 00, we compare by everything
    // except seconds.
    originalDueAt.setSeconds(0)
    newDueAt.setSeconds(0)
    return originalDueAt.getTime() !== newDueAt.getTime()
  }, [dueDate, original_due_at])

  const dateValidatorInputArgs = useMemo(() => {
    const section = selectedAssigneeIds.find(assignee => assignee.includes('section'))
    const sectionId = section?.split('-')[1] ?? null
    const students = selectedAssigneeIds.filter(assignee => assignee.includes('student'))

    return {
      required_replies_due_at: requiredRepliesDueDate,
      reply_to_topic_due_at: replyToTopicDueDate,
      due_at: dueDate,
      unlock_at: availableFromDate,
      lock_at: availableToDate,
      student_ids: students.length === selectedAssigneeIds.length ? students : [],
      course_section_id: sectionId,
      persisted: !dueAtHasChanged(),
      skip_grading_periods: dueDate === null,
    }
  }, [
    dueDate,
    availableFromDate,
    availableToDate,
    requiredRepliesDueDate,
    replyToTopicDueDate,
    dueAtHasChanged,
    selectedAssigneeIds,
  ])

  const validateTermForDueDate = (newErrors: any) => {
    return validationErrors?.due_at !== undefined && validationErrors?.due_at !== newErrors?.due_at
  }

  useEffect(() => {
    onValidityChange?.(
      cardId,
      error.length === 0 &&
        Object.keys(validationErrors).length === 0 &&
        unparsedFieldKeys.size === 0
    )
    // eslint-disable-next-line react-hooks/exhaustive-deps
  }, [error.length, Object.keys(validationErrors).length, unparsedFieldKeys.size])

  useEffect(() => {
    const newErrors = dateValidator.validateDatetimes(dateValidatorInputArgs)
    const newBadDates = Object.keys(newErrors)
    const oldBadDates = Object.keys(validationErrors)
    if (!arrayEquals(newBadDates, oldBadDates) || validateTermForDueDate(newErrors)) {
      setValidationErrors(newErrors)
    }
    // eslint-disable-next-line react-hooks/exhaustive-deps
  }, [
    dueDate,
    availableFromDate,
    availableToDate,
    replyToTopicDueDate,
    requiredRepliesDueDate,
    postToSIS,
  ])

  useEffect(() => {
    const errorMessage: FormMessage = {
      text: I18n.t('A student or section must be selected'),
      type: 'error',
    }
    const newError = selectedAssigneeIds.length > 0 ? [] : [errorMessage]
    if (newError.length !== error.length) setError(newError)
    // eslint-disable-next-line react-hooks/exhaustive-deps
  }, [selectedAssigneeIds.length])

  useImperativeHandle(ref, () => ({
    showValidations() {
      setShowValidations(true)
    },
    focusDeleteButton() {
      if (deleteCardButtonRef?.current instanceof HTMLButtonElement) {
        deleteCardButtonRef.current.focus()
      }
    },
    focusInputs() {
      if (error.length > 0) {
        assigneeSelectorRef.current?.focus()
        return
      }

      const dateInputKeys = [
        'required_replies_due_at',
        'reply_to_topic_due_at',
        'due_at',
        'unlock_at',
        'lock_at',
      ]
      let key
      if (Object.keys(validationErrors).length > 0) {
        key = dateInputKeys.find(k => validationErrors[k] !== undefined)
      } else if (unparsedFieldKeys.size > 0) {
        key = dateInputKeys.find(k => unparsedFieldKeys.has(k))
      }
      if (key) {
        dateInputRefs.current[key]?.focus()
        return dateInputRefs.current[key]
      }
    },
    runCustomValidations(params = {}) {
      const {dueDateRequired} = params

      // Stores original and sets custom date validator attributes
      let originalDueDateRequired = false
      if (dueDateRequired !== undefined) {
        originalDueDateRequired = dateValidator.dueDateRequired
        dateValidator.dueDateRequired = dueDateRequired
      }
      const assigneesErrors = error.length > 0 ? {assignees: true} : {}
      const dateTimeErrors = dateValidator.validateDatetimes(dateValidatorInputArgs)
      const parserErrors = Array.from(unparsedFieldKeys).reduce(
        (result, key) => ({...result, [key]: true}),
        {}
      )
      // Restores custom date validator attributes
      if (dueDateRequired !== undefined) {
        dateValidator.dueDateRequired = originalDueDateRequired
      }
      return {...assigneesErrors, ...dateTimeErrors, ...parserErrors}
    },
  }))

  const handleSelect = useCallback(
    (newSelectedAssignees: AssigneeOption[]) => {
      const deletedAssigneeIds = selectedAssigneeIds.filter(
        assigneeId => newSelectedAssignees.find(({id}) => id === assigneeId) === undefined
      )
      onCardAssignmentChange?.(cardId, newSelectedAssignees, deletedAssigneeIds)
    },
    [cardId, selectedAssigneeIds, onCardAssignmentChange]
  )

  const handleBlur = useCallback(
    (unparsedFieldKey: string) => (e: SyntheticEvent) => {
      const target = e.target as HTMLInputElement

      const dateInputRef = dateInputRefs.current[unparsedFieldKey]
      const timeInputRef = timeInputRefs.current[unparsedFieldKey]
      const isDateInputEmpty = dateInputRef.value.trim() === ''
      const unparsedFieldExists = unparsedFieldKeys.has(unparsedFieldKey)
      const newUnparsedFieldKeys = new Set(Array.from(unparsedFieldKeys))

      if (target === dateInputRef) {
        // If blurred element is the date field
        const isDateInputValid = moment(
          dateInputRef.value,
          'll',
          commonDateTimeInputProps.locale
        ).isValid()
        if ((isDateInputEmpty || isDateInputValid) && unparsedFieldExists) {
          // If date is empty or valid and had an error, it should be marked as solved
          newUnparsedFieldKeys.delete(unparsedFieldKey)
        } else if (!isDateInputEmpty && !isDateInputValid && !unparsedFieldExists) {
          // If date is not empty, not valid and didn't have an error, it should be marked as error
          newUnparsedFieldKeys.add(unparsedFieldKey)
        }
      } else if (target === timeInputRef) {
        // If blurred element is the time field
        if (isDateInputEmpty && timeInputRef.value.length > 0 && !unparsedFieldExists) {
          // If date is empty, time is empty and didn't have an error, it should be marked as error
          newUnparsedFieldKeys.add(unparsedFieldKey)
        }
      }

      if (!setEquals(newUnparsedFieldKeys, unparsedFieldKeys))
        setUnparsedFieldKeys(newUnparsedFieldKeys)
    },
    [commonDateTimeInputProps.locale, unparsedFieldKeys]
  )

  const handleDelete = useCallback(() => onDelete?.(cardId), [cardId, onDelete])

  const wrapperProps = useMemo(() => generateWrapperStyleProps(highlightCard), [highlightCard])

  const isInClosedGradingPeriod =
    dateValidator.isDateInClosedGradingPeriod(dueDate) && !dueAtHasChanged()

  return (
    <View as="div" {...wrapperProps}>
      <View
        data-testid="item-assign-to-card"
        as="div"
        position="relative"
        padding="medium small small small"
        borderWidth="small"
        borderColor="primary"
        borderRadius="none medium medium none"
      >
        {highlightCard && <View height="100%" background="brand" width="1rem" />}
        {typeof onDelete === 'function' && (
          <div
            style={{
              position: 'absolute',
              insetInlineEnd: '.75rem',
              insetBlockStart: '.75rem',
              zIndex: 2,
            }}
          >
            <IconButton
              data-testid="delete-card-button"
              color="danger"
              screenReaderLabel={cardActionLabels.removeCard}
              size="small"
              withBackground={false}
              withBorder={false}
              onClick={handleDelete}
              elementRef={el => (deleteCardButtonRef.current = el)}
            >
              <IconTrashLine />
            </IconButton>
          </div>
        )}
        <AssigneeSelector
          onSelect={handleSelect}
          selectedOptionIds={selectedAssigneeIds}
          everyoneOption={everyoneOption}
          courseId={courseId}
          defaultValues={[]}
          clearAllDisabled={true}
          size="medium"
          messages={showValidations ? error : []}
          disabledOptionIds={disabledOptionIdsRef?.current}
          // @ts-expect-error
          disableFetch={!isOpenRef?.current ?? false}
          customAllOptions={customAllOptions}
          customIsLoading={customIsLoading}
          customSetSearchTerm={customSetSearchTerm}
          inputRef={el => (assigneeSelectorRef.current = el)}
          onBlur={() => setShowValidations(true)}
          disabledWithGradingPeriod={isInClosedGradingPeriod}
          disabledOptionIdsRef={disabledOptionIdsRef}
          itemType={itemType}
        />
<<<<<<< HEAD
=======
        {/* @ts-expect-error */}
>>>>>>> cafde123
        {!removeDueDateInput && (!isCheckpointed || !ENV.DISCUSSION_CHECKPOINTS_ENABLED) && (
          <DueDateTimeInput
            {...{
              dueDate,
              setDueDate,
              validationErrors,
              unparsedFieldKeys,
              blueprintDateLocks,
              dateInputRefs: dateInputRefs.current,
              timeInputRefs: timeInputRefs.current,
              handleBlur,
              clearButtonAltLabel: cardActionLabels.clearDueAt,
            }}
            {...commonDateTimeInputProps}
            handleDueDateChange={handleDueDateChange(timeInputRefs.current.due_at?.value || '')}
            disabledWithGradingPeriod={isInClosedGradingPeriod}
          />
        )}
<<<<<<< HEAD
=======
        {/* @ts-expect-error */}
>>>>>>> cafde123
        {isCheckpointed && ENV.DISCUSSION_CHECKPOINTS_ENABLED && (
          <ReplyToTopicDueDateTimeInput
            {...{
              replyToTopicDueDate,
              setReplyToTopicDueDate,
              validationErrors,
              unparsedFieldKeys,
              blueprintDateLocks,
              dateInputRefs: dateInputRefs.current,
              timeInputRefs: timeInputRefs.current,
              handleBlur,
              clearButtonAltLabel: cardActionLabels.clearReplyToTopicDueAt,
            }}
            {...commonDateTimeInputProps}
            handleReplyToTopicDueDateChange={handleReplyToTopicDueDateChange(
              timeInputRefs.current.reply_to_topic_due_at?.value || ''
            )}
            disabledWithGradingPeriod={isInClosedGradingPeriod}
          />
        )}
<<<<<<< HEAD
=======
        {/* @ts-expect-error */}
>>>>>>> cafde123
        {isCheckpointed && ENV.DISCUSSION_CHECKPOINTS_ENABLED && (
          <RequiredRepliesDueDateTimeInput
            {...{
              requiredRepliesDueDate,
              setRequiredRepliesDueDate,
              validationErrors,
              unparsedFieldKeys,
              blueprintDateLocks,
              dateInputRefs: dateInputRefs.current,
              timeInputRefs: timeInputRefs.current,
              handleBlur,
              clearButtonAltLabel: cardActionLabels.clearRequiredRepliesDueAt,
            }}
            {...commonDateTimeInputProps}
            handleRequiredRepliesDueDateChange={handleRequiredRepliesDueDateChange(
              timeInputRefs.current.required_replies_due_at?.value || ''
            )}
            disabledWithGradingPeriod={isInClosedGradingPeriod}
          />
        )}
        <AvailableFromDateTimeInput
          {...{
            availableFromDate,
            setAvailableFromDate,
            validationErrors,
            unparsedFieldKeys,
            blueprintDateLocks,
            dateInputRefs: dateInputRefs.current,
            timeInputRefs: timeInputRefs.current,
            handleBlur,
            clearButtonAltLabel: cardActionLabels.clearAvailableFrom,
          }}
          {...commonDateTimeInputProps}
          handleAvailableFromDateChange={handleAvailableFromDateChange(
            timeInputRefs.current.unlock_at?.value || ''
          )}
          disabledWithGradingPeriod={isInClosedGradingPeriod}
        />
        <AvailableToDateTimeInput
          {...{
            availableToDate,
            setAvailableToDate,
            validationErrors,
            unparsedFieldKeys,
            blueprintDateLocks,
            dateInputRefs: dateInputRefs.current,
            timeInputRefs: timeInputRefs.current,
            handleBlur,
            clearButtonAltLabel: cardActionLabels.clearAvailableTo,
          }}
          {...commonDateTimeInputProps}
          handleAvailableToDateChange={handleAvailableToDateChange(
            timeInputRefs.current.lock_at?.value || ''
          )}
          disabledWithGradingPeriod={isInClosedGradingPeriod}
        />
        <ContextModuleLink
          courseId={courseId}
          contextModuleId={contextModuleId}
          contextModuleName={contextModuleName}
        />
        {isInClosedGradingPeriod && (
          <Text size="small">{I18n.t('Due date falls in a closed Grading Period.')}</Text>
        )}
      </View>
    </View>
  )
})<|MERGE_RESOLUTION|>--- conflicted
+++ resolved
@@ -445,10 +445,7 @@
           disabledOptionIdsRef={disabledOptionIdsRef}
           itemType={itemType}
         />
-<<<<<<< HEAD
-=======
         {/* @ts-expect-error */}
->>>>>>> cafde123
         {!removeDueDateInput && (!isCheckpointed || !ENV.DISCUSSION_CHECKPOINTS_ENABLED) && (
           <DueDateTimeInput
             {...{
@@ -467,10 +464,7 @@
             disabledWithGradingPeriod={isInClosedGradingPeriod}
           />
         )}
-<<<<<<< HEAD
-=======
         {/* @ts-expect-error */}
->>>>>>> cafde123
         {isCheckpointed && ENV.DISCUSSION_CHECKPOINTS_ENABLED && (
           <ReplyToTopicDueDateTimeInput
             {...{
@@ -491,10 +485,7 @@
             disabledWithGradingPeriod={isInClosedGradingPeriod}
           />
         )}
-<<<<<<< HEAD
-=======
         {/* @ts-expect-error */}
->>>>>>> cafde123
         {isCheckpointed && ENV.DISCUSSION_CHECKPOINTS_ENABLED && (
           <RequiredRepliesDueDateTimeInput
             {...{
