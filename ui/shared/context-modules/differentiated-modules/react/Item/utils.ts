/*
 * Copyright (C) 2024 - present Instructure, Inc.
 *
 * This file is part of Canvas.
 *
 * Canvas is free software: you can redistribute it and/or modify it under
 * the terms of the GNU Affero General Public License as published by the Free
 * Software Foundation, version 3 of the License.
 *
 * Canvas is distributed in the hope that it will be useful, but WITHOUT ANY
 * WARRANTY; without even the implied warranty of MERCHANTABILITY or FITNESS FOR
 * A PARTICULAR PURPOSE. See the GNU Affero General Public License for more
 * details.
 *
 * You should have received a copy of the GNU Affero General Public License along
 * with this program. If not, see <http://www.gnu.org/licenses/>.
 */

import moment from 'moment'
import type React from 'react'
import {useState, useCallback, useEffect} from 'react'
import {useScope as useI18nScope} from '@canvas/i18n'
import type {FormMessage} from '@instructure/ui-form-field'
import {showFlashAlert} from '@canvas/alerts/react/FlashAlert'

const I18n = useI18nScope('differentiated_modules')

const fancyMidnightDueTime = '23:59:00'

type UseDatesHookArgs = {
<<<<<<< HEAD
=======
  required_replies_due_at: string | null
>>>>>>> fb326791
  reply_to_topic_due_at: string | null
  due_at: string | null
  unlock_at: string | null
  lock_at: string | null
  cardId: string
  onCardDatesChange?: (cardId: string, dateAttribute: string, dateValue: string | null) => void
}

type UseDatesHookResult = [
  string | null,
<<<<<<< HEAD
=======
  (requiredRepliesDueDate: string | null) => void,
>>>>>>> fb326791
  (replyToTopicDueDate: string | null) => void,
  (dueDate: string | null) => void,
  (_event: React.SyntheticEvent, value: string | undefined) => void,
  string | null,
  (availableFromDate: string | null) => void,
  (_event: React.SyntheticEvent, value: string | undefined) => void,
  string | null,
  (availableToDate: string | null) => void,
  (_event: React.SyntheticEvent, value: string | undefined) => void
]

function setTimeToStringDate(time: string, date: string | undefined): string | undefined {
  const [hour, minute, second] = time.split(':').map(Number)
  const chosenDate = moment.tz(date, ENV.TIMEZONE || 'UTC')
  chosenDate.set({hour, minute, second})
  return chosenDate.isValid() ? chosenDate.utc().toISOString() : date
}

function isFancyMidnightNeeded(value: string | undefined) {
  const chosenDueTime = moment
    .utc(value)
    .tz(ENV.TIMEZONE || 'UTC')
    .format('HH:mm:00')
  return chosenDueTime === '00:00:00' && chosenDueTime !== fancyMidnightDueTime
}

export function generateMessages(
  value: string | null,
  error: string | null,
  unparsed: boolean
): FormMessage[] {
  if (unparsed) return [{type: 'error', text: I18n.t('Invalid date')}]
  if (error) return [{type: 'error', text: error}]
  if (
    ENV.CONTEXT_TIMEZONE &&
    ENV.TIMEZONE !== ENV.CONTEXT_TIMEZONE &&
    ENV.context_asset_string.startsWith('course') &&
    moment(value).isValid()
  ) {
    return [
      {
        type: 'hint',
        text: I18n.t('Local: %{datetime}', {
          datetime: moment.tz(value, ENV.TIMEZONE).format('ddd, MMM D, YYYY, h:mm A'),
        }),
      },
      {
        type: 'hint',
        text: I18n.t('Course: %{datetime}', {
          datetime: moment.tz(value, ENV.CONTEXT_TIMEZONE).format('ddd, MMM D, YYYY, h:mm A'),
        }),
      },
    ]
  }
  return []
}

export function generateWrapperStyleProps(
  highlightCard: boolean | undefined
): Record<string, string> {
  return highlightCard
    ? {
        borderWidth: 'none none none large' as const,
        'data-testid': 'highlighted_card',
        borderColor: 'brand' as const,
        borderRadius: 'medium' as const,
      }
    : {
        borderWidth: 'none' as const,
        borderColor: 'primary' as const,
        borderRadius: 'medium' as const,
      }
}

export function useDates({
<<<<<<< HEAD
=======
  required_replies_due_at,
>>>>>>> fb326791
  reply_to_topic_due_at,
  due_at,
  unlock_at,
  lock_at,
  cardId,
  onCardDatesChange,
}: UseDatesHookArgs): UseDatesHookResult {
<<<<<<< HEAD
=======
  const [requiredRepliesDueDate, setRequiredRepliesDueDate] = useState<string | null>(
    required_replies_due_at
  )
>>>>>>> fb326791
  const [replyToTopicDueDate, setReplyToTopicDueDate] = useState<string | null>(
    reply_to_topic_due_at
  )
  const [dueDate, setDueDate] = useState<string | null>(due_at)
  const [availableFromDate, setAvailableFromDate] = useState<string | null>(unlock_at)
  const [availableToDate, setAvailableToDate] = useState<string | null>(lock_at)

  useEffect(() => {
<<<<<<< HEAD
=======
    onCardDatesChange?.(cardId, 'required_replies_due_at', requiredRepliesDueDate)
    // eslint-disable-next-line react-hooks/exhaustive-deps
  }, [requiredRepliesDueDate])

  useEffect(() => {
>>>>>>> fb326791
    onCardDatesChange?.(cardId, 'reply_to_topic_due_at', replyToTopicDueDate)
    // eslint-disable-next-line react-hooks/exhaustive-deps
  }, [replyToTopicDueDate])

  useEffect(() => {
    onCardDatesChange?.(cardId, 'due_at', dueDate)
    // eslint-disable-next-line react-hooks/exhaustive-deps
  }, [dueDate])

  useEffect(() => {
    onCardDatesChange?.(cardId, 'unlock_at', availableFromDate)
    // eslint-disable-next-line react-hooks/exhaustive-deps
  }, [availableFromDate])

  useEffect(() => {
    onCardDatesChange?.(cardId, 'lock_at', availableToDate)
    // eslint-disable-next-line react-hooks/exhaustive-deps
  }, [availableToDate])

<<<<<<< HEAD
=======
  const handleRequiredRepliesDueDateChange = useCallback(
    (timeValue: String) => (_event: React.SyntheticEvent, value: string | undefined) => {
      const defaultRequiredRepliesDueDate = ENV.DEFAULT_DUE_TIME ?? '23:59:00'
      const newRequiredRepliesDueDate = requiredRepliesDueDate
        ? value
        : timeValue === ''
        ? setTimeToStringDate(defaultRequiredRepliesDueDate, value)
        : value
      // When user uses calendar pop-up type is "click", but for KB is "blur"
      if (_event.type !== 'blur') {
        setRequiredRepliesDueDate(newRequiredRepliesDueDate || null)
      } else {
        setTimeout(() => setRequiredRepliesDueDate(newRequiredRepliesDueDate || null), 0)
      }
    },
    [requiredRepliesDueDate]
  )

>>>>>>> fb326791
  const handleReplyToTopicDueDateChange = useCallback(
    (timeValue: String) => (_event: React.SyntheticEvent, value: string | undefined) => {
      const defaultReplyToTopicDueDate = ENV.DEFAULT_DUE_TIME ?? '23:59:00'
      const newReplyToTopicDueDate = replyToTopicDueDate
        ? value
        : timeValue === ''
        ? setTimeToStringDate(defaultReplyToTopicDueDate, value)
        : value
      // When user uses calendar pop-up type is "click", but for KB is "blur"
      if (_event.type !== 'blur') {
        setReplyToTopicDueDate(newReplyToTopicDueDate || null)
      } else {
        setTimeout(() => setReplyToTopicDueDate(newReplyToTopicDueDate || null), 0)
      }
    },
    [replyToTopicDueDate]
  )

  const handleDueDateChange = useCallback(
    (timeValue: String) => (_event: React.SyntheticEvent, value: string | undefined) => {
      const defaultDueTime = ENV.DEFAULT_DUE_TIME ?? '23:59:00'
      const newDueDate = dueDate
        ? value
        : timeValue === ''
        ? setTimeToStringDate(defaultDueTime, value)
        : value
      // When user uses calendar pop-up type is "click", but for KB is "blur"
      if (_event.type !== 'blur') {
        setDueDate(newDueDate || null)
      } else {
        setTimeout(() => setDueDate(newDueDate || null), 0)
      }

      if (isFancyMidnightNeeded(newDueDate)) {
<<<<<<< HEAD
        setTimeout(
          () => setDueDate(setTimeToStringDate(fancyMidnightDueTime, newDueDate) || null),
          200
        )
=======
        showFlashAlert({
          message: I18n.t('Due date was automatically changed to 11:59 PM'),
          type: 'info',
          srOnly: true,
          politeness: 'polite',
        })
        setTimeout(() => {
          setDueDate(setTimeToStringDate(fancyMidnightDueTime, newDueDate) || null)
        }, 200)
>>>>>>> fb326791
      }
    },
    [dueDate]
  )

  const handleAvailableFromDateChange = useCallback(
    (timeValue: String) => (_event: React.SyntheticEvent, value: string | undefined) => {
      const newAvailableFromDate = availableFromDate
        ? value
        : timeValue === ''
        ? setTimeToStringDate('00:00:00', value)
        : value
      // When user uses calendar pop-up type is "click", but for KB is "blur"
      if (_event.type !== 'blur') {
        setAvailableFromDate(newAvailableFromDate || null)
      } else {
        setTimeout(() => setAvailableFromDate(newAvailableFromDate || null), 0)
      }
    },
    [availableFromDate]
  )

  const handleAvailableToDateChange = useCallback(
    (timeValue: String) => (_event: React.SyntheticEvent, value: string | undefined) => {
      const newAvailableToDate = availableToDate
        ? value
        : timeValue === ''
        ? setTimeToStringDate('23:59:00', value)
        : value
      // When user uses calendar pop-up type is "click", but for KB is "blur"
      if (_event.type !== 'blur') {
        setAvailableToDate(newAvailableToDate || null)
      } else {
        setTimeout(() => setAvailableToDate(newAvailableToDate || null), 0)
      }
    },
    [availableToDate]
  )

  return [
<<<<<<< HEAD
=======
    requiredRepliesDueDate,
    setRequiredRepliesDueDate,
    handleRequiredRepliesDueDateChange,
>>>>>>> fb326791
    replyToTopicDueDate,
    setReplyToTopicDueDate,
    handleReplyToTopicDueDateChange,
    dueDate,
    setDueDate,
    handleDueDateChange,
    availableFromDate,
    setAvailableFromDate,
    handleAvailableFromDateChange,
    availableToDate,
    setAvailableToDate,
    handleAvailableToDateChange,
  ]
}

export function arrayEquals(a: any[], b: any[]) {
  return a.length === b.length && a.every((v, i) => v === b[i])
}

export function setEquals(a: Set<any>, b: Set<any>) {
  return a.size === b.size && Array.from(a).every(x => b.has(x))
}

export const generateCardActionLabels = (selected: string[]) => {
  switch (selected?.length) {
    case 0: {
      return {
        removeCard: I18n.t('Remove card'),
        clearDueAt: I18n.t('Clear due date/time'),
        clearReplyToTopicDueAt: I18n.t('Clear reply to topic due date/time'),
<<<<<<< HEAD
=======
        clearRequiredRepliesDueAt: I18n.t('Clear required replies due date/time'),
>>>>>>> fb326791
        clearAvailableFrom: I18n.t('Clear available from date/time'),
        clearAvailableTo: I18n.t('Clear until date/time'),
      }
    }
    case 1:
      return {
        removeCard: I18n.t('Remove card for %{pillA}', {pillA: selected[0]}),
        clearDueAt: I18n.t('Clear due date/time for %{pillA}', {pillA: selected[0]}),
<<<<<<< HEAD
        clearReplyToTopicDueAt: I18n.t('Clear reply to topic due date/time for %{pillA}', {pillA: selected[0]}),
=======
        clearReplyToTopicDueAt: I18n.t('Clear reply to topic due date/time for %{pillA}', {
          pillA: selected[0],
        }),
        clearRequiredRepliesDueAt: I18n.t('Clear required replies due date/time for %{pillA}', {
          pillA: selected[0]
        }),
>>>>>>> fb326791
        clearAvailableFrom: I18n.t('Clear available from date/time for %{pillA}', {
          pillA: selected[0],
        }),
        clearAvailableTo: I18n.t('Clear until date/time for %{pillA}', {pillA: selected[0]}),
      }
    case 2:
      return {
        removeCard: I18n.t('Remove card for %{pillA} and %{pillB}', {
          pillA: selected[0],
          pillB: selected[1],
        }),
        clearDueAt: I18n.t('Clear due date/time for %{pillA} and %{pillB}', {
          pillA: selected[0],
          pillB: selected[1],
        }),
<<<<<<< HEAD
        clearReplyToTopicDueAt: I18n.t('Clear reply to topic due date/time for %{pillA} and %{pillB}', {
          pillA: selected[0],
          pillB: selected[1],
        }),
=======
        clearReplyToTopicDueAt: I18n.t(
          'Clear reply to topic due date/time for %{pillA} and %{pillB}',
          {
            pillA: selected[0],
            pillB: selected[1],
          }
        ),
        clearRequiredRepliesDueAt: I18n.t(
          'Clear required replies due date/time for %{pillA} and %{pillB}', 
          {
            pillA: selected[0],
            pillB: selected[1],
          }
        ),
>>>>>>> fb326791
        clearAvailableFrom: I18n.t('Clear available from date/time for %{pillA} and %{pillB}', {
          pillA: selected[0],
          pillB: selected[1],
        }),
        clearAvailableTo: I18n.t('Clear until date/time for %{pillA} and %{pillB}', {
          pillA: selected[0],
          pillB: selected[1],
        }),
      }
    case 3:
      return {
        removeCard: I18n.t('Remove card for %{pillA}, %{pillB}, and %{pillC}', {
          pillA: selected[0],
          pillB: selected[1],
          pillC: selected[2],
        }),
        clearDueAt: I18n.t('Clear due date/time for %{pillA}, %{pillB}, and %{pillC}', {
          pillA: selected[0],
          pillB: selected[1],
          pillC: selected[2],
        }),
<<<<<<< HEAD
        clearReplyToTopicDueAt: I18n.t('Clear reply to topic due date/time for %{pillA}, %{pillB}, and %{pillC}', {
          pillA: selected[0],
          pillB: selected[1],
          pillC: selected[2],
        }),
=======
        clearReplyToTopicDueAt: I18n.t(
          'Clear reply to topic due date/time for %{pillA}, %{pillB}, and %{pillC}',
          {
            pillA: selected[0],
            pillB: selected[1],
            pillC: selected[2],
          }
        ),
        clearRequiredRepliesDueAt: I18n.t(
          'Clear required replies due date/time for %{pillA}, %{pillB}, and %{pillC}', 
          {
            pillA: selected[0],
            pillB: selected[1],
            pillC: selected[2],
          }
        ),
>>>>>>> fb326791
        clearAvailableFrom: I18n.t(
          'Clear available from date/time for %{pillA}, %{pillB}, and %{pillC}',
          {pillA: selected[0], pillB: selected[1], pillC: selected[2]}
        ),
        clearAvailableTo: I18n.t('Clear until date/time for %{pillA}, %{pillB}, and %{pillC}', {
          pillA: selected[0],
          pillB: selected[1],
          pillC: selected[2],
        }),
      }
    default:
      return {
        removeCard: I18n.t('Remove card for %{pillA}, %{pillB}, and %{n} others', {
          pillA: selected[0],
          pillB: selected[1],
          n: selected.length - 2,
        }),
        clearDueAt: I18n.t('Clear due date/time for %{pillA}, %{pillB}, and %{n} others', {
          pillA: selected[0],
          pillB: selected[1],
          n: selected.length - 2,
        }),
<<<<<<< HEAD
        clearReplyToTopicDueAt: I18n.t('Clear reply to topic due date/time for %{pillA}, %{pillB}, and %{n} others', {
          pillA: selected[0],
          pillB: selected[1],
          n: selected.length - 2,
        }),
=======
        clearReplyToTopicDueAt: I18n.t(
          'Clear reply to topic due date/time for %{pillA}, %{pillB}, and %{n} others',
          {
            pillA: selected[0],
            pillB: selected[1],
            n: selected.length - 2,
          }
        ),
        clearRequiredRepliesDueAt: I18n.t(
          'Clear required replies due date/time for %{pillA}, %{pillB}, and %{n} others', 
          {
            pillA: selected[0],
            pillB: selected[1],
            n: selected.length - 2,
          }
        ),
>>>>>>> fb326791
        clearAvailableFrom: I18n.t(
          'Clear available from date/time for %{pillA}, %{pillB}, and %{n} others',
          {pillA: selected[0], pillB: selected[1], n: selected.length - 2}
        ),
        clearAvailableTo: I18n.t('Clear until date/time for %{pillA}, %{pillB}, and %{n} others', {
          pillA: selected[0],
          pillB: selected[1],
          n: selected.length - 2,
        }),
      }
  }
}<|MERGE_RESOLUTION|>--- conflicted
+++ resolved
@@ -28,10 +28,7 @@
 const fancyMidnightDueTime = '23:59:00'
 
 type UseDatesHookArgs = {
-<<<<<<< HEAD
-=======
   required_replies_due_at: string | null
->>>>>>> fb326791
   reply_to_topic_due_at: string | null
   due_at: string | null
   unlock_at: string | null
@@ -42,10 +39,7 @@
 
 type UseDatesHookResult = [
   string | null,
-<<<<<<< HEAD
-=======
   (requiredRepliesDueDate: string | null) => void,
->>>>>>> fb326791
   (replyToTopicDueDate: string | null) => void,
   (dueDate: string | null) => void,
   (_event: React.SyntheticEvent, value: string | undefined) => void,
@@ -121,10 +115,7 @@
 }
 
 export function useDates({
-<<<<<<< HEAD
-=======
   required_replies_due_at,
->>>>>>> fb326791
   reply_to_topic_due_at,
   due_at,
   unlock_at,
@@ -132,12 +123,9 @@
   cardId,
   onCardDatesChange,
 }: UseDatesHookArgs): UseDatesHookResult {
-<<<<<<< HEAD
-=======
   const [requiredRepliesDueDate, setRequiredRepliesDueDate] = useState<string | null>(
     required_replies_due_at
   )
->>>>>>> fb326791
   const [replyToTopicDueDate, setReplyToTopicDueDate] = useState<string | null>(
     reply_to_topic_due_at
   )
@@ -146,14 +134,11 @@
   const [availableToDate, setAvailableToDate] = useState<string | null>(lock_at)
 
   useEffect(() => {
-<<<<<<< HEAD
-=======
     onCardDatesChange?.(cardId, 'required_replies_due_at', requiredRepliesDueDate)
     // eslint-disable-next-line react-hooks/exhaustive-deps
   }, [requiredRepliesDueDate])
 
   useEffect(() => {
->>>>>>> fb326791
     onCardDatesChange?.(cardId, 'reply_to_topic_due_at', replyToTopicDueDate)
     // eslint-disable-next-line react-hooks/exhaustive-deps
   }, [replyToTopicDueDate])
@@ -173,8 +158,6 @@
     // eslint-disable-next-line react-hooks/exhaustive-deps
   }, [availableToDate])
 
-<<<<<<< HEAD
-=======
   const handleRequiredRepliesDueDateChange = useCallback(
     (timeValue: String) => (_event: React.SyntheticEvent, value: string | undefined) => {
       const defaultRequiredRepliesDueDate = ENV.DEFAULT_DUE_TIME ?? '23:59:00'
@@ -193,7 +176,6 @@
     [requiredRepliesDueDate]
   )
 
->>>>>>> fb326791
   const handleReplyToTopicDueDateChange = useCallback(
     (timeValue: String) => (_event: React.SyntheticEvent, value: string | undefined) => {
       const defaultReplyToTopicDueDate = ENV.DEFAULT_DUE_TIME ?? '23:59:00'
@@ -228,12 +210,6 @@
       }
 
       if (isFancyMidnightNeeded(newDueDate)) {
-<<<<<<< HEAD
-        setTimeout(
-          () => setDueDate(setTimeToStringDate(fancyMidnightDueTime, newDueDate) || null),
-          200
-        )
-=======
         showFlashAlert({
           message: I18n.t('Due date was automatically changed to 11:59 PM'),
           type: 'info',
@@ -243,7 +219,6 @@
         setTimeout(() => {
           setDueDate(setTimeToStringDate(fancyMidnightDueTime, newDueDate) || null)
         }, 200)
->>>>>>> fb326791
       }
     },
     [dueDate]
@@ -284,12 +259,9 @@
   )
 
   return [
-<<<<<<< HEAD
-=======
     requiredRepliesDueDate,
     setRequiredRepliesDueDate,
     handleRequiredRepliesDueDateChange,
->>>>>>> fb326791
     replyToTopicDueDate,
     setReplyToTopicDueDate,
     handleReplyToTopicDueDateChange,
@@ -320,10 +292,7 @@
         removeCard: I18n.t('Remove card'),
         clearDueAt: I18n.t('Clear due date/time'),
         clearReplyToTopicDueAt: I18n.t('Clear reply to topic due date/time'),
-<<<<<<< HEAD
-=======
         clearRequiredRepliesDueAt: I18n.t('Clear required replies due date/time'),
->>>>>>> fb326791
         clearAvailableFrom: I18n.t('Clear available from date/time'),
         clearAvailableTo: I18n.t('Clear until date/time'),
       }
@@ -332,16 +301,12 @@
       return {
         removeCard: I18n.t('Remove card for %{pillA}', {pillA: selected[0]}),
         clearDueAt: I18n.t('Clear due date/time for %{pillA}', {pillA: selected[0]}),
-<<<<<<< HEAD
-        clearReplyToTopicDueAt: I18n.t('Clear reply to topic due date/time for %{pillA}', {pillA: selected[0]}),
-=======
         clearReplyToTopicDueAt: I18n.t('Clear reply to topic due date/time for %{pillA}', {
           pillA: selected[0],
         }),
         clearRequiredRepliesDueAt: I18n.t('Clear required replies due date/time for %{pillA}', {
           pillA: selected[0]
         }),
->>>>>>> fb326791
         clearAvailableFrom: I18n.t('Clear available from date/time for %{pillA}', {
           pillA: selected[0],
         }),
@@ -357,12 +322,6 @@
           pillA: selected[0],
           pillB: selected[1],
         }),
-<<<<<<< HEAD
-        clearReplyToTopicDueAt: I18n.t('Clear reply to topic due date/time for %{pillA} and %{pillB}', {
-          pillA: selected[0],
-          pillB: selected[1],
-        }),
-=======
         clearReplyToTopicDueAt: I18n.t(
           'Clear reply to topic due date/time for %{pillA} and %{pillB}',
           {
@@ -377,7 +336,6 @@
             pillB: selected[1],
           }
         ),
->>>>>>> fb326791
         clearAvailableFrom: I18n.t('Clear available from date/time for %{pillA} and %{pillB}', {
           pillA: selected[0],
           pillB: selected[1],
@@ -399,13 +357,6 @@
           pillB: selected[1],
           pillC: selected[2],
         }),
-<<<<<<< HEAD
-        clearReplyToTopicDueAt: I18n.t('Clear reply to topic due date/time for %{pillA}, %{pillB}, and %{pillC}', {
-          pillA: selected[0],
-          pillB: selected[1],
-          pillC: selected[2],
-        }),
-=======
         clearReplyToTopicDueAt: I18n.t(
           'Clear reply to topic due date/time for %{pillA}, %{pillB}, and %{pillC}',
           {
@@ -422,7 +373,6 @@
             pillC: selected[2],
           }
         ),
->>>>>>> fb326791
         clearAvailableFrom: I18n.t(
           'Clear available from date/time for %{pillA}, %{pillB}, and %{pillC}',
           {pillA: selected[0], pillB: selected[1], pillC: selected[2]}
@@ -445,13 +395,6 @@
           pillB: selected[1],
           n: selected.length - 2,
         }),
-<<<<<<< HEAD
-        clearReplyToTopicDueAt: I18n.t('Clear reply to topic due date/time for %{pillA}, %{pillB}, and %{n} others', {
-          pillA: selected[0],
-          pillB: selected[1],
-          n: selected.length - 2,
-        }),
-=======
         clearReplyToTopicDueAt: I18n.t(
           'Clear reply to topic due date/time for %{pillA}, %{pillB}, and %{n} others',
           {
@@ -468,7 +411,6 @@
             n: selected.length - 2,
           }
         ),
->>>>>>> fb326791
         clearAvailableFrom: I18n.t(
           'Clear available from date/time for %{pillA}, %{pillB}, and %{n} others',
           {pillA: selected[0], pillB: selected[1], n: selected.length - 2}
