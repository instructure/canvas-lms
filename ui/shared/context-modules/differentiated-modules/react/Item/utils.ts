--- conflicted
+++ resolved
@@ -91,11 +91,7 @@
   // setAvailableToDate
   (availableToDate: string | null) => void,
   // handleAvailableToDateChange
-<<<<<<< HEAD
-  (timeValue: string) => (_event: React.SyntheticEvent, value: string | undefined) => void
-=======
   (timeValue: string) => (_event: React.SyntheticEvent, value: string | undefined) => void,
->>>>>>> 51db239a
 ]
 
 function setTimeToStringDate(time: string, date: string | undefined): string | undefined {
