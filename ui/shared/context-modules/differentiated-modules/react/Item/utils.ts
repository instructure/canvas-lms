/*
 * Copyright (C) 2024 - present Instructure, Inc.
 *
 * This file is part of Canvas.
 *
 * Canvas is free software: you can redistribute it and/or modify it under
 * the terms of the GNU Affero General Public License as published by the Free
 * Software Foundation, version 3 of the License.
 *
 * Canvas is distributed in the hope that it will be useful, but WITHOUT ANY
 * WARRANTY; without even the implied warranty of MERCHANTABILITY or FITNESS FOR
 * A PARTICULAR PURPOSE. See the GNU Affero General Public License for more
 * details.
 *
 * You should have received a copy of the GNU Affero General Public License along
 * with this program. If not, see <http://www.gnu.org/licenses/>.
 */

import moment from 'moment'
import type React from 'react'
import {useState, useCallback, useEffect} from 'react'
import {useScope as useI18nScope} from '@canvas/i18n'
import type {FormMessage} from '@instructure/ui-form-field'
import {showFlashAlert} from '@canvas/alerts/react/FlashAlert'

const I18n = useI18nScope('differentiated_modules')

const fancyMidnightDueTime = '23:59:00'

type UseDatesHookArgs = {
  required_replies_due_at: string | null
  reply_to_topic_due_at: string | null
  due_at: string | null
  unlock_at: string | null
  lock_at: string | null
  cardId: string
  onCardDatesChange?: (cardId: string, dateAttribute: string, dateValue: string | null) => void
}

type UseDatesHookResult = [
  // requiredRepliesDueDate
  string | null,
<<<<<<< HEAD
  (requiredRepliesDueDate: string | null) => void,
=======
  // setRequiredRepliesDueDate
  (requiredRepliesDueDate: string | null) => void,
  // handleRequiredRepliesDueDateChange
  (timeValue: String) => (_event: React.SyntheticEvent, value: string | undefined) => void,
  // replyToTopicDueDate
  string | null,
  // setReplyToTopicDueDate
>>>>>>> 4f488e94
  (replyToTopicDueDate: string | null) => void,
  // handleReplyToTopicDueDateChange
  (timeValue: String) => (_event: React.SyntheticEvent, value: string | undefined) => void,
  // dueDate
  string | null,
  // setDueDate
  (dueDate: string | null) => void,
  // handleDueDateChange
  (timeValue: String) => (_event: React.SyntheticEvent, value: string | undefined) => void,
  // availableFromDate
  string | null,
  // setAvailableFromDate
  (availableFromDate: string | null) => void,
  // handleAvailableFromDateChange
  (timeValue: String) => (_event: React.SyntheticEvent, value: string | undefined) => void,
  // availableToDate
  string | null,
  // setAvailableToDate
  (availableToDate: string | null) => void,
  // handleAvailableToDateChange
  (timeValue: String) => (_event: React.SyntheticEvent, value: string | undefined) => void
]

function setTimeToStringDate(time: string, date: string | undefined): string | undefined {
  const [hour, minute, second] = time.split(':').map(Number)
  const chosenDate = moment.tz(date, ENV.TIMEZONE || 'UTC')
  chosenDate.set({hour, minute, second})
  return chosenDate.isValid() ? chosenDate.utc().toISOString() : date
}

function isFancyMidnightNeeded(value: string | undefined) {
  const chosenDueTime = moment
    .utc(value)
    .tz(ENV.TIMEZONE || 'UTC')
    .format('HH:mm:00')
  return chosenDueTime === '00:00:00' && chosenDueTime !== fancyMidnightDueTime
}

export function generateMessages(
  value: string | null,
  error: string | null,
  unparsed: boolean
): FormMessage[] {
  if (unparsed) return [{type: 'error', text: I18n.t('Invalid date')}]
  if (error) return [{type: 'error', text: error}]
  if (
    ENV.CONTEXT_TIMEZONE &&
    ENV.TIMEZONE !== ENV.CONTEXT_TIMEZONE &&
    ENV.context_asset_string.startsWith('course') &&
    moment(value).isValid()
  ) {
    return [
      {
        type: 'hint',
        text: I18n.t('Local: %{datetime}', {
          datetime: moment.tz(value, ENV.TIMEZONE).format('ddd, MMM D, YYYY, h:mm A'),
        }),
      },
      {
        type: 'hint',
        text: I18n.t('Course: %{datetime}', {
          datetime: moment.tz(value, ENV.CONTEXT_TIMEZONE).format('ddd, MMM D, YYYY, h:mm A'),
        }),
      },
    ]
  }
  return []
}

export function generateWrapperStyleProps(
  highlightCard: boolean | undefined
): Record<string, string> {
  return highlightCard
    ? {
        borderWidth: 'none none none large' as const,
        'data-testid': 'highlighted_card',
        borderColor: 'brand' as const,
        borderRadius: 'medium' as const,
      }
    : {
        borderWidth: 'none' as const,
        borderColor: 'primary' as const,
        borderRadius: 'medium' as const,
      }
}

export function useDates({
  required_replies_due_at,
  reply_to_topic_due_at,
  due_at,
  unlock_at,
  lock_at,
  cardId,
  onCardDatesChange,
}: UseDatesHookArgs): UseDatesHookResult {
  const [requiredRepliesDueDate, setRequiredRepliesDueDate] = useState<string | null>(
    required_replies_due_at
  )
  const [replyToTopicDueDate, setReplyToTopicDueDate] = useState<string | null>(
    reply_to_topic_due_at
  )
  const [dueDate, setDueDate] = useState<string | null>(due_at)
  const [availableFromDate, setAvailableFromDate] = useState<string | null>(unlock_at)
  const [availableToDate, setAvailableToDate] = useState<string | null>(lock_at)

  useEffect(() => {
    onCardDatesChange?.(cardId, 'required_replies_due_at', requiredRepliesDueDate)
    // eslint-disable-next-line react-hooks/exhaustive-deps
  }, [requiredRepliesDueDate])

  useEffect(() => {
    onCardDatesChange?.(cardId, 'reply_to_topic_due_at', replyToTopicDueDate)
    // eslint-disable-next-line react-hooks/exhaustive-deps
  }, [replyToTopicDueDate])

  useEffect(() => {
    onCardDatesChange?.(cardId, 'due_at', dueDate)
    // eslint-disable-next-line react-hooks/exhaustive-deps
  }, [dueDate])

  useEffect(() => {
    onCardDatesChange?.(cardId, 'unlock_at', availableFromDate)
    // eslint-disable-next-line react-hooks/exhaustive-deps
  }, [availableFromDate])

  useEffect(() => {
    onCardDatesChange?.(cardId, 'lock_at', availableToDate)
    // eslint-disable-next-line react-hooks/exhaustive-deps
  }, [availableToDate])

  const handleRequiredRepliesDueDateChange = useCallback(
    (timeValue: String) => (_event: React.SyntheticEvent, value: string | undefined) => {
      const defaultRequiredRepliesDueDate = ENV.DEFAULT_DUE_TIME ?? '23:59:00'
      const newRequiredRepliesDueDate = requiredRepliesDueDate
        ? value
        : timeValue === ''
        ? setTimeToStringDate(defaultRequiredRepliesDueDate, value)
        : value
      // When user uses calendar pop-up type is "click", but for KB is "blur"
      if (_event.type !== 'blur') {
        setRequiredRepliesDueDate(newRequiredRepliesDueDate || null)
      } else {
        setTimeout(() => setRequiredRepliesDueDate(newRequiredRepliesDueDate || null), 0)
      }
    },
    [requiredRepliesDueDate]
  )

  const handleReplyToTopicDueDateChange = useCallback(
    (timeValue: String) => (_event: React.SyntheticEvent, value: string | undefined) => {
      const defaultReplyToTopicDueDate = ENV.DEFAULT_DUE_TIME ?? '23:59:00'
      const newReplyToTopicDueDate = replyToTopicDueDate
        ? value
        : timeValue === ''
        ? setTimeToStringDate(defaultReplyToTopicDueDate, value)
        : value
      // When user uses calendar pop-up type is "click", but for KB is "blur"
      if (_event.type !== 'blur') {
        setReplyToTopicDueDate(newReplyToTopicDueDate || null)
      } else {
        setTimeout(() => setReplyToTopicDueDate(newReplyToTopicDueDate || null), 0)
      }
    },
    [replyToTopicDueDate]
  )

  const handleDueDateChange = useCallback(
    (timeValue: String) => (_event: React.SyntheticEvent, value: string | undefined) => {
      const defaultDueTime = ENV.DEFAULT_DUE_TIME ?? '23:59:00'
      const newDueDate = dueDate
        ? value
        : timeValue === ''
        ? setTimeToStringDate(defaultDueTime, value)
        : value
      // When user uses calendar pop-up type is "click", but for KB is "blur"
      if (_event.type !== 'blur') {
        setDueDate(newDueDate || null)
      } else {
        setTimeout(() => setDueDate(newDueDate || null), 0)
      }

      if (isFancyMidnightNeeded(newDueDate)) {
        showFlashAlert({
          message: I18n.t('Due date was automatically changed to 11:59 PM'),
          type: 'info',
          srOnly: true,
          politeness: 'polite',
        })
        setTimeout(() => {
          setDueDate(setTimeToStringDate(fancyMidnightDueTime, newDueDate) || null)
        }, 200)
      }
    },
    [dueDate]
  )

  const handleAvailableFromDateChange = useCallback(
    (timeValue: String) => (_event: React.SyntheticEvent, value: string | undefined) => {
      const newAvailableFromDate = availableFromDate
        ? value
        : timeValue === ''
        ? setTimeToStringDate('00:00:00', value)
        : value
      // When user uses calendar pop-up type is "click", but for KB is "blur"
      if (_event.type !== 'blur') {
        setAvailableFromDate(newAvailableFromDate || null)
      } else {
        setTimeout(() => setAvailableFromDate(newAvailableFromDate || null), 0)
      }
    },
    [availableFromDate]
  )

  const handleAvailableToDateChange = useCallback(
    (timeValue: String) => (_event: React.SyntheticEvent, value: string | undefined) => {
      const newAvailableToDate = availableToDate
        ? value
        : timeValue === ''
        ? setTimeToStringDate('23:59:00', value)
        : value
      // When user uses calendar pop-up type is "click", but for KB is "blur"
      if (_event.type !== 'blur') {
        setAvailableToDate(newAvailableToDate || null)
      } else {
        setTimeout(() => setAvailableToDate(newAvailableToDate || null), 0)
      }
    },
    [availableToDate]
  )

  return [
    requiredRepliesDueDate,
    setRequiredRepliesDueDate,
    handleRequiredRepliesDueDateChange,
    replyToTopicDueDate,
    setReplyToTopicDueDate,
    handleReplyToTopicDueDateChange,
    dueDate,
    setDueDate,
    handleDueDateChange,
    availableFromDate,
    setAvailableFromDate,
    handleAvailableFromDateChange,
    availableToDate,
    setAvailableToDate,
    handleAvailableToDateChange,
  ]
}

export function arrayEquals(a: any[], b: any[]) {
  return a.length === b.length && a.every((v, i) => v === b[i])
}

export function setEquals(a: Set<any>, b: Set<any>) {
  return a.size === b.size && Array.from(a).every(x => b.has(x))
}

export const generateCardActionLabels = (selected: string[]) => {
  switch (selected?.length) {
    case 0: {
      return {
        removeCard: I18n.t('Remove card'),
        clearDueAt: I18n.t('Clear due date/time'),
        clearReplyToTopicDueAt: I18n.t('Clear reply to topic due date/time'),
        clearRequiredRepliesDueAt: I18n.t('Clear required replies due date/time'),
        clearAvailableFrom: I18n.t('Clear available from date/time'),
        clearAvailableTo: I18n.t('Clear until date/time'),
      }
    }
    case 1:
      return {
        removeCard: I18n.t('Remove card for %{pillA}', {pillA: selected[0]}),
        clearDueAt: I18n.t('Clear due date/time for %{pillA}', {pillA: selected[0]}),
        clearReplyToTopicDueAt: I18n.t('Clear reply to topic due date/time for %{pillA}', {
          pillA: selected[0],
        }),
        clearRequiredRepliesDueAt: I18n.t('Clear required replies due date/time for %{pillA}', {
<<<<<<< HEAD
          pillA: selected[0]
=======
          pillA: selected[0],
>>>>>>> 4f488e94
        }),
        clearAvailableFrom: I18n.t('Clear available from date/time for %{pillA}', {
          pillA: selected[0],
        }),
        clearAvailableTo: I18n.t('Clear until date/time for %{pillA}', {pillA: selected[0]}),
      }
    case 2:
      return {
        removeCard: I18n.t('Remove card for %{pillA} and %{pillB}', {
          pillA: selected[0],
          pillB: selected[1],
        }),
        clearDueAt: I18n.t('Clear due date/time for %{pillA} and %{pillB}', {
          pillA: selected[0],
          pillB: selected[1],
        }),
        clearReplyToTopicDueAt: I18n.t(
          'Clear reply to topic due date/time for %{pillA} and %{pillB}',
          {
            pillA: selected[0],
            pillB: selected[1],
          }
        ),
        clearRequiredRepliesDueAt: I18n.t(
<<<<<<< HEAD
          'Clear required replies due date/time for %{pillA} and %{pillB}', 
=======
          'Clear required replies due date/time for %{pillA} and %{pillB}',
>>>>>>> 4f488e94
          {
            pillA: selected[0],
            pillB: selected[1],
          }
        ),
        clearAvailableFrom: I18n.t('Clear available from date/time for %{pillA} and %{pillB}', {
          pillA: selected[0],
          pillB: selected[1],
        }),
        clearAvailableTo: I18n.t('Clear until date/time for %{pillA} and %{pillB}', {
          pillA: selected[0],
          pillB: selected[1],
        }),
      }
    case 3:
      return {
        removeCard: I18n.t('Remove card for %{pillA}, %{pillB}, and %{pillC}', {
          pillA: selected[0],
          pillB: selected[1],
          pillC: selected[2],
        }),
        clearDueAt: I18n.t('Clear due date/time for %{pillA}, %{pillB}, and %{pillC}', {
          pillA: selected[0],
          pillB: selected[1],
          pillC: selected[2],
        }),
        clearReplyToTopicDueAt: I18n.t(
          'Clear reply to topic due date/time for %{pillA}, %{pillB}, and %{pillC}',
          {
            pillA: selected[0],
            pillB: selected[1],
            pillC: selected[2],
          }
        ),
        clearRequiredRepliesDueAt: I18n.t(
<<<<<<< HEAD
          'Clear required replies due date/time for %{pillA}, %{pillB}, and %{pillC}', 
=======
          'Clear required replies due date/time for %{pillA}, %{pillB}, and %{pillC}',
>>>>>>> 4f488e94
          {
            pillA: selected[0],
            pillB: selected[1],
            pillC: selected[2],
          }
        ),
        clearAvailableFrom: I18n.t(
          'Clear available from date/time for %{pillA}, %{pillB}, and %{pillC}',
          {pillA: selected[0], pillB: selected[1], pillC: selected[2]}
        ),
        clearAvailableTo: I18n.t('Clear until date/time for %{pillA}, %{pillB}, and %{pillC}', {
          pillA: selected[0],
          pillB: selected[1],
          pillC: selected[2],
        }),
      }
    default:
      return {
        removeCard: I18n.t('Remove card for %{pillA}, %{pillB}, and %{n} others', {
          pillA: selected[0],
          pillB: selected[1],
          n: selected.length - 2,
        }),
        clearDueAt: I18n.t('Clear due date/time for %{pillA}, %{pillB}, and %{n} others', {
          pillA: selected[0],
          pillB: selected[1],
          n: selected.length - 2,
        }),
        clearReplyToTopicDueAt: I18n.t(
          'Clear reply to topic due date/time for %{pillA}, %{pillB}, and %{n} others',
          {
            pillA: selected[0],
            pillB: selected[1],
            n: selected.length - 2,
          }
        ),
        clearRequiredRepliesDueAt: I18n.t(
<<<<<<< HEAD
          'Clear required replies due date/time for %{pillA}, %{pillB}, and %{n} others', 
=======
          'Clear required replies due date/time for %{pillA}, %{pillB}, and %{n} others',
>>>>>>> 4f488e94
          {
            pillA: selected[0],
            pillB: selected[1],
            n: selected.length - 2,
          }
        ),
        clearAvailableFrom: I18n.t(
          'Clear available from date/time for %{pillA}, %{pillB}, and %{n} others',
          {pillA: selected[0], pillB: selected[1], n: selected.length - 2}
        ),
        clearAvailableTo: I18n.t('Clear until date/time for %{pillA}, %{pillB}, and %{n} others', {
          pillA: selected[0],
          pillB: selected[1],
          n: selected.length - 2,
        }),
      }
  }
}<|MERGE_RESOLUTION|>--- conflicted
+++ resolved
@@ -40,9 +40,6 @@
 type UseDatesHookResult = [
   // requiredRepliesDueDate
   string | null,
-<<<<<<< HEAD
-  (requiredRepliesDueDate: string | null) => void,
-=======
   // setRequiredRepliesDueDate
   (requiredRepliesDueDate: string | null) => void,
   // handleRequiredRepliesDueDateChange
@@ -50,7 +47,6 @@
   // replyToTopicDueDate
   string | null,
   // setReplyToTopicDueDate
->>>>>>> 4f488e94
   (replyToTopicDueDate: string | null) => void,
   // handleReplyToTopicDueDateChange
   (timeValue: String) => (_event: React.SyntheticEvent, value: string | undefined) => void,
@@ -328,11 +324,7 @@
           pillA: selected[0],
         }),
         clearRequiredRepliesDueAt: I18n.t('Clear required replies due date/time for %{pillA}', {
-<<<<<<< HEAD
-          pillA: selected[0]
-=======
-          pillA: selected[0],
->>>>>>> 4f488e94
+          pillA: selected[0],
         }),
         clearAvailableFrom: I18n.t('Clear available from date/time for %{pillA}', {
           pillA: selected[0],
@@ -357,11 +349,7 @@
           }
         ),
         clearRequiredRepliesDueAt: I18n.t(
-<<<<<<< HEAD
-          'Clear required replies due date/time for %{pillA} and %{pillB}', 
-=======
           'Clear required replies due date/time for %{pillA} and %{pillB}',
->>>>>>> 4f488e94
           {
             pillA: selected[0],
             pillB: selected[1],
@@ -397,11 +385,7 @@
           }
         ),
         clearRequiredRepliesDueAt: I18n.t(
-<<<<<<< HEAD
-          'Clear required replies due date/time for %{pillA}, %{pillB}, and %{pillC}', 
-=======
           'Clear required replies due date/time for %{pillA}, %{pillB}, and %{pillC}',
->>>>>>> 4f488e94
           {
             pillA: selected[0],
             pillB: selected[1],
@@ -439,11 +423,7 @@
           }
         ),
         clearRequiredRepliesDueAt: I18n.t(
-<<<<<<< HEAD
-          'Clear required replies due date/time for %{pillA}, %{pillB}, and %{n} others', 
-=======
           'Clear required replies due date/time for %{pillA}, %{pillB}, and %{n} others',
->>>>>>> 4f488e94
           {
             pillA: selected[0],
             pillB: selected[1],
