/*
 * Copyright (C) 2023 - present Instructure, Inc.
 *
 * This file is part of Canvas.
 *
 * Canvas is free software: you can redistribute it and/or modify it under
 * the terms of the GNU Affero General Public License as published by the Free
 * Software Foundation, version 3 of the License.
 *
 * Canvas is distributed in the hope that it will be useful, but WITHOUT ANY
 * WARRANTY; without even the implied warranty of MERCHANTABILITY or FITNESS FOR
 * A PARTICULAR PURPOSE. See the GNU Affero General Public License for more
 * details.
 *
 * You should have received a copy of the GNU Affero General Public License along
 * with this program. If not, see <http://www.gnu.org/licenses/>.
 */

import React from 'react'
import {act, fireEvent, render, waitFor} from '@testing-library/react'
import userEvent, {PointerEventsCheckLevel} from '@testing-library/user-event'
import fetchMock from 'fetch-mock'
import ItemAssignToTray, {type ItemAssignToTrayProps} from '../ItemAssignToTray'
import {
  SECTIONS_DATA,
  STUDENTS_DATA,
  FIRST_GROUP_CATEGORY_DATA,
  SECOND_GROUP_CATEGORY_DATA,
} from '../../__tests__/mocks'

const USER_EVENT_OPTIONS = {pointerEventsCheck: PointerEventsCheckLevel.Never, delay: null}

// Mock the showFlashError that occurs when an itemType is not supported.
jest.mock('@canvas/alerts/react/FlashAlert', () => ({
  ...jest.requireActual('@canvas/alerts/react/FlashAlert'),
  showFlashError: jest.fn(() => jest.fn()),
}))

describe('ItemAssignToTray', () => {
  let originalLocation = window.location
  const props: ItemAssignToTrayProps = {
    open: true,
    onClose: () => {},
    onDismiss: () => {},
    courseId: '1',
    itemName: 'Item Name',
    itemType: 'assignment',
    iconType: 'assignment',
    itemContentId: '23',
    pointsPossible: 10,
    locale: 'en',
    timezone: 'UTC',
  }

  const FIRST_GROUP_CATEGORY_ID = '2'
  const SECOND_GROUP_CATEGORY_ID = '3'
  const FIRST_GROUP_CATEGORY_URL = `/api/v1/group_categories/${FIRST_GROUP_CATEGORY_ID}/groups`
  const SECOND_GROUP_CATEGORY_URL = `/api/v1/group_categories/${SECOND_GROUP_CATEGORY_ID}/groups`
  const SECTIONS_URL = `/api/v1/courses/${props.courseId}/sections`
  const STUDENTS_URL = `api/v1/courses/${props.courseId}/users?enrollment_type=student`
  const OVERRIDES_URL = '/api/v1/courses/1/assignments/23/date_details'

  const OVERRIDES = [
    {
      id: '2',
      assignment_id: '23',
      title: 'Sally and Wally',
      due_at: '2023-10-02T12:00:00Z',
      all_day: false,
      all_day_date: '2023-10-02',
      unlock_at: null,
      lock_at: null,
      course_section_id: '4',
    },
  ]

  beforeAll(() => {
    if (!document.getElementById('flash_screenreader_holder')) {
      const liveRegion = document.createElement('div')
      liveRegion.id = 'flash_screenreader_holder'
      liveRegion.setAttribute('role', 'alert')
      document.body.appendChild(liveRegion)
    }
  })

  beforeEach(() => {
    // @ts-expect-error
    window.ENV ||= {}
    ENV.VALID_DATE_RANGE = {
      start_at: {date: '2023-08-20T12:00:00Z', date_context: 'course'},
      end_at: {date: '2023-12-30T12:00:00Z', date_context: 'course'},
    }
    ENV.HAS_GRADING_PERIODS = false
    // @ts-expect-error
    ENV.SECTION_LIST = [{id: '4'}, {id: '5'}]
    ENV.POST_TO_SIS = false
    ENV.DUE_DATE_REQUIRED_FOR_ACCOUNT = false
    originalLocation = window.location
    // @ts-expect-error
    delete window.location
    window.location = {...originalLocation, reload: jest.fn()}
    // an assignment with valid dates and overrides
    fetchMock.get('/api/v1/courses/1/settings', {conditional_release: false})
    fetchMock
      .get(OVERRIDES_URL, {
        id: '23',
        due_at: '2023-10-05T12:00:00Z',
        unlock_at: '2023-10-01T12:00:00Z',
        lock_at: '2023-11-01T12:00:00Z',
        only_visible_to_overrides: false,
        visible_to_everyone: true,
        overrides: OVERRIDES,
      })
      // an assignment with invalid dates
      .get('/api/v1/courses/1/assignments/24/date_details', {
        id: '24',
        due_at: '2023-09-30T12:00:00Z',
        unlock_at: '2023-10-01T12:00:00Z',
        lock_at: '2023-11-01T12:00:00Z',
        only_visible_to_overrides: false,
        visible_to_everyone: true,
        overrides: [],
      })
      // an assignment with valid dates and no overrides
      .get('/api/v1/courses/1/assignments/25/date_details', {
        id: '25',
        due_at: '2023-10-05T12:01:00Z',
        unlock_at: null,
        lock_at: null,
        only_visible_to_overrides: false,
        visible_to_everyone: true,
        overrides: [],
      })
      .get('/api/v1/courses/1/quizzes/23/date_details', {})
      .get('/api/v1/courses/1/discussion_topics/23/date_details', {})
      .get('/api/v1/courses/1/pages/23/date_details', {})
    fetchMock
      .get(STUDENTS_URL, STUDENTS_DATA)
      .get(SECTIONS_URL, SECTIONS_DATA)
      .get(FIRST_GROUP_CATEGORY_URL, FIRST_GROUP_CATEGORY_DATA)
      .get(SECOND_GROUP_CATEGORY_URL, SECOND_GROUP_CATEGORY_DATA)
  })

  afterEach(() => {
    window.location = originalLocation
    fetchMock.resetHistory()
    fetchMock.restore()
  })

  const renderComponent = (overrides: Partial<ItemAssignToTrayProps> = {}) =>
    render(<ItemAssignToTray {...props} {...overrides} />)

  it('renders', async () => {
    const {getByTestId, getByText, getByLabelText, findAllByTestId} = renderComponent()
    expect(getByText('Item Name')).toBeInTheDocument()
    expect(getByText('Assignment | 10 pts')).toBeInTheDocument()
    expect(getByLabelText('Edit assignment Item Name')).toBeInTheDocument()
    // the tray is mocking an api response that makes 2 cards
    const cards = await findAllByTestId('item-assign-to-card')
    expect(cards).toHaveLength(2)
    const icon = getByTestId('icon-assignment')
    expect(icon).toBeInTheDocument()
  })

  it('renders a quiz', () => {
    const {getByTestId, getByText} = renderComponent({itemType: 'quiz', iconType: 'quiz'})
    expect(getByText('Quiz | 10 pts')).toBeInTheDocument()
    const icon = getByTestId('icon-quiz')
    expect(icon).toBeInTheDocument()
  })

  it('renders a new quiz', () => {
    const {getByTestId, getByText} = renderComponent({itemType: 'lti-quiz', iconType: 'lti-quiz'})
    expect(getByText('Quiz | 10 pts')).toBeInTheDocument()
    const icon = getByTestId('icon-lti-quiz')
    expect(icon).toBeInTheDocument()
  })

  it('renders a discussion', () => {
    const {getByTestId, getByText} = renderComponent({
      itemType: 'discussion',
      iconType: 'discussion',
    })
    expect(getByText('Discussion | 10 pts')).toBeInTheDocument()
    const icon = getByTestId('icon-discussion')
    expect(icon).toBeInTheDocument()
  })

  it('renders a page', () => {
    const {getByTestId, getByText} = renderComponent({itemType: 'page', iconType: 'page'})
    expect(getByText('Page | 10 pts')).toBeInTheDocument()
    const icon = getByTestId('icon-page')
    expect(icon).toBeInTheDocument()
  })

  it('renders Save button', () => {
    const {getByText} = renderComponent({useApplyButton: false})
    expect(getByText('Save')).toBeInTheDocument()
  })

  it("renders Save button when it hasn't been passed", () => {
    const {getByText} = renderComponent()
    expect(getByText('Save')).toBeInTheDocument()
  })

  it('renders Apply button', () => {
    const {getByText} = renderComponent({useApplyButton: true})
    expect(getByText('Apply')).toBeInTheDocument()
  })

  describe('pointsPossible display', () => {
    it('does not render points display if undefined', () => {
      const {getByText, queryByText, getByLabelText} = renderComponent({pointsPossible: undefined})
      expect(getByText('Item Name')).toBeInTheDocument()
      expect(getByText('Assignment')).toBeInTheDocument()
      expect(getByLabelText('Edit assignment Item Name')).toBeInTheDocument()
      expect(queryByText('pts')).not.toBeInTheDocument()
      expect(queryByText('pt')).not.toBeInTheDocument()
    })

    it('renders with 0 points', () => {
      const {getByText} = renderComponent({pointsPossible: 0})
      expect(getByText('Assignment | 0 pts')).toBeInTheDocument()
    })

    it('renders singular with 1 point', () => {
      const {getByText} = renderComponent({pointsPossible: 1})
      expect(getByText('Assignment | 1 pt')).toBeInTheDocument()
    })

    it('renders fractional points', () => {
      const {getByText} = renderComponent({pointsPossible: 100.5})
      expect(getByText('Assignment | 100.5 pts')).toBeInTheDocument()
    })

    it('renders a normal amount of points', () => {
      const {getByText} = renderComponent({pointsPossible: 25})
      expect(getByText('Assignment | 25 pts')).toBeInTheDocument()
    })
  })

  it('calls onClose when close button is clicked', () => {
    const onClose = jest.fn()
    const {getByRole} = renderComponent({onClose})
    getByRole('button', {name: 'Close'}).click()
    expect(onClose).toHaveBeenCalled()
  })

  it('adds a card when add button is clicked', async () => {
    fetchMock.get(
      OVERRIDES_URL,
      {
        id: '23',
        due_at: '2023-10-05T12:00:00Z',
        unlock_at: '2023-10-01T12:00:00Z',
        lock_at: '2023-11-01T12:00:00Z',
        only_visible_to_overrides: false,
        visible_to_everyone: true,
        overrides: [],
      },
      {
        overwriteRoutes: true,
      }
    )
    const {getByRole, findAllByTestId, getAllByTestId} = renderComponent()
    const cards = await findAllByTestId('item-assign-to-card')
    expect(cards).toHaveLength(1)
    act(() => getByRole('button', {name: 'Add'}).click())
    expect(getAllByTestId('item-assign-to-card')).toHaveLength(2)
  })

  it('renders blueprint locking info when there are locked dates', async () => {
    fetchMock.get('/api/v1/courses/1/assignments/31/date_details', {
      blueprint_date_locks: ['availability_dates'],
    })
    const {getAllByText, getByTestId} = renderComponent({itemContentId: '31'})
    // wait for the cards to render
    const loadingSpinner = getByTestId('cards-loading')
    await waitFor(() => {
      expect(loadingSpinner).not.toBeInTheDocument()
    })

    expect(
      getAllByText((_, e) => e?.textContent === 'Locked: Availability Dates')[0]
    ).toBeInTheDocument()
  })

  // LF-1370
  it.skip('renders blueprint locking info when there are locked dates and default cards', async () => {
    fetchMock.get('/api/v1/courses/1/assignments/31/date_details', {
      blueprint_date_locks: ['availability_dates'],
    })
    const {getAllByText, findAllByTestId} = renderComponent({
      itemContentId: '31',
      defaultCards: [
        {
          defaultOptions: ['everyone'],
          key: 'key-card-0',
          isValid: true,
          highlightCard: false,
          hasAssignees: true,
          due_at: '2023-10-05T12:00:00Z',
          unlock_at: '2023-10-01T12:00:00Z',
          lock_at: '2023-11-01T12:00:00Z',
          selectedAssigneeIds: ['everyone'],
        },
      ],
    })
    await findAllByTestId('item-assign-to-card')
    expect(
      getAllByText((_, e) => e?.textContent === 'Locked: Availability Dates')[0]
    ).toBeInTheDocument()
  })

  it('does not render blueprint locking info when locked with unlocked due dates', async () => {
    fetchMock.get('/api/v1/courses/1/assignments/31/date_details', {blueprint_date_locks: []})
    const {getByTestId, queryByText} = renderComponent({itemContentId: '31'})

    // wait for the cards to render
    const loadingSpinner = getByTestId('cards-loading')
    await waitFor(() => {
      expect(loadingSpinner).not.toBeInTheDocument()
    })

    await expect(queryByText('Locked:')).not.toBeInTheDocument()
  })

  // LF-1370
  it.skip('disables add button if there are blueprint-locked dates', async () => {
    fetchMock.get('/api/v1/courses/1/assignments/31/date_details', {
      blueprint_date_locks: ['availability_dates'],
    })
    const {getByRole, findAllByText} = renderComponent({itemContentId: '31'})
    await findAllByText('Locked:')
    await expect(getByRole('button', {name: 'Add'})).toBeDisabled()
  })

  // LF-1370
  it.skip('disables add button if there are blueprint-locked dates and default cards', async () => {
    fetchMock.get('/api/v1/courses/1/assignments/31/date_details', {
      blueprint_date_locks: ['availability_dates'],
    })
    const {getByRole, findAllByText} = renderComponent({
      itemContentId: '31',
      defaultCards: [
        {
          defaultOptions: ['everyone'],
          key: 'key-card-0',
          isValid: true,
          highlightCard: false,
          hasAssignees: true,
          due_at: '2023-10-05T12:00:00Z',
          unlock_at: '2023-10-01T12:00:00Z',
          lock_at: '2023-11-01T12:00:00Z',
          selectedAssigneeIds: ['everyone'],
        },
      ],
    })
    await findAllByText('Locked:')
    await expect(getByRole('button', {name: 'Add'})).toBeDisabled()
  })

  it('calls onDismiss when the cancel button is clicked', () => {
    const onDismiss = jest.fn()
    const {getByRole} = renderComponent({onDismiss})
    getByRole('button', {name: 'Cancel'}).click()
    expect(onDismiss).toHaveBeenCalled()
  })

  it('fetches assignee options when defaultCards are passed', () => {
    fetchMock.get(
      OVERRIDES_URL,
      {
        id: '23',
        due_at: '2023-10-05T12:00:00Z',
        unlock_at: '2023-10-01T12:00:00Z',
        lock_at: '2023-11-01T12:00:00Z',
        only_visible_to_overrides: false,
        visible_to_everyone: true,
        overrides: [],
      },
      {
        overwriteRoutes: true,
      }
    )
    renderComponent({defaultCards: []})
    expect(fetchMock.calls(OVERRIDES_URL).length).toBe(1)
  })

  it('calls customAddCard if passed when a card is added', () => {
    const customAddCard = jest.fn()
    const {getByRole} = renderComponent({onAddCard: customAddCard})

    act(() => getByRole('button', {name: 'Add'}).click())
    expect(customAddCard).toHaveBeenCalled()
  })

  describe('AssigneeSelector', () => {
    it('does not render everyone option if the assignment is set to overrides only', async () => {
      fetchMock.get(
        OVERRIDES_URL,
        {
          id: '23',
          due_at: null,
          unlock_at: null,
          lock_at: null,
          only_visible_to_overrides: true,
          visible_to_everyone: false,
          overrides: OVERRIDES,
        },
        {
          overwriteRoutes: true,
        }
      )
      const {findAllByTestId, getAllByTestId} = renderComponent()
      const sectionOverride = SECTIONS_DATA.find(
        section => section.id === OVERRIDES[0].course_section_id
      )!
      const selectedOptions = await findAllByTestId('assignee_selector_selected_option')
      const cards = getAllByTestId('item-assign-to-card')
      // only cards for overrides are rendered
      expect(cards).toHaveLength(OVERRIDES.length)
      expect(selectedOptions).toHaveLength(1)
      expect(selectedOptions[0]).toHaveTextContent(sectionOverride?.name)
    })

    it('renders everyone option if there are no overrides', async () => {
      fetchMock.get(
        OVERRIDES_URL,
        {
          id: '23',
          due_at: '2023-10-05T12:00:00Z',
          unlock_at: '2023-10-01T12:00:00Z',
          lock_at: '2023-11-01T12:00:00Z',
          only_visible_to_overrides: false,
          visible_to_everyone: true,
          overrides: [],
        },
        {
          overwriteRoutes: true,
        }
      )
      const {findAllByTestId} = renderComponent()
      const selectedOptions = await findAllByTestId('assignee_selector_selected_option')
      expect(selectedOptions).toHaveLength(1)
      waitFor(() => expect(selectedOptions[0]).toHaveTextContent('Everyone'))
    })

    it('renders everyone option for item with course and module overrides', async () => {
      fetchMock.get(
        OVERRIDES_URL,
        {
          id: '23',
          due_at: '2023-10-05T12:00:00Z',
          unlock_at: '2023-10-01T12:00:00Z',
          lock_at: '2023-11-01T12:00:00Z',
          only_visible_to_overrides: true,
          visible_to_everyone: true,
          overrides: [
            {
              due_at: null,
              id: undefined,
              lock_at: null,
              course_id: 1,
              unlock_at: null,
            },
            {
              due_at: null,
              id: undefined,
              lock_at: null,
              context_module_id: 1,
              unlock_at: null,
            },
          ],
        },
        {
          overwriteRoutes: true,
        }
      )
      const {findAllByTestId} = renderComponent()
      const selectedOptions = await findAllByTestId('assignee_selector_selected_option')
      expect(selectedOptions).toHaveLength(1)
      waitFor(() => expect(selectedOptions[0]).toHaveTextContent('Everyone'))
    })

    it('renders mastery paths option for noop 1 overrides', async () => {
      fetchMock.get(
        '/api/v1/courses/1/settings',
        {conditional_release: true},
        {overwriteRoutes: true}
      )
      fetchMock.get(
        OVERRIDES_URL,
        {
          overrides: [
            {
              due_at: null,
              id: undefined,
              lock_at: null,
              noop_id: 1,
              unlock_at: null,
            },
          ],
        },
        {overwriteRoutes: true}
      )
      const {findAllByTestId} = renderComponent()
      const selectedOptions = await findAllByTestId('assignee_selector_selected_option')
      expect(selectedOptions).toHaveLength(1)
      waitFor(() => expect(selectedOptions[0]).toHaveTextContent('Mastery Paths'))
    })

    // LF-1603 - this test is flaky
    it.skip('renders everyone option if there are more than 1 card', async () => {
      fetchMock.get(
        OVERRIDES_URL,
        {
          id: '23',
          due_at: '2023-10-05T12:00:00Z',
          unlock_at: '2023-10-01T12:00:00Z',
          lock_at: '2023-11-01T12:00:00Z',
          only_visible_to_overrides: false,
          visible_to_everyone: true,
          overrides: [],
        },
        {
          overwriteRoutes: true,
        }
      )
      const {findAllByTestId, getByRole, getAllByTestId} = renderComponent()
      let selectedOptions = await findAllByTestId('assignee_selector_selected_option')
      expect(selectedOptions).toHaveLength(1)
      expect(selectedOptions[0]).toHaveTextContent('Everyone')
      act(() => getByRole('button', {name: 'Add'}).click())
      expect(getAllByTestId('item-assign-to-card')).toHaveLength(2)
      selectedOptions = getAllByTestId('assignee_selector_selected_option')
      expect(selectedOptions[0]).toHaveTextContent('Everyone else')
    })

    it('calls onDismiss when an error occurs while fetching data', async () => {
      fetchMock.getOnce(SECTIONS_URL, 500, {overwriteRoutes: true})
      const onDismiss = jest.fn()
      renderComponent({onDismiss})
      await waitFor(() => expect(onDismiss).toHaveBeenCalledTimes(1))
    })
  })
  describe('on save', () => {
    const DATE_DETAILS = `/api/v1/courses/${props.courseId}/assignments/${props.itemContentId}/date_details`
    const DATE_DETAILS_OBJ = {
      id: '23',
      due_at: '2023-10-05T12:00:00Z',
      unlock_at: '2023-10-01T12:00:00Z',
      lock_at: '2023-11-01T12:00:00Z',
      only_visible_to_overrides: false,
      visible_to_everyone: true,
      overrides: [],
    }

    beforeEach(() => {
      fetchMock.get(OVERRIDES_URL, DATE_DETAILS_OBJ, {
        overwriteRoutes: true,
      })
      fetchMock.put(DATE_DETAILS, {})
    })

    it('creates new assignment overrides', async () => {
      const {findByTestId, findByText, getByRole, findAllByText} = renderComponent()
      const assigneeSelector = await findByTestId('assignee_selector')
      act(() => assigneeSelector.click())
      const option1 = await findByText(SECTIONS_DATA[0].name)
      act(() => option1.click())

      getByRole('button', {name: 'Save'}).click()
      expect((await findAllByText(`${props.itemName} updated`))[0]).toBeInTheDocument()
      const requestBody = fetchMock.lastOptions(DATE_DETAILS)?.body
      const {id, overrides, only_visible_to_overrides, visible_to_everyone, ...payloadValues} =
        DATE_DETAILS_OBJ
      const expectedPayload = JSON.stringify({
        ...payloadValues,
        only_visible_to_overrides,
        assignment_overrides: [
          {
            course_section_id: SECTIONS_DATA[0].id,
            ...payloadValues,
            unassign_item: false,
          },
        ],
      })
      expect(requestBody).toEqual(expectedPayload)
    })

    it('calls onDismiss after saving', async () => {
      const onDismissMock = jest.fn()
      const {findAllByLabelText, getByRole, findAllByText} = renderComponent({
        onDismiss: onDismissMock,
      })
      const dateInput = await findAllByLabelText('Due Date')
      fireEvent.change(dateInput[0], {target: {value: 'Oct 2, 2023'}})
      getByRole('button', {name: 'Save'}).click()
      expect((await findAllByText(`${props.itemName} updated`))[0]).toBeInTheDocument()
      await waitFor(() => {
        expect(onDismissMock).toHaveBeenCalled()
      })
    })

    it('Save does not persist changes when a card is invalid', async () => {
      const onDismissMock = jest.fn()
      const {getAllByTestId, getByRole, getByText} = renderComponent({
        itemContentId: '24',
        onDismiss: onDismissMock,
      })
      await waitFor(() => {
        expect(getAllByTestId('item-assign-to-card')).toHaveLength(1)
      })
      const savebtn = getByRole('button', {name: 'Save'})

      savebtn.click()
      expect(getByText('Please fix errors before continuing')).toBeInTheDocument()
      expect(fetchMock.lastOptions('/api/v1/courses/1/assignments/24/date_details')?.method).toBe(
        'GET'
      )
      expect(onDismissMock).not.toHaveBeenCalled()
    })

    it('reloads the page after saving', async () => {
      const user = userEvent.setup(USER_EVENT_OPTIONS)
      const {getByTestId} = renderComponent()
      const save = getByTestId('differentiated_modules_save_button')
      await user.click(save)
      await waitFor(() => {
        expect(window.location.reload).toHaveBeenCalled()
      })
    })

    it('does not reload the page after saving if onSave is passed', async () => {
      const user = userEvent.setup(USER_EVENT_OPTIONS)
      const onSave = jest.fn()
      const {getByTestId} = renderComponent({onSave})
      const save = getByTestId('differentiated_modules_save_button')
      await user.click(save)
      await waitFor(() => {
        expect(onSave).toHaveBeenCalled()
      })
      expect(window.location.reload).not.toHaveBeenCalled()
    })

    it('shows loading spinner while saving', async () => {
      fetchMock.put(DATE_DETAILS, {}, {overwriteRoutes: true, delay: 500})
      const user = userEvent.setup(USER_EVENT_OPTIONS)
      const {getByTestId} = renderComponent()
      const save = getByTestId('differentiated_modules_save_button')
      await user.click(save)
      expect(getByTestId('cards-loading')).toBeInTheDocument()
    })
  })

  describe.skip('Module Overrides', () => {
    const DATE_DETAILS_WITHOUT_OVERRIDES = {
      id: '23',
      due_at: '2023-10-05T12:00:00Z',
      unlock_at: '2023-10-01T12:00:00Z',
      lock_at: '2023-11-01T12:00:00Z',
      only_visible_to_overrides: false,
      overrides: [
        {
          id: '3',
          assignment_id: '23',
          title: 'Sally and Wally',
          due_at: '2023-10-02T12:00:00Z',
          all_day: false,
          all_day_date: '2023-10-02',
          unlock_at: null,
          lock_at: null,
          course_section_id: '4',
          context_module_id: 1,
          context_module_name: 'Test Module',
        },
      ],
    }

    const DATE_DETAILS_WITH_OVERRIDES = {
      ...DATE_DETAILS_WITHOUT_OVERRIDES,
      overrides: [...OVERRIDES, ...DATE_DETAILS_WITHOUT_OVERRIDES.overrides],
    }

    it('shows module cards if they are not overridden', async () => {
      fetchMock.get(OVERRIDES_URL, DATE_DETAILS_WITHOUT_OVERRIDES, {
        overwriteRoutes: true,
      })
      const {getByText, findAllByTestId, getByTestId} = renderComponent()
      const cards = await findAllByTestId('item-assign-to-card')
      expect(getByText('Inherited from')).toBeInTheDocument()
      expect(getByTestId('context-module-text')).toBeInTheDocument()
      expect(cards).toHaveLength(2)
    })

    it('does not show overridden module cards', async () => {
      fetchMock.get(OVERRIDES_URL, DATE_DETAILS_WITH_OVERRIDES, {
        overwriteRoutes: true,
      })
      const {queryByText, findAllByTestId, queryByTestId} = renderComponent()
      const cards = await findAllByTestId('item-assign-to-card')
      expect(queryByText('Inherited from')).not.toBeInTheDocument()
      expect(queryByTestId('context-module-text')).not.toBeInTheDocument()
      expect(cards).toHaveLength(2)
    })
  })

  it('focuses on the add button when deleting a card', async () => {
    const user = userEvent.setup(USER_EVENT_OPTIONS)
    const {findAllByTestId, getByTestId} = renderComponent()

    const deleteButton = (await findAllByTestId('delete-card-button'))[1]
    await user.click(deleteButton)

    const addButton = getByTestId('add-card')
    expect(addButton).toHaveFocus()
  })

  // LF-1603 - this test is flaky
  it.skip("focuses on the newly-created card's delete button when adding a card", async () => {
    const user = userEvent.setup(USER_EVENT_OPTIONS)
    const {findAllByTestId, getByTestId} = renderComponent()

    // wait for the cards to render
    const loadingSpinner = getByTestId('cards-loading')
    await waitFor(() => {
      expect(loadingSpinner).not.toBeInTheDocument()
    })

    const addButton = getByTestId('add-card')
    await user.click(addButton)
    const deleteButtons = await findAllByTestId('delete-card-button')
    expect(deleteButtons[deleteButtons.length - 1].closest('button')).toHaveFocus()
  })

  describe('Student Groups', () => {
    const payload = {
      id: '23',
      due_at: '2023-10-05T12:00:00Z',
      unlock_at: '2023-10-01T12:00:00Z',
      lock_at: '2023-11-01T12:00:00Z',
      only_visible_to_overrides: false,
      group_category_id: FIRST_GROUP_CATEGORY_ID,
      visible_to_everyone: true,
      overrides: [],
    }

    it('displays student groups if the assignmet is a group assignment', async () => {
<<<<<<< HEAD
      fetchMock.get('/api/v1/courses/1/assignments/23/date_details', payload, {
=======
      fetchMock.get(OVERRIDES_URL, payload, {
>>>>>>> 4b37e285
        overwriteRoutes: true,
      })
      const {findByText, findByTestId, getByText} = renderComponent()
      const assigneeSelector = await findByTestId('assignee_selector')
      act(() => assigneeSelector.click())
      await findByText(FIRST_GROUP_CATEGORY_DATA[0].name)
      FIRST_GROUP_CATEGORY_DATA.forEach(group => {
        expect(getByText(group.name)).toBeInTheDocument()
      })
    })

    it('refreshes the group options if the group category is overridden', async () => {
<<<<<<< HEAD
      fetchMock.get('/api/v1/courses/1/assignments/23/date_details', payload, {
=======
      fetchMock.get(OVERRIDES_URL, payload, {
>>>>>>> 4b37e285
        overwriteRoutes: true,
      })
      const {findByText, findByTestId, getByText, queryByText, rerender} = renderComponent()
      const assigneeSelector = await findByTestId('assignee_selector')
      act(() => assigneeSelector.click())
      await findByText(FIRST_GROUP_CATEGORY_DATA[0].name)
      SECOND_GROUP_CATEGORY_DATA.forEach(group => {
        expect(queryByText(group.name)).not.toBeInTheDocument()
      })
      rerender(<ItemAssignToTray {...props} defaultGroupCategoryId={SECOND_GROUP_CATEGORY_ID} />)
      await findByText(SECOND_GROUP_CATEGORY_DATA[0].name)
      SECOND_GROUP_CATEGORY_DATA.forEach(group => {
        expect(getByText(group.name)).toBeInTheDocument()
      })
    })
  })

<<<<<<< HEAD
=======
  it('fetches overrides and assignee options only once', async () => {
    const urls = [STUDENTS_URL, SECTIONS_URL, OVERRIDES_URL]
    const {rerender, findAllByTestId} = renderComponent()
    const assigneeSelectors = await findAllByTestId('assignee_selector')
    expect(assigneeSelectors[0]).toBeInTheDocument()
    urls.forEach(url => expect(fetchMock.calls(url).length).toBe(1))
    rerender(<ItemAssignToTray {...props} open={false} />)
    rerender(<ItemAssignToTray {...props} open={true} />)
    urls.forEach(url => expect(fetchMock.calls(url).length).toBe(1))
  })

>>>>>>> 4b37e285
  describe('in a paced course', () => {
    beforeEach(() => {
      ENV.IN_PACED_COURSE = true
    })

    afterEach(() => {
      ENV.IN_PACED_COURSE = false
    })

    it('shows the course pacing notice', () => {
      const {getByTestId} = renderComponent()
      expect(getByTestId('CoursePacingNotice')).toBeInTheDocument()
    })

    it('does not request existing overrides', () => {
      renderComponent()
<<<<<<< HEAD
      expect(fetchMock.calls('/api/v1/courses/1/assignments/23/date_details').length).toBe(0)
=======
      expect(fetchMock.calls(OVERRIDES_URL).length).toBe(0)
>>>>>>> 4b37e285
    })

    it('does not fetch assignee options', () => {
      renderComponent()
      expect(fetchMock.calls(STUDENTS_URL).length).toBe(0)
      expect(fetchMock.calls(SECTIONS_URL).length).toBe(0)
    })
  })
})<|MERGE_RESOLUTION|>--- conflicted
+++ resolved
@@ -747,11 +747,7 @@
     }
 
     it('displays student groups if the assignmet is a group assignment', async () => {
-<<<<<<< HEAD
-      fetchMock.get('/api/v1/courses/1/assignments/23/date_details', payload, {
-=======
       fetchMock.get(OVERRIDES_URL, payload, {
->>>>>>> 4b37e285
         overwriteRoutes: true,
       })
       const {findByText, findByTestId, getByText} = renderComponent()
@@ -764,11 +760,7 @@
     })
 
     it('refreshes the group options if the group category is overridden', async () => {
-<<<<<<< HEAD
-      fetchMock.get('/api/v1/courses/1/assignments/23/date_details', payload, {
-=======
       fetchMock.get(OVERRIDES_URL, payload, {
->>>>>>> 4b37e285
         overwriteRoutes: true,
       })
       const {findByText, findByTestId, getByText, queryByText, rerender} = renderComponent()
@@ -786,8 +778,6 @@
     })
   })
 
-<<<<<<< HEAD
-=======
   it('fetches overrides and assignee options only once', async () => {
     const urls = [STUDENTS_URL, SECTIONS_URL, OVERRIDES_URL]
     const {rerender, findAllByTestId} = renderComponent()
@@ -799,7 +789,6 @@
     urls.forEach(url => expect(fetchMock.calls(url).length).toBe(1))
   })
 
->>>>>>> 4b37e285
   describe('in a paced course', () => {
     beforeEach(() => {
       ENV.IN_PACED_COURSE = true
@@ -816,11 +805,7 @@
 
     it('does not request existing overrides', () => {
       renderComponent()
-<<<<<<< HEAD
-      expect(fetchMock.calls('/api/v1/courses/1/assignments/23/date_details').length).toBe(0)
-=======
       expect(fetchMock.calls(OVERRIDES_URL).length).toBe(0)
->>>>>>> 4b37e285
     })
 
     it('does not fetch assignee options', () => {
