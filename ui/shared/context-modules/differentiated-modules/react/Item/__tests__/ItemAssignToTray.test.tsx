--- conflicted
+++ resolved
@@ -858,16 +858,6 @@
       },
     }
 
-<<<<<<< HEAD
-    // cf. LX-1879
-    it.skip('does not render mastery path option for ungraded discussions', async () => {
-      renderComponent({itemType: 'discussion', removeDueDateInput: true})
-      const assignToInput = await screen.findByTestId('assignee_selector')
-      await userEvent.click(assignToInput)
-      expect(await screen.findByText('Ben')).toBeInTheDocument()
-      expect(screen.queryByText('Mastery Paths')).not.toBeInTheDocument()
-    })
-=======
     const page2 = {
       id: '23',
       overrides: [
@@ -881,7 +871,6 @@
         Link: '</api/v1/courses/1/assignments/23/date_details?page=3&per_page=100>; rel="next"',
       },
     }
->>>>>>> 4f488e94
 
     const page3 = {
       id: '23',
