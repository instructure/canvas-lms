/*
 * Copyright (C) 2023 - present Instructure, Inc.
 *
 * This file is part of Canvas.
 *
 * Canvas is free software: you can redistribute it and/or modify it under
 * the terms of the GNU Affero General Public License as published by the Free
 * Software Foundation, version 3 of the License.
 *
 * Canvas is distributed in the hope that it will be useful, but WITHOUT ANY
 * WARRANTY; without even the implied warranty of MERCHANTABILITY or FITNESS FOR
 * A PARTICULAR PURPOSE. See the GNU Affero General Public License for more
 * details.
 *
 * You should have received a copy of the GNU Affero General Public License along
 * with this program. If not, see <http://www.gnu.org/licenses/>.
 */

import React from 'react'
import {act, fireEvent, render, waitFor} from '@testing-library/react'
import userEvent, {PointerEventsCheckLevel} from '@testing-library/user-event'
import fetchMock from 'fetch-mock'
import ItemAssignToTray, {type ItemAssignToTrayProps} from '../ItemAssignToTray'
import {SECTIONS_DATA, STUDENTS_DATA} from '../../__tests__/mocks'

const USER_EVENT_OPTIONS = {pointerEventsCheck: PointerEventsCheckLevel.Never, delay: null}

// Mock the showFlashError that occurs when an itemType is not supported.
jest.mock('@canvas/alerts/react/FlashAlert', () => ({
  ...jest.requireActual('@canvas/alerts/react/FlashAlert'),
  showFlashError: jest.fn(() => jest.fn()),
}))

describe('ItemAssignToTray', () => {
  let originalLocation = window.location
  const props: ItemAssignToTrayProps = {
    open: true,
    onClose: () => {},
    onDismiss: () => {},
    courseId: '1',
    itemName: 'Item Name',
    itemType: 'assignment',
    iconType: 'assignment',
    itemContentId: '23',
    pointsPossible: 10,
    locale: 'en',
    timezone: 'UTC',
  }

  const SECTIONS_URL = `/api/v1/courses/${props.courseId}/sections`
  const STUDENTS_URL = `api/v1/courses/${props.courseId}/users?enrollment_type=student`

  const OVERRIDES = [
    {
      id: '2',
      assignment_id: '23',
      title: 'Sally and Wally',
      due_at: '2023-10-02T12:00:00Z',
      all_day: false,
      all_day_date: '2023-10-02',
      unlock_at: null,
      lock_at: null,
      course_section_id: '4',
    },
  ]

  beforeAll(() => {
    if (!document.getElementById('flash_screenreader_holder')) {
      const liveRegion = document.createElement('div')
      liveRegion.id = 'flash_screenreader_holder'
      liveRegion.setAttribute('role', 'alert')
      document.body.appendChild(liveRegion)
    }
  })

  beforeEach(() => {
    // @ts-expect-error
    window.ENV ||= {}
    ENV.VALID_DATE_RANGE = {
      start_at: {date: '2023-08-20T12:00:00Z', date_context: 'course'},
      end_at: {date: '2023-12-30T12:00:00Z', date_context: 'course'},
    }
    ENV.HAS_GRADING_PERIODS = false
    // @ts-expect-error
    ENV.SECTION_LIST = [{id: '4'}, {id: '5'}]
    ENV.POST_TO_SIS = false
    ENV.DUE_DATE_REQUIRED_FOR_ACCOUNT = false
    originalLocation = window.location
    // @ts-expect-error
    delete window.location
    window.location = {...originalLocation, reload: jest.fn()}
    // an assignment with valid dates and overrides
    fetchMock.get('/api/v1/courses/1/settings', {conditional_release: false})
    fetchMock
      .get('/api/v1/courses/1/assignments/23/date_details', {
        id: '23',
        due_at: '2023-10-05T12:00:00Z',
        unlock_at: '2023-10-01T12:00:00Z',
        lock_at: '2023-11-01T12:00:00Z',
        only_visible_to_overrides: false,
        visible_to_everyone: true,
        overrides: OVERRIDES,
      })
      // an assignment with invalid dates
      .get('/api/v1/courses/1/assignments/24/date_details', {
        id: '24',
        due_at: '2023-09-30T12:00:00Z',
        unlock_at: '2023-10-01T12:00:00Z',
        lock_at: '2023-11-01T12:00:00Z',
        only_visible_to_overrides: false,
        visible_to_everyone: true,
        overrides: [],
      })
      // an assignment with valid dates and no overrides
      .get('/api/v1/courses/1/assignments/25/date_details', {
        id: '25',
        due_at: '2023-10-05T12:01:00Z',
        unlock_at: null,
        lock_at: null,
        only_visible_to_overrides: false,
        visible_to_everyone: true,
        overrides: [],
      })
      .get('/api/v1/courses/1/quizzes/23/date_details', {})
      .get('/api/v1/courses/1/discussion_topics/23/date_details', {})
      .get('/api/v1/courses/1/pages/23/date_details', {})
    fetchMock.get(STUDENTS_URL, STUDENTS_DATA).get(SECTIONS_URL, SECTIONS_DATA)
  })

  afterEach(() => {
    window.location = originalLocation
    fetchMock.resetHistory()
    fetchMock.restore()
  })

  const renderComponent = (overrides: Partial<ItemAssignToTrayProps> = {}) =>
    render(<ItemAssignToTray {...props} {...overrides} />)

  it('renders', async () => {
    const {getByTestId, getByText, getByLabelText, findAllByTestId} = renderComponent()
    expect(getByText('Item Name')).toBeInTheDocument()
    expect(getByText('Assignment | 10 pts')).toBeInTheDocument()
    expect(getByLabelText('Edit assignment Item Name')).toBeInTheDocument()
    // the tray is mocking an api response that makes 2 cards
    const cards = await findAllByTestId('item-assign-to-card')
    expect(cards).toHaveLength(2)
    const icon = getByTestId('icon-assignment')
    expect(icon).toBeInTheDocument()
  })

  it('renders a quiz', () => {
    const {getByTestId, getByText} = renderComponent({itemType: 'quiz', iconType: 'quiz'})
    expect(getByText('Quiz | 10 pts')).toBeInTheDocument()
    const icon = getByTestId('icon-quiz')
    expect(icon).toBeInTheDocument()
  })

  it('renders a new quiz', () => {
    const {getByTestId, getByText} = renderComponent({itemType: 'lti-quiz', iconType: 'lti-quiz'})
    expect(getByText('Quiz | 10 pts')).toBeInTheDocument()
    const icon = getByTestId('icon-lti-quiz')
    expect(icon).toBeInTheDocument()
  })

  it('renders a discussion', () => {
    const {getByTestId, getByText} = renderComponent({
      itemType: 'discussion',
      iconType: 'discussion',
    })
    expect(getByText('Discussion | 10 pts')).toBeInTheDocument()
    const icon = getByTestId('icon-discussion')
    expect(icon).toBeInTheDocument()
  })

  it('renders a page', () => {
    const {getByTestId, getByText} = renderComponent({itemType: 'page', iconType: 'page'})
    expect(getByText('Page | 10 pts')).toBeInTheDocument()
    const icon = getByTestId('icon-page')
    expect(icon).toBeInTheDocument()
  })

  it('renders Save button', () => {
    const {getByText} = renderComponent({useApplyButton: false})
    expect(getByText('Save')).toBeInTheDocument()
  })

  it("renders Save button when it hasn't been passed", () => {
    const {getByText} = renderComponent()
    expect(getByText('Save')).toBeInTheDocument()
  })

  it('renders Apply button', () => {
    const {getByText} = renderComponent({useApplyButton: true})
    expect(getByText('Apply')).toBeInTheDocument()
  })

  describe('pointsPossible display', () => {
    it('does not render points display if undefined', () => {
      const {getByText, queryByText, getByLabelText} = renderComponent({pointsPossible: undefined})
      expect(getByText('Item Name')).toBeInTheDocument()
      expect(getByText('Assignment')).toBeInTheDocument()
      expect(getByLabelText('Edit assignment Item Name')).toBeInTheDocument()
      expect(queryByText('pts')).not.toBeInTheDocument()
      expect(queryByText('pt')).not.toBeInTheDocument()
    })

    it('renders with 0 points', () => {
      const {getByText} = renderComponent({pointsPossible: 0})
      expect(getByText('Assignment | 0 pts')).toBeInTheDocument()
    })

    it('renders singular with 1 point', () => {
      const {getByText} = renderComponent({pointsPossible: 1})
      expect(getByText('Assignment | 1 pt')).toBeInTheDocument()
    })

    it('renders fractional points', () => {
      const {getByText} = renderComponent({pointsPossible: 100.5})
      expect(getByText('Assignment | 100.5 pts')).toBeInTheDocument()
    })

    it('renders a normal amount of points', () => {
      const {getByText} = renderComponent({pointsPossible: 25})
      expect(getByText('Assignment | 25 pts')).toBeInTheDocument()
    })
  })

  it('calls onClose when close button is clicked', () => {
    const onClose = jest.fn()
    const {getByRole} = renderComponent({onClose})
    getByRole('button', {name: 'Close'}).click()
    expect(onClose).toHaveBeenCalled()
  })

  it('adds a card when add button is clicked', async () => {
    fetchMock.get(
      '/api/v1/courses/1/assignments/23/date_details',
      {
        id: '23',
        due_at: '2023-10-05T12:00:00Z',
        unlock_at: '2023-10-01T12:00:00Z',
        lock_at: '2023-11-01T12:00:00Z',
        only_visible_to_overrides: false,
        visible_to_everyone: true,
        overrides: [],
      },
      {
        overwriteRoutes: true,
      }
    )
    const {getByRole, findAllByTestId, getAllByTestId} = renderComponent()
    const cards = await findAllByTestId('item-assign-to-card')
    expect(cards).toHaveLength(1)
    act(() => getByRole('button', {name: 'Add'}).click())
    expect(getAllByTestId('item-assign-to-card')).toHaveLength(2)
  })

  it('renders blueprint locking info when there are locked dates', async () => {
<<<<<<< HEAD
    fetchMock.get('/api/v1/courses/1/assignments/31/date_details', {
      blueprint_date_locks: ['availability_dates'],
    })
    const {getAllByText, getByTestId} = renderComponent({itemContentId: '31'})
    // wait for the cards to render
    const loadingSpinner = getByTestId('cards-loading')
    await waitFor(() => {
      expect(loadingSpinner).not.toBeInTheDocument()
    })

=======
    fetchMock.get('/api/v1/courses/1/assignments/31/date_details', {
      blueprint_date_locks: ['availability_dates'],
    })
    const {getAllByText, getByTestId} = renderComponent({itemContentId: '31'})
    // wait for the cards to render
    const loadingSpinner = getByTestId('cards-loading')
    await waitFor(() => {
      expect(loadingSpinner).not.toBeInTheDocument()
    })

    expect(
      getAllByText((_, e) => e?.textContent === 'Locked: Availability Dates')[0]
    ).toBeInTheDocument()
  })

  // LF-1370
  it.skip('renders blueprint locking info when there are locked dates and default cards', async () => {
    fetchMock.get('/api/v1/courses/1/assignments/31/date_details', {
      blueprint_date_locks: ['availability_dates'],
    })
    const {getAllByText, findAllByTestId} = renderComponent({
      itemContentId: '31',
      defaultCards: [
        {
          defaultOptions: ['everyone'],
          key: 'key-card-0',
          isValid: true,
          highlightCard: false,
          hasAssignees: true,
          due_at: '2023-10-05T12:00:00Z',
          unlock_at: '2023-10-01T12:00:00Z',
          lock_at: '2023-11-01T12:00:00Z',
          selectedAssigneeIds: ['everyone'],
        },
      ],
    })
    await findAllByTestId('item-assign-to-card')
>>>>>>> 9ecbc393
    expect(
      getAllByText((_, e) => e?.textContent === 'Locked: Availability Dates')[0]
    ).toBeInTheDocument()
  })

  it('does not render blueprint locking info when locked with unlocked due dates', async () => {
    fetchMock.get('/api/v1/courses/1/assignments/31/date_details', {blueprint_date_locks: []})
    const {getByTestId, queryByText} = renderComponent({itemContentId: '31'})

    // wait for the cards to render
    const loadingSpinner = getByTestId('cards-loading')
    await waitFor(() => {
      expect(loadingSpinner).not.toBeInTheDocument()
    })

    await expect(queryByText('Locked:')).not.toBeInTheDocument()
  })

  // LF-1370
  it.skip('disables add button if there are blueprint-locked dates', async () => {
    fetchMock.get('/api/v1/courses/1/assignments/31/date_details', {
      blueprint_date_locks: ['availability_dates'],
    })
    const {getByRole, findAllByText} = renderComponent({itemContentId: '31'})
    await findAllByText('Locked:')
    await expect(getByRole('button', {name: 'Add'})).toBeDisabled()
  })

  // LF-1370
  it.skip('disables add button if there are blueprint-locked dates and default cards', async () => {
    fetchMock.get('/api/v1/courses/1/assignments/31/date_details', {
      blueprint_date_locks: ['availability_dates'],
    })
    const {getByRole, findAllByText} = renderComponent({
      itemContentId: '31',
      defaultCards: [
        {
          defaultOptions: ['everyone'],
          key: 'key-card-0',
          isValid: true,
          highlightCard: false,
          hasAssignees: true,
          due_at: '2023-10-05T12:00:00Z',
          unlock_at: '2023-10-01T12:00:00Z',
          lock_at: '2023-11-01T12:00:00Z',
          selectedAssigneeIds: ['everyone'],
        },
      ],
    })
    await findAllByText('Locked:')
    await expect(getByRole('button', {name: 'Add'})).toBeDisabled()
  })

  it('calls onDismiss when the cancel button is clicked', () => {
    const onDismiss = jest.fn()
    const {getByRole} = renderComponent({onDismiss})
    getByRole('button', {name: 'Cancel'}).click()
    expect(onDismiss).toHaveBeenCalled()
  })

  it('fetches assignee options when defaultCards are passed', () => {
    fetchMock.get(
      '/api/v1/courses/1/assignments/23/date_details',
      {
        id: '23',
        due_at: '2023-10-05T12:00:00Z',
        unlock_at: '2023-10-01T12:00:00Z',
        lock_at: '2023-11-01T12:00:00Z',
        only_visible_to_overrides: false,
        visible_to_everyone: true,
        overrides: [],
      },
      {
        overwriteRoutes: true,
      }
    )
    renderComponent({defaultCards: []})
    expect(fetchMock.calls('/api/v1/courses/1/assignments/23/date_details').length).toBe(1)
  })

  it('calls customAddCard if passed when a card is added', () => {
    const customAddCard = jest.fn()
    const {getByRole} = renderComponent({onAddCard: customAddCard})

    act(() => getByRole('button', {name: 'Add'}).click())
    expect(customAddCard).toHaveBeenCalled()
  })

  describe('AssigneeSelector', () => {
    it('does not render everyone option if the assignment is set to overrides only', async () => {
      fetchMock.get(
        '/api/v1/courses/1/assignments/23/date_details',
        {
          id: '23',
          due_at: null,
          unlock_at: null,
          lock_at: null,
          only_visible_to_overrides: true,
          visible_to_everyone: false,
          overrides: OVERRIDES,
        },
        {
          overwriteRoutes: true,
        }
      )
      const {findAllByTestId, getAllByTestId} = renderComponent()
      const sectionOverride = SECTIONS_DATA.find(
        section => section.id === OVERRIDES[0].course_section_id
      )!
      const selectedOptions = await findAllByTestId('assignee_selector_selected_option')
      const cards = getAllByTestId('item-assign-to-card')
      // only cards for overrides are rendered
      expect(cards).toHaveLength(OVERRIDES.length)
      expect(selectedOptions).toHaveLength(1)
      expect(selectedOptions[0]).toHaveTextContent(sectionOverride?.name)
    })

    it('renders everyone option if there are no overrides', async () => {
      fetchMock.get(
        '/api/v1/courses/1/assignments/23/date_details',
        {
          id: '23',
          due_at: '2023-10-05T12:00:00Z',
          unlock_at: '2023-10-01T12:00:00Z',
          lock_at: '2023-11-01T12:00:00Z',
          only_visible_to_overrides: false,
          visible_to_everyone: true,
          overrides: [],
        },
        {
          overwriteRoutes: true,
        }
      )
      const {findAllByTestId} = renderComponent()
      const selectedOptions = await findAllByTestId('assignee_selector_selected_option')
      expect(selectedOptions).toHaveLength(1)
      waitFor(() => expect(selectedOptions[0]).toHaveTextContent('Everyone'))
    })

    it('renders everyone option for item with course and module overrides', async () => {
      fetchMock.get(
        '/api/v1/courses/1/assignments/23/date_details',
        {
          id: '23',
          due_at: '2023-10-05T12:00:00Z',
          unlock_at: '2023-10-01T12:00:00Z',
          lock_at: '2023-11-01T12:00:00Z',
          only_visible_to_overrides: true,
          visible_to_everyone: true,
          overrides: [
            {
              due_at: null,
              id: undefined,
              lock_at: null,
              course_id: 1,
              unlock_at: null,
            },
            {
              due_at: null,
              id: undefined,
              lock_at: null,
              context_module_id: 1,
              unlock_at: null,
            },
          ],
        },
        {
          overwriteRoutes: true,
        }
      )
      const {findAllByTestId} = renderComponent()
      const selectedOptions = await findAllByTestId('assignee_selector_selected_option')
      expect(selectedOptions).toHaveLength(1)
      waitFor(() => expect(selectedOptions[0]).toHaveTextContent('Everyone'))
    })

    it('renders mastery paths option for noop 1 overrides', async () => {
      fetchMock.get(
        '/api/v1/courses/1/settings',
        {conditional_release: true},
        {overwriteRoutes: true}
      )
      fetchMock.get(
        '/api/v1/courses/1/assignments/23/date_details',
        {
          overrides: [
            {
              due_at: null,
              id: undefined,
              lock_at: null,
              noop_id: 1,
              unlock_at: null,
            },
          ],
        },
        {overwriteRoutes: true}
      )
      const {findAllByTestId} = renderComponent()
      const selectedOptions = await findAllByTestId('assignee_selector_selected_option')
      expect(selectedOptions).toHaveLength(1)
      waitFor(() => expect(selectedOptions[0]).toHaveTextContent('Mastery Paths'))
    })

    it('renders everyone option if there are more than 1 card', async () => {
      fetchMock.get(
        '/api/v1/courses/1/assignments/23/date_details',
        {
          id: '23',
          due_at: '2023-10-05T12:00:00Z',
          unlock_at: '2023-10-01T12:00:00Z',
          lock_at: '2023-11-01T12:00:00Z',
          only_visible_to_overrides: false,
          visible_to_everyone: true,
          overrides: [],
        },
        {
          overwriteRoutes: true,
        }
      )
      const {findAllByTestId, getByRole, getAllByTestId} = renderComponent()
      let selectedOptions = await findAllByTestId('assignee_selector_selected_option')
      expect(selectedOptions).toHaveLength(1)
      expect(selectedOptions[0]).toHaveTextContent('Everyone')
      act(() => getByRole('button', {name: 'Add'}).click())
      expect(getAllByTestId('item-assign-to-card')).toHaveLength(2)
      selectedOptions = getAllByTestId('assignee_selector_selected_option')
      expect(selectedOptions[0]).toHaveTextContent('Everyone else')
    })

    it('calls onDismiss when an error occurs while fetching data', async () => {
      fetchMock.getOnce(SECTIONS_URL, 500, {overwriteRoutes: true})
      const onDismiss = jest.fn()
      renderComponent({onDismiss})
      await waitFor(() => expect(onDismiss).toHaveBeenCalledTimes(1))
    })
  })
  describe('on save', () => {
    const DATE_DETAILS = `/api/v1/courses/${props.courseId}/assignments/${props.itemContentId}/date_details`
    const DATE_DETAILS_OBJ = {
      id: '23',
      due_at: '2023-10-05T12:00:00Z',
      unlock_at: '2023-10-01T12:00:00Z',
      lock_at: '2023-11-01T12:00:00Z',
      only_visible_to_overrides: false,
      visible_to_everyone: true,
      overrides: [],
    }

    beforeEach(() => {
      fetchMock.get('/api/v1/courses/1/assignments/23/date_details', DATE_DETAILS_OBJ, {
        overwriteRoutes: true,
      })
      fetchMock.put(DATE_DETAILS, {})
    })

    it('creates new assignment overrides', async () => {
      const {findByTestId, findByText, getByRole, findAllByText} = renderComponent()
      const assigneeSelector = await findByTestId('assignee_selector')
      act(() => assigneeSelector.click())
      const option1 = await findByText(SECTIONS_DATA[0].name)
      act(() => option1.click())

      getByRole('button', {name: 'Save'}).click()
      expect((await findAllByText(`${props.itemName} updated`))[0]).toBeInTheDocument()
      const requestBody = fetchMock.lastOptions(DATE_DETAILS)?.body
      const {id, overrides, only_visible_to_overrides, visible_to_everyone, ...payloadValues} =
        DATE_DETAILS_OBJ
      const expectedPayload = JSON.stringify({
        ...payloadValues,
        only_visible_to_overrides,
        assignment_overrides: [
          {
            course_section_id: SECTIONS_DATA[0].id,
            ...payloadValues,
          },
        ],
      })
      expect(requestBody).toEqual(expectedPayload)
    })

    it('calls onDismiss after saving', async () => {
      const onDismissMock = jest.fn()
      const {findAllByLabelText, getByRole, findAllByText} = renderComponent({
        onDismiss: onDismissMock,
      })
      const dateInput = await findAllByLabelText('Due Date')
      fireEvent.change(dateInput[0], {target: {value: 'Oct 2, 2023'}})
      getByRole('button', {name: 'Save'}).click()
      expect((await findAllByText(`${props.itemName} updated`))[0]).toBeInTheDocument()
      await waitFor(() => {
        expect(onDismissMock).toHaveBeenCalled()
      })
    })

    it('Save does not persist changes when a card is invalid', async () => {
      const onDismissMock = jest.fn()
      const {getAllByTestId, getByRole, getByText} = renderComponent({
        itemContentId: '24',
        onDismiss: onDismissMock,
      })
      await waitFor(() => {
        expect(getAllByTestId('item-assign-to-card')).toHaveLength(1)
      })
      const savebtn = getByRole('button', {name: 'Save'})

      savebtn.click()
      expect(getByText('Please fix errors before continuing')).toBeInTheDocument()
      expect(fetchMock.lastOptions('/api/v1/courses/1/assignments/24/date_details')?.method).toBe(
        'GET'
      )
      expect(onDismissMock).not.toHaveBeenCalled()
    })

    it('reloads the page after saving', async () => {
      const user = userEvent.setup(USER_EVENT_OPTIONS)
      const {getByRole} = renderComponent()
      const save = getByRole('button', {name: 'Save'})
      await user.click(save)
      await waitFor(() => {
        expect(window.location.reload).toHaveBeenCalled()
      })
    })

    it('does not reload the page after saving if onSave is passed', async () => {
      const user = userEvent.setup(USER_EVENT_OPTIONS)
      const onSave = jest.fn()
      const {getByRole} = renderComponent({onSave})
      const save = getByRole('button', {name: 'Save'})
      await user.click(save)
      await waitFor(() => {
        expect(onSave).toHaveBeenCalled()
      })
      expect(window.location.reload).not.toHaveBeenCalled()
    })
  })

  describe.skip('Module Overrides', () => {
    const DATE_DETAILS_WITHOUT_OVERRIDES = {
      id: '23',
      due_at: '2023-10-05T12:00:00Z',
      unlock_at: '2023-10-01T12:00:00Z',
      lock_at: '2023-11-01T12:00:00Z',
      only_visible_to_overrides: false,
      overrides: [
        {
          id: '3',
          assignment_id: '23',
          title: 'Sally and Wally',
          due_at: '2023-10-02T12:00:00Z',
          all_day: false,
          all_day_date: '2023-10-02',
          unlock_at: null,
          lock_at: null,
          course_section_id: '4',
          context_module_id: 1,
          context_module_name: 'Test Module',
        },
      ],
    }

    const DATE_DETAILS_WITH_OVERRIDES = {
      ...DATE_DETAILS_WITHOUT_OVERRIDES,
      overrides: [...OVERRIDES, ...DATE_DETAILS_WITHOUT_OVERRIDES.overrides],
    }

    it('shows module cards if they are not overridden', async () => {
      fetchMock.get(
        '/api/v1/courses/1/assignments/23/date_details',
        DATE_DETAILS_WITHOUT_OVERRIDES,
        {
          overwriteRoutes: true,
        }
      )
      const {getByText, findAllByTestId, getByTestId} = renderComponent()
      const cards = await findAllByTestId('item-assign-to-card')
      expect(getByText('Inherited from')).toBeInTheDocument()
      expect(getByTestId('context-module-text')).toBeInTheDocument()
      expect(cards).toHaveLength(2)
    })

    it('does not show overridden module cards', async () => {
      fetchMock.get('/api/v1/courses/1/assignments/23/date_details', DATE_DETAILS_WITH_OVERRIDES, {
        overwriteRoutes: true,
      })
      const {queryByText, findAllByTestId, queryByTestId} = renderComponent()
      const cards = await findAllByTestId('item-assign-to-card')
      expect(queryByText('Inherited from')).not.toBeInTheDocument()
      expect(queryByTestId('context-module-text')).not.toBeInTheDocument()
      expect(cards).toHaveLength(2)
    })
  })

  it('focuses on the add button when deleting a card', async () => {
    const user = userEvent.setup(USER_EVENT_OPTIONS)
    const {findAllByTestId, getByTestId} = renderComponent()

    const deleteButton = (await findAllByTestId('delete-card-button'))[1]
    await user.click(deleteButton)

    const addButton = getByTestId('add-card')
    expect(addButton).toHaveFocus()
  })

  it("focuses on the newly-created card's delete button when adding a card", async () => {
    const user = userEvent.setup(USER_EVENT_OPTIONS)
    const {findAllByTestId, getByTestId} = renderComponent()

    // wait for the cards to render
    const loadingSpinner = getByTestId('cards-loading')
    await waitFor(() => {
      expect(loadingSpinner).not.toBeInTheDocument()
    })

    const addButton = getByTestId('add-card')
    await user.click(addButton)
    const deleteButtons = await findAllByTestId('delete-card-button')
    expect(deleteButtons[deleteButtons.length - 1].closest('button')).toHaveFocus()
  })
})<|MERGE_RESOLUTION|>--- conflicted
+++ resolved
@@ -256,18 +256,6 @@
   })
 
   it('renders blueprint locking info when there are locked dates', async () => {
-<<<<<<< HEAD
-    fetchMock.get('/api/v1/courses/1/assignments/31/date_details', {
-      blueprint_date_locks: ['availability_dates'],
-    })
-    const {getAllByText, getByTestId} = renderComponent({itemContentId: '31'})
-    // wait for the cards to render
-    const loadingSpinner = getByTestId('cards-loading')
-    await waitFor(() => {
-      expect(loadingSpinner).not.toBeInTheDocument()
-    })
-
-=======
     fetchMock.get('/api/v1/courses/1/assignments/31/date_details', {
       blueprint_date_locks: ['availability_dates'],
     })
@@ -305,7 +293,6 @@
       ],
     })
     await findAllByTestId('item-assign-to-card')
->>>>>>> 9ecbc393
     expect(
       getAllByText((_, e) => e?.textContent === 'Locked: Availability Dates')[0]
     ).toBeInTheDocument()
