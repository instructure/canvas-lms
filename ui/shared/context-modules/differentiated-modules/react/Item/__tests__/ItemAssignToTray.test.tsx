--- conflicted
+++ resolved
@@ -286,12 +286,7 @@
     ).toBeInTheDocument()
   })
 
-<<<<<<< HEAD
-  // LF-1370
-  it.skip('renders blueprint locking info when there are locked dates and default cards', async () => {
-=======
   it('renders blueprint locking info when there are locked dates and default cards', async () => {
->>>>>>> c0c653e9
     fetchMock.get('/api/v1/courses/1/assignments/31/date_details?per_page=100', {
       blueprint_date_locks: ['availability_dates'],
     })
@@ -332,12 +327,7 @@
     await expect(queryByText('Locked:')).not.toBeInTheDocument()
   })
 
-<<<<<<< HEAD
-  // LF-1370
-  it.skip('disables add button if there are blueprint-locked dates', async () => {
-=======
   it('disables add button if there are blueprint-locked dates', async () => {
->>>>>>> c0c653e9
     fetchMock.get('/api/v1/courses/1/assignments/31/date_details?per_page=100', {
       blueprint_date_locks: ['availability_dates'],
     })
@@ -346,12 +336,7 @@
     expect(getByTestId('add-card')).toBeDisabled()
   })
 
-<<<<<<< HEAD
-  // LF-1370
-  it.skip('disables add button if there are blueprint-locked dates and default cards', async () => {
-=======
   it('disables add button if there are blueprint-locked dates and default cards', async () => {
->>>>>>> c0c653e9
     fetchMock.get('/api/v1/courses/1/assignments/31/date_details?per_page=100', {
       blueprint_date_locks: ['availability_dates'],
     })
@@ -566,10 +551,7 @@
       const expectedPayload = JSON.stringify({
         ...payloadValues,
         reply_to_topic_due_at: null,
-<<<<<<< HEAD
-=======
         required_replies_due_at: null,
->>>>>>> c0c653e9
         only_visible_to_overrides,
         assignment_overrides: [
           {
@@ -837,22 +819,14 @@
     beforeEach(() => {
       global.ENV = {
         ...global.ENV,
-<<<<<<< HEAD
-        POST_TO_SIS: true,
-=======
->>>>>>> c0c653e9
         DUE_DATE_REQUIRED_FOR_ACCOUNT: true,
       }
     })
 
     it('validates if required due dates are set before applying changes', async () => {
-<<<<<<< HEAD
-      const {getByTestId, findAllByTestId, getByText, getAllByText} = renderComponent()
-=======
       const {getByTestId, findAllByTestId, getByText, getAllByText} = renderComponent({
         postToSIS: true,
       })
->>>>>>> c0c653e9
       // wait until the cards are loaded
       const cards = await findAllByTestId('item-assign-to-card')
       expect(cards[0]).toBeInTheDocument()
@@ -889,12 +863,8 @@
       })
     })
 
-<<<<<<< HEAD
-    it('does not render mastery path option for ungraded discussions', async () => {
-=======
     // cf. LX-1879
     it.skip('does not render mastery path option for ungraded discussions', async () => {
->>>>>>> c0c653e9
       renderComponent({itemType: 'discussion', removeDueDateInput: true})
       const assignToInput = await screen.findByTestId('assignee_selector')
       await userEvent.click(assignToInput)
