--- conflicted
+++ resolved
@@ -144,30 +144,6 @@
       expect(queryByText('pts')).not.toBeInTheDocument()
       expect(queryByText('pt')).not.toBeInTheDocument()
     })
-<<<<<<< HEAD
-
-    it('renders with 0 points', () => {
-      const {getByText} = renderComponent({pointsPossible: 0})
-      expect(getByText('Assignment | 0 pts')).toBeInTheDocument()
-    })
-
-    it('renders singular with 1 point', () => {
-      const {getByText} = renderComponent({pointsPossible: 1})
-      expect(getByText('Assignment | 1 pt')).toBeInTheDocument()
-    })
-
-    it('renders fractional points', () => {
-      const {getByText} = renderComponent({pointsPossible: 100.5})
-      expect(getByText('Assignment | 100.5 pts')).toBeInTheDocument()
-    })
-
-    it('renders a normal amount of points', () => {
-      const {getByText} = renderComponent({pointsPossible: 25})
-      expect(getByText('Assignment | 25 pts')).toBeInTheDocument()
-    })
-  })
-=======
->>>>>>> 9d21a3c2
 
     it('renders with 0 points', () => {
       const {getByText} = renderComponent({pointsPossible: 0})
@@ -230,29 +206,6 @@
     renderComponent({defaultCards: []})
     expect(fetchMock.calls('/api/v1/courses/1/assignments/23/date_details').length).toBe(0)
   })
-<<<<<<< HEAD
-
-  it('calls customAddCard if passed when a card is added', () => {
-    const customAddCard = jest.fn()
-    const {getByRole} = renderComponent({onAddCard: customAddCard})
-
-    act(() => getByRole('button', {name: 'Add'}).click())
-    expect(customAddCard).toHaveBeenCalled()
-  })
-
-  describe('AssigneeSelector', () => {
-    it.skip('shows existing overrides as selected options', async () => {
-      const {findAllByTestId} = renderComponent()
-      const sectionOverride = SECTIONS_DATA.find(
-        section => section.id === OVERRIDES[0].course_section_id
-      )!
-      const selectedOptions = await findAllByTestId('assignee_selector_selected_option')
-      expect(selectedOptions).toHaveLength(2)
-      expect(selectedOptions[0]).toHaveTextContent('Everyone else')
-      expect(selectedOptions[1]).toHaveTextContent(sectionOverride?.name)
-    })
-=======
->>>>>>> 9d21a3c2
 
   it('calls customAddCard if passed when a card is added', () => {
     const customAddCard = jest.fn()
