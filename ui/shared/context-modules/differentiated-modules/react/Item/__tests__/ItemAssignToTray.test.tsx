--- conflicted
+++ resolved
@@ -27,12 +27,8 @@
   SECOND_GROUP_CATEGORY_DATA,
   ADHOC_WITHOUT_STUDENTS,
 } from '../../__tests__/mocks'
-<<<<<<< HEAD
-import {QueryProvider, queryClient} from '@canvas/query'
-=======
 import {queryClient} from '@canvas/query'
 import {MockedQueryProvider} from '@canvas/test-utils/query'
->>>>>>> d6e31a27
 
 const USER_EVENT_OPTIONS = {pointerEventsCheck: PointerEventsCheckLevel.Never, delay: null}
 
@@ -154,13 +150,6 @@
     cleanup()
   })
 
-<<<<<<< HEAD
-  const renderComponent = (overrides: Partial<ItemAssignToTrayProps> = {}) =>
-    render(
-      <QueryProvider>
-        <ItemAssignToTray {...props} {...overrides} />
-      </QueryProvider>
-=======
   const CUSTOM_TIMEOUT_LIMIT = 3000
 
   const renderComponent = (overrides: Partial<ItemAssignToTrayProps> = {}) =>
@@ -168,7 +157,6 @@
       <MockedQueryProvider>
         <ItemAssignToTray {...props} {...overrides} />
       </MockedQueryProvider>
->>>>>>> d6e31a27
     )
 
   const renderComponentAndGetElements = async (text: any, payload: any = undefined) => {
@@ -354,11 +342,7 @@
         overwriteRoutes: true,
       }
     )
-<<<<<<< HEAD
-    const {getByRole, findAllByTestId, getAllByTestId} = renderComponent()
-=======
     const {findAllByTestId, getAllByTestId} = renderComponent()
->>>>>>> d6e31a27
     const cards = await findAllByTestId('item-assign-to-card')
     expect(cards).toHaveLength(4)
     expect(getAllByTestId('add-card')).toHaveLength(2)
@@ -917,15 +901,9 @@
         expect(queryByText(group.name)).not.toBeInTheDocument()
       })
       rerender(
-<<<<<<< HEAD
-        <QueryProvider>
-          <ItemAssignToTray {...props} defaultGroupCategoryId={SECOND_GROUP_CATEGORY_ID} />
-        </QueryProvider>
-=======
         <MockedQueryProvider>
           <ItemAssignToTray {...props} defaultGroupCategoryId={SECOND_GROUP_CATEGORY_ID} />
         </MockedQueryProvider>
->>>>>>> d6e31a27
       )
 
       await findByText(SECOND_GROUP_CATEGORY_DATA[0].name)
