--- conflicted
+++ resolved
@@ -80,18 +80,11 @@
       isCheckpointed: true,
     })
     expect(getByLabelText('Reply to Topic Due Date')).toBeInTheDocument()
-<<<<<<< HEAD
-    expect(getByLabelText('Available from')).toBeInTheDocument()
-    expect(getByLabelText('Until')).toBeInTheDocument()
-    // rather than query for not due date, notice length remains 3
-    expect(getAllByLabelText('Time').length).toBe(3)
-=======
     expect(getByLabelText('Required Replies Due Date')).toBeInTheDocument()
     expect(getByLabelText('Available from')).toBeInTheDocument()
     expect(getByLabelText('Until')).toBeInTheDocument()
     // rather than query for not due date, notice length remains 4
     expect(getAllByLabelText('Time').length).toBe(4)
->>>>>>> c0c653e9
   })
 
   describe('describes the render order', () => {
@@ -116,10 +109,6 @@
       expect(getAllByLabelText('Time')[0]).toHaveValue('8:00 AM')
     })
 
-<<<<<<< HEAD
-    describe('isCheckpointed is true', () => {
-      it.skip('renders the Available From 3rd from the top', () => {
-=======
     it('renders the Required Replies Due Date 2nd from the top', () => {
       window.ENV.DEFAULT_DUE_TIME = '08:00:00'
       const {getByLabelText, getByRole, getAllByLabelText} = renderComponent({
@@ -134,7 +123,6 @@
 
     describe('isCheckpointed is true', () => {
       it('renders the Available From 3rd from the top', () => {
->>>>>>> c0c653e9
         const {getByLabelText, getByRole, getAllByLabelText} = renderComponent({
           due_at: undefined,
           isCheckpointed: true,
@@ -145,11 +133,7 @@
         expect(getAllByLabelText('Time')[2]).toHaveValue('12:00 AM')
       })
 
-<<<<<<< HEAD
-      it.skip('renders the Available Until 4th from the top', () => {
-=======
       it('renders the Available Until 4th from the top', () => {
->>>>>>> c0c653e9
         const {getByLabelText, getByRole, getAllByLabelText} = renderComponent({
           due_at: undefined,
           isCheckpointed: true,
@@ -182,14 +166,11 @@
     expect(queryByLabelText('Reply to Topic Due Date')).not.toBeInTheDocument()
   })
 
-<<<<<<< HEAD
-=======
   it('does not render the required replies input if removeDueDateInput is set & isCheckpointed is not set', () => {
     const {queryByLabelText} = renderComponent({removeDueDateInput: true, isCheckpointed: false})
     expect(queryByLabelText('Required Replies Due Date')).not.toBeInTheDocument()
   })
 
->>>>>>> c0c653e9
   it('renders the delete button when onDelete is provided', () => {
     const onDelete = jest.fn()
     const {getByTestId} = renderComponent({onDelete})
@@ -594,14 +575,10 @@
     describe('isCheckpointed is true', () => {
       it('labels the clear buttons on cards with no pills', () => {
         renderComponent({isCheckpointed: true})
-<<<<<<< HEAD
-        const labels = ['Clear reply to topic due date/time']
-=======
         const labels = [
           'Clear reply to topic due date/time',
           'Clear required replies due date/time'
         ]
->>>>>>> c0c653e9
         labels.forEach(label => expect(screen.getByText(label)).toBeInTheDocument())
       })
 
@@ -611,14 +588,10 @@
           selectedAssigneeIds: ['student-1'],
           isCheckpointed: true,
         })
-<<<<<<< HEAD
-        const labels = ['Clear reply to topic due date/time for John']
-=======
         const labels = [
           'Clear reply to topic due date/time for John',
           'Clear required replies due date/time for John'
         ]
->>>>>>> c0c653e9
         labels.forEach(label => expect(screen.getByText(label)).toBeInTheDocument())
       })
 
@@ -631,14 +604,10 @@
           selectedAssigneeIds: ['student-1', 'student-2'],
           isCheckpointed: true,
         })
-<<<<<<< HEAD
-        const labels = ['Clear reply to topic due date/time for John and Alice']
-=======
         const labels = [
           'Clear reply to topic due date/time for John and Alice',
           'Clear required replies due date/time for John and Alice'
         ]
->>>>>>> c0c653e9
         labels.forEach(label => expect(screen.getByText(label)).toBeInTheDocument())
       })
 
@@ -652,14 +621,10 @@
           selectedAssigneeIds: ['student-1', 'student-2', 'student-3'],
           isCheckpointed: true,
         })
-<<<<<<< HEAD
-        const labels = ['Clear reply to topic due date/time for John, Alice, and Linda']
-=======
         const labels = [
           'Clear reply to topic due date/time for John, Alice, and Linda',
           'Clear required replies due date/time for John, Alice, and Linda'
         ]
->>>>>>> c0c653e9
         labels.forEach(label => expect(screen.getByText(label)).toBeInTheDocument())
       })
 
@@ -674,14 +639,10 @@
           selectedAssigneeIds: ['student-1', 'student-2', 'student-3', 'student-4'],
           isCheckpointed: true,
         })
-<<<<<<< HEAD
-        const labels = ['Clear reply to topic due date/time for John, Alice, and 2 others']
-=======
         const labels = [
           'Clear reply to topic due date/time for John, Alice, and 2 others',
           'Clear required replies due date/time for John, Alice, and 2 others'
         ]
->>>>>>> c0c653e9
         labels.forEach(label => expect(screen.getByText(label)).toBeInTheDocument())
       })
     })
