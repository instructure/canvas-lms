/*
 * Copyright (C) 2023 - present Instructure, Inc.
 *
 * This file is part of Canvas.
 *
 * Canvas is free software: you can redistribute it and/or modify it under
 * the terms of the GNU Affero General Public License as published by the Free
 * Software Foundation, version 3 of the License.
 *
 * Canvas is distributed in the hope that it will be useful, but WITHOUT ANY
 * WARRANTY; without even the implied warranty of MERCHANTABILITY or FITNESS FOR
 * A PARTICULAR PURPOSE. See the GNU Affero General Public License for more
 * details.
 *
 * You should have received a copy of the GNU Affero General Public License along
 * with this program. If not, see <http://www.gnu.org/licenses/>.
 */

import React from 'react'
import {render, fireEvent, screen, waitFor} from '@testing-library/react'
import ItemAssignToCard, {type ItemAssignToCardProps} from '../ItemAssignToCard'
import {SECTIONS_DATA, STUDENTS_DATA} from '../../__tests__/mocks'
import fetchMock from 'fetch-mock'
import userEvent from '@testing-library/user-event'
<<<<<<< HEAD
import {QueryProvider, queryClient} from '@canvas/query'
=======
import {queryClient} from '@canvas/query'
import {MockedQueryProvider} from '@canvas/test-utils/query'
>>>>>>> 4b58b620

const props: ItemAssignToCardProps = {
  courseId: '1',
  disabledOptionIdsRef: {current: []},
  selectedAssigneeIds: [],
  onCardAssignmentChange: () => {},
  cardId: 'assign-to-card-001',
  due_at: null,
  original_due_at: null,
  unlock_at: null,
  lock_at: null,
  onDelete: undefined,
  removeDueDateInput: false,
  isCheckpointed: false,
  onValidityChange: () => {},
  required_replies_due_at: null,
  reply_to_topic_due_at: null,
}

const renderComponent = (overrides: Partial<ItemAssignToCardProps> = {}) =>
  render(
<<<<<<< HEAD
    <QueryProvider>
      <ItemAssignToCard {...props} {...overrides} />
    </QueryProvider>
=======
    <MockedQueryProvider>
      <ItemAssignToCard {...props} {...overrides} />
    </MockedQueryProvider>
>>>>>>> 4b58b620
  )

const withWithGradingPeriodsMock = () => {
  window.ENV.HAS_GRADING_PERIODS = true
  window.ENV.active_grading_periods = [
    {
      id: '2',
      start_date: '2024-05-02T00:00:00-06:00',
      end_date: '2024-05-06T23:59:59-06:00',
      title: 'period 2',
      close_date: '2024-05-06T23:59:59-06:00',
      is_last: false,
      is_closed: true,
    },
    {
      id: '1',
      start_date: '2024-05-09T00:00:00-06:00',
      end_date: '2024-05-22T23:59:59-06:00',
      title: 'period 1',
      close_date: '2024-05-22T23:59:59-06:00',
      is_last: true,
      is_closed: false,
    },
  ]
}

describe('ItemAssignToCard', () => {
  const ASSIGNMENT_OVERRIDES_URL = `/api/v1/courses/1/modules/2/assignment_overrides?per_page=100`
  const COURSE_SETTINGS_URL = `/api/v1/courses/1/settings`
  const SECTIONS_URL = /\/api\/v1\/courses\/.+\/sections\?per_page=\d+/

  beforeAll(() => {
    if (!document.getElementById('flash_screenreader_holder')) {
      const liveRegion = document.createElement('div')
      liveRegion.id = 'flash_screenreader_holder'
      liveRegion.setAttribute('role', 'alert')
      document.body.appendChild(liveRegion)
    }
  })

  beforeEach(() => {
    fetchMock.get(SECTIONS_URL, SECTIONS_DATA)
    queryClient.setQueryData(['students', props.courseId, {per_page: 100}], STUDENTS_DATA)
    fetchMock.get(ASSIGNMENT_OVERRIDES_URL, [])
    fetchMock.get(COURSE_SETTINGS_URL, {hide_final_grades: false})
  })

  afterEach(() => {
    fetchMock.restore()
  })

  it('renders', () => {
    const {getByLabelText, getAllByLabelText, getByTestId, queryByRole} = renderComponent()
    expect(getByTestId('item-assign-to-card')).toBeInTheDocument()
    expect(queryByRole('button', {name: 'Delete'})).not.toBeInTheDocument()
    expect(getByLabelText('Due Date')).toBeInTheDocument()
    expect(getAllByLabelText('Time').length).toBe(3)
    expect(getByLabelText('Available from')).toBeInTheDocument()
    expect(getByLabelText('Until')).toBeInTheDocument()
  })

  it('renders checkpoints fields and not Due Date', () => {
    const {getByLabelText, getAllByLabelText} = renderComponent({
      isCheckpointed: true,
    })
    expect(getByLabelText('Reply to Topic Due Date')).toBeInTheDocument()
    expect(getByLabelText('Required Replies Due Date')).toBeInTheDocument()
    expect(getByLabelText('Available from')).toBeInTheDocument()
    expect(getByLabelText('Until')).toBeInTheDocument()
    // rather than query for not due date, notice length remains 4
    expect(getAllByLabelText('Time').length).toBe(4)
  })

  describe('describes the render order', () => {
    it('renders the Due Date 1st from the top', () => {
      window.ENV.DEFAULT_DUE_TIME = '08:00:00'
      const {getByLabelText, getByRole, getAllByLabelText} = renderComponent({due_at: undefined})
      const dateInput = getByLabelText('Due Date')
      fireEvent.change(dateInput, {target: {value: 'Nov 10, 2020'}})
      getByRole('option', {name: /10 november 2020/i}).click()
      expect(getAllByLabelText('Time')[0]).toHaveValue('8:00 AM')
    })

    it('renders the Reply to Topic Due Date 1st from the top', () => {
      window.ENV.DEFAULT_DUE_TIME = '08:00:00'
      const {getByLabelText, getByRole, getAllByLabelText} = renderComponent({
        due_at: undefined,
        isCheckpointed: true,
      })
      const dateInput = getByLabelText('Reply to Topic Due Date')
      fireEvent.change(dateInput, {target: {value: 'Nov 10, 2020'}})
      getByRole('option', {name: /10 november 2020/i}).click()
      expect(getAllByLabelText('Time')[0]).toHaveValue('8:00 AM')
    })

    it('renders the Required Replies Due Date 2nd from the top', () => {
      window.ENV.DEFAULT_DUE_TIME = '08:00:00'
      const {getByLabelText, getByRole, getAllByLabelText} = renderComponent({
        due_at: undefined,
        isCheckpointed: true,
      })
      const dateInput = getByLabelText('Required Replies Due Date')
      fireEvent.change(dateInput, {target: {value: 'Nov 10, 2020'}})
      getByRole('option', {name: /10 november 2020/i}).click()
      expect(getAllByLabelText('Time')[1]).toHaveValue('8:00 AM')
    })

    describe('isCheckpointed is true', () => {
      it('renders the Available From 3rd from the top', () => {
        const {getByLabelText, getByRole, getAllByLabelText} = renderComponent({
          due_at: undefined,
          isCheckpointed: true,
        })
        const dateInput = getByLabelText('Available from')
        fireEvent.change(dateInput, {target: {value: 'Nov 10, 2020'}})
        getByRole('option', {name: /10 november 2020/i}).click()
        expect(getAllByLabelText('Time')[2]).toHaveValue('12:00 AM')
      })

      it('renders the Available Until 4th from the top', () => {
        const {getByLabelText, getByRole, getAllByLabelText} = renderComponent({
          due_at: undefined,
          isCheckpointed: true,
        })
        const dateInput = getByLabelText('Until')
        fireEvent.change(dateInput, {target: {value: 'Nov 14, 2020'}})
        getByRole('option', {name: /14 november 2020/i}).click()
        expect(getAllByLabelText('Time')[3]).toHaveValue('11:59 PM')
      })
    })
  })

  it('renders with the given dates', () => {
    const due_at = '2023-10-05T12:00:00Z'
    const unlock_at = '2023-10-03T12:00:00Z'
    const lock_at = '2023-10-10T12:00:00Z'
    const {getByLabelText} = renderComponent({due_at, unlock_at, lock_at})
    expect(getByLabelText('Due Date')).toHaveValue('Oct 5, 2023')
    expect(getByLabelText('Available from')).toHaveValue('Oct 3, 2023')
    expect(getByLabelText('Until')).toHaveValue('Oct 10, 2023')
  })

  it('does not render the due date input if removeDueDateInput is set', () => {
    const {queryByLabelText} = renderComponent({removeDueDateInput: true})
    expect(queryByLabelText('Due Date')).not.toBeInTheDocument()
  })

  it('does not render the reply to topic input if removeDueDateInput is set & isCheckpointed is not set', () => {
    const {queryByLabelText} = renderComponent({removeDueDateInput: true, isCheckpointed: false})
    expect(queryByLabelText('Reply to Topic Due Date')).not.toBeInTheDocument()
  })

  it('does not render the required replies input if removeDueDateInput is set & isCheckpointed is not set', () => {
    const {queryByLabelText} = renderComponent({removeDueDateInput: true, isCheckpointed: false})
    expect(queryByLabelText('Required Replies Due Date')).not.toBeInTheDocument()
  })

  it('renders the delete button when onDelete is provided', () => {
    const onDelete = jest.fn()
    const {getByTestId} = renderComponent({onDelete})
    expect(getByTestId('delete-card-button')).toBeInTheDocument()
  })

  it('disables blueprint-locked date inputs', () => {
    const {getByLabelText, getAllByLabelText} = renderComponent({
      blueprintDateLocks: ['availability_dates', 'due_dates'],
    })
    expect(getByLabelText('Due Date')).toBeDisabled()
    expect(getByLabelText('Available from')).toBeDisabled()
    getAllByLabelText('Time').forEach(t => expect(t).toBeDisabled())
  })

  it('calls onDelete when delete button is clicked', () => {
    const onDelete = jest.fn()
    const {getByTestId} = renderComponent({onDelete})
    getByTestId('delete-card-button').click()
    expect(onDelete).toHaveBeenCalledWith('assign-to-card-001')
  })

  it('defaults to 11:59pm for due dates if has null due time on click', () => {
    window.ENV.DEFAULT_DUE_TIME = undefined
    const {getByLabelText, getByRole, getAllByLabelText} = renderComponent()
    const dateInput = getByLabelText('Due Date')
    fireEvent.change(dateInput, {target: {value: 'Nov 9, 2020'}})
    getByRole('option', {name: /10 november 2020/i}).click()
    expect(getAllByLabelText('Time')[0]).toHaveValue('11:59 PM')
  })

  it('defaults to 11:59pm for due dates if has null due time on blur', async () => {
    window.ENV.DEFAULT_DUE_TIME = undefined
    const onCardDatesChangeMock = jest.fn()
    const {getByLabelText, findAllByLabelText} = renderComponent({
      onCardDatesChange: onCardDatesChangeMock,
    })
    const dateInput = getByLabelText('Due Date')
    fireEvent.change(dateInput, {target: {value: 'Nov 9, 2020'}})
    // userEvent causes Event Pooling issues, so I used fireEvent instead
    fireEvent.blur(dateInput, {target: {value: 'Nov 9, 2020'}})
    await waitFor(async () => {
      expect(onCardDatesChangeMock).toHaveBeenCalledWith(
        expect.any(String),
        'due_at',
        '2020-11-09T23:59:00.000Z'
      )
      expect((await findAllByLabelText('Time'))[0]).toHaveValue('11:59 PM')
    })
  })

  it('defaults to 11:59pm for due dates if has undefined due time', () => {
    window.ENV.DEFAULT_DUE_TIME = undefined
    const {getByLabelText, getByRole, getAllByLabelText} = renderComponent({due_at: undefined})
    const dateInput = getByLabelText('Due Date')
    fireEvent.change(dateInput, {target: {value: 'Nov 9, 2020'}})
    getByRole('option', {name: /10 november 2020/i}).click()
    expect(getAllByLabelText('Time')[0]).toHaveValue('11:59 PM')
  })

  it('defaults to the default due time for due dates from ENV if has null due time', () => {
    window.ENV.DEFAULT_DUE_TIME = '08:00:00'
    const {getByLabelText, getByRole, getAllByLabelText} = renderComponent()
    const dateInput = getByLabelText('Due Date')
    fireEvent.change(dateInput, {target: {value: 'Nov 9, 2020'}})
    getByRole('option', {name: /10 november 2020/i}).click()
    expect(getAllByLabelText('Time')[0]).toHaveValue('8:00 AM')
  })

  it('defaults to the default due time for due dates from ENV if has undefined due time', () => {
    window.ENV.DEFAULT_DUE_TIME = '08:00:00'
    const {getByLabelText, getByRole, getAllByLabelText} = renderComponent({due_at: undefined})
    const dateInput = getByLabelText('Due Date')
    fireEvent.change(dateInput, {target: {value: 'Nov 9, 2020'}})
    getByRole('option', {name: /10 november 2020/i}).click()
    expect(getAllByLabelText('Time')[0]).toHaveValue('8:00 AM')
  })

  it('defaults to midnight for available from dates if it is null on click', () => {
    const {getByLabelText, getByRole, getAllByLabelText} = renderComponent()
    const dateInput = getByLabelText('Available from')
    fireEvent.change(dateInput, {target: {value: 'Nov 9, 2020'}})
    getByRole('option', {name: /10 november 2020/i}).click()
    expect(getAllByLabelText('Time')[1]).toHaveValue('12:00 AM')
  })

  it('defaults to midnight for available from dates if it is null on blur', async () => {
    const onCardDatesChangeMock = jest.fn()
    const {getByLabelText, findAllByLabelText} = renderComponent({
      onCardDatesChange: onCardDatesChangeMock,
    })
    const dateInput = getByLabelText('Available from')
    fireEvent.change(dateInput, {target: {value: 'Nov 9, 2020'}})
    // userEvent causes Event Pooling issues, so I used fireEvent instead
    fireEvent.blur(dateInput, {target: {value: 'Nov 9, 2020'}})
    await waitFor(async () => {
      expect(onCardDatesChangeMock).toHaveBeenCalledWith(
        expect.any(String),
        'unlock_at',
        '2020-11-09T00:00:00.000Z'
      )
      expect((await findAllByLabelText('Time'))[1]).toHaveValue('12:00 AM')
    })
  })

  it('defaults to midnight for available from dates if it is undefined', () => {
    const {getByLabelText, getByRole, getAllByLabelText} = renderComponent({unlock_at: undefined})
    const dateInput = getByLabelText('Available from')
    fireEvent.change(dateInput, {target: {value: 'Nov 9, 2020'}})
    getByRole('option', {name: /10 november 2020/i}).click()
    expect(getAllByLabelText('Time')[1]).toHaveValue('12:00 AM')
  })

  it('defaults to 11:59 PM for available until dates if it is null on click', () => {
    const {getByLabelText, getByRole, getAllByLabelText} = renderComponent()
    const dateInput = getByLabelText('Until')
    fireEvent.change(dateInput, {target: {value: 'Nov 9, 2020'}})
    getByRole('option', {name: /10 november 2020/i}).click()
    expect(getAllByLabelText('Time')[2]).toHaveValue('11:59 PM')
  })

  it('defaults to 11:59 PM for available until dates if it is null on blur', async () => {
    const onCardDatesChangeMock = jest.fn()
    const {getByLabelText, findAllByLabelText} = renderComponent({
      onCardDatesChange: onCardDatesChangeMock,
    })
    const dateInput = getByLabelText('Until')
    fireEvent.change(dateInput, {target: {value: 'Nov 9, 2020'}})
    // userEvent causes Event Pooling issues, so I used fireEvent instead
    fireEvent.blur(dateInput, {target: {value: 'Nov 9, 2020'}})
    await waitFor(async () => {
      expect(onCardDatesChangeMock).toHaveBeenCalledWith(
        expect.any(String),
        'lock_at',
        '2020-11-09T23:59:00.000Z'
      )
      expect((await findAllByLabelText('Time'))[2]).toHaveValue('11:59 PM')
    })
  })

  it('defaults to 11:59 PM for available until dates if it is undefined', () => {
    const {getByLabelText, getByRole, getAllByLabelText} = renderComponent({lock_at: undefined})
    const dateInput = getByLabelText('Until')
    fireEvent.change(dateInput, {target: {value: 'Nov 9, 2020'}})
    getByRole('option', {name: /10 november 2020/i}).click()
    expect(getAllByLabelText('Time')[2]).toHaveValue('11:59 PM')
  })

  it('renders context module link', () => {
    renderComponent({contextModuleId: '2', contextModuleName: 'My fabulous module'})
    expect(screen.getByText('Inherited from')).toBeInTheDocument()
    const link = screen.getByRole('link', {name: 'My fabulous module'})
    expect(link).toHaveAttribute('href', '/courses/1/modules#2')
    expect(link).toHaveAttribute('target', '_blank')
  })

  it('show error when date field is blank and time field has value on blur', async () => {
    const {getAllByLabelText, getAllByText} = renderComponent()
    const timeInput = getAllByLabelText('Time')[0]

    await userEvent.type(timeInput, '3:30 PM')
    await userEvent.tab()

    await waitFor(async () => {
      expect(timeInput).toHaveValue('3:30 PM')
      expect(await getAllByText('Invalid date')[0]).toBeInTheDocument()
    })
  })

  it('clears date field and time field when date field is manually cleared on blur', async () => {
    const due_at = '2023-10-05T12:00:00Z'
    const {getAllByLabelText, getByLabelText} = renderComponent({due_at})
    const dateInput = getByLabelText('Due Date')
    const timeInput = getAllByLabelText('Time')[0]

    await userEvent.clear(dateInput)
    await userEvent.tab()

    await waitFor(async () => {
      expect(dateInput).toHaveValue('')
      expect(timeInput).toHaveValue('')
    })
  })

  it('renders all disabled when date falls in a closed grading period for teacher', () => {
    withWithGradingPeriodsMock()

    const due_at = '2024-05-05T00:00:00-06:00'
    const original_due_at = '2024-05-05T00:00:00-06:00'
    const {getByLabelText} = renderComponent({due_at, original_due_at})
    expect(getByLabelText('Due Date')).toHaveValue('May 5, 2024')
    expect(getByLabelText('Due Date')).toBeDisabled()
  })

  it('renders all fields when date falls in a closed grading period for admin', () => {
    withWithGradingPeriodsMock()
    window.ENV.current_user_is_admin = true

    const due_at = '2024-05-05T00:00:00-06:00'
    const original_due_at = '2024-05-05T00:00:00-06:00'
    const {getByLabelText} = renderComponent({due_at, original_due_at})
    expect(getByLabelText('Due Date')).toHaveValue('May 5, 2024')
    expect(getByLabelText('Due Date')).not.toBeDisabled()
  })

  it.skip('renders error when date change to a closed grading period for teacher', async () => {
    // Flakey spec
    withWithGradingPeriodsMock()
    window.ENV.current_user_is_admin = false

    const due_at = '2024-05-17T00:00:00-06:00'
    const original_due_at = '2024-05-17T00:00:00-06:00'
    const {getByLabelText, getAllByText, getAllByRole} = renderComponent({due_at, original_due_at})

    const dateInput = getByLabelText('Due Date')
    fireEvent.change(dateInput, {target: {value: 'May 4, 2024'}})
    getAllByRole('option', {name: '4 May 2024'})[0].click()

    await waitFor(async () => {
      expect(dateInput).toHaveValue('May 4, 2024')
      expect(getAllByText(/Please enter a due date on or after/).length).toBeGreaterThanOrEqual(1)
    })
  })

  describe('when course and user timezones differ', () => {
    beforeAll(() => {
      window.ENV.TIMEZONE = 'America/Denver'
      window.ENV.CONTEXT_TIMEZONE = 'Pacific/Honolulu'
      window.ENV.context_asset_string = 'course_1'
    })

    afterAll(() => {
      window.ENV.CONTEXT_TIMEZONE = undefined
    })

    it('defaults to 11:59pm for due dates if has null due time', () => {
      window.ENV.DEFAULT_DUE_TIME = undefined
      const {getByLabelText, getByRole, getAllByText} = renderComponent()
      const dateInput = getByLabelText('Due Date')
      fireEvent.change(dateInput, {target: {value: 'Nov 9, 2020'}})
      getByRole('option', {name: /10 november 2020/i}).click()
      expect(getAllByText('Local: Tue, Nov 10, 2020, 11:59 PM').length).toBeGreaterThanOrEqual(1)
      expect(getAllByText('Course: Tue, Nov 10, 2020, 8:59 PM').length).toBeGreaterThanOrEqual(1)
    })

    it('defaults to 11:59pm for due dates if has undefined due time', () => {
      window.ENV.DEFAULT_DUE_TIME = undefined
      const {getByLabelText, getByRole, getAllByText} = renderComponent({due_at: undefined})
      const dateInput = getByLabelText('Due Date')
      fireEvent.change(dateInput, {target: {value: 'Nov 9, 2020'}})
      getByRole('option', {name: /10 november 2020/i}).click()
      expect(getAllByText('Local: Tue, Nov 10, 2020, 11:59 PM').length).toBeGreaterThanOrEqual(1)
      expect(getAllByText('Course: Tue, Nov 10, 2020, 8:59 PM').length).toBeGreaterThanOrEqual(1)
    })

    it('defaults to the default due time for due dates from ENV if has null due time', () => {
      window.ENV.DEFAULT_DUE_TIME = '08:00:00'
      const {getByLabelText, getByRole, getAllByText} = renderComponent()
      const dateInput = getByLabelText('Due Date')
      fireEvent.change(dateInput, {target: {value: 'Nov 9, 2020'}})
      getByRole('option', {name: /10 november 2020/i}).click()
      expect(getAllByText('Local: Tue, Nov 10, 2020, 8:00 AM').length).toBeGreaterThanOrEqual(1)
      expect(getAllByText('Course: Tue, Nov 10, 2020, 5:00 AM').length).toBeGreaterThanOrEqual(1)
    })

    it('defaults to the default due time for due dates from ENV if has undefined due time', () => {
      window.ENV.DEFAULT_DUE_TIME = '08:00:00'
      const {getByLabelText, getByRole, getAllByText} = renderComponent({due_at: undefined})
      const dateInput = getByLabelText('Due Date')
      fireEvent.change(dateInput, {target: {value: 'Nov 9, 2020'}})
      getByRole('option', {name: /10 november 2020/i}).click()
      expect(getAllByText('Local: Tue, Nov 10, 2020, 8:00 AM').length).toBeGreaterThanOrEqual(1)
      expect(getAllByText('Course: Tue, Nov 10, 2020, 5:00 AM').length).toBeGreaterThanOrEqual(1)
    })

    it.skip('changes to fancy midnight for due dates from dates if it is set to 12:00 AM', async () => {
      window.ENV.DEFAULT_DUE_TIME = '00:00:00'
      const {getByLabelText, getAllByText, getByText} = renderComponent({
        due_at: undefined,
      })
      const dateInput = getByLabelText('Due Date')
      fireEvent.change(dateInput, {target: {value: 'Nov 9, 2020'}})
      fireEvent.click(getByText('10 November 2020'))
      await waitFor(async () => {
        expect(getAllByText('Local: Tue, Nov 10, 2020, 11:59 PM').length).toBeGreaterThanOrEqual(1)
      })
    })

    it('changes to fancy midnight for due dates when user manually set time to 12:00 AM', async () => {
      window.ENV.DEFAULT_DUE_TIME = '09:00:00'
      const {getAllByLabelText, getByText, getByLabelText} = renderComponent()
      const dateInput = getByLabelText('Due Date')
      fireEvent.change(dateInput, {target: {value: 'Nov 9, 2024'}})
      fireEvent.click(getByText('9 November 2024'))
      const timeInput = getAllByLabelText('Time')[0]
      expect(timeInput).toHaveValue('9:00 AM')

      await fireEvent.change(timeInput, {target: {value: '12:00 AM'}})
      await fireEvent.click(getByText('12:00 AM'))
      await waitFor(async () => {
        expect(timeInput).toHaveValue('11:59 PM')
      })
    })

    it('defaults to midnight for available from dates if it is null', () => {
      const {getByLabelText, getByRole, getAllByText} = renderComponent()
      const dateInput = getByLabelText('Available from')
      fireEvent.change(dateInput, {target: {value: 'Nov 9, 2020'}})
      getByRole('option', {name: /10 november 2020/i}).click()
      expect(getAllByText('Local: Tue, Nov 10, 2020, 12:00 AM').length).toBeGreaterThanOrEqual(1)
      expect(getAllByText('Course: Mon, Nov 9, 2020, 9:00 PM').length).toBeGreaterThanOrEqual(1)
    })

    it('defaults to midnight for available from dates if it is undefined', () => {
      const {getByLabelText, getByRole, getAllByText} = renderComponent({unlock_at: undefined})
      const dateInput = getByLabelText('Available from')
      fireEvent.change(dateInput, {target: {value: 'Nov 9, 2020'}})
      getByRole('option', {name: /10 november 2020/i}).click()
      expect(getAllByText('Local: Tue, Nov 10, 2020, 12:00 AM').length).toBeGreaterThanOrEqual(1)
      expect(getAllByText('Course: Mon, Nov 9, 2020, 9:00 PM').length).toBeGreaterThanOrEqual(1)
    })

    it('defaults to 11:59 PM for available until dates if it is null', () => {
      const {getByLabelText, getByRole, getAllByText} = renderComponent()
      const dateInput = getByLabelText('Until')
      fireEvent.change(dateInput, {target: {value: 'Nov 9, 2020'}})
      getByRole('option', {name: /10 november 2020/i}).click()
      expect(getAllByText('Local: Tue, Nov 10, 2020, 11:59 PM').length).toBeGreaterThanOrEqual(1)
      expect(getAllByText('Course: Tue, Nov 10, 2020, 8:59 PM').length).toBeGreaterThanOrEqual(1)
    })

    it('defaults to 11:59 PM for available until dates if it is undefined', () => {
      const {getByLabelText, getByRole, getAllByText} = renderComponent({lock_at: undefined})
      const dateInput = getByLabelText('Until')
      fireEvent.change(dateInput, {target: {value: 'Nov 9, 2020'}})
      getByRole('option', {name: /10 november 2020/i}).click()
      expect(getAllByText('Local: Tue, Nov 10, 2020, 11:59 PM').length).toBeGreaterThanOrEqual(1)
      expect(getAllByText('Course: Tue, Nov 10, 2020, 8:59 PM').length).toBeGreaterThanOrEqual(1)
    })
  })

  describe('clear buttons', () => {
    it('labels the clear buttons on cards with no pills', () => {
      renderComponent()
      const labels = [
        'Clear due date/time',
        'Clear available from date/time',
        'Clear until date/time',
      ]
      labels.forEach(label => expect(screen.getByText(label)).toBeInTheDocument())
    })

    it('labels the clear buttons on cards with 1 pill', () => {
      renderComponent({
        customAllOptions: [{id: 'student-1', value: 'John'}],
        selectedAssigneeIds: ['student-1'],
      })
      const labels = [
        'Clear due date/time for John',
        'Clear available from date/time for John',
        'Clear until date/time for John',
      ]
      labels.forEach(label => expect(screen.getByText(label)).toBeInTheDocument())
    })

    it('labels the clear buttons on cards with 2 pills', () => {
      renderComponent({
        customAllOptions: [
          {id: 'student-1', value: 'John'},
          {id: 'student-2', value: 'Alice'},
        ],
        selectedAssigneeIds: ['student-1', 'student-2'],
      })
      const labels = [
        'Clear due date/time for John and Alice',
        'Clear available from date/time for John and Alice',
        'Clear until date/time for John and Alice',
      ]
      labels.forEach(label => expect(screen.getByText(label)).toBeInTheDocument())
    })

    it('labels the clear buttons on cards with 3 pills', () => {
      renderComponent({
        customAllOptions: [
          {id: 'student-1', value: 'John'},
          {id: 'student-2', value: 'Alice'},
          {id: 'student-3', value: 'Linda'},
        ],
        selectedAssigneeIds: ['student-1', 'student-2', 'student-3'],
      })
      const labels = [
        'Clear due date/time for John, Alice, and Linda',
        'Clear available from date/time for John, Alice, and Linda',
        'Clear until date/time for John, Alice, and Linda',
      ]
      labels.forEach(label => expect(screen.getByText(label)).toBeInTheDocument())
    })

    it('labels the clear buttons on cards with more than 3 pills', () => {
      renderComponent({
        customAllOptions: [
          {id: 'student-1', value: 'John'},
          {id: 'student-2', value: 'Alice'},
          {id: 'student-3', value: 'Linda'},
          {id: 'student-4', value: 'Bob'},
        ],
        selectedAssigneeIds: ['student-1', 'student-2', 'student-3', 'student-4'],
      })
      const labels = [
        'Clear due date/time for John, Alice, and 2 others',
        'Clear available from date/time for John, Alice, and 2 others',
        'Clear until date/time for John, Alice, and 2 others',
      ]
      labels.forEach(label => expect(screen.getByText(label)).toBeInTheDocument())
    })

    describe('isCheckpointed is true', () => {
      it('labels the clear buttons on cards with no pills', () => {
        renderComponent({isCheckpointed: true})
        const labels = [
          'Clear reply to topic due date/time',
          'Clear required replies due date/time',
        ]
        labels.forEach(label => expect(screen.getByText(label)).toBeInTheDocument())
      })

      it('labels the clear buttons on cards with 1 pill', () => {
        renderComponent({
          customAllOptions: [{id: 'student-1', value: 'John'}],
          selectedAssigneeIds: ['student-1'],
          isCheckpointed: true,
        })
        const labels = [
          'Clear reply to topic due date/time for John',
          'Clear required replies due date/time for John',
        ]
        labels.forEach(label => expect(screen.getByText(label)).toBeInTheDocument())
      })

      it('labels the clear buttons on cards with 2 pills', () => {
        renderComponent({
          customAllOptions: [
            {id: 'student-1', value: 'John'},
            {id: 'student-2', value: 'Alice'},
          ],
          selectedAssigneeIds: ['student-1', 'student-2'],
          isCheckpointed: true,
        })
        const labels = [
          'Clear reply to topic due date/time for John and Alice',
          'Clear required replies due date/time for John and Alice',
        ]
        labels.forEach(label => expect(screen.getByText(label)).toBeInTheDocument())
      })

      it('labels the clear buttons on cards with 3 pills', () => {
        renderComponent({
          customAllOptions: [
            {id: 'student-1', value: 'John'},
            {id: 'student-2', value: 'Alice'},
            {id: 'student-3', value: 'Linda'},
          ],
          selectedAssigneeIds: ['student-1', 'student-2', 'student-3'],
          isCheckpointed: true,
        })
        const labels = [
          'Clear reply to topic due date/time for John, Alice, and Linda',
          'Clear required replies due date/time for John, Alice, and Linda',
        ]
        labels.forEach(label => expect(screen.getByText(label)).toBeInTheDocument())
      })

      it('labels the clear buttons on cards with more than 3 pills', () => {
        renderComponent({
          customAllOptions: [
            {id: 'student-1', value: 'John'},
            {id: 'student-2', value: 'Alice'},
            {id: 'student-3', value: 'Linda'},
            {id: 'student-4', value: 'Bob'},
          ],
          selectedAssigneeIds: ['student-1', 'student-2', 'student-3', 'student-4'],
          isCheckpointed: true,
        })
        const labels = [
          'Clear reply to topic due date/time for John, Alice, and 2 others',
          'Clear required replies due date/time for John, Alice, and 2 others',
        ]
        labels.forEach(label => expect(screen.getByText(label)).toBeInTheDocument())
      })
    })
  })
})<|MERGE_RESOLUTION|>--- conflicted
+++ resolved
@@ -22,12 +22,8 @@
 import {SECTIONS_DATA, STUDENTS_DATA} from '../../__tests__/mocks'
 import fetchMock from 'fetch-mock'
 import userEvent from '@testing-library/user-event'
-<<<<<<< HEAD
-import {QueryProvider, queryClient} from '@canvas/query'
-=======
 import {queryClient} from '@canvas/query'
 import {MockedQueryProvider} from '@canvas/test-utils/query'
->>>>>>> 4b58b620
 
 const props: ItemAssignToCardProps = {
   courseId: '1',
@@ -49,15 +45,9 @@
 
 const renderComponent = (overrides: Partial<ItemAssignToCardProps> = {}) =>
   render(
-<<<<<<< HEAD
-    <QueryProvider>
-      <ItemAssignToCard {...props} {...overrides} />
-    </QueryProvider>
-=======
     <MockedQueryProvider>
       <ItemAssignToCard {...props} {...overrides} />
     </MockedQueryProvider>
->>>>>>> 4b58b620
   )
 
 const withWithGradingPeriodsMock = () => {
