/*
 * Copyright (C) 2023 - present Instructure, Inc.
 *
 * This file is part of Canvas.
 *
 * Canvas is free software: you can redistribute it and/or modify it under
 * the terms of the GNU Affero General Public License as published by the Free
 * Software Foundation, version 3 of the License.
 *
 * Canvas is distributed in the hope that it will be useful, but WITHOUT ANY
 * WARRANTY; without even the implied warranty of MERCHANTABILITY or FITNESS FOR
 * A PARTICULAR PURPOSE. See the GNU Affero General Public License for more
 * details.
 *
 * You should have received a copy of the GNU Affero General Public License along
 * with this program. If not, see <http://www.gnu.org/licenses/>.
 */

import React from 'react'
import {render, fireEvent, screen, waitFor} from '@testing-library/react'
import ItemAssignToCard, {type ItemAssignToCardProps} from '../ItemAssignToCard'
import userEvent from '@testing-library/user-event'

const props: ItemAssignToCardProps = {
  courseId: '1',
  disabledOptionIdsRef: {current: []},
  selectedAssigneeIds: [],
  onCardAssignmentChange: () => {},
  cardId: 'assign-to-card-001',
  due_at: null,
  original_due_at: null,
  unlock_at: null,
  lock_at: null,
  onDelete: undefined,
  removeDueDateInput: false,
  isCheckpointed: false,
  onValidityChange: () => {},
  required_replies_due_at: null,
  reply_to_topic_due_at: null,
}

const renderComponent = (overrides: Partial<ItemAssignToCardProps> = {}) =>
  render(<ItemAssignToCard {...props} {...overrides} />)

const withWithGradingPeriodsMock = () => {
  window.ENV.HAS_GRADING_PERIODS = true
  window.ENV.active_grading_periods = [
    {
      id: '2',
      start_date: '2024-05-02T00:00:00-06:00',
      end_date: '2024-05-06T23:59:59-06:00',
      title: 'period 2',
      close_date: '2024-05-06T23:59:59-06:00',
      is_last: false,
      is_closed: true,
    },
    {
      id: '1',
      start_date: '2024-05-09T00:00:00-06:00',
      end_date: '2024-05-22T23:59:59-06:00',
      title: 'period 1',
      close_date: '2024-05-22T23:59:59-06:00',
      is_last: true,
      is_closed: false,
    },
  ]
}

describe('ItemAssignToCard', () => {
  it('renders', () => {
    const {getByLabelText, getAllByLabelText, getByTestId, queryByRole} = renderComponent()
    expect(getByTestId('item-assign-to-card')).toBeInTheDocument()
    expect(queryByRole('button', {name: 'Delete'})).not.toBeInTheDocument()
    expect(getByLabelText('Due Date')).toBeInTheDocument()
    expect(getAllByLabelText('Time').length).toBe(3)
    expect(getByLabelText('Available from')).toBeInTheDocument()
    expect(getByLabelText('Until')).toBeInTheDocument()
  })

  it('renders checkpoints fields and not Due Date', () => {
    const {getByLabelText, getAllByLabelText, getByTestId, queryByRole} = renderComponent({
      isCheckpointed: true,
    })
    expect(getByLabelText('Reply to Topic Due Date')).toBeInTheDocument()
    expect(getByLabelText('Required Replies Due Date')).toBeInTheDocument()
    expect(getByLabelText('Available from')).toBeInTheDocument()
    expect(getByLabelText('Until')).toBeInTheDocument()
    // rather than query for not due date, notice length remains 4
    expect(getAllByLabelText('Time').length).toBe(4)
  })

  describe('describes the render order', () => {
    it('renders the Due Date 1st from the top', () => {
      window.ENV.DEFAULT_DUE_TIME = '08:00:00'
      const {getByLabelText, getByRole, getAllByLabelText} = renderComponent({due_at: undefined})
      const dateInput = getByLabelText('Due Date')
      fireEvent.change(dateInput, {target: {value: 'Nov 10, 2020'}})
      getByRole('option', {name: /10 november 2020/i}).click()
      expect(getAllByLabelText('Time')[0]).toHaveValue('8:00 AM')
    })

    it('renders the Reply to Topic Due Date 1st from the top', () => {
      window.ENV.DEFAULT_DUE_TIME = '08:00:00'
      const {getByLabelText, getByRole, getAllByLabelText} = renderComponent({
        due_at: undefined,
        isCheckpointed: true,
      })
      const dateInput = getByLabelText('Reply to Topic Due Date')
      fireEvent.change(dateInput, {target: {value: 'Nov 10, 2020'}})
      getByRole('option', {name: /10 november 2020/i}).click()
      expect(getAllByLabelText('Time')[0]).toHaveValue('8:00 AM')
    })

    it('renders the Required Replies Due Date 2nd from the top', () => {
      window.ENV.DEFAULT_DUE_TIME = '08:00:00'
      const {getByLabelText, getByRole, getAllByLabelText} = renderComponent({
        due_at: undefined,
        isCheckpointed: true,
      })
      const dateInput = getByLabelText('Required Replies Due Date')
      fireEvent.change(dateInput, {target: {value: 'Nov 10, 2020'}})
      getByRole('option', {name: /10 november 2020/i}).click()
      expect(getAllByLabelText('Time')[1]).toHaveValue('8:00 AM')
    })

    describe('isCheckpointed is true', () => {
      it('renders the Available From 3rd from the top', () => {
        const {getByLabelText, getByRole, getAllByLabelText} = renderComponent({
          due_at: undefined,
          isCheckpointed: true,
        })
        const dateInput = getByLabelText('Available from')
        fireEvent.change(dateInput, {target: {value: 'Nov 10, 2020'}})
        getByRole('option', {name: /10 november 2020/i}).click()
        expect(getAllByLabelText('Time')[2]).toHaveValue('12:00 AM')
      })

      it('renders the Available Until 4th from the top', () => {
        const {getByLabelText, getByRole, getAllByLabelText} = renderComponent({
          due_at: undefined,
          isCheckpointed: true,
        })
        const dateInput = getByLabelText('Until')
        fireEvent.change(dateInput, {target: {value: 'Nov 14, 2020'}})
        getByRole('option', {name: /14 november 2020/i}).click()
        expect(getAllByLabelText('Time')[3]).toHaveValue('11:59 PM')
      })
    })
  })

  it('renders with the given dates', () => {
    const due_at = '2023-10-05T12:00:00Z'
    const unlock_at = '2023-10-03T12:00:00Z'
    const lock_at = '2023-10-10T12:00:00Z'
    const {getByLabelText} = renderComponent({due_at, unlock_at, lock_at})
    expect(getByLabelText('Due Date')).toHaveValue('Oct 5, 2023')
    expect(getByLabelText('Available from')).toHaveValue('Oct 3, 2023')
    expect(getByLabelText('Until')).toHaveValue('Oct 10, 2023')
  })

  it('does not render the due date input if removeDueDateInput is set', () => {
    const {queryByLabelText} = renderComponent({removeDueDateInput: true})
    expect(queryByLabelText('Due Date')).not.toBeInTheDocument()
  })

  it('does not render the reply to topic input if removeDueDateInput is set & isCheckpointed is not set', () => {
    const {queryByLabelText} = renderComponent({removeDueDateInput: true, isCheckpointed: false})
    expect(queryByLabelText('Reply to Topic Due Date')).not.toBeInTheDocument()
  })

  it('does not render the required replies input if removeDueDateInput is set & isCheckpointed is not set', () => {
    const {queryByLabelText} = renderComponent({removeDueDateInput: true, isCheckpointed: false})
    expect(queryByLabelText('Required Replies Due Date')).not.toBeInTheDocument()
  })

  it('renders the delete button when onDelete is provided', () => {
    const onDelete = jest.fn()
    const {getByTestId} = renderComponent({onDelete})
    expect(getByTestId('delete-card-button')).toBeInTheDocument()
  })

  it('disables blueprint-locked date inputs', () => {
    const {getByLabelText, getAllByLabelText} = renderComponent({
      blueprintDateLocks: ['availability_dates', 'due_dates'],
    })
    expect(getByLabelText('Due Date')).toBeDisabled()
    expect(getByLabelText('Available from')).toBeDisabled()
    getAllByLabelText('Time').forEach(t => expect(t).toBeDisabled())
  })

  it('calls onDelete when delete button is clicked', () => {
    const onDelete = jest.fn()
    const {getByTestId} = renderComponent({onDelete})
    getByTestId('delete-card-button').click()
    expect(onDelete).toHaveBeenCalledWith('assign-to-card-001')
  })

  it('defaults to 11:59pm for due dates if has null due time on click', () => {
    window.ENV.DEFAULT_DUE_TIME = undefined
    const {getByLabelText, getByRole, getAllByLabelText} = renderComponent()
    const dateInput = getByLabelText('Due Date')
    fireEvent.change(dateInput, {target: {value: 'Nov 9, 2020'}})
    getByRole('option', {name: /10 november 2020/i}).click()
    expect(getAllByLabelText('Time')[0]).toHaveValue('11:59 PM')
  })

  it('defaults to 11:59pm for due dates if has null due time on blur', async () => {
    window.ENV.DEFAULT_DUE_TIME = undefined
    const onCardDatesChangeMock = jest.fn()
    const {getByLabelText, findAllByLabelText} = renderComponent({
      onCardDatesChange: onCardDatesChangeMock,
    })
    const dateInput = getByLabelText('Due Date')
    fireEvent.change(dateInput, {target: {value: 'Nov 9, 2020'}})
    // userEvent causes Event Pooling issues, so I used fireEvent instead
    fireEvent.blur(dateInput, {target: {value: 'Nov 9, 2020'}})
    await waitFor(async () => {
      expect(onCardDatesChangeMock).toHaveBeenCalledWith(
        expect.any(String),
        'due_at',
        '2020-11-09T23:59:00.000Z'
      )
      expect((await findAllByLabelText('Time'))[0]).toHaveValue('11:59 PM')
    })
  })

  it('defaults to 11:59pm for due dates if has undefined due time', () => {
    window.ENV.DEFAULT_DUE_TIME = undefined
    const {getByLabelText, getByRole, getAllByLabelText} = renderComponent({due_at: undefined})
    const dateInput = getByLabelText('Due Date')
    fireEvent.change(dateInput, {target: {value: 'Nov 9, 2020'}})
    getByRole('option', {name: /10 november 2020/i}).click()
    expect(getAllByLabelText('Time')[0]).toHaveValue('11:59 PM')
  })

  it('defaults to the default due time for due dates from ENV if has null due time', () => {
    window.ENV.DEFAULT_DUE_TIME = '08:00:00'
    const {getByLabelText, getByRole, getAllByLabelText} = renderComponent()
    const dateInput = getByLabelText('Due Date')
    fireEvent.change(dateInput, {target: {value: 'Nov 9, 2020'}})
    getByRole('option', {name: /10 november 2020/i}).click()
    expect(getAllByLabelText('Time')[0]).toHaveValue('8:00 AM')
  })

  it('defaults to the default due time for due dates from ENV if has undefined due time', () => {
    window.ENV.DEFAULT_DUE_TIME = '08:00:00'
    const {getByLabelText, getByRole, getAllByLabelText} = renderComponent({due_at: undefined})
    const dateInput = getByLabelText('Due Date')
    fireEvent.change(dateInput, {target: {value: 'Nov 9, 2020'}})
    getByRole('option', {name: /10 november 2020/i}).click()
    expect(getAllByLabelText('Time')[0]).toHaveValue('8:00 AM')
  })

  it('defaults to midnight for available from dates if it is null on click', () => {
    const {getByLabelText, getByRole, getAllByLabelText} = renderComponent()
    const dateInput = getByLabelText('Available from')
    fireEvent.change(dateInput, {target: {value: 'Nov 9, 2020'}})
    getByRole('option', {name: /10 november 2020/i}).click()
    expect(getAllByLabelText('Time')[1]).toHaveValue('12:00 AM')
  })

  it('defaults to midnight for available from dates if it is null on blur', async () => {
    const onCardDatesChangeMock = jest.fn()
    const {getByLabelText, findAllByLabelText} = renderComponent({
      onCardDatesChange: onCardDatesChangeMock,
    })
    const dateInput = getByLabelText('Available from')
    fireEvent.change(dateInput, {target: {value: 'Nov 9, 2020'}})
    // userEvent causes Event Pooling issues, so I used fireEvent instead
    fireEvent.blur(dateInput, {target: {value: 'Nov 9, 2020'}})
    await waitFor(async () => {
      expect(onCardDatesChangeMock).toHaveBeenCalledWith(
        expect.any(String),
        'unlock_at',
        '2020-11-09T00:00:00.000Z'
      )
      expect((await findAllByLabelText('Time'))[1]).toHaveValue('12:00 AM')
    })
  })

  it('defaults to midnight for available from dates if it is undefined', () => {
    const {getByLabelText, getByRole, getAllByLabelText} = renderComponent({unlock_at: undefined})
    const dateInput = getByLabelText('Available from')
    fireEvent.change(dateInput, {target: {value: 'Nov 9, 2020'}})
    getByRole('option', {name: /10 november 2020/i}).click()
    expect(getAllByLabelText('Time')[1]).toHaveValue('12:00 AM')
  })

  it('defaults to 11:59 PM for available until dates if it is null on click', () => {
    const {getByLabelText, getByRole, getAllByLabelText} = renderComponent()
    const dateInput = getByLabelText('Until')
    fireEvent.change(dateInput, {target: {value: 'Nov 9, 2020'}})
    getByRole('option', {name: /10 november 2020/i}).click()
    expect(getAllByLabelText('Time')[2]).toHaveValue('11:59 PM')
  })

  it('defaults to 11:59 PM for available until dates if it is null on blur', async () => {
    const onCardDatesChangeMock = jest.fn()
    const {getByLabelText, findAllByLabelText} = renderComponent({
      onCardDatesChange: onCardDatesChangeMock,
    })
    const dateInput = getByLabelText('Until')
    fireEvent.change(dateInput, {target: {value: 'Nov 9, 2020'}})
    // userEvent causes Event Pooling issues, so I used fireEvent instead
    fireEvent.blur(dateInput, {target: {value: 'Nov 9, 2020'}})
    await waitFor(async () => {
      expect(onCardDatesChangeMock).toHaveBeenCalledWith(
        expect.any(String),
        'lock_at',
        '2020-11-09T23:59:00.000Z'
      )
      expect((await findAllByLabelText('Time'))[2]).toHaveValue('11:59 PM')
    })
  })

  it('defaults to 11:59 PM for available until dates if it is undefined', () => {
    const {getByLabelText, getByRole, getAllByLabelText} = renderComponent({lock_at: undefined})
    const dateInput = getByLabelText('Until')
    fireEvent.change(dateInput, {target: {value: 'Nov 9, 2020'}})
    getByRole('option', {name: /10 november 2020/i}).click()
    expect(getAllByLabelText('Time')[2]).toHaveValue('11:59 PM')
  })

  it('renders context module link', () => {
    renderComponent({contextModuleId: '2', contextModuleName: 'My fabulous module'})
    expect(screen.getByText('Inherited from')).toBeInTheDocument()
    const link = screen.getByRole('link', {name: 'My fabulous module'})
    expect(link).toHaveAttribute('href', '/courses/1/modules#2')
    expect(link).toHaveAttribute('target', '_blank')
  })

  it('show error when date field is blank and time field has value on blur', async () => {
    const {getAllByLabelText, getAllByText} = renderComponent()
    const timeInput = getAllByLabelText('Time')[0]

    await userEvent.type(timeInput, '3:30 PM')
    await userEvent.tab()

    await waitFor(async () => {
      expect(timeInput).toHaveValue('3:30 PM')
      expect(await getAllByText('Invalid date')[0]).toBeInTheDocument()
    })
  })

  it('renders all disabled when date falls in a closed grading period for teacher', () => {
    withWithGradingPeriodsMock()

    const due_at = '2024-05-05T00:00:00-06:00'
    const original_due_at = '2024-05-05T00:00:00-06:00'
    const {getByLabelText} = renderComponent({due_at, original_due_at})
    expect(getByLabelText('Due Date')).toHaveValue('May 5, 2024')
    expect(getByLabelText('Due Date')).toBeDisabled()
  })

  it('renders all fields when date falls in a closed grading period for admin', () => {
    withWithGradingPeriodsMock()
    window.ENV.current_user_is_admin = true

    const due_at = '2024-05-05T00:00:00-06:00'
    const original_due_at = '2024-05-05T00:00:00-06:00'
    const {getByLabelText} = renderComponent({due_at, original_due_at})
    expect(getByLabelText('Due Date')).toHaveValue('May 5, 2024')
    expect(getByLabelText('Due Date')).not.toBeDisabled()
  })

  it.skip('renders error when date change to a closed grading period for teacher', async () => {
    // Flakey spec
    withWithGradingPeriodsMock()
    window.ENV.current_user_is_admin = false

    const due_at = '2024-05-17T00:00:00-06:00'
    const original_due_at = '2024-05-17T00:00:00-06:00'
    const {getByLabelText, getAllByText, getAllByRole} = renderComponent({due_at, original_due_at})

    const dateInput = getByLabelText('Due Date')
    fireEvent.change(dateInput, {target: {value: 'May 4, 2024'}})
    getAllByRole('option', {name: '4 May 2024'})[0].click()

    await waitFor(async () => {
      expect(dateInput).toHaveValue('May 4, 2024')
      expect(getAllByText(/Please enter a due date on or after/).length).toBeGreaterThanOrEqual(1)
    })
  })

  describe('when course and user timezones differ', () => {
    beforeAll(() => {
      window.ENV.TIMEZONE = 'America/Denver'
      window.ENV.CONTEXT_TIMEZONE = 'Pacific/Honolulu'
      window.ENV.context_asset_string = 'course_1'
    })

    afterAll(() => {
      window.ENV.CONTEXT_TIMEZONE = undefined
    })

    it('defaults to 11:59pm for due dates if has null due time', () => {
      window.ENV.DEFAULT_DUE_TIME = undefined
      const {getByLabelText, getByRole, getAllByText} = renderComponent()
      const dateInput = getByLabelText('Due Date')
      fireEvent.change(dateInput, {target: {value: 'Nov 9, 2020'}})
      getByRole('option', {name: /10 november 2020/i}).click()
      expect(getAllByText('Local: Tue, Nov 10, 2020, 11:59 PM').length).toBeGreaterThanOrEqual(1)
      expect(getAllByText('Course: Tue, Nov 10, 2020, 8:59 PM').length).toBeGreaterThanOrEqual(1)
    })

    it('defaults to 11:59pm for due dates if has undefined due time', () => {
      window.ENV.DEFAULT_DUE_TIME = undefined
      const {getByLabelText, getByRole, getAllByText} = renderComponent({due_at: undefined})
      const dateInput = getByLabelText('Due Date')
      fireEvent.change(dateInput, {target: {value: 'Nov 9, 2020'}})
      getByRole('option', {name: /10 november 2020/i}).click()
      expect(getAllByText('Local: Tue, Nov 10, 2020, 11:59 PM').length).toBeGreaterThanOrEqual(1)
      expect(getAllByText('Course: Tue, Nov 10, 2020, 8:59 PM').length).toBeGreaterThanOrEqual(1)
    })

    it('defaults to the default due time for due dates from ENV if has null due time', () => {
      window.ENV.DEFAULT_DUE_TIME = '08:00:00'
      const {getByLabelText, getByRole, getAllByText} = renderComponent()
      const dateInput = getByLabelText('Due Date')
      fireEvent.change(dateInput, {target: {value: 'Nov 9, 2020'}})
      getByRole('option', {name: /10 november 2020/i}).click()
      expect(getAllByText('Local: Tue, Nov 10, 2020, 8:00 AM').length).toBeGreaterThanOrEqual(1)
      expect(getAllByText('Course: Tue, Nov 10, 2020, 5:00 AM').length).toBeGreaterThanOrEqual(1)
    })

    it('defaults to the default due time for due dates from ENV if has undefined due time', () => {
      window.ENV.DEFAULT_DUE_TIME = '08:00:00'
      const {getByLabelText, getByRole, getAllByText} = renderComponent({due_at: undefined})
      const dateInput = getByLabelText('Due Date')
      fireEvent.change(dateInput, {target: {value: 'Nov 9, 2020'}})
      getByRole('option', {name: /10 november 2020/i}).click()
      expect(getAllByText('Local: Tue, Nov 10, 2020, 8:00 AM').length).toBeGreaterThanOrEqual(1)
      expect(getAllByText('Course: Tue, Nov 10, 2020, 5:00 AM').length).toBeGreaterThanOrEqual(1)
    })

    it.skip('changes to fancy midnight for due dates from dates if it is set to 12:00 AM', async () => {
      window.ENV.DEFAULT_DUE_TIME = '00:00:00'
      const {getByLabelText, getAllByText, getByText} = renderComponent({
        due_at: undefined,
      })
      const dateInput = getByLabelText('Due Date')
      fireEvent.change(dateInput, {target: {value: 'Nov 9, 2020'}})
      fireEvent.click(getByText('10 November 2020'))
      await waitFor(async () => {
        expect(getAllByText('Local: Tue, Nov 10, 2020, 11:59 PM').length).toBeGreaterThanOrEqual(1)
      })
    })

    it('changes to fancy midnight for due dates when user manually set time to 12:00 AM', async () => {
      window.ENV.DEFAULT_DUE_TIME = '09:00:00'
      const {getAllByLabelText, getByText, getByLabelText} = renderComponent()
      const dateInput = getByLabelText('Due Date')
      fireEvent.change(dateInput, {target: {value: 'Nov 9, 2024'}})
      fireEvent.click(getByText('9 November 2024'))
      const timeInput = getAllByLabelText('Time')[0]
      expect(timeInput).toHaveValue('9:00 AM')

      await fireEvent.change(timeInput, {target: {value: '12:00 AM'}})
      await fireEvent.click(getByText('12:00 AM'))
      await waitFor(async () => {
        expect(timeInput).toHaveValue('11:59 PM')
      })
    })

    it('defaults to midnight for available from dates if it is null', () => {
      const {getByLabelText, getByRole, getAllByText} = renderComponent()
      const dateInput = getByLabelText('Available from')
      fireEvent.change(dateInput, {target: {value: 'Nov 9, 2020'}})
      getByRole('option', {name: /10 november 2020/i}).click()
      expect(getAllByText('Local: Tue, Nov 10, 2020, 12:00 AM').length).toBeGreaterThanOrEqual(1)
      expect(getAllByText('Course: Mon, Nov 9, 2020, 9:00 PM').length).toBeGreaterThanOrEqual(1)
    })

    it('defaults to midnight for available from dates if it is undefined', () => {
      const {getByLabelText, getByRole, getAllByText} = renderComponent({unlock_at: undefined})
      const dateInput = getByLabelText('Available from')
      fireEvent.change(dateInput, {target: {value: 'Nov 9, 2020'}})
      getByRole('option', {name: /10 november 2020/i}).click()
      expect(getAllByText('Local: Tue, Nov 10, 2020, 12:00 AM').length).toBeGreaterThanOrEqual(1)
      expect(getAllByText('Course: Mon, Nov 9, 2020, 9:00 PM').length).toBeGreaterThanOrEqual(1)
    })

    it('defaults to 11:59 PM for available until dates if it is null', () => {
      const {getByLabelText, getByRole, getAllByText} = renderComponent()
      const dateInput = getByLabelText('Until')
      fireEvent.change(dateInput, {target: {value: 'Nov 9, 2020'}})
      getByRole('option', {name: /10 november 2020/i}).click()
      expect(getAllByText('Local: Tue, Nov 10, 2020, 11:59 PM').length).toBeGreaterThanOrEqual(1)
      expect(getAllByText('Course: Tue, Nov 10, 2020, 8:59 PM').length).toBeGreaterThanOrEqual(1)
    })

    it('defaults to 11:59 PM for available until dates if it is undefined', () => {
      const {getByLabelText, getByRole, getAllByText} = renderComponent({lock_at: undefined})
      const dateInput = getByLabelText('Until')
      fireEvent.change(dateInput, {target: {value: 'Nov 9, 2020'}})
      getByRole('option', {name: /10 november 2020/i}).click()
      expect(getAllByText('Local: Tue, Nov 10, 2020, 11:59 PM').length).toBeGreaterThanOrEqual(1)
      expect(getAllByText('Course: Tue, Nov 10, 2020, 8:59 PM').length).toBeGreaterThanOrEqual(1)
    })
  })

  describe('clear buttons', () => {
    it('labels the clear buttons on cards with no pills', () => {
      renderComponent()
      const labels = [
        'Clear due date/time',
        'Clear available from date/time',
        'Clear until date/time',
      ]
      labels.forEach(label => expect(screen.getByText(label)).toBeInTheDocument())
    })

    it('labels the clear buttons on cards with 1 pill', () => {
      renderComponent({
        customAllOptions: [{id: 'student-1', value: 'John'}],
        selectedAssigneeIds: ['student-1'],
      })
      const labels = [
        'Clear due date/time for John',
        'Clear available from date/time for John',
        'Clear until date/time for John',
      ]
      labels.forEach(label => expect(screen.getByText(label)).toBeInTheDocument())
    })

    it('labels the clear buttons on cards with 2 pills', () => {
      renderComponent({
        customAllOptions: [
          {id: 'student-1', value: 'John'},
          {id: 'student-2', value: 'Alice'},
        ],
        selectedAssigneeIds: ['student-1', 'student-2'],
      })
      const labels = [
        'Clear due date/time for John and Alice',
        'Clear available from date/time for John and Alice',
        'Clear until date/time for John and Alice',
      ]
      labels.forEach(label => expect(screen.getByText(label)).toBeInTheDocument())
    })

    it('labels the clear buttons on cards with 3 pills', () => {
      renderComponent({
        customAllOptions: [
          {id: 'student-1', value: 'John'},
          {id: 'student-2', value: 'Alice'},
          {id: 'student-3', value: 'Linda'},
        ],
        selectedAssigneeIds: ['student-1', 'student-2', 'student-3'],
      })
      const labels = [
        'Clear due date/time for John, Alice, and Linda',
        'Clear available from date/time for John, Alice, and Linda',
        'Clear until date/time for John, Alice, and Linda',
      ]
      labels.forEach(label => expect(screen.getByText(label)).toBeInTheDocument())
    })

    it('labels the clear buttons on cards with more than 3 pills', () => {
      renderComponent({
        customAllOptions: [
          {id: 'student-1', value: 'John'},
          {id: 'student-2', value: 'Alice'},
          {id: 'student-3', value: 'Linda'},
          {id: 'student-4', value: 'Bob'},
        ],
        selectedAssigneeIds: ['student-1', 'student-2', 'student-3', 'student-4'],
      })
      const labels = [
        'Clear due date/time for John, Alice, and 2 others',
        'Clear available from date/time for John, Alice, and 2 others',
        'Clear until date/time for John, Alice, and 2 others',
      ]
      labels.forEach(label => expect(screen.getByText(label)).toBeInTheDocument())
    })

    describe('isCheckpointed is true', () => {
      it('labels the clear buttons on cards with no pills', () => {
        renderComponent({isCheckpointed: true})
        const labels = [
          'Clear reply to topic due date/time',
<<<<<<< HEAD
          'Clear required replies due date/time'
=======
          'Clear required replies due date/time',
>>>>>>> 4f488e94
        ]
        labels.forEach(label => expect(screen.getByText(label)).toBeInTheDocument())
      })

      it('labels the clear buttons on cards with 1 pill', () => {
        renderComponent({
          customAllOptions: [{id: 'student-1', value: 'John'}],
          selectedAssigneeIds: ['student-1'],
          isCheckpointed: true,
        })
        const labels = [
          'Clear reply to topic due date/time for John',
<<<<<<< HEAD
          'Clear required replies due date/time for John'
=======
          'Clear required replies due date/time for John',
>>>>>>> 4f488e94
        ]
        labels.forEach(label => expect(screen.getByText(label)).toBeInTheDocument())
      })

      it('labels the clear buttons on cards with 2 pills', () => {
        renderComponent({
          customAllOptions: [
            {id: 'student-1', value: 'John'},
            {id: 'student-2', value: 'Alice'},
          ],
          selectedAssigneeIds: ['student-1', 'student-2'],
          isCheckpointed: true,
        })
        const labels = [
          'Clear reply to topic due date/time for John and Alice',
<<<<<<< HEAD
          'Clear required replies due date/time for John and Alice'
=======
          'Clear required replies due date/time for John and Alice',
>>>>>>> 4f488e94
        ]
        labels.forEach(label => expect(screen.getByText(label)).toBeInTheDocument())
      })

      it('labels the clear buttons on cards with 3 pills', () => {
        renderComponent({
          customAllOptions: [
            {id: 'student-1', value: 'John'},
            {id: 'student-2', value: 'Alice'},
            {id: 'student-3', value: 'Linda'},
          ],
          selectedAssigneeIds: ['student-1', 'student-2', 'student-3'],
          isCheckpointed: true,
        })
        const labels = [
          'Clear reply to topic due date/time for John, Alice, and Linda',
<<<<<<< HEAD
          'Clear required replies due date/time for John, Alice, and Linda'
=======
          'Clear required replies due date/time for John, Alice, and Linda',
>>>>>>> 4f488e94
        ]
        labels.forEach(label => expect(screen.getByText(label)).toBeInTheDocument())
      })

      it('labels the clear buttons on cards with more than 3 pills', () => {
        renderComponent({
          customAllOptions: [
            {id: 'student-1', value: 'John'},
            {id: 'student-2', value: 'Alice'},
            {id: 'student-3', value: 'Linda'},
            {id: 'student-4', value: 'Bob'},
          ],
          selectedAssigneeIds: ['student-1', 'student-2', 'student-3', 'student-4'],
          isCheckpointed: true,
        })
        const labels = [
          'Clear reply to topic due date/time for John, Alice, and 2 others',
<<<<<<< HEAD
          'Clear required replies due date/time for John, Alice, and 2 others'
=======
          'Clear required replies due date/time for John, Alice, and 2 others',
>>>>>>> 4f488e94
        ]
        labels.forEach(label => expect(screen.getByText(label)).toBeInTheDocument())
      })
    })
  })
})<|MERGE_RESOLUTION|>--- conflicted
+++ resolved
@@ -579,11 +579,7 @@
         renderComponent({isCheckpointed: true})
         const labels = [
           'Clear reply to topic due date/time',
-<<<<<<< HEAD
-          'Clear required replies due date/time'
-=======
           'Clear required replies due date/time',
->>>>>>> 4f488e94
         ]
         labels.forEach(label => expect(screen.getByText(label)).toBeInTheDocument())
       })
@@ -596,11 +592,7 @@
         })
         const labels = [
           'Clear reply to topic due date/time for John',
-<<<<<<< HEAD
-          'Clear required replies due date/time for John'
-=======
           'Clear required replies due date/time for John',
->>>>>>> 4f488e94
         ]
         labels.forEach(label => expect(screen.getByText(label)).toBeInTheDocument())
       })
@@ -616,11 +608,7 @@
         })
         const labels = [
           'Clear reply to topic due date/time for John and Alice',
-<<<<<<< HEAD
-          'Clear required replies due date/time for John and Alice'
-=======
           'Clear required replies due date/time for John and Alice',
->>>>>>> 4f488e94
         ]
         labels.forEach(label => expect(screen.getByText(label)).toBeInTheDocument())
       })
@@ -637,11 +625,7 @@
         })
         const labels = [
           'Clear reply to topic due date/time for John, Alice, and Linda',
-<<<<<<< HEAD
-          'Clear required replies due date/time for John, Alice, and Linda'
-=======
           'Clear required replies due date/time for John, Alice, and Linda',
->>>>>>> 4f488e94
         ]
         labels.forEach(label => expect(screen.getByText(label)).toBeInTheDocument())
       })
@@ -659,11 +643,7 @@
         })
         const labels = [
           'Clear reply to topic due date/time for John, Alice, and 2 others',
-<<<<<<< HEAD
-          'Clear required replies due date/time for John, Alice, and 2 others'
-=======
           'Clear required replies due date/time for John, Alice, and 2 others',
->>>>>>> 4f488e94
         ]
         labels.forEach(label => expect(screen.getByText(label)).toBeInTheDocument())
       })
