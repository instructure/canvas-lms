--- conflicted
+++ resolved
@@ -92,15 +92,6 @@
 
   // We used this instead of checking messages since we can't control internal error messages
   const [listenElement] = useElementResize(handleResize)
-<<<<<<< HEAD
-
-  useEffect(() => {
-    if (!clearButtonContainer.current) return
-    // labels + labels margins + 0.5rem (padding when the date time input has errors)
-    clearButtonContainer.current.style.paddingTop = hasErrorBorder ? '2.75rem' : '2.25rem'
-  }, [hasErrorBorder])
-=======
->>>>>>> f80453be
 
   useEffect(() => {
     if (!clearButtonContainer.current) return
@@ -148,13 +139,9 @@
         margin="0 0 0 small"
         elementRef={e => (clearButtonContainer.current = e as HTMLElement)}
       >
-<<<<<<< HEAD
-        <CondensedButton onClick={onClear}>{I18n.t('Clear')}</CondensedButton>
-=======
         <CondensedButton interaction={disabledByBPLock ? 'disabled' : 'enabled'} onClick={onClear}>
           {I18n.t('Clear')}
         </CondensedButton>
->>>>>>> f80453be
       </Flex.Item>
     </Flex>
   )
