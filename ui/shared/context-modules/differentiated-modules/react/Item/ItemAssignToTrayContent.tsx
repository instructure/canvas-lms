--- conflicted
+++ resolved
@@ -93,16 +93,12 @@
 const ItemAssignToCardMemo = memo(
   ItemAssignToCard,
   (prevProps: OptimizedItemAssignToCardProps, nextProps: OptimizedItemAssignToCardProps) => {
-<<<<<<< HEAD
-    return (
-=======
     // For improving performance, we should only validate Post to SIS if due_at is abscent
     const shouldValidatePostToSIS =
       prevProps.postToSIS !== nextProps.postToSIS &&
       (nextProps.due_at === null || nextProps.due_at === '')
 
     return !!(
->>>>>>> 72fa6639
       nextProps.persistEveryoneOption &&
       prevProps.selectedAssigneeIds?.length === nextProps.selectedAssigneeIds?.length &&
       prevProps.highlightCard === nextProps.highlightCard &&
