--- conflicted
+++ resolved
@@ -199,11 +199,7 @@
         }
         while (url && pageCount < MAX_PAGES) {
           // @ts-expect-error
-<<<<<<< HEAD
-           
-=======
-
->>>>>>> 4b8c5dea
+
           const response: FetchDueDatesResponse = await doFetchApi(args)
           allResponses.push(response.json)
           // @ts-expect-error
@@ -324,11 +320,7 @@
         }
         while (url && pageCount < MAX_PAGES) {
           // @ts-expect-error
-<<<<<<< HEAD
-           
-=======
-
->>>>>>> 4b8c5dea
+
           const response: FetchDueDatesResponse = await doFetchApi(args)
           allResponses.push(response.json)
           // @ts-expect-error
@@ -429,11 +421,7 @@
             if (override.context_module_id && override.student_ids) {
               filteredStudents = filteredStudents?.filter(
                 // @ts-expect-error
-<<<<<<< HEAD
-                student => !overriddenTargets?.students?.includes(student.id)
-=======
                 student => !overriddenTargets?.students?.includes(student.id),
->>>>>>> 4b8c5dea
               )
               removeCard = override.student_ids?.length > 0 && filteredStudents?.length === 0
             }
