/*
 * Copyright (C) 2024 - present Instructure, Inc.
 *
 * This file is part of Canvas.
 *
 * Canvas is free software: you can redistribute it and/or modify it under
 * the terms of the GNU Affero General Public License as published by the Free
 * Software Foundation, version 3 of the License.
 *
 * Canvas is distributed in the hope that it will be useful, but WITHOUT ANY
 * WARRANTY; without even the implied warranty of MERCHANTABILITY or FITNESS FOR
 * A PARTICULAR PURPOSE. See the GNU Affero General Public License for more
 * details.
 *
 * You should have received a copy of the GNU Affero General Public License along
 * with this program. If not, see <http://www.gnu.org/licenses/>.
 */

import React, {
  useCallback,
  useEffect,
  memo,
  useRef,
  useState,
  type RefObject,
  type MutableRefObject,
  type RefAttributes,
} from 'react'
import {Mask} from '@instructure/ui-overlays'
import {Spinner} from '@instructure/ui-spinner'
import {Button} from '@instructure/ui-buttons'
import {ApplyLocale} from '@instructure/ui-i18n'
import {uid} from '@instructure/uid'
import {useScope as useI18nScope} from '@canvas/i18n'
import {View} from '@instructure/ui-view'
import {Flex} from '@instructure/ui-flex'
import {IconAddLine} from '@instructure/ui-icons'
import {showFlashError} from '@canvas/alerts/react/FlashAlert'
import doFetchApi, {type DoFetchApiOpts} from '@canvas/do-fetch-api-effect'
import type {
  AssigneeOption,
  BaseDateDetails,
  DateLockTypes,
  exportedOverride,
  FetchDueDatesResponse,
  ItemAssignToCardSpec,
} from './types'
import ItemAssignToCard, {
  type ItemAssignToCardProps,
  type ItemAssignToCardRef,
} from './ItemAssignToCard'
import {getOverriddenAssignees, itemTypeToApiURL} from '../../utils/assignToHelper'
import {getEveryoneOption, type ItemAssignToTrayProps} from './ItemAssignToTray'

const I18n = useI18nScope('differentiated_modules')

export interface ItemAssignToTrayContentProps
  extends Omit<ItemAssignToTrayProps, 'iconType' | 'itemName'> {
  setAssignToCards: (cards: ItemAssignToCardSpec[]) => void
  blueprintDateLocks?: DateLockTypes[]
  setBlueprintDateLocks: (locks?: DateLockTypes[]) => void
  handleDismiss: () => void
  hasModuleOverrides: boolean
  setHasModuleOverrides: (state: boolean) => void
  setModuleAssignees: (assignees: string[]) => void
  defaultGroupCategoryId: string | null
  initialLoadRef: React.MutableRefObject<boolean>
  allOptions: AssigneeOption[]
  isLoadingAssignees: boolean
  isLoading: boolean
  loadedAssignees: boolean
  setSearchTerm: (term: string) => void
  everyoneOption: AssigneeOption
  setGroupCategoryId: (id: string | null) => void
  setOverridesFetched: (flag: boolean) => void
  cardsRefs: MutableRefObject<{
    [cardId: string]: RefObject<ItemAssignToCardRef>
  }>
  postToSIS?: boolean
  assignToCardsRef: React.MutableRefObject<ItemAssignToCardSpec[]>
  disabledOptionIdsRef: React.MutableRefObject<string[]>
<<<<<<< HEAD
=======
  isTray: boolean
>>>>>>> 5c259ed4
}

const MAX_PAGES = 10

function makeCardId(): string {
  return uid('assign-to-card', 12)
}

type OptimizedItemAssignToCardProps = ItemAssignToCardProps & RefAttributes<ItemAssignToCardRef>

const ItemAssignToCardMemo = memo(
  ItemAssignToCard,
  (prevProps: OptimizedItemAssignToCardProps, nextProps: OptimizedItemAssignToCardProps) => {
    return (
<<<<<<< HEAD
      prevProps.everyoneOption?.value === nextProps.everyoneOption?.value &&
      prevProps.selectedAssigneeIds?.length === nextProps.selectedAssigneeIds?.length &&
      prevProps.highlightCard === nextProps.highlightCard &&
      prevProps.isOpen === nextProps.isOpen &&
=======
      nextProps.persistEveryoneOption &&
      prevProps.selectedAssigneeIds?.length === nextProps.selectedAssigneeIds?.length &&
      prevProps.highlightCard === nextProps.highlightCard &&
>>>>>>> 5c259ed4
      prevProps.due_at === nextProps.due_at &&
      prevProps.original_due_at === nextProps.original_due_at &&
      prevProps.unlock_at === nextProps.unlock_at &&
      prevProps.lock_at === nextProps.lock_at &&
      prevProps.reply_to_topic_due_at === nextProps.reply_to_topic_due_at &&
      prevProps.required_replies_due_at === nextProps.required_replies_due_at &&
      prevProps.removeDueDateInput === nextProps.removeDueDateInput &&
      prevProps.isCheckpointed === nextProps.isCheckpointed &&
      prevProps.courseId === nextProps.courseId &&
      prevProps.contextModuleId === nextProps.contextModuleId &&
      prevProps.contextModuleName === nextProps.contextModuleName
    )
  }
)

const ItemAssignToTrayContent = ({
  open,
  initialLoadRef,
  setAssignToCards,
  courseId,
  itemType,
  itemContentId,
  initHasModuleOverrides,
  locale,
  timezone,
  defaultCards,
  defaultDisabledOptionIds = [],
  onAddCard,
  onAssigneesChange,
  onDatesChange,
  onCardRemove,
  defaultSectionId,
  removeDueDateInput = false,
  isCheckpointed = false,
  onInitialStateSet,
  blueprintDateLocks,
  setBlueprintDateLocks,
  handleDismiss,
  cardsRefs,
  hasModuleOverrides,
  setHasModuleOverrides,
  setModuleAssignees,
  defaultGroupCategoryId,
  allOptions,
  setSearchTerm,
  isLoadingAssignees,
  isLoading,
  loadedAssignees,
  everyoneOption,
  setGroupCategoryId,
  setOverridesFetched,
  postToSIS = false,
  assignToCardsRef,
  disabledOptionIdsRef,
<<<<<<< HEAD
=======
  isTray,
>>>>>>> 5c259ed4
}: ItemAssignToTrayContentProps) => {
  const [initialCards, setInitialCards] = useState<ItemAssignToCardSpec[]>([])
  const [fetchInFlight, setFetchInFlight] = useState(false)
  const [hasFetched, setHasFetched] = useState(false)

  const lastPerformedAction = useRef<{action: 'add' | 'delete'; index?: number} | null>(null)
  const addCardButtonRef = useRef<Element | null>(null)

  const isOpenRef = useRef<boolean>(false)

  useEffect(() => {
    isOpenRef.current = open
  }, [open])

  useEffect(() => {
    if (
      defaultCards === undefined ||
      !itemContentId ||
      itemType !== 'assignment' ||
      initialLoadRef.current
    )
      return

    const fetchAllPages = async () => {
      let url = itemTypeToApiURL(courseId, itemType, itemContentId)
      const allResponses = []
      setFetchInFlight(true)
      try {
        let pageCount = 0
        let args: DoFetchApiOpts = {
          path: url,
          params: {per_page: 100},
        }
        while (url && pageCount < MAX_PAGES) {
          // eslint-disable-next-line no-await-in-loop
          const response: FetchDueDatesResponse = await doFetchApi(args)
          allResponses.push(response.json)
          url = response.link?.next?.url || null
          args = {
            path: url,
          }
          pageCount++
        }

        const combinedResponse = allResponses.reduce(
          (acc, response) => ({
            blueprint_date_locks: [
              ...(acc.blueprint_date_locks || []),
              ...(response.blueprint_date_locks || []),
            ],
          }),
          {}
        )
        setBlueprintDateLocks(combinedResponse.blueprint_date_locks)
      } catch {
        showFlashError()()
        handleDismiss()
      } finally {
        setHasFetched(true)
        setFetchInFlight(false)
        initialLoadRef.current = true
      }
    }
    !hasFetched && fetchAllPages()
    // eslint-disable-next-line react-hooks/exhaustive-deps
  }, [])

  useEffect(() => {
    setGroupCategoryId(defaultGroupCategoryId)
  }, [defaultGroupCategoryId, setGroupCategoryId])

  useEffect(() => {
    if (assignToCardsRef.current.length === 0 && !lastPerformedAction.current) return
    const action = lastPerformedAction.current?.action
    const index = lastPerformedAction.current?.index || 0
    // If only a card remains, we should focus the add button
    const shouldFocusAddButton = action === 'delete' && assignToCardsRef.current.length <= 1
    let focusIndex
    if (shouldFocusAddButton && addCardButtonRef?.current instanceof HTMLButtonElement) {
      addCardButtonRef.current.disabled = false // so it can be focused
      addCardButtonRef.current.focus()
    } else if (action === 'add') {
      // Focus the last card
      focusIndex = assignToCardsRef.current.length - 1
    } else if (action === 'delete') {
      // Focus the previous card
      focusIndex = index <= 0 ? 0 : index - 1
    }
    if (focusIndex !== undefined) {
      const card = assignToCardsRef.current.at(focusIndex)
      if (card) {
        const cardRef = cardsRefs.current[card.key]
        if (cardRef?.current) {
          lastPerformedAction.current = null
          cardRef.current.focusDeleteButton()
        }
      }
    }
<<<<<<< HEAD
  }, [assignToCards, cardsRefs])
=======
    // eslint-disable-next-line react-hooks/exhaustive-deps
  }, [assignToCardsRef.current, cardsRefs])
>>>>>>> 5c259ed4

  useEffect(() => {
    // Remove extra refs if cards array has shrunk
    Object.keys(cardsRefs.current).forEach(key => {
<<<<<<< HEAD
      if (!assignToCards.some(card => card.key === key)) {
=======
      if (!assignToCardsRef.current.some(card => card.key === key)) {
>>>>>>> 5c259ed4
        delete cardsRefs.current[key]
      }
    })

    // Ensure cardsRefs has refs for all items
<<<<<<< HEAD
    assignToCards.forEach(card => {
=======
    assignToCardsRef.current.forEach(card => {
>>>>>>> 5c259ed4
      if (!cardsRefs.current[card.key]) {
        cardsRefs.current[card.key] = React.createRef<ItemAssignToCardRef>()
      }
    })
<<<<<<< HEAD
  }, [assignToCards, cardsRefs])
=======
    // eslint-disable-next-line react-hooks/exhaustive-deps
  }, [assignToCardsRef.current, cardsRefs])
>>>>>>> 5c259ed4

  useEffect(() => {
    if (defaultCards !== undefined) {
      setAssignToCards(defaultCards)
    }
    setOverridesFetched(defaultCards !== undefined)
    // eslint-disable-next-line react-hooks/exhaustive-deps
  }, [JSON.stringify(defaultCards)])

  useEffect(() => {
    disabledOptionIdsRef.current = defaultDisabledOptionIds
    // eslint-disable-next-line react-hooks/exhaustive-deps
  }, [JSON.stringify(defaultDisabledOptionIds)])

  useEffect(() => {
    if (defaultCards !== undefined || itemContentId === undefined) {
      if (initHasModuleOverrides !== undefined && hasModuleOverrides !== undefined) {
        setHasModuleOverrides(initHasModuleOverrides)
      }
      return
    }

    const fetchAllPages = async () => {
      setFetchInFlight(true)
      let url = itemTypeToApiURL(courseId, itemType, itemContentId)
      const allResponses = []

      try {
        let pageCount = 0
        let args: DoFetchApiOpts = {
          path: url,
          params: {per_page: 100},
        }
        while (url && pageCount < MAX_PAGES) {
          // eslint-disable-next-line no-await-in-loop
          const response: FetchDueDatesResponse = await doFetchApi(args)
          allResponses.push(response.json)
          url = response.link?.next?.url || null
          args = {
            path: url,
          }
          pageCount++
        }

        const combinedResponse = allResponses.reduce(
          (acc, response) => ({
            ...response,
            overrides: [...(acc.overrides || []), ...(response.overrides || [])],
            blueprint_date_locks: [
              ...(acc.blueprint_date_locks || []),
              ...(response.blueprint_date_locks || []),
            ],
          }),
          {}
        )

        const dateDetailsApiResponse = combinedResponse
        const overrides = dateDetailsApiResponse.overrides
        const overriddenTargets = getOverriddenAssignees(overrides)
        delete dateDetailsApiResponse.overrides
        const baseDates: BaseDateDetails = dateDetailsApiResponse
        const onlyOverrides = !dateDetailsApiResponse.visible_to_everyone
        const allModuleAssignees: string[] = []
        const hasModuleOverride = overrides?.some(override => override.context_module_id)
        const hasCourseOverride = overrides?.some(override => override.course_id)

        const cards: ItemAssignToCardSpec[] = []
        const selectedOptionIds: string[] = []
        if (!onlyOverrides && !hasCourseOverride) {
          // only add the regular everyone card if there isn't a course override
          const cardId = makeCardId()
          const selectedOption = [getEveryoneOption(assignToCardsRef.current.length > 1).id]
          cards.push({
            key: cardId,
            isValid: true,
            hasAssignees: true,
            due_at: baseDates.due_at,
            reply_to_topic_due_at: null,
            required_replies_due_at: null,
            original_due_at: baseDates.due_at,
            unlock_at: baseDates.unlock_at,
            lock_at: baseDates.lock_at,
            selectedAssigneeIds: selectedOption,
            overrideId: dateDetailsApiResponse.id,
          })
          selectedOptionIds.push(...selectedOption)
        }
        if (overrides?.length) {
          overrides.forEach(override => {
            // if an override is unassigned, we don't need to show a card for it
            if (override.unassign_item) {
              return
            }
            // need to get any module assignees before we start filtering out hidden module cards
            if (override.context_module_id) {
              if (override.course_section_id) {
                allModuleAssignees.push(`section-${override.course_section_id}`)
              }
              if (override.student_ids) {
                allModuleAssignees.push(...override.student_ids.map(id => `student-${id}`))
              }
            }
            let removeCard = false
            let filteredStudents = override.student_ids
            if (override.context_module_id && override.student_ids) {
              filteredStudents = filteredStudents?.filter(
                id => !overriddenTargets?.students?.includes(id)
              )
              removeCard = override.student_ids?.length > 0 && filteredStudents?.length === 0
            }
            const studentOverrides =
              filteredStudents?.map(studentId => `student-${studentId}`) ?? []
            const defaultOptions = studentOverrides
            if (override.noop_id) {
              defaultOptions.push('mastery_paths')
            }
            if (override.course_section_id) {
              defaultOptions.push(`section-${override.course_section_id}`)
            }
            if (override.course_id) {
              defaultOptions.push('everyone')
            }
            if (override.group_id) {
              defaultOptions.push(`group-${override.group_id}`)
            }
            removeCard = removeCard || override.student_ids?.length === 0
            if (
              removeCard ||
              (override.context_module_id &&
                override?.course_section_id &&
                overriddenTargets?.sections?.includes(override?.course_section_id))
            ) {
              return
            }
            const cardId = makeCardId()
            cards.push({
              key: cardId,
              isValid: true,
              hasAssignees: true,
              due_at: override.due_at,
              reply_to_topic_due_at: null,
              required_replies_due_at: null,
              original_due_at: override.due_at,
              unlock_at: override.unlock_at,
              lock_at: override.lock_at,
              selectedAssigneeIds: defaultOptions,
              defaultOptions,
              overrideId: override.id,
              contextModuleId: override.context_module_id,
              contextModuleName: override.context_module_name,
            })
            selectedOptionIds.push(...defaultOptions)
          })
        }
        setModuleAssignees(allModuleAssignees)
        setHasModuleOverrides(hasModuleOverride || false)
        setGroupCategoryId(dateDetailsApiResponse.group_category_id)
        setOverridesFetched(true)
        setBlueprintDateLocks(dateDetailsApiResponse.blueprint_date_locks)
        disabledOptionIdsRef.current = selectedOptionIds
        setInitialCards(cards)
        onInitialStateSet?.(cards)
        setAssignToCards(cards)
      } catch {
        showFlashError()()
        handleDismiss()
      } finally {
        setHasFetched(true)
        setFetchInFlight(false)
        initialLoadRef.current = true
      }
    }
    !hasFetched && fetchAllPages()
    // eslint-disable-next-line react-hooks/exhaustive-deps
  }, [courseId, itemContentId, itemType, JSON.stringify(defaultCards)])

  const handleAddCard = () => {
    if (onAddCard) {
      onAddCard()
      return
    }
    const cardId = makeCardId()
    const cards: ItemAssignToCardSpec[] = [
      ...assignToCardsRef.current,
      {
        key: cardId,
        isValid: true,
        hasAssignees: false,
        reply_to_topic_due_at: null,
        required_replies_due_at: null,
        due_at: null,
        unlock_at: null,
        lock_at: null,
        contextModuleId: null,
        contextModuleName: null,
        selectedAssigneeIds: [] as string[],
      } as ItemAssignToCardSpec,
    ]
    lastPerformedAction.current = {action: 'add'}
    setAssignToCards(cards)
  }

  const handleDeleteCard = useCallback(
    (cardId: string) => {
      const cardIndex = assignToCardsRef.current.findIndex(card => card.key === cardId)
      const cardSelection = assignToCardsRef.current.at(cardIndex)?.selectedAssigneeIds ?? []
      const newDisabled = disabledOptionIdsRef.current.filter(id => !cardSelection.includes(id))
      const cards = assignToCardsRef.current.filter(({key}) => key !== cardId)
      lastPerformedAction.current = {action: 'delete', index: cardIndex}
      setAssignToCards(cards)
      disabledOptionIdsRef.current = newDisabled
      onCardRemove?.(cardId)
    },
    // eslint-disable-next-line react-hooks/exhaustive-deps
    [onCardRemove, setAssignToCards]
  )

  const handleCardValidityChange = useCallback(
    (cardId: string, isValid: boolean) => {
      const priorCard = assignToCardsRef.current.find(card => card.key === cardId)
      if (priorCard) {
        const validityChanged = priorCard.isValid !== isValid
        if (!validityChanged) {
          return
        }
      }
      const cards = assignToCardsRef.current.map(card =>
        card.key === cardId ? {...card, isValid} : card
      )
      setAssignToCards(cards)
    },
    [assignToCardsRef, setAssignToCards]
  )

  const handleCustomAssigneesChange = useCallback(
    (cardId: string, assignees: AssigneeOption[], deletedAssignees: string[]) => {
      const newSelectedOption = assignees.filter(
        assignee => !disabledOptionIdsRef.current.includes(assignee.id)
      )[0]
      const idData = newSelectedOption?.id?.split('-')
      const isEveryoneOption = newSelectedOption?.id === everyoneOption.id
      const parsedCard =
        newSelectedOption === undefined
          ? ({} as exportedOverride)
          : ({
              id: isEveryoneOption ? defaultSectionId : idData[1],
              name: newSelectedOption.value,
            } as exportedOverride)

      if (newSelectedOption?.id === everyoneOption.id) {
        if (hasModuleOverrides) {
          parsedCard.course_id = 'everyone'
        } else {
          parsedCard.course_section_id = defaultSectionId
        }
      } else if (parsedCard.id && idData[0] === 'section') {
        parsedCard.course_section_id = idData[1]
      } else if (parsedCard.id && idData[0] === 'student') {
        parsedCard.short_name = newSelectedOption.value
      } else if (parsedCard.id && idData[0] === 'group') {
        parsedCard.group_id = idData[1]
        parsedCard.group_category_id = newSelectedOption.groupCategoryId
      } else if (idData && idData[0] === 'mastery_paths') {
        parsedCard.noop_id = '1'
      }

      const parsedDeletedCard = deletedAssignees.map(id => {
        const card = allOptions.find(a => a.id === id)
        const data = card?.id?.split('-')
        const deleted = {name: card?.value, type: data?.[0]} as exportedOverride
<<<<<<< HEAD

        if (id === everyoneOption.id) {
          deleted.course_section_id = defaultSectionId
        } else if (data?.[0] === 'section') {
          deleted.course_section_id = data[1]
        } else if (data?.[0] === 'student') {
          deleted.short_name = card?.value
          deleted.student_id = data[1]
        } else if (data?.[0] === 'group') {
          deleted.group_id = data[1]
        } else if (data?.[0] === 'mastery_paths') {
          deleted.noop_id = '1'
        }
        return deleted
      })
      onAssigneesChange?.(cardId, parsedCard, parsedDeletedCard)
    },
    [
      allOptions,
      defaultSectionId,
      disabledOptionIdsRef,
      everyoneOption.id,
      hasModuleOverrides,
      onAssigneesChange,
    ]
  )

=======

        if (id === everyoneOption.id) {
          deleted.course_section_id = defaultSectionId
        } else if (data?.[0] === 'section') {
          deleted.course_section_id = data[1]
        } else if (data?.[0] === 'student') {
          deleted.short_name = card?.value
          deleted.student_id = data[1]
        } else if (data?.[0] === 'group') {
          deleted.group_id = data[1]
        } else if (data?.[0] === 'mastery_paths') {
          deleted.noop_id = '1'
        }
        return deleted
      })
      onAssigneesChange?.(cardId, parsedCard, parsedDeletedCard)
    },
    [
      allOptions,
      defaultSectionId,
      disabledOptionIdsRef,
      everyoneOption.id,
      hasModuleOverrides,
      onAssigneesChange,
    ]
  )

>>>>>>> 5c259ed4
  const handleCardAssignment = useCallback(
    (cardId: string, assignees: AssigneeOption[], deletedAssignees: string[]) => {
      const selectedAssigneeIds = assignees.map(({id}) => id)
      const initialCard = initialCards.find(card => card.key === cardId)
      const areEquals =
        JSON.stringify(initialCard?.selectedAssigneeIds) === JSON.stringify(selectedAssigneeIds)
      const cards = assignToCardsRef.current.map(card =>
        card.key === cardId
          ? {
              ...card,
              selectedAssigneeIds,
              highlightCard: !areEquals,
              isEdited: !areEquals,
              hasAssignees: assignees.length > 0,
            }
          : card
      )
      if (onAssigneesChange) {
        handleCustomAssigneesChange(cardId, assignees, deletedAssignees)
      } else {
        const allSelectedOptions = [...disabledOptionIdsRef.current, ...assignees.map(({id}) => id)]
        const uniqueOptions = [...new Set(allSelectedOptions)]
        const newDisabled = uniqueOptions.filter(id =>
          deletedAssignees.length > 0 ? !deletedAssignees.includes(id) : true
        )
        disabledOptionIdsRef.current = newDisabled
      }

      setAssignToCards(cards)
    },
    [
      assignToCardsRef,
      disabledOptionIdsRef,
      handleCustomAssigneesChange,
      initialCards,
      onAssigneesChange,
      setAssignToCards,
    ]
  )

  const handleDatesChange = useCallback(
    (cardId: string, dateAttribute: string, dateValue: string | null) => {
      const newDate = dateValue // === null ? undefined : dateValue
      const initialCard = initialCards.find(card => card.key === cardId)
      const currentCardProps = assignToCardsRef.current.find(
        card => card.key === cardId
      ) as ItemAssignToCardSpec
      const currentCard = {...currentCardProps, [dateAttribute]: newDate}
      const priorCard = assignToCardsRef.current.find(card => card.key === cardId)
      if (priorCard) {
        const dateChanged = priorCard[dateAttribute] !== dateValue
        if (!dateChanged) {
          // date did not change - do not setAssignToCards which would trigger a re-render)
          return
        }
      }
      const areEquals = JSON.stringify(initialCard) === JSON.stringify(currentCard)

      const newCard = {...currentCard, highlightCard: !areEquals, isEdited: !areEquals}
      const cards = assignToCardsRef.current.map(card => (card.key === cardId ? newCard : card))
      setAssignToCards(cards)
      onDatesChange?.(cardId, dateAttribute, newDate ?? '')
    },
    [assignToCardsRef, initialCards, onDatesChange, setAssignToCards]
  )

  const allCardsAssigned = () => {
    return assignToCardsRef.current.every(card => card.hasAssignees)
  }

<<<<<<< HEAD
  const renderCardsOptimized = useCallback(
    (isOpen?: boolean) => {
      const cardCount = assignToCards.length
      return assignToCards.map(card => (
        <View key={`${card.key}`} as="div" margin="small 0 0 0">
          <ItemAssignToCardMemo
            ref={cardsRefs.current[card.key]}
            courseId={courseId}
            contextModuleId={card.contextModuleId}
            contextModuleName={card.contextModuleName}
            removeDueDateInput={removeDueDateInput}
            isCheckpointed={isCheckpointed}
            cardId={card.key}
            reply_to_topic_due_at={card.reply_to_topic_due_at}
            required_replies_due_at={card.required_replies_due_at}
            due_at={card.due_at}
            original_due_at={card.original_due_at}
            unlock_at={card.unlock_at}
            lock_at={card.lock_at}
            onDelete={cardCount === 1 ? undefined : handleDeleteCard}
            onCardAssignmentChange={handleCardAssignment}
            onCardDatesChange={handleDatesChange}
            onValidityChange={handleCardValidityChange}
            isOpen={isOpen}
            disabledOptionIds={disabledOptionIdsRef.current}
            everyoneOption={everyoneOption}
            selectedAssigneeIds={card.selectedAssigneeIds}
            customAllOptions={allOptions}
            customIsLoading={isLoadingAssignees}
            customSetSearchTerm={setSearchTerm}
            highlightCard={card.highlightCard}
            blueprintDateLocks={blueprintDateLocks}
            postToSIS={postToSIS}
            disabledOptionIdsRef={disabledOptionIdsRef}
          />
        </View>
      ))
    },
    [
      assignToCards,
      cardsRefs,
      courseId,
      removeDueDateInput,
      isCheckpointed,
      handleDeleteCard,
      handleCardAssignment,
      handleDatesChange,
      handleCardValidityChange,
      everyoneOption,
      allOptions,
      isLoadingAssignees,
      setSearchTerm,
      blueprintDateLocks,
      postToSIS,
      disabledOptionIdsRef,
    ]
  )

  function renderCards(isOpen?: boolean) {
    const cardCount = assignToCards.length
    return assignToCards.map((card, i) => {
      return (
        // eslint-disable-next-line react/no-array-index-key
        <View key={`${card.key}-${i}`} as="div" margin="small 0 0 0">
          <ItemAssignToCard
=======
  const renderCards = useCallback(
    () => {
      const cardCount = assignToCardsRef.current.length
      return assignToCardsRef.current.map(card => (
        <View key={`${card.key}`} as="div" margin="small 0 0 0">
          <ItemAssignToCardMemo
            // Make sure the cards get rendered when there is only one card or when jumping to two cards
            // since the everyone option needs to be updated.
            // Having cardCount > 2 will prevent the cards to be rendered when having more cards
            // since in that snacerio the everyone option won't change.
            persistEveryoneOption={cardCount !== 1 && cardCount > 2}
>>>>>>> 5c259ed4
            ref={cardsRefs.current[card.key]}
            courseId={courseId}
            contextModuleId={card.contextModuleId}
            contextModuleName={card.contextModuleName}
            removeDueDateInput={removeDueDateInput}
            isCheckpointed={isCheckpointed}
            cardId={card.key}
            reply_to_topic_due_at={card.reply_to_topic_due_at}
            required_replies_due_at={card.required_replies_due_at}
            due_at={card.due_at}
            original_due_at={card.original_due_at}
            unlock_at={card.unlock_at}
            lock_at={card.lock_at}
            onDelete={cardCount === 1 ? undefined : handleDeleteCard}
            onCardAssignmentChange={handleCardAssignment}
            onCardDatesChange={handleDatesChange}
            onValidityChange={handleCardValidityChange}
<<<<<<< HEAD
            isOpen={isOpen}
=======
            isOpenRef={isOpenRef}
>>>>>>> 5c259ed4
            disabledOptionIds={disabledOptionIdsRef.current}
            everyoneOption={everyoneOption}
            selectedAssigneeIds={card.selectedAssigneeIds}
            customAllOptions={allOptions}
            customIsLoading={isLoadingAssignees}
            customSetSearchTerm={setSearchTerm}
            highlightCard={card.highlightCard}
            blueprintDateLocks={blueprintDateLocks}
            postToSIS={postToSIS}
            disabledOptionIdsRef={disabledOptionIdsRef}
          />
        </View>
      ))
    },
    // eslint-disable-next-line react-hooks/exhaustive-deps
    [
      assignToCardsRef,
      cardsRefs,
      courseId,
      removeDueDateInput,
      isCheckpointed,
      handleDeleteCard,
      handleCardAssignment,
      handleDatesChange,
      handleCardValidityChange,
      everyoneOption,
      allOptions,
      isLoadingAssignees,
      setSearchTerm,
      blueprintDateLocks,
      postToSIS,
      disabledOptionIdsRef,
      defaultGroupCategoryId,
    ]
  )

  return (
    <Flex.Item padding="small medium" shouldGrow={true} shouldShrink={true}>
      {fetchInFlight || !loadedAssignees || isLoading ? (
        isTray ? (
          <Mask>
            <Spinner data-testid="cards-loading" renderTitle={I18n.t('Loading')} />
          </Mask>
        ) : (
          <Spinner data-testid="cards-loading" renderTitle={I18n.t('Loading')} />
        )
      ) : (
        <ApplyLocale locale={locale} timezone={timezone}>
<<<<<<< HEAD
          {ENV.FEATURES?.selective_release_optimized_tray
            ? renderCardsOptimized(open)
            : renderCards(open)}
=======
          {renderCards()}
>>>>>>> 5c259ed4
        </ApplyLocale>
      )}
      <Button
        display={isTray ? undefined : 'block'}
        onClick={handleAddCard}
        data-testid="add-card"
        margin="small 0 0 0"
        renderIcon={IconAddLine}
        interaction={!allCardsAssigned() || !!blueprintDateLocks?.length ? 'disabled' : 'enabled'}
        elementRef={el => (addCardButtonRef.current = el)}
      >
        {isTray ? I18n.t('Add') : I18n.t('Assign To')}
      </Button>
    </Flex.Item>
  )
}

export default ItemAssignToTrayContent<|MERGE_RESOLUTION|>--- conflicted
+++ resolved
@@ -79,10 +79,7 @@
   postToSIS?: boolean
   assignToCardsRef: React.MutableRefObject<ItemAssignToCardSpec[]>
   disabledOptionIdsRef: React.MutableRefObject<string[]>
-<<<<<<< HEAD
-=======
   isTray: boolean
->>>>>>> 5c259ed4
 }
 
 const MAX_PAGES = 10
@@ -97,16 +94,9 @@
   ItemAssignToCard,
   (prevProps: OptimizedItemAssignToCardProps, nextProps: OptimizedItemAssignToCardProps) => {
     return (
-<<<<<<< HEAD
-      prevProps.everyoneOption?.value === nextProps.everyoneOption?.value &&
-      prevProps.selectedAssigneeIds?.length === nextProps.selectedAssigneeIds?.length &&
-      prevProps.highlightCard === nextProps.highlightCard &&
-      prevProps.isOpen === nextProps.isOpen &&
-=======
       nextProps.persistEveryoneOption &&
       prevProps.selectedAssigneeIds?.length === nextProps.selectedAssigneeIds?.length &&
       prevProps.highlightCard === nextProps.highlightCard &&
->>>>>>> 5c259ed4
       prevProps.due_at === nextProps.due_at &&
       prevProps.original_due_at === nextProps.original_due_at &&
       prevProps.unlock_at === nextProps.unlock_at &&
@@ -161,10 +151,7 @@
   postToSIS = false,
   assignToCardsRef,
   disabledOptionIdsRef,
-<<<<<<< HEAD
-=======
   isTray,
->>>>>>> 5c259ed4
 }: ItemAssignToTrayContentProps) => {
   const [initialCards, setInitialCards] = useState<ItemAssignToCardSpec[]>([])
   const [fetchInFlight, setFetchInFlight] = useState(false)
@@ -263,41 +250,25 @@
         }
       }
     }
-<<<<<<< HEAD
-  }, [assignToCards, cardsRefs])
-=======
     // eslint-disable-next-line react-hooks/exhaustive-deps
   }, [assignToCardsRef.current, cardsRefs])
->>>>>>> 5c259ed4
 
   useEffect(() => {
     // Remove extra refs if cards array has shrunk
     Object.keys(cardsRefs.current).forEach(key => {
-<<<<<<< HEAD
-      if (!assignToCards.some(card => card.key === key)) {
-=======
       if (!assignToCardsRef.current.some(card => card.key === key)) {
->>>>>>> 5c259ed4
         delete cardsRefs.current[key]
       }
     })
 
     // Ensure cardsRefs has refs for all items
-<<<<<<< HEAD
-    assignToCards.forEach(card => {
-=======
     assignToCardsRef.current.forEach(card => {
->>>>>>> 5c259ed4
       if (!cardsRefs.current[card.key]) {
         cardsRefs.current[card.key] = React.createRef<ItemAssignToCardRef>()
       }
     })
-<<<<<<< HEAD
-  }, [assignToCards, cardsRefs])
-=======
     // eslint-disable-next-line react-hooks/exhaustive-deps
   }, [assignToCardsRef.current, cardsRefs])
->>>>>>> 5c259ed4
 
   useEffect(() => {
     if (defaultCards !== undefined) {
@@ -568,7 +539,6 @@
         const card = allOptions.find(a => a.id === id)
         const data = card?.id?.split('-')
         const deleted = {name: card?.value, type: data?.[0]} as exportedOverride
-<<<<<<< HEAD
 
         if (id === everyoneOption.id) {
           deleted.course_section_id = defaultSectionId
@@ -596,35 +566,6 @@
     ]
   )
 
-=======
-
-        if (id === everyoneOption.id) {
-          deleted.course_section_id = defaultSectionId
-        } else if (data?.[0] === 'section') {
-          deleted.course_section_id = data[1]
-        } else if (data?.[0] === 'student') {
-          deleted.short_name = card?.value
-          deleted.student_id = data[1]
-        } else if (data?.[0] === 'group') {
-          deleted.group_id = data[1]
-        } else if (data?.[0] === 'mastery_paths') {
-          deleted.noop_id = '1'
-        }
-        return deleted
-      })
-      onAssigneesChange?.(cardId, parsedCard, parsedDeletedCard)
-    },
-    [
-      allOptions,
-      defaultSectionId,
-      disabledOptionIdsRef,
-      everyoneOption.id,
-      hasModuleOverrides,
-      onAssigneesChange,
-    ]
-  )
-
->>>>>>> 5c259ed4
   const handleCardAssignment = useCallback(
     (cardId: string, assignees: AssigneeOption[], deletedAssignees: string[]) => {
       const selectedAssigneeIds = assignees.map(({id}) => id)
@@ -695,13 +636,17 @@
     return assignToCardsRef.current.every(card => card.hasAssignees)
   }
 
-<<<<<<< HEAD
-  const renderCardsOptimized = useCallback(
-    (isOpen?: boolean) => {
-      const cardCount = assignToCards.length
-      return assignToCards.map(card => (
+  const renderCards = useCallback(
+    () => {
+      const cardCount = assignToCardsRef.current.length
+      return assignToCardsRef.current.map(card => (
         <View key={`${card.key}`} as="div" margin="small 0 0 0">
           <ItemAssignToCardMemo
+            // Make sure the cards get rendered when there is only one card or when jumping to two cards
+            // since the everyone option needs to be updated.
+            // Having cardCount > 2 will prevent the cards to be rendered when having more cards
+            // since in that snacerio the everyone option won't change.
+            persistEveryoneOption={cardCount !== 1 && cardCount > 2}
             ref={cardsRefs.current[card.key]}
             courseId={courseId}
             contextModuleId={card.contextModuleId}
@@ -719,83 +664,7 @@
             onCardAssignmentChange={handleCardAssignment}
             onCardDatesChange={handleDatesChange}
             onValidityChange={handleCardValidityChange}
-            isOpen={isOpen}
-            disabledOptionIds={disabledOptionIdsRef.current}
-            everyoneOption={everyoneOption}
-            selectedAssigneeIds={card.selectedAssigneeIds}
-            customAllOptions={allOptions}
-            customIsLoading={isLoadingAssignees}
-            customSetSearchTerm={setSearchTerm}
-            highlightCard={card.highlightCard}
-            blueprintDateLocks={blueprintDateLocks}
-            postToSIS={postToSIS}
-            disabledOptionIdsRef={disabledOptionIdsRef}
-          />
-        </View>
-      ))
-    },
-    [
-      assignToCards,
-      cardsRefs,
-      courseId,
-      removeDueDateInput,
-      isCheckpointed,
-      handleDeleteCard,
-      handleCardAssignment,
-      handleDatesChange,
-      handleCardValidityChange,
-      everyoneOption,
-      allOptions,
-      isLoadingAssignees,
-      setSearchTerm,
-      blueprintDateLocks,
-      postToSIS,
-      disabledOptionIdsRef,
-    ]
-  )
-
-  function renderCards(isOpen?: boolean) {
-    const cardCount = assignToCards.length
-    return assignToCards.map((card, i) => {
-      return (
-        // eslint-disable-next-line react/no-array-index-key
-        <View key={`${card.key}-${i}`} as="div" margin="small 0 0 0">
-          <ItemAssignToCard
-=======
-  const renderCards = useCallback(
-    () => {
-      const cardCount = assignToCardsRef.current.length
-      return assignToCardsRef.current.map(card => (
-        <View key={`${card.key}`} as="div" margin="small 0 0 0">
-          <ItemAssignToCardMemo
-            // Make sure the cards get rendered when there is only one card or when jumping to two cards
-            // since the everyone option needs to be updated.
-            // Having cardCount > 2 will prevent the cards to be rendered when having more cards
-            // since in that snacerio the everyone option won't change.
-            persistEveryoneOption={cardCount !== 1 && cardCount > 2}
->>>>>>> 5c259ed4
-            ref={cardsRefs.current[card.key]}
-            courseId={courseId}
-            contextModuleId={card.contextModuleId}
-            contextModuleName={card.contextModuleName}
-            removeDueDateInput={removeDueDateInput}
-            isCheckpointed={isCheckpointed}
-            cardId={card.key}
-            reply_to_topic_due_at={card.reply_to_topic_due_at}
-            required_replies_due_at={card.required_replies_due_at}
-            due_at={card.due_at}
-            original_due_at={card.original_due_at}
-            unlock_at={card.unlock_at}
-            lock_at={card.lock_at}
-            onDelete={cardCount === 1 ? undefined : handleDeleteCard}
-            onCardAssignmentChange={handleCardAssignment}
-            onCardDatesChange={handleDatesChange}
-            onValidityChange={handleCardValidityChange}
-<<<<<<< HEAD
-            isOpen={isOpen}
-=======
             isOpenRef={isOpenRef}
->>>>>>> 5c259ed4
             disabledOptionIds={disabledOptionIdsRef.current}
             everyoneOption={everyoneOption}
             selectedAssigneeIds={card.selectedAssigneeIds}
@@ -844,13 +713,7 @@
         )
       ) : (
         <ApplyLocale locale={locale} timezone={timezone}>
-<<<<<<< HEAD
-          {ENV.FEATURES?.selective_release_optimized_tray
-            ? renderCardsOptimized(open)
-            : renderCards(open)}
-=======
           {renderCards()}
->>>>>>> 5c259ed4
         </ApplyLocale>
       )}
       <Button
