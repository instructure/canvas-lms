--- conflicted
+++ resolved
@@ -199,11 +199,7 @@
         }
         while (url && pageCount < MAX_PAGES) {
           // @ts-expect-error
-<<<<<<< HEAD
-          // eslint-disable-next-line no-await-in-loop
-=======
            
->>>>>>> 1c55606d
           const response: FetchDueDatesResponse = await doFetchApi(args)
           allResponses.push(response.json)
           // @ts-expect-error
@@ -324,11 +320,7 @@
         }
         while (url && pageCount < MAX_PAGES) {
           // @ts-expect-error
-<<<<<<< HEAD
-          // eslint-disable-next-line no-await-in-loop
-=======
            
->>>>>>> 1c55606d
           const response: FetchDueDatesResponse = await doFetchApi(args)
           allResponses.push(response.json)
           // @ts-expect-error
