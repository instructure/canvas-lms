--- conflicted
+++ resolved
@@ -23,12 +23,8 @@
 import * as utils from '../../utils/assignToHelper'
 import fetchMock from 'fetch-mock'
 import userEvent from '@testing-library/user-event'
-<<<<<<< HEAD
-import {QueryProvider, queryClient} from '@canvas/query'
-=======
 import {queryClient} from '@canvas/query'
 import {MockedQueryProvider} from '@canvas/test-utils/query'
->>>>>>> d6e31a27
 
 jest.mock('../../utils/assignToHelper', () => {
   const originalModule = jest.requireActual('../../utils/assignToHelper')
@@ -83,15 +79,9 @@
 
   const renderComponent = (overrides = {}) =>
     render(
-<<<<<<< HEAD
-      <QueryProvider>
-        <AssignToPanel {...props} {...overrides} />
-      </QueryProvider>
-=======
       <MockedQueryProvider>
         <AssignToPanel {...props} {...overrides} />
       </MockedQueryProvider>
->>>>>>> d6e31a27
     )
 
   it('renders', async () => {
