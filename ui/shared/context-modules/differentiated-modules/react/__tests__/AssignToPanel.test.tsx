/*
 * Copyright (C) 2023 - present Instructure, Inc.
 *
 * This file is part of Canvas.
 *
 * Canvas is free software: you can redistribute it and/or modify it under
 * the terms of the GNU Affero General Public License as published by the Free
 * Software Foundation, version 3 of the License.
 *
 * Canvas is distributed in the hope that it will be useful, but WITHOUT ANY
 * WARRANTY; without even the implied warranty of MERCHANTABILITY or FITNESS FOR
 * A PARTICULAR PURPOSE. See the GNU Affero General Public License for more
 * details.
 *
 * You should have received a copy of the GNU Affero General Public License along
 * with this program. If not, see <http://www.gnu.org/licenses/>.
 */

import React from 'react'
import {act, screen, render, waitFor} from '@testing-library/react'
import AssignToPanel, {type AssignToPanelProps} from '../AssignToPanel'
import {ASSIGNMENT_OVERRIDES_DATA, SECTIONS_DATA, STUDENTS_DATA} from './mocks'
import * as utils from '../../utils/assignToHelper'
import fetchMock from 'fetch-mock'
import userEvent from '@testing-library/user-event'

jest.mock('../../utils/assignToHelper', () => {
  const originalModule = jest.requireActual('../../utils/assignToHelper')

  return {
    __esModule: true,
    ...originalModule,
    updateModuleUI: jest.fn(),
  }
})

const errorText = 'A student or section must be selected'
<<<<<<< HEAD
=======
const errorTooltipText = 'Please fix errors before continuing'
>>>>>>> 2017494a

describe('AssignToPanel', () => {
  const props: AssignToPanelProps = {
    courseId: '1',
    moduleId: '2',
    bodyHeight: '400px',
    footerHeight: '100px',
    moduleElement: document.createElement('div'),
    onDismiss: () => {},
    mountNodeRef: {current: null},
  }

  const ASSIGNMENT_OVERRIDES_URL = `/api/v1/courses/${props.courseId}/modules/${props.moduleId}/assignment_overrides`
  const SECTIONS_URL = `/api/v1/courses/${props.courseId}/sections`
  const STUDENTS_URL = `/api/v1/courses/${props.courseId}/users?enrollment_type=student`

  beforeAll(() => {
    if (!document.getElementById('flash_screenreader_holder')) {
      const liveRegion = document.createElement('div')
      liveRegion.id = 'flash_screenreader_holder'
      liveRegion.setAttribute('role', 'alert')
      document.body.appendChild(liveRegion)
    }
  })

  beforeEach(() => {
    fetchMock.getOnce(SECTIONS_URL, SECTIONS_DATA)
    fetchMock.getOnce(STUDENTS_URL, STUDENTS_DATA)
    fetchMock.getOnce(ASSIGNMENT_OVERRIDES_URL, [])
  })

  afterEach(() => {
    fetchMock.restore()
  })

  const renderComponent = (overrides = {}) => render(<AssignToPanel {...props} {...overrides} />)

  it('renders', async () => {
    const {findByText} = renderComponent()
    expect(await findByText('By default, this module is visible to everyone.')).toBeInTheDocument()
  })

  it('renders options', async () => {
    const {findByTestId} = renderComponent()
    expect(await findByTestId('loading-overlay')).toBeInTheDocument()
    expect(await findByTestId('everyone-option')).toBeInTheDocument()
    expect(await findByTestId('custom-option')).toBeInTheDocument()
  })

  it('renders everyone as the default option', async () => {
    const {findByTestId} = renderComponent()
    expect(await findByTestId('everyone-option')).toBeChecked()
    expect(await findByTestId('custom-option')).not.toBeChecked()
  })

  it('renders option if a default option is passed', async () => {
    const {findByTestId} = renderComponent({defaultOption: 'custom'})
    expect(await findByTestId('everyone-option')).not.toBeChecked()
    expect(await findByTestId('custom-option')).toBeChecked()
  })

  it('renders custom access as the default option if there are assignmentOverrides', async () => {
    fetchMock.getOnce(ASSIGNMENT_OVERRIDES_URL, ASSIGNMENT_OVERRIDES_DATA, {
      overwriteRoutes: true,
    })
    const {findByTestId} = renderComponent()
    expect(await findByTestId('loading-overlay')).toBeInTheDocument()
    expect(await findByTestId('custom-option')).toBeChecked()
  })

  it('not render custom access as the default option if default option is called', async () => {
    fetchMock.getOnce(ASSIGNMENT_OVERRIDES_URL, ASSIGNMENT_OVERRIDES_DATA, {
      overwriteRoutes: true,
    })
    const {findByTestId} = renderComponent({defaultOption: 'everyone'})
    expect(await findByTestId('everyone-option')).toBeChecked()
  })

  it('calls updateParentData on unmount with changes', async () => {
    const updateParentDataMock = jest.fn()
    const {unmount, findByTestId} = renderComponent({updateParentData: updateParentDataMock})
    await userEvent.click(await findByTestId('custom-option'))
    unmount()
    expect(updateParentDataMock).toHaveBeenCalledWith(
      {
        selectedAssignees: [],
        selectedOption: 'custom',
      },
      true
    )
  })

  it('calls updateParentData on unmount with no changes', async () => {
    const updateParentDataMock = jest.fn()
    const {unmount} = renderComponent({updateParentData: updateParentDataMock})
    unmount()
    expect(updateParentDataMock).toHaveBeenCalledWith(
      {
        selectedAssignees: [],
        selectedOption: 'everyone',
      },
      false
    )
  })

  describe('AssigneeSelector', () => {
    it('selects multiple options', async () => {
      const {findByTestId, findByText, getAllByTestId} = renderComponent()
      const customOption = await findByTestId('custom-option')
      act(() => customOption.click())
      const assigneeSelector = await findByTestId('assignee_selector')
      act(() => assigneeSelector.click())
      const option1 = await findByText(SECTIONS_DATA[0].name)
      act(() => option1.click())
      act(() => assigneeSelector.click())
      const option2 = await findByText(SECTIONS_DATA[2].name)
      act(() => option2.click())
      expect(getAllByTestId('assignee_selector_selected_option').length).toBe(2)
    })

    it('clears selection', async () => {
      const {findByTestId, getByTestId, queryAllByTestId, findByText} = renderComponent()
      const customOption = await findByTestId('custom-option')
      act(() => customOption.click())
      const assigneeSelector = await findByTestId('assignee_selector')
      act(() => assigneeSelector.click())
      const option = await findByText(STUDENTS_DATA[0].name)
      act(() => option.click())
      expect(queryAllByTestId('assignee_selector_selected_option').length).toBe(1)
      act(() => getByTestId('clear_selection_button').click())
      expect(queryAllByTestId('assignee_selector_selected_option').length).toBe(0)
    })

    it('shows existing assignmentOverrides as the default selection', async () => {
      fetchMock.getOnce(ASSIGNMENT_OVERRIDES_URL, ASSIGNMENT_OVERRIDES_DATA, {
        overwriteRoutes: true,
      })
      const assignedSections = ASSIGNMENT_OVERRIDES_DATA.filter(
        override => override.course_section !== undefined
      )
      const {getAllByTestId, findByText} = renderComponent()
      expect(await findByText(ASSIGNMENT_OVERRIDES_DATA[0].students![0].name)).toBeInTheDocument()
      expect(getAllByTestId('assignee_selector_selected_option').length).toBe(
        ASSIGNMENT_OVERRIDES_DATA[0].students!.length + assignedSections.length
      )
    })

    it('does not show existing assignmentOverrides as the default if defaultOption and defaultAssignees are passed', async () => {
      const defaultAssignees = [
        {
          id: '3',
          overrideId: '3',
          value: 'Previously added assignment',
          group: 'Sections',
        },
      ]
      const {getAllByTestId, findByText} = renderComponent({
        defaultOption: 'custom',
        defaultAssignees,
      })
      expect(await findByText(defaultAssignees[0].value)).toBeInTheDocument()
      expect(getAllByTestId('assignee_selector_selected_option').length).toBe(
        defaultAssignees.length
      )
    })
  })

<<<<<<< HEAD
  it('does not display empty assignee error on open', async () => {
    renderComponent()
    const customOption = await screen.findByTestId('custom-option')
    await userEvent.click(customOption)
    await waitFor(() => expect(screen.queryByText(errorText)).toBeNull())
  })

  it('does display empty assignee error on blur', async () => {
    renderComponent()
    const customOption = await screen.findByTestId('custom-option')
    await userEvent.click(customOption)
    const assigneeSelector = await screen.findByTestId('assignee_selector')
    await userEvent.click(assigneeSelector)
    await userEvent.click(customOption)
    expect(await screen.findByText(errorText)).toBeInTheDocument()
  })

  it('clears empty assignee error on selection', async () => {
    renderComponent()
    const customOption = await screen.findByTestId('custom-option')
    await userEvent.click(customOption)
    const assigneeSelector = await screen.findByTestId('assignee_selector')
    await userEvent.click(assigneeSelector)
    await userEvent.click(customOption)
    expect(await screen.findByText(errorText)).toBeInTheDocument()

    await userEvent.click(assigneeSelector)
    const option = await screen.findByText(STUDENTS_DATA[0].name)
    await userEvent.click(option)
    await waitFor(() => expect(screen.queryByText(errorText)).toBeNull())
  })

  it('does not save when empty assignee error is displayed', async () => {
    renderComponent()
    const customOption = await screen.findByTestId('custom-option')
    await userEvent.click(customOption)
    const assigneeSelector = await screen.findByTestId('assignee_selector')
    await userEvent.click(assigneeSelector)
    await userEvent.click(customOption)
    expect(await screen.findByText(errorText)).toBeInTheDocument()
    const saveButton = screen.getByRole('button', {name: 'Save'})
    await userEvent.click(saveButton)
    expect(assigneeSelector).toHaveFocus()
  })

  it('displays empty assignee error on clearAll', async () => {
    renderComponent()
    const customOption = await screen.findByTestId('custom-option')
    await userEvent.click(customOption)
    const assigneeSelector = await screen.findByTestId('assignee_selector')
    await userEvent.click(assigneeSelector)

    const clearAllButton = screen.getByTestId('clear_selection_button')
    await userEvent.click(clearAllButton)
    expect(await screen.findByText(errorText)).toBeInTheDocument()
  })

  it('displays empty assignee error after switching options', async () => {
    renderComponent()
    const customOption = await screen.findByTestId('custom-option')
    await userEvent.click(customOption)
    const assigneeSelector = await screen.findByTestId('assignee_selector')
    await userEvent.click(assigneeSelector)
    await userEvent.click(customOption)
    expect(await screen.findByText(errorText)).toBeInTheDocument()

    const everyoneOption = await screen.findByTestId('everyone-option')
    await userEvent.click(everyoneOption)
    expect(screen.queryByText(errorText)).toBeNull()
    await userEvent.click(customOption)
    expect(await screen.findByText(errorText)).toBeInTheDocument()
=======
  describe('error messages', () => {
    it('does not display empty assignee error on open', async () => {
      renderComponent()
      const customOption = await screen.findByTestId('custom-option')
      await userEvent.click(customOption)
      await waitFor(() => expect(screen.queryByText(errorText)).toBeNull())
    })

    it('does display empty assignee error on blur', async () => {
      renderComponent()
      const customOption = await screen.findByTestId('custom-option')
      await userEvent.click(customOption)
      const assigneeSelector = await screen.findByTestId('assignee_selector')
      await userEvent.click(assigneeSelector)
      await userEvent.click(customOption)
      expect(await screen.findByText(errorText)).toBeInTheDocument()
    })

    it('clears empty assignee error on selection', async () => {
      renderComponent()
      const customOption = await screen.findByTestId('custom-option')
      await userEvent.click(customOption)
      const assigneeSelector = await screen.findByTestId('assignee_selector')
      await userEvent.click(assigneeSelector)
      await userEvent.click(customOption)
      expect(await screen.findByText(errorText)).toBeInTheDocument()

      await userEvent.click(assigneeSelector)
      const option = await screen.findByText(STUDENTS_DATA[0].name)
      await userEvent.click(option)
      await waitFor(() => expect(screen.queryByText(errorText)).toBeNull())
    })

    it('clears empty assignee error when Everyone is selected', async () => {
      renderComponent()
      const customOption = await screen.findByTestId('custom-option')
      await userEvent.click(customOption)
      const assigneeSelector = await screen.findByTestId('assignee_selector')
      await userEvent.click(assigneeSelector)
      await userEvent.click(customOption)
      expect(await screen.findByText(errorText)).toBeInTheDocument()
      const saveButton = screen.getByRole('button', {name: 'Save'})
      await userEvent.hover(saveButton)
      expect(screen.getByText(errorTooltipText)).toBeInTheDocument()

      const everyoneOption = await screen.findByTestId('everyone-option')
      await userEvent.click(everyoneOption)
      expect(screen.queryByText(errorText)).toBeNull()
      await userEvent.hover(saveButton)
      expect(screen.queryByText(errorTooltipText)).not.toBeInTheDocument()
    })

    it('does not save when empty assignee error is displayed', async () => {
      renderComponent()
      const customOption = await screen.findByTestId('custom-option')
      await userEvent.click(customOption)
      const assigneeSelector = await screen.findByTestId('assignee_selector')
      await userEvent.click(assigneeSelector)
      await userEvent.click(customOption)
      expect(await screen.findByText(errorText)).toBeInTheDocument()
      const saveButton = screen.getByRole('button', {name: 'Save'})
      await userEvent.click(saveButton)
      expect(assigneeSelector).toHaveFocus()
    })

    it('displays empty assignee error on clearAll', async () => {
      renderComponent()
      const customOption = await screen.findByTestId('custom-option')
      await userEvent.click(customOption)
      const assigneeSelector = await screen.findByTestId('assignee_selector')
      await userEvent.click(assigneeSelector)

      const clearAllButton = screen.getByTestId('clear_selection_button')
      await userEvent.click(clearAllButton)
      expect(await screen.findByText(errorText)).toBeInTheDocument()
    })

    it('displays empty assignee error on clearAll after component is rendered with pills', async () => {
      fetchMock.getOnce(ASSIGNMENT_OVERRIDES_URL, ASSIGNMENT_OVERRIDES_DATA, {
        overwriteRoutes: true,
      })
      renderComponent()
      expect(await screen.findByTestId('custom-option')).toBeChecked()
      const clearAllButton = screen.getByTestId('clear_selection_button')
      await userEvent.click(clearAllButton)
      expect(await screen.findByText(errorText)).toBeInTheDocument()
    })

    it('displays empty assignee error after switching options', async () => {
      renderComponent()
      const customOption = await screen.findByTestId('custom-option')
      await userEvent.click(customOption)
      const assigneeSelector = await screen.findByTestId('assignee_selector')
      await userEvent.click(assigneeSelector)
      await userEvent.click(customOption)
      expect(await screen.findByText(errorText)).toBeInTheDocument()

      const everyoneOption = await screen.findByTestId('everyone-option')
      await userEvent.click(everyoneOption)
      expect(screen.queryByText(errorText)).toBeNull()
      await userEvent.click(customOption)
      expect(await screen.findByText(errorText)).toBeInTheDocument()
    })

    it('displays empty assignee error if the user switches to custom and clicks save without adding any assignees', async () => {
      renderComponent()
      const customOption = await screen.findByTestId('custom-option')
      await userEvent.click(customOption)
      expect(screen.queryByText(errorText)).not.toBeInTheDocument()
      const saveButton = screen.getByRole('button', {name: 'Save'})
      await userEvent.click(saveButton)
      const assigneeSelector = await screen.findByTestId('assignee_selector')
      expect(screen.getByText(errorText)).toBeInTheDocument()
      expect(assigneeSelector).toHaveFocus()
    })
>>>>>>> 2017494a
  })

  describe('on update', () => {
    it('creates new assignment overrides', async () => {
      fetchMock.put(ASSIGNMENT_OVERRIDES_URL, {})
      const {findByTestId, findByText, getByRole, findAllByText} = renderComponent()
      const customOption = await findByTestId('custom-option')
      act(() => customOption.click())
      const assigneeSelector = await findByTestId('assignee_selector')
      act(() => assigneeSelector.click())
      const option1 = await findByText(SECTIONS_DATA[0].name)
      act(() => option1.click())

      getByRole('button', {name: 'Save'}).click()
      expect((await findAllByText('Module access updated successfully.'))[0]).toBeInTheDocument()
      const requestBody = fetchMock.lastOptions(ASSIGNMENT_OVERRIDES_URL)?.body
      const expectedPayload = JSON.stringify({
        overrides: [{course_section_id: SECTIONS_DATA[0].id}],
      })
      expect(requestBody).toEqual(expectedPayload)
    })

    it('updates existing assignment overrides', async () => {
      fetchMock.get(ASSIGNMENT_OVERRIDES_URL, ASSIGNMENT_OVERRIDES_DATA, {overwriteRoutes: true})
      fetchMock.put(ASSIGNMENT_OVERRIDES_URL, {})
      const studentsOverride = ASSIGNMENT_OVERRIDES_DATA[0]
      const existingOverride = ASSIGNMENT_OVERRIDES_DATA[1]
      const {findByTestId, findByText, getByRole, findAllByText} = renderComponent()
      const customOption = await findByTestId('custom-option')
      act(() => customOption.click())
      const assigneeSelector = await findByTestId('assignee_selector')
      act(() => assigneeSelector.click())
      const option1 = await findByText(existingOverride.course_section?.name!)
      // removing the existing section override
      act(() => option1.click())

      getByRole('button', {name: 'Save'}).click()
      expect((await findAllByText('Module access updated successfully.'))[0]).toBeInTheDocument()
      const requestBody = fetchMock.lastOptions(ASSIGNMENT_OVERRIDES_URL)?.body
      // it sends back the student list override, including the assignment override id
      const expectedPayload = JSON.stringify({
        overrides: [
          {id: studentsOverride.id, student_ids: studentsOverride.students!.map(({id}) => id)},
        ],
      })
      expect(requestBody).toEqual(expectedPayload)
    })

    it('updates the modules UI', async () => {
      fetchMock.put(ASSIGNMENT_OVERRIDES_URL, {})
      const {findByRole} = renderComponent()
      const updateButton = await findByRole('button', {name: 'Save'})
      updateButton.click()
      await waitFor(() => expect(utils.updateModuleUI).toHaveBeenCalled())
    })

    it('calls onDidSubmit instead of onDismiss if passed', async () => {
      fetchMock.put(ASSIGNMENT_OVERRIDES_URL, {})
      const onDidSubmitMock = jest.fn()
      const onDismissMock = jest.fn()
      renderComponent({
        onDidSubmit: onDidSubmitMock,
        onDismiss: onDismissMock,
      })
      await userEvent.click(screen.getByTestId('custom-option'))
      await userEvent.click(screen.getByTestId('assignee_selector'))
      await userEvent.click(screen.getByText(SECTIONS_DATA[0].name))
      await userEvent.click(screen.getByTestId('differentiated_modules_save_button'))
      expect(onDidSubmitMock).toHaveBeenCalled()
      expect(onDismissMock).not.toHaveBeenCalled()
    })
  })
})<|MERGE_RESOLUTION|>--- conflicted
+++ resolved
@@ -35,10 +35,7 @@
 })
 
 const errorText = 'A student or section must be selected'
-<<<<<<< HEAD
-=======
 const errorTooltipText = 'Please fix errors before continuing'
->>>>>>> 2017494a
 
 describe('AssignToPanel', () => {
   const props: AssignToPanelProps = {
@@ -206,79 +203,6 @@
     })
   })
 
-<<<<<<< HEAD
-  it('does not display empty assignee error on open', async () => {
-    renderComponent()
-    const customOption = await screen.findByTestId('custom-option')
-    await userEvent.click(customOption)
-    await waitFor(() => expect(screen.queryByText(errorText)).toBeNull())
-  })
-
-  it('does display empty assignee error on blur', async () => {
-    renderComponent()
-    const customOption = await screen.findByTestId('custom-option')
-    await userEvent.click(customOption)
-    const assigneeSelector = await screen.findByTestId('assignee_selector')
-    await userEvent.click(assigneeSelector)
-    await userEvent.click(customOption)
-    expect(await screen.findByText(errorText)).toBeInTheDocument()
-  })
-
-  it('clears empty assignee error on selection', async () => {
-    renderComponent()
-    const customOption = await screen.findByTestId('custom-option')
-    await userEvent.click(customOption)
-    const assigneeSelector = await screen.findByTestId('assignee_selector')
-    await userEvent.click(assigneeSelector)
-    await userEvent.click(customOption)
-    expect(await screen.findByText(errorText)).toBeInTheDocument()
-
-    await userEvent.click(assigneeSelector)
-    const option = await screen.findByText(STUDENTS_DATA[0].name)
-    await userEvent.click(option)
-    await waitFor(() => expect(screen.queryByText(errorText)).toBeNull())
-  })
-
-  it('does not save when empty assignee error is displayed', async () => {
-    renderComponent()
-    const customOption = await screen.findByTestId('custom-option')
-    await userEvent.click(customOption)
-    const assigneeSelector = await screen.findByTestId('assignee_selector')
-    await userEvent.click(assigneeSelector)
-    await userEvent.click(customOption)
-    expect(await screen.findByText(errorText)).toBeInTheDocument()
-    const saveButton = screen.getByRole('button', {name: 'Save'})
-    await userEvent.click(saveButton)
-    expect(assigneeSelector).toHaveFocus()
-  })
-
-  it('displays empty assignee error on clearAll', async () => {
-    renderComponent()
-    const customOption = await screen.findByTestId('custom-option')
-    await userEvent.click(customOption)
-    const assigneeSelector = await screen.findByTestId('assignee_selector')
-    await userEvent.click(assigneeSelector)
-
-    const clearAllButton = screen.getByTestId('clear_selection_button')
-    await userEvent.click(clearAllButton)
-    expect(await screen.findByText(errorText)).toBeInTheDocument()
-  })
-
-  it('displays empty assignee error after switching options', async () => {
-    renderComponent()
-    const customOption = await screen.findByTestId('custom-option')
-    await userEvent.click(customOption)
-    const assigneeSelector = await screen.findByTestId('assignee_selector')
-    await userEvent.click(assigneeSelector)
-    await userEvent.click(customOption)
-    expect(await screen.findByText(errorText)).toBeInTheDocument()
-
-    const everyoneOption = await screen.findByTestId('everyone-option')
-    await userEvent.click(everyoneOption)
-    expect(screen.queryByText(errorText)).toBeNull()
-    await userEvent.click(customOption)
-    expect(await screen.findByText(errorText)).toBeInTheDocument()
-=======
   describe('error messages', () => {
     it('does not display empty assignee error on open', async () => {
       renderComponent()
@@ -394,7 +318,6 @@
       expect(screen.getByText(errorText)).toBeInTheDocument()
       expect(assigneeSelector).toHaveFocus()
     })
->>>>>>> 2017494a
   })
 
   describe('on update', () => {
