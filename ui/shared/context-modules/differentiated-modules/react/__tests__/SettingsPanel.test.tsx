/*
 * Copyright (C) 2023 - present Instructure, Inc.
 *
 * This file is part of Canvas.
 *
 * Canvas is free software: you can redistribute it and/or modify it under
 * the terms of the GNU Affero General Public License as published by the Free
 * Software Foundation, version 3 of the License.
 *
 * Canvas is distributed in the hope that it will be useful, but WITHOUT ANY
 * WARRANTY; without even the implied warranty of MERCHANTABILITY or FITNESS FOR
 * A PARTICULAR PURPOSE. See the GNU Affero General Public License for more
 * details.
 *
 * You should have received a copy of the GNU Affero General Public License along
 * with this program. If not, see <http://www.gnu.org/licenses/>.
 */

import React from 'react'
import {render, waitFor} from '@testing-library/react'
import SettingsPanel, {type SettingsPanelProps} from '../SettingsPanel'
import doFetchApi from '@canvas/do-fetch-api-effect'
import * as miscUtils from '../../utils/miscHelpers'
import * as moduleUtils from '../../utils/moduleHelpers'
import {showFlashAlert} from '@canvas/alerts/react/FlashAlert'
import RelockModulesDialog from '@canvas/relock-modules-dialog'
import userEvent from '@testing-library/user-event'

jest.mock('@canvas/do-fetch-api-effect')
jest.mock('@canvas/relock-modules-dialog')

jest.mock('../../utils/miscHelpers', () => {
  const originalModule = jest.requireActual('../../utils/miscHelpers')

  return {
    __esModule: true,
    ...originalModule,
    convertModuleSettingsForApi: jest
      .fn()
      .mockImplementation(originalModule.convertModuleSettingsForApi),
  }
})

jest.mock('../../utils/moduleHelpers', () => {
  const originalModule = jest.requireActual('../../utils/moduleHelpers')

  return {
    __esModule: true,
    ...originalModule,
    updateModuleUI: jest.fn(),
  }
})

jest.mock('@canvas/alerts/react/FlashAlert', () => ({
  showFlashAlert: jest.fn(() => jest.fn(() => {})),
}))

describe('SettingsPanel', () => {
  beforeAll(() => {
    // GMT-7
    window.ENV.TIMEZONE = 'America/Denver'
  })

  const props: SettingsPanelProps = {
    moduleElement: document.createElement('div'),
    moduleId: '1',
    moduleName: 'Week 1',
    unlockAt: '',
    bodyHeight: '400px',
    footerHeight: '100px',
    onDismiss: () => {},
    addModuleUI: () => {},
    mountNodeRef: {current: null},
  }

  const renderComponent = (overrides = {}) => render(<SettingsPanel {...props} {...overrides} />)

  it('renders', () => {
    const {getByText} = renderComponent()
    expect(getByText('Module Name')).toBeInTheDocument()
  })

  it('renders the module name', () => {
    const {getByDisplayValue} = renderComponent()
    const nameInput = getByDisplayValue('Week 1')
    expect(nameInput).toBeInTheDocument()
    expect(nameInput).toBeRequired()
  })

  it('renders the date time input when lock until is checked', () => {
    const {getByRole, getByText} = renderComponent()
    getByRole('checkbox').click()
    expect(getByText('Date')).toBeInTheDocument()
  })

  it('renders the date time input when unlockAt is set', () => {
    const {getByText, getAllByText, getByDisplayValue} = renderComponent({
      unlockAt: '2020-01-01T00:00:00Z',
    })
    expect(getByText('Date')).toBeInTheDocument()
    expect(getByText('Time')).toBeInTheDocument()
    expect(getByDisplayValue('December 31, 2019')).toBeInTheDocument()
    expect(getByDisplayValue('5:00 PM')).toBeInTheDocument()
    expect(getAllByText('Tuesday, December 31, 2019 5:00 PM')[0]).toBeInTheDocument()
  })

  it('renders the date time input when unlockAt is set and lockUntilChecked is true', () => {
    const {getByText, getAllByText, getByDisplayValue} = renderComponent({
      lockUntilChecked: true,
      unlockAt: '2020-01-01T00:00:00Z',
    })
    expect(getByText('Date')).toBeInTheDocument()
    expect(getByText('Time')).toBeInTheDocument()
    expect(getByDisplayValue('December 31, 2019')).toBeInTheDocument()
    expect(getByDisplayValue('5:00 PM')).toBeInTheDocument()
    expect(getAllByText('Tuesday, December 31, 2019 5:00 PM')[0]).toBeInTheDocument()
  })

  it('does not render the date time input when unlockAt is set and lockUntilChecked is false', () => {
    const {queryByText} = renderComponent({
      lockUntilChecked: false,
      unlockAt: '2020-01-01T00:00:00Z',
    })
    expect(queryByText('Date')).not.toBeInTheDocument()
  })

  it('does not render prerequisites when there are no modules available', () => {
    const {queryByTestId} = renderComponent()
    expect(queryByTestId('prerequisite-form')).not.toBeInTheDocument()
  })

  it('renders prerequisite when there are modules available', () => {
    const {getByTestId} = renderComponent({
      moduleList: [
        {id: '0', name: 'Week 0'},
        {id: '1', name: 'Week 1'},
      ],
    })
    expect(getByTestId('prerequisite-form')).toBeInTheDocument()
  })

  it('does not render requirements when there are no module items', () => {
    const {queryByTestId} = renderComponent()
    expect(queryByTestId('requirement-form')).not.toBeInTheDocument()
  })

  it('renders requirements when there are moduleItems', () => {
    const {getByTestId} = renderComponent({
      moduleItems: [{id: '0', name: 'Page 0', type: 'page'}],
    })
    expect(getByTestId('requirement-form')).toBeInTheDocument()
  })

  it('does not render publish final grade if not enabled', () => {
    const {queryByRole} = renderComponent()
    expect(queryByRole('checkbox', {name: /Publish final grade/})).not.toBeInTheDocument()
  })

  it('renders publish final grade if enabled', () => {
    const {getByRole} = renderComponent({enablePublishFinalGrade: true})
    expect(getByRole('checkbox', {name: /Publish final grade/})).toBeInTheDocument()
  })

  it('calls updateParentData on unmount with changes', async () => {
    const updateParentDataMock = jest.fn()
    const {unmount, findByTestId} = renderComponent({updateParentData: updateParentDataMock})
    await userEvent.type(await findByTestId('module-name-input'), '2')
    unmount()
    expect(updateParentDataMock).toHaveBeenCalledWith(
      {
        lockUntilChecked: false,
        moduleName: 'Week 12',
        moduleNameDirty: true,
        nameInputMessages: [],
        lockUntilInputMessages: [],
        prerequisites: [],
        publishFinalGrade: false,
        requireSequentialProgress: false,
        requirementCount: 'all',
        requirements: [],
        unlockAt: '',
        pointsInputMessages: []
      },
      true,
    )
  })

  it('calls updateParentData on unmount with no changes', () => {
    const updateParentDataMock = jest.fn()
    const {unmount} = renderComponent({updateParentData: updateParentDataMock})
    unmount()
    expect(updateParentDataMock).toHaveBeenCalledWith(
      {
        lockUntilChecked: false,
        moduleName: 'Week 1',
        moduleNameDirty: false,
        nameInputMessages: [],
        lockUntilInputMessages: [],
        prerequisites: [],
        publishFinalGrade: false,
        requireSequentialProgress: false,
        requirementCount: 'all',
        requirements: [],
        unlockAt: '',
        pointsInputMessages: []
      },
      false,
    )
  })

  describe('on update', () => {
    beforeAll(() => {
      window.ENV.COURSE_ID = '1'
    })

    beforeEach(() => {
      jest.clearAllMocks()
      // @ts-expect-error
      doFetchApi.mockReset()
    })

    it('validates the module name', () => {
      const {getByRole, getByText, getByTestId} = renderComponent({moduleName: ''})
      const updateButton = getByRole('button', {name: 'Save'})
      const nameInput = getByTestId('module-name-input')

      updateButton.click()
      expect(getByText('Please fix errors before continuing')).toBeInTheDocument()
      expect(getByText('Module name can’t be blank')).toBeInTheDocument()
      expect(nameInput).toHaveFocus()
    })

    it('makes a request to the modules update endpoint', async () => {
      // @ts-expect-error
      doFetchApi.mockResolvedValue({response: {ok: true}, json: {}})
      const {getByRole, findByTestId} = renderComponent()
      getByRole('button', {name: 'Save'}).click()
      expect(await findByTestId('loading-overlay')).toBeInTheDocument()
      expect(doFetchApi).toHaveBeenCalledWith(
        expect.objectContaining({
          path: '/courses/1/modules/1',
          method: 'PUT',
          body: expect.anything(),
        }),
      )
    })

    it('formats the form state for the request body', () => {
      // @ts-expect-error
      doFetchApi.mockResolvedValue({response: {ok: true}, json: {}})
      const {getByRole} = renderComponent()
      getByRole('button', {name: 'Save'}).click()
      expect(miscUtils.convertModuleSettingsForApi).toHaveBeenCalled()
    })

    it('updates the modules page UI', async () => {
      // @ts-expect-error
      doFetchApi.mockResolvedValue({response: {ok: true}, json: {}})
      const {getByRole} = renderComponent()
      getByRole('button', {name: 'Save'}).click()
      await waitFor(() => {
        expect(moduleUtils.updateModuleUI).toHaveBeenCalled()
      })
    })

    it('shows a flash alert on success', async () => {
      // @ts-expect-error
      doFetchApi.mockResolvedValue({response: {ok: true}, json: {}})
      const {getByRole} = renderComponent()
      getByRole('button', {name: 'Save'}).click()
      await waitFor(() => {
        expect(showFlashAlert).toHaveBeenCalledWith({
          type: 'success',
          message: 'Week 1 settings updated successfully.',
          politeness: 'polite',
        })
      })
    })

    it('shows a flash alert on failure', async () => {
      const e = new Error('error')
      // @ts-expect-error
      doFetchApi.mockRejectedValue(e)
      const {getByRole} = renderComponent()
      getByRole('button', {name: 'Save'}).click()
      await waitFor(() => {
        expect(showFlashAlert).toHaveBeenCalledWith({
          err: e,
          message: 'Error updating Week 1 settings.',
        })
      })
    })

    it('calls the render function on the re-lock dialog', async () => {
      // @ts-expect-error
      doFetchApi.mockResolvedValue({response: {ok: true}, json: {}})
      const {getByRole} = renderComponent()
      getByRole('button', {name: 'Save'}).click()
      await waitFor(() => expect(RelockModulesDialog.prototype.renderIfNeeded).toHaveBeenCalled())
    })

    it('calls onDidSubmit instead of onDismiss if passed', async () => {
      const onDidSubmitMock = jest.fn()
      const onDismissMock = jest.fn()
      // @ts-expect-error
      doFetchApi.mockResolvedValue({response: {ok: true}, json: {}})
      const {getByRole, findByTestId} = renderComponent({
        onDidSubmit: onDidSubmitMock,
        onDismiss: onDismissMock,
      })
      await userEvent.click(getByRole('button', {name: 'Save'}))

      expect(await findByTestId('loading-overlay')).toBeInTheDocument()
      expect(onDidSubmitMock).toHaveBeenCalled()
      expect(onDismissMock).not.toHaveBeenCalled()
    })

    it('calls updateParentData with moduleNameDirty state', async () => {
      const updateParentDataMock = jest.fn()
      const {unmount, findByTestId} = renderComponent({updateParentData: updateParentDataMock})
      await userEvent.type(await findByTestId('module-name-input'), '2')
      unmount()
      expect(updateParentDataMock).toHaveBeenCalledWith(
        {
          lockUntilChecked: false,
          moduleName: 'Week 12',
          moduleNameDirty: true,
          nameInputMessages: [],
          lockUntilInputMessages: [],
          prerequisites: [],
          publishFinalGrade: false,
          requireSequentialProgress: false,
          requirementCount: 'all',
          requirements: [],
          unlockAt: '',
<<<<<<< HEAD
=======
          pointsInputMessages: [],
>>>>>>> 9e16fa97
        },
        true,
      )
    })
<<<<<<< HEAD
=======
    describe('modules_requirements_allow_percentage is enabled', () => {
      beforeAll(() => {
      window.ENV.FEATURES ||= {}
      window.ENV.FEATURES.modules_requirements_allow_percentage = true
      })

      it('Invalid input message is shown for points', () => {
      const overrideProps = {
        moduleItems: [{ id: '1', name: 'Assignments' }],
        requirements: [
        {
          id: '1',
          name: 'Assignment 1',
          resource: 'assignment',
          type: 'percentage',
          minimumScore: '150',
          pointsPossible: '30',
        },
        ],
        pointsInputMessages: [{ requirementId: '1', message: 'Invalid input' }],
      }
      const { getByRole, getByText } = renderComponent(overrideProps)
      const updateButton = getByRole('button', { name: 'Save' })
      updateButton.click()

      expect(getByText('Invalid input')).toBeInTheDocument()
      })

      it('addModuleUI is not called if error in requirements', () => {
      const addModuleUI = jest.fn()

      const overrideProps = {
        moduleItems: [{ id: '1', name: 'Assignments' }],
        requirements: [
        {
          id: '1',
          name: 'Assignment 1',
          resource: 'assignment',
          type: 'percentage',
          minimumScore: '150',
          pointsPossible: '30',
        },
        ],
        pointsInputMessages: [{ requirementId: '1', message: 'Invalid input' }],
        addModuleUI,
      }
      const { getByRole } = renderComponent(overrideProps)
      const updateButton = getByRole('button', { name: 'Save' })
      updateButton.click()

      expect(addModuleUI).not.toHaveBeenCalled()
      })
    })
>>>>>>> 9e16fa97
  })

  describe('on create', () => {
    it('calls addModuleUI when module is created', async () => {
      const addModuleUI = jest.fn()
      // @ts-expect-error
      doFetchApi.mockResolvedValue({response: {ok: true}, json: {}})
      const {getByRole, findByTestId} = renderComponent({moduleId: undefined, addModuleUI})
      getByRole('button', {name: 'Add Module'}).click()
      expect(await findByTestId('loading-overlay')).toBeInTheDocument()
      await waitFor(() => {
        expect(showFlashAlert).toHaveBeenCalledWith({
          type: 'success',
          message: 'Week 1 created successfully.',
          politeness: 'polite',
        })
        expect(addModuleUI).toHaveBeenCalled()
      })
    })

    it('calls onDidSubmit instead of onDismiss if passed', async () => {
      const onDidSubmitMock = jest.fn()
      const onDismissMock = jest.fn()
      // @ts-expect-error
      doFetchApi.mockResolvedValue({response: {ok: true}, json: {}})
      const {getByRole, findByTestId} = renderComponent({
        moduleId: undefined,
        onDidSubmit: onDidSubmitMock,
        onDismiss: onDismissMock,
      })
      await userEvent.click(getByRole('button', {name: 'Add Module'}))

      expect(await findByTestId('loading-overlay')).toBeInTheDocument()
      expect(onDidSubmitMock).toHaveBeenCalled()
      expect(onDismissMock).not.toHaveBeenCalled()
    })
  })
})<|MERGE_RESOLUTION|>--- conflicted
+++ resolved
@@ -333,16 +333,11 @@
           requirementCount: 'all',
           requirements: [],
           unlockAt: '',
-<<<<<<< HEAD
-=======
           pointsInputMessages: [],
->>>>>>> 9e16fa97
         },
         true,
       )
     })
-<<<<<<< HEAD
-=======
     describe('modules_requirements_allow_percentage is enabled', () => {
       beforeAll(() => {
       window.ENV.FEATURES ||= {}
@@ -396,7 +391,6 @@
       expect(addModuleUI).not.toHaveBeenCalled()
       })
     })
->>>>>>> 9e16fa97
   })
 
   describe('on create', () => {
