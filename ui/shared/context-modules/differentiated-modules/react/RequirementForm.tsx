--- conflicted
+++ resolved
@@ -114,11 +114,7 @@
       {availableRequirements.map((requirement, index) => (
         <RequirementSelector
           // This is needed to keep focus in the component after re-rendering when module changed
-<<<<<<< HEAD
-           
-=======
 
->>>>>>> 4b8c5dea
           key={`requirement-${index}`}
           requirement={requirement}
           moduleItems={[requirement, ...availableModuleItems]}
