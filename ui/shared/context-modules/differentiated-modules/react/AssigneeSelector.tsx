--- conflicted
+++ resolved
@@ -30,10 +30,7 @@
 import {showFlashAlert} from '@canvas/alerts/react/FlashAlert'
 import type {AssigneeOption} from './Item/types'
 import type {ItemType} from './types'
-<<<<<<< HEAD
-=======
 import {Spinner} from '@instructure/ui-spinner'
->>>>>>> f00ce2da
 
 const {Option: CanvasMultiSelectOption} = CanvasMultiSelect as any
 
