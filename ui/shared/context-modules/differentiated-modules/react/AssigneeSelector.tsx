/*
 * Copyright (C) 2023 - present Instructure, Inc.
 *
 * This file is part of Canvas.
 *
 * Canvas is free software: you can redistribute it and/or modify it under
 * the terms of the GNU Affero General Public License as published by the Free
 * Software Foundation, version 3 of the License.
 *
 * Canvas is distributed in the hope that it will be useful, but WITHOUT ANY
 * WARRANTY; without even the implied warranty of MERCHANTABILITY or FITNESS FOR
 * A PARTICULAR PURPOSE. See the GNU Affero General Public License for more
 * details.
 *
 * You should have received a copy of the GNU Affero General Public License along
 * with this program. If not, see <http://www.gnu.org/licenses/>.
 */

import CanvasMultiSelect, {type Size} from '@canvas/multi-select/react'
import React, {type ReactElement, useEffect, useRef, useState} from 'react'
import {useScope as useI18nScope} from '@canvas/i18n'
import {Link} from '@instructure/ui-link'
import {View} from '@instructure/ui-view'
import {Text} from '@instructure/ui-text'
import {debounce} from 'lodash'
import {ScreenReaderContent} from '@instructure/ui-a11y-content'
import {setContainScrollBehavior} from '../utils/assignToHelper'
import useFetchAssignees from '../utils/hooks/useFetchAssignees'
import type {FormMessage} from '@instructure/ui-form-field'
import {showFlashAlert} from '@canvas/alerts/react/FlashAlert'
import {AssigneeOption} from './Item/types'

const {Option: CanvasMultiSelectOption} = CanvasMultiSelect as any

const I18n = useI18nScope('differentiated_modules')

interface Props {
  courseId: string
  onSelect: (options: AssigneeOption[]) => void
  defaultValues: AssigneeOption[]
  selectedOptionIds: string[]
  clearAllDisabled?: boolean
  size?: Size
  messages?: FormMessage[]
  disabledOptionIds?: string[]
  everyoneOption?: AssigneeOption
  disableFetch?: boolean // avoid mutating the state when closing the tray
  customAllOptions?: AssigneeOption[]
  customIsLoading?: boolean
  customSetSearchTerm?: (term: string) => void
  onError?: () => void
  showVisualLabel?: boolean
  inputRef?: (inputElement: HTMLInputElement | null) => void
  onBlur?: () => void
  disabledWithGradingPeriod?: boolean
<<<<<<< HEAD
}

export interface AssigneeOption {
  id: string
  value: string
  sisID?: string
  groupCategoryId?: string
  overrideId?: string
  group?: string
=======
>>>>>>> 4b37e285
}

const AssigneeSelector = ({
  courseId,
  onSelect,
  defaultValues,
  selectedOptionIds = [],
  clearAllDisabled,
  size = 'large',
  messages,
  disabledOptionIds = [],
  disableFetch = false,
  everyoneOption,
  customAllOptions,
  customIsLoading,
  customSetSearchTerm,
  onError,
  showVisualLabel = true,
  inputRef,
  onBlur,
  disabledWithGradingPeriod,
}: Props) => {
  const listElementRef = useRef<HTMLElement | null>(null)
  const [options, setOptions] = useState<AssigneeOption[]>(defaultValues)
  const [isShowingOptions, setIsShowingOptions] = useState(false)
  const {allOptions, isLoading, setSearchTerm} = useFetchAssignees({
    courseId,
    everyoneOption,
    defaultValues,
    disableFetch,
    customAllOptions,
    customIsLoading,
    customSetSearchTerm,
    onError,
  })
  const [highlightedOptionId, setHighlightedOptionId] = useState<string | null>(null)

  const shouldUpdateOptions = [
    JSON.stringify(allOptions),
    JSON.stringify(disabledOptionIds),
    JSON.stringify(selectedOptionIds),
  ]

  useEffect(() => {
    const newOptions = allOptions.filter(
      option => selectedOptionIds.includes(option.id) || !disabledOptionIds.includes(option.id)
    )
    setOptions(newOptions)
    // eslint-disable-next-line react-hooks/exhaustive-deps
  }, shouldUpdateOptions)

  const handleSelectOption = () => {
    setIsShowingOptions(false)
  }

  const handleChange = (newSelected: string[]) => {
    const newSelectedSet = new Set(newSelected)
    const selected = options.filter(option => newSelectedSet.has(option.id))
    onSelect(selected)
  }

  const handleInputChange = debounce(value => setSearchTerm(value), 500)

  const handleShowOptions = () => {
    setIsShowingOptions(true)
    setTimeout(() => {
      setContainScrollBehavior(listElementRef.current)
    }, 500)
  }

  const handleClear = () => {
    onSelect([])
    showFlashAlert({message: I18n.t('All assignees removed'), srOnly: true})
  }

  const label = I18n.t('Assign To')

  const optionMatcher = (
    option: {
      id: string
    },
    term: string
  ): boolean => {
    const selectedOption = allOptions.find(o => o.id === option.id)
    return (
      selectedOption?.value.toLowerCase().includes(term.toLowerCase()) ||
      selectedOption?.sisID?.toLowerCase().includes(term.toLowerCase()) ||
      false
    )
  }

  return (
    <>
      <CanvasMultiSelect
        disabled={disabledWithGradingPeriod}
        data-testid="assignee_selector"
        messages={messages}
        label={showVisualLabel ? label : <ScreenReaderContent>{label}</ScreenReaderContent>}
        size={size}
        selectedOptionIds={selectedOptionIds}
        onChange={handleChange}
        renderAfterInput={<></>}
        customOnInputChange={handleInputChange}
        visibleOptionsCount={10}
        isLoading={isLoading}
        setInputRef={inputRef}
        listRef={e => (listElementRef.current = e)}
        isShowingOptions={isShowingOptions}
        customOnRequestShowOptions={handleShowOptions}
        customOnRequestHideOptions={() => setIsShowingOptions(false)}
        customOnRequestSelectOption={handleSelectOption}
        customRenderBeforeInput={tags =>
          tags?.map((tag: ReactElement) => (
            <View
              key={tag.key}
              data-testid="assignee_selector_selected_option"
              as="div"
              display="inline-block"
              margin="xx-small none"
            >
              {tag}
            </View>
          ))
        }
        customMatcher={optionMatcher}
        onUpdateHighlightedOption={setHighlightedOptionId}
        customOnBlur={onBlur}
      >
        {options.map(option => {
          return (
            <CanvasMultiSelectOption
              id={option.id}
              value={option.id}
              key={option.id}
              group={option.group}
              tagText={option.value}
            >
              <Text as="div">{option.value}</Text>
              {option.sisID && (
                <Text
                  as="div"
                  size="small"
                  color={highlightedOptionId === option.id ? 'secondary-inverse' : 'secondary'}
                >
                  {option.sisID}
                </Text>
              )}
            </CanvasMultiSelectOption>
          )
        })}
      </CanvasMultiSelect>
      {!clearAllDisabled && (
        <View as="div" textAlign="end" margin="small none">
          <Link data-testid="clear_selection_button" onClick={handleClear} isWithinText={false}>
            <span aria-hidden={true}>{I18n.t('Clear All')}</span>
            <ScreenReaderContent>{I18n.t('Clear Assign To')}</ScreenReaderContent>
          </Link>
        </View>
      )}
    </>
  )
}

export default AssigneeSelector<|MERGE_RESOLUTION|>--- conflicted
+++ resolved
@@ -53,18 +53,6 @@
   inputRef?: (inputElement: HTMLInputElement | null) => void
   onBlur?: () => void
   disabledWithGradingPeriod?: boolean
-<<<<<<< HEAD
-}
-
-export interface AssigneeOption {
-  id: string
-  value: string
-  sisID?: string
-  groupCategoryId?: string
-  overrideId?: string
-  group?: string
-=======
->>>>>>> 4b37e285
 }
 
 const AssigneeSelector = ({
