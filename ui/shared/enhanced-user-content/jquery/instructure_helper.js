/*
 * Copyright (C) 2011 - present Instructure, Inc.
 *
 * This file is part of Canvas.
 *
 * Canvas is free software: you can redistribute it and/or modify it under
 * the terms of the GNU Affero General Public License as published by the Free
 * Software Foundation, version 3 of the License.
 *
 * Canvas is distributed in the hope that it will be useful, but WITHOUT ANY
 * WARRANTY; without even the implied warranty of MERCHANTABILITY or FITNESS FOR
 * A PARTICULAR PURPOSE. See the GNU Affero General Public License for more
 * details.
 *
 * You should have received a copy of the GNU Affero General Public License along
 * with this program. If not, see <http://www.gnu.org/licenses/>.
 */

// create a global object "INST" that we will have be Instructure's namespace.
import $ from 'jquery'
import 'jqueryui/dialog'

<<<<<<< HEAD
function getTld(hostname) {
  hostname = (hostname || '').split(':')[0]
  const parts = hostname.split('.'),
    length = parts.length
  return (length > 1 ? [parts[length - 2], parts[length - 1]] : parts).join('')
}
const locationTld = getTld(window.location.hostname)
$.expr[':'].external = function (element) {
  const href = $(element).attr('href')
  // if a browser doesnt support <a>.hostname then just dont mark anything as external, better to not get false positives.
  return !!(
    href &&
    href.length &&
    !href.match(/^(mailto\:|javascript\:)/) &&
    element.hostname &&
    getTld(element.hostname) != locationTld
  )
}

=======
>>>>>>> 16101d78
window.equella = {
  ready(data) {
    $(document).triggerHandler('equella_ready', data)
  },
  cancel() {
    $(document).triggerHandler('equella_cancel')
  },
}
$(document)
  .bind('equella_ready', function (event, data) {
    $('#equella_dialog').triggerHandler('equella_ready', data)
  })
  .bind('equella_cancel', function () {
    $('#equella_dialog').dialog('close')
  })

window.external_tool_dialog = {
  ready(data) {
    const e = $.Event('selection')
    e.contentItems = data
    $('#resource_selection_dialog:visible').triggerHandler(e)
    $('#homework_selection_dialog:visible').triggerHandler(e)
  },
  cancel() {
    $('#external_tool_button_dialog').dialog('close')
    $('#resource_selection_dialog').dialog('close')
    $('#homework_selection_dialog:visible').dialog('close')
  },
<<<<<<< HEAD
}

window.jsonFlickrApi = function (data) {
  $('#instructure_image_search').triggerHandler('search_results', data)
=======
>>>>>>> 16101d78
}<|MERGE_RESOLUTION|>--- conflicted
+++ resolved
@@ -20,28 +20,6 @@
 import $ from 'jquery'
 import 'jqueryui/dialog'
 
-<<<<<<< HEAD
-function getTld(hostname) {
-  hostname = (hostname || '').split(':')[0]
-  const parts = hostname.split('.'),
-    length = parts.length
-  return (length > 1 ? [parts[length - 2], parts[length - 1]] : parts).join('')
-}
-const locationTld = getTld(window.location.hostname)
-$.expr[':'].external = function (element) {
-  const href = $(element).attr('href')
-  // if a browser doesnt support <a>.hostname then just dont mark anything as external, better to not get false positives.
-  return !!(
-    href &&
-    href.length &&
-    !href.match(/^(mailto\:|javascript\:)/) &&
-    element.hostname &&
-    getTld(element.hostname) != locationTld
-  )
-}
-
-=======
->>>>>>> 16101d78
 window.equella = {
   ready(data) {
     $(document).triggerHandler('equella_ready', data)
@@ -70,11 +48,4 @@
     $('#resource_selection_dialog').dialog('close')
     $('#homework_selection_dialog:visible').dialog('close')
   },
-<<<<<<< HEAD
-}
-
-window.jsonFlickrApi = function (data) {
-  $('#instructure_image_search').triggerHandler('search_results', data)
-=======
->>>>>>> 16101d78
 }