/*
 * Copyright (C) 2011 - present Instructure, Inc.
 *
 * This file is part of Canvas.
 *
 * Canvas is free software: you can redistribute it and/or modify it under
 * the terms of the GNU Affero General Public License as published by the Free
 * Software Foundation, version 3 of the License.
 *
 * Canvas is distributed in the hope that it will be useful, but WITHOUT ANY
 * WARRANTY; without even the implied warranty of MERCHANTABILITY or FITNESS FOR
 * A PARTICULAR PURPOSE. See the GNU Affero General Public License for more
 * details.
 *
 * You should have received a copy of the GNU Affero General Public License along
 * with this program. If not, see <http://www.gnu.org/licenses/>.
 */
import {isolate} from '@canvas/sentry'
import KeyboardNavDialog from '@canvas/keyboard-nav-dialog'
import {useScope as useI18nScope} from '@canvas/i18n'
import $ from 'jquery'
import _ from 'underscore'
import htmlEscape from 'html-escape'
import {showFlashAlert} from '@canvas/alerts/react/FlashAlert'
import RichContentEditor from '@canvas/rce/RichContentEditor'
import {enhanceUserContent, makeAllExternalLinksExternalLinks} from '@instructure/canvas-rce'
import './instructure_helper'
import 'jqueryui/draggable'
import '@canvas/jquery/jquery.ajaxJSON'
import '@canvas/doc-previews' /* loadDocPreview */
import '@canvas/datetime' /* datetimeString, dateString, fudgeDateForProfileTimezone */
import '@canvas/forms/jquery/jquery.instructure_forms' /* formSubmit, fillFormData, formErrors */
import 'jqueryui/dialog'
import '@canvas/jquery/jquery.instructure_misc_helpers' /* replaceTags, youTubeID */
import '@canvas/jquery/jquery.instructure_misc_plugins' /* ifExists, .dim, confirmDelete, showIf, fillWindowWithMe */
import '@canvas/keycodes'
import '@canvas/loading-image'
import '@canvas/rails-flash-notifications'
import '@canvas/util/templateData'
import '@canvas/util/jquery/fixDialogButtons'
import '@canvas/media-comments/jquery/mediaCommentThumbnail'
import 'date-js'
import 'jquery-tinypubsub' /* /\.publish\(/ */
import 'jqueryui/resizable'
import 'jqueryui/sortable'
import 'jqueryui/tabs'

const I18n = useI18nScope('instructure_js')

export function formatTimeAgoTitle(date) {
  const fudgedDate = $.fudgeDateForProfileTimezone(date)
  return fudgedDate.toString('MMM d, yyyy h:mmtt')
}

export function formatTimeAgoDate(date) {
  if (typeof date === 'string') {
    date = Date.parse(date)
  }
<<<<<<< HEAD
}

// Rendering a temporary Link element so we can copy its classnames to anchors with images inside,
// since '@instructure/ui-link' doesn't provide a way to use its CSS themed classes directly.
function handleAnchorsWithImage() {
  const temp = document.createElement('div')
  const tempLinkComponent = React.createElement(
    Link,
    {
      elementRef: e => {
        $('.user_content a:has(img)').each(function () {
          $(this).addClass(e.className)
        })
      },
    },
    // Children prop is required
    React.createElement('img')
  )
  ReactDOM.render(tempLinkComponent, temp)
=======
  const diff = new Date() - date
  if (diff < 24 * 3600 * 1000) {
    if (diff < 3600 * 1000) {
      if (diff < 60 * 1000) {
        return I18n.t('#time.less_than_a_minute_ago', 'less than a minute ago')
      } else {
        const minutes = parseInt(diff / (60 * 1000), 10)
        return I18n.t(
          '#time.count_minutes_ago',
          {one: '1 minute ago', other: '%{count} minutes ago'},
          {count: minutes}
        )
      }
    } else {
      const hours = parseInt(diff / (3600 * 1000), 10)
      return I18n.t(
        '#time.count_hours_ago',
        {one: '1 hour ago', other: '%{count} hours ago'},
        {count: hours}
      )
    }
  } else {
    return formatTimeAgoTitle(date)
  }
>>>>>>> 31fbffe1
}

// this code was lifted from the original jquery version of enhanceUserContent
// it's what wires up jquery widgets to DOM elements with magic class names
function enhanceUserJQueryWidgetContent() {
  const JQUERY_UI_WIDGETS_WE_TRY_TO_ENHANCE = '.dialog, .draggable, .resizable, .sortable, .tabs'
  $('.user_content.unenhanced')
    .find('.enhanceable_content')
    .show()
    .filter(JQUERY_UI_WIDGETS_WE_TRY_TO_ENHANCE)
    .ifExists($elements => {
      const msg =
        'Deprecated use of magic jQueryUI widget markup detected:\n\n' +
        "You're relying on undocumented functionality where Canvas makes " +
        'jQueryUI widgets out of rich content that has the following class names: ' +
        JQUERY_UI_WIDGETS_WE_TRY_TO_ENHANCE +
        '.\n\n' +
        'Canvas is moving away from jQueryUI for our own widgets and this behavior ' +
        "will go away. Rather than relying on the internals of Canvas's JavaScript, " +
        'you should use your own custom JS file to do any such customizations.'
      console.error(msg, $elements) // eslint-disable-line no-console
    })
    .end()
    .filter('.dialog')
    .each(function () {
      const $dialog = $(this)
      $dialog.hide()
      $dialog
        .closest('.user_content')
        .find("a[href='#" + $dialog.attr('id') + "']")
        .on('click', event => {
          event.preventDefault()
          $dialog.dialog()
        })
    })
    .end()
    .filter('.draggable')
    .draggable()
    .end()
    .filter('.resizable')
    .resizable()
    .end()
    .filter('.sortable')
    .sortable()
    .end()
    .filter('.tabs')
    .each(function () {
      $(this).tabs()
    })
    .end()
}

function retriggerEarlyClicks() {
  // handle all of the click events that were triggered before the dom was ready (and thus weren't handled by jquery listeners)
  if (window._earlyClick) {
    // unset the onclick handler we were using to capture the events
    document.removeEventListener('click', window._earlyClick)
    if (window._earlyClick.clicks) {
      // wait to fire the "click" events till after all of the event hanlders loaded at dom ready are initialized
      setTimeout(function () {
        $.each(_.uniq(window._earlyClick.clicks), function () {
          // cant use .triggerHandler because it will not bubble,
          // but we do want to preventDefault, so this is what we have to do
          const event = $.Event('click')
          event.preventDefault()
          $(this).trigger(event)
        })
      }, 1)
    }
  }
}

function ellipsifyBreadcrumbs() {
  // this next block of code adds the ellipsis on the breadcrumb if it overflows one line
  const $breadcrumbs = $('#breadcrumbs')
  if ($breadcrumbs.length) {
    let $breadcrumbEllipsis
    let addedEllipsisClass = false
    // if we ever change the styling of the breadcrumbs so their height changes, change this too. the * 1.5 part is just in case to ever handle any padding or margin.
    const hightOfOneBreadcrumb = 27 * 1.5
    let taskID
    const resizeBreadcrumb = () => {
      if (taskID) (window.cancelIdleCallback || window.cancelAnimationFrame)(taskID)
      taskID = (window.requestIdleCallback || window.requestAnimationFrame)(() => {
        let maxWidth = 500
        $breadcrumbEllipsis = $breadcrumbEllipsis || $breadcrumbs.find('.ellipsible')
        $breadcrumbEllipsis.ifExists(() => {
          $breadcrumbEllipsis.css('maxWidth', '')
          for (let i = 0; $breadcrumbs.height() > hightOfOneBreadcrumb && i < 20; i++) {
            // the i here is just to make sure we don't get into an ifinite loop somehow
            if (!addedEllipsisClass) {
              addedEllipsisClass = true
              $breadcrumbEllipsis.addClass('ellipsis')
            }
            $breadcrumbEllipsis.css('maxWidth', (maxWidth -= 20))
          }
        })
      })
    }
    resizeBreadcrumb() // force it to run once right now
    $(window).resize(resizeBreadcrumb)
    // end breadcrumb ellipsis
  }
}

function bindKeyboardShortcutsHelpPanel() {
  KeyboardNavDialog.prototype.bindOpenKeys.call({$el: $('#keyboard_navigation')})
}

function warnAboutRolesBeingSwitched() {
  $('#switched_role_type').ifExists(function () {
    const context_class = $(this).attr('class')
    const $img = $('<img/>')
    let switched_roles_message = null
    switch ($(this).data('role')) {
      case 'TeacherEnrollment':
        switched_roles_message = I18n.t(
          'switched_roles_message.teacher',
          'You have switched roles temporarily for this course, and are now viewing the course as a teacher.  You can restore your role and permissions from the course home page.'
        )
        break
      case 'StudentEnrollment':
        switched_roles_message = I18n.t(
          'switched_roles_message.student',
          'You have switched roles temporarily for this course, and are now viewing the course as a student.  You can restore your role and permissions from the course home page.'
        )
        break
      case 'TaEnrollment':
        switched_roles_message = I18n.t(
          'switched_roles_message.ta',
          'You have switched roles temporarily for this course, and are now viewing the course as a TA.  You can restore your role and permissions from the course home page.'
        )
        break
      case 'ObserverEnrollment':
        switched_roles_message = I18n.t(
          'switched_roles_message.observer',
          'You have switched roles temporarily for this course, and are now viewing the course as an observer.  You can restore your role and permissions from the course home page.'
        )
        break
      case 'DesignerEnrollment':
        switched_roles_message = I18n.t(
          'switched_roles_message.designer',
          'You have switched roles temporarily for this course, and are now viewing the course as a designer.  You can restore your role and permissions from the course home page.'
        )
        break
      default:
        switched_roles_message = I18n.t(
          'switched_roles_message.student',
          'You have switched roles temporarily for this course, and are now viewing the course as a student.  You can restore your role and permissions from the course home page.'
        )
    }
    $img.attr('src', '/images/warning.png').attr('title', switched_roles_message).css({
      paddingRight: 2,
      width: 12,
      height: 12,
    })
    $('#crumb_' + context_class)
      .find('a')
      .prepend($img)
  })
}

function expandQuotedTextWhenClicked() {
  $('a.show_quoted_text_link').live('click', function (event) {
    const $text = $(this).parents('.quoted_text_holder').children('.quoted_text')
    if ($text.length > 0) {
      event.preventDefault()
      $text.show()
      $(this).hide()
    }
  })
}

function previewEquellaContentWhenClicked() {
  $('a.equella_content_link').live('click', function (event) {
    event.preventDefault()
    let $dialog = $('#equella_preview_dialog')
    if (!$dialog.length) {
      $dialog = $('<div/>')
      $dialog.attr('id', 'equella_preview_dialog').hide()
      $dialog.html(
        "<h2/><iframe style='background: url(/images/ajax-loader-medium-444.gif) no-repeat left top; width: 800px; height: 350px; border: 0;' src='about:blank' borderstyle='0'/><div style='text-align: right;'><a href='#' class='original_link external external_link' target='_blank'>" +
          htmlEscape(
            I18n.t('links.view_equella_content_in_new_window', 'view the content in a new window')
          ) +
          '</a>'
      )
      $dialog
        .find('h2')
        .text(
          $(this).attr('title') ||
            $(this).text() ||
            I18n.t('titles.equella_content_preview', 'Equella Content Preview')
        )
      const $iframe = $dialog.find('iframe')
      setTimeout(() => {
        $iframe.css('background', '#fff')
      }, 2500)
      $('body').append($dialog)
      $dialog.dialog({
        autoOpen: false,
        width: 'auto',
        resizable: false,
        title: I18n.t('titles.equella_content_preview', 'Equella Content Preview'),
        close() {
          $dialog.find('iframe').attr('src', 'about:blank')
        },
      })
    }
    $dialog.find('.original_link').attr('href', $(this).attr('href'))
    $dialog.dialog('close').dialog('open')
    $dialog.find('iframe').attr('src', $(this).attr('href'))
  })
}

function openDialogsWhenClicked() {
  // Adds a way to automatically open dialogs by just giving them the .dialog_opener class.
  // Uses the aria-controls attribute to specify id of dialog to open because that is already
  // a best practice accessibility-wise (as a side note you should also add "role=button").
  // You can pass in options to the dialog with the data-dialog-options attribute.
  //
  // Examples:
  //
  // <a class="dialog_opener" aria-controls="foobar" role="button" href="#">
  // opens the dialog with id="foobar"
  //
  // <a class="dialog_opener" aria-controls="my_dialog" data-dialog-opts="{resizable:false, width: 300}" role="button" href="#">
  // opens the .my_dialog dialog and passes the options {resizable:false, width: 300}
  // the :not clause is to not allow users access to this functionality in their content.
  $('.dialog_opener[aria-controls]:not(.user_content *)').live('click', function (event) {
    const link = this
    $('#' + $(this).attr('aria-controls')).ifExists($dialog => {
      event.preventDefault()
      // if the linked dialog has not already been initialized, initialize it (passing in opts)
      if (!$dialog.data('dialog')) {
        $dialog.dialog(
          $.extend(
            {
              autoOpen: false,
              modal: true,
            },
            $(link).data('dialogOpts')
          )
        )
        $dialog.fixDialogButtons()
      }
      $dialog.dialog('open')
    })
  })
}

<<<<<<< HEAD
function previewFilesWhenClicked() {
  $('a.file_preview_link, a.scribd_file_preview_link').live('click', function (event) {
    if (event.ctrlKey || event.altKey || event.metaKey || event.shiftKey) {
      // if any modifier keys are pressed, do the browser default thing
      return
    }
    event.preventDefault()
    const $link = $(this)
    if ($link.attr('aria-expanded') === 'true') {
      // close the preview by clicking the "Minimize File Preview" link
      $link.parent().find('.hide_file_preview_link').click()
      return
    }
    $link.loadingImage({image_size: 'small', horizontal: 'right!'})
    $link.attr('aria-expanded', 'true')
    $.ajaxJSON(
      $link
        .attr('href')
        .replace(/\/(download|preview)/, '') // download as part of the path
        .replace(/wrap=1&?/, '') // wrap=1 as part of the query_string
        .replace(/[?&]$/, ''), // any trailing chars if wrap=1 was at the end
      'GET',
      {},
      data => {
        const attachment = data && data.attachment
        $link.loadingImage('remove')
        if (
          attachment &&
          ($.isPreviewable(attachment.content_type, 'google') || attachment.canvadoc_session_url)
        ) {
          const $div = $(`[id="${$link.attr('aria-controls')}"]`)
          $div.css('display', 'block').loadDocPreview({
            canvadoc_session_url: attachment.canvadoc_session_url,
            mimeType: attachment.content_type,
            public_url: attachment.public_url,
            attachment_preview_processing:
              attachment.workflow_state === 'pending_upload' ||
              attachment.workflow_state === 'processing',
          })
          const $minimizeLink = $(
            '<a href="#" style="font-size: 0.8em;" class="hide_file_preview_link">' +
              htmlEscape(I18n.t('links.minimize_file_preview', 'Minimize File Preview')) +
              '</a>'
          ).click(event => {
            event.preventDefault()
            $link.attr('aria-expanded', 'false')
            $link.show()
            $link.focus()
            $div.html('').css('display', 'none')
          })
          $div.prepend($minimizeLink)
          if (Object.prototype.hasOwnProperty.call(event, 'originalEvent')) {
            // Only focus this link if the open preview link was initiated by a real browser event
            // If it was triggered by our auto_open stuff it shouldn't focus here.
            $minimizeLink.focus()
          }
        }
      },
      () => {
        $link.loadingImage('remove').hide()
      }
    )
  })

  $('a.preview_in_overlay').live('click', event => {
    let target = null
    if (event.target.href) {
      target = event.target
    } else if (event.currentTarget?.href) {
      target = event.currentTarget
    }
    const matches = target?.href.match(/\/files\/(\d+)/)
    if (matches) {
      if (event.ctrlKey || event.altKey || event.metaKey || event.shiftKey) {
        // if any modifier keys are pressed, do the browser default thing
        return
      }
      event.preventDefault()
      const url = new URL(target.href)
      const verifier = url?.searchParams.get('verifier')
      const file_id = matches[1]
      import('../react/showFilePreview')
        .then(module => {
          module.showFilePreview(file_id, verifier)
        })
        .catch(_err => {
          $.flashError(I18n.t('Something went wrong loading the file previewer.'))
        })
    }
  })
}

=======
let enhanceUserContentTimeout
>>>>>>> 31fbffe1
function enhanceUserContentWhenAsked() {
  clearTimeout(enhanceUserContentTimeout)
  enhanceUserContentTimeout = setTimeout(
    () =>
      enhanceUserContent(document, {
        customEnhanceFunc: enhanceUserJQueryWidgetContent,
        canvasOrigin: ENV?.DEEP_LINKING_POST_MESSAGE_ORIGIN || window.location?.origin,
      }),
    50
  )
}

let user_content_mutation_observer = null
function enhanceUserContentRepeatedly() {
  if (!user_content_mutation_observer) {
    user_content_mutation_observer = new MutationObserver(mutationList => {
      if (mutationList.filter(m => m.addedNodes.length > 0).length > 0) {
        enhanceUserContentWhenAsked()
      }
    })
    user_content_mutation_observer.observe(document.getElementById('content') || document.body, {
      subtree: true,
      childList: true,
    })
  }
}

// app/views/discussion_topics/_entry.html.erb
function showDiscussionTopicSubMessagesWhenClicked() {
  $('.show_sub_messages_link').click(function (event) {
    event.preventDefault()
    $(this)
      .parents('.subcontent')
      .find('.communication_sub_message.toggled_communication_sub_message')
      .removeClass('toggled_communication_sub_message')
    $(this).parents('.communication_sub_message').remove()
  })
}

// app/views/discussion_topics/_entry.html.erb
function addDiscussionTopicEntryWhenClicked() {
  $('.communication_message .add_entry_link').click(function (event) {
    event.preventDefault()
    const $message = $(this).parents('.communication_message')
    const $reply = $message.find('.reply_message').hide()
    const $response = $message
      .find('.communication_sub_message.blank')
      .clone(true)
      .removeClass('blank')
    $reply.before($response.show())
    const id = _.uniqueId('textarea_')
    $response.find('textarea.rich_text').attr('id', id)
    $(document).triggerHandler('richTextStart', $('#' + id))
    $response.find('textarea:first').focus().select()
  })
}

function showAndHideRCEWhenAsked() {
  $(document)
    .bind('richTextStart', (event, $editor) => {
      if (!$editor || $editor.length === 0) {
        return
      }
      $editor = $($editor)
      if (!$editor || $editor.length === 0) {
        return
      }
      RichContentEditor.loadNewEditor($editor, {focus: true})
    })
    .bind('richTextEnd', (event, $editor) => {
      if (!$editor || $editor.length === 0) {
        return
      }
      $editor = $($editor)
      if (!$editor || $editor.length === 0) {
        return
      }
      RichContentEditor.destroyRCE($editor)
    })
}

function doThingsWhenDiscussionTopicSubMessageIsPosted() {
  $('.communication_sub_message .add_sub_message_form').formSubmit({
    beforeSubmit(_data) {
      $(this).find('button').attr('disabled', true)
      $(this).find('.submit_button').text(I18n.t('status.posting_message', 'Posting Message...'))
      $(this).loadingImage()
    },
    success(data) {
      $(this).loadingImage('remove')
      const $message = $(this).parents('.communication_sub_message')
      if ($(this).hasClass('submission_comment_form')) {
        const user_id = $(this).getTemplateData({
          textValues: ['submission_user_id'],
        }).submission_user_id
        let submission = null
        for (const idx in data) {
          const s = data[idx].submission
          // eslint-disable-next-line eqeqeq
          if (s.user_id == user_id) {
            submission = s
          }
        }
        if (submission) {
          const comment =
            submission.submission_comments[submission.submission_comments.length - 1]
              .submission_comment
          comment.post_date = $.datetimeString(comment.created_at)
          comment.message = comment.formatted_body || comment.comment
          $message.fillTemplateData({
            data: comment,
            htmlValues: ['message'],
          })
        }
      } else {
        const entry = data.discussion_entry
        entry.post_date = $.datetimeString(entry.created_at)
        $message.find('.content > .message_html').val(entry.message)
        $message.fillTemplateData({
          data: entry,
          htmlValues: ['message'],
        })
      }
      $message.find('.message').show()
      $message.find('.user_content').removeClass('enhanced')
      $message
        .parents('.communication_message')
        .find('.reply_message')
        .removeClass('lonely_behavior_message')
        .show()
      $(document).triggerHandler('richTextEnd', $(this).find('textarea.rich_text'))
      $(document).triggerHandler('user_content_change')
      $(this).remove()
    },
    error(data) {
      $(this).loadingImage('remove')
      $(this).find('button').attr('disabled', false)
      $(this)
        .find('.submit_button')
        .text(I18n.t('errors.posting_message_failed', 'Post Failed, Try Again'))
      $(this).formErrors(data)
    },
  })
}

function cancelDiscussionTopicSubMessageWhenClicked() {
  $('.communication_sub_message form .cancel_button').click(function () {
    const $form = $(this).parents('.communication_sub_message')
    const $message = $(this).parents('.communication_message')
    $(document).triggerHandler('richTextEnd', $form.find('textarea.rich_text'))
    $form.remove()
    $message.find('.reply_message').show()
  })
}

function highlightDiscussionTopicMessagesOnHover() {
  $('.communication_message,.communication_sub_message')
    .bind('focusin mouseenter', function () {
      $(this).addClass('communication_message_hover')
    })
    .bind('focusout mouseleave', function () {
      $(this).removeClass('communication_message_hover')
    })
}

function makeDatesPretty() {
  // vvvvvvvvvvvvvvvvvvvvvvvvvvvvvvvvvvvvvvvvvvvvvvvvvvvvvvvvvvvvvvvvvvvvvvvv
  // vvvvvvvvvvvvvvvvv BEGIN stuf form making pretty dates vvvvvvvvvvvvvvvvvv
  // vvvvvvvvvvvvvvvvvvvvvvvvvvvvvvvvvvvvvvvvvvvvvvvvvvvvvvvvvvvvvvvvvvvvvvvv
  let timeAgoEvents = []
  function timeAgoRefresh() {
    timeAgoEvents = [...document.querySelectorAll('.time_ago_date')].filter($.expr.filters.visible)
    processNextTimeAgoEvent()
  }
  function processNextTimeAgoEvent() {
    const eventElement = timeAgoEvents.shift()
    if (eventElement) {
      const $event = $(eventElement),
        date = $event.data('parsed_date') || Date.parse($event.data('timestamp') || '')
      if (date) {
        $event.data('timestamp', date.toISOString())
        $event.data('parsed_date', date)
        $event.text(formatTimeAgoDate(date))
        $event.attr('title', formatTimeAgoTitle(date))
      }
      setTimeout(processNextTimeAgoEvent, 1)
    } else {
      setTimeout(timeAgoRefresh, 60000)
    }
  }
  setTimeout(timeAgoRefresh, 100)
  // ^^^^^^^^^^^^^^^^^^^^^^^^^^^^^^^^^^^^^^^^^^^^^^^^^^^^^^^^^^^^^^^^^^^^^^^^
  // ^^^^^^^^^^^^^^^^^^ END stuff for making pretty dates ^^^^^^^^^^^^^^^^^^^
  // ^^^^^^^^^^^^^^^^^^^^^^^^^^^^^^^^^^^^^^^^^^^^^^^^^^^^^^^^^^^^^^^^^^^^^^^^
}

function doThingsToModuleSequenceFooter() {
  const sf = $('#sequence_footer')
  if (sf.length) {
    const el = $(sf[0])
<<<<<<< HEAD
    import('@canvas/module-sequence-footer').then(() => {
      el.moduleSequenceFooter({
        courseID: el.attr('data-course-id'),
        assetType: el.attr('data-asset-type'),
        assetID: el.attr('data-asset-id'),
=======
    import('@canvas/module-sequence-footer')
      .then(() => {
        el.moduleSequenceFooter({
          courseID: el.attr('data-course-id'),
          assetType: el.attr('data-asset-type'),
          assetID: el.attr('data-asset-id'),
        })
      })
      .catch(ex => {
        // eslint-disable-next-line no-console
        console.error(ex)
>>>>>>> 31fbffe1
      })
  }
}

function showHideRemoveThingsToRightSideMoreLinksWhenClicked() {
  // this is for things like the to-do, recent items and upcoming, it
  // happend a lot so rather than duplicating it everywhere I stuck it here
  $('#right-side').delegate('.more_link', 'click', function (event) {
    const $this = $(this)
    const $children = $this.parents('ul').children(':hidden').show()
    $this.closest('li').remove()
    // if they are using the keyboard to navigate (they hit enter on the link instead of actually
    // clicking it) then put focus on the first of the now-visible items--otherwise, since the
    // .more_link is hidden, focus would be completely lost and leave a blind person stranded.
    // don't want to set focus if came from a mouse click because then you'd have 2 of the tooltip
    // bubbles staying visible, see #9211
    if (event.screenX === 0) {
      $children.first().find(':tabbable:first').focus()
    }
    return false
  })
}

function confirmAndDeleteRightSideTodoItemsWhenClicked() {
  $('#right-side').on('click', '.disable-todo-item-link', function (event) {
    event.preventDefault()
    const $item = $(this).parents('li, div.topic_message').last()
    const $prevItem = $(this).closest('.to-do-list > li').prev()
    const toFocus =
      ($prevItem.find('.disable-todo-item-link').length &&
        $prevItem.find('.disable-todo-item-link')) ||
      $('.todo-list-header')
    const url = $(this).data('api-href')
    const flashMessage = $(this).data('flash-message')
    function remove(delete_url) {
      $item.confirmDelete({
        url: delete_url,
        noMessage: true,
        success() {
          if (flashMessage) {
            $.flashMessage(flashMessage)
          }
          $(this).slideUp(function () {
            $(this).remove()
            toFocus.focus()
          })
        },
      })
    }
    remove(url)
  })
}

// this really belongs in enhanced-user-content2/instructure_helper
// but it uses FilePreview to render the file preview overlay, and
// that has so many dependencies on things like @canvas/files/backbone/models/File.coffee
// this it'll be too time consuming to decouple it from canvas in our
// timeframe. Solve it for now by using postMessage from enhanced-user-content2
// (which we hope to decouple from canvas) to ask canvas to render the preview
function showFilePreviewInOverlayHandler({file_id, verifier}) {
  import('../react/showFilePreview')
    .then(module => {
      module.showFilePreview(file_id, verifier)
    })
    .catch(err => {
      showFlashAlert({
        message: I18n.t('Something went wrong loading the file previewer.'),
        type: 'error',
      })
      // eslint-disable-next-line no-console
      console.log(err)
    })
}

function wireUpFilePreview() {
  window.addEventListener('message', event => {
    if (event.origin !== window.location.origin) {
      return
    }
    if (event.data.subject === 'preview_file') {
      showFilePreviewInOverlayHandler(event.data)
    }
  })
}

export default function enhanceTheEntireUniverse() {
  ;[
    retriggerEarlyClicks,
    ellipsifyBreadcrumbs,
    bindKeyboardShortcutsHelpPanel,
    warnAboutRolesBeingSwitched,
    expandQuotedTextWhenClicked,
    previewEquellaContentWhenClicked,
    openDialogsWhenClicked,
    enhanceUserContentWhenAsked,
    enhanceUserContentRepeatedly,
    showDiscussionTopicSubMessagesWhenClicked,
    addDiscussionTopicEntryWhenClicked,
    showAndHideRCEWhenAsked,
    doThingsWhenDiscussionTopicSubMessageIsPosted,
    cancelDiscussionTopicSubMessageWhenClicked,
    highlightDiscussionTopicMessagesOnHover,
    makeDatesPretty,
    doThingsToModuleSequenceFooter,
    showHideRemoveThingsToRightSideMoreLinksWhenClicked,
    confirmAndDeleteRightSideTodoItemsWhenClicked,
    makeAllExternalLinksExternalLinks,
<<<<<<< HEAD
=======
    wireUpFilePreview,
>>>>>>> 31fbffe1
  ]
    .map(isolate)
    .map(x => x())
}<|MERGE_RESOLUTION|>--- conflicted
+++ resolved
@@ -56,27 +56,6 @@
   if (typeof date === 'string') {
     date = Date.parse(date)
   }
-<<<<<<< HEAD
-}
-
-// Rendering a temporary Link element so we can copy its classnames to anchors with images inside,
-// since '@instructure/ui-link' doesn't provide a way to use its CSS themed classes directly.
-function handleAnchorsWithImage() {
-  const temp = document.createElement('div')
-  const tempLinkComponent = React.createElement(
-    Link,
-    {
-      elementRef: e => {
-        $('.user_content a:has(img)').each(function () {
-          $(this).addClass(e.className)
-        })
-      },
-    },
-    // Children prop is required
-    React.createElement('img')
-  )
-  ReactDOM.render(tempLinkComponent, temp)
-=======
   const diff = new Date() - date
   if (diff < 24 * 3600 * 1000) {
     if (diff < 3600 * 1000) {
@@ -101,7 +80,6 @@
   } else {
     return formatTimeAgoTitle(date)
   }
->>>>>>> 31fbffe1
 }
 
 // this code was lifted from the original jquery version of enhanceUserContent
@@ -353,102 +331,7 @@
   })
 }
 
-<<<<<<< HEAD
-function previewFilesWhenClicked() {
-  $('a.file_preview_link, a.scribd_file_preview_link').live('click', function (event) {
-    if (event.ctrlKey || event.altKey || event.metaKey || event.shiftKey) {
-      // if any modifier keys are pressed, do the browser default thing
-      return
-    }
-    event.preventDefault()
-    const $link = $(this)
-    if ($link.attr('aria-expanded') === 'true') {
-      // close the preview by clicking the "Minimize File Preview" link
-      $link.parent().find('.hide_file_preview_link').click()
-      return
-    }
-    $link.loadingImage({image_size: 'small', horizontal: 'right!'})
-    $link.attr('aria-expanded', 'true')
-    $.ajaxJSON(
-      $link
-        .attr('href')
-        .replace(/\/(download|preview)/, '') // download as part of the path
-        .replace(/wrap=1&?/, '') // wrap=1 as part of the query_string
-        .replace(/[?&]$/, ''), // any trailing chars if wrap=1 was at the end
-      'GET',
-      {},
-      data => {
-        const attachment = data && data.attachment
-        $link.loadingImage('remove')
-        if (
-          attachment &&
-          ($.isPreviewable(attachment.content_type, 'google') || attachment.canvadoc_session_url)
-        ) {
-          const $div = $(`[id="${$link.attr('aria-controls')}"]`)
-          $div.css('display', 'block').loadDocPreview({
-            canvadoc_session_url: attachment.canvadoc_session_url,
-            mimeType: attachment.content_type,
-            public_url: attachment.public_url,
-            attachment_preview_processing:
-              attachment.workflow_state === 'pending_upload' ||
-              attachment.workflow_state === 'processing',
-          })
-          const $minimizeLink = $(
-            '<a href="#" style="font-size: 0.8em;" class="hide_file_preview_link">' +
-              htmlEscape(I18n.t('links.minimize_file_preview', 'Minimize File Preview')) +
-              '</a>'
-          ).click(event => {
-            event.preventDefault()
-            $link.attr('aria-expanded', 'false')
-            $link.show()
-            $link.focus()
-            $div.html('').css('display', 'none')
-          })
-          $div.prepend($minimizeLink)
-          if (Object.prototype.hasOwnProperty.call(event, 'originalEvent')) {
-            // Only focus this link if the open preview link was initiated by a real browser event
-            // If it was triggered by our auto_open stuff it shouldn't focus here.
-            $minimizeLink.focus()
-          }
-        }
-      },
-      () => {
-        $link.loadingImage('remove').hide()
-      }
-    )
-  })
-
-  $('a.preview_in_overlay').live('click', event => {
-    let target = null
-    if (event.target.href) {
-      target = event.target
-    } else if (event.currentTarget?.href) {
-      target = event.currentTarget
-    }
-    const matches = target?.href.match(/\/files\/(\d+)/)
-    if (matches) {
-      if (event.ctrlKey || event.altKey || event.metaKey || event.shiftKey) {
-        // if any modifier keys are pressed, do the browser default thing
-        return
-      }
-      event.preventDefault()
-      const url = new URL(target.href)
-      const verifier = url?.searchParams.get('verifier')
-      const file_id = matches[1]
-      import('../react/showFilePreview')
-        .then(module => {
-          module.showFilePreview(file_id, verifier)
-        })
-        .catch(_err => {
-          $.flashError(I18n.t('Something went wrong loading the file previewer.'))
-        })
-    }
-  })
-}
-
-=======
 let enhanceUserContentTimeout
->>>>>>> 31fbffe1
 function enhanceUserContentWhenAsked() {
   clearTimeout(enhanceUserContentTimeout)
   enhanceUserContentTimeout = setTimeout(
@@ -649,13 +532,6 @@
   const sf = $('#sequence_footer')
   if (sf.length) {
     const el = $(sf[0])
-<<<<<<< HEAD
-    import('@canvas/module-sequence-footer').then(() => {
-      el.moduleSequenceFooter({
-        courseID: el.attr('data-course-id'),
-        assetType: el.attr('data-asset-type'),
-        assetID: el.attr('data-asset-id'),
-=======
     import('@canvas/module-sequence-footer')
       .then(() => {
         el.moduleSequenceFooter({
@@ -667,7 +543,6 @@
       .catch(ex => {
         // eslint-disable-next-line no-console
         console.error(ex)
->>>>>>> 31fbffe1
       })
   }
 }
@@ -775,10 +650,7 @@
     showHideRemoveThingsToRightSideMoreLinksWhenClicked,
     confirmAndDeleteRightSideTodoItemsWhenClicked,
     makeAllExternalLinksExternalLinks,
-<<<<<<< HEAD
-=======
     wireUpFilePreview,
->>>>>>> 31fbffe1
   ]
     .map(isolate)
     .map(x => x())
