/*
 * Copyright (C) 2011 - present Instructure, Inc.
 *
 * This file is part of Canvas.
 *
 * Canvas is free software: you can redistribute it and/or modify it under
 * the terms of the GNU Affero General Public License as published by the Free
 * Software Foundation, version 3 of the License.
 *
 * Canvas is distributed in the hope that it will be useful, but WITHOUT ANY
 * WARRANTY; without even the implied warranty of MERCHANTABILITY or FITNESS FOR
 * A PARTICULAR PURPOSE. See the GNU Affero General Public License for more
 * details.
 *
 * You should have received a copy of the GNU Affero General Public License along
 * with this program. If not, see <http://www.gnu.org/licenses/>.
 */
import KeyboardNavDialog from '@canvas/keyboard-nav-dialog'
import {useScope as createI18nScope} from '@canvas/i18n'
import $ from 'jquery'
import {uniqueId} from 'lodash'
import htmlEscape from '@instructure/html-escape'
import {showFlashAlert} from '@canvas/alerts/react/FlashAlert'
import RichContentEditor from '@canvas/rce/RichContentEditor'
import {enhanceUserContent} from '@instructure/canvas-rce'
import {makeAllExternalLinksExternalLinks} from '@instructure/canvas-rce/es/enhance-user-content/external_links'
import './instructure_helper'
import 'jqueryui/draggable'
import '@canvas/jquery/jquery.ajaxJSON'
import {datetimeString, fudgeDateForProfileTimezone} from '@canvas/datetime/date-functions'
import '@canvas/jquery/jquery.instructure_forms' /* formSubmit, fillFormData, formErrors */
import 'jqueryui/dialog'
import '@canvas/jquery/jquery.instructure_misc_helpers' /* replaceTags, youTubeID */
import '@canvas/jquery/jquery.instructure_misc_plugins' /* ifExists, .dim, confirmDelete, showIf, fillWindowWithMe */
import '@canvas/jquery-keycodes'
import '@canvas/loading-image'
import '@canvas/rails-flash-notifications'
import '@canvas/util/templateData'
import '@canvas/util/jquery/fixDialogButtons'
import '@canvas/media-comments/jquery/mediaCommentThumbnail'
import '@instructure/date-js'
import 'jquery-tinypubsub' /* /\.publish\(/ */
import 'jqueryui/resizable'
import 'jqueryui/sortable'
import 'jqueryui/tabs'
import {captureException} from '@sentry/browser'

const I18n = createI18nScope('instructure_js')

export function formatTimeAgoTitle(date) {
  const fudgedDate = fudgeDateForProfileTimezone(date)
  return fudgedDate.toString('MMM d, yyyy h:mmtt')
}

export function formatTimeAgoDate(date) {
  if (typeof date === 'string') {
    date = Date.parse(date)
  }
  const diff = new Date() - date
  if (diff < 24 * 3600 * 1000) {
    if (diff < 3600 * 1000) {
      if (diff < 60 * 1000) {
        return I18n.t('#time.less_than_a_minute_ago', 'less than a minute ago')
      } else {
        const minutes = parseInt(diff / (60 * 1000), 10)
        return I18n.t(
          '#time.count_minutes_ago',
          {one: '1 minute ago', other: '%{count} minutes ago'},
          {count: minutes},
        )
      }
    } else {
      const hours = parseInt(diff / (3600 * 1000), 10)
      return I18n.t(
        '#time.count_hours_ago',
        {one: '1 hour ago', other: '%{count} hours ago'},
        {count: hours},
      )
    }
  } else {
    return formatTimeAgoTitle(date)
  }
}

// this code was lifted from the original jquery version of enhanceUserContent
// it's what wires up jquery widgets to DOM elements with magic class names
function enhanceUserJQueryWidgetContent() {
  const JQUERY_UI_WIDGETS_WE_TRY_TO_ENHANCE = '.dialog, .draggable, .resizable, .sortable, .tabs'
  $('.user_content.unenhanced')
    .find('.enhanceable_content')
    .show()
    .filter(JQUERY_UI_WIDGETS_WE_TRY_TO_ENHANCE)
    .ifExists($elements => {
      const msg =
        'Deprecated use of magic jQueryUI widget markup detected:\n\n' +
        "You're relying on undocumented functionality where Canvas makes " +
        'jQueryUI widgets out of rich content that has the following class names: ' +
        JQUERY_UI_WIDGETS_WE_TRY_TO_ENHANCE +
        '.\n\n' +
        'Canvas is moving away from jQueryUI for our own widgets and this behavior ' +
        "will go away. Rather than relying on the internals of Canvas's JavaScript, " +
        'you should use your own custom JS file to do any such customizations.'
<<<<<<< HEAD
      console.error(msg, $elements)  
=======
      console.error(msg, $elements)
>>>>>>> 4b8c5dea
      captureException(new Error(msg))
    })
    .end()
    .filter('.dialog')
    .each(function () {
      const $dialog = $(this)
      $dialog.hide()
      $dialog
        .closest('.user_content')
        .find("a[href='#" + $dialog.attr('id') + "']")
        .on('click', event => {
          event.preventDefault()
          $dialog.dialog({
            modal: true,
            zIndex: 1000,
          })
        })
    })
    .end()
    .filter('.draggable')
    .draggable()
    .end()
    .filter('.resizable')
    .resizable()
    .end()
    .filter('.sortable')
    .sortable()
    .end()
    .filter('.tabs')
    .each(function () {
      $(this).tabs()
    })
    .end()
}

function ellipsifyBreadcrumbs() {
  // this next block of code adds the ellipsis on the breadcrumb if it overflows one line
  const $breadcrumbs = $('#breadcrumbs')
  if ($breadcrumbs.length) {
    let $breadcrumbEllipsis
    let addedEllipsisClass = false
    // if we ever change the styling of the breadcrumbs so their height changes, change this too. the * 1.5 part is just in case to ever handle any padding or margin.
    const hightOfOneBreadcrumb = 27 * 1.5
    let taskID
    const resizeBreadcrumb = () => {
      if (taskID) (window.cancelIdleCallback || window.cancelAnimationFrame)(taskID)
      taskID = (window.requestIdleCallback || window.requestAnimationFrame)(() => {
        let maxWidth = 500
        $breadcrumbEllipsis = $breadcrumbEllipsis || $breadcrumbs.find('.ellipsible')
        $breadcrumbEllipsis.ifExists(() => {
          $breadcrumbEllipsis.css('maxWidth', '')
          for (let i = 0; $breadcrumbs.height() > hightOfOneBreadcrumb && i < 20; i++) {
            // the i here is just to make sure we don't get into an ifinite loop somehow
            if (!addedEllipsisClass) {
              addedEllipsisClass = true
              $breadcrumbEllipsis.addClass('ellipsis')
            }
            $breadcrumbEllipsis.css('maxWidth', (maxWidth -= 20))
          }
        })
      })
    }
    resizeBreadcrumb() // force it to run once right now
    $(window).resize(resizeBreadcrumb)
    // end breadcrumb ellipsis
  }
}

function bindKeyboardShortcutsHelpPanel() {
  KeyboardNavDialog.prototype.bindOpenKeys.call({$el: $('#keyboard_navigation')})
}

function warnAboutRolesBeingSwitched() {
  $('#switched_role_type').ifExists(function () {
    const context_class = $(this).attr('class')
    const $img = $('<img/>')
    let switched_roles_message = null
    switch ($(this).data('role')) {
      case 'TeacherEnrollment':
        switched_roles_message = I18n.t(
          'switched_roles_message.teacher',
          'You have switched roles temporarily for this course, and are now viewing the course as a teacher.  You can restore your role and permissions from the course home page.',
        )
        break
      case 'StudentEnrollment':
        switched_roles_message = I18n.t(
          'switched_roles_message.student',
          'You have switched roles temporarily for this course, and are now viewing the course as a student.  You can restore your role and permissions from the course home page.',
        )
        break
      case 'TaEnrollment':
        switched_roles_message = I18n.t(
          'switched_roles_message.ta',
          'You have switched roles temporarily for this course, and are now viewing the course as a TA.  You can restore your role and permissions from the course home page.',
        )
        break
      case 'ObserverEnrollment':
        switched_roles_message = I18n.t(
          'switched_roles_message.observer',
          'You have switched roles temporarily for this course, and are now viewing the course as an observer.  You can restore your role and permissions from the course home page.',
        )
        break
      case 'DesignerEnrollment':
        switched_roles_message = I18n.t(
          'switched_roles_message.designer',
          'You have switched roles temporarily for this course, and are now viewing the course as a designer.  You can restore your role and permissions from the course home page.',
        )
        break
      default:
        switched_roles_message = I18n.t(
          'switched_roles_message.student',
          'You have switched roles temporarily for this course, and are now viewing the course as a student.  You can restore your role and permissions from the course home page.',
        )
    }
    $img.attr('src', '/images/warning.png').attr('title', switched_roles_message).css({
      paddingRight: 2,
      width: 12,
      height: 12,
    })
    $('#crumb_' + context_class)
      .find('a')
      .prepend($img)
  })
}

function expandQuotedTextWhenClicked() {
  $(document).on('click', 'a.show_quoted_text_link', function (event) {
    const $text = $(this).parents('.quoted_text_holder').children('.quoted_text')
    if ($text.length > 0) {
      event.preventDefault()
      $text.show()
      $(this).hide()
    }
  })
}

function previewEquellaContentWhenClicked() {
  $(document).on('click', 'a.equella_content_link', function (event) {
    event.preventDefault()
    let $dialog = $('#equella_preview_dialog')
    if (!$dialog.length) {
      $dialog = $('<div/>')
      $dialog.attr('id', 'equella_preview_dialog').hide()
      $dialog.html(
        "<h2/><iframe style='background: url(/images/ajax-loader-medium-444.gif) no-repeat left top; width: 800px; height: 350px; border: 0;' src='about:blank' borderstyle='0'/><div style='text-align: right;'><a href='#' class='original_link external external_link' target='_blank'>" +
          htmlEscape(
            I18n.t('links.view_equella_content_in_new_window', 'view the content in a new window'),
          ) +
          '</a>',
      )
      $dialog
        .find('h2')
        .text(
          $(this).attr('title') ||
            $(this).text() ||
            I18n.t('titles.equella_content_preview', 'Equella Content Preview'),
        )
      const $iframe = $dialog.find('iframe')
      setTimeout(() => {
        $iframe.css('background', '#fff')
      }, 2500)
      $('body').append($dialog)
      $dialog.dialog({
        autoOpen: false,
        width: 'auto',
        resizable: false,
        title: I18n.t('titles.equella_content_preview', 'Equella Content Preview'),
        close() {
          $dialog.find('iframe').attr('src', 'about:blank')
        },
        modal: true,
        zIndex: 1000,
      })
    }
    $dialog.find('.original_link').attr('href', $(this).attr('href'))
    $dialog.dialog('close').dialog('open')
    $dialog.find('iframe').attr('src', $(this).attr('href'))
  })
}

function openDialogsWhenClicked() {
  // Adds a way to automatically open dialogs by just giving them the .dialog_opener class.
  // Uses the aria-controls attribute to specify id of dialog to open because that is already
  // a best practice accessibility-wise (as a side note you should also add "role=button").
  // You can pass in options to the dialog with the data-dialog-options attribute.
  //
  // Examples:
  //
  // <a class="dialog_opener" aria-controls="foobar" role="button" href="#">
  // opens the dialog with id="foobar"
  //
  // <a class="dialog_opener" aria-controls="my_dialog" data-dialog-opts="{resizable:false, width: 300}" role="button" href="#">
  // opens the .my_dialog dialog and passes the options {resizable:false, width: 300}
  // the :not clause is to not allow users access to this functionality in their content.
  $(document).on('click', '.dialog_opener[aria-controls]:not(.user_content *)', function (event) {
    const link = this
    $('#' + $(this).attr('aria-controls')).ifExists($dialog => {
      event.preventDefault()
      // if the linked dialog has not already been initialized, initialize it (passing in opts)
      if (!$dialog.data('ui-dialog')) {
        $dialog.dialog(
          $.extend(
            {
              autoOpen: false,
              modal: true,
              zIndex: 1000,
            },
            $(link).data('dialogOpts'),
          ),
        )
        $dialog.fixDialogButtons()
      }
      $dialog.dialog('open')
    })
  })
}

let enhanceUserContentTimeout
function enhanceUserContentWhenAsked() {
  if (ENV?.SKIP_ENHANCING_USER_CONTENT) {
    return
  }

  clearTimeout(enhanceUserContentTimeout)
  enhanceUserContentTimeout = setTimeout(
    () =>
      enhanceUserContent(document, {
        customEnhanceFunc: enhanceUserJQueryWidgetContent,
        canvasOrigin: ENV?.DEEP_LINKING_POST_MESSAGE_ORIGIN || window.location?.origin,
        kalturaSettings: INST.kalturaSettings,
        disableGooglePreviews: !!INST.disableGooglePreviews,
        new_math_equation_handling: !!ENV?.FEATURES?.new_math_equation_handling,
        explicit_latex_typesetting: !!ENV?.FEATURES?.explicit_latex_typesetting,
        locale: ENV?.LOCALE ?? 'en',
      }),
    50,
  )
}

let user_content_mutation_observer = null
function enhanceUserContentRepeatedly() {
  if (!user_content_mutation_observer) {
    user_content_mutation_observer = new MutationObserver(mutationList => {
      if (mutationList.filter(m => m.addedNodes.length > 0).length > 0) {
        enhanceUserContentWhenAsked()
      }
    })
    user_content_mutation_observer.observe(document.getElementById('content') || document.body, {
      subtree: true,
      childList: true,
    })
  }
}

// app/views/discussion_topics/_entry.html.erb
function showDiscussionTopicSubMessagesWhenClicked() {
  $('.show_sub_messages_link').click(function (event) {
    event.preventDefault()
    $(this)
      .parents('.subcontent')
      .find('.communication_sub_message.toggled_communication_sub_message')
      .removeClass('toggled_communication_sub_message')
    $(this).parents('.communication_sub_message').remove()
  })
}

// app/views/discussion_topics/_entry.html.erb
function addDiscussionTopicEntryWhenClicked() {
  $('.communication_message .add_entry_link').click(function (event) {
    event.preventDefault()
    const $message = $(this).parents('.communication_message')
    const $reply = $message.find('.reply_message').hide()
    const $response = $message
      .find('.communication_sub_message.blank')
      .clone(true)
      .removeClass('blank')
    $reply.before($response.show())
    const id = uniqueId('textarea_')
    $response.find('textarea.rich_text').attr('id', id)
    $(document).triggerHandler('richTextStart', $('#' + id))
    $response.find('textarea:first').focus().select()
  })
}

function showAndHideRCEWhenAsked() {
  $(document)
    .bind('richTextStart', (event, $editor) => {
      if (!$editor || $editor.length === 0) {
        return
      }
      $editor = $($editor)
      if (!$editor || $editor.length === 0) {
        return
      }
      RichContentEditor.loadNewEditor($editor, {focus: true})
    })
    .bind('richTextEnd', (event, $editor) => {
      if (!$editor || $editor.length === 0) {
        return
      }
      $editor = $($editor)
      if (!$editor || $editor.length === 0) {
        return
      }
      RichContentEditor.destroyRCE($editor)
    })
}

function doThingsWhenDiscussionTopicSubMessageIsPosted() {
  $('.communication_sub_message .add_sub_message_form').formSubmit({
    beforeSubmit(_data) {
      $(this).find('button').prop('disabled', true)
      $(this).find('.submit_button').text(I18n.t('status.posting_message', 'Posting Message...'))
      $(this).loadingImage()
    },
    success(data) {
      $(this).loadingImage('remove')
      const $message = $(this).parents('.communication_sub_message')
      if ($(this).hasClass('submission_comment_form')) {
        const user_id = $(this).getTemplateData({
          textValues: ['submission_user_id'],
        }).submission_user_id
        let submission = null
        for (const idx in data) {
          const s = data[idx].submission
<<<<<<< HEAD
           
=======

>>>>>>> 4b8c5dea
          if (s.user_id == user_id) {
            submission = s
          }
        }
        if (submission) {
          const comment =
            submission.submission_comments[submission.submission_comments.length - 1]
              .submission_comment
          comment.post_date = datetimeString(comment.created_at)
          comment.message = comment.formatted_body || comment.comment
          $message.fillTemplateData({
            data: comment,
            htmlValues: ['message'],
          })
        }
      } else {
        const entry = data.discussion_entry
        entry.post_date = datetimeString(entry.created_at)
        $message.find('.content > .message_html').val(entry.message)
        $message.fillTemplateData({
          data: entry,
          htmlValues: ['message'],
        })
      }
      $message.find('.message').show()
      $message.find('.user_content').removeClass('enhanced')
      $message
        .parents('.communication_message')
        .find('.reply_message')
        .removeClass('lonely_behavior_message')
        .show()
      $(document).triggerHandler('richTextEnd', $(this).find('textarea.rich_text'))
      $(document).triggerHandler('user_content_change')
      $(this).remove()
    },
    error(data) {
      $(this).loadingImage('remove')
      $(this).find('button').prop('disabled', false)
      $(this)
        .find('.submit_button')
        .text(I18n.t('errors.posting_message_failed', 'Post Failed, Try Again'))
      $(this).formErrors(data)
    },
  })
}

function cancelDiscussionTopicSubMessageWhenClicked() {
  $('.communication_sub_message form .cancel_button').click(function () {
    const $form = $(this).parents('.communication_sub_message')
    const $message = $(this).parents('.communication_message')
    $(document).triggerHandler('richTextEnd', $form.find('textarea.rich_text'))
    $form.remove()
    $message.find('.reply_message').show()
  })
}

function highlightDiscussionTopicMessagesOnHover() {
  $('.communication_message,.communication_sub_message')
    .bind('focusin mouseenter', function () {
      $(this).addClass('communication_message_hover')
    })
    .bind('focusout mouseleave', function () {
      $(this).removeClass('communication_message_hover')
    })
}

function makeDatesPretty() {
  // vvvvvvvvvvvvvvvvvvvvvvvvvvvvvvvvvvvvvvvvvvvvvvvvvvvvvvvvvvvvvvvvvvvvvvvv
  // vvvvvvvvvvvvvvvvv BEGIN stuf form making pretty dates vvvvvvvvvvvvvvvvvv
  // vvvvvvvvvvvvvvvvvvvvvvvvvvvvvvvvvvvvvvvvvvvvvvvvvvvvvvvvvvvvvvvvvvvvvvvv
  let timeAgoEvents = []
  function timeAgoRefresh() {
    timeAgoEvents = [...document.querySelectorAll('.time_ago_date')].filter($.expr.filters.visible)
    processNextTimeAgoEvent()
  }
  function processNextTimeAgoEvent() {
    const eventElement = timeAgoEvents.shift()
    if (eventElement) {
      const $event = $(eventElement),
        date = $event.data('parsed_date') || Date.parse($event.data('timestamp') || '')
      if (date) {
        $event.data('timestamp', date.toISOString())
        $event.data('parsed_date', date)
        $event.text(formatTimeAgoDate(date))
        $event.attr('title', formatTimeAgoTitle(date))
      }
      setTimeout(processNextTimeAgoEvent, 1)
    } else {
      setTimeout(timeAgoRefresh, 60000)
    }
  }
  setTimeout(timeAgoRefresh, 100)
  // ^^^^^^^^^^^^^^^^^^^^^^^^^^^^^^^^^^^^^^^^^^^^^^^^^^^^^^^^^^^^^^^^^^^^^^^^
  // ^^^^^^^^^^^^^^^^^^ END stuff for making pretty dates ^^^^^^^^^^^^^^^^^^^
  // ^^^^^^^^^^^^^^^^^^^^^^^^^^^^^^^^^^^^^^^^^^^^^^^^^^^^^^^^^^^^^^^^^^^^^^^^
}

function doThingsToModuleSequenceFooter() {
  const sf = $('#sequence_footer')
  if (sf.length) {
    const el = $(sf[0])
    import('@canvas/module-sequence-footer')
      .then(() => {
        el.moduleSequenceFooter({
          courseID: el.attr('data-course-id'),
          assetType: el.attr('data-asset-type'),
          assetID: el.attr('data-asset-id'),
        })
      })
      .catch(ex => {
<<<<<<< HEAD
         
=======
>>>>>>> 4b8c5dea
        console.error(ex)
        captureException(ex)
      })
  }
}

function showHideRemoveThingsToRightSideMoreLinksWhenClicked() {
  // this is for things like the to-do, recent items and upcoming, it
  // happend a lot so rather than duplicating it everywhere I stuck it here
  $('#right-side').on('click', '.more_link', function (event) {
    const $this = $(this)
    const $children = $this.parents('ul').children(':hidden').show()
    $this.closest('li').remove()
    // if they are using the keyboard to navigate (they hit enter on the link instead of actually
    // clicking it) then put focus on the first of the now-visible items--otherwise, since the
    // .more_link is hidden, focus would be completely lost and leave a blind person stranded.
    // don't want to set focus if came from a mouse click because then you'd have 2 of the tooltip
    // bubbles staying visible, see #9211
    if (event.screenX === 0) {
      $children.first().find(':tabbable:first').focus()
    }
    return false
  })
}

function confirmAndDeleteRightSideTodoItemsWhenClicked() {
  $('#right-side').on('click', '.disable-todo-item-link', function (event) {
    event.preventDefault()
    const $item = $(this).parents('li, div.topic_message').last()
    const $prevItem = $(this).closest('.to-do-list > li').prev()
    const toFocus =
      ($prevItem.find('.disable-todo-item-link').length &&
        $prevItem.find('.disable-todo-item-link')) ||
      $('.todo-list-header')
    const url = $(this).data('api-href')
    const flashMessage = $(this).data('flash-message')
    function remove(delete_url) {
      $item.confirmDelete({
        url: delete_url,
        noMessage: true,
        success() {
          if (flashMessage) {
            $.flashMessage(flashMessage)
          }
          $(this).slideUp(function () {
            $(this).remove()
            toFocus.focus()
          })
        },
      })
    }
    remove(url)
  })
}

// this really belongs in enhanced-user-content2/instructure_helper
// but it uses FilePreview to render the file preview overlay, and
// that has so many dependencies on things like @canvas/files/backbone/models/File.js
// this it'll be too time consuming to decouple it from canvas in our
// timeframe. Solve it for now by using postMessage from enhanced-user-content2
// (which we hope to decouple from canvas) to ask canvas to render the preview
function showFilePreviewInOverlayHandler({file_id, verifier, access_token, instfs_id}) {
  import('../react/showFilePreview')
    .then(module => {
      module.showFilePreview(file_id, verifier, access_token, instfs_id)
    })
    .catch(err => {
      showFlashAlert({
        message: I18n.t('Something went wrong loading the file previewer.'),
        type: 'error',
      })
<<<<<<< HEAD
       
=======

>>>>>>> 4b8c5dea
      console.log(err)
    })
}

function wireUpFilePreview() {
  window.addEventListener('message', event => {
    if (event.data.subject === 'preview_file') {
      showFilePreviewInOverlayHandler(event.data)
    }
  })
}

const setDialogCloseText = () => {
  // This is done here since we need to translate the close text, but don't
  // have access to I18n from packages/jqueryui. Since we're eventually moving
  // away from jqueryui and only have the single string to translate, its not
  // worth setting up a translation pipeline there.
  $.ui.dialog.prototype.options.closeText = I18n.t('Close')
}

export function enhanceTheEntireUniverse() {
  ;[
    ellipsifyBreadcrumbs,
    bindKeyboardShortcutsHelpPanel,
    warnAboutRolesBeingSwitched,
    expandQuotedTextWhenClicked,
    previewEquellaContentWhenClicked,
    openDialogsWhenClicked,
    enhanceUserContentWhenAsked,
    enhanceUserContentRepeatedly,
    showDiscussionTopicSubMessagesWhenClicked,
    addDiscussionTopicEntryWhenClicked,
    showAndHideRCEWhenAsked,
    doThingsWhenDiscussionTopicSubMessageIsPosted,
    cancelDiscussionTopicSubMessageWhenClicked,
    highlightDiscussionTopicMessagesOnHover,
    makeDatesPretty,
    doThingsToModuleSequenceFooter,
    showHideRemoveThingsToRightSideMoreLinksWhenClicked,
    confirmAndDeleteRightSideTodoItemsWhenClicked,
    makeAllExternalLinksExternalLinks,
    wireUpFilePreview,
    setDialogCloseText,
  ].map(x => x())
}<|MERGE_RESOLUTION|>--- conflicted
+++ resolved
@@ -100,11 +100,7 @@
         'Canvas is moving away from jQueryUI for our own widgets and this behavior ' +
         "will go away. Rather than relying on the internals of Canvas's JavaScript, " +
         'you should use your own custom JS file to do any such customizations.'
-<<<<<<< HEAD
-      console.error(msg, $elements)  
-=======
       console.error(msg, $elements)
->>>>>>> 4b8c5dea
       captureException(new Error(msg))
     })
     .end()
@@ -430,11 +426,7 @@
         let submission = null
         for (const idx in data) {
           const s = data[idx].submission
-<<<<<<< HEAD
-           
-=======
-
->>>>>>> 4b8c5dea
+
           if (s.user_id == user_id) {
             submission = s
           }
@@ -545,10 +537,6 @@
         })
       })
       .catch(ex => {
-<<<<<<< HEAD
-         
-=======
->>>>>>> 4b8c5dea
         console.error(ex)
         captureException(ex)
       })
@@ -620,11 +608,7 @@
         message: I18n.t('Something went wrong loading the file previewer.'),
         type: 'error',
       })
-<<<<<<< HEAD
-       
-=======
-
->>>>>>> 4b8c5dea
+
       console.log(err)
     })
 }
