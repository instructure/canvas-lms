/*
 * Copyright (C) 2011 - present Instructure, Inc.
 *
 * This file is part of Canvas.
 *
 * Canvas is free software: you can redistribute it and/or modify it under
 * the terms of the GNU Affero General Public License as published by the Free
 * Software Foundation, version 3 of the License.
 *
 * Canvas is distributed in the hope that it will be useful, but WITHOUT ANY
 * WARRANTY; without even the implied warranty of MERCHANTABILITY or FITNESS FOR
 * A PARTICULAR PURPOSE. See the GNU Affero General Public License for more
 * details.
 *
 * You should have received a copy of the GNU Affero General Public License along
 * with this program. If not, see <http://www.gnu.org/licenses/>.
 */
import {isolate} from '@canvas/sentry'
import KeyboardNavDialog from '@canvas/keyboard-nav-dialog'
import {useScope as useI18nScope} from '@canvas/i18n'
import $ from 'jquery'
import _ from 'underscore'
import htmlEscape from 'html-escape'
import {showFlashAlert} from '@canvas/alerts/react/FlashAlert'
import RichContentEditor from '@canvas/rce/RichContentEditor'
import {enhanceUserContent, makeAllExternalLinksExternalLinks} from '@instructure/canvas-rce'
import './instructure_helper'
import 'jqueryui/draggable'
import '@canvas/jquery/jquery.ajaxJSON'
import '@canvas/doc-previews' /* loadDocPreview */
import '@canvas/datetime' /* datetimeString, dateString, fudgeDateForProfileTimezone */
import '@canvas/forms/jquery/jquery.instructure_forms' /* formSubmit, fillFormData, formErrors */
import 'jqueryui/dialog'
import '@canvas/jquery/jquery.instructure_misc_helpers' /* replaceTags, youTubeID */
import '@canvas/jquery/jquery.instructure_misc_plugins' /* ifExists, .dim, confirmDelete, showIf, fillWindowWithMe */
import '@canvas/keycodes'
import '@canvas/loading-image'
import '@canvas/rails-flash-notifications'
import '@canvas/util/templateData'
import '@canvas/util/jquery/fixDialogButtons'
import '@canvas/media-comments/jquery/mediaCommentThumbnail'
import 'date-js'
import 'jquery-tinypubsub' /* /\.publish\(/ */
import 'jqueryui/resizable'
import 'jqueryui/sortable'
import 'jqueryui/tabs'

const I18n = useI18nScope('instructure_js')

export function formatTimeAgoTitle(date) {
  const fudgedDate = $.fudgeDateForProfileTimezone(date)
  return fudgedDate.toString('MMM d, yyyy h:mmtt')
}

export function formatTimeAgoDate(date) {
  if (typeof date === 'string') {
    date = Date.parse(date)
  }
  const diff = new Date() - date
  if (diff < 24 * 3600 * 1000) {
    if (diff < 3600 * 1000) {
      if (diff < 60 * 1000) {
        return I18n.t('#time.less_than_a_minute_ago', 'less than a minute ago')
      } else {
        const minutes = parseInt(diff / (60 * 1000), 10)
        return I18n.t(
          '#time.count_minutes_ago',
          {one: '1 minute ago', other: '%{count} minutes ago'},
          {count: minutes}
        )
      }
    } else {
      const hours = parseInt(diff / (3600 * 1000), 10)
      return I18n.t(
        '#time.count_hours_ago',
        {one: '1 hour ago', other: '%{count} hours ago'},
        {count: hours}
      )
    }
  } else {
    return formatTimeAgoTitle(date)
  }
}

// this code was lifted from the original jquery version of enhanceUserContent
// it's what wires up jquery widgets to DOM elements with magic class names
function enhanceUserJQueryWidgetContent() {
  const JQUERY_UI_WIDGETS_WE_TRY_TO_ENHANCE = '.dialog, .draggable, .resizable, .sortable, .tabs'
  $('.user_content.unenhanced')
    .find('.enhanceable_content')
    .show()
    .filter(JQUERY_UI_WIDGETS_WE_TRY_TO_ENHANCE)
    .ifExists($elements => {
      const msg =
        'Deprecated use of magic jQueryUI widget markup detected:\n\n' +
        "You're relying on undocumented functionality where Canvas makes " +
        'jQueryUI widgets out of rich content that has the following class names: ' +
        JQUERY_UI_WIDGETS_WE_TRY_TO_ENHANCE +
        '.\n\n' +
        'Canvas is moving away from jQueryUI for our own widgets and this behavior ' +
        "will go away. Rather than relying on the internals of Canvas's JavaScript, " +
        'you should use your own custom JS file to do any such customizations.'
      console.error(msg, $elements) // eslint-disable-line no-console
    })
    .end()
    .filter('.dialog')
    .each(function () {
      const $dialog = $(this)
      $dialog.hide()
      $dialog
        .closest('.user_content')
        .find("a[href='#" + $dialog.attr('id') + "']")
        .on('click', event => {
          event.preventDefault()
          $dialog.dialog()
        })
    })
    .end()
    .filter('.draggable')
    .draggable()
    .end()
    .filter('.resizable')
    .resizable()
    .end()
    .filter('.sortable')
    .sortable()
    .end()
    .filter('.tabs')
    .each(function () {
      $(this).tabs()
    })
    .end()
}

function retriggerEarlyClicks() {
  // handle all of the click events that were triggered before the dom was ready (and thus weren't handled by jquery listeners)
  if (window._earlyClick) {
    // unset the onclick handler we were using to capture the events
    document.removeEventListener('click', window._earlyClick)
    if (window._earlyClick.clicks) {
      // wait to fire the "click" events till after all of the event hanlders loaded at dom ready are initialized
      setTimeout(function () {
        $.each(_.uniq(window._earlyClick.clicks), function () {
          // cant use .triggerHandler because it will not bubble,
          // but we do want to preventDefault, so this is what we have to do
          const event = $.Event('click')
          event.preventDefault()
          $(this).trigger(event)
        })
      }, 1)
    }
  }
}

function ellipsifyBreadcrumbs() {
  // this next block of code adds the ellipsis on the breadcrumb if it overflows one line
  const $breadcrumbs = $('#breadcrumbs')
  if ($breadcrumbs.length) {
    let $breadcrumbEllipsis
    let addedEllipsisClass = false
    // if we ever change the styling of the breadcrumbs so their height changes, change this too. the * 1.5 part is just in case to ever handle any padding or margin.
    const hightOfOneBreadcrumb = 27 * 1.5
    let taskID
    const resizeBreadcrumb = () => {
      if (taskID) (window.cancelIdleCallback || window.cancelAnimationFrame)(taskID)
      taskID = (window.requestIdleCallback || window.requestAnimationFrame)(() => {
        let maxWidth = 500
        $breadcrumbEllipsis = $breadcrumbEllipsis || $breadcrumbs.find('.ellipsible')
        $breadcrumbEllipsis.ifExists(() => {
          $breadcrumbEllipsis.css('maxWidth', '')
          for (let i = 0; $breadcrumbs.height() > hightOfOneBreadcrumb && i < 20; i++) {
            // the i here is just to make sure we don't get into an ifinite loop somehow
            if (!addedEllipsisClass) {
              addedEllipsisClass = true
              $breadcrumbEllipsis.addClass('ellipsis')
            }
            $breadcrumbEllipsis.css('maxWidth', (maxWidth -= 20))
          }
        })
      })
    }
    resizeBreadcrumb() // force it to run once right now
    $(window).resize(resizeBreadcrumb)
    // end breadcrumb ellipsis
  }
}

function bindKeyboardShortcutsHelpPanel() {
  KeyboardNavDialog.prototype.bindOpenKeys.call({$el: $('#keyboard_navigation')})
}

function warnAboutRolesBeingSwitched() {
  $('#switched_role_type').ifExists(function () {
    const context_class = $(this).attr('class')
    const $img = $('<img/>')
    let switched_roles_message = null
    switch ($(this).data('role')) {
      case 'TeacherEnrollment':
        switched_roles_message = I18n.t(
          'switched_roles_message.teacher',
          'You have switched roles temporarily for this course, and are now viewing the course as a teacher.  You can restore your role and permissions from the course home page.'
        )
        break
      case 'StudentEnrollment':
        switched_roles_message = I18n.t(
          'switched_roles_message.student',
          'You have switched roles temporarily for this course, and are now viewing the course as a student.  You can restore your role and permissions from the course home page.'
        )
        break
      case 'TaEnrollment':
        switched_roles_message = I18n.t(
          'switched_roles_message.ta',
          'You have switched roles temporarily for this course, and are now viewing the course as a TA.  You can restore your role and permissions from the course home page.'
        )
        break
      case 'ObserverEnrollment':
        switched_roles_message = I18n.t(
          'switched_roles_message.observer',
          'You have switched roles temporarily for this course, and are now viewing the course as an observer.  You can restore your role and permissions from the course home page.'
        )
        break
      case 'DesignerEnrollment':
        switched_roles_message = I18n.t(
          'switched_roles_message.designer',
          'You have switched roles temporarily for this course, and are now viewing the course as a designer.  You can restore your role and permissions from the course home page.'
        )
        break
      default:
        switched_roles_message = I18n.t(
          'switched_roles_message.student',
          'You have switched roles temporarily for this course, and are now viewing the course as a student.  You can restore your role and permissions from the course home page.'
        )
    }
    $img.attr('src', '/images/warning.png').attr('title', switched_roles_message).css({
      paddingRight: 2,
      width: 12,
      height: 12,
    })
    $('#crumb_' + context_class)
      .find('a')
      .prepend($img)
  })
}

function expandQuotedTextWhenClicked() {
  $('a.show_quoted_text_link').live('click', function (event) {
    const $text = $(this).parents('.quoted_text_holder').children('.quoted_text')
    if ($text.length > 0) {
      event.preventDefault()
      $text.show()
      $(this).hide()
    }
  })
}

function previewEquellaContentWhenClicked() {
  $('a.equella_content_link').live('click', function (event) {
    event.preventDefault()
    let $dialog = $('#equella_preview_dialog')
    if (!$dialog.length) {
      $dialog = $('<div/>')
      $dialog.attr('id', 'equella_preview_dialog').hide()
      $dialog.html(
        "<h2/><iframe style='background: url(/images/ajax-loader-medium-444.gif) no-repeat left top; width: 800px; height: 350px; border: 0;' src='about:blank' borderstyle='0'/><div style='text-align: right;'><a href='#' class='original_link external external_link' target='_blank'>" +
          htmlEscape(
            I18n.t('links.view_equella_content_in_new_window', 'view the content in a new window')
          ) +
          '</a>'
      )
      $dialog
        .find('h2')
        .text(
          $(this).attr('title') ||
            $(this).text() ||
            I18n.t('titles.equella_content_preview', 'Equella Content Preview')
        )
      const $iframe = $dialog.find('iframe')
      setTimeout(() => {
        $iframe.css('background', '#fff')
      }, 2500)
      $('body').append($dialog)
      $dialog.dialog({
        autoOpen: false,
        width: 'auto',
        resizable: false,
        title: I18n.t('titles.equella_content_preview', 'Equella Content Preview'),
        close() {
          $dialog.find('iframe').attr('src', 'about:blank')
        },
      })
    }
    $dialog.find('.original_link').attr('href', $(this).attr('href'))
    $dialog.dialog('close').dialog('open')
    $dialog.find('iframe').attr('src', $(this).attr('href'))
  })
}

function openDialogsWhenClicked() {
  // Adds a way to automatically open dialogs by just giving them the .dialog_opener class.
  // Uses the aria-controls attribute to specify id of dialog to open because that is already
  // a best practice accessibility-wise (as a side note you should also add "role=button").
  // You can pass in options to the dialog with the data-dialog-options attribute.
  //
  // Examples:
  //
  // <a class="dialog_opener" aria-controls="foobar" role="button" href="#">
  // opens the dialog with id="foobar"
  //
  // <a class="dialog_opener" aria-controls="my_dialog" data-dialog-opts="{resizable:false, width: 300}" role="button" href="#">
  // opens the .my_dialog dialog and passes the options {resizable:false, width: 300}
  // the :not clause is to not allow users access to this functionality in their content.
  $('.dialog_opener[aria-controls]:not(.user_content *)').live('click', function (event) {
    const link = this
    $('#' + $(this).attr('aria-controls')).ifExists($dialog => {
      event.preventDefault()
      // if the linked dialog has not already been initialized, initialize it (passing in opts)
      if (!$dialog.data('dialog')) {
        $dialog.dialog(
          $.extend(
            {
              autoOpen: false,
              modal: true,
            },
            $(link).data('dialogOpts')
          )
        )
        $dialog.fixDialogButtons()
      }
      $dialog.dialog('open')
    })
  })
}

let enhanceUserContentTimeout
function enhanceUserContentWhenAsked() {
<<<<<<< HEAD
=======
  if (ENV?.SKIP_ENHANCING_USER_CONTENT) {
    return
  }

>>>>>>> 2351dac5
  clearTimeout(enhanceUserContentTimeout)
  enhanceUserContentTimeout = setTimeout(
    () =>
      enhanceUserContent(document, {
        customEnhanceFunc: enhanceUserJQueryWidgetContent,
        canvasOrigin: ENV?.DEEP_LINKING_POST_MESSAGE_ORIGIN || window.location?.origin,
<<<<<<< HEAD
=======
        kalturaSettings: INST.kalturaSettings,
        disableGooglePreviews: !!INST.disableGooglePreviews,
>>>>>>> 2351dac5
      }),
    50
  )
}

let user_content_mutation_observer = null
function enhanceUserContentRepeatedly() {
  if (!user_content_mutation_observer) {
    user_content_mutation_observer = new MutationObserver(mutationList => {
      if (mutationList.filter(m => m.addedNodes.length > 0).length > 0) {
        enhanceUserContentWhenAsked()
      }
    })
    user_content_mutation_observer.observe(document.getElementById('content') || document.body, {
      subtree: true,
      childList: true,
    })
  }
}

// app/views/discussion_topics/_entry.html.erb
function showDiscussionTopicSubMessagesWhenClicked() {
  $('.show_sub_messages_link').click(function (event) {
    event.preventDefault()
    $(this)
      .parents('.subcontent')
      .find('.communication_sub_message.toggled_communication_sub_message')
      .removeClass('toggled_communication_sub_message')
    $(this).parents('.communication_sub_message').remove()
  })
}

// app/views/discussion_topics/_entry.html.erb
function addDiscussionTopicEntryWhenClicked() {
  $('.communication_message .add_entry_link').click(function (event) {
    event.preventDefault()
    const $message = $(this).parents('.communication_message')
    const $reply = $message.find('.reply_message').hide()
    const $response = $message
      .find('.communication_sub_message.blank')
      .clone(true)
      .removeClass('blank')
    $reply.before($response.show())
    const id = _.uniqueId('textarea_')
    $response.find('textarea.rich_text').attr('id', id)
    $(document).triggerHandler('richTextStart', $('#' + id))
    $response.find('textarea:first').focus().select()
  })
}

function showAndHideRCEWhenAsked() {
  $(document)
    .bind('richTextStart', (event, $editor) => {
      if (!$editor || $editor.length === 0) {
        return
      }
      $editor = $($editor)
      if (!$editor || $editor.length === 0) {
        return
      }
      RichContentEditor.loadNewEditor($editor, {focus: true})
    })
    .bind('richTextEnd', (event, $editor) => {
      if (!$editor || $editor.length === 0) {
        return
      }
      $editor = $($editor)
      if (!$editor || $editor.length === 0) {
        return
      }
      RichContentEditor.destroyRCE($editor)
    })
}

function doThingsWhenDiscussionTopicSubMessageIsPosted() {
  $('.communication_sub_message .add_sub_message_form').formSubmit({
    beforeSubmit(_data) {
      $(this).find('button').attr('disabled', true)
      $(this).find('.submit_button').text(I18n.t('status.posting_message', 'Posting Message...'))
      $(this).loadingImage()
    },
    success(data) {
      $(this).loadingImage('remove')
      const $message = $(this).parents('.communication_sub_message')
      if ($(this).hasClass('submission_comment_form')) {
        const user_id = $(this).getTemplateData({
          textValues: ['submission_user_id'],
        }).submission_user_id
        let submission = null
        for (const idx in data) {
          const s = data[idx].submission
          // eslint-disable-next-line eqeqeq
          if (s.user_id == user_id) {
            submission = s
          }
        }
        if (submission) {
          const comment =
            submission.submission_comments[submission.submission_comments.length - 1]
              .submission_comment
          comment.post_date = $.datetimeString(comment.created_at)
          comment.message = comment.formatted_body || comment.comment
          $message.fillTemplateData({
            data: comment,
            htmlValues: ['message'],
          })
        }
      } else {
        const entry = data.discussion_entry
        entry.post_date = $.datetimeString(entry.created_at)
        $message.find('.content > .message_html').val(entry.message)
        $message.fillTemplateData({
          data: entry,
          htmlValues: ['message'],
        })
      }
      $message.find('.message').show()
      $message.find('.user_content').removeClass('enhanced')
      $message
        .parents('.communication_message')
        .find('.reply_message')
        .removeClass('lonely_behavior_message')
        .show()
      $(document).triggerHandler('richTextEnd', $(this).find('textarea.rich_text'))
      $(document).triggerHandler('user_content_change')
      $(this).remove()
    },
    error(data) {
      $(this).loadingImage('remove')
      $(this).find('button').attr('disabled', false)
      $(this)
        .find('.submit_button')
        .text(I18n.t('errors.posting_message_failed', 'Post Failed, Try Again'))
      $(this).formErrors(data)
    },
  })
}

function cancelDiscussionTopicSubMessageWhenClicked() {
  $('.communication_sub_message form .cancel_button').click(function () {
    const $form = $(this).parents('.communication_sub_message')
    const $message = $(this).parents('.communication_message')
    $(document).triggerHandler('richTextEnd', $form.find('textarea.rich_text'))
    $form.remove()
    $message.find('.reply_message').show()
  })
}

function highlightDiscussionTopicMessagesOnHover() {
  $('.communication_message,.communication_sub_message')
    .bind('focusin mouseenter', function () {
      $(this).addClass('communication_message_hover')
    })
    .bind('focusout mouseleave', function () {
      $(this).removeClass('communication_message_hover')
    })
}

function makeDatesPretty() {
  // vvvvvvvvvvvvvvvvvvvvvvvvvvvvvvvvvvvvvvvvvvvvvvvvvvvvvvvvvvvvvvvvvvvvvvvv
  // vvvvvvvvvvvvvvvvv BEGIN stuf form making pretty dates vvvvvvvvvvvvvvvvvv
  // vvvvvvvvvvvvvvvvvvvvvvvvvvvvvvvvvvvvvvvvvvvvvvvvvvvvvvvvvvvvvvvvvvvvvvvv
  let timeAgoEvents = []
  function timeAgoRefresh() {
    timeAgoEvents = [...document.querySelectorAll('.time_ago_date')].filter($.expr.filters.visible)
    processNextTimeAgoEvent()
  }
  function processNextTimeAgoEvent() {
    const eventElement = timeAgoEvents.shift()
    if (eventElement) {
      const $event = $(eventElement),
        date = $event.data('parsed_date') || Date.parse($event.data('timestamp') || '')
      if (date) {
        $event.data('timestamp', date.toISOString())
        $event.data('parsed_date', date)
        $event.text(formatTimeAgoDate(date))
        $event.attr('title', formatTimeAgoTitle(date))
      }
      setTimeout(processNextTimeAgoEvent, 1)
    } else {
      setTimeout(timeAgoRefresh, 60000)
    }
  }
  setTimeout(timeAgoRefresh, 100)
  // ^^^^^^^^^^^^^^^^^^^^^^^^^^^^^^^^^^^^^^^^^^^^^^^^^^^^^^^^^^^^^^^^^^^^^^^^
  // ^^^^^^^^^^^^^^^^^^ END stuff for making pretty dates ^^^^^^^^^^^^^^^^^^^
  // ^^^^^^^^^^^^^^^^^^^^^^^^^^^^^^^^^^^^^^^^^^^^^^^^^^^^^^^^^^^^^^^^^^^^^^^^
}

function doThingsToModuleSequenceFooter() {
  const sf = $('#sequence_footer')
  if (sf.length) {
    const el = $(sf[0])
    import('@canvas/module-sequence-footer')
      .then(() => {
        el.moduleSequenceFooter({
          courseID: el.attr('data-course-id'),
          assetType: el.attr('data-asset-type'),
          assetID: el.attr('data-asset-id'),
        })
      })
      .catch(ex => {
        // eslint-disable-next-line no-console
        console.error(ex)
      })
  }
}

function showHideRemoveThingsToRightSideMoreLinksWhenClicked() {
  // this is for things like the to-do, recent items and upcoming, it
  // happend a lot so rather than duplicating it everywhere I stuck it here
  $('#right-side').delegate('.more_link', 'click', function (event) {
    const $this = $(this)
    const $children = $this.parents('ul').children(':hidden').show()
    $this.closest('li').remove()
    // if they are using the keyboard to navigate (they hit enter on the link instead of actually
    // clicking it) then put focus on the first of the now-visible items--otherwise, since the
    // .more_link is hidden, focus would be completely lost and leave a blind person stranded.
    // don't want to set focus if came from a mouse click because then you'd have 2 of the tooltip
    // bubbles staying visible, see #9211
    if (event.screenX === 0) {
      $children.first().find(':tabbable:first').focus()
    }
    return false
  })
}

function confirmAndDeleteRightSideTodoItemsWhenClicked() {
  $('#right-side').on('click', '.disable-todo-item-link', function (event) {
    event.preventDefault()
    const $item = $(this).parents('li, div.topic_message').last()
    const $prevItem = $(this).closest('.to-do-list > li').prev()
    const toFocus =
      ($prevItem.find('.disable-todo-item-link').length &&
        $prevItem.find('.disable-todo-item-link')) ||
      $('.todo-list-header')
    const url = $(this).data('api-href')
    const flashMessage = $(this).data('flash-message')
    function remove(delete_url) {
      $item.confirmDelete({
        url: delete_url,
        noMessage: true,
        success() {
          if (flashMessage) {
            $.flashMessage(flashMessage)
          }
          $(this).slideUp(function () {
            $(this).remove()
            toFocus.focus()
          })
        },
      })
    }
    remove(url)
  })
}

// this really belongs in enhanced-user-content2/instructure_helper
// but it uses FilePreview to render the file preview overlay, and
// that has so many dependencies on things like @canvas/files/backbone/models/File.coffee
// this it'll be too time consuming to decouple it from canvas in our
// timeframe. Solve it for now by using postMessage from enhanced-user-content2
// (which we hope to decouple from canvas) to ask canvas to render the preview
function showFilePreviewInOverlayHandler({file_id, verifier}) {
  import('../react/showFilePreview')
    .then(module => {
      module.showFilePreview(file_id, verifier)
    })
    .catch(err => {
      showFlashAlert({
        message: I18n.t('Something went wrong loading the file previewer.'),
        type: 'error',
      })
      // eslint-disable-next-line no-console
      console.log(err)
    })
}

function wireUpFilePreview() {
  window.addEventListener('message', event => {
<<<<<<< HEAD
    if (event.origin !== window.location.origin) {
      return
    }
    if (event.data.subject === 'preview_file') {
      showFilePreviewInOverlayHandler(event.data)
    }
=======
    if (event.data.subject === 'preview_file') {
      showFilePreviewInOverlayHandler(event.data)
    }
>>>>>>> 2351dac5
  })
}

export default function enhanceTheEntireUniverse() {
  ;[
    retriggerEarlyClicks,
    ellipsifyBreadcrumbs,
    bindKeyboardShortcutsHelpPanel,
    warnAboutRolesBeingSwitched,
    expandQuotedTextWhenClicked,
    previewEquellaContentWhenClicked,
    openDialogsWhenClicked,
    enhanceUserContentWhenAsked,
    enhanceUserContentRepeatedly,
    showDiscussionTopicSubMessagesWhenClicked,
    addDiscussionTopicEntryWhenClicked,
    showAndHideRCEWhenAsked,
    doThingsWhenDiscussionTopicSubMessageIsPosted,
    cancelDiscussionTopicSubMessageWhenClicked,
    highlightDiscussionTopicMessagesOnHover,
    makeDatesPretty,
    doThingsToModuleSequenceFooter,
    showHideRemoveThingsToRightSideMoreLinksWhenClicked,
    confirmAndDeleteRightSideTodoItemsWhenClicked,
    makeAllExternalLinksExternalLinks,
    wireUpFilePreview,
  ]
    .map(isolate)
    .map(x => x())
}<|MERGE_RESOLUTION|>--- conflicted
+++ resolved
@@ -333,24 +333,18 @@
 
 let enhanceUserContentTimeout
 function enhanceUserContentWhenAsked() {
-<<<<<<< HEAD
-=======
   if (ENV?.SKIP_ENHANCING_USER_CONTENT) {
     return
   }
 
->>>>>>> 2351dac5
   clearTimeout(enhanceUserContentTimeout)
   enhanceUserContentTimeout = setTimeout(
     () =>
       enhanceUserContent(document, {
         customEnhanceFunc: enhanceUserJQueryWidgetContent,
         canvasOrigin: ENV?.DEEP_LINKING_POST_MESSAGE_ORIGIN || window.location?.origin,
-<<<<<<< HEAD
-=======
         kalturaSettings: INST.kalturaSettings,
         disableGooglePreviews: !!INST.disableGooglePreviews,
->>>>>>> 2351dac5
       }),
     50
   )
@@ -631,18 +625,9 @@
 
 function wireUpFilePreview() {
   window.addEventListener('message', event => {
-<<<<<<< HEAD
-    if (event.origin !== window.location.origin) {
-      return
-    }
     if (event.data.subject === 'preview_file') {
       showFilePreviewInOverlayHandler(event.data)
     }
-=======
-    if (event.data.subject === 'preview_file') {
-      showFilePreviewInOverlayHandler(event.data)
-    }
->>>>>>> 2351dac5
   })
 }
 
