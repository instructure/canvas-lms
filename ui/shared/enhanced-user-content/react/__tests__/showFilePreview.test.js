/*
 * Copyright (C) 2024 - present Instructure, Inc.
 *
 * This file is part of Canvas.
 *
 * Canvas is free software: you can redistribute it and/or modify it under
 * the terms of the GNU Affero General Public License as published by the Free
 * Software Foundation, version 3 of the License.
 *
 * Canvas is distributed in the hope that it will be useful, but WITHOUT ANY
 * WARRANTY; without even the implied warranty of MERCHANTABILITY or FITNESS FOR
 * A PARTICULAR PURPOSE. See the GNU Affero General Public License for more
 * details.
 *
 * You should have received a copy of the GNU Affero General Public License along
 * with this program. If not, see <http://www.gnu.org/licenses/>.
 */

import {findByLabelText, getByLabelText} from '@testing-library/dom'
import fetchMock from 'fetch-mock'
import {showFilePreview} from '../showFilePreview'
import fakeENV from '@canvas/test-utils/fakeENV'
<<<<<<< HEAD
=======
import $ from 'jquery'
>>>>>>> 3b5eb382

// Mock the FlashAlert module to prevent the console error about onDismiss
jest.mock('@canvas/alerts/react/FlashAlert', () => ({
  showFlashAlert: jest.fn(),
}))
<<<<<<< HEAD
=======

// Mock jQuery's flashError function
$.flashError = jest.fn()
>>>>>>> 3b5eb382

// captured from a real query
const fauxFile =
  '{"id":"2282","uuid":"euqlFIGlaDneUO3hdN7n6NRkpRuImBhxSgy4Otev","folder_id":135,"display_name":"client-app-files.txt","filename":"client-app-files.txt","upload_status":"success","content-type":"text/plain","url":"http://localhost:3000/files/2282/download?download_frd=1","size":201105,"created_at":"2021-02-01T15:07:40Z","updated_at":"2021-02-01T15:07:43Z","unlock_at":null,"locked":false,"hidden":true,"lock_at":null,"hidden_for_user":false,"thumbnail_url":null,"modified_at":"2021-02-01T15:07:40Z","mime_class":"text","media_entry_id":null,"locked_for_user":false,"canvadoc_session_url":null,"crocodoc_session_url":null}'

describe('showFilePreview', () => {
  beforeEach(() => {
    fakeENV.setup()
    document.body.innerHTML = ''
    fetchMock.reset()
    fetchMock.mock('/api/v1/files/2282?include[]=enhanced_preview_url&verifier=abc', fauxFile)
    // Reset jQuery mock before each test
    $.flashError.mockClear()
  })

  afterEach(() => {
    fakeENV.teardown()
    fetchMock.restore()
    document.body.innerHTML = ''
  })

  it('creates the container if one does not exist', async () => {
    await showFilePreview('2282', 'abc')
    expect(document.getElementById('file_preview_container')).not.toBeNull()
  })

  it('displays the file preview', async () => {
    await showFilePreview('2282', 'abc')
    await findByLabelText(document.body, 'File Preview Overlay')
    expect(getByLabelText(document.body, 'File Preview Overlay')).toBeInTheDocument()
  })

  it('displays a flash error message if file is not found', async () => {
    // Mock the 404 response for this specific test
    fetchMock.mock('/api/v1/files/2283?include[]=enhanced_preview_url&verifier=abc', 404, {
      overwriteRoutes: true,
    })

    // Call the function that should trigger the error
    await showFilePreview('2283', 'abc')

    // Check that the container exists but no preview is rendered
    const container = document.getElementById('file_preview_container')
    expect(container).not.toBeNull()

    // The container should be empty when there's an error
    expect(container.innerHTML).toBe('')
  })
})<|MERGE_RESOLUTION|>--- conflicted
+++ resolved
@@ -20,21 +20,15 @@
 import fetchMock from 'fetch-mock'
 import {showFilePreview} from '../showFilePreview'
 import fakeENV from '@canvas/test-utils/fakeENV'
-<<<<<<< HEAD
-=======
 import $ from 'jquery'
->>>>>>> 3b5eb382
 
 // Mock the FlashAlert module to prevent the console error about onDismiss
 jest.mock('@canvas/alerts/react/FlashAlert', () => ({
   showFlashAlert: jest.fn(),
 }))
-<<<<<<< HEAD
-=======
 
 // Mock jQuery's flashError function
 $.flashError = jest.fn()
->>>>>>> 3b5eb382
 
 // captured from a real query
 const fauxFile =
