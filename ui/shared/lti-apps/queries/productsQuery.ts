--- conflicted
+++ resolved
@@ -35,15 +35,10 @@
   tools: Array<Product>
   meta: Meta
 }
-<<<<<<< HEAD
-export type OrganizationProductResponse = ProductResponse & {
-  description: string
-=======
 export type OrganizationProductResponse = {
   description: string
   tools: Array<OrganizationProduct>
   meta: Meta
->>>>>>> 1c55606d
 }
 
 export const fetchProducts = async (params: DiscoverParams): Promise<ProductResponse> => {
@@ -151,20 +146,12 @@
     }
   )}`
 
-<<<<<<< HEAD
-  const products: ProductResponse = await fetchResponse(
-=======
   const products: OrganizationProductResponse = await fetchResponse(
->>>>>>> 1c55606d
     'get',
     url,
     'Failed to fetch products by organization'
   )
-<<<<<<< HEAD
-  // @ts-expect-error
-=======
 
->>>>>>> 1c55606d
   return products
 }
 
@@ -180,17 +167,11 @@
   const products = await response.json()
 
   if (!response.ok) {
-<<<<<<< HEAD
-    throw new Error(errorText)
-  }
-  const products: OrganizationProductResponse = await response.json()
-=======
     if (products.lp_server_error) {
       throw new Error(products.json.error)
     }
     throw new Error(errorText)
   }
 
->>>>>>> 1c55606d
   return products
 }