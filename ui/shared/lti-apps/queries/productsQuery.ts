/*
 * Copyright (C) 2024 - present Instructure, Inc.
 *
 * This file is part of Canvas.
 *
 * Canvas is free software: you can redistribute it and/or modify it under
 * the terms of the GNU Affero General Public License as published by the Free
 * Software Foundation, version 3 of the License.
 *
 * Canvas is distributed in the hope that it will be useful, but WITHOUT ANY
 * WARRANTY; without even the implied warranty of MERCHANTABILITY or FITNESS FOR
 * A PARTICULAR PURPOSE. See the GNU Affero General Public License for more
 * details.
 *
 * You should have received a copy of the GNU Affero General Public License along
 * with this program. If not, see <http://www.gnu.org/licenses/>.
 */

import getCookie from '@instructure/get-cookie'
import type {Product, ToolsByDisplayGroup} from '../models/Product'
import {stringify} from 'qs'
import type {DiscoverParams} from '../hooks/useDiscoverQueryParams'
import type {LtiFilters, FilterItem, OrganizationFiltes} from '../models/Filter'

const accountId = window.location.pathname.split('/')[2]

type Meta = {
  count: number
  total_count: number
  current_page: number
  num_pages: number
  per_page: number
}
export type ProductResponse = {
  tools: Array<Product>
  meta: Meta
}
export type OrganizationProductResponse = ProductResponse & {
  description: string
}

export const fetchProducts = async (params: DiscoverParams): Promise<ProductResponse> => {
  const {page, search} = params
  const {tags, companies, audience, versions} = params.filters

  const apiParams = {
    page,
    per_page: 21,
    q: {
      ...(search && {search_terms_cont: search}),
      ...(tags && {display_group_id_eq: tags[0]?.id}),
      ...(companies && {
        company_id_in: companies.map((company: FilterItem) => company.id),
      }),
      ...(audience && {
        audience_id_in: audience.map((audience: FilterItem) => audience.id),
      }),
      ...(versions && {
        version_id_in: versions.map((version: FilterItem) => version.id),
      }),
    },
  }

  const url = `/api/v1/accounts/${accountId}/learn_platform/products?${stringify(apiParams, {
    arrayFormat: 'brackets',
  })}`

  const products = await fetchResponse('get', url, 'Failed to fetch products')

  return products || {}
}

export const fetchProductDetails = async (global_product_id: String): Promise<Product | null> => {
  if (!global_product_id) return null
  const url = `/api/v1/accounts/${accountId}/learn_platform/products/${global_product_id}`

  const product = await fetchResponse(
    'get',
    url,
    `Failed to fetch product with id ${global_product_id}`
  )

  return product || {}
}

export const fetchToolsByDisplayGroups = async (): Promise<ToolsByDisplayGroup> => {
  const url = `/api/v1/accounts/${accountId}/learn_platform/products_categories`

  const displayGroups = await fetchResponse('get', url, 'Failed to fetch products categories')

  return displayGroups.tools_by_display_group || []
}

export const fetchLtiFilters = async (): Promise<LtiFilters> => {
  const url = `/api/v1/accounts/${accountId}/learn_platform/filters`

  const filters = await fetchResponse('get', url, 'Failed to fetch lti filters')

  return filters || {}
}

export const fetchCustomFilters = async (salesforceId: number): Promise<OrganizationFiltes> => {
  const url = `/api/v1/accounts/${accountId}/learn_platform/custom_filters?${stringify(
    {salesforce_id: salesforceId},
    {
      arrayFormat: 'brackets',
    }
  )}`

  const filters = await fetchResponse('get', url, 'Failed to fetch custom filters')

  return filters || {}
}

export const fetchProductsByOrganization = async (
  params: DiscoverParams,
  organizationSalesforceId: string
): Promise<OrganizationProductResponse> => {
  const {page, search} = params
  const {tags, companies, audience, versions} = params.filters

  const apiParams = {
    page,
    per_page: 21,
    q: {
      ...(search && {search_terms_cont: search}),
      ...(tags && {display_group_id_eq: tags[0]?.id}),
      ...(companies && {
        company_id_in: companies.map(company => company.id),
      }),
      ...(audience && {
        audience_id_in: audience.map(audience => audience.id),
      }),
      ...(versions && {
        version_id_in: versions.map(version => version.id),
      }),
    },
  }

  const url = `/api/v1/accounts/${accountId}/learn_platform/organizations/${organizationSalesforceId}/products?${stringify(
    apiParams,
    {
      arrayFormat: 'brackets',
    }
  )}`

  const products: ProductResponse = await fetchResponse(
    'get',
    url,
    'Failed to fetch products by organization'
  )
  // @ts-expect-error
  return products
}

async function fetchResponse(method: string, url: string, errorText: string): Promise<any> {
  const response = await fetch(url, {
    method,
    headers: {
      'X-CSRF-Token': getCookie('_csrf_token'),
      'content-Type': 'application/json',
    },
  })

  if (!response.ok) {
    throw new Error(errorText)
  }
<<<<<<< HEAD
  const filters = await response.json()

  return filters || {}
}

export const fetchProductsByOrganization = async (
  params: DiscoverParams,
  organizationSalesforceId: string
): Promise<ProductResponse> => {
  const {page, search} = params
  const {tags, companies, audience, versions} = params.filters

  const apiParams = {
    page,
    per_page: 21,
    q: {
      ...(search && {search_terms_cont: search}),
      ...(tags && {display_group_id_eq: tags[0]?.id}),
      ...(companies && {
        company_id_in: companies.map(company => company.id),
      }),
      ...(audience && {
        audience_id_in: audience.map(audience => audience.id),
      }),
      ...(versions && {
        version_id_in: versions.map(version => version.id),
      }),
    },
  }

  const url = `/api/v1/accounts/${accountId}/learn_platform/organizations/${organizationSalesforceId}/products?${stringify(
    apiParams,
    {
      arrayFormat: 'brackets',
    }
  )}`

  const response = await fetch(url, {
    method: 'get',
    headers: {
      'X-CSRF-Token': getCookie('_csrf_token'),
      'content-Type': 'application/json',
    },
  })

  if (!response.ok) {
    throw new Error(`Failed to fetch products by organization`)
  }
  const products: ProductResponse = await response.json()
=======
  const products: OrganizationProductResponse = await response.json()
>>>>>>> cafde123
  return products
}<|MERGE_RESOLUTION|>--- conflicted
+++ resolved
@@ -165,58 +165,6 @@
   if (!response.ok) {
     throw new Error(errorText)
   }
-<<<<<<< HEAD
-  const filters = await response.json()
-
-  return filters || {}
-}
-
-export const fetchProductsByOrganization = async (
-  params: DiscoverParams,
-  organizationSalesforceId: string
-): Promise<ProductResponse> => {
-  const {page, search} = params
-  const {tags, companies, audience, versions} = params.filters
-
-  const apiParams = {
-    page,
-    per_page: 21,
-    q: {
-      ...(search && {search_terms_cont: search}),
-      ...(tags && {display_group_id_eq: tags[0]?.id}),
-      ...(companies && {
-        company_id_in: companies.map(company => company.id),
-      }),
-      ...(audience && {
-        audience_id_in: audience.map(audience => audience.id),
-      }),
-      ...(versions && {
-        version_id_in: versions.map(version => version.id),
-      }),
-    },
-  }
-
-  const url = `/api/v1/accounts/${accountId}/learn_platform/organizations/${organizationSalesforceId}/products?${stringify(
-    apiParams,
-    {
-      arrayFormat: 'brackets',
-    }
-  )}`
-
-  const response = await fetch(url, {
-    method: 'get',
-    headers: {
-      'X-CSRF-Token': getCookie('_csrf_token'),
-      'content-Type': 'application/json',
-    },
-  })
-
-  if (!response.ok) {
-    throw new Error(`Failed to fetch products by organization`)
-  }
-  const products: ProductResponse = await response.json()
-=======
   const products: OrganizationProductResponse = await response.json()
->>>>>>> cafde123
   return products
 }