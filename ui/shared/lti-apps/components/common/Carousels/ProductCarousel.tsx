--- conflicted
+++ resolved
@@ -75,25 +75,17 @@
             <PreviousArrow
               currentSlideNumber={currentSlideNumber}
               slider={slider}
-<<<<<<< HEAD
-              screenReaderLabel={I18n.t('More Tools by %{companyName} previous button', {companyName: companyName})}
-=======
               screenReaderLabel={I18n.t('More Tools by %{companyName} previous button', {
                 companyName: companyName,
               })}
->>>>>>> 51db239a
             />
             <NextArrow
               currentSlideNumber={currentSlideNumber}
               slider={slider}
               updatedArrowDisableIndex={updatedArrowDisableIndex.type}
-<<<<<<< HEAD
-              screenReaderLabel={I18n.t('More Tools by %{companyName} next button', {companyName: companyName})}
-=======
               screenReaderLabel={I18n.t('More Tools by %{companyName} next button', {
                 companyName: companyName,
               })}
->>>>>>> 51db239a
             />
           </Flex>
         )}
