/*
 * Copyright (C) 2024 - present Instructure, Inc.
 *
 * This file is part of Canvas.
 *
 * Canvas is free software: you can redistribute it and/or modify it under
 * the terms of the GNU Affero General Public License as published by the Free
 * Software Foundation, version 3 of the License.
 *
 * Canvas is distributed in the hope that it will be useful, but WITHOUT ANY
 * WARRANTY; without even the implied warranty of MERCHANTABILITY or FITNESS FOR
 * A PARTICULAR PURPOSE. See the GNU Affero General Public License for more
 * details.
 *
 * You should have received a copy of the GNU Affero General Public License along
 * with this program. If not, see <http://www.gnu.org/licenses/>.
 */

import {useScope as createI18nScope} from '@canvas/i18n'
import React, {useState} from 'react'

import useBreakpoints from '@canvas/lti-apps/hooks/useBreakpoints'
import {PreviousArrow, NextArrow} from './Arrows'
import {settings, calculateArrowDisableIndex} from './utils'
import Slider from 'react-slick'
import 'slick-carousel/slick/slick.css'

import ProductCard from '../../apps/ProductCard'
import {Flex} from '@instructure/ui-flex'
import {Heading} from '@instructure/ui-heading'

import type {Product} from '../../../models/Product'
import type {Settings} from 'react-slick'

const I18n = createI18nScope('lti_registrations')

type ProductCarouselProps = {
  products: Product[]
  companyName: string
  customSettings?: Partial<Settings>
}

function ProductCarousel(props: ProductCarouselProps) {
  const {products} = props
  const slider = React.useRef<Slider>(null)
  const updatedSettings = settings(products)
  const {isDesktop, isTablet, isMobile} = useBreakpoints()
  const updatedArrowDisableIndex = calculateArrowDisableIndex(
    products,
    isDesktop,
    isTablet,
    isMobile
  )

  const [currentSlideNumber, setCurrentSlideNumber] = useState(0)

  const renderProducts = () => {
    return products?.map((associatedProducts, i) => (
      <Flex key={`${i + 1}`} margin="0 small 0 0">
        <ProductCard key={`${i + 1}`} product={associatedProducts} />
      </Flex>
    ))
  }

  return (
    <div>
      <Flex margin="small 0 small 0">
<<<<<<< HEAD
        <Flex.Item shouldGrow={true} shouldShrink={true}>
          <Text weight="bold" size="x-large">
            {I18n.t('More Tools by ')} {props.companyName}
          </Text>
=======
        <Flex.Item shouldGrow={true} shouldShrink={true} margin="0 0 small 0">
          <Heading level="h2" themeOverride={{h2FontWeight: 700}}>
            {I18n.t('More Tools by ')} {props.companyName}
          </Heading>
>>>>>>> 80d4da09
        </Flex.Item>
        {(products?.length ?? 0) > 1 && (
          <Flex direction="row">
            <PreviousArrow
              currentSlideNumber={currentSlideNumber}
              slider={slider}
              screenReaderLabel={I18n.t('More Tools by %{companyName} previous button', {companyName: companyName})}
            />
            <NextArrow
              currentSlideNumber={currentSlideNumber}
              slider={slider}
              updatedArrowDisableIndex={updatedArrowDisableIndex.type}
              screenReaderLabel={I18n.t('More Tools by %{companyName} next button', {companyName: companyName})}
            />
          </Flex>
        )}
      </Flex>
      <Flex>
        <Flex.Item shouldGrow={true}>
          <Slider
            ref={slider}
            {...updatedSettings}
            {...props.customSettings}
            beforeChange={(_currentSlide: number, nextSlide: number) =>
              setCurrentSlideNumber(nextSlide)
            }
          >
            {renderProducts()}
          </Slider>
        </Flex.Item>
      </Flex>
    </div>
  )
}

export default ProductCarousel<|MERGE_RESOLUTION|>--- conflicted
+++ resolved
@@ -41,7 +41,7 @@
 }
 
 function ProductCarousel(props: ProductCarouselProps) {
-  const {products} = props
+  const {products, companyName} = props
   const slider = React.useRef<Slider>(null)
   const updatedSettings = settings(products)
   const {isDesktop, isTablet, isMobile} = useBreakpoints()
@@ -65,17 +65,10 @@
   return (
     <div>
       <Flex margin="small 0 small 0">
-<<<<<<< HEAD
-        <Flex.Item shouldGrow={true} shouldShrink={true}>
-          <Text weight="bold" size="x-large">
-            {I18n.t('More Tools by ')} {props.companyName}
-          </Text>
-=======
         <Flex.Item shouldGrow={true} shouldShrink={true} margin="0 0 small 0">
           <Heading level="h2" themeOverride={{h2FontWeight: 700}}>
             {I18n.t('More Tools by ')} {props.companyName}
           </Heading>
->>>>>>> 80d4da09
         </Flex.Item>
         {(products?.length ?? 0) > 1 && (
           <Flex direction="row">
