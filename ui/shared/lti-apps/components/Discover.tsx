--- conflicted
+++ resolved
@@ -16,36 +16,6 @@
  * with this program. If not, see <http://www.gnu.org/licenses/>.
  */
 
-<<<<<<< HEAD
-import React, {useEffect, useMemo, useState} from 'react'
-import {useQuery} from '@tanstack/react-query'
-import {Alert} from '@instructure/ui-alerts'
-import {useScope as createI18nScope} from '@canvas/i18n'
-import LtiFilterTray from './apps/LtiFilterTray'
-import FilterTags from './apps/FilterTags'
-import {fetchLtiFilters, fetchProducts, fetchToolsByDisplayGroups} from '../queries/productsQuery'
-import useDiscoverQueryParams from '../hooks/useDiscoverQueryParams'
-import useCreateScreenReaderFilterMessage from '../hooks/useCreateScreenReaderFilterMessage'
-import {useAppendBreadcrumbsToDefaults} from '@canvas/breadcrumbs/useAppendBreadcrumbsToDefaults'
-import getLiveRegion from '@canvas/instui-bindings/react/liveRegion'
-import {ZAccountId} from '../models/AccountId'
-import Disclaimer from './common/Disclaimer'
-import {Products} from './apps/Products'
-import {SearchAndFilter} from './apps/SearchAndFilter'
-
-
-const I18n = createI18nScope('lti_registrations')
-
-export const Discover = () => {
-  const accountId = ZAccountId.parse(window.location.pathname.split('/')[2])
-  useAppendBreadcrumbsToDefaults([
-    {
-      name: I18n.t('Discover'),
-      url: `/accounts/${accountId}/apps`,
-    },
-  ])
-
-=======
 import getLiveRegion from '@canvas/instui-bindings/react/liveRegion'
 import {Alert} from '@instructure/ui-alerts'
 import {useQuery} from '@tanstack/react-query'
@@ -60,7 +30,6 @@
 import Disclaimer from './common/Disclaimer'
 
 export const Discover = () => {
->>>>>>> e54868b5
   const [isTrayOpen, setIsTrayOpen] = useState(false)
   const {queryParams, setQueryParams, updateQueryParams} = useDiscoverQueryParams()
   const isFilterApplied = useMemo(
