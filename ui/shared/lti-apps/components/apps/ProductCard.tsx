--- conflicted
+++ resolved
@@ -34,14 +34,6 @@
 
 const ProductCard = (props: ProductCardProps) => {
   const {product} = props
-<<<<<<< HEAD
-  const accountId = ENV.ACCOUNT_ID
-  const pathname = window.location.pathname.includes(instructorAppsRoute) ? `/courses/${accountId}/settings` : `/accounts/${accountId}/apps`
-  const productUrl = `${window.location.origin}${pathname}/product_detail/${
-    product.global_product_id
-  }${window.location.pathname.includes(instructorAppsRoute) ? instructorAppsHash : ''}`
-=======
->>>>>>> 9e16fa97
 
   return (
     <Flex.Item>
