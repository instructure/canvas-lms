--- conflicted
+++ resolved
@@ -46,11 +46,7 @@
   const {isMaxMobile} = useBreakpoints()
 
   return (
-<<<<<<< HEAD
-    <Flex gap="small" margin="0 0 small 0" direction={isMobile ? 'column-reverse' : 'row'}>
-=======
     <Flex gap="small" margin="0 0 small 0" direction={isMaxMobile ? 'column-reverse' : 'row'}>
->>>>>>> f06b510f
       <Flex.Item shouldGrow={true} overflowX="hidden" overflowY="hidden">
         <View as="div">
           <TextInput
