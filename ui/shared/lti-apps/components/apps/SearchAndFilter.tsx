/*
 * Copyright (C) 2024 - present Instructure, Inc.
 *
 * This file is part of Canvas.
 *
 * Canvas is free software: you can redistribute it and/or modify it under
 * the terms of the GNU Affero General Public License as published by the Free
 * Software Foundation, version 3 of the License.
 *
 * Canvas is distributed in the hope that it will be useful, but WITHOUT ANY
 * WARRANTY; without even the implied warranty of MERCHANTABILITY or FITNESS FOR
 * A PARTICULAR PURPOSE. See the GNU Affero General Public License for more
 * details.
 *
 * You should have received a copy of the GNU Affero General Public License along
 * with this program. If not, see <http://www.gnu.org/licenses/>.
 */

import React from 'react'
import {Flex} from '@instructure/ui-flex'
import {View} from '@instructure/ui-view'
import {TextInput} from '@instructure/ui-text-input'
import {ScreenReaderContent} from '@instructure/ui-a11y-content'
import {useScope as useI18nScope} from '@canvas/i18n'
import {Button, IconButton} from '@instructure/ui-buttons'
import {IconEndSolid, IconFilterLine, IconSearchLine} from '@instructure/ui-icons'
import useDebouncedSearch from '../../hooks/useDebouncedSearch'
import useDiscoverQueryParams from '../../hooks/useDiscoverQueryParams'
import useBreakpoints from '../../hooks/useBreakpoints'
<<<<<<< HEAD
=======
import {instructorAppsHash, instructorAppsRoute} from '../../utils/route'
>>>>>>> cafde123

const I18n = useI18nScope('lti_registrations')

export const SearchAndFilter = (props: {setIsTrayOpen: (isOpen: boolean) => void}) => {
<<<<<<< HEAD
  const instructorAppsRoute = 'configurations'
  const instructorAppsHash = '#tab-apps'
=======
>>>>>>> cafde123
  const disableQueryParams =
    window.location.href.includes(instructorAppsRoute) &&
    window.location.hash !== instructorAppsHash
  const {queryParams, updateQueryParams} = useDiscoverQueryParams()
  const {searchValue, handleSearchInputChange} = useDebouncedSearch({
    initialValue: queryParams.search,
    delay: 300,
    updateQueryParams,
    isDisabled: disableQueryParams,
  })
  const {isMaxMobile} = useBreakpoints()

  return (
    <Flex gap="small" margin="0 0 small 0" direction={isMaxMobile ? 'column-reverse' : 'row'}>
      <Flex.Item shouldGrow={true} overflowX="hidden" overflowY="hidden">
        <View as="div">
          <TextInput
            renderLabel={
              <ScreenReaderContent>{I18n.t('Search by app or company name')}</ScreenReaderContent>
            }
            placeholder="Search by app or company name"
            value={searchValue}
            onChange={handleSearchInputChange}
            renderBeforeInput={<IconSearchLine inline={false} />}
            renderAfterInput={
              queryParams.search ? (
                <IconButton
                  size="small"
                  screenReaderLabel={I18n.t('Clear search field')}
                  withBackground={false}
                  withBorder={false}
                  onClick={() => updateQueryParams({search: ''})}
                >
                  <IconEndSolid size="x-small" data-testid="clear-search-icon" />
                </IconButton>
              ) : null
            }
            shouldNotWrap={true}
          />
        </View>
      </Flex.Item>
      <Button
        id="apply_filter" // EVAL-4232
        data-testid="apply-filters-button"
        renderIcon={() => <IconFilterLine />}
        onClick={() => props.setIsTrayOpen(true)}
      >
        {I18n.t('Filters')}
      </Button>
    </Flex>
  )
}<|MERGE_RESOLUTION|>--- conflicted
+++ resolved
@@ -27,19 +27,11 @@
 import useDebouncedSearch from '../../hooks/useDebouncedSearch'
 import useDiscoverQueryParams from '../../hooks/useDiscoverQueryParams'
 import useBreakpoints from '../../hooks/useBreakpoints'
-<<<<<<< HEAD
-=======
 import {instructorAppsHash, instructorAppsRoute} from '../../utils/route'
->>>>>>> cafde123
 
 const I18n = useI18nScope('lti_registrations')
 
 export const SearchAndFilter = (props: {setIsTrayOpen: (isOpen: boolean) => void}) => {
-<<<<<<< HEAD
-  const instructorAppsRoute = 'configurations'
-  const instructorAppsHash = '#tab-apps'
-=======
->>>>>>> cafde123
   const disableQueryParams =
     window.location.href.includes(instructorAppsRoute) &&
     window.location.hash !== instructorAppsHash
