// @vitest-environment jsdom
/*
 * Copyright (C) 2018 - present Instructure, Inc.
 *
 * This file is part of Canvas.
 *
 * Canvas is free software: you can redistribute it and/or modify it under
 * the terms of the GNU Affero General Public License as published by the Free
 * Software Foundation, version 3 of the License.
 *
 * Canvas is distributed in the hope that it will be useful, but WITHOUT ANY
 * WARRANTY; without even the implied warranty of MERCHANTABILITY or FITNESS FOR
 * A PARTICULAR PURPOSE. See the GNU Affero General Public License for more
 * details.
 *
 * You should have received a copy of the GNU Affero General Public License along
 * with this program. If not, see <http://www.gnu.org/licenses/>.
 */

import React from 'react'
import {render, screen, waitFor} from '@testing-library/react'
import userEvent from '@testing-library/user-event'
<<<<<<< HEAD
import moxios from 'moxios'
=======
import {http, HttpResponse} from 'msw'
import {setupServer} from 'msw/node'
>>>>>>> 5493525b
import GeneratePairingCode from '../index'

const defaultProps = {
  userId: '1',
}

<<<<<<< HEAD
beforeEach(() => {
  moxios.install()
})

afterEach(() => {
  moxios.uninstall()
})
=======
const server = setupServer()

beforeAll(() => server.listen())
afterEach(() => server.resetHandlers())
afterAll(() => server.close())
>>>>>>> 5493525b

it('renders the button and modal', () => {
  render(<GeneratePairingCode {...defaultProps} />)

  expect(screen.getByRole('button', {name: 'Pair with Observer'})).toBeInTheDocument()
  expect(screen.queryByRole('dialog')).not.toBeInTheDocument()
})
<<<<<<< HEAD

it('Shows the pairing code in the modal after clicking the button', async () => {
  const user = userEvent.setup()
  moxios.stubRequest('/api/v1/users/1/observer_pairing_codes', {
    status: 200,
    response: {
      code: '1234',
    },
  })

  render(<GeneratePairingCode {...defaultProps} />)

  const button = screen.getByRole('button', {name: 'Pair with Observer'})
  await user.click(button)

  await waitFor(() => {
    expect(screen.getByRole('dialog', {name: 'Pair with Observer'})).toBeInTheDocument()
  })

  await waitFor(() => {
    expect(screen.getByText('1234')).toBeInTheDocument()
  })
})

it('Show an error in the modal if the pairing code fails to generate', async () => {
  const user = userEvent.setup()
  moxios.stubRequest('/api/v1/users/1/observer_pairing_codes', {
    status: 401,
  })

  render(<GeneratePairingCode {...defaultProps} />)

  const button = screen.getByRole('button', {name: 'Pair with Observer'})
  await user.click(button)

  await waitFor(() => {
    expect(screen.getByText('There was an error generating the pairing code')).toBeInTheDocument()
  })
})

it('Shows the loading spinner while the pairing code is being generated', async () => {
  const user = userEvent.setup()
  render(<GeneratePairingCode {...defaultProps} />)

  const button = screen.getByRole('button', {name: 'Pair with Observer'})
  await user.click(button)

  expect(screen.getByText('Generating pairing code...')).toBeInTheDocument()
})

it('clicking the close button will close the modal', async () => {
  const user = userEvent.setup()
  moxios.stubRequest('/api/v1/users/1/observer_pairing_codes', {
    status: 200,
    response: {
      code: '1234',
    },
  })

  render(<GeneratePairingCode {...defaultProps} />)

=======

it('Shows the pairing code in the modal after clicking the button', async () => {
  const user = userEvent.setup()

  server.use(
    http.post('/api/v1/users/1/observer_pairing_codes', () => HttpResponse.json({code: '1234'})),
  )

  render(<GeneratePairingCode {...defaultProps} />)

  const button = screen.getByRole('button', {name: 'Pair with Observer'})
  await user.click(button)

  await waitFor(() => {
    expect(screen.getByRole('dialog', {name: 'Pair with Observer'})).toBeInTheDocument()
  })

  await waitFor(() => {
    expect(screen.getByText('1234')).toBeInTheDocument()
  })
})

it('Show an error in the modal if the pairing code fails to generate', async () => {
  const user = userEvent.setup()

  server.use(
    http.post(
      '/api/v1/users/1/observer_pairing_codes',
      () => new HttpResponse(null, {status: 401}),
    ),
  )

  render(<GeneratePairingCode {...defaultProps} />)

  const button = screen.getByRole('button', {name: 'Pair with Observer'})
  await user.click(button)

  await waitFor(() => {
    expect(screen.getByText('There was an error generating the pairing code')).toBeInTheDocument()
  })
})

it('Shows the loading spinner while the pairing code is being generated', async () => {
  const user = userEvent.setup()
  render(<GeneratePairingCode {...defaultProps} />)

  const button = screen.getByRole('button', {name: 'Pair with Observer'})
  await user.click(button)

  expect(screen.getByText('Generating pairing code...')).toBeInTheDocument()
})

it('clicking the close button will close the modal', async () => {
  const user = userEvent.setup()

  server.use(
    http.post('/api/v1/users/1/observer_pairing_codes', () => HttpResponse.json({code: '1234'})),
  )

  render(<GeneratePairingCode {...defaultProps} />)

>>>>>>> 5493525b
  const button = screen.getByRole('button', {name: 'Pair with Observer'})
  await user.click(button)

  await waitFor(() => {
    expect(screen.getByRole('dialog')).toBeInTheDocument()
  })

  const closeButton = screen.getByRole('button', {name: /Close/})
  await user.click(closeButton)

  expect(screen.queryByRole('dialog')).not.toBeInTheDocument()
})

it('clicking the ok button will close the modal', async () => {
  const user = userEvent.setup()
<<<<<<< HEAD
  moxios.stubRequest('/api/v1/users/1/observer_pairing_codes', {
    status: 200,
    response: {
      code: '1234',
    },
  })

  render(<GeneratePairingCode {...defaultProps} />)

  const button = screen.getByRole('button', {name: 'Pair with Observer'})
  await user.click(button)

  await waitFor(() => {
    expect(screen.getByRole('dialog')).toBeInTheDocument()
  })

  const okButton = screen.getByRole('button', {name: 'OK'})
  await user.click(okButton)

=======

  server.use(
    http.post('/api/v1/users/1/observer_pairing_codes', () => HttpResponse.json({code: '1234'})),
  )

  render(<GeneratePairingCode {...defaultProps} />)

  const button = screen.getByRole('button', {name: 'Pair with Observer'})
  await user.click(button)

  await waitFor(() => {
    expect(screen.getByRole('dialog')).toBeInTheDocument()
  })

  const okButton = screen.getByRole('button', {name: 'OK'})
  await user.click(okButton)

>>>>>>> 5493525b
  expect(screen.queryByRole('dialog')).not.toBeInTheDocument()
})

it('should use the name in the text when it is provided', async () => {
  const user = userEvent.setup()
<<<<<<< HEAD
  moxios.stubRequest('/api/v1/users/1/observer_pairing_codes', {
    status: 200,
    response: {
      code: '1234',
    },
  })

  render(<GeneratePairingCode {...defaultProps} name="George" />)

=======

  server.use(
    http.post('/api/v1/users/1/observer_pairing_codes', () => HttpResponse.json({code: '1234'})),
  )

  render(<GeneratePairingCode {...defaultProps} name="George" />)

>>>>>>> 5493525b
  const button = screen.getByRole('button', {name: 'Pair with Observer'})
  await user.click(button)

  await waitFor(() => {
    expect(screen.getByText(/George/)).toBeInTheDocument()
  })
})<|MERGE_RESOLUTION|>--- conflicted
+++ resolved
@@ -20,33 +20,19 @@
 import React from 'react'
 import {render, screen, waitFor} from '@testing-library/react'
 import userEvent from '@testing-library/user-event'
-<<<<<<< HEAD
-import moxios from 'moxios'
-=======
 import {http, HttpResponse} from 'msw'
 import {setupServer} from 'msw/node'
->>>>>>> 5493525b
 import GeneratePairingCode from '../index'
 
 const defaultProps = {
   userId: '1',
 }
 
-<<<<<<< HEAD
-beforeEach(() => {
-  moxios.install()
-})
-
-afterEach(() => {
-  moxios.uninstall()
-})
-=======
 const server = setupServer()
 
 beforeAll(() => server.listen())
 afterEach(() => server.resetHandlers())
 afterAll(() => server.close())
->>>>>>> 5493525b
 
 it('renders the button and modal', () => {
   render(<GeneratePairingCode {...defaultProps} />)
@@ -54,69 +40,6 @@
   expect(screen.getByRole('button', {name: 'Pair with Observer'})).toBeInTheDocument()
   expect(screen.queryByRole('dialog')).not.toBeInTheDocument()
 })
-<<<<<<< HEAD
-
-it('Shows the pairing code in the modal after clicking the button', async () => {
-  const user = userEvent.setup()
-  moxios.stubRequest('/api/v1/users/1/observer_pairing_codes', {
-    status: 200,
-    response: {
-      code: '1234',
-    },
-  })
-
-  render(<GeneratePairingCode {...defaultProps} />)
-
-  const button = screen.getByRole('button', {name: 'Pair with Observer'})
-  await user.click(button)
-
-  await waitFor(() => {
-    expect(screen.getByRole('dialog', {name: 'Pair with Observer'})).toBeInTheDocument()
-  })
-
-  await waitFor(() => {
-    expect(screen.getByText('1234')).toBeInTheDocument()
-  })
-})
-
-it('Show an error in the modal if the pairing code fails to generate', async () => {
-  const user = userEvent.setup()
-  moxios.stubRequest('/api/v1/users/1/observer_pairing_codes', {
-    status: 401,
-  })
-
-  render(<GeneratePairingCode {...defaultProps} />)
-
-  const button = screen.getByRole('button', {name: 'Pair with Observer'})
-  await user.click(button)
-
-  await waitFor(() => {
-    expect(screen.getByText('There was an error generating the pairing code')).toBeInTheDocument()
-  })
-})
-
-it('Shows the loading spinner while the pairing code is being generated', async () => {
-  const user = userEvent.setup()
-  render(<GeneratePairingCode {...defaultProps} />)
-
-  const button = screen.getByRole('button', {name: 'Pair with Observer'})
-  await user.click(button)
-
-  expect(screen.getByText('Generating pairing code...')).toBeInTheDocument()
-})
-
-it('clicking the close button will close the modal', async () => {
-  const user = userEvent.setup()
-  moxios.stubRequest('/api/v1/users/1/observer_pairing_codes', {
-    status: 200,
-    response: {
-      code: '1234',
-    },
-  })
-
-  render(<GeneratePairingCode {...defaultProps} />)
-
-=======
 
 it('Shows the pairing code in the modal after clicking the button', async () => {
   const user = userEvent.setup()
@@ -178,7 +101,6 @@
 
   render(<GeneratePairingCode {...defaultProps} />)
 
->>>>>>> 5493525b
   const button = screen.getByRole('button', {name: 'Pair with Observer'})
   await user.click(button)
 
@@ -194,27 +116,6 @@
 
 it('clicking the ok button will close the modal', async () => {
   const user = userEvent.setup()
-<<<<<<< HEAD
-  moxios.stubRequest('/api/v1/users/1/observer_pairing_codes', {
-    status: 200,
-    response: {
-      code: '1234',
-    },
-  })
-
-  render(<GeneratePairingCode {...defaultProps} />)
-
-  const button = screen.getByRole('button', {name: 'Pair with Observer'})
-  await user.click(button)
-
-  await waitFor(() => {
-    expect(screen.getByRole('dialog')).toBeInTheDocument()
-  })
-
-  const okButton = screen.getByRole('button', {name: 'OK'})
-  await user.click(okButton)
-
-=======
 
   server.use(
     http.post('/api/v1/users/1/observer_pairing_codes', () => HttpResponse.json({code: '1234'})),
@@ -232,23 +133,11 @@
   const okButton = screen.getByRole('button', {name: 'OK'})
   await user.click(okButton)
 
->>>>>>> 5493525b
   expect(screen.queryByRole('dialog')).not.toBeInTheDocument()
 })
 
 it('should use the name in the text when it is provided', async () => {
   const user = userEvent.setup()
-<<<<<<< HEAD
-  moxios.stubRequest('/api/v1/users/1/observer_pairing_codes', {
-    status: 200,
-    response: {
-      code: '1234',
-    },
-  })
-
-  render(<GeneratePairingCode {...defaultProps} name="George" />)
-
-=======
 
   server.use(
     http.post('/api/v1/users/1/observer_pairing_codes', () => HttpResponse.json({code: '1234'})),
@@ -256,7 +145,6 @@
 
   render(<GeneratePairingCode {...defaultProps} name="George" />)
 
->>>>>>> 5493525b
   const button = screen.getByRole('button', {name: 'Pair with Observer'})
   await user.click(button)
 
