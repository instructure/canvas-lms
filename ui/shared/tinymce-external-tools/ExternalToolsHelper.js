--- conflicted
+++ resolved
@@ -16,14 +16,9 @@
  * with this program. If not, see <http://www.gnu.org/licenses/>.
  */
 
-<<<<<<< HEAD
-import { useScope as useI18nScope } from '@canvas/i18n';
-import $ from 'jquery'
-=======
 import {useScope as useI18nScope} from '@canvas/i18n'
->>>>>>> 8f3c4192
 
-const I18n = useI18nScope('ExternalToolsPlugin');
+const I18n = useI18nScope('ExternalToolsPlugin')
 
 // setting ENV.MAX_MRU_LTI_TOOLS can make it easier to test
 const MAX_MRU_LTI_TOOLS = ENV.MAX_MRU_LTI_TOOLS || 5
