--- conflicted
+++ resolved
@@ -117,11 +117,7 @@
           }
         })
       $div.find('.option').removeClass('ui-state-hover ui-state-active').addClass('minimal')
-<<<<<<< HEAD
-      $div.click(event => {
-=======
       $div.click(_event => {
->>>>>>> 16101d78
         $div.hide().data('current_dropdown_initiator', null)
       })
       $list = $div.children('div.list')
