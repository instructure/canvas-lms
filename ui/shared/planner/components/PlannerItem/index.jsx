/*
 * Copyright (C) 2017 - present Instructure, Inc.
 *
 * This file is part of Canvas.
 *
 * Canvas is free software: you can redistribute it and/or modify it under
 * the terms of the GNU Affero General Public License as published by the Free
 * Software Foundation, version 3 of the License.
 *
 * Canvas is distributed in the hope that it will be useful, but WITHOUT ANY
 * WARRANTY; without even the implied warranty of MERCHANTABILITY or FITNESS FOR
 * A PARTICULAR PURPOSE. See the GNU Affero General Public License for more
 * details.
 *
 * You should have received a copy of the GNU Affero General Public License along
 * with this program. If not, see <http://www.gnu.org/licenses/>.
 */
import React, {Component} from 'react'
import classnames from 'classnames'
import moment from 'moment-timezone'
import {colors} from '@instructure/canvas-theme'
import {InstUISettingsProvider} from '@instructure/emotion'
import {
  AccessibleContent,
  ScreenReaderContent,
  PresentationContent,
} from '@instructure/ui-a11y-content'
import {Text} from '@instructure/ui-text'
import {Pill} from '@instructure/ui-pill'
import {Avatar} from '@instructure/ui-avatar'
import {Checkbox} from '@instructure/ui-checkbox'
import {Button, IconButton} from '@instructure/ui-buttons'
import {Link} from '@instructure/ui-link'
import {
  IconAssignmentLine,
  IconQuizLine,
  IconAnnouncementLine,
  IconDiscussionLine,
  IconCalendarMonthLine,
  IconDocumentLine,
  IconEditLine,
  IconPeerReviewLine,
  IconWarningLine,
  IconVideoCameraSolid,
  IconVideoCameraLine,
} from '@instructure/ui-icons'
import {arrayOf, bool, number, string, func, shape, object} from 'prop-types'
import {momentObj} from 'react-moment-proptypes'
<<<<<<< HEAD
 
=======

>>>>>>> 51db239a
import NotificationBadge, {MissingIndicator, NewActivityIndicator} from '../NotificationBadge'
import BadgeList from '../BadgeList'
import CalendarEventModal from '../CalendarEventModal'
import {badgeShape, userShape, statusShape, sizeShape, feedbackShape} from '../plannerPropTypes'
import {getDynamicFullDateAndTime} from '../../utilities/dateUtils'
import {showPillForOverdueStatus} from '../../utilities/statusUtils'
import {assignmentType as getAssignmentType} from '../../utilities/contentUtils'
import {useScope as createI18nScope} from '@canvas/i18n'
import {animatable} from '../../dynamic-ui'
import buildStyle from './style'
import {stripHtmlTags} from '@canvas/util/TextHelper'

const I18n = createI18nScope('planner')

export class PlannerItem_raw extends Component {
  static componentId = 'PlannerItem'

  static propTypes = {
    color: string,
    uniqueId: string.isRequired,
    animatableIndex: number,
    title: string.isRequired,
    points: number,
    date: momentObj,
    address: string,
    dateStyle: string,
    details: string,
    courseName: string,
    completed: bool,
    associated_item: string,
    context: object,
    html_url: string,
    toggleCompletion: func,
    updateTodo: func,
    badges: arrayOf(shape(badgeShape)),
    registerAnimatable: func,
    deregisterAnimatable: func,
    toggleAPIPending: bool,
    status: statusShape,
    newActivity: bool,
    showNotificationBadge: bool,
    currentUser: shape(userShape),
    responsiveSize: sizeShape,
    allDay: bool,
    feedback: shape(feedbackShape),
    location: string,
    endTime: momentObj,
    timeZone: string.isRequired,
    simplifiedControls: bool,
    isMissingItem: bool,
    readOnly: bool,
    onlineMeetingURL: string,
    isObserving: bool,
  }

  static defaultProps = {
    badges: [],
    responsiveSize: 'large',
    allDay: false,
    simplifiedControls: false,
    isMissingItem: false,
    isObserving: false,
  }

  constructor(props) {
    super(props)
    this.state = {
      calendarEventModalOpen: false,
      completed: props.completed,
    }
    this.style = buildStyle()
  }

  componentDidMount() {
    this.props.registerAnimatable?.('item', this, this.props.animatableIndex, [this.props.uniqueId])
  }

  UNSAFE_componentWillReceiveProps(nextProps) {
    this.props.deregisterAnimatable('item', this, [this.props.uniqueId])
    this.props.registerAnimatable('item', this, nextProps.animatableIndex, [nextProps.uniqueId])
    this.setState({
      completed: nextProps.completed,
    })
  }

  componentWillUnmount() {
    this.props.deregisterAnimatable('item', this, [this.props.uniqueId])
  }

  toDoLinkClick = e => {
    e.preventDefault()
    this.props.updateTodo && this.props.updateTodo({updateTodoItem: {...this.props}})
  }

  registerRootDivRef = elt => {
    this.rootDivRef = elt
  }

  registerFocusElementRef = elt => {
    this.checkboxRef = elt
  }

  getFocusable = which => {
    return which === 'update' || which === 'delete' ? this.itemLink : this.checkboxRef
  }

  getScrollable() {
    return this.rootDivRef
  }

  getLayout() {
    return this.props.responsiveSize
  }

  hasDueTime() {
    return (
      this.props.date &&
      !(
        this.props.associated_item === 'Announcement' ||
        this.props.associated_item === 'Calendar Event'
      )
    )
  }

  showEndTime() {
    return (
      this.props.date &&
      !this.props.allDay &&
      this.props.endTime &&
      !this.props.endTime.isSame(this.props.date)
    )
  }

  hasBadges() {
    return this.props.badges && this.props.badges.length && this.props.badges.length > 0
  }

  assignmentType() {
    return getAssignmentType(this.props.associated_item)
  }

  formatDate = date => {
    return this.props.isMissingItem
      ? getDynamicFullDateAndTime(date, this.props.timeZone)
      : date.format('LT')
  }

  renderDateField = () => {
    if (this.props.date && this.props.date.isValid()) {
      if (this.props.allDay) {
        return I18n.t('All Day')
      }

      if (this.props.associated_item === 'Calendar Event') {
        if (this.showEndTime()) {
          return I18n.t('%{startTime} to %{endTime}', {
            startTime: this.formatDate(this.props.date),
            endTime: this.formatDate(this.props.endTime),
          })
        } else {
          return this.formatDate(this.props.date)
        }
      }

      if (this.hasDueTime()) {
        if (this.props.associated_item === 'Peer Review') {
          return I18n.t('Reminder: %{date}', {date: this.formatDate(this.props.date)})
        } else if (this.props.dateStyle === 'todo') {
          return I18n.t('To Do: %{date}', {date: this.formatDate(this.props.date)})
        } else {
          return I18n.t('Due: %{date}', {date: this.formatDate(this.props.date)})
        }
      }

      return this.formatDate(this.props.date)
    }
    return null
  }

  linkLabel() {
    const assignmentType = this.assignmentType()
    const datetimeformat = this.props.allDay === true ? 'LL' : 'LLLL'
    const title = this.props.title
    const datetime = this.props.date ? this.props.date.format(datetimeformat) : null

    if (this.props.date) {
      if (this.props.allDay) {
        return I18n.t('%{assignmentType} %{title}, all day on %{datetime}.', {
          assignmentType,
          title,
          datetime,
        })
      }

      if (this.props.associated_item === 'Calendar Event') {
        if (this.showEndTime()) {
          return I18n.t('%{assignmentType} %{title}, at %{datetime} until %{endTime}', {
            assignmentType,
            title,
            datetime,
            endTime: this.props.endTime.format('LT'),
          })
        } else {
          return I18n.t('%{assignmentType} %{title}, at %{datetime}.', {
            assignmentType,
            title,
            datetime,
          })
        }
      }

      if (this.hasDueTime()) {
        if (this.props.dateStyle === 'todo') {
          return I18n.t('%{assignmentType} %{title} has a to do time at %{datetime}.', {
            assignmentType,
            title,
            datetime,
          })
        } else if (this.props.associated_item === 'Peer Review') {
          return I18n.t('%{assignmentType} %{title}, reminder %{datetime}.', {
            assignmentType,
            title,
            datetime,
          })
        } else {
          return I18n.t('%{assignmentType} %{title}, due %{datetime}.', {
            assignmentType,
            title,
            datetime,
          })
        }
      }

      if (this.props.associated_item === 'Announcement') {
        return I18n.t('%{assignmentType} %{title} posted %{datetime}.', {
          assignmentType,
          title,
          datetime,
        })
      }
    }
    return I18n.t('%{assignmentType} %{title}.', {
      assignmentType,
      title,
    })
  }

  openCalendarEventModal = () => {
    this.setState({calendarEventModalOpen: true})
  }

  closeCalendarEventModal = () => {
    this.setState({calendarEventModalOpen: false})
  }

  renderIcon = () => {
    const currentUser = this.props.currentUser || {}

    switch (this.props.associated_item) {
      case 'Assignment':
        return <IconAssignmentLine />
      case 'Quiz':
        return <IconQuizLine />
      case 'Discussion':
        return <IconDiscussionLine />
      case 'Announcement':
        return <IconAnnouncementLine />
      case 'Calendar Event':
        return <IconCalendarMonthLine />
      case 'Page':
        return <IconDocumentLine />
      case 'Peer Review':
        return <IconPeerReviewLine />
      case 'Discussion Checkpoint':
        return <IconDiscussionLine />
      default:
        return (
          <Avatar
            name={currentUser.displayName || '?'}
            src={currentUser.avatarUrl}
            size="small"
            data-fs-exclude={true}
          />
        )
    }
  }

  renderCalendarEventModal() {
    if (this.props.associated_item !== 'Calendar Event') return null
    return (
      <CalendarEventModal
        open={this.state.calendarEventModalOpen}
        requestClose={this.closeCalendarEventModal}
        title={this.props.title}
        html_url={this.props.html_url}
        courseName={this.props.courseName}
        currentUser={this.props.currentUser}
        location={this.props.location}
        address={this.props.address}
        details={this.props.details}
        startTime={this.props.date}
        endTime={this.props.endTime}
        allDay={!!this.props.allDay}
        timeZone={this.props.timeZone}
      />
    )
  }

  renderTitle() {
    if (['To Do', 'Calendar Event'].includes(this.props.associated_item)) {
      return (
        <div className={this.style.classNames.title} style={{position: 'relative'}}>
          <Link
            isWithinText={false}
            themeOverride={{
              mediumPaddingHorizontal: '0',
              linkColor: this.props.simplifiedControls ? colors.licorice : undefined,
              linkHoverColor: this.props.simplifiedControls ? colors.licorice : undefined,
            }}
            elementRef={link => {
              this.itemLink = link
            }}
            onClick={
              this.props.associated_item === 'To Do'
                ? this.toDoLinkClick
                : this.openCalendarEventModal
            }
            readOnly={this.props.readOnly}
          >
            <ScreenReaderContent>{this.linkLabel()}</ScreenReaderContent>
            <PresentationContent>{this.props.title}</PresentationContent>
          </Link>
          {this.renderCalendarEventModal()}
        </div>
      )
    }

    return (
      <Link
        href={this.props.html_url}
        isWithinText={false}
        themeOverride={{
          linkColor: this.props.simplifiedControls ? colors.licorice : undefined,
          linkHoverColor: this.props.simplifiedControls ? colors.licorice : undefined,
        }}
        elementRef={link => {
          this.itemLink = link
        }}
        interaction={this.props.readOnly ? 'disabled' : 'enabled'}
      >
        <ScreenReaderContent>{this.linkLabel()}</ScreenReaderContent>
        <PresentationContent>{this.props.title}</PresentationContent>
      </Link>
    )
  }

  renderBadges = () => {
    if (this.props.badges.length) {
      return (
        <BadgeList>
          {this.props.badges.map(b => (
            <Pill key={b.id} color={b.variant}>
              {b.text}
            </Pill>
          ))}
        </BadgeList>
      )
    }
    return null
  }

  renderItemSubMetric = () => {
    if (this.props.points) {
      return (
        <div className={this.style.classNames.score}>
          <Text size="large">{this.props.points}</Text>
          <Text size="x-small">
            &nbsp;
            {I18n.t('pts')}
          </Text>
        </div>
      )
    }
    if (this.props.associated_item === 'To Do' && !this.props.isObserving) {
      return (
        <div className={this.style.classNames.editButton}>
          <InstUISettingsProvider
            theme={{
              componentOverrides: {
                IconButton: {
                  iconColor: this.props.simplifiedControls ? undefined : this.props.color,
                },
              },
            }}
          >
            <IconButton
              data-testid="edit-event-button"
              withBorder={false}
              withBackground={false}
              renderIcon={IconEditLine}
              onClick={this.toDoLinkClick}
              screenReaderLabel={I18n.t('Edit')}
            />
          </InstUISettingsProvider>
        </div>
      )
    }
    return null
  }

  renderItemMetrics = () => {
    const secondaryClasses = classnames(
      this.style.classNames.secondary,
      !this.hasBadges() ? this.style.classNames.secondary_no_badges : '',
    )
    const metricsClasses = classnames(this.style.classNames.metrics, {
      [this.style.classNames.with_end_time]: this.showEndTime(),
    })
    return (
      <div className={secondaryClasses}>
        <div className={this.style.classNames.badges}>{this.renderBadges()}</div>
        <div className={metricsClasses}>
          {this.renderItemSubMetric()}
          <div className={this.style.classNames.due}>
            <Text size="x-small">
              <PresentationContent>{this.renderDateField()}</PresentationContent>
            </Text>
          </div>
        </div>
        {this.props.responsiveSize !== 'small' && this.renderOnlineMeeting()}
      </div>
    )
  }

  renderType = () => {
    if (!this.props.associated_item) {
      return I18n.t('%{course} TO DO', {course: this.props.courseName || ''})
    } else {
      return `${this.props.courseName || ''} ${this.assignmentType()}`
    }
  }

  renderCourseName = () => {
    if (!this.props.isMissingItem || !this.props.courseName) return null

    return (
      <Text
        size="x-small"
        weight="bold"
        color="primary"
        letterSpacing="expanded"
        transform="uppercase"
        themeOverride={{primaryColor: this.props.color}}
        data-testid="MissingAssignments-CourseName"
      >
        {this.props.courseName}
      </Text>
    )
  }

  renderItemDetails = () => {
    return (
      <div
        className={classnames(
          this.style.classNames.details,
          !this.hasBadges() ? this.style.classNames.details_no_badges : '',
        )}
      >
        {!this.props.simplifiedControls && (
          <div className={this.style.classNames.type}>
            <Text size="x-small" color="secondary">
              {this.renderType()}
            </Text>
          </div>
        )}
        {this.renderMoreDetails()}
      </div>
    )
  }

  renderMoreDetails() {
    if (this.props.responsiveSize === 'small') {
      return (
        <>
          <div className={this.style.classNames.moreDetails}>
            {this.renderTitle()}
            {this.renderOnlineMeeting()}
          </div>
          {this.renderCourseName()}
        </>
      )
    }

    return (
      <>
        {this.renderTitle()}
        {this.renderCourseName()}
      </>
    )
  }

  renderNotificationBadge() {
    if (!this.props.showNotificationBadge) {
      return null
    }

    const newItem = this.props.newActivity
    let missing = false
    if (
      showPillForOverdueStatus('missing', {status: this.props.status, context: this.props.context})
    ) {
      missing = true
    }

    if (newItem || missing) {
      const IndicatorComponent = newItem ? NewActivityIndicator : MissingIndicator
      return (
        <NotificationBadge responsiveSize={this.props.responsiveSize}>
          <div className={this.style.classNames.activityIndicator}>
            <IndicatorComponent
              title={this.props.title}
              itemIds={[this.props.uniqueId]}
              animatableIndex={this.props.animatableIndex}
              getFocusable={this.getFocusable}
            />
          </div>
        </NotificationBadge>
      )
    } else {
      return <NotificationBadge responsiveSize={this.props.responsiveSize} />
    }
  }

  getCheckboxTheme = () => {
    return this.props.simplifiedControls
      ? {}
      : {
          checkedBackground: this.props.color,
          checkedBorderColor: this.props.color,
          borderColor: this.props.color,
          hoverBorderColor: this.props.color,
        }
  }

  renderExtraInfo() {
    const feedback = this.props.feedback
    if (feedback) {
      const comment = feedback.is_media
        ? I18n.t('You have media feedback.')
        : stripHtmlTags(feedback.comment)
      return (
        <div className={this.style.classNames.feedback}>
          <span className={this.style.classNames.feedbackAvatar}>
            <Avatar
              name={feedback.author_name || '?'}
              src={feedback.author_avatar_url}
              size="small"
              data-fs-exclude={true}
            />
          </span>
          <span className={this.style.classNames.feedbackComment} data-testid="feedback-comment">
            <Text fontStyle="italic">{comment}</Text>
          </span>
        </div>
      )
    }
    const location = this.props.location
    if (location) {
      return (
        <div className={this.style.classNames.location}>
          <Text>{location}</Text>
        </div>
      )
    }
    return null
  }

  renderCompletedCheckbox() {
    if (this.props.isMissingItem) {
      return (
        <div className={this.style.classNames.completed}>
          <IconWarningLine color="error" />
        </div>
      )
    }

    const assignmentType = this.assignmentType()
    const checkboxLabel = this.state.completed
      ? I18n.t('%{assignmentType} %{title} is marked as done.', {
          assignmentType,
          title: this.props.title,
        })
      : I18n.t('%{assignmentType} %{title} is not marked as done.', {
          assignmentType,
          title: this.props.title,
        })

    return (
      <div className={this.style.classNames.completed}>
        <InstUISettingsProvider
          theme={{
            componentOverrides: {
              CheckboxFacade: this.getCheckboxTheme(),
            },
          }}
        >
          <Checkbox
            data-testid="planner-item-completed-checkbox"
            ref={this.registerFocusElementRef}
            label={<ScreenReaderContent>{checkboxLabel}</ScreenReaderContent>}
            checked={this.props.toggleAPIPending ? !this.state.completed : this.state.completed}
            onChange={this.props.toggleCompletion}
            disabled={this.props.toggleAPIPending || this.props.isObserving}
            readOnly={this.props.readOnly}
          />
        </InstUISettingsProvider>
      </div>
    )
  }

  renderOnlineMeeting() {
    if (this.props.onlineMeetingURL) {
      const now = moment()
      const enabled =
        (this.props.allDay && now.isSame(this.props.date, 'day')) || // an all day event today
        (this.props.endTime && now.isBetween(this.props.date, this.props.endTime)) || // during an event
        (!this.props.endTime && now.isSame(this.props.date, 'day') && now > this.props.date) // after start time today for an event with no end time
      const srlabel = enabled ? I18n.t('join active online meeting') : I18n.t('join online meeting')
      return (
        <div className={this.style.classNames.onlineMeeting}>
          <Button
            data-testid={enabled ? 'join-button-hot' : 'join-button'}
            size="small"
            color={enabled ? 'success' : 'secondary'}
            margin={this.props.responsiveSize === 'small' ? '0' : '0 0 0 x-small'}
            renderIcon={enabled ? IconVideoCameraSolid : IconVideoCameraLine}
            onClick={() => {
              window.open(this.props.onlineMeetingURL)
            }}
          >
            <AccessibleContent alt={srlabel}>{I18n.t('Join')}</AccessibleContent>
          </Button>
        </div>
      )
    }
  }

  render() {
    return (
      <>
        <style>{this.style.css}</style>
        <div
          data-testid="planner-item-raw"
          className={classnames(
            this.style.classNames.root,
            this.style.classNames[this.getLayout()],
            'planner-item',
            {
              [this.style.classNames.missingItem]: this.props.isMissingItem,
            },
            this.props.simplifiedControls ? this.style.classNames.k5Layout : '',
          )}
          ref={this.registerRootDivRef}
        >
          {this.renderNotificationBadge()}
          {this.renderCompletedCheckbox()}
          <div
            className={
              this.props.associated_item === 'To Do'
                ? this.style.classNames.avatar
                : this.style.classNames.icon
            }
            style={{color: this.props.simplifiedControls ? undefined : this.props.color}}
            aria-hidden="true"
          >
            {this.renderIcon()}
          </div>
          <div className={this.style.classNames.layout}>
            <div className={this.style.classNames.innerLayout}>
              {this.renderItemDetails()}
              {this.renderItemMetrics()}
            </div>
            {this.renderExtraInfo()}
          </div>
        </div>
      </>
    )
  }
}

PlannerItem_raw.displayName = 'PlannerItem_raw'

const AnimatablePlannerItem = animatable(PlannerItem_raw)
AnimatablePlannerItem.theme = PlannerItem_raw.theme
export default AnimatablePlannerItem<|MERGE_RESOLUTION|>--- conflicted
+++ resolved
@@ -46,11 +46,7 @@
 } from '@instructure/ui-icons'
 import {arrayOf, bool, number, string, func, shape, object} from 'prop-types'
 import {momentObj} from 'react-moment-proptypes'
-<<<<<<< HEAD
- 
-=======
-
->>>>>>> 51db239a
+
 import NotificationBadge, {MissingIndicator, NewActivityIndicator} from '../NotificationBadge'
 import BadgeList from '../BadgeList'
 import CalendarEventModal from '../CalendarEventModal'
