--- conflicted
+++ resolved
@@ -38,16 +38,9 @@
     // even if the browser window is physicallly wide, but the font-size is
     // enlarged. This will make for a better experience.
     if (this.sizes_override) {
-<<<<<<< HEAD
-      this.mediaQueries.small = window.matchMedia(this.sizes_override['small'])
-      this.mediaQueries.medium = window.matchMedia(this.sizes_override['medium'])
-    }
-    else {
-=======
       this.mediaQueries.small = window.matchMedia(this.sizes_override.small)
       this.mediaQueries.medium = window.matchMedia(this.sizes_override.medium)
     } else {
->>>>>>> be06df91
       this.mediaQueries.small = window.matchMedia(SMALL_MEDIA_QUERY)
       this.mediaQueries.medium = window.matchMedia(MEDIUM_MEDIA_QUERY)
     }
@@ -171,11 +164,7 @@
         if (sizes_override) {
           responsiviser.mqwatcher.set_sizes_override(sizes_override)
         }
-<<<<<<< HEAD
-        
-=======
 
->>>>>>> be06df91
         const size = responsiviser.mqwatcher.add(this)
         this.state = {
           size,
