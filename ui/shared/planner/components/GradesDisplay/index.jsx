/*
 * Copyright (C) 2018 - present Instructure, Inc.
 *
 * This file is part of Canvas.
 *
 * Canvas is free software: you can redistribute it and/or modify it under
 * the terms of the GNU Affero General Public License as published by the Free
 * Software Foundation, version 3 of the License.
 *
 * Canvas is distributed in the hope that it will be useful, but WITHOUT ANY
 * WARRANTY; without even the implied warranty of MERCHANTABILITY or FITNESS FOR
 * A PARTICULAR PURPOSE. See the GNU Affero General Public License for more
 * details.
 *
 * You should have received a copy of the GNU Affero General Public License along
 * with this program. If not, see <http://www.gnu.org/licenses/>.
 */

import React, {Component} from 'react'
import {bool, string, arrayOf, shape} from 'prop-types'
import {View} from '@instructure/ui-view'
import {Heading} from '@instructure/ui-heading'
import {Text} from '@instructure/ui-text'
import {Spinner} from '@instructure/ui-spinner'
import {Link} from '@instructure/ui-link'
import {courseShape} from '../plannerPropTypes'
import buildStyle from './style'
import {useScope as createI18nScope} from '@canvas/i18n'
import ErrorAlert from '../ErrorAlert'

const I18n = createI18nScope('planner')

export default class GradesDisplay extends Component {
  constructor(props) {
    super(props)
    this.style = buildStyle()
  }

  static propTypes = {
    loading: bool,
    loadingError: string,
    courses: arrayOf(shape(courseShape)).isRequired,
  }

  static defaultProps = {
    loading: false,
  }

  scoreString = (score, useThisCoercedLetterGradeInstead = null) => {
    const fixedScore = parseFloat(score)
<<<<<<< HEAD
     
=======

>>>>>>> 51db239a
    if (isNaN(fixedScore)) return I18n.t('No Grade')
    return useThisCoercedLetterGradeInstead || `${fixedScore.toFixed(2)}%`
  }

  renderSpinner = () => (
    <View as="div" textAlign="center" margin="0 0 large 0">
      <Spinner renderTitle={() => I18n.t('Grades are loading')} size="small" />
    </View>
  )

  renderCaveat = () => {
    if (this.props.loading) return
    if (this.props.courses.some(course => course.hasGradingPeriods)) {
      return (
        <View as="div" textAlign="center">
          <Text size="x-small" fontStyle="italic">
            {I18n.t('*Only most recent grading period shown.')}
          </Text>
        </View>
      )
    }
  }

  renderGrades = () => {
    if (this.props.loadingError) return
    return this.props.courses.map(course => {
      const courseNameStyles = {
        borderBottom: `solid thin`,
        borderBottomColor: course.color,
      }

      return (
        <View key={course.id} as="div" margin="0 0 large 0">
          <div className={this.style.classNames.course} style={courseNameStyles}>
            <Link isWithinText={false} size="small" href={`${course.href}/grades`}>
              <Text transform="uppercase">{course.shortName}</Text>
            </Link>
          </div>
          <Text as="div" size="large" weight="light" data-testid="my-grades-score">
            {course.restrictQuantitativeData
              ? this.scoreString(course.score, course.scoreThasWasCoercedToLetterGrade)
              : this.scoreString(course.score)}
          </Text>
        </View>
      )
    })
  }

  renderError = () => {
    if (this.props.loadingError) {
      return (
        <ErrorAlert error={this.props.loadingError}>{I18n.t('Error loading grades')}</ErrorAlert>
      )
    }
  }

  render = () => (
    <>
      <style>{this.style.css}</style>
      <View>
        {this.renderError()}
        <View textAlign="center">
          <Heading level="h2" margin="0 0 large 0">
            <Text size="medium" weight="bold">
              {I18n.t('My Grades')}
            </Text>
          </Heading>
        </View>
        {this.props.loading ? this.renderSpinner() : this.renderGrades()}
        {this.renderCaveat()}
      </View>
    </>
  )
}<|MERGE_RESOLUTION|>--- conflicted
+++ resolved
@@ -48,11 +48,7 @@
 
   scoreString = (score, useThisCoercedLetterGradeInstead = null) => {
     const fixedScore = parseFloat(score)
-<<<<<<< HEAD
-     
-=======
 
->>>>>>> 51db239a
     if (isNaN(fixedScore)) return I18n.t('No Grade')
     return useThisCoercedLetterGradeInstead || `${fixedScore.toFixed(2)}%`
   }
