/*
 * Copyright (C) 2017 - present Instructure, Inc.
 *
 * This file is part of Canvas.
 *
 * Canvas is free software: you can redistribute it and/or modify it under
 * the terms of the GNU Affero General Public License as published by the Free
 * Software Foundation, version 3 of the License.
 *
 * Canvas is distributed in the hope that it will be useful, but WITHOUT ANY
 * WARRANTY; without even the implied warranty of MERCHANTABILITY or FITNESS FOR
 * A PARTICULAR PURPOSE. See the GNU Affero General Public License for more
 * details.
 *
 * You should have received a copy of the GNU Affero General Public License along
 * with this program. If not, see <http://www.gnu.org/licenses/>.
 */
import React, {Component} from 'react'
import classnames from 'classnames'
import {momentObj} from 'react-moment-proptypes'
import {ToggleDetails} from '@instructure/ui-toggle-details'
import {Pill} from '@instructure/ui-pill'
import {func, number, string, arrayOf, shape, oneOf, bool} from 'prop-types'
import BadgeList from '../BadgeList'
import buildStyle from './style'
import {NotificationBadge, MissingIndicator, NewActivityIndicator} from '../NotificationBadge'
import {badgeShape, sizeShape} from '../plannerPropTypes'
import {animatable} from '../../dynamic-ui'
import {useScope as createI18nScope} from '@canvas/i18n'

const I18n = createI18nScope('planner')

export class CompletedItemsFacade extends Component {
  constructor(props) {
    super(props)
    this.style = buildStyle()
    this.conditionalTheme = this.style.theme
      ? {
          textColor: this.style.theme.labelColor,
          iconColor: this.style.theme.labelColor,
          iconMargin: this.style.theme.gutterWidth,
        }
      : undefined
  }

  static propTypes = {
    onClick: func.isRequired,
    itemCount: number.isRequired,
    badges: arrayOf(shape(badgeShape)),
    animatableIndex: number,
    animatableItemIds: arrayOf(string),
    registerAnimatable: func,
    deregisterAnimatable: func,
    notificationBadge: oneOf(['none', 'newActivity', 'missing']),
<<<<<<< HEAD
     
=======

>>>>>>> 51db239a
    date: momentObj, // the scroll-to-today animation requires a date on each component in the planner
    responsiveSize: sizeShape,
    simplifiedControls: bool,
  }

  static defaultProps = {
    badges: [],
    registerAnimatable: () => {},
    deregisterAnimatable: () => {},
    notificationBadge: 'none',
    responsiveSize: 'large',
  }

  componentDidMount() {
    this.props.registerAnimatable(
      'item',
      this,
      this.props.animatableIndex,
      this.props.animatableItemIds,
    )
  }

  UNSAFE_componentWillReceiveProps(newProps) {
    this.props.deregisterAnimatable('item', this, this.props.animatableItemIds)
    this.props.registerAnimatable(
      'item',
      this,
      newProps.animatableIndex,
      newProps.animatableItemIds,
    )
  }

  componentWillUnmount() {
    this.props.deregisterAnimatable('item', this, this.props.animatableItemIds)
  }

  getFocusable = () => {
    return this.buttonRef
  }

  getScrollable() {
    return this.rootDiv
  }

  renderBadges() {
    if (this.props.badges.length) {
      return (
        <BadgeList>
          {this.props.badges.map(b => (
            <Pill key={b.id} color={b.variant} data-testid="badgepill">
              {b.text}
            </Pill>
          ))}
        </BadgeList>
      )
    }
    return null
  }

  renderNotificationBadge() {
    if (this.props.notificationBadge === 'none')
      return <NotificationBadge responsiveSize={this.props.responsiveSize} />

    const isNewItem = this.props.notificationBadge === 'newActivity'
    const IndicatorComponent = isNewItem ? NewActivityIndicator : MissingIndicator
    const badgeMessage = I18n.t(
      {
        one: '1 completed item',
        other: '%{count} completed items',
      },
      {count: this.props.itemCount},
    )
    return (
      <NotificationBadge responsiveSize={this.props.responsiveSize}>
        <div className={this.style.classNames.activityIndicator}>
          <IndicatorComponent
            title={badgeMessage}
            itemIds={this.props.animatableItemIds}
            animatableIndex={this.props.animatableIndex}
            getFocusable={this.getFocusable}
          />
        </div>
      </NotificationBadge>
    )
  }

  render = () => (
    <>
      <style>{this.style.css}</style>
      <div
        className={classnames(
          this.style.classNames.root,
          this.style.classNames[this.props.responsiveSize],
          'planner-completed-items',
          this.props.simplifiedControls ? this.style.classNames.k5Layout : '',
        )}
        ref={elt => (this.rootDiv = elt)}
      >
        {this.renderNotificationBadge()}
        <div className={this.style.classNames.contentPrimary}>
          <ToggleDetails
            data-testid="completed-items-toggle"
            ref={ref => (this.buttonRef = ref)}
            onToggle={this.props.onClick}
            summary={I18n.t(
              {
                one: 'Show 1 completed item',
                other: 'Show %{count} completed items',
              },
              {count: this.props.itemCount},
            )}
            themeOverride={this.conditionalTheme}
          >
            ToggleDetails requires a child
          </ToggleDetails>
        </div>
        <div className={this.style.classNames.contentSecondary}>{this.renderBadges()}</div>
      </div>
    </>
  )
}

export default animatable(CompletedItemsFacade)<|MERGE_RESOLUTION|>--- conflicted
+++ resolved
@@ -52,11 +52,7 @@
     registerAnimatable: func,
     deregisterAnimatable: func,
     notificationBadge: oneOf(['none', 'newActivity', 'missing']),
-<<<<<<< HEAD
-     
-=======
 
->>>>>>> 51db239a
     date: momentObj, // the scroll-to-today animation requires a date on each component in the planner
     responsiveSize: sizeShape,
     simplifiedControls: bool,
