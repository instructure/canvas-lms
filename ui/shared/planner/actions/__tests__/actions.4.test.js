--- conflicted
+++ resolved
@@ -19,10 +19,6 @@
 import {http, HttpResponse} from 'msw'
 import {setupServer} from 'msw/node'
 import moment from 'moment-timezone'
-<<<<<<< HEAD
-import {isPromise} from '@canvas/jest-moxios-utils'
-=======
->>>>>>> ee12519a
 import * as SidebarActions from '../sidebar-actions'
 import * as Actions from '../index'
 import {initialize as alertInitialize} from '../../utilities/alertUtils'
