--- conflicted
+++ resolved
@@ -199,20 +199,6 @@
     expect(requestUrl).toContain('per_page=14')
   })
 
-<<<<<<< HEAD
-  it('stops loading when it gets 14 incomplete items', async () => {
-    server.use(
-      http.get('*/api/v1/planner/items', () => {
-        return new HttpResponse(JSON.stringify([]), {
-          status: 200,
-          headers: {
-            'Content-Type': 'application/json',
-            link: '</>; rel="next"',
-          },
-        })
-      }),
-    )
-=======
   it('dispatches SIDEBAR_ITEMS_LOADING_FAILED on failure', async () => {
     server.use(
       http.get('*/api/v1/planner/items', () => {
@@ -228,7 +214,6 @@
     const thunk = Actions.sidebarLoadInitialItems(moment().startOf('day'))
     const fakeDispatch = jest.fn(() => Promise.resolve({data: []}))
     await thunk(fakeDispatch, mockGetState())
->>>>>>> 67acb827
 
     expect(fakeDispatch).toHaveBeenCalledWith(
       expect.objectContaining({type: 'SIDEBAR_ITEMS_LOADING_FAILED', error: true}),
