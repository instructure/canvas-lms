/*
 * Copyright (C) 2017 - present Instructure, Inc.
 *
 * This file is part of Canvas.
 *
 * Canvas is free software: you can redistribute it and/or modify it under
 * the terms of the GNU Affero General Public License as published by the Free
 * Software Foundation, version 3 of the License.
 *
 * Canvas is distributed in the hope that it will be useful, but WITHOUT ANY
 * WARRANTY; without even the implied warranty of MERCHANTABILITY or FITNESS FOR
 * A PARTICULAR PURPOSE. See the GNU Affero General Public License for more
 * details.
 *
 * You should have received a copy of the GNU Affero General Public License along
 * with this program. If not, see <http://www.gnu.org/licenses/>.
 */

<<<<<<< HEAD
 
/* eslint-disable promise/no-callback-in-promise */

=======
>>>>>>> 72b96909
import moxios from 'moxios'
import moment from 'moment-timezone'
import MockDate from 'mockdate'
import {moxiosRespond} from '@canvas/jest-moxios-utils'
import {initialize} from '../../utilities/alertUtils'

import * as Actions from '../sidebar-actions'

jest.mock('../../utilities/apiUtils', () => ({
  ...jest.requireActual('../../utilities/apiUtils'),
  transformApiToInternalItem: jest.fn(item => `transformed-${item.uniqueId}`),
}))

beforeAll(() => {
  const alertSpy = jest.fn()
  initialize({visualErrorCallback: alertSpy})
})

beforeEach(() => {
  moxios.install()
  MockDate.set('2018-01-01', 'UTC')
})

afterEach(() => {
  moxios.uninstall()
  MockDate.reset()
  Actions.sidebarLoadNextItems.reset()
  Actions.maybeUpdateTodoSidebar.reset()
})

function mockGetState(overrides) {
  const state = {
    sidebar: {
      items: [],
      loading: false,
      nextUrl: null,
      loaded: false,
      ...overrides,
    },
    timeZone: 'UTC',
    courses: [],
    groups: [],
  }
  return () => state
}

function generateItem(opts = {}) {
  return {
    completed: false,
    ...opts,
  }
}

function generateItems(num, opts = {}) {
  return Array(num)
    .fill()
    .map(() => generateItem(opts))
}

describe('load items', () => {
  it('dispatches SIDEBAR_ITEMS_LOADING action initially with target moment range', () => {
    const today = moment.tz().startOf('day')
    const thunk = Actions.sidebarLoadInitialItems(today)
    const fakeDispatch = jest.fn(() => Promise.resolve({data: []}))
    thunk(fakeDispatch, mockGetState())
    const expected = {
      type: 'SIDEBAR_ITEMS_LOADING',
    }
    expect(fakeDispatch).toHaveBeenCalledWith(expect.objectContaining(expected))
    const action = fakeDispatch.mock.calls[0][0]
    expect(action.payload.firstMoment.toISOString()).toBe(
      today.clone().add(-2, 'weeks').toISOString(),
    )
  })

  it('dispatches SIDEBAR_ITEMS_LOADED with the proper payload on success', async () => {
    const thunk = Actions.sidebarLoadInitialItems(moment().startOf('day'))
    const fakeDispatch = jest.fn(() => Promise.resolve({data: []}))
    const promise = thunk(fakeDispatch, mockGetState())

    await moxiosRespond([{uniqueId: 1}, {uniqueId: 2}], promise, {
      status: 200,
      headers: {
        link: '</>; rel="current"',
      },
    })

    const expected = {
      type: 'SIDEBAR_ITEMS_LOADED',
      payload: {items: ['transformed-1', 'transformed-2'], nextUrl: null},
    }
    expect(fakeDispatch).toHaveBeenCalledWith(expected)
  })

  it('dispatches SIDEBAR_ITEMS_LOADED with the proper url on success', async () => {
    const thunk = Actions.sidebarLoadInitialItems(moment().startOf('day'))
    const fakeDispatch = jest.fn(() => Promise.resolve({data: []}))
    const promise = thunk(fakeDispatch, mockGetState())

    await moxiosRespond([{uniqueId: 1}, {uniqueId: 2}], promise, {
      status: 200,
      headers: {
        link: '</>; rel="next"',
      },
    })

    const expected = {
      type: 'SIDEBAR_ITEMS_LOADED',
      payload: {items: ['transformed-1', 'transformed-2'], nextUrl: '/'},
    }
    expect(fakeDispatch).toHaveBeenCalledWith(expected)
  })

  it('dispatches SIDEBAR_ENOUGH_ITEMS_LOADED when initial load gets them all', async () => {
    const thunk = Actions.sidebarLoadInitialItems(moment().startOf('day'))
    const fakeDispatch = jest.fn(() => Promise.resolve({data: []}))
    const promise = thunk(fakeDispatch, mockGetState({nextUrl: null}))

    await moxiosRespond([{uniqueId: 1}, {uniqueId: 2}], promise, {
      status: 200,
      headers: {},
    })

    const expected = {
      type: 'SIDEBAR_ITEMS_LOADED',
      payload: {items: ['transformed-1', 'transformed-2'], nextUrl: null},
    }
    expect(fakeDispatch).toHaveBeenCalledWith(expected)
    expect(fakeDispatch).toHaveBeenCalledWith({type: 'SIDEBAR_ENOUGH_ITEMS_LOADED'})
  })

  it('continues to load if there are less than 14 incomplete items loaded', async () => {
    const thunk = Actions.sidebarLoadInitialItems(moment().startOf('day'))
    const fakeDispatch = jest.fn(() => Promise.resolve({data: []}))
    const fetchPromise = thunk(
      fakeDispatch,
      mockGetState({
        items: [
          {completed: true},
          {completed: false},
          {completed: false},
          {completed: false},
          {completed: false},
          {completed: false},
          {completed: false},
          {completed: false},
        ],
      }),
    )
<<<<<<< HEAD
    moxiosRespond([], fetchPromise, {headers: {link: '</>; rel="next"'}}).then(_response => {
      expect(fakeDispatch).toHaveBeenCalledWith({type: 'SIDEBAR_ENOUGH_ITEMS_LOADED'})
      expect(fakeDispatch).toHaveBeenCalledTimes(6)
      const secondCallThunk = fakeDispatch.mock.calls[5][0]
      expect(secondCallThunk).toBe(Actions.sidebarLoadNextItems)
      fakeDispatch.mockReset()
      const secondFetchPromise = secondCallThunk(
        fakeDispatch,
        mockGetState({
          nextUrl: '/',
          items: [
            {completed: true},
            {completed: false},
            {completed: false},
            {completed: false},
            {completed: false},
            {completed: false},
            {completed: true},
            {completed: true},
            {completed: true},
            {completed: false},
            {completed: false},
            {completed: false},
            {completed: false},
            {completed: false},
            {completed: false},
            {completed: false},
            {completed: false},
            {completed: false},
            {completed: true},
            {completed: true},
          ],
        }),
      )
      return moxiosRespond([], secondFetchPromise).then(__response => {
        // make sure we got here because another load happened.
        // test times out if we don't get here.
        done()
      })
    })
=======
    await moxiosRespond([], fetchPromise, {headers: {link: '</>; rel="next"'}})

    expect(fakeDispatch).toHaveBeenCalledWith({type: 'SIDEBAR_ENOUGH_ITEMS_LOADED'})
    expect(fakeDispatch).toHaveBeenCalledTimes(6)
    const secondCallThunk = fakeDispatch.mock.calls[5][0]
    expect(secondCallThunk).toBe(Actions.sidebarLoadNextItems)
    fakeDispatch.mockReset()
    const secondFetchPromise = secondCallThunk(
      fakeDispatch,
      mockGetState({
        nextUrl: '/',
        items: [
          {completed: true},
          {completed: false},
          {completed: false},
          {completed: false},
          {completed: false},
          {completed: false},
          {completed: true},
          {completed: true},
          {completed: true},
          {completed: false},
          {completed: false},
          {completed: false},
          {completed: false},
          {completed: false},
          {completed: false},
          {completed: false},
          {completed: false},
          {completed: false},
          {completed: true},
          {completed: true},
        ],
      }),
    )
    await moxiosRespond([], secondFetchPromise)
>>>>>>> 72b96909
  })

  it('stops loading when it gets 14 incomplete items', async () => {
    const thunk = Actions.sidebarLoadInitialItems(moment().startOf('day'))
    const fakeDispatch = jest.fn(() => Promise.resolve({data: []}))
    const fetchPromise = thunk(
      fakeDispatch,
      mockGetState({
        items: [
          {completed: false},
          {completed: false},
          {completed: false},
          {completed: false},
          {completed: false},
          {completed: false},
          {completed: false},
          {completed: false},
          {completed: false},
          {completed: false},
          {completed: false},
          {completed: false},
          {completed: false},
          {completed: false},
        ],
      }),
    )
    await moxiosRespond([], fetchPromise, {headers: {link: '</>; rel="next"'}})

    expect(fakeDispatch).not.toHaveBeenCalledWith(Actions.sidebarLoadNextItems)
  })

  it('finishes loading even when there are less then 5 incomplete items', async () => {
    const thunk = Actions.sidebarLoadInitialItems(moment().startOf('day'))
    const fakeDispatch = jest.fn(() => Promise.resolve({data: []}))
    const fetchPromise = thunk(
      fakeDispatch,
      mockGetState({
        items: [
          {completed: false},
          {completed: false},
          {completed: false},
          {completed: false},
          {completed: true},
          {completed: true},
        ],
      }),
<<<<<<< HEAD
    )
    return moxiosRespond([], fetchPromise).then(_response => {
      expect(fakeDispatch).toHaveBeenCalledWith(
        expect.objectContaining({
          type: 'SIDEBAR_ENOUGH_ITEMS_LOADED',
        }),
      )
    })
=======
    )
    await moxiosRespond([], fetchPromise)

    expect(fakeDispatch).toHaveBeenCalledWith(
      expect.objectContaining({
        type: 'SIDEBAR_ENOUGH_ITEMS_LOADED',
      }),
    )
>>>>>>> 72b96909
  })

  it('dispatches SIDEBAR_ITEMS_LOADING_FAILED on failure', async () => {
    const thunk = Actions.sidebarLoadInitialItems(moment().startOf('day'))
    const fakeDispatch = jest.fn(() => Promise.resolve({data: []}))
<<<<<<< HEAD
    thunk(fakeDispatch, mockGetState())
    moxios.wait(() => {
      const request = moxios.requests.mostRecent()
      request
        .respondWith({
          status: 500,
          response: {error: 'Something terrible'},
        })
        .then(() => {
          expect(fakeDispatch).toHaveBeenCalledWith(
            expect.objectContaining({type: 'SIDEBAR_ITEMS_LOADING_FAILED', error: true}),
          )
          done()
        })
=======
    const promise = thunk(fakeDispatch, mockGetState())

    await moxiosRespond({error: 'Something terrible'}, promise, {
      status: 500,
>>>>>>> 72b96909
    })

    expect(fakeDispatch).toHaveBeenCalledWith(
      expect.objectContaining({type: 'SIDEBAR_ITEMS_LOADING_FAILED', error: true}),
    )
  })
})

describe('fetch more items', () => {
  it('resumes loading when there are less than the desired number of incomplete items', async () => {
    const mockDispatch = jest.fn()
    const mockGs = mockGetState({nextUrl: '/', items: generateItems(13)})
    const savedItemPromise = new Promise(resolve => resolve({item: {completed: true}}))
    await Actions.maybeUpdateTodoSidebar(savedItemPromise)(mockDispatch, mockGs)
    expect(mockDispatch).toHaveBeenCalledWith(Actions.sidebarLoadNextItems)
  })

  it('will not resume loading if desired number of items is loaded', async () => {
    const mockDispatch = jest.fn()
    const gs = mockGetState({nextUrl: '/', items: generateItems(14)})
    const savedItemPromise = new Promise(resolve => resolve({item: {completed: true}}))
    await Actions.maybeUpdateTodoSidebar(savedItemPromise)(mockDispatch, gs)
    expect(mockDispatch).not.toHaveBeenCalledWith(Actions.sidebarLoadNextItems)
  })

  it('will not resume loading if all items are loaded', async () => {
    const mockDispatch = jest.fn()
    const gs = mockGetState({nextUrl: null})
    const savedItemPromise = new Promise(resolve => resolve({item: {completed: true}}))
    await Actions.maybeUpdateTodoSidebar(savedItemPromise)(mockDispatch, gs)
    expect(mockDispatch).not.toHaveBeenCalledWith(Actions.sidebarLoadNextItems)
  })
})<|MERGE_RESOLUTION|>--- conflicted
+++ resolved
@@ -16,12 +16,6 @@
  * with this program. If not, see <http://www.gnu.org/licenses/>.
  */
 
-<<<<<<< HEAD
- 
-/* eslint-disable promise/no-callback-in-promise */
-
-=======
->>>>>>> 72b96909
 import moxios from 'moxios'
 import moment from 'moment-timezone'
 import MockDate from 'mockdate'
@@ -171,48 +165,6 @@
         ],
       }),
     )
-<<<<<<< HEAD
-    moxiosRespond([], fetchPromise, {headers: {link: '</>; rel="next"'}}).then(_response => {
-      expect(fakeDispatch).toHaveBeenCalledWith({type: 'SIDEBAR_ENOUGH_ITEMS_LOADED'})
-      expect(fakeDispatch).toHaveBeenCalledTimes(6)
-      const secondCallThunk = fakeDispatch.mock.calls[5][0]
-      expect(secondCallThunk).toBe(Actions.sidebarLoadNextItems)
-      fakeDispatch.mockReset()
-      const secondFetchPromise = secondCallThunk(
-        fakeDispatch,
-        mockGetState({
-          nextUrl: '/',
-          items: [
-            {completed: true},
-            {completed: false},
-            {completed: false},
-            {completed: false},
-            {completed: false},
-            {completed: false},
-            {completed: true},
-            {completed: true},
-            {completed: true},
-            {completed: false},
-            {completed: false},
-            {completed: false},
-            {completed: false},
-            {completed: false},
-            {completed: false},
-            {completed: false},
-            {completed: false},
-            {completed: false},
-            {completed: true},
-            {completed: true},
-          ],
-        }),
-      )
-      return moxiosRespond([], secondFetchPromise).then(__response => {
-        // make sure we got here because another load happened.
-        // test times out if we don't get here.
-        done()
-      })
-    })
-=======
     await moxiosRespond([], fetchPromise, {headers: {link: '</>; rel="next"'}})
 
     expect(fakeDispatch).toHaveBeenCalledWith({type: 'SIDEBAR_ENOUGH_ITEMS_LOADED'})
@@ -249,7 +201,6 @@
       }),
     )
     await moxiosRespond([], secondFetchPromise)
->>>>>>> 72b96909
   })
 
   it('stops loading when it gets 14 incomplete items', async () => {
@@ -296,16 +247,6 @@
           {completed: true},
         ],
       }),
-<<<<<<< HEAD
-    )
-    return moxiosRespond([], fetchPromise).then(_response => {
-      expect(fakeDispatch).toHaveBeenCalledWith(
-        expect.objectContaining({
-          type: 'SIDEBAR_ENOUGH_ITEMS_LOADED',
-        }),
-      )
-    })
-=======
     )
     await moxiosRespond([], fetchPromise)
 
@@ -314,33 +255,15 @@
         type: 'SIDEBAR_ENOUGH_ITEMS_LOADED',
       }),
     )
->>>>>>> 72b96909
   })
 
   it('dispatches SIDEBAR_ITEMS_LOADING_FAILED on failure', async () => {
     const thunk = Actions.sidebarLoadInitialItems(moment().startOf('day'))
     const fakeDispatch = jest.fn(() => Promise.resolve({data: []}))
-<<<<<<< HEAD
-    thunk(fakeDispatch, mockGetState())
-    moxios.wait(() => {
-      const request = moxios.requests.mostRecent()
-      request
-        .respondWith({
-          status: 500,
-          response: {error: 'Something terrible'},
-        })
-        .then(() => {
-          expect(fakeDispatch).toHaveBeenCalledWith(
-            expect.objectContaining({type: 'SIDEBAR_ITEMS_LOADING_FAILED', error: true}),
-          )
-          done()
-        })
-=======
     const promise = thunk(fakeDispatch, mockGetState())
 
     await moxiosRespond({error: 'Something terrible'}, promise, {
       status: 500,
->>>>>>> 72b96909
     })
 
     expect(fakeDispatch).toHaveBeenCalledWith(
