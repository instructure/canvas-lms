--- conflicted
+++ resolved
@@ -16,9 +16,17 @@
  * with this program. If not, see <http://www.gnu.org/licenses/>.
  */
 
-import {ThemeRegistry} from '@instructure/ui-themeable'
-// ^^ at InstUI 8, just directly import getRegistry directly from @instructure/theme-registry
+import {getRegistry} from '@instructure/theme-registry'
 import {merge, cloneDeep} from 'lodash'
+
+// In case we are running a test and there is absolutely no theme data available
+// (happens often)
+const fallback = {
+  typography: {},
+  colors: {},
+  spacing: {},
+  borders: {},
+}
 
 // The running theme is the running theme for this page load, and it never
 // changes, so there's no point in doing the work more than once.
@@ -27,17 +35,13 @@
 function getThemeVars() {
   if (memoizedVariables) return memoizedVariables
 
-  const {defaultThemeKey, overrides, themes} = ThemeRegistry.getRegistry()
+  const {defaultThemeKey, overrides, themes} = getRegistry()
   // Just assume the "canvas" theme if the default key is null. This will
   // never happen in the live app because one way or another a theme gets
   // used, but unit tests don't always do that.
   // Also we have to cloneDeep this because the merge below is about to
   // mutate the whole thing.
-<<<<<<< HEAD
-  const variables = cloneDeep(themes[defaultThemeKey ?? 'canvas'].variables)
-=======
   const variables = cloneDeep(themes[defaultThemeKey ?? 'canvas'] || fallback)
->>>>>>> a5918370
   merge(variables, overrides)
 
   memoizedVariables = {variables, key: defaultThemeKey}
