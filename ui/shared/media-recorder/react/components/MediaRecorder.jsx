/*
 * Copyright (C) 2018 - present Instructure, Inc.
 *
 * This file is part of Canvas.
 *
 * Canvas is free software: you can redistribute it and/or modify it under
 * the terms of the GNU Affero General Public License as published by the Free
 * Software Foundation, version 3 of the License.
 *
 * Canvas is distributed in the hope that it will be useful, but WITHOUT ANY
 * WARRANTY; without even the implied warranty of MERCHANTABILITY or FITNESS FOR
 * A PARTICULAR PURPOSE. See the GNU Affero General Public License for more
 * details.
 *
 * You should have received a copy of the GNU Affero General Public License along
 * with this program. If not, see <http://www.gnu.org/licenses/>.
 */

<<<<<<< HEAD
import $ from 'jquery'
import React from 'react'
import ReactDOM from 'react-dom'
=======
>>>>>>> 51db239a
import {useScope as createI18nScope} from '@canvas/i18n'
import {MediaCapture, canUseMediaCapture} from '@instructure/media-capture'
import {ScreenCapture, canUseScreenCapture} from '@instructure/media-capture-new'
import $ from 'jquery'
import {func, string} from 'prop-types'
import React from 'react'
import ReactDOM from 'react-dom'
import {mediaExtension} from '../../mimetypes'

import {IconRecordSolid, IconStopLine} from '@instructure/ui-icons'

import {Button} from '@instructure/ui-buttons'
import {Heading} from '@instructure/ui-heading'
import {View} from '@instructure/ui-view'

const I18n = createI18nScope('media_recorder')
const DEFAULT_EXTENSION = 'webm'
const fileExtensionRegex = /\.\S/

const translations = {
  ARIA_TIMEBAR_LABEL: I18n.t('Timebar'),
  ARIA_VIDEO_LABEL: I18n.t('Video Player'),
  ARIA_VOLUME: I18n.t('Current Volume Level'),
  CAPTIONS_OFF: I18n.t('Captions Off'),
  FILE_PLACEHOLDER: I18n.t('Untitled'),
  FINISH: I18n.t('Finish'),
  FULL_SCREEN: I18n.t('Full Screen'),
  MICROPHONE_DISABLED: I18n.t('Microphone Disabled'),
  PLAYBACK_PAUSE: I18n.t('Pause'),
  PLAYBACK_PLAY: I18n.t('Play'),
  PLAYBACK_SPEED: I18n.t('Playback Speed'),
  SAVE_MEDIA: I18n.t('Save Media'),
  DEFAULT_ERROR: I18n.t('Something went wrong. Please try again.'),
  SOURCE_CHOOSER: I18n.t('Media Quality'),
  SR_FILE_INPUT: I18n.t('Title'),
  START: I18n.t('Start Recording'),
  START_OVER: I18n.t('Start Over'),
  VIDEO_TRACK: I18n.t('Closed Captioning'),
  VOLUME_MUTED: I18n.t('Muted'),
  VOLUME_UNMUTED: I18n.t('Volume'),
  WEBCAM_DISABLED: I18n.t('Webcam Disabled'),
  WINDOWED_SCREEN: I18n.t('Windowed Screen'),
  BACK: I18n.t('Back'),
  STANDARD: I18n.t('Standard'),
  OFF: I18n.t('Off'),
  CAPTIONS: I18n.t('Captions'),
  SPEED: I18n.t('Speed'),
  QUALITY: I18n.t('Quality'),
  PLAYER_SETTINGS: I18n.t('Player Settings'),
  SETTINGS: I18n.t('Settings'),
  TOGGLE_CAPTIONS_ON: I18n.t('Toggle Captions On'),
  TOGGLE_CAPTIONS_OFF: I18n.t('Toggle Captions Off'),
  ON_TOP: I18n.t('On Top'),
  PLACE_CAPTION_TO_BOTTOM: I18n.t('Place caption to bottom'),
  PLACE_CAPTION_TO_TOP: I18n.t('Place caption to top'),
  INVERT_COLORS: I18n.t('Invert Colors'),
  CHANGE_CAPTION_COLOR_TO_LIGHT_THEME: I18n.t('Change caption color to light theme'),
  CHANGE_CAPTION_COLOR_TO_DARK_THEME: I18n.t('Change caption color to dark theme'),
  SIZE: I18n.t('Size'),
  NORMAL: I18n.t('Normal'),
  LARGE: I18n.t('Large'),
  X_LARGE: I18n.t('Extra Large'),
  WEBCAM_VIDEO_SELECTION_LABEL: I18n.t('Select video source'),
  WEBCAM_AUDIO_SELECTION_LABEL: I18n.t('Select audio source'),
  COMMENTS: I18n.t('Comments'),
  LANGUAGE: I18n.t('Language'),
  SCREEN_SHARING_CONTROL: I18n.t('Screen Capture'),
  SCREEN_SHARING_CONTROL_LABEL_ACTIVATE: I18n.t('Screen sharing enabled'),
  SCREEN_SHARING_CONTROL_LABEL_DEACTIVATE: I18n.t('Screen sharing disabled'),
  SCREEN_SHARING_CONTROL_ACTIVATE: I18n.t('Enabled'),
  SCREEN_SHARING_CONTROL_DEACTIVATE: I18n.t('Disabled'),
  PAUSE: I18n.t('Pause'),
  CONTINUE: I18n.t('Continue'),
  PAUSED_VIDEO: I18n.t('Recording is paused'),
  PICTURE_IN_PICTURE: I18n.t('Picture-in-Picture'),
  PICTURE_IN_PICTURE_TOOLTIP: I18n.t('To enable your webcam, share your entire screen.'),
  PICTURE_IN_PICTURE_MODAL_HEADING: I18n.t('Enable camera'),
  PICTURE_IN_PICTURE_MODAL_BODY: I18n.t(
    'Would you like to enable your camera during full screen recording?',
  ),
  PICTURE_IN_PICTURE_MODAL_CANCEL: I18n.t('No'),
  PICTURE_IN_PICTURE_MODAL_CONFIRM: I18n.t('Yes'),
  PICTURE_IN_PICTURE_MODAL_CLOSE: I18n.t('Close'),
  ERROR_SCREEN_SHARING_SYSTEM_PERMISSION: I18n.t(
    'Unable to share your screen. Please review your system permissions and try again.',
  ),
  NO_SYSTEM_PERMISSION_OVERLAY_HEADING: I18n.t('Give your browser permission to record'),
  NO_SYSTEM_PERMISSION_OVERLAY_TEXT: I18n.t(
    'Grant your browser permission to record by allowing access to your camera and microphone.',
  ),
  NO_SYSTEM_PERMISSION_OVERLAY_LINK: I18n.t('Learn more ...'),
  NO_SYSTEM_VIDEO_PERMISSION_TOOLTIP: I18n.t("Please check your system's camera settings."),
  NO_SYSTEM_AUDIO_PERMISSION_TOOLTIP: I18n.t("Please check your system's microphone settings."),
}

export function fileWithExtension(file) {
  if (fileExtensionRegex.test(file.name)) {
    return file
  }
  const extension = mediaExtension(file.type) || DEFAULT_EXTENSION
  const name = file.name?.endsWith('.') ? `${file.name}${extension}` : `${file.name}.${extension}`
  return new File([file], name, {
    type: file.type,
    lastModified: file.lastModified,
  })
}

export default class CanvasMediaRecorder extends React.Component {
  dialogRef = React.createRef()

  static propTypes = {
    onSaveFile: func,
    onModalShowToggle: func,
    indicatorBarMountPointId: string,
  }

  static defaultProps = {
    onSaveFile: () => {},
  }

  saveFile = _file => {
    const file = fileWithExtension(_file)
    this.props.onSaveFile(file)
  }

  screenCaptureStarted = () => {
    const finishButton = document.querySelector('#screen_capture_finish_button')
    return finishButton?.getAttribute('data-is-screen-share') === 'true'
  }

  onRecordingStart = () => {
    if (this.screenCaptureStarted()) {
      this.hideModal()
      this.renderIndicatorBar()
    }
  }

  renderIndicatorBar = () => {
    const {indicatorBarMountPointId} = this.props
    if (!indicatorBarMountPointId) return
    const mountPoint = document.getElementById(indicatorBarMountPointId)
    if (mountPoint) {
<<<<<<< HEAD
       
=======
>>>>>>> 51db239a
      ReactDOM.render(
        <ScreenCaptureIndicatorBar
          onFinishClick={this.handleFinishClick}
          onCancelClick={this.handleCancelClick}
        />,
        mountPoint,
      )
    }
  }

  removeIndicatorBar = () => {
    const {indicatorBarMountPointId} = this.props
    const mountPoint = document.getElementById(indicatorBarMountPointId)
    ReactDOM.unmountComponentAtNode(mountPoint)
  }

  handleCancelClick = () => {
    const dialog = this.dialogRef.current
    this.removeIndicatorBar()
    this.toggleBackgroundItems(false)
    const closeButton = dialog.querySelector('a.ui-dialog-titlebar-close')
    closeButton?.click()
  }

  handleFinishClick = () => {
    const dialog = this.dialogRef.current
    const finishButton = dialog.querySelector('#screen_capture_finish_button')
    finishButton?.click()
    this.showModal()
    this.dialogRef.current = null
    this.removeIndicatorBar()
  }

  showModal = () => {
    const dialog = this.dialogRef.current
    if (dialog) {
      dialog.style.display = 'block'
      this.toggleBackgroundItems(false)
    }
  }

  hideModal = () => {
    const dialog = document.querySelectorAll('.ui-dialog:not([style*="display: none"])')[0]
    dialog.style.display = 'none'
    this.toggleBackgroundItems(true)
    this.dialogRef.current = dialog
  }

  toggleBackgroundItems = disabled => {
    // toggle the modal's backgroud overlay
    const overlay = document.querySelector('.ui-widget-overlay')
    if (overlay) {
      overlay.style.display = disabled ? 'none' : 'block'
      // enables anchors and inputs on the page behind the hidden modal
      $.ui.dialog.overlay.maxZ = disabled ? 0 : 1000
    }

    if (this.props.onModalShowToggle) {
      this.props.onModalShowToggle(disabled)
    }
  }

  handleStopShareClick = status => {
    if (status === 'PREVIEWSAVE') {
      this.showModal()
      this.removeIndicatorBar()
    }
  }

  render() {
    if (ENV.studio_media_capture_enabled) {
      return (
        <div>
          {canUseScreenCapture() && (
            <ScreenCapture
              translations={translations}
              onCompleted={this.saveFile}
              onChange={this.handleStopShareClick}
              // give the finish button time to render, that's how we tell if it's a screen share
              onStreamInitialized={() => setTimeout(this.onRecordingStart, 250)}
              // allows you to include the current tab in the screen share
              experimentalScreenShareOptions={{selfBrowserSurface: 'include'}}
            />
          )}
        </div>
      )
    }
    return (
      <div>
        {canUseMediaCapture() && (
          <MediaCapture translations={translations} onCompleted={this.saveFile} />
        )}
      </div>
    )
  }
}

const ScreenCaptureIndicatorBar = ({onCancelClick, onFinishClick}) => {
  return (
    <View as="div" className="RecordingBar" padding="x-small small">
      <View margin="0 auto 0 0" className="RecordingBar__time">
        <View className="RecordingBar__icon">
          <IconRecordSolid color="error" />
        </View>
        <Heading level="reset" as="h2">
          {I18n.t('Screen recording is in progress ')}
        </Heading>
      </View>
      <Button
        color="secondary"
        withBackground={true}
        margin="none"
        size="medium"
        onClick={onCancelClick}
        id="screen_capture_bar_cancel_button"
      >
        {I18n.t('Cancel')}
      </Button>
      <Button
        renderIcon={IconStopLine}
        color="primary"
        size="medium"
        margin="none"
        onClick={onFinishClick}
        id="screen_capture_bar_finish_button"
        themeOverride={{
          iconSizeMedium: '1.125rem',
        }}
      >
        {I18n.t('Finish Recording')}
      </Button>
    </View>
  )
}<|MERGE_RESOLUTION|>--- conflicted
+++ resolved
@@ -16,12 +16,6 @@
  * with this program. If not, see <http://www.gnu.org/licenses/>.
  */
 
-<<<<<<< HEAD
-import $ from 'jquery'
-import React from 'react'
-import ReactDOM from 'react-dom'
-=======
->>>>>>> 51db239a
 import {useScope as createI18nScope} from '@canvas/i18n'
 import {MediaCapture, canUseMediaCapture} from '@instructure/media-capture'
 import {ScreenCapture, canUseScreenCapture} from '@instructure/media-capture-new'
@@ -164,10 +158,6 @@
     if (!indicatorBarMountPointId) return
     const mountPoint = document.getElementById(indicatorBarMountPointId)
     if (mountPoint) {
-<<<<<<< HEAD
-       
-=======
->>>>>>> 51db239a
       ReactDOM.render(
         <ScreenCaptureIndicatorBar
           onFinishClick={this.handleFinishClick}
