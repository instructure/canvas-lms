/*
 * Copyright (C) 2018 - present Instructure, Inc.
 *
 * This file is part of Canvas.
 *
 * Canvas is free software: you can redistribute it and/or modify it under
 * the terms of the GNU Affero General Public License as published by the Free
 * Software Foundation, version 3 of the License.
 *
 * Canvas is distributed in the hope that it will be useful, but WITHOUT ANY
 * WARRANTY; without even the implied warranty of MERCHANTABILITY or FITNESS FOR
 * A PARTICULAR PURPOSE. See the GNU Affero General Public License for more
 * details.
 *
 * You should have received a copy of the GNU Affero General Public License along
 * with this program. If not, see <http://www.gnu.org/licenses/>.
 */

import React from 'react'
<<<<<<< HEAD
import ReactDOM from 'react-dom';
=======
import ReactDOM from 'react-dom'
>>>>>>> f6b60bb3
import {useScope as useI18nScope} from '@canvas/i18n'
import {MediaCapture, canUseMediaCapture} from '@instructure/media-capture'
import {ScreenCapture, canUseScreenCapture} from '@instructure/media-capture-new'
import {func, string} from 'prop-types'
import {mediaExtension} from '../../mimetypes'

import {IconRecordSolid, IconStopLine} from '@instructure/ui-icons'

import {View} from '@instructure/ui-view'
import {Heading} from '@instructure/ui-heading'
import {Button} from '@instructure/ui-buttons'

const I18n = useI18nScope('media_recorder')
const DEFAULT_EXTENSION = 'webm'
const fileExtensionRegex = /\.\S/

import {
  IconRecordSolid,
  IconStopLine
} from '@instructure/ui-icons';

import { View } from '@instructure/ui-view';
import { Heading } from '@instructure/ui-heading';
import { Button } from '@instructure/ui-buttons';

const translations = {
  ARIA_VIDEO_LABEL: I18n.t('Video Player'),
  ARIA_VOLUME: I18n.t('Current Volume Level'),
  ARIA_RECORDING: I18n.t('Recording'),
  DEFAULT_ERROR: I18n.t('Something went wrong accessing your mic or webcam.'),
  DEVICE_AUDIO: I18n.t('Mic'),
  DEVICE_VIDEO: I18n.t('Webcam'),
  FILE_PLACEHOLDER: I18n.t('Untitled'),
  FINISH: I18n.t('Finish'),
  NO_WEBCAM: I18n.t('No Video'),
  NOT_ALLOWED_ERROR: I18n.t('Please allow Canvas to access your microphone and webcam.'),
  NOT_READABLE_ERROR: I18n.t('Your webcam may already be in use.'),
  PLAYBACK_PAUSE: I18n.t('Pause'),
  PLAYBACK_PLAY: I18n.t('Play'),
  PREVIEW: I18n.t('PREVIEW'),
  SAVE: I18n.t('Save'),
  SR_FILE_INPUT: I18n.t('File name'),
  START: I18n.t('Start Recording'),
  START_OVER: I18n.t('Start Over'),
}

export function fileWithExtension(file) {
  if (fileExtensionRegex.test(file.name)) {
    return file
  }
  const extension = mediaExtension(file.type) || DEFAULT_EXTENSION
  const name = file.name?.endsWith('.') ? `${file.name}${extension}` : `${file.name}.${extension}`
  return new File([file], name, {
    type: file.type,
    lastModified: file.lastModified,
  })
}

export default class CanvasMediaRecorder extends React.Component {
  dialogRef = React.createRef()

  static propTypes = {
    onSaveFile: func,
    onModalShowToggle: func,
    indicatorBarMountPointId: string,
  }

  static defaultProps = {
    onSaveFile: () => {},
  }

  saveFile = _file => {
    const file = fileWithExtension(_file)
    this.props.onSaveFile(file)
  }

  screenCaptureStarted = () => {
    const finishButton = document.querySelector('#screen_capture_finish_button')
    return finishButton?.getAttribute('data-is-screen-share') === 'true'
  }

  onRecordingStart = () => {
<<<<<<< HEAD
    if (this.screenCaptureStarted()){
=======
    if (this.screenCaptureStarted()) {
>>>>>>> f6b60bb3
      this.hideModal()
      this.renderIndicatorBar()
    }
  }

  renderIndicatorBar = () => {
    const {indicatorBarMountPointId} = this.props
    if (!indicatorBarMountPointId) return
    const mountPoint = document.getElementById(indicatorBarMountPointId)
    if (mountPoint) {
      ReactDOM.render(
        <ScreenCaptureIndicatorBar
          onFinishClick={this.handleFinishClick}
          onCancelClick={this.handleCancelClick}
        />,
        mountPoint
      )
    }
  }

  removeIndicatorBar = () => {
    const {indicatorBarMountPointId} = this.props
    const mountPoint = document.getElementById(indicatorBarMountPointId)
    ReactDOM.unmountComponentAtNode(mountPoint)
  }

  handleCancelClick = () => {
    const dialog = this.dialogRef.current
    this.removeIndicatorBar()
    this.toggleBackgroundItems(false)
    const closeButton = dialog.querySelector('a.ui-dialog-titlebar-close')
    closeButton.click()
  }

  handleFinishClick = () => {
    const dialog = this.dialogRef.current
    const finishButton = dialog.querySelector('#screen_capture_finish_button')
    finishButton.click()
    this.showModal()
    this.dialogRef.current = null
    this.removeIndicatorBar()
  }

  showModal = () => {
    const dialog = this.dialogRef.current
    dialog.style.display = 'block'
    this.toggleBackgroundItems(false)
  }

  hideModal = () => {
    const dialog = document.querySelectorAll('.ui-dialog:not([style*="display: none"])')[0]
    dialog.style.display = 'none'
    this.toggleBackgroundItems(true)
    this.dialogRef.current = dialog
  }

<<<<<<< HEAD
  toggleBackgroundItems = (disabled) => {
=======
  toggleBackgroundItems = disabled => {
>>>>>>> f6b60bb3
    // toggle the modal's backgroud overlay
    const overlay = document.querySelector('.ui-widget-overlay')
    if (overlay) {
      overlay.style.display = disabled ? 'none' : 'block'
      // enables anchors and inputs on the page behind the hidden modal
      $.ui.dialog.overlay.maxZ = disabled ? 0 : 1000
    }

    if (this.props.onModalShowToggle) {
      this.props.onModalShowToggle(disabled)
    }
  }

  render() {
    if (ENV.studio_media_capture_enabled) {
      return (
        <div>
          {canUseScreenCapture() && (
<<<<<<< HEAD
          <ScreenCapture
            translations={translations}
            onCompleted={this.saveFile}
            // give the finish button time to render, that's how we tell if it's a screen share
            onStreamInitialized={() => setTimeout(this.onRecordingStart, 250)}
            // allows you to include the current tab in the screen share
            experimentalScreenShareOptions={{selfBrowserSurface: 'include'}}
          />
        )}
=======
            <ScreenCapture
              translations={translations}
              onCompleted={this.saveFile}
              // give the finish button time to render, that's how we tell if it's a screen share
              onStreamInitialized={() => setTimeout(this.onRecordingStart, 250)}
              // allows you to include the current tab in the screen share
              experimentalScreenShareOptions={{selfBrowserSurface: 'include'}}
            />
          )}
>>>>>>> f6b60bb3
        </div>
      )
    }
    return (
      <div>
        {canUseMediaCapture() && (
          <MediaCapture translations={translations} onCompleted={this.saveFile} />
        )}
      </div>
    )
  }
}

<<<<<<< HEAD

const ScreenCaptureIndicatorBar = ({onCancelClick, onFinishClick}) => {
  return (
    <View
      as="div"
      className="RecordingBar"
      padding={'x-small small'}
    >
=======
const ScreenCaptureIndicatorBar = ({onCancelClick, onFinishClick}) => {
  return (
    <View as="div" className="RecordingBar" padding="x-small small">
>>>>>>> f6b60bb3
      <View margin="0 auto 0 0" className="RecordingBar__time">
        <View className="RecordingBar__icon">
          <IconRecordSolid color="error" />
        </View>
        <Heading level="reset" as="h2">
          {I18n.t('Screen recording is in progress ')}
        </Heading>
      </View>
      <Button
        color="secondary"
<<<<<<< HEAD
        withBackground
=======
        withBackground={true}
>>>>>>> f6b60bb3
        margin="none"
        size="medium"
        onClick={onCancelClick}
        id="screen_capture_bar_cancel_button"
      >
        {I18n.t('Cancel')}
      </Button>
      <Button
        renderIcon={IconStopLine}
        color="primary"
        size="medium"
        margin="none"
        onClick={onFinishClick}
        id="screen_capture_bar_finish_button"
        themeOverride={{
<<<<<<< HEAD
          iconSizeMedium: '1.125rem'
=======
          iconSizeMedium: '1.125rem',
>>>>>>> f6b60bb3
        }}
      >
        {I18n.t('Finish Recording')}
      </Button>
    </View>
  )
}<|MERGE_RESOLUTION|>--- conflicted
+++ resolved
@@ -17,11 +17,7 @@
  */
 
 import React from 'react'
-<<<<<<< HEAD
-import ReactDOM from 'react-dom';
-=======
 import ReactDOM from 'react-dom'
->>>>>>> f6b60bb3
 import {useScope as useI18nScope} from '@canvas/i18n'
 import {MediaCapture, canUseMediaCapture} from '@instructure/media-capture'
 import {ScreenCapture, canUseScreenCapture} from '@instructure/media-capture-new'
@@ -37,15 +33,6 @@
 const I18n = useI18nScope('media_recorder')
 const DEFAULT_EXTENSION = 'webm'
 const fileExtensionRegex = /\.\S/
-
-import {
-  IconRecordSolid,
-  IconStopLine
-} from '@instructure/ui-icons';
-
-import { View } from '@instructure/ui-view';
-import { Heading } from '@instructure/ui-heading';
-import { Button } from '@instructure/ui-buttons';
 
 const translations = {
   ARIA_VIDEO_LABEL: I18n.t('Video Player'),
@@ -104,11 +91,7 @@
   }
 
   onRecordingStart = () => {
-<<<<<<< HEAD
-    if (this.screenCaptureStarted()){
-=======
     if (this.screenCaptureStarted()) {
->>>>>>> f6b60bb3
       this.hideModal()
       this.renderIndicatorBar()
     }
@@ -165,11 +148,7 @@
     this.dialogRef.current = dialog
   }
 
-<<<<<<< HEAD
-  toggleBackgroundItems = (disabled) => {
-=======
   toggleBackgroundItems = disabled => {
->>>>>>> f6b60bb3
     // toggle the modal's backgroud overlay
     const overlay = document.querySelector('.ui-widget-overlay')
     if (overlay) {
@@ -188,17 +167,6 @@
       return (
         <div>
           {canUseScreenCapture() && (
-<<<<<<< HEAD
-          <ScreenCapture
-            translations={translations}
-            onCompleted={this.saveFile}
-            // give the finish button time to render, that's how we tell if it's a screen share
-            onStreamInitialized={() => setTimeout(this.onRecordingStart, 250)}
-            // allows you to include the current tab in the screen share
-            experimentalScreenShareOptions={{selfBrowserSurface: 'include'}}
-          />
-        )}
-=======
             <ScreenCapture
               translations={translations}
               onCompleted={this.saveFile}
@@ -208,7 +176,6 @@
               experimentalScreenShareOptions={{selfBrowserSurface: 'include'}}
             />
           )}
->>>>>>> f6b60bb3
         </div>
       )
     }
@@ -222,20 +189,9 @@
   }
 }
 
-<<<<<<< HEAD
-
-const ScreenCaptureIndicatorBar = ({onCancelClick, onFinishClick}) => {
-  return (
-    <View
-      as="div"
-      className="RecordingBar"
-      padding={'x-small small'}
-    >
-=======
 const ScreenCaptureIndicatorBar = ({onCancelClick, onFinishClick}) => {
   return (
     <View as="div" className="RecordingBar" padding="x-small small">
->>>>>>> f6b60bb3
       <View margin="0 auto 0 0" className="RecordingBar__time">
         <View className="RecordingBar__icon">
           <IconRecordSolid color="error" />
@@ -246,11 +202,7 @@
       </View>
       <Button
         color="secondary"
-<<<<<<< HEAD
-        withBackground
-=======
         withBackground={true}
->>>>>>> f6b60bb3
         margin="none"
         size="medium"
         onClick={onCancelClick}
@@ -266,11 +218,7 @@
         onClick={onFinishClick}
         id="screen_capture_bar_finish_button"
         themeOverride={{
-<<<<<<< HEAD
-          iconSizeMedium: '1.125rem'
-=======
           iconSizeMedium: '1.125rem',
->>>>>>> f6b60bb3
         }}
       >
         {I18n.t('Finish Recording')}
