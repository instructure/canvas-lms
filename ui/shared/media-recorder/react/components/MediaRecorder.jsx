/*
 * Copyright (C) 2018 - present Instructure, Inc.
 *
 * This file is part of Canvas.
 *
 * Canvas is free software: you can redistribute it and/or modify it under
 * the terms of the GNU Affero General Public License as published by the Free
 * Software Foundation, version 3 of the License.
 *
 * Canvas is distributed in the hope that it will be useful, but WITHOUT ANY
 * WARRANTY; without even the implied warranty of MERCHANTABILITY or FITNESS FOR
 * A PARTICULAR PURPOSE. See the GNU Affero General Public License for more
 * details.
 *
 * You should have received a copy of the GNU Affero General Public License along
 * with this program. If not, see <http://www.gnu.org/licenses/>.
 */

import $ from 'jquery'
import React from 'react'
import ReactDOM from 'react-dom'
import {useScope as createI18nScope} from '@canvas/i18n'
import {MediaCapture, canUseMediaCapture} from '@instructure/media-capture'
import {ScreenCapture, canUseScreenCapture} from '@instructure/media-capture-new'
import {func, string} from 'prop-types'
import {mediaExtension} from '../../mimetypes'

import {IconRecordSolid, IconStopLine} from '@instructure/ui-icons'

import {View} from '@instructure/ui-view'
import {Heading} from '@instructure/ui-heading'
import {Button} from '@instructure/ui-buttons'

const I18n = createI18nScope('media_recorder')
const DEFAULT_EXTENSION = 'webm'
const fileExtensionRegex = /\.\S/

const translations = {
  ARIA_VIDEO_LABEL: I18n.t('Video Player'),
  ARIA_VOLUME: I18n.t('Current Volume Level'),
  ARIA_RECORDING: I18n.t('Recording'),
  DEFAULT_ERROR: I18n.t('Something went wrong accessing your mic or webcam.'),
  DEVICE_AUDIO: I18n.t('Mic'),
  DEVICE_VIDEO: I18n.t('Webcam'),
  FILE_PLACEHOLDER: I18n.t('Untitled'),
  FINISH: I18n.t('Finish'),
  NO_WEBCAM: I18n.t('No Video'),
  NOT_ALLOWED_ERROR: I18n.t('Please allow Canvas to access your microphone and webcam.'),
  NOT_READABLE_ERROR: I18n.t('Your webcam may already be in use.'),
  PLAYBACK_PAUSE: I18n.t('Pause'),
  PLAYBACK_PLAY: I18n.t('Play'),
  PREVIEW: I18n.t('PREVIEW'),
  SAVE: I18n.t('Save'),
  SR_FILE_INPUT: I18n.t('File name'),
  START: I18n.t('Start Recording'),
  START_OVER: I18n.t('Start Over'),
}

export function fileWithExtension(file) {
  if (fileExtensionRegex.test(file.name)) {
    return file
  }
  const extension = mediaExtension(file.type) || DEFAULT_EXTENSION
  const name = file.name?.endsWith('.') ? `${file.name}${extension}` : `${file.name}.${extension}`
  return new File([file], name, {
    type: file.type,
    lastModified: file.lastModified,
  })
}

export default class CanvasMediaRecorder extends React.Component {
  dialogRef = React.createRef()

  static propTypes = {
    onSaveFile: func,
    onModalShowToggle: func,
    indicatorBarMountPointId: string,
  }

  static defaultProps = {
    onSaveFile: () => {},
  }

  saveFile = _file => {
    const file = fileWithExtension(_file)
    this.props.onSaveFile(file)
  }

  screenCaptureStarted = () => {
    const finishButton = document.querySelector('#screen_capture_finish_button')
    return finishButton?.getAttribute('data-is-screen-share') === 'true'
  }

  onRecordingStart = () => {
    if (this.screenCaptureStarted()) {
      this.hideModal()
      this.renderIndicatorBar()
    }
  }

  renderIndicatorBar = () => {
    const {indicatorBarMountPointId} = this.props
    if (!indicatorBarMountPointId) return
    const mountPoint = document.getElementById(indicatorBarMountPointId)
    if (mountPoint) {
<<<<<<< HEAD
      // eslint-disable-next-line no-restricted-properties
=======
       
>>>>>>> 1c55606d
      ReactDOM.render(
        <ScreenCaptureIndicatorBar
          onFinishClick={this.handleFinishClick}
          onCancelClick={this.handleCancelClick}
        />,
        mountPoint
      )
    }
  }

  removeIndicatorBar = () => {
    const {indicatorBarMountPointId} = this.props
    const mountPoint = document.getElementById(indicatorBarMountPointId)
    ReactDOM.unmountComponentAtNode(mountPoint)
  }

  handleCancelClick = () => {
    const dialog = this.dialogRef.current
    this.removeIndicatorBar()
    this.toggleBackgroundItems(false)
    const closeButton = dialog.querySelector('a.ui-dialog-titlebar-close')
    closeButton?.click()
  }

  handleFinishClick = () => {
    const dialog = this.dialogRef.current
    const finishButton = dialog.querySelector('#screen_capture_finish_button')
    finishButton?.click()
    this.showModal()
    this.dialogRef.current = null
    this.removeIndicatorBar()
  }

  showModal = () => {
    const dialog = this.dialogRef.current
    if (dialog) {
      dialog.style.display = 'block'
      this.toggleBackgroundItems(false)
    }
  }

  hideModal = () => {
    const dialog = document.querySelectorAll('.ui-dialog:not([style*="display: none"])')[0]
    dialog.style.display = 'none'
    this.toggleBackgroundItems(true)
    this.dialogRef.current = dialog
  }

  toggleBackgroundItems = disabled => {
    // toggle the modal's backgroud overlay
    const overlay = document.querySelector('.ui-widget-overlay')
    if (overlay) {
      overlay.style.display = disabled ? 'none' : 'block'
      // enables anchors and inputs on the page behind the hidden modal
      $.ui.dialog.overlay.maxZ = disabled ? 0 : 1000
    }

    if (this.props.onModalShowToggle) {
      this.props.onModalShowToggle(disabled)
    }
  }

  handleStopShareClick = status => {
    if (status === 'PREVIEWSAVE') {
      this.showModal()
      this.removeIndicatorBar()
    }
  }

  render() {
    if (ENV.studio_media_capture_enabled) {
      return (
        <div>
          {canUseScreenCapture() && (
            <ScreenCapture
              translations={translations}
              onCompleted={this.saveFile}
              onChange={this.handleStopShareClick}
              // give the finish button time to render, that's how we tell if it's a screen share
              onStreamInitialized={() => setTimeout(this.onRecordingStart, 250)}
              // allows you to include the current tab in the screen share
              experimentalScreenShareOptions={{selfBrowserSurface: 'include'}}
            />
          )}
        </div>
      )
    }
    return (
      <div>
        {canUseMediaCapture() && (
          <MediaCapture translations={translations} onCompleted={this.saveFile} />
        )}
      </div>
    )
  }
}

const ScreenCaptureIndicatorBar = ({onCancelClick, onFinishClick}) => {
  return (
    <View as="div" className="RecordingBar" padding="x-small small">
      <View margin="0 auto 0 0" className="RecordingBar__time">
        <View className="RecordingBar__icon">
          <IconRecordSolid color="error" />
        </View>
        <Heading level="reset" as="h2">
          {I18n.t('Screen recording is in progress ')}
        </Heading>
      </View>
      <Button
        color="secondary"
        withBackground={true}
        margin="none"
        size="medium"
        onClick={onCancelClick}
        id="screen_capture_bar_cancel_button"
      >
        {I18n.t('Cancel')}
      </Button>
      <Button
        renderIcon={IconStopLine}
        color="primary"
        size="medium"
        margin="none"
        onClick={onFinishClick}
        id="screen_capture_bar_finish_button"
        themeOverride={{
          iconSizeMedium: '1.125rem',
        }}
      >
        {I18n.t('Finish Recording')}
      </Button>
    </View>
  )
}<|MERGE_RESOLUTION|>--- conflicted
+++ resolved
@@ -103,11 +103,7 @@
     if (!indicatorBarMountPointId) return
     const mountPoint = document.getElementById(indicatorBarMountPointId)
     if (mountPoint) {
-<<<<<<< HEAD
-      // eslint-disable-next-line no-restricted-properties
-=======
        
->>>>>>> 1c55606d
       ReactDOM.render(
         <ScreenCaptureIndicatorBar
           onFinishClick={this.handleFinishClick}
