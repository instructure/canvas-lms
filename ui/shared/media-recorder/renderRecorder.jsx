--- conflicted
+++ resolved
@@ -27,13 +27,6 @@
   let onModalShowToggle = null
 
   if (fromSpeedGrader) {
-<<<<<<< HEAD
-    indicatorBarMountPointId = "screen-capture-indicator-mount-point"
-
-    onModalShowToggle = (disabled) => {
-      // disable media comment button and next/prev student buttons when recording
-      ['media_comment_button', 'next-student-button', 'prev-student-button', 'comment_submit_button'].forEach(id => {
-=======
     indicatorBarMountPointId = 'screen-capture-indicator-mount-point'
 
     onModalShowToggle = disabled => {
@@ -44,7 +37,6 @@
         'prev-student-button',
         'comment_submit_button',
       ].forEach(id => {
->>>>>>> be06df91
         const element = document.getElementById(id)
         if (element) {
           element.disabled = disabled
@@ -59,10 +51,6 @@
     }
   }
 
-<<<<<<< HEAD
-
-=======
->>>>>>> be06df91
   ReactDOM.render(
     <CanvasMediaRecorder
       onSaveFile={onSaveFile}
