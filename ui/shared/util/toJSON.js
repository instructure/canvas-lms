/*
 * Copyright (C) 2012 - present Instructure, Inc.
 *
 * This file is part of Canvas.
 *
 * Canvas is free software: you can redistribute it and/or modify it under
 * the terms of the GNU Affero General Public License as published by the Free
 * Software Foundation, version 3 of the License.
 *
 * Canvas is distributed in the hope that it will be useful, but WITHOUT ANY
 * WARRANTY; without even the implied warranty of MERCHANTABILITY or FITNESS FOR
 * A PARTICULAR PURPOSE. See the GNU Affero General Public License for more
 * details.
 *
 * You should have received a copy of the GNU Affero General Public License along
 * with this program. If not, see <http://www.gnu.org/licenses/>.
 */

import $ from 'jquery'
import '@canvas/forms/jquery/serializeForm'

const patterns = {
  validate: /^[a-zA-Z][a-zA-Z0-9_-]*(?:\[(?:\d*|[a-zA-Z0-9_-]+)\])*$/,
  key: /[a-zA-Z0-9_-]+|(?=\[\])/g,
  push: /^$/,
  fixed: /^\d+$/,
  named: /^[a-zA-Z0-9_-]+$/,
}

const build = function (base, key, value) {
  base[key] = value
  return base
}

$.fn.toJSON = function () {
<<<<<<< HEAD
  let json = {},
    push_counters = {}
=======
  let json = {}
  const push_counters = {}
>>>>>>> 16101d78

  const push_counter = function (key, i) {
    if (push_counters[key] === undefined) {
      push_counters[key] = 0
    }
    if (i === undefined) {
      return push_counters[key]++
    } else if (i !== undefined && i > push_counters[key]) {
      return (push_counters[key] = ++i)
    }
  }

  $.each($(this).serializeForm(), function () {
    // skip invalid keys
    if (!patterns.validate.test(this.name)) {
      return
    }

    let k,
      merge = this.value,
      reverse_key = this.name
    const keys = this.name.match(patterns.key)

    while ((k = keys.pop()) !== undefined) {
      // adjust reverse_key
      reverse_key = reverse_key.replace(new RegExp('\\[' + k + '\\]$'), '')

      // push
      if (k.match(patterns.push)) {
        merge = build([], push_counter(reverse_key), merge)
      }

      // fixed
      else if (k.match(patterns.fixed)) {
        push_counter(reverse_key, k)
        merge = build([], k, merge)
      }

      // named
      else if (k.match(patterns.named)) {
        merge = build({}, k, merge)
      }
    }

    json = $.extend(true, json, merge)
  })

  return json
}<|MERGE_RESOLUTION|>--- conflicted
+++ resolved
@@ -33,13 +33,8 @@
 }
 
 $.fn.toJSON = function () {
-<<<<<<< HEAD
-  let json = {},
-    push_counters = {}
-=======
   let json = {}
   const push_counters = {}
->>>>>>> 16101d78
 
   const push_counter = function (key, i) {
     if (push_counters[key] === undefined) {
