/*
 * Copyright (C) 2011 - present Instructure, Inc.
 *
 * This file is part of Canvas.
 *
 * Canvas is free software: you can redistribute it and/or modify it under
 * the terms of the GNU Affero General Public License as published by the Free
 * Software Foundation, version 3 of the License.
 *
 * Canvas is distributed in the hope that it will be useful, but WITHOUT ANY
 * WARRANTY; without even the implied warranty of MERCHANTABILITY or FITNESS FOR
 * A PARTICULAR PURPOSE. See the GNU Affero General Public License for more
 * details.
 *
 * You should have received a copy of the GNU Affero General Public License along
 * with this program. If not, see <http://www.gnu.org/licenses/>.
 */

import $ from 'jquery'
<<<<<<< HEAD
import htmlEscape from 'html-escape'
=======
import htmlEscape, {raw} from '@instructure/html-escape'
>>>>>>> bc086b28
import replaceTags from './replaceTags'

// Fills the selected object(s) with data values as specified.  Plaintext values should be specified in the
//  data: data used to fill template.
//  id: set the id attribute of the template object
//  textValues: a list of strings, which values should be plaintext
//  htmlValues: a list of strings, which values should be html
//  hrefValues: List of string.  Searches for all anchor tags in the template
//    and globally replaces "{{ value }}" with data[value].  Useful for adding
//    new elements asynchronously, when you don't know what their URL will be
//    until they're created.
$.fn.fillTemplateData = function (options) {
  if (this.length && options) {
    if (options.iterator) {
      //  todo: replace .andSelf with .addBack when JQuery is upgraded.
      this.find('*')
        .andSelf()
        .each(function () {
          const $el = $(this)
          $.each(['name', 'id', 'class'], (i, attr) => {
            if ($el.attr(attr)) {
              $el.attr(attr, $el.attr(attr).replace(/-iterator-/, options.iterator))
            }
          })
        })
    }
    if (options.id) {
      this.attr('id', options.id)
    }
    let contentChange = false
    if (options.data) {
      for (const item in options.data) {
        if (options.except && $.inArray(item, options.except) !== -1) {
          continue
        }
        if (
          options.data[item] &&
          options.dataValues &&
          $.inArray(item, options.dataValues) !== -1
        ) {
          this.data(item, options.data[item].toString())
        }
        const $found_all = this.find('.' + item)
        const avoid = options.avoid || ''
        // eslint-disable-next-line no-loop-func
        $found_all.each(function () {
          const $found = $(this)
          if ($found.length > 0 && $found.closest(avoid).length === 0) {
            if (typeof options.data[item] === 'undefined' || options.data[item] === null) {
              options.data[item] = ''
            }
            if (options.htmlValues && $.inArray(item, options.htmlValues) !== -1) {
              $found.html(raw(options.data[item].toString()))
              if ($found.hasClass('user_content')) {
                contentChange = true
                $found.removeClass('enhanced')
                $found.data('unenhanced_content_html', options.data[item].toString())
              }
            } else if ($found[0].tagName.toUpperCase() === 'INPUT') {
              $found.val(options.data[item])
            } else {
              try {
                const str = options.data[item].toString()
                $found.html(htmlEscape(str))
              } catch (e) {
                // no-op
              }
            }
          }
        })
      }
    }
    if (options.hrefValues && options.data) {
      this.find('a,span[rel]').each(function () {
        let oldHref, oldRel, oldName
        const $obj = $(this)
        for (const i in options.hrefValues) {
          if (!options.hrefValues.hasOwnProperty(i)) {
            continue
          }
          const name = options.hrefValues[i]
          if ((oldHref = $obj.attr('href'))) {
            const newHref = replaceTags(oldHref, name, encodeURIComponent(options.data[name]))
            const orig = $obj.text() === $obj.html() ? $obj.text() : null
            if (oldHref !== newHref) {
              $obj.attr('href', newHref)
              if (orig) {
                $obj.text(orig)
              }
            }
          }
          if ((oldRel = $obj.attr('rel'))) {
            $obj.attr('rel', replaceTags(oldRel, name, options.data[name]))
          }
          if ((oldName = $obj.attr('name'))) {
            $obj.attr('name', replaceTags(oldName, name, options.data[name]))
          }
        }
      })
    }
    if (contentChange) {
      $(document).triggerHandler('user_content_change')
    }
  }
  return this
}

$.fn.fillTemplateData.defaults = {htmlValues: null, hrefValues: null}

// Reverse version of fillTemplateData.  Lets you pull out the string versions of values held in divs, spans, etc.
// Based on the usage of class names within an object to specify an object's sub-parts.
$.fn.getTemplateData = function (options) {
  if (!this.length || !options) {
    return {}
  }
  const result = {}
  if (options.textValues) {
    const _this = this
    options.textValues.forEach(item => {
      const $item = _this.find('.' + item.replace(/\[/g, '\\[').replace(/\]/g, '\\]') + ':first')
      let val = $.trim($item.text())
      if ($item.html() === '&nbsp;') {
        val = ''
      }
      if (val.length === 1 && val.charCodeAt(0) === 160) {
        val = ''
      }
      result[item] = val
    })
  }
  if (options.dataValues) {
    for (const item in options.dataValues) {
      const val_ = this.data(options.dataValues[item])
      if (val_) {
        result[options.dataValues[item]] = val_
      }
    }
  }
  if (options.htmlValues) {
    for (const item in options.htmlValues) {
      const $elem = this.find(
        '.' + options.htmlValues[item].replace(/\[/g, '\\[').replace(/\]/g, '\\]') + ':first'
      )
      let val = null
      if ($elem.hasClass('user_content') && $elem.data('unenhanced_content_html')) {
        val = $elem.data('unenhanced_content_html')
      } else {
        val = $.trim($elem.html())
      }
      result[options.htmlValues[item]] = val
    }
  }
  return result
}

$.fn.getTemplateValue = function (value, options) {
  const opts = $.extend({}, options, {textValues: [value]})
  return this.getTemplateData(opts)[value]
}<|MERGE_RESOLUTION|>--- conflicted
+++ resolved
@@ -17,11 +17,7 @@
  */
 
 import $ from 'jquery'
-<<<<<<< HEAD
-import htmlEscape from 'html-escape'
-=======
 import htmlEscape, {raw} from '@instructure/html-escape'
->>>>>>> bc086b28
 import replaceTags from './replaceTags'
 
 // Fills the selected object(s) with data values as specified.  Plaintext values should be specified in the
