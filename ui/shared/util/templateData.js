/*
 * Copyright (C) 2011 - present Instructure, Inc.
 *
 * This file is part of Canvas.
 *
 * Canvas is free software: you can redistribute it and/or modify it under
 * the terms of the GNU Affero General Public License as published by the Free
 * Software Foundation, version 3 of the License.
 *
 * Canvas is distributed in the hope that it will be useful, but WITHOUT ANY
 * WARRANTY; without even the implied warranty of MERCHANTABILITY or FITNESS FOR
 * A PARTICULAR PURPOSE. See the GNU Affero General Public License for more
 * details.
 *
 * You should have received a copy of the GNU Affero General Public License along
 * with this program. If not, see <http://www.gnu.org/licenses/>.
 */

import $ from 'jquery'
import htmlEscape from 'html-escape'
import '@canvas/jquery/jquery.instructure_misc_helpers' /* replaceTags */

// Fills the selected object(s) with data values as specified.  Plaintext values should be specified in the
//  data: data used to fill template.
//  id: set the id attribute of the template object
//  textValues: a list of strings, which values should be plaintext
//  htmlValues: a list of strings, which values should be html
//  hrefValues: List of string.  Searches for all anchor tags in the template
//    and globally replaces "{{ value }}" with data[value].  Useful for adding
//    new elements asynchronously, when you don't know what their URL will be
//    until they're created.
$.fn.fillTemplateData = function (options) {
  if (this.length && options) {
    if (options.iterator) {
      //  todo: replace .andSelf with .addBack when JQuery is upgraded.
      this.find('*')
        .andSelf()
        .each(function () {
          const $el = $(this)
          $.each(['name', 'id', 'class'], (i, attr) => {
            if ($el.attr(attr)) {
              $el.attr(attr, $el.attr(attr).replace(/-iterator-/, options.iterator))
            }
          })
        })
    }
    if (options.id) {
      this.attr('id', options.id)
    }
    let contentChange = false
    if (options.data) {
      for (const item in options.data) {
        if (options.except && $.inArray(item, options.except) !== -1) {
          continue
        }
        if (
          options.data[item] &&
          options.dataValues &&
          $.inArray(item, options.dataValues) !== -1
        ) {
          this.data(item, options.data[item].toString())
        }
        const $found_all = this.find('.' + item)
<<<<<<< HEAD
        var avoid = options.avoid || ''
=======
        const avoid = options.avoid || ''
        // eslint-disable-next-line no-loop-func
>>>>>>> 16101d78
        $found_all.each(function () {
          const $found = $(this)
          if ($found.length > 0 && $found.closest(avoid).length === 0) {
            if (typeof options.data[item] === 'undefined' || options.data[item] === null) {
              options.data[item] = ''
            }
            if (options.htmlValues && $.inArray(item, options.htmlValues) !== -1) {
              $found.html($.raw(options.data[item].toString()))
              if ($found.hasClass('user_content')) {
                contentChange = true
                $found.removeClass('enhanced')
                $found.data('unenhanced_content_html', options.data[item].toString())
              }
            } else if ($found[0].tagName.toUpperCase() === 'INPUT') {
              $found.val(options.data[item])
            } else {
              try {
                const str = options.data[item].toString()
                $found.html(htmlEscape(str))
              } catch (e) {
                // no-op
              }
            }
          }
        })
      }
    }
    if (options.hrefValues && options.data) {
      this.find('a,span[rel]').each(function () {
<<<<<<< HEAD
        let $obj = $(this),
          oldHref,
          oldRel,
          oldName
=======
        let oldHref, oldRel, oldName
        const $obj = $(this)
>>>>>>> 16101d78
        for (const i in options.hrefValues) {
          if (!options.hrefValues.hasOwnProperty(i)) {
            continue
          }
          const name = options.hrefValues[i]
          if ((oldHref = $obj.attr('href'))) {
            const newHref = $.replaceTags(oldHref, name, encodeURIComponent(options.data[name]))
            const orig = $obj.text() === $obj.html() ? $obj.text() : null
            if (oldHref !== newHref) {
              $obj.attr('href', newHref)
              if (orig) {
                $obj.text(orig)
              }
            }
          }
          if ((oldRel = $obj.attr('rel'))) {
            $obj.attr('rel', $.replaceTags(oldRel, name, options.data[name]))
          }
          if ((oldName = $obj.attr('name'))) {
            $obj.attr('name', $.replaceTags(oldName, name, options.data[name]))
          }
        }
      })
    }
    if (contentChange) {
      $(document).triggerHandler('user_content_change')
    }
  }
  return this
}

$.fn.fillTemplateData.defaults = {htmlValues: null, hrefValues: null}

// Reverse version of fillTemplateData.  Lets you pull out the string versions of values held in divs, spans, etc.
// Based on the usage of class names within an object to specify an object's sub-parts.
$.fn.getTemplateData = function (options) {
  if (!this.length || !options) {
    return {}
  }
  const result = {}
  if (options.textValues) {
    const _this = this
    options.textValues.forEach(item => {
      const $item = _this.find('.' + item.replace(/\[/g, '\\[').replace(/\]/g, '\\]') + ':first')
      let val = $.trim($item.text())
      if ($item.html() === '&nbsp;') {
        val = ''
      }
      if (val.length === 1 && val.charCodeAt(0) === 160) {
        val = ''
      }
      result[item] = val
    })
  }
  if (options.dataValues) {
    for (const item in options.dataValues) {
      const val_ = this.data(options.dataValues[item])
      if (val_) {
        result[options.dataValues[item]] = val_
      }
    }
  }
  if (options.htmlValues) {
    for (const item in options.htmlValues) {
      const $elem = this.find(
        '.' + options.htmlValues[item].replace(/\[/g, '\\[').replace(/\]/g, '\\]') + ':first'
      )
      let val = null
      if ($elem.hasClass('user_content') && $elem.data('unenhanced_content_html')) {
        val = $elem.data('unenhanced_content_html')
      } else {
        val = $.trim($elem.html())
      }
      result[options.htmlValues[item]] = val
    }
  }
  return result
}

$.fn.getTemplateValue = function (value, options) {
  const opts = $.extend({}, options, {textValues: [value]})
  return this.getTemplateData(opts)[value]
}<|MERGE_RESOLUTION|>--- conflicted
+++ resolved
@@ -61,12 +61,8 @@
           this.data(item, options.data[item].toString())
         }
         const $found_all = this.find('.' + item)
-<<<<<<< HEAD
-        var avoid = options.avoid || ''
-=======
         const avoid = options.avoid || ''
         // eslint-disable-next-line no-loop-func
->>>>>>> 16101d78
         $found_all.each(function () {
           const $found = $(this)
           if ($found.length > 0 && $found.closest(avoid).length === 0) {
@@ -96,15 +92,8 @@
     }
     if (options.hrefValues && options.data) {
       this.find('a,span[rel]').each(function () {
-<<<<<<< HEAD
-        let $obj = $(this),
-          oldHref,
-          oldRel,
-          oldName
-=======
         let oldHref, oldRel, oldName
         const $obj = $(this)
->>>>>>> 16101d78
         for (const i in options.hrefValues) {
           if (!options.hrefValues.hasOwnProperty(i)) {
             continue
