/*
 * Copyright (C) 2025 - present Instructure, Inc.
 *
 * This file is part of Canvas.
 *
 * Canvas is free software: you can redistribute it and/or modify it under
 * the terms of the GNU Affero General Public License as published by the Free
 * Software Foundation, version 3 of the License.
 *
 * Canvas is distributed in the hope that it will be useful, but WITHOUT ANY
 * WARRANTY; without even the implied warranty of MERCHANTABILITY or FITNESS FOR
 * A PARTICULAR PURPOSE. See the GNU Affero General Public License for more
 * details.
 *
 * You should have received a copy of the GNU Affero General Public License along
 * with this program. If not, see <http://www.gnu.org/licenses/>.
 */

import {render} from '@testing-library/react'
import {BlockContentEditor} from '../BlockContentEditor'
import {useBlockContentEditorContext} from '../BlockContentEditorContext'

const mockPreviewComponent = jest.fn()
jest.mock('../Preview/BlockContentPreview', () => ({
  BlockContentPreview: (props: any) => mockPreviewComponent(props),
}))

const mockEditorContentComponent = jest.fn()
jest.mock('../BlockContentEditorContent', () => ({
  BlockContentEditorContent: (props: any) => mockEditorContentComponent(props),
}))

jest.mock('../layout/BlockContentEditorLayout', () => ({
  BlockContentEditorLayout: ({editor}: {editor: React.ReactNode}) => (
    <div data-testid="block-content-editor-layout">{editor}</div>
  ),
}))

jest.mock('../Toolbar', () => ({
  Toolbar: () => null,
}))

jest.mock('../BlockContentEditorContext', () => ({
  __esModule: true,
  BlockContentEditorContext: ({children}: {children: React.ReactNode}) => <div>{children}</div>,
  useBlockContentEditorContext: jest.fn(),
}))

function setupMockContext(mode: string = 'default') {
  ;(useBlockContentEditorContext as jest.Mock).mockReturnValue({
    editor: {
      mode,
      setMode: jest.fn(),
    },
    addBlockModal: {
      isOpen: false,
      openModal: jest.fn(),
      closeModal: jest.fn(),
    },
    settingsTray: {
      isOpen: false,
      openTray: jest.fn(),
      closeTray: jest.fn(),
    },
  })
}

describe('BlockContentEditor', () => {
  beforeEach(() => {
    jest.clearAllMocks()
    setupMockContext()
  })

  it('does not break when onInit is null', () => {
    expect(() => {
<<<<<<< HEAD
      render(<BlockContentEditor data={null} onInit={null} aiAltTextEnabled={false} />)
=======
      render(
        <BlockContentEditor
          data={null}
          onInit={null}
          aiAltTextGenerationURL="/api/v1/courses/1/pages/ai/alt_text"
        />,
      )
>>>>>>> cb9e0c9a
    }).not.toThrow()
  })

  describe('when editor mode is "default"', () => {
    beforeEach(() => {
      setupMockContext('default')
    })

    it('renders the BlockContentEditorContent component', () => {
<<<<<<< HEAD
      render(<BlockContentEditor data={null} onInit={null} aiAltTextEnabled={false} />)
=======
      render(<BlockContentEditor data={null} onInit={null} aiAltTextGenerationURL={null} />)
>>>>>>> cb9e0c9a
      expect(mockEditorContentComponent).toHaveBeenCalled()
    })
  })

  describe('when editor mode is "preview"', () => {
    beforeEach(() => {
      setupMockContext('preview')
    })

    it('renders the BlockContentPreview component', () => {
<<<<<<< HEAD
      render(<BlockContentEditor data={null} onInit={null} aiAltTextEnabled={false} />)
=======
      render(<BlockContentEditor data={null} onInit={null} aiAltTextGenerationURL={null} />)
>>>>>>> cb9e0c9a
      expect(mockPreviewComponent).toHaveBeenCalled()
    })
  })
})<|MERGE_RESOLUTION|>--- conflicted
+++ resolved
@@ -73,9 +73,6 @@
 
   it('does not break when onInit is null', () => {
     expect(() => {
-<<<<<<< HEAD
-      render(<BlockContentEditor data={null} onInit={null} aiAltTextEnabled={false} />)
-=======
       render(
         <BlockContentEditor
           data={null}
@@ -83,7 +80,6 @@
           aiAltTextGenerationURL="/api/v1/courses/1/pages/ai/alt_text"
         />,
       )
->>>>>>> cb9e0c9a
     }).not.toThrow()
   })
 
@@ -93,11 +89,7 @@
     })
 
     it('renders the BlockContentEditorContent component', () => {
-<<<<<<< HEAD
-      render(<BlockContentEditor data={null} onInit={null} aiAltTextEnabled={false} />)
-=======
       render(<BlockContentEditor data={null} onInit={null} aiAltTextGenerationURL={null} />)
->>>>>>> cb9e0c9a
       expect(mockEditorContentComponent).toHaveBeenCalled()
     })
   })
@@ -108,11 +100,7 @@
     })
 
     it('renders the BlockContentPreview component', () => {
-<<<<<<< HEAD
-      render(<BlockContentEditor data={null} onInit={null} aiAltTextEnabled={false} />)
-=======
       render(<BlockContentEditor data={null} onInit={null} aiAltTextGenerationURL={null} />)
->>>>>>> cb9e0c9a
       expect(mockPreviewComponent).toHaveBeenCalled()
     })
   })
