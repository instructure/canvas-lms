--- conflicted
+++ resolved
@@ -24,18 +24,12 @@
 import {BlockContentEditorProps} from './BlockContentEditor'
 import {useGetSerializedNodes} from './hooks/useGetSerializedNodes'
 import {useEditHistory} from './hooks/useEditHistory'
-<<<<<<< HEAD
-=======
 import {useEditClickHandler} from './hooks/useEditClickHandler'
->>>>>>> 661629a0
 
 export const BlockContentEditorContent = (props: BlockContentEditorProps) => {
   const {isEdited} = useEditHistory()
   const editorData = useGetSerializedNodes()
-<<<<<<< HEAD
-=======
   useEditClickHandler()
->>>>>>> 661629a0
 
   const frameData = isEdited ? editorData : (props.data ?? undefined)
 
