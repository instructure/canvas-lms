/*
 * Copyright (C) 2025 - present Instructure, Inc.
 *
 * This file is part of Canvas.
 *
 * Canvas is free software: you can redistribute it and/or modify it under
 * the terms of the GNU Affero General Public License as published by the Free
 * Software Foundation, version 3 of the License.
 *
 * Canvas is distributed in the hope that it will be useful, but WITHOUT ANY
 * WARRANTY; without even the implied warranty of MERCHANTABILITY or FITNESS FOR
 * A PARTICULAR PURPOSE. See the GNU Affero General Public License for more
 * details.
 *
 * You should have received a copy of the GNU Affero General Public License along
 * with this program. If not, see <http://www.gnu.org/licenses/>.
 */

import {Editor, Frame} from '@craftjs/core'
import {BlockContentPreviewLayout} from './BlockContentPreviewLayout'
import {BlockContentPreviewSelectorBar} from './BlockContentPreviewSelectorBar'
import {usePreviewMode} from './usePreviewMode'
import {components} from '../block-content-editor-components'
import {useGetSerializedNodes} from '../hooks/useGetSerializedNodes'
<<<<<<< HEAD

export const BlockContentPreview = () => {
  const {previewMode, setPreviewMode} = usePreviewMode()
=======
import {ScaleView} from './ScaleView'

export const BlockContentPreview = () => {
  const {previewMode, setPreviewMode, containerWidth, contentWidth} = usePreviewMode()
>>>>>>> 2ec7b1b5
  const data = useGetSerializedNodes()

  return (
    <BlockContentPreviewLayout
      selectorbar={
        <BlockContentPreviewSelectorBar activeTab={previewMode} onTabChange={setPreviewMode} />
      }
      preview={
<<<<<<< HEAD
        <Editor enabled={false} resolver={components}>
          <Frame data={data} />
        </Editor>
=======
        <ScaleView containerWidth={containerWidth} contentWidth={contentWidth}>
          <Editor enabled={false} resolver={components}>
            <Frame data={data} />
          </Editor>
        </ScaleView>
>>>>>>> 2ec7b1b5
      }
    />
  )
}<|MERGE_RESOLUTION|>--- conflicted
+++ resolved
@@ -22,16 +22,10 @@
 import {usePreviewMode} from './usePreviewMode'
 import {components} from '../block-content-editor-components'
 import {useGetSerializedNodes} from '../hooks/useGetSerializedNodes'
-<<<<<<< HEAD
-
-export const BlockContentPreview = () => {
-  const {previewMode, setPreviewMode} = usePreviewMode()
-=======
 import {ScaleView} from './ScaleView'
 
 export const BlockContentPreview = () => {
   const {previewMode, setPreviewMode, containerWidth, contentWidth} = usePreviewMode()
->>>>>>> 2ec7b1b5
   const data = useGetSerializedNodes()
 
   return (
@@ -40,17 +34,11 @@
         <BlockContentPreviewSelectorBar activeTab={previewMode} onTabChange={setPreviewMode} />
       }
       preview={
-<<<<<<< HEAD
-        <Editor enabled={false} resolver={components}>
-          <Frame data={data} />
-        </Editor>
-=======
         <ScaleView containerWidth={containerWidth} contentWidth={contentWidth}>
           <Editor enabled={false} resolver={components}>
             <Frame data={data} />
           </Editor>
         </ScaleView>
->>>>>>> 2ec7b1b5
       }
     />
   )
