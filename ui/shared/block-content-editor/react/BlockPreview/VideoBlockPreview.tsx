/*
 * Copyright (C) 2025 - present Instructure, Inc.
 *
 * This file is part of Canvas.
 *
 * Canvas is free software: you can redistribute it and/or modify it under
 * the terms of the GNU Affero General Public License as published by the Free
 * Software Foundation, version 3 of the License.
 *
 * Canvas is distributed in the hope that it will be useful, but WITHOUT ANY
 * WARRANTY; without even the implied warranty of MERCHANTABILITY or FITNESS FOR
 * A PARTICULAR PURPOSE. See the GNU Affero General Public License for more
 * details.
 *
 * You should have received a copy of the GNU Affero General Public License along
 * with this program. If not, see <http://www.gnu.org/licenses/>.
 */

import {BlockPreviewLayout} from './BlockPreviewLayout'
import SVGWrapper from '@canvas/svg-wrapper'
import {useScope as createI18nScope} from '@canvas/i18n'

const I18n = createI18nScope('page_editor')

export const VideoBlockPreview = () => (
  <BlockPreviewLayout
    image={<SVGWrapper ariaHidden={true} url="/images/block-content-editor/video.svg" />}
<<<<<<< HEAD
    title={I18n.t('Video')}
=======
    title={I18n.t('Media')}
>>>>>>> 34de21f6
    description={[
      I18n.t('Add an embedded video to your page. This either can be YouTube or Studio embedding.'),
    ]}
    legend={I18n.t("For the time being, you can't add additional text to this block.")}
  />
)<|MERGE_RESOLUTION|>--- conflicted
+++ resolved
@@ -25,11 +25,7 @@
 export const VideoBlockPreview = () => (
   <BlockPreviewLayout
     image={<SVGWrapper ariaHidden={true} url="/images/block-content-editor/video.svg" />}
-<<<<<<< HEAD
-    title={I18n.t('Video')}
-=======
     title={I18n.t('Media')}
->>>>>>> 34de21f6
     description={[
       I18n.t('Add an embedded video to your page. This either can be YouTube or Studio embedding.'),
     ]}
