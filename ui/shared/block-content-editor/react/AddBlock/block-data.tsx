--- conflicted
+++ resolved
@@ -32,25 +32,13 @@
 type BlockFactory = {[key: string]: () => ReactElement}
 
 const defaultBackgroundColor = colors.primitives.white
-<<<<<<< HEAD
-=======
 const defaultTextColor = colors.ui.textDescription
->>>>>>> 5b970e1a
 
 export const blockFactory = {
   [TextBlock.name]: () => (
     <TextBlock
       title=""
       content=""
-<<<<<<< HEAD
-      settings={{includeBlockTitle: true, backgroundColor: defaultBackgroundColor}}
-    />
-  ),
-  [ImageBlock.name]: () => <ImageBlock url="" altText="" />,
-  [SeparatorLineBlock.name]: () => (
-    <SeparatorLineBlock
-      thickness="small"
-=======
       settings={{
         includeBlockTitle: true,
         backgroundColor: defaultBackgroundColor,
@@ -76,7 +64,6 @@
   [SeparatorLineBlock.name]: () => (
     <SeparatorLineBlock
       thickness="medium"
->>>>>>> 5b970e1a
       settings={{separatorColor: colors.ui.lineDivider, backgroundColor: defaultBackgroundColor}}
     />
   ),
@@ -87,10 +74,6 @@
         alignment: 'left',
         layout: 'horizontal',
         isFullWidth: false,
-<<<<<<< HEAD
-        buttons: [{id: 1, text: ''}],
-        backgroundColor: defaultBackgroundColor,
-=======
         buttons: [
           {
             id: 1,
@@ -104,7 +87,6 @@
         ],
         backgroundColor: defaultBackgroundColor,
         textColor: defaultTextColor,
->>>>>>> 5b970e1a
       }}
       title=""
     />
@@ -115,11 +97,7 @@
       settings={{
         displayIcon: 'warning',
         highlightColor: colors.additionalPrimitives.ocean12,
-<<<<<<< HEAD
-        textColor: colors.ui.textDescription,
-=======
         textColor: defaultTextColor,
->>>>>>> 5b970e1a
         backgroundColor: defaultBackgroundColor,
       }}
     />
@@ -128,20 +106,6 @@
     <ImageTextBlock
       url=""
       altText=""
-<<<<<<< HEAD
-      title=""
-      content=""
-      settings={{
-        includeBlockTitle: true,
-        backgroundColor: defaultBackgroundColor,
-        textColor: colors.ui.textDescription,
-        arrangement: 'left',
-        textToImageRatio: '1:1',
-      }}
-    />
-  ),
-  video: () => <p>video</p>,
-=======
       fileName=""
       title=""
       content=""
@@ -164,7 +128,6 @@
       includeBlockTitle={true}
     />
   ),
->>>>>>> 5b970e1a
 } as const satisfies BlockFactory
 
 export type BlockTypes = keyof typeof blockFactory
@@ -199,11 +162,7 @@
   },
   {
     groupName: I18n.t('Multimedia'),
-<<<<<<< HEAD
-    items: [{itemName: I18n.t('Video'), id: 'video'}],
-=======
     items: [{itemName: MediaBlock.craft.displayName, id: MediaBlock.name}],
->>>>>>> 5b970e1a
   },
   {
     groupName: I18n.t('Interactive element'),
