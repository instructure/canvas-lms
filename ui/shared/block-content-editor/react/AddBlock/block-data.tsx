/*
 * Copyright (C) 2025 - present Instructure, Inc.
 *
 * This file is part of Canvas.
 *
 * Canvas is free software: you can redistribute it and/or modify it under
 * the terms of the GNU Affero General Public License as published by the Free
 * Software Foundation, version 3 of the License.
 *
 * Canvas is distributed in the hope that it will be useful, but WITHOUT ANY
 * WARRANTY; without even the implied warranty of MERCHANTABILITY or FITNESS FOR
 * A PARTICULAR PURPOSE. See the GNU Affero General Public License for more
 * details.
 *
 * You should have received a copy of the GNU Affero General Public License along
 * with this program. If not, see <http://www.gnu.org/licenses/>.
 */

import {useScope as createI18nScope} from '@canvas/i18n'
import {TextBlock} from '../Blocks/TextBlock'
import {ImageBlock} from '../Blocks/ImageBlock'
import {MediaBlock} from '../Blocks/MediaBlock'
import {SeparatorLineBlock} from '../Blocks/SeparatorLineBlock'
import {ButtonBlock} from '../Blocks/ButtonBlock'
import {HighlightBlock} from '../Blocks/HighlightBlock'
import {ImageTextBlock} from '../Blocks/ImageTextBlock'
import {GroupedSelectData} from '../GroupedSelect'

const I18n = createI18nScope('block_content_editor')

<<<<<<< HEAD
type BlockFactory = {[key: string]: () => ReactElement}

const defaultBackgroundColor = colors.primitives.white
const defaultTextColor = colors.ui.textDescription

export const blockFactory = {
  [TextBlock.name]: () => (
    <TextBlock
      title=""
      content=""
      settings={{
        includeBlockTitle: true,
        backgroundColor: defaultBackgroundColor,
        titleColor: defaultTextColor,
      }}
    />
  ),
  [ImageBlock.name]: () => (
    <ImageBlock
      title=""
      url=""
      altText=""
      caption=""
      altTextAsCaption={false}
      decorativeImage={false}
      settings={{
        includeBlockTitle: true,
        backgroundColor: defaultBackgroundColor,
        textColor: defaultTextColor,
      }}
    />
  ),
  [SeparatorLineBlock.name]: () => (
    <SeparatorLineBlock
      thickness="medium"
      settings={{separatorColor: colors.ui.lineDivider, backgroundColor: defaultBackgroundColor}}
    />
  ),
  [ButtonBlock.name]: () => (
    <ButtonBlock
      settings={{
        includeBlockTitle: true,
        alignment: 'left',
        layout: 'horizontal',
        isFullWidth: false,
        buttons: [
          {
            id: 1,
            text: '',
            url: '',
            linkOpenMode: 'new-tab',
            primaryColor: colors.primitives.blue45,
            secondaryColor: colors.primitives.white,
            style: 'filled',
          },
        ],
        backgroundColor: defaultBackgroundColor,
        textColor: defaultTextColor,
      }}
      title=""
    />
  ),
  [HighlightBlock.name]: () => (
    <HighlightBlock
      content=""
      settings={{
        displayIcon: 'warning',
        highlightColor: colors.additionalPrimitives.ocean12,
        textColor: defaultTextColor,
        backgroundColor: defaultBackgroundColor,
      }}
    />
  ),
  [ImageTextBlock.name]: () => (
    <ImageTextBlock
      url=""
      altText=""
      fileName=""
      title=""
      content=""
      decorativeImage={false}
      includeBlockTitle={true}
      backgroundColor={defaultBackgroundColor}
      textColor={defaultTextColor}
      arrangement="left"
      textToImageRatio="1:1"
      altTextAsCaption={false}
      caption=""
    />
  ),
  [MediaBlock.name]: () => (
    <MediaBlock
      src=""
      title=""
      backgroundColor={defaultBackgroundColor}
      titleColor={defaultTextColor}
      includeBlockTitle={true}
    />
  ),
} as const satisfies BlockFactory

export type BlockTypes = keyof typeof blockFactory

export type BlockData = {
  groupName: string
  items: {
    itemName: string
    id: BlockTypes
  }[]
}

export const blockData: BlockData[] = [
=======
export const blockData: GroupedSelectData[] = [
>>>>>>> 53aa8385
  {
    groupName: I18n.t('Text'),
    items: [
      {itemName: TextBlock.craft.displayName, id: TextBlock.name},
      {itemName: HighlightBlock.craft.displayName, id: HighlightBlock.name},
      {itemName: ImageTextBlock.craft.displayName, id: ImageTextBlock.name},
    ],
  },
  {
    groupName: I18n.t('Image'),
    items: [
      {itemName: ImageBlock.craft.displayName, id: ImageBlock.name},
      {itemName: ImageTextBlock.craft.displayName, id: ImageTextBlock.name},
    ],
  },
  {
    groupName: I18n.t('Highlight'),
    items: [{itemName: HighlightBlock.craft.displayName, id: HighlightBlock.name}],
  },
  {
    groupName: I18n.t('Multimedia'),
    items: [{itemName: MediaBlock.craft.displayName, id: MediaBlock.name}],
  },
  {
    groupName: I18n.t('Interactive element'),
    items: [{itemName: ButtonBlock.craft.displayName, id: ButtonBlock.name}],
  },
  {
    groupName: I18n.t('Divider'),
    items: [{itemName: SeparatorLineBlock.craft.displayName, id: SeparatorLineBlock.name}],
  },
]<|MERGE_RESOLUTION|>--- conflicted
+++ resolved
@@ -28,122 +28,7 @@
 
 const I18n = createI18nScope('block_content_editor')
 
-<<<<<<< HEAD
-type BlockFactory = {[key: string]: () => ReactElement}
-
-const defaultBackgroundColor = colors.primitives.white
-const defaultTextColor = colors.ui.textDescription
-
-export const blockFactory = {
-  [TextBlock.name]: () => (
-    <TextBlock
-      title=""
-      content=""
-      settings={{
-        includeBlockTitle: true,
-        backgroundColor: defaultBackgroundColor,
-        titleColor: defaultTextColor,
-      }}
-    />
-  ),
-  [ImageBlock.name]: () => (
-    <ImageBlock
-      title=""
-      url=""
-      altText=""
-      caption=""
-      altTextAsCaption={false}
-      decorativeImage={false}
-      settings={{
-        includeBlockTitle: true,
-        backgroundColor: defaultBackgroundColor,
-        textColor: defaultTextColor,
-      }}
-    />
-  ),
-  [SeparatorLineBlock.name]: () => (
-    <SeparatorLineBlock
-      thickness="medium"
-      settings={{separatorColor: colors.ui.lineDivider, backgroundColor: defaultBackgroundColor}}
-    />
-  ),
-  [ButtonBlock.name]: () => (
-    <ButtonBlock
-      settings={{
-        includeBlockTitle: true,
-        alignment: 'left',
-        layout: 'horizontal',
-        isFullWidth: false,
-        buttons: [
-          {
-            id: 1,
-            text: '',
-            url: '',
-            linkOpenMode: 'new-tab',
-            primaryColor: colors.primitives.blue45,
-            secondaryColor: colors.primitives.white,
-            style: 'filled',
-          },
-        ],
-        backgroundColor: defaultBackgroundColor,
-        textColor: defaultTextColor,
-      }}
-      title=""
-    />
-  ),
-  [HighlightBlock.name]: () => (
-    <HighlightBlock
-      content=""
-      settings={{
-        displayIcon: 'warning',
-        highlightColor: colors.additionalPrimitives.ocean12,
-        textColor: defaultTextColor,
-        backgroundColor: defaultBackgroundColor,
-      }}
-    />
-  ),
-  [ImageTextBlock.name]: () => (
-    <ImageTextBlock
-      url=""
-      altText=""
-      fileName=""
-      title=""
-      content=""
-      decorativeImage={false}
-      includeBlockTitle={true}
-      backgroundColor={defaultBackgroundColor}
-      textColor={defaultTextColor}
-      arrangement="left"
-      textToImageRatio="1:1"
-      altTextAsCaption={false}
-      caption=""
-    />
-  ),
-  [MediaBlock.name]: () => (
-    <MediaBlock
-      src=""
-      title=""
-      backgroundColor={defaultBackgroundColor}
-      titleColor={defaultTextColor}
-      includeBlockTitle={true}
-    />
-  ),
-} as const satisfies BlockFactory
-
-export type BlockTypes = keyof typeof blockFactory
-
-export type BlockData = {
-  groupName: string
-  items: {
-    itemName: string
-    id: BlockTypes
-  }[]
-}
-
-export const blockData: BlockData[] = [
-=======
 export const blockData: GroupedSelectData[] = [
->>>>>>> 53aa8385
   {
     groupName: I18n.t('Text'),
     items: [
