--- conflicted
+++ resolved
@@ -21,36 +21,9 @@
 import {mockBlockContentEditorContext} from '../../__tests__/mockBlockContentEditorContext'
 
 const openMock = jest.fn()
-<<<<<<< HEAD
-const closeMock = jest.fn()
-
-jest.mock('../../BlockContentEditorContext', () => ({
-  __esModule: true,
-  useBlockContentEditorContext: jest.fn(
-    () =>
-      ({
-        addBlockModal: {
-          isOpen: false,
-          insertAfterNodeId: undefined,
-          open: openMock,
-          close: closeMock,
-        },
-        settingsTray: {
-          isOpen: false,
-          open: jest.fn(),
-          close: jest.fn(),
-        },
-        editor: {
-          mode: 'default',
-          setMode: jest.fn(),
-        },
-      }) as BlockContentEditorContextType,
-  ),
-=======
 jest.mock('../../BlockContentEditorContext', () => ({
   __esModule: true,
   useBlockContentEditorContext: jest.fn(() => mockBlockContentEditorContext({openMock})),
->>>>>>> 5b970e1a
 }))
 
 jest.mock('../../hooks/useAddNode', () => ({
