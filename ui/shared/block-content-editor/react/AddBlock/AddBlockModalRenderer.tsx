--- conflicted
+++ resolved
@@ -23,10 +23,7 @@
 import {useAppSelector} from '../store'
 import {useScope as createI18nScope} from '@canvas/i18n'
 import {showScreenReaderAlert} from '../utilities/accessibility'
-<<<<<<< HEAD
-=======
 import {useFocusManagement} from '../hooks/useFocusManagement'
->>>>>>> 8d1d98d9
 
 const I18n = createI18nScope('block_content_editor')
 
@@ -34,10 +31,7 @@
   const {isOpen, insertAfterNodeId} = useAppSelector(state => state.addBlockModal)
   const {close} = useAddBlockModal()
   const addNode = useAddNode()
-<<<<<<< HEAD
-=======
   const {focusCopyButton} = useFocusManagement()
->>>>>>> 8d1d98d9
 
   const onAddBlock = (block: ReactElement) => {
     const addedNode = addNode(block, insertAfterNodeId)
@@ -45,10 +39,7 @@
       blockType: addedNode.data.displayName,
     })
     showScreenReaderAlert(alertMessage)
-<<<<<<< HEAD
-=======
     focusCopyButton(addedNode.id)
->>>>>>> 8d1d98d9
   }
 
   return <AddBlockModal open={isOpen} onDismiss={close} onAddBlock={onAddBlock} />
