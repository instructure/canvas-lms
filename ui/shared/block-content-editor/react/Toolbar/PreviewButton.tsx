--- conflicted
+++ resolved
@@ -28,10 +28,7 @@
 }) => {
   return (
     <ToolbarButton
-<<<<<<< HEAD
-=======
       toggleButtonStatus={props.active}
->>>>>>> 661629a0
       screenReaderLabel={I18n.t('preview')}
       color={props.active ? 'primary' : 'secondary'}
       renderIcon={<IconEyeLine />}
