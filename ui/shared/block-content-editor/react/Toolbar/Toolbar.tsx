/*
 * Copyright (C) 2025 - present Instructure, Inc.
 *
 * This file is part of Canvas.
 *
 * Canvas is free software: you can redistribute it and/or modify it under
 * the terms of the GNU Affero General Public License as published by the Free
 * Software Foundation, version 3 of the License.
 *
 * Canvas is distributed in the hope that it will be useful, but WITHOUT ANY
 * WARRANTY; without even the implied warranty of MERCHANTABILITY or FITNESS FOR
 * A PARTICULAR PURPOSE. See the GNU Affero General Public License for more
 * details.
 *
 * You should have received a copy of the GNU Affero General Public License along
 * with this program. If not, see <http://www.gnu.org/licenses/>.
 */

import {Flex} from '@instructure/ui-flex'
<<<<<<< HEAD
=======
import {View} from '@instructure/ui-view'
>>>>>>> 2ec7b1b5
import {PreviewButton} from './PreviewButton'
import {RedoButton} from './RedoButton'
import {UndoButton} from './UndoButton'
import {useBlockContentEditorContext} from '../BlockContentEditorContext'
import {useEditHistory} from '../hooks/useEditHistory'

export const Toolbar = () => {
  const {
    editor: {mode, setMode},
  } = useBlockContentEditorContext()
  const {undo, redo, canUndo, canRedo} = useEditHistory()
  const isPreviewMode = mode === 'preview'

  return (
<<<<<<< HEAD
    <Flex direction="column">
      <UndoButton active={canUndo} onClick={undo} />
      <RedoButton active={canRedo} onClick={redo} />
      <PreviewButton
        active={isPreviewMode}
        onClick={() => setMode(isPreviewMode ? 'default' : 'preview')}
      />
    </Flex>
=======
    <View shadow="resting" display="block">
      <Flex direction="column">
        <PreviewButton
          active={isPreviewMode}
          onClick={() => setMode(isPreviewMode ? 'default' : 'preview')}
        />
        {!isPreviewMode && (
          <>
            <UndoButton active={canUndo} onClick={undo} />
            <RedoButton active={canRedo} onClick={redo} />
          </>
        )}
      </Flex>
    </View>
>>>>>>> 2ec7b1b5
  )
}<|MERGE_RESOLUTION|>--- conflicted
+++ resolved
@@ -17,10 +17,7 @@
  */
 
 import {Flex} from '@instructure/ui-flex'
-<<<<<<< HEAD
-=======
 import {View} from '@instructure/ui-view'
->>>>>>> 2ec7b1b5
 import {PreviewButton} from './PreviewButton'
 import {RedoButton} from './RedoButton'
 import {UndoButton} from './UndoButton'
@@ -35,16 +32,6 @@
   const isPreviewMode = mode === 'preview'
 
   return (
-<<<<<<< HEAD
-    <Flex direction="column">
-      <UndoButton active={canUndo} onClick={undo} />
-      <RedoButton active={canRedo} onClick={redo} />
-      <PreviewButton
-        active={isPreviewMode}
-        onClick={() => setMode(isPreviewMode ? 'default' : 'preview')}
-      />
-    </Flex>
-=======
     <View shadow="resting" display="block">
       <Flex direction="column">
         <PreviewButton
@@ -59,6 +46,5 @@
         )}
       </Flex>
     </View>
->>>>>>> 2ec7b1b5
   )
 }