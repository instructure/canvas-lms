/*
 * Copyright (C) 2025 - present Instructure, Inc.
 *
 * This file is part of Canvas.
 *
 * Canvas is free software: you can redistribute it and/or modify it under
 * the terms of the GNU Affero General Public License as published by the Free
 * Software Foundation, version 3 of the License.
 *
 * Canvas is distributed in the hope that it will be useful, but WITHOUT ANY
 * WARRANTY; without even the implied warranty of MERCHANTABILITY or FITNESS FOR
 * A PARTICULAR PURPOSE. See the GNU Affero General Public License for more
 * details.
 *
 * You should have received a copy of the GNU Affero General Public License along
 * with this program. If not, see <http://www.gnu.org/licenses/>.
 */

import {BlockContentEditorContext} from './BlockContentEditorContext'
import {BlockContentEditorLayout} from './layout/BlockContentEditorLayout'
import {Toolbar} from './Toolbar'
import {BlockContentPreview} from './Preview/BlockContentPreview'
import {useEditorMode} from './hooks/useEditorMode'
import {BlockContentEditorHandler} from './BlockContentEditorHandlerIntegration'
import {BlockContentViewerProps} from './BlockContentViewer'
import {Editor} from '@craftjs/core'
import {components} from './block-content-editor-components'
import {BlockContentEditorContent} from './BlockContentEditorContent'
import {BlockContentEditorErrorBoundary} from './BlockContentEditorErrorBoundary'
import {QueryClientProvider} from '@tanstack/react-query'
import {queryClient} from '@canvas/query'
<<<<<<< HEAD

const getEditorForMode = (mode: EditorMode, props: BlockContentEditorProps) => {
  switch (mode) {
    case 'default':
      return <BlockContentEditorContent {...props} />
    case 'preview':
      return <BlockContentPreview />
    default:
      throw new Error(`Unsupported editor mode: ${mode}`)
  }
}
=======
>>>>>>> 34de21f6

const BlockContentEditorWrapper = (props: BlockContentEditorProps) => {
  const {mode} = useEditorMode()
  const editor =
    mode === 'preview' ? <BlockContentPreview /> : <BlockContentEditorContent {...props} />
  return (
    <Editor enabled={mode === 'default'} resolver={components}>
      <BlockContentEditorLayout toolbar={<Toolbar />} editor={editor} mode={mode} />
    </Editor>
  )
}

export type BlockContentEditorProps = BlockContentViewerProps & {
  onInit: ((handler: BlockContentEditorHandler) => void) | null
  aiAltTextGenerationURL: string | null
}

export const BlockContentEditor = (props: BlockContentEditorProps) => {
  return (
    <QueryClientProvider client={queryClient}>
      <BlockContentEditorErrorBoundary>
        <BlockContentEditorContext
          data={props.data}
          aiAltTextGenerationURL={props.aiAltTextGenerationURL}
        >
          <BlockContentEditorWrapper {...props} />
        </BlockContentEditorContext>
      </BlockContentEditorErrorBoundary>
    </QueryClientProvider>
  )
}<|MERGE_RESOLUTION|>--- conflicted
+++ resolved
@@ -29,20 +29,6 @@
 import {BlockContentEditorErrorBoundary} from './BlockContentEditorErrorBoundary'
 import {QueryClientProvider} from '@tanstack/react-query'
 import {queryClient} from '@canvas/query'
-<<<<<<< HEAD
-
-const getEditorForMode = (mode: EditorMode, props: BlockContentEditorProps) => {
-  switch (mode) {
-    case 'default':
-      return <BlockContentEditorContent {...props} />
-    case 'preview':
-      return <BlockContentPreview />
-    default:
-      throw new Error(`Unsupported editor mode: ${mode}`)
-  }
-}
-=======
->>>>>>> 34de21f6
 
 const BlockContentEditorWrapper = (props: BlockContentEditorProps) => {
   const {mode} = useEditorMode()
