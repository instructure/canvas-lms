--- conflicted
+++ resolved
@@ -16,27 +16,21 @@
  * with this program. If not, see <http://www.gnu.org/licenses/>.
  */
 
-import {createContext, PropsWithChildren, useContext, useRef, useState} from 'react'
+import {createContext, PropsWithChildren, useContext} from 'react'
 import {SerializedNodes} from '@craftjs/core'
 import {AddBlockModal, useAddBlockModal} from './hooks/useAddBlockModal'
 import {SettingsTray, useSettingsTray} from './hooks/useSettingsTray'
 import {useEditorMode} from './hooks/useEditorMode'
 import {useEditingBlock} from './hooks/useEditingBlock'
-<<<<<<< HEAD
-=======
 import {useAccessibilityChecker} from './hooks/useAccessibilityChecker'
->>>>>>> 661629a0
 
 export type BlockContentEditorContextType = {
   addBlockModal: AddBlockModal
   settingsTray: SettingsTray
   editor: ReturnType<typeof useEditorMode>
   editingBlock: ReturnType<typeof useEditingBlock>
-<<<<<<< HEAD
-=======
   accessibility: ReturnType<typeof useAccessibilityChecker>
   aiAltTextEnabled: boolean
->>>>>>> 661629a0
 }
 
 export type BlockContentEditorContextProps = {
@@ -55,11 +49,8 @@
   const settingsTray = useSettingsTray()
   const editor = useEditorMode()
   const editingBlock = useEditingBlock()
-<<<<<<< HEAD
-=======
   const accessibility = useAccessibilityChecker()
   const aiAltTextEnabled = props.aiAltTextEnabled
->>>>>>> 661629a0
 
   return (
     <Context.Provider
@@ -68,11 +59,8 @@
         settingsTray,
         editor,
         editingBlock,
-<<<<<<< HEAD
-=======
         accessibility,
         aiAltTextEnabled,
->>>>>>> 661629a0
       }}
     >
       {props.children}
