--- conflicted
+++ resolved
@@ -23,30 +23,19 @@
 import {getIcon} from './components/getIcon'
 import {HighlightText} from './components/HighlightText'
 import {HighlightTextEdit} from './components/HighlightTextEdit'
-<<<<<<< HEAD
-import {useSave2} from '../BaseBlock/useSave'
-import {BaseBlockHOC} from '../BaseBlock'
-=======
 import {useSave} from '../BaseBlock/useSave'
 import {BaseBlock} from '../BaseBlock'
 import {defaultProps} from './defaultProps'
 import {highlightBlockContrast} from '../../accessibilityChecker/rules/highlightBlockContrast'
->>>>>>> 53aa8385
 
 const I18n = createI18nScope('block_content_editor')
 
 const HighlightBlockView = (props: HighlightBlockProps) => {
   return (
     <HighlightBlockLayout
-<<<<<<< HEAD
-      icon={getIcon(props.settings.displayIcon, props.settings.textColor)}
-      content={<HighlightText content={props.content} color={props.settings.textColor} />}
-      backgroundColor={props.settings.highlightColor}
-=======
       icon={getIcon(props.displayIcon, props.textColor)}
       content={<HighlightText content={props.content} color={props.textColor} />}
       backgroundColor={props.highlightColor}
->>>>>>> 53aa8385
     />
   )
 }
@@ -59,58 +48,30 @@
 const HighlightBlockEdit = (props: HighlightBlockProps) => {
   const [content, setContent] = useState(props.content)
 
-<<<<<<< HEAD
-  useSave2<typeof HighlightBlock>(() => ({
-=======
   useSave<typeof HighlightBlock>(() => ({
->>>>>>> 53aa8385
     content,
   }))
 
   return (
     <HighlightBlockLayout
-<<<<<<< HEAD
-      icon={getIcon(props.settings.displayIcon, props.settings.textColor)}
-      content={<HighlightTextEdit content={content} setContent={setContent} />}
-      backgroundColor={props.settings.highlightColor}
-=======
       icon={getIcon(props.displayIcon, props.textColor)}
       content={<HighlightTextEdit content={content} setContent={setContent} />}
       backgroundColor={props.highlightColor}
->>>>>>> 53aa8385
     />
   )
 }
 
 export type HighlightBlockProps = {
   content: string
-<<<<<<< HEAD
-  settings: {
-    displayIcon: string | null
-    highlightColor: string
-    textColor: string
-    backgroundColor: string
-  }
-=======
   displayIcon: string | null
   highlightColor: string
   textColor: string
   backgroundColor: string
->>>>>>> 53aa8385
 }
 
 export const HighlightBlock = (props: Partial<HighlightBlockProps>) => {
   const componentProps = {...defaultProps, ...props}
   return (
-<<<<<<< HEAD
-    <BaseBlockHOC
-      ViewComponent={HighlightBlockView}
-      EditViewComponent={HighlightBlockEditView}
-      EditComponent={HighlightBlockEdit}
-      componentProps={props}
-      title={HighlightBlock.craft.displayName}
-      backgroundColor={props.settings.backgroundColor}
-=======
     <BaseBlock
       ViewComponent={HighlightBlockView}
       EditViewComponent={HighlightBlockEditView}
@@ -119,7 +80,6 @@
       title={HighlightBlock.craft.displayName}
       backgroundColor={componentProps.backgroundColor}
       customAccessibilityCheckRules={[highlightBlockContrast]}
->>>>>>> 53aa8385
     />
   )
 }
