--- conflicted
+++ resolved
@@ -97,11 +97,7 @@
     renderBlock(HighlightBlock, {
       ...defaultProps,
       content: 'Different background test',
-<<<<<<< HEAD
-      settings: {...defaultSettings, highlightColor: customHighlightColor},
-=======
       highlightColor: customHighlightColor,
->>>>>>> 661629a0
     })
     const highlightBlock = screen.getByTestId('highlight-block')
 
