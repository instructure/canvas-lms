/*
 * Copyright (C) 2025 - present Instructure, Inc.
 *
 * This file is part of Canvas.
 *
 * Canvas is free software: you can redistribute it and/or modify it under
 * the terms of the GNU Affero General Public License as published by the Free
 * Software Foundation, version 3 of the License.
 *
 * Canvas is distributed in the hope that it will be useful, but WITHOUT ANY
 * WARRANTY; without even the implied warranty of MERCHANTABILITY or FITNESS FOR
 * A PARTICULAR PURPOSE. See the GNU Affero General Public License for more
 * details.
 *
 * You should have received a copy of the GNU Affero General Public License along
 * with this program. If not, see <http://www.gnu.org/licenses/>.
 */

import {useNode} from '@craftjs/core'
<<<<<<< HEAD
=======
import {Flex} from '@instructure/ui-flex'
>>>>>>> 2ec7b1b5
import {TextBlockProps} from './types'
import {SettingsIncludeTitle} from '../BlockItems/SettingsIncludeTitle/SettingsIncludeTitle'
import {SettingsSectionToggle} from '../BlockItems/SettingsSectionToggle/SettingsSectionToggle'
import {ColorPickerWrapper} from '../BlockItems/ColorPickerWrapper'
import {useScope as createI18nScope} from '@canvas/i18n'

const I18n = createI18nScope('block_content_editor')

export const TextBlockSettings = () => {
  const {
    actions: {setProp},
    includeBlockTitle,
    backgroundColor,
<<<<<<< HEAD
  } = useNode(node => ({
    includeBlockTitle: node.data.props.settings.includeBlockTitle,
    backgroundColor: node.data.props.settings.backgroundColor,
=======
    titleColor,
  } = useNode(node => ({
    includeBlockTitle: node.data.props.settings.includeBlockTitle,
    backgroundColor: node.data.props.settings.backgroundColor,
    titleColor: node.data.props.settings.titleColor,
>>>>>>> 2ec7b1b5
  }))

  const handleIncludeBlockTitleChange = () => {
    setProp((props: TextBlockProps) => {
      props.settings.includeBlockTitle = !includeBlockTitle
    })
  }

  const handleBackgroundColorChange = (color: string) => {
    setProp((props: TextBlockProps) => {
      props.settings.backgroundColor = color
<<<<<<< HEAD
=======
    })
  }

  const handleTitleColorChange = (color: string) => {
    setProp((props: TextBlockProps) => {
      props.settings.titleColor = color
>>>>>>> 2ec7b1b5
    })
  }

  return (
    <>
      <SettingsIncludeTitle checked={includeBlockTitle} onChange={handleIncludeBlockTitleChange} />
      <SettingsSectionToggle
        title={I18n.t('Color settings')}
        collapsedLabel={I18n.t('Expand color settings')}
        expandedLabel={I18n.t('Collapse color settings')}
<<<<<<< HEAD
        defaultExpanded={false}
        includeSeparator={true}
      >
        <ColorPickerWrapper
          label={I18n.t('Background')}
          value={backgroundColor}
          baseColor="#000000" // Temporary base color
          baseColorLabel={I18n.t('Text')}
          onChange={handleBackgroundColorChange}
        />
=======
        defaultExpanded={true}
        includeSeparator={true}
      >
        <Flex direction="column" gap="medium">
          <ColorPickerWrapper
            label={I18n.t('Background')}
            value={backgroundColor}
            baseColor={titleColor}
            baseColorLabel={I18n.t('Title')}
            onChange={handleBackgroundColorChange}
          />

          {includeBlockTitle && (
            <ColorPickerWrapper
              label={I18n.t('Title')}
              value={titleColor}
              baseColor={backgroundColor}
              baseColorLabel={I18n.t('Background')}
              onChange={handleTitleColorChange}
            />
          )}
        </Flex>
>>>>>>> 2ec7b1b5
      </SettingsSectionToggle>
    </>
  )
}<|MERGE_RESOLUTION|>--- conflicted
+++ resolved
@@ -17,10 +17,7 @@
  */
 
 import {useNode} from '@craftjs/core'
-<<<<<<< HEAD
-=======
 import {Flex} from '@instructure/ui-flex'
->>>>>>> 2ec7b1b5
 import {TextBlockProps} from './types'
 import {SettingsIncludeTitle} from '../BlockItems/SettingsIncludeTitle/SettingsIncludeTitle'
 import {SettingsSectionToggle} from '../BlockItems/SettingsSectionToggle/SettingsSectionToggle'
@@ -34,17 +31,11 @@
     actions: {setProp},
     includeBlockTitle,
     backgroundColor,
-<<<<<<< HEAD
-  } = useNode(node => ({
-    includeBlockTitle: node.data.props.settings.includeBlockTitle,
-    backgroundColor: node.data.props.settings.backgroundColor,
-=======
     titleColor,
   } = useNode(node => ({
     includeBlockTitle: node.data.props.settings.includeBlockTitle,
     backgroundColor: node.data.props.settings.backgroundColor,
     titleColor: node.data.props.settings.titleColor,
->>>>>>> 2ec7b1b5
   }))
 
   const handleIncludeBlockTitleChange = () => {
@@ -56,15 +47,12 @@
   const handleBackgroundColorChange = (color: string) => {
     setProp((props: TextBlockProps) => {
       props.settings.backgroundColor = color
-<<<<<<< HEAD
-=======
     })
   }
 
   const handleTitleColorChange = (color: string) => {
     setProp((props: TextBlockProps) => {
       props.settings.titleColor = color
->>>>>>> 2ec7b1b5
     })
   }
 
@@ -75,18 +63,6 @@
         title={I18n.t('Color settings')}
         collapsedLabel={I18n.t('Expand color settings')}
         expandedLabel={I18n.t('Collapse color settings')}
-<<<<<<< HEAD
-        defaultExpanded={false}
-        includeSeparator={true}
-      >
-        <ColorPickerWrapper
-          label={I18n.t('Background')}
-          value={backgroundColor}
-          baseColor="#000000" // Temporary base color
-          baseColorLabel={I18n.t('Text')}
-          onChange={handleBackgroundColorChange}
-        />
-=======
         defaultExpanded={true}
         includeSeparator={true}
       >
@@ -109,7 +85,6 @@
             />
           )}
         </Flex>
->>>>>>> 2ec7b1b5
       </SettingsSectionToggle>
     </>
   )
