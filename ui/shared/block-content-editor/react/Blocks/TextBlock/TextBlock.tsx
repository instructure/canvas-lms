--- conflicted
+++ resolved
@@ -19,28 +19,18 @@
 import {useState} from 'react'
 import {useScope as createI18nScope} from '@canvas/i18n'
 import {TextBlockSettings} from './TextBlockSettings'
-<<<<<<< HEAD
-import {BaseBlockHOC} from '../BaseBlock'
-import {useSave2} from '../BaseBlock/useSave'
-import {TextBlockProps} from './types'
-import {TitleEditPreview} from '../BlockItems/Title/TitleEditPreview'
-=======
 import {BaseBlock} from '../BaseBlock'
 import {useSave} from '../BaseBlock/useSave'
 import {TextBlockProps} from './types'
->>>>>>> 53aa8385
 import {TextEditPreview} from '../BlockItems/Text/TextEditPreview'
 import {TitleEdit} from '../BlockItems/Title/TitleEdit'
 import {TextEdit} from '../BlockItems/Text/TextEdit'
 import {useFocusElement} from '../../hooks/useFocusElement'
 import {TextBlockLayout} from './TextBlockLayout'
-<<<<<<< HEAD
-=======
 import {TitleView} from '../BlockItems/Title/TitleView'
 import {TitleEditPreview} from '../BlockItems/Title/TitleEditPreview'
 import {TextView} from '../BlockItems/Text/TextView'
 import {defaultProps} from './defaultProps'
->>>>>>> 53aa8385
 
 const I18n = createI18nScope('block_content_editor')
 
@@ -48,17 +38,6 @@
   return (
     <TextBlockLayout
       title={
-<<<<<<< HEAD
-        props.settings.includeBlockTitle && (
-          <TitleEditPreview title={props.title} contentColor={props.settings.titleColor} />
-        )
-      }
-      text={<TextEditPreview content={props.content} />}
-    />
-  )
-}
-
-=======
         props.includeBlockTitle &&
         !!props.title && <TitleView title={props.title} contentColor={props.titleColor} />
       }
@@ -80,17 +59,12 @@
   )
 }
 
->>>>>>> 53aa8385
 const TextBlockEdit = (props: TextBlockProps) => {
   const {focusHandler} = useFocusElement()
   const [title, setTitle] = useState(props.title)
   const [content, setContent] = useState(props.content)
 
-<<<<<<< HEAD
-  useSave2<typeof TextBlock>(() => ({
-=======
   useSave<typeof TextBlock>(() => ({
->>>>>>> 53aa8385
     title,
     content,
   }))
@@ -98,11 +72,7 @@
   return (
     <TextBlockLayout
       title={
-<<<<<<< HEAD
-        props.settings.includeBlockTitle && (
-=======
         props.includeBlockTitle && (
->>>>>>> 53aa8385
           <TitleEdit title={title} onTitleChange={setTitle} focusHandler={focusHandler} />
         )
       }
@@ -111,24 +81,6 @@
           content={content}
           onContentChange={setContent}
           height={300}
-<<<<<<< HEAD
-          focusHandler={props.settings.includeBlockTitle && focusHandler}
-        />
-      }
-    />
-  )
-}
-
-export const TextBlock = (props: TextBlockProps) => {
-  return (
-    <BaseBlockHOC
-      ViewComponent={TextBlockView}
-      EditComponent={TextBlockEdit}
-      EditViewComponent={TextBlockView}
-      componentProps={props}
-      title={TextBlock.craft.displayName}
-      backgroundColor={props.settings.backgroundColor}
-=======
           focusHandler={props.includeBlockTitle && focusHandler}
         />
       }
@@ -146,7 +98,6 @@
       componentProps={componentProps}
       title={TextBlock.craft.displayName}
       backgroundColor={componentProps.backgroundColor}
->>>>>>> 53aa8385
     />
   )
 }
