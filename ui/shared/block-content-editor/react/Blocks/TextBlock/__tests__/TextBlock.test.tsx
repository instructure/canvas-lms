--- conflicted
+++ resolved
@@ -19,10 +19,7 @@
 import {TextBlock} from '../TextBlock'
 import {renderBlock} from '../../__tests__/render-helper'
 import {mockBlockContentEditorContext} from '../../../__tests__/mockBlockContentEditorContext'
-<<<<<<< HEAD
-=======
 import {TextBlockProps} from '../types'
->>>>>>> 661629a0
 
 jest.mock('../../../BlockContentEditorContext', () => ({
   __esModule: true,
@@ -39,19 +36,7 @@
 
 describe('TextBlock', () => {
   it('should render without crashing', () => {
-<<<<<<< HEAD
-    renderBlock(TextBlock, {
-      title: 'Test Title',
-      settings: {
-        includeBlockTitle: true,
-        backgroundColor: '#ff0000',
-        titleColor: '#00ff00',
-      },
-      content: '',
-    })
-=======
     renderBlock(TextBlock, defaultProps)
->>>>>>> 661629a0
     expect(true).toBe(true)
   })
 })