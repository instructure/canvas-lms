/*
 * Copyright (C) 2025 - present Instructure, Inc.
 *
 * This file is part of Canvas.
 *
 * Canvas is free software: you can redistribute it and/or modify it under
 * the terms of the GNU Affero General Public License as published by the Free
 * Software Foundation, version 3 of the License.
 *
 * Canvas is distributed in the hope that it will be useful, but WITHOUT ANY
 * WARRANTY; without even the implied warranty of MERCHANTABILITY or FITNESS FOR
 * A PARTICULAR PURPOSE. See the GNU Affero General Public License for more
 * details.
 *
 * You should have received a copy of the GNU Affero General Public License along
 * with this program. If not, see <http://www.gnu.org/licenses/>.
 */

import {TextBlock} from '../TextBlock'
import {renderBlock} from '../../__tests__/render-helper'
import {mockBlockContentEditorContext} from '../../../__tests__/mockBlockContentEditorContext'

jest.mock('../../../BlockContentEditorContext', () => ({
  __esModule: true,
  useBlockContentEditorContext: jest.fn(() => mockBlockContentEditorContext({})),
}))

describe('TextBlock', () => {
  it('should render without crashing', () => {
    renderBlock(TextBlock, {
      title: 'Test Title',
      settings: {
        includeBlockTitle: true,
        backgroundColor: '#ff0000',
<<<<<<< HEAD
=======
        titleColor: '#00ff00',
>>>>>>> 5b970e1a
      },
      content: '',
    })
    expect(true).toBe(true)
  })
})<|MERGE_RESOLUTION|>--- conflicted
+++ resolved
@@ -32,10 +32,7 @@
       settings: {
         includeBlockTitle: true,
         backgroundColor: '#ff0000',
-<<<<<<< HEAD
-=======
         titleColor: '#00ff00',
->>>>>>> 5b970e1a
       },
       content: '',
     })
