--- conflicted
+++ resolved
@@ -40,10 +40,7 @@
       <Flex direction="column" padding="paddingCardLarge">
         <Flex justifyItems="space-between" margin="0 0 mediumSmall 0">
           <Flex data-header>
-<<<<<<< HEAD
-=======
             <ScreenReaderContent>{I18n.t('Block type')}</ScreenReaderContent>
->>>>>>> 661629a0
             <Tag text={props.title} size="medium" data-testid="block-type-label" />
           </Flex>
           <Flex data-testid="block-menu">{props.menu}</Flex>
