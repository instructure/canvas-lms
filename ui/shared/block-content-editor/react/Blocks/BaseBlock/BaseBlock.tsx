--- conflicted
+++ resolved
@@ -22,21 +22,6 @@
 import {BaseBlockViewLayout} from './layout/BaseBlockViewLayout'
 import {useBlockContentEditorContext} from '../../BlockContentEditorContext'
 import {BaseBlockEditWrapper} from './components/BaseBlockEditWrapper'
-<<<<<<< HEAD
-import {useGenHistoryKey} from '../../hooks/useGenHistoryKey'
-import {useIsInEditor} from '../../hooks/useIsInEditor'
-import {BaseBlockView} from './BaseBlockView'
-import {BaseBlockEdit} from './BaseBlockEdit'
-import {useIsEditingBlock} from '../../hooks/useIsEditingBlock'
-
-const BaseBlockContent = (
-  props: ComponentProps<typeof BaseBlock> & {
-    setIsEditMode: (isEditMode: boolean) => void
-  },
-) => {
-  const {isViewMode, isEditMode} = useGetRenderMode()
-  return isViewMode ? (
-=======
 import {Mask} from './components/Mask/Mask'
 import {AccessibilityChecker} from './components/AccessibilityChecker'
 import type {AccessibilityRule} from '../../accessibilityChecker/types'
@@ -44,7 +29,6 @@
 function BaseBlockViewerMode<T extends {}>(props: ComponentProps<typeof BaseBlock<T>>) {
   const Component = props.ViewComponent
   return (
->>>>>>> 53aa8385
     <BaseBlockViewLayout backgroundColor={props.backgroundColor}>
       <Component {...props.componentProps} />
     </BaseBlockViewLayout>
@@ -80,40 +64,14 @@
   )
 }
 
-<<<<<<< HEAD
-function BaseBlockViewerMode<T extends {}>(props: ComponentProps<typeof BaseBlockHOC<T>>) {
-  const Component = props.ViewComponent
-  return (
-    <BaseBlockView backgroundColor={props.backgroundColor ?? ''}>
-      <Component {...props.componentProps} />
-    </BaseBlockView>
-  )
-}
-
-function BaseBlockEditorMode<T extends {}>(props: ComponentProps<typeof BaseBlockHOC<T>>) {
-  const isEditing = useIsEditingBlock()
-  const Component = isEditing ? props.EditComponent : props.EditViewComponent
-  return (
-    <BaseBlockEdit title={props.title} backgroundColor={props.backgroundColor ?? ''}>
-      <Component {...props.componentProps} />
-    </BaseBlockEdit>
-  )
-}
-
-export function BaseBlockHOC<T extends {}>(props: {
-=======
 export function BaseBlock<T extends {}>(props: {
->>>>>>> 53aa8385
   ViewComponent: React.ComponentType<T>
   EditViewComponent: React.ComponentType<T>
   EditComponent: React.ComponentType<T>
   componentProps: T
   title: string
   backgroundColor?: string
-<<<<<<< HEAD
-=======
   customAccessibilityCheckRules?: AccessibilityRule[]
->>>>>>> 53aa8385
 }) {
   const isInEditor = useIsInEditor()
   const Component = isInEditor ? BaseBlockEditorMode : BaseBlockViewerMode
