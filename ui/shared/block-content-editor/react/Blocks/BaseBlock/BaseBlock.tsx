/*
 * Copyright (C) 2025 - present Instructure, Inc.
 *
 * This file is part of Canvas.
 *
 * Canvas is free software: you can redistribute it and/or modify it under
 * the terms of the GNU Affero General Public License as published by the Free
 * Software Foundation, version 3 of the License.
 *
 * Canvas is distributed in the hope that it will be useful, but WITHOUT ANY
 * WARRANTY; without even the implied warranty of MERCHANTABILITY or FITNESS FOR
 * A PARTICULAR PURPOSE. See the GNU Affero General Public License for more
 * details.
 *
 * You should have received a copy of the GNU Affero General Public License along
 * with this program. If not, see <http://www.gnu.org/licenses/>.
 */

import {ComponentProps, useEffect} from 'react'
import {useNode} from '@craftjs/core'
import {useIsInEditor} from '../../hooks/useIsInEditor'
import {useIsEditingBlock} from '../../hooks/useIsEditingBlock'
import {BaseBlockViewLayout} from './layout/BaseBlockViewLayout'
import {BaseBlockEditWrapper} from './components/BaseBlockEditWrapper'
import {AccessibilityChecker} from './components/AccessibilityChecker'
import type {AccessibilityRule} from '../../accessibilityChecker/types'
import {useAccessibilityChecker} from '../../hooks/useAccessibilityChecker'

function BaseBlockViewerMode<T extends {}>(props: ComponentProps<typeof BaseBlock<T>>) {
  const Component = props.ViewComponent
  return (
    <BaseBlockViewLayout backgroundColor={props.backgroundColor}>
      <Component {...props.componentProps} />
    </BaseBlockViewLayout>
  )
}

function BaseBlockEditorMode<T extends {}>(props: ComponentProps<typeof BaseBlock<T>>) {
<<<<<<< HEAD
  const {
    settingsTray,
    accessibility: {removeA11yIssues},
  } = useBlockContentEditorContext()
  const {isEditingBlock} = useIsEditingBlock()
=======
  const {removeA11yIssues} = useAccessibilityChecker()
  const {isEditing} = useIsEditingBlock()
>>>>>>> 34de21f6
  const {id} = useNode()

  useEffect(() => {
    return () => {
      removeA11yIssues(id)
    }
  }, [])

  const renderBlockContent = () => {
    const Component = isEditing ? props.EditComponent : props.EditViewComponent

    if (isEditing) {
      return <Component {...props.componentProps} />
    }

    return (
      <AccessibilityChecker
        componentProps={props.componentProps}
        customAccessibilityCheckRules={props.customAccessibilityCheckRules}
      >
        <Component {...props.componentProps} />
      </AccessibilityChecker>
    )
  }

  return (
    <BaseBlockEditWrapper title={props.title} backgroundColor={props.backgroundColor}>
      {renderBlockContent()}
    </BaseBlockEditWrapper>
  )
}

export function BaseBlock<T extends {}>(props: {
  ViewComponent: React.ComponentType<T>
  EditViewComponent: React.ComponentType<T>
  EditComponent: React.ComponentType<T>
  componentProps: T
  title: string
  backgroundColor?: string
  customAccessibilityCheckRules?: AccessibilityRule[]
}) {
  const isInEditor = useIsInEditor()
  const Component = isInEditor ? BaseBlockEditorMode : BaseBlockViewerMode
  return <Component {...props} />
}<|MERGE_RESOLUTION|>--- conflicted
+++ resolved
@@ -36,16 +36,8 @@
 }
 
 function BaseBlockEditorMode<T extends {}>(props: ComponentProps<typeof BaseBlock<T>>) {
-<<<<<<< HEAD
-  const {
-    settingsTray,
-    accessibility: {removeA11yIssues},
-  } = useBlockContentEditorContext()
-  const {isEditingBlock} = useIsEditingBlock()
-=======
   const {removeA11yIssues} = useAccessibilityChecker()
   const {isEditing} = useIsEditingBlock()
->>>>>>> 34de21f6
   const {id} = useNode()
 
   useEffect(() => {
