/*
 * Copyright (C) 2025 - present Instructure, Inc.
 *
 * This file is part of Canvas.
 *
 * Canvas is free software: you can redistribute it and/or modify it under
 * the terms of the GNU Affero General Public License as published by the Free
 * Software Foundation, version 3 of the License.
 *
 * Canvas is distributed in the hope that it will be useful, but WITHOUT ANY
 * WARRANTY; without even the implied warranty of MERCHANTABILITY or FITNESS FOR
 * A PARTICULAR PURPOSE. See the GNU Affero General Public License for more
 * details.
 *
 * You should have received a copy of the GNU Affero General Public License along
 * with this program. If not, see <http://www.gnu.org/licenses/>.
 */

import {useState} from 'react'
import {useScope as createI18nScope} from '@canvas/i18n'
<<<<<<< HEAD
import {BaseBlockHOC} from '../BaseBlock'
import {useSave2} from '../BaseBlock/useSave'
=======
import {BaseBlock} from '../BaseBlock'
import {useSave} from '../BaseBlock/useSave'
>>>>>>> 53aa8385
import {ImageBlockSettings} from './ImageBlockSettings'
import {ImageEdit, ImageView} from '../BlockItems/Image'
import {ImageBlockProps} from './types'
import {TitleEdit} from '../BlockItems/Title/TitleEdit'
import {TitleView} from '../BlockItems/Title/TitleView'
import {TitleEditPreview} from '../BlockItems/Title/TitleEditPreview'
import {Flex} from '@instructure/ui-flex'
<<<<<<< HEAD
=======
import {useFocusElement} from '../../hooks/useFocusElement'
import {defaultProps} from './defaultProps'
>>>>>>> 53aa8385

const I18n = createI18nScope('block_content_editor')

const ImageBlockView = (props: ImageBlockProps) => {
  return (
    <Flex direction="column" gap="mediumSmall">
<<<<<<< HEAD
      {props.settings.includeBlockTitle && (
        <TitleView contentColor={props.settings.textColor || ''} title={props.title} />
=======
      {props.includeBlockTitle && (
        <TitleView contentColor={props.titleColor || ''} title={props.title} />
>>>>>>> 53aa8385
      )}
      <ImageView {...props} />
    </Flex>
  )
}

const ImageBlockEditView = (props: ImageBlockProps) => {
  return (
<<<<<<< HEAD
    <>
      {props.settings.includeBlockTitle && (
        <TitleEditPreview contentColor={props.settings.textColor || ''} title={props.title} />
      )}
      <ImageView {...props} />
    </>
=======
    <Flex direction="column" gap="mediumSmall">
      {props.includeBlockTitle && (
        <TitleEditPreview contentColor={props.titleColor || ''} title={props.title} />
      )}
      <ImageView {...props} />
    </Flex>
>>>>>>> 53aa8385
  )
}

const ImageBlockEdit = (props: ImageBlockProps) => {
<<<<<<< HEAD
  const [title, setTitle] = useState(props.title || '')
  const [imageData, setImageData] = useState<ImageData>(props)

  useSave2(() => ({
    title,
    ...imageData,
  }))

  return (
    <>
      {props.settings.includeBlockTitle && <TitleEdit title={title} onTitleChange={setTitle} />}
      <ImageEdit {...props} {...imageData} onImageChange={setImageData} />
    </>
=======
  const {focusHandler} = useFocusElement()
  const [title, setTitle] = useState(props.title || '')

  const save = useSave(() => ({title}))

  return (
    <Flex direction="column" gap="mediumSmall">
      {props.includeBlockTitle && (
        <TitleEdit title={title} onTitleChange={setTitle} focusHandler={focusHandler} />
      )}
      <ImageEdit
        {...props}
        onImageChange={data => save({...data})}
        focusHandler={!props.includeBlockTitle && focusHandler}
      />
    </Flex>
>>>>>>> 53aa8385
  )
}

export const ImageBlock = (props: Partial<ImageBlockProps>) => {
  const componentProps = {...defaultProps, ...props}
  return (
<<<<<<< HEAD
    <BaseBlockHOC
      ViewComponent={ImageBlockView}
      EditComponent={ImageBlockEdit}
      EditViewComponent={ImageBlockEditView}
      componentProps={props}
      title={ImageBlock.craft.displayName}
      backgroundColor={props.settings.backgroundColor}
=======
    <BaseBlock
      ViewComponent={ImageBlockView}
      EditComponent={ImageBlockEdit}
      EditViewComponent={ImageBlockEditView}
      componentProps={componentProps}
      title={ImageBlock.craft.displayName}
      backgroundColor={componentProps.backgroundColor}
>>>>>>> 53aa8385
    />
  )
}

ImageBlock.craft = {
  displayName: I18n.t('Full width image') as string,
  related: {
    settings: ImageBlockSettings,
  },
}<|MERGE_RESOLUTION|>--- conflicted
+++ resolved
@@ -18,13 +18,8 @@
 
 import {useState} from 'react'
 import {useScope as createI18nScope} from '@canvas/i18n'
-<<<<<<< HEAD
-import {BaseBlockHOC} from '../BaseBlock'
-import {useSave2} from '../BaseBlock/useSave'
-=======
 import {BaseBlock} from '../BaseBlock'
 import {useSave} from '../BaseBlock/useSave'
->>>>>>> 53aa8385
 import {ImageBlockSettings} from './ImageBlockSettings'
 import {ImageEdit, ImageView} from '../BlockItems/Image'
 import {ImageBlockProps} from './types'
@@ -32,24 +27,16 @@
 import {TitleView} from '../BlockItems/Title/TitleView'
 import {TitleEditPreview} from '../BlockItems/Title/TitleEditPreview'
 import {Flex} from '@instructure/ui-flex'
-<<<<<<< HEAD
-=======
 import {useFocusElement} from '../../hooks/useFocusElement'
 import {defaultProps} from './defaultProps'
->>>>>>> 53aa8385
 
 const I18n = createI18nScope('block_content_editor')
 
 const ImageBlockView = (props: ImageBlockProps) => {
   return (
     <Flex direction="column" gap="mediumSmall">
-<<<<<<< HEAD
-      {props.settings.includeBlockTitle && (
-        <TitleView contentColor={props.settings.textColor || ''} title={props.title} />
-=======
       {props.includeBlockTitle && (
         <TitleView contentColor={props.titleColor || ''} title={props.title} />
->>>>>>> 53aa8385
       )}
       <ImageView {...props} />
     </Flex>
@@ -58,40 +45,16 @@
 
 const ImageBlockEditView = (props: ImageBlockProps) => {
   return (
-<<<<<<< HEAD
-    <>
-      {props.settings.includeBlockTitle && (
-        <TitleEditPreview contentColor={props.settings.textColor || ''} title={props.title} />
-      )}
-      <ImageView {...props} />
-    </>
-=======
     <Flex direction="column" gap="mediumSmall">
       {props.includeBlockTitle && (
         <TitleEditPreview contentColor={props.titleColor || ''} title={props.title} />
       )}
       <ImageView {...props} />
     </Flex>
->>>>>>> 53aa8385
   )
 }
 
 const ImageBlockEdit = (props: ImageBlockProps) => {
-<<<<<<< HEAD
-  const [title, setTitle] = useState(props.title || '')
-  const [imageData, setImageData] = useState<ImageData>(props)
-
-  useSave2(() => ({
-    title,
-    ...imageData,
-  }))
-
-  return (
-    <>
-      {props.settings.includeBlockTitle && <TitleEdit title={title} onTitleChange={setTitle} />}
-      <ImageEdit {...props} {...imageData} onImageChange={setImageData} />
-    </>
-=======
   const {focusHandler} = useFocusElement()
   const [title, setTitle] = useState(props.title || '')
 
@@ -108,22 +71,12 @@
         focusHandler={!props.includeBlockTitle && focusHandler}
       />
     </Flex>
->>>>>>> 53aa8385
   )
 }
 
 export const ImageBlock = (props: Partial<ImageBlockProps>) => {
   const componentProps = {...defaultProps, ...props}
   return (
-<<<<<<< HEAD
-    <BaseBlockHOC
-      ViewComponent={ImageBlockView}
-      EditComponent={ImageBlockEdit}
-      EditViewComponent={ImageBlockEditView}
-      componentProps={props}
-      title={ImageBlock.craft.displayName}
-      backgroundColor={props.settings.backgroundColor}
-=======
     <BaseBlock
       ViewComponent={ImageBlockView}
       EditComponent={ImageBlockEdit}
@@ -131,7 +84,6 @@
       componentProps={componentProps}
       title={ImageBlock.craft.displayName}
       backgroundColor={componentProps.backgroundColor}
->>>>>>> 53aa8385
     />
   )
 }
