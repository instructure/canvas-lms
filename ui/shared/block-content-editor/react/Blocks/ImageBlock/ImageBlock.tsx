--- conflicted
+++ resolved
@@ -16,42 +16,14 @@
  * with this program. If not, see <http://www.gnu.org/licenses/>.
  */
 
-<<<<<<< HEAD
-import {useScope as createI18nScope} from '@canvas/i18n'
-import {BaseBlock, useGetRenderMode} from '../BaseBlock'
-import {useSave} from '../BaseBlock/useSave'
-=======
 import {useState} from 'react'
 import {useScope as createI18nScope} from '@canvas/i18n'
 import {BaseBlockHOC} from '../BaseBlock'
 import {useSave2} from '../BaseBlock/useSave'
->>>>>>> 2ec7b1b5
 import {ImageBlockSettings} from './ImageBlockSettings'
 import {ImageEdit, ImageView} from '../BlockItems/Image'
 import {ImageData} from '../BlockItems/Image/types'
 import {ImageBlockProps} from './types'
-<<<<<<< HEAD
-
-const I18n = createI18nScope('block_content_editor')
-
-const ImageContainer = (props: ImageBlockProps) => {
-  const {isEditMode} = useGetRenderMode()
-  const save = useSave<typeof ImageBlock>()
-  const onImageChange = (data: ImageData) => save(data)
-
-  return isEditMode ? (
-    <ImageEdit {...props} onImageChange={onImageChange} />
-  ) : (
-    <ImageView {...props} />
-  )
-}
-
-export const ImageBlock = (props: ImageBlockProps) => {
-  return (
-    <BaseBlock title={ImageBlock.craft.displayName} statefulProps={{}}>
-      <ImageContainer {...props} />
-    </BaseBlock>
-=======
 import {TitleEdit} from '../BlockItems/Title/TitleEdit'
 import {TitleView} from '../BlockItems/Title/TitleView'
 import {TitleEditPreview} from '../BlockItems/Title/TitleEditPreview'
@@ -108,7 +80,6 @@
       title={ImageBlock.craft.displayName}
       backgroundColor={props.settings.backgroundColor}
     />
->>>>>>> 2ec7b1b5
   )
 }
 
