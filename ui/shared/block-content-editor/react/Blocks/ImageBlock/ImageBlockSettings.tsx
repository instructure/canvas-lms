/*
 * Copyright (C) 2025 - present Instructure, Inc.
 *
 * This file is part of Canvas.
 *
 * Canvas is free software: you can redistribute it and/or modify it under
 * the terms of the GNU Affero General Public License as published by the Free
 * Software Foundation, version 3 of the License.
 *
 * Canvas is distributed in the hope that it will be useful, but WITHOUT ANY
 * WARRANTY; without even the implied warranty of MERCHANTABILITY or FITNESS FOR
 * A PARTICULAR PURPOSE. See the GNU Affero General Public License for more
 * details.
 *
 * You should have received a copy of the GNU Affero General Public License along
 * with this program. If not, see <http://www.gnu.org/licenses/>.
 */

import React from 'react'
import {useNode} from '@craftjs/core'
import type {ImageBlockProps} from './types'
import {SettingsImageInfos} from '../BlockItems/SettingsImageInfos/SettingsImageInfos'
import {View} from '@instructure/ui-view'
import {SettingsUploadImage} from '../BlockItems/SettingsUploadImage/SettingsUploadImage'
import {ImageData} from '../BlockItems/Image/types'
import {SettingsIncludeTitle} from '../BlockItems/SettingsIncludeTitle/SettingsIncludeTitle'
import {SettingsSectionToggle} from '../BlockItems/SettingsSectionToggle/SettingsSectionToggle'
import {useScope as createI18nScope} from '@canvas/i18n'
import {ColorPickerWrapper} from '../BlockItems/ColorPickerWrapper'
<<<<<<< HEAD
=======
import {defaultProps} from './defaultProps'
>>>>>>> 661629a0

const I18n = createI18nScope('block_content_editor')

export const ImageBlockSettings = () => {
  const {
    actions: {setProp},
    includeBlockTitle,
    backgroundColor,
<<<<<<< HEAD
    textColor,
=======
    titleColor,
>>>>>>> 661629a0
    caption,
    altText,
    altTextAsCaption,
    decorativeImage,
    url,
    fileName,
  } = useNode(node => ({
<<<<<<< HEAD
    includeBlockTitle: !!node.data.props.settings?.includeBlockTitle,
    backgroundColor: node.data.props.settings?.backgroundColor,
    textColor: node.data.props.settings?.textColor,
    caption: node.data.props.caption,
    altText: node.data.props.altText,
    altTextAsCaption: node.data.props.altTextAsCaption,
    decorativeImage: node.data.props.decorativeImage,
    url: node.data.props.url,
    fileName: node.data.props.fileName,
=======
    ...defaultProps,
    ...node.data.props,
>>>>>>> 661629a0
  }))

  const handleIncludeBlockTitleChange = () => {
    setProp((props: ImageBlockProps) => {
<<<<<<< HEAD
      props.settings.includeBlockTitle = !includeBlockTitle
=======
      props.includeBlockTitle = !includeBlockTitle
>>>>>>> 661629a0
    })
  }

  const handleBackgroundColorChange = (color: string) => {
    setProp((props: ImageBlockProps) => {
<<<<<<< HEAD
      props.settings.backgroundColor = color
    })
  }

  const handleTextColorChange = (color: string) => {
    setProp((props: ImageBlockProps) => {
      props.settings.textColor = color
=======
      props.backgroundColor = color
    })
  }

  const handleTitleColorChange = (color: string) => {
    setProp((props: ImageBlockProps) => {
      props.titleColor = color
>>>>>>> 661629a0
    })
  }

  const handleCaptionChange = (caption: string) => {
    setProp((props: ImageBlockProps) => {
      props.caption = caption
    })
  }

  const handleAltTextChange = (altText: string) => {
    setProp((props: ImageBlockProps) => {
      props.altText = altText
    })
  }

  const handleAltTextAsCaptionChange = (newAltTextAsCaption: boolean) => {
    setProp((props: ImageBlockProps) => {
      props.altTextAsCaption = newAltTextAsCaption
<<<<<<< HEAD
      if (newAltTextAsCaption) {
        props.caption = props.altText
      }
=======
>>>>>>> 661629a0
    })
  }

  const handleDecorativeImageChange = (newDecorativeImage: boolean) => {
    setProp((props: ImageBlockProps) => {
      props.decorativeImage = newDecorativeImage
<<<<<<< HEAD
      if (newDecorativeImage) {
        props.altText = ''
        props.altTextAsCaption = false
        props.caption = ''
      }
=======
>>>>>>> 661629a0
    })
  }

  const handleImageDataChange = (imageData: ImageData) => {
    setProp((props: ImageBlockProps) => {
      props.url = imageData.url
      props.altText = imageData.altText
      props.fileName = imageData.fileName
      props.decorativeImage = imageData.decorativeImage
    })
  }

  return (
    <View as="div">
      <SettingsIncludeTitle checked={includeBlockTitle} onChange={handleIncludeBlockTitleChange} />
      <SettingsSectionToggle
        title={I18n.t('Color settings')}
        collapsedLabel={I18n.t('Expand color settings')}
        expandedLabel={I18n.t('Collapse color settings')}
<<<<<<< HEAD
        defaultExpanded={false}
=======
        defaultExpanded={true}
>>>>>>> 661629a0
        includeSeparator={true}
      >
        <View as="div" margin="0 0 medium 0">
          <ColorPickerWrapper
            label={I18n.t('Background color')}
<<<<<<< HEAD
            value={backgroundColor}
            baseColor={textColor}
            baseColorLabel={I18n.t('Default text color')}
=======
            popoverButtonScreenReaderLabel={I18n.t('Open background color picker popover')}
            value={backgroundColor}
            baseColor={titleColor}
            baseColorLabel={I18n.t('Title color')}
>>>>>>> 661629a0
            onChange={handleBackgroundColorChange}
          />
        </View>
        <View as="div">
          <ColorPickerWrapper
<<<<<<< HEAD
            label={I18n.t('Default text color')}
            value={textColor}
            baseColor={backgroundColor}
            baseColorLabel={I18n.t('Background color')}
            onChange={handleTextColorChange}
=======
            label={I18n.t('Title color')}
            popoverButtonScreenReaderLabel={I18n.t('Open title color picker popover')}
            value={titleColor}
            baseColor={backgroundColor}
            baseColorLabel={I18n.t('Background color')}
            onChange={handleTitleColorChange}
>>>>>>> 661629a0
          />
        </View>
      </SettingsSectionToggle>
      <SettingsSectionToggle
        title={I18n.t('Image settings')}
        collapsedLabel={I18n.t('Expand image settings')}
        expandedLabel={I18n.t('Collapse image settings')}
        defaultExpanded={true}
        includeSeparator={false}
      >
        <View as="div" margin="0 0 medium 0">
          <SettingsUploadImage
            onImageChange={handleImageDataChange}
            url={url || ''}
            fileName={fileName || ''}
          />
        </View>
        <View as="div">
          <SettingsImageInfos
            caption={caption}
            altText={altText}
<<<<<<< HEAD
=======
            disabled={!url}
>>>>>>> 661629a0
            altTextAsCaption={altTextAsCaption}
            decorativeImage={decorativeImage}
            onCaptionChange={handleCaptionChange}
            onAltTextChange={handleAltTextChange}
            onAltTextAsCaptionChange={handleAltTextAsCaptionChange}
            onDecorativeImageChange={handleDecorativeImageChange}
          />
        </View>
      </SettingsSectionToggle>
    </View>
  )
}<|MERGE_RESOLUTION|>--- conflicted
+++ resolved
@@ -27,10 +27,7 @@
 import {SettingsSectionToggle} from '../BlockItems/SettingsSectionToggle/SettingsSectionToggle'
 import {useScope as createI18nScope} from '@canvas/i18n'
 import {ColorPickerWrapper} from '../BlockItems/ColorPickerWrapper'
-<<<<<<< HEAD
-=======
 import {defaultProps} from './defaultProps'
->>>>>>> 661629a0
 
 const I18n = createI18nScope('block_content_editor')
 
@@ -39,11 +36,7 @@
     actions: {setProp},
     includeBlockTitle,
     backgroundColor,
-<<<<<<< HEAD
-    textColor,
-=======
     titleColor,
->>>>>>> 661629a0
     caption,
     altText,
     altTextAsCaption,
@@ -51,43 +44,18 @@
     url,
     fileName,
   } = useNode(node => ({
-<<<<<<< HEAD
-    includeBlockTitle: !!node.data.props.settings?.includeBlockTitle,
-    backgroundColor: node.data.props.settings?.backgroundColor,
-    textColor: node.data.props.settings?.textColor,
-    caption: node.data.props.caption,
-    altText: node.data.props.altText,
-    altTextAsCaption: node.data.props.altTextAsCaption,
-    decorativeImage: node.data.props.decorativeImage,
-    url: node.data.props.url,
-    fileName: node.data.props.fileName,
-=======
     ...defaultProps,
     ...node.data.props,
->>>>>>> 661629a0
   }))
 
   const handleIncludeBlockTitleChange = () => {
     setProp((props: ImageBlockProps) => {
-<<<<<<< HEAD
-      props.settings.includeBlockTitle = !includeBlockTitle
-=======
       props.includeBlockTitle = !includeBlockTitle
->>>>>>> 661629a0
     })
   }
 
   const handleBackgroundColorChange = (color: string) => {
     setProp((props: ImageBlockProps) => {
-<<<<<<< HEAD
-      props.settings.backgroundColor = color
-    })
-  }
-
-  const handleTextColorChange = (color: string) => {
-    setProp((props: ImageBlockProps) => {
-      props.settings.textColor = color
-=======
       props.backgroundColor = color
     })
   }
@@ -95,7 +63,6 @@
   const handleTitleColorChange = (color: string) => {
     setProp((props: ImageBlockProps) => {
       props.titleColor = color
->>>>>>> 661629a0
     })
   }
 
@@ -114,26 +81,12 @@
   const handleAltTextAsCaptionChange = (newAltTextAsCaption: boolean) => {
     setProp((props: ImageBlockProps) => {
       props.altTextAsCaption = newAltTextAsCaption
-<<<<<<< HEAD
-      if (newAltTextAsCaption) {
-        props.caption = props.altText
-      }
-=======
->>>>>>> 661629a0
     })
   }
 
   const handleDecorativeImageChange = (newDecorativeImage: boolean) => {
     setProp((props: ImageBlockProps) => {
       props.decorativeImage = newDecorativeImage
-<<<<<<< HEAD
-      if (newDecorativeImage) {
-        props.altText = ''
-        props.altTextAsCaption = false
-        props.caption = ''
-      }
-=======
->>>>>>> 661629a0
     })
   }
 
@@ -153,45 +106,27 @@
         title={I18n.t('Color settings')}
         collapsedLabel={I18n.t('Expand color settings')}
         expandedLabel={I18n.t('Collapse color settings')}
-<<<<<<< HEAD
-        defaultExpanded={false}
-=======
         defaultExpanded={true}
->>>>>>> 661629a0
         includeSeparator={true}
       >
         <View as="div" margin="0 0 medium 0">
           <ColorPickerWrapper
             label={I18n.t('Background color')}
-<<<<<<< HEAD
-            value={backgroundColor}
-            baseColor={textColor}
-            baseColorLabel={I18n.t('Default text color')}
-=======
             popoverButtonScreenReaderLabel={I18n.t('Open background color picker popover')}
             value={backgroundColor}
             baseColor={titleColor}
             baseColorLabel={I18n.t('Title color')}
->>>>>>> 661629a0
             onChange={handleBackgroundColorChange}
           />
         </View>
         <View as="div">
           <ColorPickerWrapper
-<<<<<<< HEAD
-            label={I18n.t('Default text color')}
-            value={textColor}
-            baseColor={backgroundColor}
-            baseColorLabel={I18n.t('Background color')}
-            onChange={handleTextColorChange}
-=======
             label={I18n.t('Title color')}
             popoverButtonScreenReaderLabel={I18n.t('Open title color picker popover')}
             value={titleColor}
             baseColor={backgroundColor}
             baseColorLabel={I18n.t('Background color')}
             onChange={handleTitleColorChange}
->>>>>>> 661629a0
           />
         </View>
       </SettingsSectionToggle>
@@ -213,10 +148,7 @@
           <SettingsImageInfos
             caption={caption}
             altText={altText}
-<<<<<<< HEAD
-=======
             disabled={!url}
->>>>>>> 661629a0
             altTextAsCaption={altTextAsCaption}
             decorativeImage={decorativeImage}
             onCaptionChange={handleCaptionChange}
