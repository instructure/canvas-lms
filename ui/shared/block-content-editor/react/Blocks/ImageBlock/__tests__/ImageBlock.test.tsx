--- conflicted
+++ resolved
@@ -29,13 +29,9 @@
   it('should render without crashing', () => {
     renderBlock(ImageBlock, {
       title: '',
-<<<<<<< HEAD
-      settings: {includeBlockTitle: false, backgroundColor: 'color', textColor: 'color'},
-=======
       includeBlockTitle: false,
       backgroundColor: 'color',
       titleColor: 'color',
->>>>>>> 53aa8385
       url: 'https://example.com/image.jpg',
       altText: 'Example Image',
       caption: 'This is an example image.',
