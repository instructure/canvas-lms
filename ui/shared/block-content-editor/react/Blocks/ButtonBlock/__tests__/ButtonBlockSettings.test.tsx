--- conflicted
+++ resolved
@@ -16,8 +16,7 @@
  * with this program. If not, see <http://www.gnu.org/licenses/>.
  */
 
-import {fireEvent, RenderResult} from '@testing-library/react'
-import userEvent from '@testing-library/user-event'
+import {fireEvent} from '@testing-library/react'
 import {ButtonBlockSettings} from '../ButtonBlockSettings'
 import {renderBlock} from '../../__tests__/render-helper'
 import {ButtonBlockProps} from '../types'
@@ -43,11 +42,6 @@
   ],
 }
 
-const toggleSection = async (component: RenderResult, name: RegExp | string) => {
-  const button = component.getByRole('button', {name})
-  await userEvent.click(button)
-}
-
 describe('ButtonBlockSettings', () => {
   describe('include title', () => {
     it('integrates, changing the state', () => {
@@ -62,32 +56,14 @@
   describe('Color settings', () => {
     it('integrates, changing the background color state', async () => {
       const component = renderBlock(ButtonBlockSettings, defaultProps)
-<<<<<<< HEAD
-      await toggleSection(component, /Expand color settings/i)
-      const textBox = component.getByRole('textbox', {name: /background #/i})
-      expect(textBox).toHaveValue('')
-=======
       const textBox = component.getByRole('textbox', {name: /background color #/i})
       expect(textBox).toHaveValue('ffffff')
->>>>>>> 661629a0
       fireEvent.change(textBox, {
         target: {value: '012345'},
       })
       expect(textBox).toHaveValue('012345')
     })
 
-<<<<<<< HEAD
-    it('integrates, changing the text color state', async () => {
-      const component = renderBlock(ButtonBlockSettings, {
-        settings: {
-          ...defaultProps.settings,
-          includeBlockTitle: true,
-        },
-      })
-      await toggleSection(component, /Expand color settings/i)
-      const textBox = component.getByRole('textbox', {name: /text #/i})
-      expect(textBox).toHaveValue('')
-=======
     it('integrates, changing the title color state', async () => {
       const component = renderBlock(ButtonBlockSettings, {
         ...defaultProps,
@@ -95,7 +71,6 @@
       })
       const textBox = component.getByRole('textbox', {name: /title color #/i})
       expect(textBox).toHaveValue('000000')
->>>>>>> 661629a0
       fireEvent.change(textBox, {
         target: {value: '012345'},
       })
