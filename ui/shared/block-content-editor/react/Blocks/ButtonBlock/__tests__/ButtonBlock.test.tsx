--- conflicted
+++ resolved
@@ -30,14 +30,6 @@
 const useIsInEditorMock = jest.fn()
 jest.mock('../../../hooks/useIsInEditor', () => ({
   useIsInEditor: () => useIsInEditorMock(),
-<<<<<<< HEAD
-}))
-
-const useIsEditingBlockMock = jest.fn()
-jest.mock('../../../hooks/useIsEditingBlock', () => ({
-  useIsEditingBlock: () => useIsEditingBlockMock(),
-=======
->>>>>>> 661629a0
 }))
 
 const useIsEditingBlockMock = jest.fn()
@@ -56,27 +48,6 @@
 })
 
 const defaultProps: ButtonBlockProps = {
-<<<<<<< HEAD
-  settings: {
-    includeBlockTitle: false,
-    alignment: 'left',
-    layout: 'horizontal',
-    isFullWidth: false,
-    buttons: [
-      {
-        id: 1,
-        text: '',
-        url: '',
-        linkOpenMode: 'new-tab',
-        primaryColor: '#000000',
-        secondaryColor: '#FFFFFF',
-        style: 'filled',
-      },
-    ],
-    backgroundColor: '#FF0000',
-    textColor: '#000000',
-  },
-=======
   includeBlockTitle: false,
   alignment: 'left',
   layout: 'horizontal',
@@ -94,7 +65,6 @@
   ],
   backgroundColor: '#FF0000',
   titleColor: '#000000',
->>>>>>> 661629a0
   title: '',
 }
 
@@ -105,26 +75,18 @@
 
   it('renders ButtonBlockEdit in edit mode', () => {
     useIsInEditorMock.mockReturnValue(true)
-<<<<<<< HEAD
-    useIsEditingBlockMock.mockReturnValue(true)
-=======
     useIsEditingBlockMock.mockReturnValue(
       getUseIsEditingBlockMock({isEditingBlock: true, isEditedViaEditButton: false}),
     )
->>>>>>> 661629a0
     renderBlock(ButtonBlock, defaultProps)
     expect(screen.getByTestId('button-block-edit')).toBeInTheDocument()
   })
 
   it('renders ButtonBlockEditPreview in editPreview mode', () => {
     useIsInEditorMock.mockReturnValue(true)
-<<<<<<< HEAD
-    useIsEditingBlockMock.mockReturnValue(false)
-=======
     useIsEditingBlockMock.mockReturnValue(
       getUseIsEditingBlockMock({isEditingBlock: false, isEditedViaEditButton: false}),
     )
->>>>>>> 661629a0
     renderBlock(ButtonBlock, defaultProps)
     expect(screen.getByTestId('button-block-edit-preview')).toBeInTheDocument()
   })
