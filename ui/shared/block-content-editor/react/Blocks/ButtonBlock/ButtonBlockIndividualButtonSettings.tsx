--- conflicted
+++ resolved
@@ -97,12 +97,8 @@
         </SimpleSelect.Option>
       </SimpleSelect>
       <ColorPickerWrapper
-<<<<<<< HEAD
-        label={button.style === 'filled' ? I18n.t('Background color') : I18n.t('Button color')}
-=======
         label={I18n.t('Button color')}
         popoverButtonScreenReaderLabel={I18n.t('Open button color picker popover')}
->>>>>>> 661629a0
         value={button.primaryColor}
         baseColor={button.style === 'filled' ? button.secondaryColor : backgroundColor}
         baseColorLabel={
@@ -113,10 +109,7 @@
       {button.style === 'filled' && (
         <ColorPickerWrapper
           label={I18n.t('Text color')}
-<<<<<<< HEAD
-=======
           popoverButtonScreenReaderLabel={I18n.t('Open text color picker popover')}
->>>>>>> 661629a0
           value={button.secondaryColor}
           baseColor={button.primaryColor}
           baseColorLabel={I18n.t('Background color')}
@@ -147,10 +140,7 @@
 
   const renderButtonSettings = (button: ButtonData, buttonIndex: number) => {
     const isExpanded = expandedButtonId === button.id
-<<<<<<< HEAD
-=======
     const buttonTitle = button.text || I18n.t('Button')
->>>>>>> 661629a0
     return (
       <View
         key={button.id}
@@ -162,24 +152,16 @@
         <ToggleGroup
           summary={
             <Flex justifyItems="space-between" alignItems="center">
-<<<<<<< HEAD
-              <Text>{I18n.t('Button')}</Text>
-=======
               <Flex.Item shouldGrow shouldShrink>
                 <TruncateText>{buttonTitle}</TruncateText>
               </Flex.Item>
->>>>>>> 661629a0
               <IconButton
                 onClick={() => handleButtonRemove(button.id, buttonIndex)}
                 withBackground={false}
                 withBorder={false}
-<<<<<<< HEAD
-                screenReaderLabel={I18n.t('Delete button')}
-=======
                 screenReaderLabel={I18n.t('Delete %{buttonTitle}', {
                   buttonTitle: buttonTitle,
                 })}
->>>>>>> 661629a0
                 disabled={!canDeleteButton}
                 margin="0 medium"
                 data-testid={`button-settings-delete-${button.id}`}
@@ -190,13 +172,7 @@
           }
           expanded={isExpanded}
           onToggle={() => handleButtonToggle(button.id)}
-<<<<<<< HEAD
-          toggleLabel={
-            isExpanded ? I18n.t('Collapse button settings') : I18n.t('Expand button settings')
-          }
-=======
           toggleLabel={I18n.t('%{buttonTitle} settings', {buttonTitle})}
->>>>>>> 661629a0
           data-buttonsettingstoggle
           data-testid={`button-settings-toggle-${button.id}`}
           ref={(el: ToggleGroup | null) => {
