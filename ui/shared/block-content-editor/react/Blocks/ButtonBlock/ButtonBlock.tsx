--- conflicted
+++ resolved
@@ -41,11 +41,7 @@
       {props.includeBlockTitle && !!props.title && (
         <TitleView title={props.title} contentColor={props.titleColor} />
       )}
-<<<<<<< HEAD
-      <ButtonDisplay dataTestId="button-block-view" {...props} />
-=======
       <ButtonBlockLayout dataTestId="button-block-view" {...props} ButtonComponent={ButtonView} />
->>>>>>> cb9e0c9a
     </Flex>
   )
 }
@@ -59,12 +55,7 @@
       <ButtonBlockLayout
         dataTestId="button-block-edit-preview"
         {...props}
-<<<<<<< HEAD
-        onButtonClick={() => {}}
-        viewMode="editview"
-=======
         ButtonComponent={ButtonEditView}
->>>>>>> cb9e0c9a
       />
     </Flex>
   )
@@ -91,12 +82,7 @@
         dataTestId="button-block-edit"
         {...props}
         focusHandler={props.includeBlockTitle ? undefined : focusHandler}
-<<<<<<< HEAD
-        onButtonClick={openSettingsTray}
-        viewMode="edit"
-=======
         ButtonComponent={ButtonEdit}
->>>>>>> cb9e0c9a
       />
     </Flex>
   )
