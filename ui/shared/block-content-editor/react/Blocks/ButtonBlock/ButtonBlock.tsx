--- conflicted
+++ resolved
@@ -18,13 +18,9 @@
 
 import {useState} from 'react'
 import {useScope as createI18nScope} from '@canvas/i18n'
-<<<<<<< HEAD
-import {BaseBlockHOC} from '../BaseBlock'
-=======
 import {BaseBlock} from '../BaseBlock'
->>>>>>> 53aa8385
 import {ButtonBlockSettings} from './ButtonBlockSettings'
-import {useSave2} from '../BaseBlock/useSave'
+import {useSave} from '../BaseBlock/useSave'
 import {ButtonBlockProps} from './types'
 import {Flex} from '@instructure/ui-flex'
 import {TitleView} from '../BlockItems/Title/TitleView'
@@ -33,26 +29,16 @@
 import {useFocusElement} from '../../hooks/useFocusElement'
 import {useOpenSettingsTray} from '../../hooks/useOpenSettingsTray'
 import {TitleEdit} from '../BlockItems/Title/TitleEdit'
-<<<<<<< HEAD
-=======
 import {defaultProps} from './defaultProps'
 import {buttonBackgroundContrast} from '../../accessibilityChecker/rules/buttonBackgroundContrast'
->>>>>>> 53aa8385
 
 const I18n = createI18nScope('block_content_editor')
 
 const ButtonBlockView = (props: ButtonBlockProps) => {
   return (
     <Flex direction="column" gap="mediumSmall">
-<<<<<<< HEAD
-      {props.settings.includeBlockTitle && (
-        <TitleView title={props.title} contentColor={props.settings.textColor} />
-      )}
-      <ButtonDisplay dataTestId="button-block-view" settings={props.settings} />
-=======
       {props.includeBlockTitle && <TitleView title={props.title} contentColor={props.titleColor} />}
       <ButtonDisplay dataTestId="button-block-view" {...props} />
->>>>>>> 53aa8385
     </Flex>
   )
 }
@@ -60,21 +46,10 @@
 const ButtonBlockEditView = (props: ButtonBlockProps) => {
   return (
     <Flex direction="column" gap="mediumSmall">
-<<<<<<< HEAD
-      {props.settings.includeBlockTitle && (
-        <TitleEditPreview title={props.title} contentColor={props.settings.textColor} />
-      )}
-      <ButtonDisplay
-        dataTestId="button-block-edit-preview"
-        settings={props.settings}
-        onButtonClick={() => {}}
-      />
-=======
       {props.includeBlockTitle && (
         <TitleEditPreview title={props.title} contentColor={props.titleColor} />
       )}
       <ButtonDisplay dataTestId="button-block-edit-preview" {...props} onButtonClick={() => {}} />
->>>>>>> 53aa8385
     </Flex>
   )
 }
@@ -84,47 +59,23 @@
   const [title, setTitle] = useState(props.title)
 
   const {focusHandler} = useFocusElement()
-<<<<<<< HEAD
-  useSave2(() => ({title}))
-
-  return (
-    <Flex direction="column" gap="mediumSmall">
-      {props.settings.includeBlockTitle && (
-=======
   useSave(() => ({title}))
 
   return (
     <Flex direction="column" gap="mediumSmall">
       {props.includeBlockTitle && (
->>>>>>> 53aa8385
         <TitleEdit title={title} onTitleChange={setTitle} focusHandler={focusHandler} />
       )}
       <ButtonDisplay
         dataTestId="button-block-edit"
-<<<<<<< HEAD
-        settings={props.settings}
-        focusHandler={props.settings.includeBlockTitle ? undefined : focusHandler}
-=======
         {...props}
         focusHandler={props.includeBlockTitle ? undefined : focusHandler}
->>>>>>> 53aa8385
         onButtonClick={openSettingsTray}
       />
     </Flex>
   )
 }
 
-<<<<<<< HEAD
-export const ButtonBlock = (props: ButtonBlockProps) => {
-  return (
-    <BaseBlockHOC
-      ViewComponent={ButtonBlockView}
-      EditComponent={ButtonBlockEdit}
-      EditViewComponent={ButtonBlockEditView}
-      componentProps={props}
-      title={ButtonBlock.craft.displayName}
-      backgroundColor={props.settings.backgroundColor}
-=======
 export const ButtonBlock = (props: Partial<ButtonBlockProps>) => {
   const componentProps = {...defaultProps, ...props}
   return (
@@ -136,7 +87,6 @@
       title={ButtonBlock.craft.displayName}
       backgroundColor={componentProps.backgroundColor}
       customAccessibilityCheckRules={[buttonBackgroundContrast]}
->>>>>>> 53aa8385
     />
   )
 }
