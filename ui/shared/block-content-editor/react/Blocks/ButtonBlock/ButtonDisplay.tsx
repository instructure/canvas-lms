/*
 * Copyright (C) 2025 - present Instructure, Inc.
 *
 * This file is part of Canvas.
 *
 * Canvas is free software: you can redistribute it and/or modify it under
 * the terms of the GNU Affero General Public License as published by the Free
 * Software Foundation, version 3 of the License.
 *
 * Canvas is distributed in the hope that it will be useful, but WITHOUT ANY
 * WARRANTY; without even the implied warranty of MERCHANTABILITY or FITNESS FOR
 * A PARTICULAR PURPOSE. See the GNU Affero General Public License for more
 * details.
 *
 * You should have received a copy of the GNU Affero General Public License along
 * with this program. If not, see <http://www.gnu.org/licenses/>.
 */

import {Flex} from '@instructure/ui-flex'
import {SingleButton} from './SingleButton'
import {ButtonDisplayProps} from './types'
import './button-display.css'

const alignmentMap = {
  left: 'start',
  center: 'center',
  right: 'end',
} as const

export const ButtonDisplay = ({
<<<<<<< HEAD
  settings,
=======
  buttons,
  alignment,
  layout,
  isFullWidth,
>>>>>>> 53aa8385
  dataTestId,
  onButtonClick,
  focusHandler,
}: ButtonDisplayProps) => {
<<<<<<< HEAD
  const {buttons, alignment, layout, isFullWidth} = settings

=======
>>>>>>> 53aa8385
  const flexDirection = layout === 'vertical' ? 'column' : 'row'
  const justifyItems = !isFullWidth && layout === 'horizontal' ? alignmentMap[alignment] : undefined
  const alignItems = !isFullWidth && layout === 'vertical' ? alignmentMap[alignment] : undefined

  return (
    <Flex
      data-testid={dataTestId}
      direction={flexDirection}
      justifyItems={justifyItems}
      alignItems={alignItems}
      width="100%"
      wrap="wrap"
      gap="small"
    >
      {buttons.map((button, i) => (
        <Flex.Item key={button.id} shouldGrow={isFullWidth} overflowX="visible" overflowY="visible">
          <SingleButton
            isFullWidth={isFullWidth}
            button={button}
            onButtonClick={onButtonClick}
            focusHandler={i === 0 ? focusHandler : undefined}
          />
        </Flex.Item>
      ))}
    </Flex>
  )
}<|MERGE_RESOLUTION|>--- conflicted
+++ resolved
@@ -28,23 +28,14 @@
 } as const
 
 export const ButtonDisplay = ({
-<<<<<<< HEAD
-  settings,
-=======
   buttons,
   alignment,
   layout,
   isFullWidth,
->>>>>>> 53aa8385
   dataTestId,
   onButtonClick,
   focusHandler,
 }: ButtonDisplayProps) => {
-<<<<<<< HEAD
-  const {buttons, alignment, layout, isFullWidth} = settings
-
-=======
->>>>>>> 53aa8385
   const flexDirection = layout === 'vertical' ? 'column' : 'row'
   const justifyItems = !isFullWidth && layout === 'horizontal' ? alignmentMap[alignment] : undefined
   const alignItems = !isFullWidth && layout === 'vertical' ? alignmentMap[alignment] : undefined
