/*
 * Copyright (C) 2025 - present Instructure, Inc.
 *
 * This file is part of Canvas.
 *
 * Canvas is free software: you can redistribute it and/or modify it under
 * the terms of the GNU Affero General Public License as published by the Free
 * Software Foundation, version 3 of the License.
 *
 * Canvas is distributed in the hope that it will be useful, but WITHOUT ANY
 * WARRANTY; without even the implied warranty of MERCHANTABILITY or FITNESS FOR
 * A PARTICULAR PURPOSE. See the GNU Affero General Public License for more
 * details.
 *
 * You should have received a copy of the GNU Affero General Public License along
 * with this program. If not, see <http://www.gnu.org/licenses/>.
 */

import {Flex} from '@instructure/ui-flex'
import {SingleButton} from './SingleButton'
import {ButtonDisplayProps} from './types'
import './button-display.css'

const alignmentMap = {
  left: 'start',
  center: 'center',
  right: 'end',
} as const

export const ButtonDisplay = ({
<<<<<<< HEAD
  settings,
  dataTestId,
  onButtonClick,
  focusHandler,
}: ButtonDisplayProps) => {
  const {buttons, alignment, layout, isFullWidth} = settings

=======
  buttons,
  alignment,
  layout,
  isFullWidth,
  dataTestId,
  onButtonClick,
  focusHandler,
  viewMode,
}: ButtonDisplayProps) => {
>>>>>>> 661629a0
  const flexDirection = layout === 'vertical' ? 'column' : 'row'
  const justifyItems = !isFullWidth && layout === 'horizontal' ? alignmentMap[alignment] : undefined
  const alignItems = !isFullWidth && layout === 'vertical' ? alignmentMap[alignment] : undefined

  return (
    <Flex
      data-testid={dataTestId}
      direction={flexDirection}
      justifyItems={justifyItems}
      alignItems={alignItems}
      width="100%"
      wrap="wrap"
      gap="small"
    >
      {buttons.map((button, i) => (
        <Flex.Item key={button.id} shouldGrow={isFullWidth} overflowX="visible" overflowY="visible">
          <SingleButton
            isFullWidth={isFullWidth}
            button={button}
            onButtonClick={onButtonClick}
            focusHandler={i === 0 ? focusHandler : undefined}
<<<<<<< HEAD
=======
            viewMode={viewMode}
>>>>>>> 661629a0
          />
        </Flex.Item>
      ))}
    </Flex>
  )
}<|MERGE_RESOLUTION|>--- conflicted
+++ resolved
@@ -28,15 +28,6 @@
 } as const
 
 export const ButtonDisplay = ({
-<<<<<<< HEAD
-  settings,
-  dataTestId,
-  onButtonClick,
-  focusHandler,
-}: ButtonDisplayProps) => {
-  const {buttons, alignment, layout, isFullWidth} = settings
-
-=======
   buttons,
   alignment,
   layout,
@@ -46,7 +37,6 @@
   focusHandler,
   viewMode,
 }: ButtonDisplayProps) => {
->>>>>>> 661629a0
   const flexDirection = layout === 'vertical' ? 'column' : 'row'
   const justifyItems = !isFullWidth && layout === 'horizontal' ? alignmentMap[alignment] : undefined
   const alignItems = !isFullWidth && layout === 'vertical' ? alignmentMap[alignment] : undefined
@@ -68,10 +58,7 @@
             button={button}
             onButtonClick={onButtonClick}
             focusHandler={i === 0 ? focusHandler : undefined}
-<<<<<<< HEAD
-=======
             viewMode={viewMode}
->>>>>>> 661629a0
           />
         </Flex.Item>
       ))}
