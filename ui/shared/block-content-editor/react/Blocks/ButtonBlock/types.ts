--- conflicted
+++ resolved
@@ -24,22 +24,6 @@
 
 export type ButtonAlignment = 'left' | 'center' | 'right'
 export type ButtonLayout = 'horizontal' | 'vertical'
-<<<<<<< HEAD
-export type ButtonLinkOpenMode = 'new-tab' | 'same-tab'
-export type ButtonStyle = 'filled' | 'outlined'
-export type ButtonViewMode = 'view' | 'editview' | 'edit'
-
-export type ButtonData = {
-  id: number
-  text: string
-  url: string
-  linkOpenMode: ButtonLinkOpenMode
-  primaryColor: string
-  secondaryColor: string
-  style: ButtonStyle
-}
-=======
->>>>>>> 70ef2fec
 
 export type ButtonBlockSettings = {
   buttons: ButtonData[]
@@ -53,20 +37,11 @@
 
 export type ButtonBlockProps = Prettify<TitleData & ButtonBlockSettings>
 
-<<<<<<< HEAD
-export type ButtonDisplayProps = Prettify<
-  ButtonBlockSettings & {
-    dataTestId: string
-    onButtonClick?: (buttonId: number) => void
-    focusHandler?: FocusHandler
-    viewMode?: ButtonViewMode
-=======
 export type ButtonBlockLayoutProps = Prettify<
   ButtonBlockSettings & {
     dataTestId: string
     focusHandler?: FocusHandler
     ButtonComponent: React.ComponentType<ButtonBaseProps>
->>>>>>> 70ef2fec
   }
 >
 
@@ -91,15 +66,4 @@
   titleColor: string
   onBackgroundColorChange: (color: string) => void
   onTitleColorChange: (color: string) => void
-<<<<<<< HEAD
-}
-
-export type SingleButtonProps = {
-  button: ButtonData
-  isFullWidth: boolean
-  onButtonClick?: (buttonId: number) => void
-  focusHandler?: FocusHandler
-  viewMode?: ButtonViewMode
-=======
->>>>>>> 70ef2fec
 }