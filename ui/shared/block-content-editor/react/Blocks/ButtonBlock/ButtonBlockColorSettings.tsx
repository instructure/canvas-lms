/*
 * Copyright (C) 2025 - present Instructure, Inc.
 *
 * This file is part of Canvas.
 *
 * Canvas is free software: you can redistribute it and/or modify it under
 * the terms of the GNU Affero General Public License as published by the Free
 * Software Foundation, version 3 of the License.
 *
 * Canvas is distributed in the hope that it will be useful, but WITHOUT ANY
 * WARRANTY; without even the implied warranty of MERCHANTABILITY or FITNESS FOR
 * A PARTICULAR PURPOSE. See the GNU Affero General Public License for more
 * details.
 *
 * You should have received a copy of the GNU Affero General Public License along
 * with this program. If not, see <http://www.gnu.org/licenses/>.
 */

import {Flex} from '@instructure/ui-flex'
import {useScope as createI18nScope} from '@canvas/i18n'
import {ColorPickerWrapper} from '../BlockItems/ColorPickerWrapper'
import {ButtonBlockColorSettingsProps} from './types'

const I18n = createI18nScope('block_content_editor')

export const ButtonBlockColorSettings = ({
  includeBlockTitle,
  backgroundColor,
<<<<<<< HEAD
  textColor,
  onBackgroundColorChange,
  onTextColorChange,
=======
  titleColor,
  onBackgroundColorChange,
  onTitleColorChange,
>>>>>>> 53aa8385
}: ButtonBlockColorSettingsProps) => {
  return (
    <Flex direction="column" gap="medium">
      <ColorPickerWrapper
        label={I18n.t('Background color')}
        popoverButtonScreenReaderLabel={I18n.t('Open background color picker popover')}
        value={backgroundColor}
<<<<<<< HEAD
        baseColor={textColor}
        baseColorLabel={I18n.t('Text')}
=======
        baseColor={titleColor}
        baseColorLabel={I18n.t('Title color')}
>>>>>>> 53aa8385
        onChange={onBackgroundColorChange}
      />

      {includeBlockTitle && (
        <ColorPickerWrapper
<<<<<<< HEAD
          label={I18n.t('Text')}
          value={textColor}
          baseColor={backgroundColor}
          baseColorLabel={I18n.t('Background')}
          onChange={onTextColorChange}
=======
          label={I18n.t('Title color')}
          popoverButtonScreenReaderLabel={I18n.t('Open title color picker popover')}
          value={titleColor}
          baseColor={backgroundColor}
          baseColorLabel={I18n.t('Background color')}
          onChange={onTitleColorChange}
>>>>>>> 53aa8385
        />
      )}
    </Flex>
  )
}<|MERGE_RESOLUTION|>--- conflicted
+++ resolved
@@ -26,15 +26,9 @@
 export const ButtonBlockColorSettings = ({
   includeBlockTitle,
   backgroundColor,
-<<<<<<< HEAD
-  textColor,
-  onBackgroundColorChange,
-  onTextColorChange,
-=======
   titleColor,
   onBackgroundColorChange,
   onTitleColorChange,
->>>>>>> 53aa8385
 }: ButtonBlockColorSettingsProps) => {
   return (
     <Flex direction="column" gap="medium">
@@ -42,32 +36,19 @@
         label={I18n.t('Background color')}
         popoverButtonScreenReaderLabel={I18n.t('Open background color picker popover')}
         value={backgroundColor}
-<<<<<<< HEAD
-        baseColor={textColor}
-        baseColorLabel={I18n.t('Text')}
-=======
         baseColor={titleColor}
         baseColorLabel={I18n.t('Title color')}
->>>>>>> 53aa8385
         onChange={onBackgroundColorChange}
       />
 
       {includeBlockTitle && (
         <ColorPickerWrapper
-<<<<<<< HEAD
-          label={I18n.t('Text')}
-          value={textColor}
-          baseColor={backgroundColor}
-          baseColorLabel={I18n.t('Background')}
-          onChange={onTextColorChange}
-=======
           label={I18n.t('Title color')}
           popoverButtonScreenReaderLabel={I18n.t('Open title color picker popover')}
           value={titleColor}
           baseColor={backgroundColor}
           baseColorLabel={I18n.t('Background color')}
           onChange={onTitleColorChange}
->>>>>>> 53aa8385
         />
       )}
     </Flex>
