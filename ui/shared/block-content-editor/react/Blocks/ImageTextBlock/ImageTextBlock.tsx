--- conflicted
+++ resolved
@@ -16,19 +16,11 @@
  * with this program. If not, see <http://www.gnu.org/licenses/>.
  */
 
-<<<<<<< HEAD
-import {BaseBlockHOC} from '../BaseBlock'
-import {useScope as createI18nScope} from '@canvas/i18n'
-import {ImageTextBlockSettings} from './ImageTextBlockSettings'
-import {ImageTextBlockProps} from './types'
-import {useSave2} from '../BaseBlock/useSave'
-=======
 import {BaseBlock} from '../BaseBlock'
 import {useScope as createI18nScope} from '@canvas/i18n'
 import {ImageTextBlockSettings} from './ImageTextBlockSettings'
 import {ImageTextBlockProps} from './types'
 import {useSave} from '../BaseBlock/useSave'
->>>>>>> 661629a0
 import {useState} from 'react'
 import {ImageTextBlockLayout} from './ImageTextBlockLayout'
 import {TitleView} from '../BlockItems/Title/TitleView'
@@ -38,12 +30,9 @@
 import {TextEditPreview} from '../BlockItems/Text/TextEditPreview'
 import {TitleEdit} from '../BlockItems/Title/TitleEdit'
 import {TextEdit} from '../BlockItems/Text/TextEdit'
-<<<<<<< HEAD
-=======
 import {useFocusElement} from '../../hooks/useFocusElement'
 import {defaultProps} from './defaultProps'
 import {getContrastingTextColorCached} from '../../utilities/getContrastingTextColor'
->>>>>>> 661629a0
 
 const I18n = createI18nScope('block_content_editor')
 
@@ -53,11 +42,7 @@
   url,
   altText,
   decorativeImage,
-<<<<<<< HEAD
-  textColor,
-=======
   titleColor,
->>>>>>> 661629a0
   includeBlockTitle,
   arrangement,
   textToImageRatio,
@@ -66,31 +51,20 @@
 }: ImageTextBlockProps) => {
   return (
     <ImageTextBlockLayout
-<<<<<<< HEAD
-      titleComponent={includeBlockTitle && <TitleView contentColor={textColor} title={title} />}
-=======
       titleComponent={
         includeBlockTitle && !!title && <TitleView title={title} contentColor={titleColor} />
       }
->>>>>>> 661629a0
       imageComponent={
         <ImageView
           url={url}
           altText={altText}
           decorativeImage={decorativeImage}
           caption={caption}
-<<<<<<< HEAD
-          altTextAsCaption={altTextAsCaption}
-        />
-      }
-      textComponent={<TextView contentColor={textColor} content={content} />}
-=======
           captionColor={titleColor}
           altTextAsCaption={altTextAsCaption}
         />
       }
       textComponent={<TextView content={content} />}
->>>>>>> 661629a0
       arrangement={arrangement}
       textToImageRatio={textToImageRatio}
       dataTestId="imagetext-block-view"
@@ -104,11 +78,7 @@
   url,
   altText,
   decorativeImage,
-<<<<<<< HEAD
-  textColor,
-=======
   titleColor,
->>>>>>> 661629a0
   arrangement,
   textToImageRatio,
   includeBlockTitle,
@@ -118,11 +88,7 @@
   return (
     <ImageTextBlockLayout
       titleComponent={
-<<<<<<< HEAD
-        includeBlockTitle && <TitleEditPreview contentColor={textColor} title={title} />
-=======
         includeBlockTitle && <TitleEditPreview title={title} contentColor={titleColor} />
->>>>>>> 661629a0
       }
       imageComponent={
         <ImageView
@@ -130,18 +96,11 @@
           altText={altText}
           decorativeImage={decorativeImage}
           caption={caption}
-<<<<<<< HEAD
-          altTextAsCaption={altTextAsCaption}
-        />
-      }
-      textComponent={<TextEditPreview contentColor={textColor} content={content} />}
-=======
           captionColor={titleColor}
           altTextAsCaption={altTextAsCaption}
         />
       }
       textComponent={<TextEditPreview content={content} />}
->>>>>>> 661629a0
       arrangement={arrangement}
       textToImageRatio={textToImageRatio}
       dataTestId="imagetext-block-editpreview"
@@ -150,19 +109,12 @@
 }
 
 const ImageTextBlockEdit = (props: ImageTextBlockProps) => {
-<<<<<<< HEAD
-  const [title, setTitle] = useState(props.title)
-  const [content, setContent] = useState(props.content)
-
-  const save = useSave2(() => ({
-=======
   const {focusHandler} = useFocusElement()
   const [title, setTitle] = useState(props.title)
   const [content, setContent] = useState(props.content)
   const labelColor = getContrastingTextColorCached(props.backgroundColor)
 
   const save = useSave(() => ({
->>>>>>> 661629a0
     title,
     content,
   }))
@@ -170,11 +122,6 @@
   return (
     <ImageTextBlockLayout
       titleComponent={
-<<<<<<< HEAD
-        props.includeBlockTitle && <TitleEdit title={title} onTitleChange={setTitle} />
-      }
-      imageComponent={<ImageEdit {...props} onImageChange={data => save({...data})} />}
-=======
         props.includeBlockTitle && (
           <TitleEdit
             title={title}
@@ -192,7 +139,6 @@
           focusHandler={!props.includeBlockTitle && focusHandler}
         />
       }
->>>>>>> 661629a0
       textComponent={<TextEdit content={content} onContentChange={setContent} height={300} />}
       arrangement={props.arrangement}
       textToImageRatio={props.textToImageRatio}
@@ -204,15 +150,6 @@
 export const ImageTextBlock = (props: Partial<ImageTextBlockProps>) => {
   const componentProps = {...defaultProps, ...props}
   return (
-<<<<<<< HEAD
-    <BaseBlockHOC
-      ViewComponent={ImageTextBlockView}
-      EditComponent={ImageTextBlockEdit}
-      EditViewComponent={ImageTextBlockEditView}
-      componentProps={props}
-      title={ImageTextBlock.craft.displayName}
-      backgroundColor={props.backgroundColor}
-=======
     <BaseBlock
       ViewComponent={ImageTextBlockView}
       EditComponent={ImageTextBlockEdit}
@@ -220,7 +157,6 @@
       componentProps={componentProps}
       title={ImageTextBlock.craft.displayName}
       backgroundColor={componentProps.backgroundColor}
->>>>>>> 661629a0
     />
   )
 }
