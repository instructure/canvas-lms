/*
 * Copyright (C) 2025 - present Instructure, Inc.
 *
 * This file is part of Canvas.
 *
 * Canvas is free software: you can redistribute it and/or modify it under
 * the terms of the GNU Affero General Public License as published by the Free
 * Software Foundation, version 3 of the License.
 *
 * Canvas is distributed in the hope that it will be useful, but WITHOUT ANY
 * WARRANTY; without even the implied warranty of MERCHANTABILITY or FITNESS FOR
 * A PARTICULAR PURPOSE. See the GNU Affero General Public License for more
 * details.
 *
 * You should have received a copy of the GNU Affero General Public License along
 * with this program. If not, see <http://www.gnu.org/licenses/>.
 */

<<<<<<< HEAD
import {BaseBlockHOC} from '../BaseBlock'
import {useScope as createI18nScope} from '@canvas/i18n'
import {ImageTextBlockSettings} from './ImageTextBlockSettings'
import {ImageTextBlockProps} from './types'
import {useSave2} from '../BaseBlock/useSave'
=======
import {BaseBlock} from '../BaseBlock'
import {useScope as createI18nScope} from '@canvas/i18n'
import {ImageTextBlockSettings} from './ImageTextBlockSettings'
import {ImageTextBlockProps} from './types'
import {useSave} from '../BaseBlock/useSave'
>>>>>>> 53aa8385
import {useState} from 'react'
import {ImageTextBlockLayout} from './ImageTextBlockLayout'
import {TitleView} from '../BlockItems/Title/TitleView'
import {ImageEdit, ImageView} from '../BlockItems/Image'
import {TextView} from '../BlockItems/Text/TextView'
import {TitleEditPreview} from '../BlockItems/Title/TitleEditPreview'
import {TextEditPreview} from '../BlockItems/Text/TextEditPreview'
import {TitleEdit} from '../BlockItems/Title/TitleEdit'
import {TextEdit} from '../BlockItems/Text/TextEdit'
<<<<<<< HEAD
=======
import {useFocusElement} from '../../hooks/useFocusElement'
import {defaultProps} from './defaultProps'
>>>>>>> 53aa8385

const I18n = createI18nScope('block_content_editor')

const ImageTextBlockView = ({
  title,
  content,
  url,
  altText,
  decorativeImage,
<<<<<<< HEAD
  textColor,
=======
  titleColor,
>>>>>>> 53aa8385
  includeBlockTitle,
  arrangement,
  textToImageRatio,
  caption,
  altTextAsCaption,
}: ImageTextBlockProps) => {
  return (
    <ImageTextBlockLayout
<<<<<<< HEAD
      titleComponent={includeBlockTitle && <TitleView contentColor={textColor} title={title} />}
=======
      titleComponent={includeBlockTitle && <TitleView contentColor={titleColor} title={title} />}
>>>>>>> 53aa8385
      imageComponent={
        <ImageView
          url={url}
          altText={altText}
          decorativeImage={decorativeImage}
          caption={caption}
          altTextAsCaption={altTextAsCaption}
        />
      }
<<<<<<< HEAD
      textComponent={<TextView contentColor={textColor} content={content} />}
=======
      textComponent={<TextView content={content} />}
>>>>>>> 53aa8385
      arrangement={arrangement}
      textToImageRatio={textToImageRatio}
      dataTestId="imagetext-block-view"
    />
  )
}

const ImageTextBlockEditView = ({
  title,
  content,
  url,
  altText,
  decorativeImage,
<<<<<<< HEAD
  textColor,
=======
  titleColor,
>>>>>>> 53aa8385
  arrangement,
  textToImageRatio,
  includeBlockTitle,
  caption,
  altTextAsCaption,
}: ImageTextBlockProps) => {
  return (
    <ImageTextBlockLayout
      titleComponent={
<<<<<<< HEAD
        includeBlockTitle && <TitleEditPreview contentColor={textColor} title={title} />
=======
        includeBlockTitle && <TitleEditPreview contentColor={titleColor} title={title} />
>>>>>>> 53aa8385
      }
      imageComponent={
        <ImageView
          url={url}
          altText={altText}
          decorativeImage={decorativeImage}
          caption={caption}
          altTextAsCaption={altTextAsCaption}
        />
      }
<<<<<<< HEAD
      textComponent={<TextEditPreview contentColor={textColor} content={content} />}
=======
      textComponent={<TextEditPreview content={content} />}
>>>>>>> 53aa8385
      arrangement={arrangement}
      textToImageRatio={textToImageRatio}
      dataTestId="imagetext-block-editpreview"
    />
  )
}

const ImageTextBlockEdit = (props: ImageTextBlockProps) => {
<<<<<<< HEAD
  const [title, setTitle] = useState(props.title)
  const [content, setContent] = useState(props.content)

  const save = useSave2(() => ({
=======
  const {focusHandler} = useFocusElement()
  const [title, setTitle] = useState(props.title)
  const [content, setContent] = useState(props.content)

  const save = useSave(() => ({
>>>>>>> 53aa8385
    title,
    content,
  }))

  return (
    <ImageTextBlockLayout
      titleComponent={
<<<<<<< HEAD
        props.includeBlockTitle && <TitleEdit title={title} onTitleChange={setTitle} />
      }
      imageComponent={<ImageEdit {...props} onImageChange={data => save({...data})} />}
=======
        props.includeBlockTitle && (
          <TitleEdit title={title} onTitleChange={setTitle} focusHandler={focusHandler} />
        )
      }
      imageComponent={
        <ImageEdit
          {...props}
          onImageChange={data => save({...data})}
          focusHandler={!props.includeBlockTitle && focusHandler}
        />
      }
>>>>>>> 53aa8385
      textComponent={<TextEdit content={content} onContentChange={setContent} height={300} />}
      arrangement={props.arrangement}
      textToImageRatio={props.textToImageRatio}
      dataTestId="imagetext-block-edit"
    />
  )
}

export const ImageTextBlock = (props: Partial<ImageTextBlockProps>) => {
  const componentProps = {...defaultProps, ...props}
  return (
<<<<<<< HEAD
    <BaseBlockHOC
      ViewComponent={ImageTextBlockView}
      EditComponent={ImageTextBlockEdit}
      EditViewComponent={ImageTextBlockEditView}
      componentProps={props}
      title={ImageTextBlock.craft.displayName}
      backgroundColor={props.backgroundColor}
=======
    <BaseBlock
      ViewComponent={ImageTextBlockView}
      EditComponent={ImageTextBlockEdit}
      EditViewComponent={ImageTextBlockEditView}
      componentProps={componentProps}
      title={ImageTextBlock.craft.displayName}
      backgroundColor={componentProps.backgroundColor}
>>>>>>> 53aa8385
    />
  )
}

ImageTextBlock.craft = {
  displayName: I18n.t('Image + text') as string,
  related: {
    settings: ImageTextBlockSettings,
  },
}<|MERGE_RESOLUTION|>--- conflicted
+++ resolved
@@ -16,19 +16,11 @@
  * with this program. If not, see <http://www.gnu.org/licenses/>.
  */
 
-<<<<<<< HEAD
-import {BaseBlockHOC} from '../BaseBlock'
-import {useScope as createI18nScope} from '@canvas/i18n'
-import {ImageTextBlockSettings} from './ImageTextBlockSettings'
-import {ImageTextBlockProps} from './types'
-import {useSave2} from '../BaseBlock/useSave'
-=======
 import {BaseBlock} from '../BaseBlock'
 import {useScope as createI18nScope} from '@canvas/i18n'
 import {ImageTextBlockSettings} from './ImageTextBlockSettings'
 import {ImageTextBlockProps} from './types'
 import {useSave} from '../BaseBlock/useSave'
->>>>>>> 53aa8385
 import {useState} from 'react'
 import {ImageTextBlockLayout} from './ImageTextBlockLayout'
 import {TitleView} from '../BlockItems/Title/TitleView'
@@ -38,11 +30,8 @@
 import {TextEditPreview} from '../BlockItems/Text/TextEditPreview'
 import {TitleEdit} from '../BlockItems/Title/TitleEdit'
 import {TextEdit} from '../BlockItems/Text/TextEdit'
-<<<<<<< HEAD
-=======
 import {useFocusElement} from '../../hooks/useFocusElement'
 import {defaultProps} from './defaultProps'
->>>>>>> 53aa8385
 
 const I18n = createI18nScope('block_content_editor')
 
@@ -52,11 +41,7 @@
   url,
   altText,
   decorativeImage,
-<<<<<<< HEAD
-  textColor,
-=======
   titleColor,
->>>>>>> 53aa8385
   includeBlockTitle,
   arrangement,
   textToImageRatio,
@@ -65,11 +50,7 @@
 }: ImageTextBlockProps) => {
   return (
     <ImageTextBlockLayout
-<<<<<<< HEAD
-      titleComponent={includeBlockTitle && <TitleView contentColor={textColor} title={title} />}
-=======
       titleComponent={includeBlockTitle && <TitleView contentColor={titleColor} title={title} />}
->>>>>>> 53aa8385
       imageComponent={
         <ImageView
           url={url}
@@ -79,11 +60,7 @@
           altTextAsCaption={altTextAsCaption}
         />
       }
-<<<<<<< HEAD
-      textComponent={<TextView contentColor={textColor} content={content} />}
-=======
       textComponent={<TextView content={content} />}
->>>>>>> 53aa8385
       arrangement={arrangement}
       textToImageRatio={textToImageRatio}
       dataTestId="imagetext-block-view"
@@ -97,11 +74,7 @@
   url,
   altText,
   decorativeImage,
-<<<<<<< HEAD
-  textColor,
-=======
   titleColor,
->>>>>>> 53aa8385
   arrangement,
   textToImageRatio,
   includeBlockTitle,
@@ -111,11 +84,7 @@
   return (
     <ImageTextBlockLayout
       titleComponent={
-<<<<<<< HEAD
-        includeBlockTitle && <TitleEditPreview contentColor={textColor} title={title} />
-=======
         includeBlockTitle && <TitleEditPreview contentColor={titleColor} title={title} />
->>>>>>> 53aa8385
       }
       imageComponent={
         <ImageView
@@ -126,11 +95,7 @@
           altTextAsCaption={altTextAsCaption}
         />
       }
-<<<<<<< HEAD
-      textComponent={<TextEditPreview contentColor={textColor} content={content} />}
-=======
       textComponent={<TextEditPreview content={content} />}
->>>>>>> 53aa8385
       arrangement={arrangement}
       textToImageRatio={textToImageRatio}
       dataTestId="imagetext-block-editpreview"
@@ -139,18 +104,11 @@
 }
 
 const ImageTextBlockEdit = (props: ImageTextBlockProps) => {
-<<<<<<< HEAD
-  const [title, setTitle] = useState(props.title)
-  const [content, setContent] = useState(props.content)
-
-  const save = useSave2(() => ({
-=======
   const {focusHandler} = useFocusElement()
   const [title, setTitle] = useState(props.title)
   const [content, setContent] = useState(props.content)
 
   const save = useSave(() => ({
->>>>>>> 53aa8385
     title,
     content,
   }))
@@ -158,11 +116,6 @@
   return (
     <ImageTextBlockLayout
       titleComponent={
-<<<<<<< HEAD
-        props.includeBlockTitle && <TitleEdit title={title} onTitleChange={setTitle} />
-      }
-      imageComponent={<ImageEdit {...props} onImageChange={data => save({...data})} />}
-=======
         props.includeBlockTitle && (
           <TitleEdit title={title} onTitleChange={setTitle} focusHandler={focusHandler} />
         )
@@ -174,7 +127,6 @@
           focusHandler={!props.includeBlockTitle && focusHandler}
         />
       }
->>>>>>> 53aa8385
       textComponent={<TextEdit content={content} onContentChange={setContent} height={300} />}
       arrangement={props.arrangement}
       textToImageRatio={props.textToImageRatio}
@@ -186,15 +138,6 @@
 export const ImageTextBlock = (props: Partial<ImageTextBlockProps>) => {
   const componentProps = {...defaultProps, ...props}
   return (
-<<<<<<< HEAD
-    <BaseBlockHOC
-      ViewComponent={ImageTextBlockView}
-      EditComponent={ImageTextBlockEdit}
-      EditViewComponent={ImageTextBlockEditView}
-      componentProps={props}
-      title={ImageTextBlock.craft.displayName}
-      backgroundColor={props.backgroundColor}
-=======
     <BaseBlock
       ViewComponent={ImageTextBlockView}
       EditComponent={ImageTextBlockEdit}
@@ -202,7 +145,6 @@
       componentProps={componentProps}
       title={ImageTextBlock.craft.displayName}
       backgroundColor={componentProps.backgroundColor}
->>>>>>> 53aa8385
     />
   )
 }
