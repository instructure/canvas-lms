--- conflicted
+++ resolved
@@ -22,13 +22,6 @@
 import userEvent from '@testing-library/user-event'
 import {ImageTextBlockProps} from '../types'
 
-<<<<<<< HEAD
-const mockUseBlockContentEditorContext = jest.fn()
-
-jest.mock('../../../BlockContentEditorContext', () => ({
-  useBlockContentEditorContext: () => mockUseBlockContentEditorContext(),
-}))
-=======
 const mockStore = jest.fn()
 jest.mock('react', () => {
   const ActualReact = jest.requireActual('react')
@@ -46,7 +39,6 @@
     },
   }
 })
->>>>>>> 34de21f6
 
 jest.mock('../../../utilities/aiAltTextApi', () => ({
   generateAiAltText: jest.fn().mockResolvedValue({
@@ -75,12 +67,6 @@
 
 describe('ImageTextBlockSettings', () => {
   beforeEach(() => {
-<<<<<<< HEAD
-    mockUseBlockContentEditorContext.mockReturnValue({
-      aiAltTextGenerationURL: null,
-    })
-  })
-=======
     mockStore.mockReturnValue({
       aiAltTextGenerationURL: null,
     })
@@ -88,7 +74,6 @@
   afterEach(() => {
     jest.clearAllMocks()
   })
->>>>>>> 34de21f6
   describe('include title', () => {
     it('integrates, changing the state', async () => {
       const component = renderBlock(ImageTextBlockSettings, {
@@ -221,11 +206,7 @@
 
   describe('regenerate alt text', () => {
     it('does not show when AI alt text URL is not provided', () => {
-<<<<<<< HEAD
-      mockUseBlockContentEditorContext.mockReturnValue({
-=======
-      mockStore.mockReturnValue({
->>>>>>> 34de21f6
+      mockStore.mockReturnValue({
         aiAltTextGenerationURL: null,
       })
       const component = renderBlock(ImageTextBlockSettings, defaultProps)
@@ -233,11 +214,7 @@
     })
 
     it('does not show when AI alt text URL is empty string', () => {
-<<<<<<< HEAD
-      mockUseBlockContentEditorContext.mockReturnValue({
-=======
-      mockStore.mockReturnValue({
->>>>>>> 34de21f6
+      mockStore.mockReturnValue({
         aiAltTextGenerationURL: '',
       })
       const component = renderBlock(ImageTextBlockSettings, defaultProps)
@@ -245,11 +222,7 @@
     })
 
     it('shows when AI alt text URL is provided', () => {
-<<<<<<< HEAD
-      mockUseBlockContentEditorContext.mockReturnValue({
-=======
-      mockStore.mockReturnValue({
->>>>>>> 34de21f6
+      mockStore.mockReturnValue({
         aiAltTextGenerationURL: '/api/v1/courses/1/pages_ai/alt_text',
       })
       const component = renderBlock(ImageTextBlockSettings, defaultProps)
@@ -257,11 +230,7 @@
     })
 
     it('is disabled when image is decorative', () => {
-<<<<<<< HEAD
-      mockUseBlockContentEditorContext.mockReturnValue({
-=======
-      mockStore.mockReturnValue({
->>>>>>> 34de21f6
+      mockStore.mockReturnValue({
         aiAltTextGenerationURL: '/api/v1/courses/1/pages_ai/alt_text',
       })
       const component = renderBlock(ImageTextBlockSettings, {
@@ -273,11 +242,7 @@
     })
 
     it('is disabled when no image URL is provided', () => {
-<<<<<<< HEAD
-      mockUseBlockContentEditorContext.mockReturnValue({
-=======
-      mockStore.mockReturnValue({
->>>>>>> 34de21f6
+      mockStore.mockReturnValue({
         aiAltTextGenerationURL: '/api/v1/courses/1/pages_ai/alt_text',
       })
       const component = renderBlock(ImageTextBlockSettings, {
@@ -289,11 +254,7 @@
     })
 
     it('is disabled when no fileName is provided', () => {
-<<<<<<< HEAD
-      mockUseBlockContentEditorContext.mockReturnValue({
-=======
-      mockStore.mockReturnValue({
->>>>>>> 34de21f6
+      mockStore.mockReturnValue({
         aiAltTextGenerationURL: '/api/v1/courses/1/pages_ai/alt_text',
       })
       const component = renderBlock(ImageTextBlockSettings, {...defaultProps, fileName: ''})
@@ -303,11 +264,7 @@
 
     it('generates alt text when clicked', async () => {
       const {generateAiAltText} = require('../../../utilities/aiAltTextApi')
-<<<<<<< HEAD
-      mockUseBlockContentEditorContext.mockReturnValue({
-=======
-      mockStore.mockReturnValue({
->>>>>>> 34de21f6
+      mockStore.mockReturnValue({
         aiAltTextGenerationURL: '/api/v1/courses/1/pages_ai/alt_text',
       })
 
@@ -338,11 +295,7 @@
     })
 
     it('shows generating state while processing', async () => {
-<<<<<<< HEAD
-      mockUseBlockContentEditorContext.mockReturnValue({
-=======
-      mockStore.mockReturnValue({
->>>>>>> 34de21f6
+      mockStore.mockReturnValue({
         aiAltTextGenerationURL: '/api/v1/courses/1/pages_ai/alt_text',
       })
 
