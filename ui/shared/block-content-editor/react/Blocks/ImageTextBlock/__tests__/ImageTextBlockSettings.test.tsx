--- conflicted
+++ resolved
@@ -20,10 +20,7 @@
 import {renderBlock} from '../../__tests__/render-helper'
 import {waitFor} from '@testing-library/react'
 import userEvent from '@testing-library/user-event'
-<<<<<<< HEAD
-=======
 import {ImageTextBlockProps} from '../types'
->>>>>>> 53aa8385
 
 const color = '123456'
 
@@ -46,14 +43,10 @@
 describe('ImageTextBlockSettings', () => {
   describe('include title', () => {
     it('integrates, changing the state', async () => {
-<<<<<<< HEAD
-      const component = renderBlock(ImageTextBlockSettings, {includeBlockTitle: false})
-=======
       const component = renderBlock(ImageTextBlockSettings, {
         ...defaultProps,
         includeBlockTitle: false,
       })
->>>>>>> 53aa8385
       const checkbox = component.getByLabelText(/Include block title/i)
       expect(checkbox).not.toBeChecked()
       await userEvent.click(checkbox)
@@ -63,15 +56,10 @@
 
   describe('background color', () => {
     it('integrates, changing the state', async () => {
-<<<<<<< HEAD
-      const component = renderBlock(ImageTextBlockSettings, {backgroundColor: '000000'})
-      await toggleSection(component, /Expand color settings/i)
-=======
       const component = renderBlock(ImageTextBlockSettings, {
         ...defaultProps,
         backgroundColor: '000000',
       })
->>>>>>> 53aa8385
       const input = component.getByLabelText(/Background color/i) as HTMLInputElement
       await userEvent.clear(input)
       await userEvent.type(input, color)
@@ -81,14 +69,8 @@
 
   describe('title color', () => {
     it('integrates, changing the state', async () => {
-<<<<<<< HEAD
-      const component = renderBlock(ImageTextBlockSettings, {textColor: '000000'})
-      await toggleSection(component, /Expand color settings/i)
-      const input = component.getByLabelText(/Default text color/i) as HTMLInputElement
-=======
       const component = renderBlock(ImageTextBlockSettings, {...defaultProps, titleColor: '000000'})
       const input = component.getByLabelText(/Title color/i) as HTMLInputElement
->>>>>>> 53aa8385
       await userEvent.clear(input)
       await userEvent.type(input, color)
       await waitFor(() => expect(input.value).toBe(color))
@@ -97,11 +79,7 @@
 
   describe('arrangement', () => {
     it('integrates, changing the state', async () => {
-<<<<<<< HEAD
-      const component = renderBlock(ImageTextBlockSettings, {arrangement: 'left'})
-=======
       const component = renderBlock(ImageTextBlockSettings, {...defaultProps, arrangement: 'left'})
->>>>>>> 53aa8385
       const radioButton = component.getByLabelText(/Image on the right/i)
       expect(radioButton).not.toBeChecked()
       await userEvent.click(radioButton)
@@ -111,14 +89,10 @@
 
   describe('text to image ratio', () => {
     it('integrates, changing the state', async () => {
-<<<<<<< HEAD
-      const component = renderBlock(ImageTextBlockSettings, {textToImageRatio: '1:1'})
-=======
       const component = renderBlock(ImageTextBlockSettings, {
         ...defaultProps,
         textToImageRatio: '1:1',
       })
->>>>>>> 53aa8385
       const radioButton = component.getByLabelText(/2:1/i)
       expect(radioButton).not.toBeChecked()
       await userEvent.click(radioButton)
@@ -129,10 +103,7 @@
   describe('image upload', () => {
     it('integrates, changing the state', async () => {
       const component = renderBlock(ImageTextBlockSettings, {
-<<<<<<< HEAD
-=======
         ...defaultProps,
->>>>>>> 53aa8385
         url: 'https://example.com/image.jpg',
         altText: 'Sample image',
         fileName: 'my-image.jpg',
@@ -147,14 +118,10 @@
 
   describe('caption', () => {
     it('integrates, changing the state', async () => {
-<<<<<<< HEAD
-      const component = renderBlock(ImageTextBlockSettings, {caption: 'Initial caption'})
-=======
       const component = renderBlock(ImageTextBlockSettings, {
         ...defaultProps,
         caption: 'Initial caption',
       })
->>>>>>> 53aa8385
       const input = component.getByLabelText(/Image caption/i) as HTMLInputElement
       expect(input.value).toBe('Initial caption')
       await userEvent.clear(input)
@@ -165,14 +132,10 @@
 
   describe('alt text', () => {
     it('integrates, changing the state', async () => {
-<<<<<<< HEAD
-      const component = renderBlock(ImageTextBlockSettings, {altText: 'Initial alt text'})
-=======
       const component = renderBlock(ImageTextBlockSettings, {
         ...defaultProps,
         altText: 'Initial alt text',
       })
->>>>>>> 53aa8385
       const input = component.getByRole('textbox', {name: /Alt text/i}) as HTMLInputElement
       expect(input.value).toBe('Initial alt text')
       await userEvent.clear(input)
@@ -184,10 +147,7 @@
   describe('alt text as caption', () => {
     it('integrates, changing the state', async () => {
       const component = renderBlock(ImageTextBlockSettings, {
-<<<<<<< HEAD
-=======
         ...defaultProps,
->>>>>>> 53aa8385
         altText: 'Sample alt text',
         altTextAsCaption: false,
       })
@@ -200,14 +160,10 @@
 
   describe('decorative image', () => {
     it('integrates, changing the state', async () => {
-<<<<<<< HEAD
-      const component = renderBlock(ImageTextBlockSettings, {decorativeImage: false})
-=======
       const component = renderBlock(ImageTextBlockSettings, {
         ...defaultProps,
         decorativeImage: false,
       })
->>>>>>> 53aa8385
       const checkbox = component.getByLabelText(/Decorative image/i)
       expect(checkbox).not.toBeChecked()
       await userEvent.click(checkbox)
