/*
 * Copyright (C) 2025 - present Instructure, Inc.
 *
 * This file is part of Canvas.
 *
 * Canvas is free software: you can redistribute it and/or modify it under
 * the terms of the GNU Affero General Public License as published by the Free
 * Software Foundation, version 3 of the License.
 *
 * Canvas is distributed in the hope that it will be useful, but WITHOUT ANY
 * WARRANTY; without even the implied warranty of MERCHANTABILITY or FITNESS FOR
 * A PARTICULAR PURPOSE. See the GNU Affero General Public License for more
 * details.
 *
 * You should have received a copy of the GNU Affero General Public License along
 * with this program. If not, see <http://www.gnu.org/licenses/>.
 */

import {Prettify} from '../../utilities/Prettify'
import {ImageData} from '../BlockItems/Image/types'
import {TextData} from '../BlockItems/Text/types'
import {TitleData} from '../BlockItems/Title/types'
import {ReactNode} from 'react'

export type ArrangementOption = 'left' | 'right'
export type TextToImageRatioOption = '1:1' | '2:1'
<<<<<<< HEAD
export type ImageTextSettings = {
  includeBlockTitle: boolean
  backgroundColor: string
  textColor: string
  arrangement: ArrangementOption
  textToImageRatio: TextToImageRatioOption
}
export type ImageTextData = TextData & ImageData
export type ImageTextEditHandlers = {
  onTitleChange: (title: string) => void
  onContentChange: (content: string) => void
  onImageChange: (imageData: ImageData) => void
=======

export type ImageTextBlockLayoutProps = {
  titleComponent: ReactNode
  imageComponent: ReactNode
  textComponent: ReactNode
  arrangement: ArrangementOption
  textToImageRatio: TextToImageRatioOption
  dataTestId?: string
>>>>>>> 661629a0
}
export type ImageTextBlockLayoutProps = {
  titleComponent: ReactNode
  imageComponent: ReactNode
  textComponent: ReactNode
  arrangement: ArrangementOption
  textToImageRatio: TextToImageRatioOption
  dataTestId?: string
}

<<<<<<< HEAD
export type ImageTextBlockProps = ImageTextData & TitleData & ImageTextSettings
export type ImageTextBlockEditProps = TitleData &
  ImageTextEditHandlers &
  ImageData &
  TextData & {
    includeBlockTitle: boolean
    textColor: string
    arrangement: ArrangementOption
    textToImageRatio: TextToImageRatioOption
  }
export type ImageTextBlockEditPreviewProps = TitleData &
  ImageData &
  TextData & {
    includeBlockTitle: boolean
    textColor: string
    arrangement: ArrangementOption
    textToImageRatio: TextToImageRatioOption
  }
export type ImageTextBlockViewProps = TitleData &
  ImageData &
  TextData & {
    includeBlockTitle: boolean
    textColor: string
    arrangement: ArrangementOption
    textToImageRatio: TextToImageRatioOption
  }
=======
type ImageTextSettings = {
  includeBlockTitle: boolean
  backgroundColor: string
  titleColor: string
  arrangement: ArrangementOption
  textToImageRatio: TextToImageRatioOption
}
type ImageTextData = TextData & ImageData
export type ImageTextBlockProps = Prettify<ImageTextData & TitleData & ImageTextSettings>
>>>>>>> 661629a0
<|MERGE_RESOLUTION|>--- conflicted
+++ resolved
@@ -24,30 +24,7 @@
 
 export type ArrangementOption = 'left' | 'right'
 export type TextToImageRatioOption = '1:1' | '2:1'
-<<<<<<< HEAD
-export type ImageTextSettings = {
-  includeBlockTitle: boolean
-  backgroundColor: string
-  textColor: string
-  arrangement: ArrangementOption
-  textToImageRatio: TextToImageRatioOption
-}
-export type ImageTextData = TextData & ImageData
-export type ImageTextEditHandlers = {
-  onTitleChange: (title: string) => void
-  onContentChange: (content: string) => void
-  onImageChange: (imageData: ImageData) => void
-=======
 
-export type ImageTextBlockLayoutProps = {
-  titleComponent: ReactNode
-  imageComponent: ReactNode
-  textComponent: ReactNode
-  arrangement: ArrangementOption
-  textToImageRatio: TextToImageRatioOption
-  dataTestId?: string
->>>>>>> 661629a0
-}
 export type ImageTextBlockLayoutProps = {
   titleComponent: ReactNode
   imageComponent: ReactNode
@@ -57,34 +34,6 @@
   dataTestId?: string
 }
 
-<<<<<<< HEAD
-export type ImageTextBlockProps = ImageTextData & TitleData & ImageTextSettings
-export type ImageTextBlockEditProps = TitleData &
-  ImageTextEditHandlers &
-  ImageData &
-  TextData & {
-    includeBlockTitle: boolean
-    textColor: string
-    arrangement: ArrangementOption
-    textToImageRatio: TextToImageRatioOption
-  }
-export type ImageTextBlockEditPreviewProps = TitleData &
-  ImageData &
-  TextData & {
-    includeBlockTitle: boolean
-    textColor: string
-    arrangement: ArrangementOption
-    textToImageRatio: TextToImageRatioOption
-  }
-export type ImageTextBlockViewProps = TitleData &
-  ImageData &
-  TextData & {
-    includeBlockTitle: boolean
-    textColor: string
-    arrangement: ArrangementOption
-    textToImageRatio: TextToImageRatioOption
-  }
-=======
 type ImageTextSettings = {
   includeBlockTitle: boolean
   backgroundColor: string
@@ -93,5 +42,4 @@
   textToImageRatio: TextToImageRatioOption
 }
 type ImageTextData = TextData & ImageData
-export type ImageTextBlockProps = Prettify<ImageTextData & TitleData & ImageTextSettings>
->>>>>>> 661629a0
+export type ImageTextBlockProps = Prettify<ImageTextData & TitleData & ImageTextSettings>