/*
 * Copyright (C) 2025 - present Instructure, Inc.
 *
 * This file is part of Canvas.
 *
 * Canvas is free software: you can redistribute it and/or modify it under
 * the terms of the GNU Affero General Public License as published by the Free
 * Software Foundation, version 3 of the License.
 *
 * Canvas is distributed in the hope that it will be useful, but WITHOUT ANY
 * WARRANTY; without even the implied warranty of MERCHANTABILITY or FITNESS FOR
 * A PARTICULAR PURPOSE. See the GNU Affero General Public License for more
 * details.
 *
 * You should have received a copy of the GNU Affero General Public License along
 * with this program. If not, see <http://www.gnu.org/licenses/>.
 */

import {useScope as createI18nScope} from '@canvas/i18n'
import {View} from '@instructure/ui-view'
import {BorderWidth, BorderWidthValues} from '@instructure/emotion'
import {BaseBlockHOC} from '../BaseBlock'
import {SeparatorLineBlockSettings} from './SeparatorLineBlockSettings'

const I18n = createI18nScope('block_content_editor')

export type SeparatorLineBlockProps = {
  thickness: BorderWidthValues
  settings: {
    separatorColor: string
    backgroundColor: string
  }
}

export const SeparatorLineBlockView = (props: SeparatorLineBlockProps) => {
  const borderWidth: BorderWidth = `0 0 ${props.thickness} 0`

  return (
    <View
      as="hr"
      data-testid="separator-line"
      borderWidth={borderWidth}
      borderColor="primary"
<<<<<<< HEAD
=======
      margin="none"
>>>>>>> 5b970e1a
      themeOverride={{
        borderColorPrimary: props.settings.separatorColor,
      }}
    />
  )
}

<<<<<<< HEAD
const I18n = createI18nScope('block_content_editor')

export const SeparatorLineBlock = (props: SeparatorLineBlockProps) => {
  return (
    <BaseBlock<typeof SeparatorLineBlock>
      title={SeparatorLineBlock.craft.displayName}
      backgroundColor={props.settings.backgroundColor}
      statefulProps={{}}
    >
      <SeparatorLineBlockContent {...props} />
    </BaseBlock>
=======
export const SeparatorLineBlock = (props: SeparatorLineBlockProps) => {
  return (
    <BaseBlockHOC
      ViewComponent={SeparatorLineBlockView}
      EditViewComponent={SeparatorLineBlockView}
      EditComponent={SeparatorLineBlockView}
      componentProps={props}
      title={SeparatorLineBlock.craft.displayName}
      backgroundColor={props.settings.backgroundColor}
    />
>>>>>>> 5b970e1a
  )
}

SeparatorLineBlock.craft = {
  displayName: I18n.t('Separator line') as string,
  related: {
    settings: SeparatorLineBlockSettings,
  },
}<|MERGE_RESOLUTION|>--- conflicted
+++ resolved
@@ -41,10 +41,7 @@
       data-testid="separator-line"
       borderWidth={borderWidth}
       borderColor="primary"
-<<<<<<< HEAD
-=======
       margin="none"
->>>>>>> 5b970e1a
       themeOverride={{
         borderColorPrimary: props.settings.separatorColor,
       }}
@@ -52,19 +49,6 @@
   )
 }
 
-<<<<<<< HEAD
-const I18n = createI18nScope('block_content_editor')
-
-export const SeparatorLineBlock = (props: SeparatorLineBlockProps) => {
-  return (
-    <BaseBlock<typeof SeparatorLineBlock>
-      title={SeparatorLineBlock.craft.displayName}
-      backgroundColor={props.settings.backgroundColor}
-      statefulProps={{}}
-    >
-      <SeparatorLineBlockContent {...props} />
-    </BaseBlock>
-=======
 export const SeparatorLineBlock = (props: SeparatorLineBlockProps) => {
   return (
     <BaseBlockHOC
@@ -75,7 +59,6 @@
       title={SeparatorLineBlock.craft.displayName}
       backgroundColor={props.settings.backgroundColor}
     />
->>>>>>> 5b970e1a
   )
 }
 
