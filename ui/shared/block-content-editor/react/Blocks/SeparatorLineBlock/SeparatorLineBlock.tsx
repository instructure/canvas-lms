/*
 * Copyright (C) 2025 - present Instructure, Inc.
 *
 * This file is part of Canvas.
 *
 * Canvas is free software: you can redistribute it and/or modify it under
 * the terms of the GNU Affero General Public License as published by the Free
 * Software Foundation, version 3 of the License.
 *
 * Canvas is distributed in the hope that it will be useful, but WITHOUT ANY
 * WARRANTY; without even the implied warranty of MERCHANTABILITY or FITNESS FOR
 * A PARTICULAR PURPOSE. See the GNU Affero General Public License for more
 * details.
 *
 * You should have received a copy of the GNU Affero General Public License along
 * with this program. If not, see <http://www.gnu.org/licenses/>.
 */

import {useScope as createI18nScope} from '@canvas/i18n'
import {View} from '@instructure/ui-view'
import {BorderWidth, BorderWidthValues} from '@instructure/emotion'
<<<<<<< HEAD
import {BaseBlockHOC} from '../BaseBlock'
=======
import {BaseBlock} from '../BaseBlock'
>>>>>>> 661629a0
import {SeparatorLineBlockSettings} from './SeparatorLineBlockSettings'
import {defaultProps} from './defaultProps'
import {separatorLineContrast} from '../../accessibilityChecker/rules/separatorLineContrast'

const I18n = createI18nScope('block_content_editor')

const I18n = createI18nScope('block_content_editor')

export type SeparatorLineBlockProps = {
  thickness: BorderWidthValues
  separatorColor: string
  backgroundColor: string
}

export const SeparatorLineBlockView = (props: SeparatorLineBlockProps) => {
  const borderWidth: BorderWidth = `0 0 ${props.thickness} 0`

  return (
    <View
      as="hr"
      aria-hidden="true"
      data-testid="separator-line"
      borderWidth={borderWidth}
      borderColor="primary"
      margin="none"
      themeOverride={{
        borderColorPrimary: props.separatorColor,
      }}
    />
  )
}

<<<<<<< HEAD
export const SeparatorLineBlock = (props: SeparatorLineBlockProps) => {
  return (
    <BaseBlockHOC
      ViewComponent={SeparatorLineBlockView}
      EditViewComponent={SeparatorLineBlockView}
      EditComponent={SeparatorLineBlockView}
      componentProps={props}
      title={SeparatorLineBlock.craft.displayName}
      backgroundColor={props.settings.backgroundColor}
=======
export const SeparatorLineBlock = (props: Partial<SeparatorLineBlockProps>) => {
  const componentProps = {...defaultProps, ...props}
  return (
    <BaseBlock
      ViewComponent={SeparatorLineBlockView}
      EditViewComponent={SeparatorLineBlockView}
      EditComponent={SeparatorLineBlockView}
      componentProps={componentProps}
      title={SeparatorLineBlock.craft.displayName}
      backgroundColor={componentProps.backgroundColor}
      customAccessibilityCheckRules={[separatorLineContrast]}
>>>>>>> 661629a0
    />
  )
}

SeparatorLineBlock.craft = {
  displayName: I18n.t('Separator line') as string,
  related: {
    settings: SeparatorLineBlockSettings,
  },
}<|MERGE_RESOLUTION|>--- conflicted
+++ resolved
@@ -19,16 +19,10 @@
 import {useScope as createI18nScope} from '@canvas/i18n'
 import {View} from '@instructure/ui-view'
 import {BorderWidth, BorderWidthValues} from '@instructure/emotion'
-<<<<<<< HEAD
-import {BaseBlockHOC} from '../BaseBlock'
-=======
 import {BaseBlock} from '../BaseBlock'
->>>>>>> 661629a0
 import {SeparatorLineBlockSettings} from './SeparatorLineBlockSettings'
 import {defaultProps} from './defaultProps'
 import {separatorLineContrast} from '../../accessibilityChecker/rules/separatorLineContrast'
-
-const I18n = createI18nScope('block_content_editor')
 
 const I18n = createI18nScope('block_content_editor')
 
@@ -56,17 +50,6 @@
   )
 }
 
-<<<<<<< HEAD
-export const SeparatorLineBlock = (props: SeparatorLineBlockProps) => {
-  return (
-    <BaseBlockHOC
-      ViewComponent={SeparatorLineBlockView}
-      EditViewComponent={SeparatorLineBlockView}
-      EditComponent={SeparatorLineBlockView}
-      componentProps={props}
-      title={SeparatorLineBlock.craft.displayName}
-      backgroundColor={props.settings.backgroundColor}
-=======
 export const SeparatorLineBlock = (props: Partial<SeparatorLineBlockProps>) => {
   const componentProps = {...defaultProps, ...props}
   return (
@@ -78,7 +61,6 @@
       title={SeparatorLineBlock.craft.displayName}
       backgroundColor={componentProps.backgroundColor}
       customAccessibilityCheckRules={[separatorLineContrast]}
->>>>>>> 661629a0
     />
   )
 }
