/*
 * Copyright (C) 2025 - present Instructure, Inc.
 *
 * This file is part of Canvas.
 *
 * Canvas is free software: you can redistribute it and/or modify it under
 * the terms of the GNU Affero General Public License as published by the Free
 * Software Foundation, version 3 of the License.
 *
 * Canvas is distributed in the hope that it will be useful, but WITHOUT ANY
 * WARRANTY; without even the implied warranty of MERCHANTABILITY or FITNESS FOR
 * A PARTICULAR PURPOSE. See the GNU Affero General Public License for more
 * details.
 *
 * You should have received a copy of the GNU Affero General Public License along
 * with this program. If not, see <http://www.gnu.org/licenses/>.
 */

import {ToggleGroup} from '@instructure/ui-toggle-details'
import {View} from '@instructure/ui-view'
import {Heading} from '@instructure/ui-heading'
import './settings-section-toggle.css'

export type SettingsSectionToggleProps = {
  title: string
  defaultExpanded?: boolean
  includeSeparator: boolean
  children: React.ReactNode
}

export const SettingsSectionToggle = ({
  title,
  defaultExpanded,
  includeSeparator,
  children,
}: SettingsSectionToggleProps) => {
  return (
    <>
      <ToggleGroup
        defaultExpanded={defaultExpanded}
        border={false}
        transition={false}
<<<<<<< HEAD
        toggleLabel={isExpanded => (isExpanded ? expandedLabel : collapsedLabel)}
=======
        toggleLabel={title}
>>>>>>> 67acb827
        summary={
          <Heading variant="titleCardMini" level="h3">
            {title}
          </Heading>
        }
        data-settingssectiontoggle
        themeOverride={{
          borderColor: 'transparent',
        }}
      >
        <View as="div" padding="small 0 0 0">
          {children}
        </View>
      </ToggleGroup>
      {includeSeparator && <View as="hr" borderWidth="0 0 small 0" />}
    </>
  )
}<|MERGE_RESOLUTION|>--- conflicted
+++ resolved
@@ -40,11 +40,7 @@
         defaultExpanded={defaultExpanded}
         border={false}
         transition={false}
-<<<<<<< HEAD
-        toggleLabel={isExpanded => (isExpanded ? expandedLabel : collapsedLabel)}
-=======
         toggleLabel={title}
->>>>>>> 67acb827
         summary={
           <Heading variant="titleCardMini" level="h3">
             {title}
