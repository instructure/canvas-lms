--- conflicted
+++ resolved
@@ -30,8 +30,5 @@
 export type TitleEditProps = TitleData & {
   onTitleChange: (newTitle: string) => void
   focusHandler?: FocusHandler
-<<<<<<< HEAD
-=======
   labelColor?: string | null
->>>>>>> 661629a0
 }