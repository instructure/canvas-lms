/*
 * Copyright (C) 2025 - present Instructure, Inc.
 *
 * This file is part of Canvas.
 *
 * Canvas is free software: you can redistribute it and/or modify it under
 * the terms of the GNU Affero General Public License as published by the Free
 * Software Foundation, version 3 of the License.
 *
 * Canvas is distributed in the hope that it will be useful, but WITHOUT ANY
 * WARRANTY; without even the implied warranty of MERCHANTABILITY or FITNESS FOR
 * A PARTICULAR PURPOSE. See the GNU Affero General Public License for more
 * details.
 *
 * You should have received a copy of the GNU Affero General Public License along
 * with this program. If not, see <http://www.gnu.org/licenses/>.
 */

import {ChangeEvent} from 'react'
import {TextInput} from '@instructure/ui-text-input'
import {Tag} from '@instructure/ui-tag'
import {Text} from '@instructure/ui-text'
import {useScope as createI18nScope} from '@canvas/i18n'
import {TitleEditProps} from './types'

const I18n = createI18nScope('block_content_editor')

<<<<<<< HEAD
export const TitleEdit = ({title, onTitleChange, focusHandler}: TitleEditProps) => {
=======
export const TitleEdit = ({title, onTitleChange, focusHandler, labelColor}: TitleEditProps) => {
>>>>>>> 661629a0
  const handleOnChange = (event: ChangeEvent<HTMLInputElement>) => onTitleChange(event.target.value)
  const labelText = I18n.t('Block title')

  return (
    <TextInput
      elementRef={el => focusHandler?.(el as HTMLElement | null)}
<<<<<<< HEAD
      renderLabel={I18n.t('Block title')}
=======
      renderLabel={
        labelColor ? (
          <Text weight="weightImportant" color="primary" themeOverride={{primaryColor: labelColor}}>
            {labelText}
          </Text>
        ) : (
          <Tag size="medium" text={labelText} />
        )
      }
>>>>>>> 661629a0
      placeholder={I18n.t('Start typing...')}
      value={title}
      onChange={handleOnChange}
    />
  )
}<|MERGE_RESOLUTION|>--- conflicted
+++ resolved
@@ -25,20 +25,13 @@
 
 const I18n = createI18nScope('block_content_editor')
 
-<<<<<<< HEAD
-export const TitleEdit = ({title, onTitleChange, focusHandler}: TitleEditProps) => {
-=======
 export const TitleEdit = ({title, onTitleChange, focusHandler, labelColor}: TitleEditProps) => {
->>>>>>> 661629a0
   const handleOnChange = (event: ChangeEvent<HTMLInputElement>) => onTitleChange(event.target.value)
   const labelText = I18n.t('Block title')
 
   return (
     <TextInput
       elementRef={el => focusHandler?.(el as HTMLElement | null)}
-<<<<<<< HEAD
-      renderLabel={I18n.t('Block title')}
-=======
       renderLabel={
         labelColor ? (
           <Text weight="weightImportant" color="primary" themeOverride={{primaryColor: labelColor}}>
@@ -48,7 +41,6 @@
           <Tag size="medium" text={labelText} />
         )
       }
->>>>>>> 661629a0
       placeholder={I18n.t('Start typing...')}
       value={title}
       onChange={handleOnChange}
