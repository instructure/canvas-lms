/*
 * Copyright (C) 2025 - present Instructure, Inc.
 *
 * This file is part of Canvas.
 *
 * Canvas is free software: you can redistribute it and/or modify it under
 * the terms of the GNU Affero General Public License as published by the Free
 * Software Foundation, version 3 of the License.
 *
 * Canvas is distributed in the hope that it will be useful, but WITHOUT ANY
 * WARRANTY; without even the implied warranty of MERCHANTABILITY or FITNESS FOR
 * A PARTICULAR PURPOSE. See the GNU Affero General Public License for more
 * details.
 *
 * You should have received a copy of the GNU Affero General Public License along
 * with this program. If not, see <http://www.gnu.org/licenses/>.
 */

export type SettingsImageProps = {
  altText?: string
  caption?: string
  decorativeImage?: boolean
  altTextAsCaption?: boolean
  disabled?: boolean
<<<<<<< HEAD
=======
  imageUrl?: string
  fileName?: string
>>>>>>> cb9e0c9a
  onCaptionChange: (caption: string) => void
  onAltTextChange: (altText: string) => void
  onAltTextAsCaptionChange: (checked: boolean) => void
  onDecorativeImageChange: (checked: boolean) => void
}<|MERGE_RESOLUTION|>--- conflicted
+++ resolved
@@ -22,11 +22,8 @@
   decorativeImage?: boolean
   altTextAsCaption?: boolean
   disabled?: boolean
-<<<<<<< HEAD
-=======
   imageUrl?: string
   fileName?: string
->>>>>>> cb9e0c9a
   onCaptionChange: (caption: string) => void
   onAltTextChange: (altText: string) => void
   onAltTextAsCaptionChange: (checked: boolean) => void
