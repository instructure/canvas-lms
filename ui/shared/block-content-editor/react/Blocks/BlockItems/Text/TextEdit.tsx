/*
 * Copyright (C) 2025 - present Instructure, Inc.
 *
 * This file is part of Canvas.
 *
 * Canvas is free software: you can redistribute it and/or modify it under
 * the terms of the GNU Affero General Public License as published by the Free
 * Software Foundation, version 3 of the License.
 *
 * Canvas is distributed in the hope that it will be useful, but WITHOUT ANY
 * WARRANTY; without even the implied warranty of MERCHANTABILITY or FITNESS FOR
 * A PARTICULAR PURPOSE. See the GNU Affero General Public License for more
 * details.
 *
 * You should have received a copy of the GNU Affero General Public License along
 * with this program. If not, see <http://www.gnu.org/licenses/>.
 */

import {useRef} from 'react'
import {uid} from '@instructure/uid'
import CanvasRce from '@canvas/rce/react/CanvasRce'
import {TextEditProps} from './types'
import RCEWrapper from '@instructure/canvas-rce/es/rce/RCEWrapper'
<<<<<<< HEAD
=======
import './text-edit.css'
>>>>>>> 661629a0

export const TextEdit = ({content, height, onContentChange, focusHandler}: TextEditProps) => {
  const rceRef = useRef<RCEWrapper | null>(null)
  return (
<<<<<<< HEAD
    <CanvasRce
      ref={rceRef}
      autosave={false}
      textareaId={uid('rceblock')}
      variant="block-content-editor"
      defaultContent={content}
      onContentChange={onContentChange}
      height={height}
      onInit={() => {
        focusHandler && focusHandler(rceRef.current)
      }}
    />
=======
    <div className="text-edit-wrapper">
      <CanvasRce
        ref={rceRef}
        autosave={false}
        textareaId={uid('rceblock')}
        variant="block-content-editor"
        defaultContent={content}
        onContentChange={onContentChange}
        height={height}
        onInit={() => {
          focusHandler && focusHandler(rceRef.current)
        }}
      />
    </div>
>>>>>>> 661629a0
  )
}<|MERGE_RESOLUTION|>--- conflicted
+++ resolved
@@ -21,28 +21,11 @@
 import CanvasRce from '@canvas/rce/react/CanvasRce'
 import {TextEditProps} from './types'
 import RCEWrapper from '@instructure/canvas-rce/es/rce/RCEWrapper'
-<<<<<<< HEAD
-=======
 import './text-edit.css'
->>>>>>> 661629a0
 
 export const TextEdit = ({content, height, onContentChange, focusHandler}: TextEditProps) => {
   const rceRef = useRef<RCEWrapper | null>(null)
   return (
-<<<<<<< HEAD
-    <CanvasRce
-      ref={rceRef}
-      autosave={false}
-      textareaId={uid('rceblock')}
-      variant="block-content-editor"
-      defaultContent={content}
-      onContentChange={onContentChange}
-      height={height}
-      onInit={() => {
-        focusHandler && focusHandler(rceRef.current)
-      }}
-    />
-=======
     <div className="text-edit-wrapper">
       <CanvasRce
         ref={rceRef}
@@ -57,6 +40,5 @@
         }}
       />
     </div>
->>>>>>> 661629a0
   )
 }