/*
 * Copyright (C) 2025 - present Instructure, Inc.
 *
 * This file is part of Canvas.
 *
 * Canvas is free software: you can redistribute it and/or modify it under
 * the terms of the GNU Affero General Public License as published by the Free
 * Software Foundation, version 3 of the License.
 *
 * Canvas is distributed in the hope that it will be useful, but WITHOUT ANY
 * WARRANTY; without even the implied warranty of MERCHANTABILITY or FITNESS FOR
 * A PARTICULAR PURPOSE. See the GNU Affero General Public License for more
 * details.
 *
 * You should have received a copy of the GNU Affero General Public License along
 * with this program. If not, see <http://www.gnu.org/licenses/>.
 */

import getRCSProps from '@canvas/rce/getRCSProps'
import {UploadFile} from '@instructure/canvas-rce'
import {useState} from 'react'
import {
  handleImageSubmit,
  loadFileMetaData,
  panels,
  StoreProp,
  UploadData,
  UploadFilePanelIds,
} from './handle-image'
import {ModalImageData} from './types'

export const ImageBlockUploadModal = (props: {
  open: boolean
  onSelected: (modalImageData: ModalImageData) => void
  onDismiss: () => void
}) => {
  const [isUploading, setIsUploading] = useState(false)

  const handleSubmit = async (
    _editor: unknown,
    _accept: unknown,
    selectedPanel: UploadFilePanelIds,
    uploadData: UploadData,
    storeProps: StoreProp,
  ) => {
    setIsUploading(true)
    const {url, altText, decorativeImage} = await handleImageSubmit(
      selectedPanel,
      uploadData,
      storeProps,
    )
    let fileName = undefined
    if (selectedPanel !== 'URL') {
      const metaData = await loadFileMetaData(url)
      fileName = metaData?.attachment.display_name
    }
<<<<<<< HEAD
    setIsUploading(false)
    props.onSelected({url, altText, decorativeImage, fileName})
=======
    const finalAltText = !decorativeImage && !altText && fileName ? fileName : altText
    setIsUploading(false)
    props.onSelected({url, altText: finalAltText, decorativeImage, fileName})
>>>>>>> 661629a0
  }

  return props.open ? (
    <UploadFile
      accept={'image/*'}
      trayProps={getRCSProps()!}
      editor={undefined}
      label={'Upload Image'}
      panels={panels as any}
      onDismiss={props.onDismiss}
      onSubmit={handleSubmit}
      canvasOrigin={window.location?.origin}
      uploading={isUploading}
      forBlockEditorUse
    />
  ) : null
}<|MERGE_RESOLUTION|>--- conflicted
+++ resolved
@@ -54,14 +54,9 @@
       const metaData = await loadFileMetaData(url)
       fileName = metaData?.attachment.display_name
     }
-<<<<<<< HEAD
-    setIsUploading(false)
-    props.onSelected({url, altText, decorativeImage, fileName})
-=======
     const finalAltText = !decorativeImage && !altText && fileName ? fileName : altText
     setIsUploading(false)
     props.onSelected({url, altText: finalAltText, decorativeImage, fileName})
->>>>>>> 661629a0
   }
 
   return props.open ? (
