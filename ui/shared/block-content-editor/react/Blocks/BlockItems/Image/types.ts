/*
 * Copyright (C) 2025 - present Instructure, Inc.
 *
 * This file is part of Canvas.
 *
 * Canvas is free software: you can redistribute it and/or modify it under
 * the terms of the GNU Affero General Public License as published by the Free
 * Software Foundation, version 3 of the License.
 *
 * Canvas is distributed in the hope that it will be useful, but WITHOUT ANY
 * WARRANTY; without even the implied warranty of MERCHANTABILITY or FITNESS FOR
 * A PARTICULAR PURPOSE. See the GNU Affero General Public License for more
 * details.
 *
 * You should have received a copy of the GNU Affero General Public License along
 * with this program. If not, see <http://www.gnu.org/licenses/>.
 */

<<<<<<< HEAD
=======
import {FocusHandler} from '../../../hooks/useFocusElement'

>>>>>>> 53aa8385
type ImageMetadata = {
  url?: string
  altText?: string
  decorativeImage?: boolean
<<<<<<< HEAD
}

type ImageCaption = {
  caption?: string
}

type ImageSettingAltAsCaption = {
  altTextAsCaption?: boolean
}

type ImageFileData = {
  fileName?: string
}

export type ImageData = ImageMetadata & ImageFileData & ImageSettingAltAsCaption & ImageCaption
export type ModalImageData = ImageMetadata & ImageFileData
export type ImageChangeHandler = {
  onImageChange: (data: ImageData) => void
}
export type ImageEditProps = ImageData & ImageChangeHandler
=======
}

type ImageCaption = {
  caption?: string
}

type ImageSettingAltAsCaption = {
  altTextAsCaption?: boolean
}

type ImageFileData = {
  fileName?: string
}

export type ImageData = ImageMetadata & ImageFileData & ImageSettingAltAsCaption & ImageCaption
export type ModalImageData = ImageMetadata & ImageFileData
export type ImageChangeHandler = {
  onImageChange: (data: ImageData) => void
}
export type ImageEditProps = ImageData &
  ImageChangeHandler & {
    focusHandler?: FocusHandler | false
  }
>>>>>>> 53aa8385
export type ImageViewProps = ImageData<|MERGE_RESOLUTION|>--- conflicted
+++ resolved
@@ -16,37 +16,12 @@
  * with this program. If not, see <http://www.gnu.org/licenses/>.
  */
 
-<<<<<<< HEAD
-=======
 import {FocusHandler} from '../../../hooks/useFocusElement'
 
->>>>>>> 53aa8385
 type ImageMetadata = {
   url?: string
   altText?: string
   decorativeImage?: boolean
-<<<<<<< HEAD
-}
-
-type ImageCaption = {
-  caption?: string
-}
-
-type ImageSettingAltAsCaption = {
-  altTextAsCaption?: boolean
-}
-
-type ImageFileData = {
-  fileName?: string
-}
-
-export type ImageData = ImageMetadata & ImageFileData & ImageSettingAltAsCaption & ImageCaption
-export type ModalImageData = ImageMetadata & ImageFileData
-export type ImageChangeHandler = {
-  onImageChange: (data: ImageData) => void
-}
-export type ImageEditProps = ImageData & ImageChangeHandler
-=======
 }
 
 type ImageCaption = {
@@ -70,5 +45,4 @@
   ImageChangeHandler & {
     focusHandler?: FocusHandler | false
   }
->>>>>>> 53aa8385
 export type ImageViewProps = ImageData