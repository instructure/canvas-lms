--- conflicted
+++ resolved
@@ -34,16 +34,9 @@
   return (
     <Flex direction="column" gap="mediumSmall">
       {url ? (
-<<<<<<< HEAD
-        // eslint-disable-next-line jsx-a11y/alt-text
-        <img
-          src={url}
-          alt={decorativeImage ? undefined : altText}
-=======
         <img
           src={url}
           alt={decorativeImage ? '' : altText}
->>>>>>> 53aa8385
           role={decorativeImage ? 'presentation' : undefined}
         />
       ) : (
