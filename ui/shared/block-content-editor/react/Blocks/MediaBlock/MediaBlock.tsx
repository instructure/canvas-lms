/*
 * Copyright (C) 2025 - present Instructure, Inc.
 *
 * This file is part of Canvas.
 *
 * Canvas is free software: you can redistribute it and/or modify it under
 * the terms of the GNU Affero General Public License as published by the Free
 * Software Foundation, version 3 of the License.
 *
 * Canvas is distributed in the hope that it will be useful, but WITHOUT ANY
 * WARRANTY; without even the implied warranty of MERCHANTABILITY or FITNESS FOR
 * A PARTICULAR PURPOSE. See the GNU Affero General Public License for more
 * details.
 *
 * You should have received a copy of the GNU Affero General Public License along
 * with this program. If not, see <http://www.gnu.org/licenses/>.
 */

import {useState} from 'react'
import {MediaBlockSettings} from './MediaBlockSettings'
import {BaseBlock} from '../BaseBlock'
import {MediaBlockProps, MediaSources} from './types'
import {useScope as createI18nScope} from '@canvas/i18n'
import {useSave} from '../BaseBlock/useSave'
import {Flex} from '@instructure/ui-flex'
import {TitleEditPreview} from '../BlockItems/Title/TitleEditPreview'
import {TitleView} from '../BlockItems/Title/TitleView'
import {View} from '@instructure/ui-view'
import {DefaultPreviewImage} from '../BlockItems/DefaultPreviewImage/DefaultPreviewImage'
import {TitleEdit} from '../BlockItems/Title/TitleEdit'
import {AddButton} from '../BlockItems/AddButton/AddButton'
import {UploadMediaModal} from './UploadMediaModal'
import CanvasStudioPlayer from '@canvas/canvas-studio-player/react/CanvasStudioPlayer'
import {useFocusElement} from '../../hooks/useFocusElement'
import {defaultProps} from './defaultProps'
import {getContrastingTextColorCached} from '../../utilities/getContrastingTextColor'

const I18n = createI18nScope('block_content_editor')

const Player = ({mediaId, src, attachment_id}: MediaSources) => {
<<<<<<< HEAD
  if (!!mediaId || !!attachment_id) {
=======
  const enableStudioPlayer = false // CanvasStudioPlayer disabled for now
  if ((!!mediaId || !!attachment_id) && enableStudioPlayer) {
>>>>>>> cb9e0c9a
    return (
      <CanvasStudioPlayer
        media_id={mediaId || ''}
        attachment_id={attachment_id || ''}
        explicitSize={{width: '100%', height: 400}}
      />
    )
  }

  return (
    <iframe
      src={src}
      title={'Media content'}
      width="100%"
      height="100%"
      style={{
        border: 'none',
        borderRadius: '4px',
      }}
      allow="fullscreen"
      data-media-type="video"
    />
  )
}

const MediaBlockView = (props: MediaBlockProps) => {
  return (
    <Flex gap="mediumSmall" direction="column">
      {props.includeBlockTitle && !!props.title && (
        <TitleView title={props.title} contentColor={props.titleColor} />
      )}
      {props.src || props.mediaId || props.attachment_id ? (
        <View as="div" width="100%" height="400px">
          <Player mediaId={props.mediaId} src={props.src} attachment_id={props.attachment_id} />
        </View>
      ) : (
        <DefaultPreviewImage blockType="media" />
      )}
    </Flex>
  )
}

const MediaBlockEditView = (props: MediaBlockProps) => {
  return (
    <Flex gap="mediumSmall" direction="column">
      {props.includeBlockTitle && (
        <TitleEditPreview title={props.title} contentColor={props.titleColor} />
      )}
      {props.src || props.mediaId || props.attachment_id ? (
        <View as="div" width="100%" height="400px" position="relative">
          <Player mediaId={props.mediaId} src={props.src} attachment_id={props.attachment_id} />
          <div
            style={{
              position: 'absolute',
              top: 0,
              left: 0,
              width: '100%',
              height: '100%',
            }}
          />
        </View>
      ) : (
        <DefaultPreviewImage blockType="media" />
      )}
    </Flex>
  )
}

const MediaBlockEdit = (props: MediaBlockProps) => {
  const [title, setTitle] = useState(props.title)
  const [showModal, setShowModal] = useState(false)
  const labelColor = getContrastingTextColorCached(props.backgroundColor)
  const {focusHandler} = useFocusElement()

  const save = useSave(() => ({
    title,
    src: props.src,
    mediaId: props.mediaId,
  }))

  const onSubmit = (mediaSources: MediaSources) => {
    save(mediaSources)
    setShowModal(false)
  }

  return (
    <Flex gap="mediumSmall" direction="column">
      {props.includeBlockTitle && (
        <TitleEdit
          title={title}
          onTitleChange={setTitle}
          labelColor={labelColor}
          focusHandler={focusHandler}
        />
      )}
      {props.src || props.mediaId || props.attachment_id ? (
        <View as="div" width={'100%'} height={'400px'}>
          <Player mediaId={props.mediaId} src={props.src} attachment_id={props.attachment_id} />
        </View>
      ) : (
        <AddButton
          onClick={() => setShowModal(true)}
          focusHandler={!props.includeBlockTitle && focusHandler}
          ariaLabel={I18n.t('Add media')}
        />
      )}
      <UploadMediaModal
        open={showModal}
        onSubmit={onSubmit}
        onDismiss={() => setShowModal(false)}
      />
    </Flex>
  )
}

export const MediaBlock = (props: Partial<MediaBlockProps>) => {
  const componentProps = {...defaultProps, ...props}
  return (
    <BaseBlock
      ViewComponent={MediaBlockView}
      EditComponent={MediaBlockEdit}
      EditViewComponent={MediaBlockEditView}
      componentProps={componentProps}
      title={MediaBlock.craft.displayName}
      backgroundColor={componentProps.backgroundColor}
    />
  )
}

MediaBlock.craft = {
  displayName: I18n.t('Media'),
  related: {
    settings: MediaBlockSettings,
  },
}<|MERGE_RESOLUTION|>--- conflicted
+++ resolved
@@ -38,12 +38,8 @@
 const I18n = createI18nScope('block_content_editor')
 
 const Player = ({mediaId, src, attachment_id}: MediaSources) => {
-<<<<<<< HEAD
-  if (!!mediaId || !!attachment_id) {
-=======
   const enableStudioPlayer = false // CanvasStudioPlayer disabled for now
   if ((!!mediaId || !!attachment_id) && enableStudioPlayer) {
->>>>>>> cb9e0c9a
     return (
       <CanvasStudioPlayer
         media_id={mediaId || ''}
