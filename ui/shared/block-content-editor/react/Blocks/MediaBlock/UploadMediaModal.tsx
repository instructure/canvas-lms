/*
 * Copyright (C) 2025 - present Instructure, Inc.
 *
 * This file is part of Canvas.
 *
 * Canvas is free software: you can redistribute it and/or modify it under
 * the terms of the GNU Affero General Public License as published by the Free
 * Software Foundation, version 3 of the License.
 *
 * Canvas is distributed in the hope that it will be useful, but WITHOUT ANY
 * WARRANTY; without even the implied warranty of MERCHANTABILITY or FITNESS FOR
 * A PARTICULAR PURPOSE. See the GNU Affero General Public License for more
 * details.
 *
 * You should have received a copy of the GNU Affero General Public License along
 * with this program. If not, see <http://www.gnu.org/licenses/>.
 */

import React, {useState} from 'react'
import getRCSProps from '@canvas/rce/getRCSProps'
import {UploadFile} from '@instructure/canvas-rce'
import {useScope as createI18nScope} from '@canvas/i18n'
import {handleMediaSubmit, panels, StoreProp, UploadData, UploadFilePanelIds} from './handleMedia'
import {MediaSources} from './types'

const I18n = createI18nScope('block_content_editor')

export function UploadMediaModal({
  open,
  onSubmit,
  onDismiss,
}: {
  open: boolean
  onSubmit: (data: MediaSources) => void
  onDismiss: () => void
}) {
  const [isUploading, setIsUploading] = useState(false)

  const handleSubmit = async (
    _editor: unknown,
    _accept: unknown,
    selectedPanel: UploadFilePanelIds,
    uploadData: UploadData,
    storeProps: StoreProp,
  ) => {
    setIsUploading(true)
    try {
      const result = await handleMediaSubmit(selectedPanel, uploadData, storeProps)
      onSubmit(result)
    } catch (error) {
      console.error('Media upload error:', error)
    } finally {
      setIsUploading(false)
    }
  }

  return open ? (
    <UploadFile
      accept={'video/*,audio/*'}
      trayProps={getRCSProps()!}
<<<<<<< HEAD
=======
      editor={undefined}
>>>>>>> 67acb827
      label={I18n.t('Add media')}
      panels={panels as any}
      onDismiss={onDismiss}
      onSubmit={handleSubmit}
      canvasOrigin={window.location?.origin}
      uploading={isUploading}
    />
  ) : null
}<|MERGE_RESOLUTION|>--- conflicted
+++ resolved
@@ -58,10 +58,7 @@
     <UploadFile
       accept={'video/*,audio/*'}
       trayProps={getRCSProps()!}
-<<<<<<< HEAD
-=======
       editor={undefined}
->>>>>>> 67acb827
       label={I18n.t('Add media')}
       panels={panels as any}
       onDismiss={onDismiss}
