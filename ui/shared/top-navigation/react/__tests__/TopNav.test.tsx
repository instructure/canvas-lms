// Copyright (C) 2023 - present Instructure, Inc.
//
// This file is part of Canvas.
//
// Canvas is free software: you can redistribute it and/or modify it under
// the terms of the GNU Affero General Public License as published by the Free
// Software Foundation, version 3 of the License.
//
// Canvas is distributed in the hope that it will be useful, but WITHOUT ANY
// WARRANTY; without even the implied warranty of MERCHANTABILITY or FITNESS FOR
// A PARTICULAR PURPOSE. See the GNU Affero General Public License for more
// details.
//
// You should have received a copy of the GNU Affero General Public License along

import {render} from '@testing-library/react'
import TopNav from '../TopNav'
import React from 'react'
import {QueryClient, QueryClientProvider} from '@tanstack/react-query'
import {TopNavBar} from '@instructure/ui-top-nav-bar'

// with this program. If not, see <http://www.gnu.org/licenses/>.
const queryClient = new QueryClient()

jest.mock('../hooks/useToggleCourseNav', () => ({
  __esModule: true,
  default: () => ({
    toggle: jest.fn(),
  }),
}))
describe('TopNav', () => {
  // test that TopNav renders without errors
  beforeEach(() => {
    window.ENV.breadcrumbs = [
      {name: 'crumb', url: 'crumb'},
      {name: 'crumb2', url: 'crumb2'},
    ]
  })

  afterEach(() => {
    window.ENV.breadcrumbs = []
  })

  it('renders', () => {
    expect(() =>
      render(
        <QueryClientProvider client={queryClient}>
          <TopNav />
        </QueryClientProvider>
      )
    ).not.toThrow()
  })

  it('renders with breadcrumbs', () => {
    const {getByText} = render(
      <QueryClientProvider client={queryClient}>
        <TopNav />
      </QueryClientProvider>
    )

    expect(getByText('crumb')).toBeInTheDocument()
  })
<<<<<<< HEAD
=======

  describe('getBreadCrumbSetter', () => {
    const callback = jest.fn()

    it('returns an object with getter and setter functions', () => {
      render(
        <QueryClientProvider client={queryClient}>
          <TopNav getBreadCrumbSetter={callback} />
        </QueryClientProvider>
      )

      expect(callback).toHaveBeenCalledWith({
        getCrumbs: expect.any(Function),
        setCrumbs: expect.any(Function),
      })
    })

    it('provides a getter function that actually returns the crumbs', () => {
      render(
        <QueryClientProvider client={queryClient}>
          <TopNav getBreadCrumbSetter={callback} />
        </QueryClientProvider>
      )

      const {getCrumbs} = callback.mock.calls[0][0]
      expect(getCrumbs()).toEqual(window.ENV.breadcrumbs)
    })

    // we need to figure out how to test this in the desktop layout mode
    // right now for some reason the Jest environment is triggering InstUI's
    // smallViewport layout, which doesn't show all the breadcrumbs. That
    // makes some of the stuff we want to test here meaningless.
    it.skip('provides a setter function that can set the last crumb', async () => {
      const {findByText} = render(
        <QueryClientProvider client={queryClient}>
          <TopNav getBreadCrumbSetter={callback} />
        </QueryClientProvider>
      )

      const {setCrumbs} = callback.mock.calls[0][0]
      setCrumbs({name: 'new-crumb2', url: 'new-crumb2'})

      expect(await findByText('new-crumb2')).toBeInTheDocument()
    })

    it.skip('provides a setter function that can set all crumbs', () => {})
  })

>>>>>>> 6d644d6a
  it('shows action buttons when sent through prop', () => {
    const {getByText} = render(
      <QueryClientProvider client={queryClient}>
        <TopNav
          actionItems={[
            <TopNavBar.Item id="button1" key="button1">
              button1
            </TopNavBar.Item>,
            <TopNavBar.Item id="button2" key="button2">
              button2
            </TopNavBar.Item>,
          ]}
        />
      </QueryClientProvider>
    )

    expect(getByText('button1')).toBeInTheDocument()
    expect(getByText('button2')).toBeInTheDocument()
  })
<<<<<<< HEAD
=======

  it('should not show a breadCrumb when there is one or less', () => {
    window.ENV.breadcrumbs = [{name: 'crumb', url: 'crumb'}]
    const {queryByText} = render(
      <QueryClientProvider client={queryClient}>
        <TopNav />
      </QueryClientProvider>
    )

    expect(queryByText('crumb')).not.toBeInTheDocument()
  })
>>>>>>> 6d644d6a
})<|MERGE_RESOLUTION|>--- conflicted
+++ resolved
@@ -60,8 +60,6 @@
 
     expect(getByText('crumb')).toBeInTheDocument()
   })
-<<<<<<< HEAD
-=======
 
   describe('getBreadCrumbSetter', () => {
     const callback = jest.fn()
@@ -110,7 +108,6 @@
     it.skip('provides a setter function that can set all crumbs', () => {})
   })
 
->>>>>>> 6d644d6a
   it('shows action buttons when sent through prop', () => {
     const {getByText} = render(
       <QueryClientProvider client={queryClient}>
@@ -130,8 +127,6 @@
     expect(getByText('button1')).toBeInTheDocument()
     expect(getByText('button2')).toBeInTheDocument()
   })
-<<<<<<< HEAD
-=======
 
   it('should not show a breadCrumb when there is one or less', () => {
     window.ENV.breadcrumbs = [{name: 'crumb', url: 'crumb'}]
@@ -143,5 +138,4 @@
 
     expect(queryByText('crumb')).not.toBeInTheDocument()
   })
->>>>>>> 6d644d6a
 })