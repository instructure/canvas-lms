--- conflicted
+++ resolved
@@ -139,11 +139,7 @@
   }
 }
 
-<<<<<<< HEAD
-const TopNavPortalWithDefaults = withDefaults(TopNavPortal)
-=======
 const TopNavPortalWithDefaults = withDefaults(TopNavPortalBase)
->>>>>>> 1c55606d
 
 export const addCrumbs = (newCrumbs: Crumb[], oldCrumbs?: Crumb[]): Crumb[] => {
   // @ts-ignore
