/*
 * Copyright (C) 2023 - present Instructure, Inc.
 *
 * This file is part of Canvas.
 *
 * Canvas is free software: you can redistribute it and/or modify it under
 * the terms of the GNU Affero General Public License as published by the Free
 * Software Foundation, version 3 of the License.
 *
 * Canvas is distributed in the hope that it will be useful, but WITHOUT ANY
 * WARRANTY; without even the implied warranty of MERCHANTABILITY or FITNESS FOR
 * A PARTICULAR PURPOSE. See the GNU Affero General Public License for more
 * details.
 *
 * You should have received a copy of the GNU Affero General Public License along
 * with this program. If not, see <http://www.gnu.org/licenses/>.
 */

import React from 'react'
<<<<<<< HEAD
import {Portal} from '@instructure/ui-portal'
import TopNav, {type ITopNavProps} from './TopNav'
import {QueryProvider} from '@canvas/query'
import ReactDOM from 'react-dom'
import {createRoot} from 'react-dom/client'
import TopNavPortalWithDefaults from '@canvas/top-navigation/react/TopNavPortalWithDefaults'

const getMountPoint = (): HTMLElement | null => document.getElementById('react-instui-topnav')
=======
import {type ITopNavProps} from './TopNav'
import {createRoot} from 'react-dom/client'
import {TopNavPortalBase, getMountPoint} from './TopNavPortalBase'
>>>>>>> 80d4da09

const TopNavPortal: React.FC<ITopNavProps> = props => {
  return <TopNavPortalBase {...props} />
}

export const initializeTopNavPortal = (props?: ITopNavProps): void => {
  const mountPoint = getMountPoint()
  if (mountPoint) {
    const root = createRoot(mountPoint)
    root.render(<TopNavPortal {...props} />)
  }
}

export default TopNavPortal<|MERGE_RESOLUTION|>--- conflicted
+++ resolved
@@ -17,20 +17,9 @@
  */
 
 import React from 'react'
-<<<<<<< HEAD
-import {Portal} from '@instructure/ui-portal'
-import TopNav, {type ITopNavProps} from './TopNav'
-import {QueryProvider} from '@canvas/query'
-import ReactDOM from 'react-dom'
-import {createRoot} from 'react-dom/client'
-import TopNavPortalWithDefaults from '@canvas/top-navigation/react/TopNavPortalWithDefaults'
-
-const getMountPoint = (): HTMLElement | null => document.getElementById('react-instui-topnav')
-=======
 import {type ITopNavProps} from './TopNav'
 import {createRoot} from 'react-dom/client'
 import {TopNavPortalBase, getMountPoint} from './TopNavPortalBase'
->>>>>>> 80d4da09
 
 const TopNavPortal: React.FC<ITopNavProps> = props => {
   return <TopNavPortalBase {...props} />
