/*
 * Copyright (C) 2023 - present Instructure, Inc.
 *
 * This file is part of Canvas.
 *
 * Canvas is free software: you can redistribute it and/or modify it under
 * the terms of the GNU Affero General Public License as published by the Free
 * Software Foundation, version 3 of the License.
 *
 * Canvas is distributed in the hope that it will be useful, but WITHOUT ANY
 * WARRANTY; without even the implied warranty of MERCHANTABILITY or FITNESS FOR
 * A PARTICULAR PURPOSE. See the GNU Affero General Public License for more
 * details.
 *
 * You should have received a copy of the GNU Affero General Public License along
 * with this program. If not, see <http://www.gnu.org/licenses/>.
 */

import React from 'react'
import {Portal} from '@instructure/ui-portal'
import TopNav, {type ITopNavProps} from './TopNav'
import {QueryProvider} from '@canvas/query'
import ReactDOM from 'react-dom'

<<<<<<< HEAD
const TopNavPortal: React.FC<ITopNavProps> = props => {
  const mountPoint: HTMLElement | null = document.getElementById('react-instui-topnav')
=======
const getMountPoint = (): HTMLElement | null => document.getElementById('react-instui-topnav')

const TopNavPortal: React.FC<ITopNavProps> = props => {
  const mountPoint = getMountPoint()
>>>>>>> 6d644d6a
  if (!mountPoint) {
    return null
  }

  return (
    <Portal open={true} mountNode={mountPoint}>
      <QueryProvider>
        <TopNav {...props} />
      </QueryProvider>
    </Portal>
  )
}
<<<<<<< HEAD
export const initializeTopNavPortal = (
  mountPoint: ReactDOM.Container,
  props?: ITopNavProps
): void => {
=======
export const initializeTopNavPortal = (props?: ITopNavProps): void => {
  const mountPoint = getMountPoint()
>>>>>>> 6d644d6a
  if (mountPoint) {
    ReactDOM.render(<TopNavPortal {...props} />, mountPoint)
  }
}

export default TopNavPortal<|MERGE_RESOLUTION|>--- conflicted
+++ resolved
@@ -22,15 +22,10 @@
 import {QueryProvider} from '@canvas/query'
 import ReactDOM from 'react-dom'
 
-<<<<<<< HEAD
-const TopNavPortal: React.FC<ITopNavProps> = props => {
-  const mountPoint: HTMLElement | null = document.getElementById('react-instui-topnav')
-=======
 const getMountPoint = (): HTMLElement | null => document.getElementById('react-instui-topnav')
 
 const TopNavPortal: React.FC<ITopNavProps> = props => {
   const mountPoint = getMountPoint()
->>>>>>> 6d644d6a
   if (!mountPoint) {
     return null
   }
@@ -43,15 +38,8 @@
     </Portal>
   )
 }
-<<<<<<< HEAD
-export const initializeTopNavPortal = (
-  mountPoint: ReactDOM.Container,
-  props?: ITopNavProps
-): void => {
-=======
 export const initializeTopNavPortal = (props?: ITopNavProps): void => {
   const mountPoint = getMountPoint()
->>>>>>> 6d644d6a
   if (mountPoint) {
     ReactDOM.render(<TopNavPortal {...props} />, mountPoint)
   }
