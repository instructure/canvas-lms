/*
 * Copyright (C) 2015 - present Instructure, Inc.
 *
 * This file is part of Canvas.
 *
 * Canvas is free software: you can redistribute it and/or modify it under
 * the terms of the GNU Affero General Public License as published by the Free
 * Software Foundation, version 3 of the License.
 *
 * Canvas is distributed in the hope that it will be useful, but WITHOUT ANY
 * WARRANTY; without even the implied warranty of MERCHANTABILITY or FITNESS FOR
 * A PARTICULAR PURPOSE. See the GNU Affero General Public License for more
 * details.
 *
 * You should have received a copy of the GNU Affero General Public License along
 * with this program. If not, see <http://www.gnu.org/licenses/>.
 */

import React from 'react'
import ReactDOM from 'react-dom'
import getDroppableDashboardCardBox from './react/getDroppableDashboardCardBox'
import DashboardCard from './react/DashboardCard'
import axios from '@canvas/axios'
import {showFlashAlert} from '@canvas/alerts/react/FlashAlert'
import {asJson, checkStatus, getPrefetchedXHR} from '@canvas/util/xhr'
import {useScope as useI18nScope} from '@canvas/i18n'
import type {Card} from './types'
<<<<<<< HEAD
import {sortByPosition} from './util/dashboardUtils'
=======
>>>>>>> e1aaee22

const I18n = useI18nScope('load_card_dashboard')

export function createDashboardCards(
  dashboardCards: Card[],
  cardComponent = DashboardCard,
  extraProps: any
) {
  const Box = getDroppableDashboardCardBox()

  // Decide which dashboard to show based on role
  const isTeacher = dashboardCards.some((card: Card) => card.enrollmentType === 'TeacherEnrollment')

  return (
    <Box
      showSplitDashboardView={isTeacher}
      courseCards={dashboardCards}
      hideColorOverlays={window.ENV?.PREFERENCES?.hide_dashcard_color_overlays}
      cardComponent={cardComponent}
      {...extraProps}
    />
  )
}
export class CardDashboardLoader {
  static observedUsersDashboardCards: Record<string, Card[]> = {}

  errorShown = false

  observedUserId?: string = undefined

  promiseToGetDashboardCards?: Promise<Card[]> = undefined

  renderIntoDOM = (dashboardCards: Card[]) => {
    const dashboardContainer = document.getElementById('DashboardCard_Container')
    ReactDOM.render(
      createDashboardCards(dashboardCards, DashboardCard, {observedUserId: this.observedUserId}),
      dashboardContainer
    )
  }

  async loadCardDashboard(
    renderFn = this.renderIntoDOM,
    observedUserId: string,
    preloadedCards?: Card[] | null
  ) {
    if (observedUserId) {
      this.observedUserId = observedUserId
    }

    if (window?.ENV?.FEATURES?.dashboard_graphql_integration && preloadedCards) {
      try {
<<<<<<< HEAD
        const sortedCards = preloadedCards.sort(sortByPosition)
        renderFn(sortedCards)
=======
        renderFn(preloadedCards)
>>>>>>> e1aaee22
      } catch (e) {
        this.showError(e as Error)
      }
    } else if (observedUserId && CardDashboardLoader.observedUsersDashboardCards[observedUserId]) {
      // @ts-expect-error
      renderFn(CardDashboardLoader.observedUsersDashboardCards[observedUserId], true)
    } else if (this.promiseToGetDashboardCards) {
      this.promiseToGetDashboardCards
        .then(cards => {
          // @ts-expect-error
          renderFn(cards, true)
        })
        .catch(e => {
          this.showError(e)
        })
    } else {
      let xhrHasReturned = false
      let sessionStorageTimeout: number
      const sessionStorageKey = `dashcards_for_user_${ENV && ENV.current_user_id}`
      const urlPrefix = '/api/v1/dashboard/dashboard_cards'
      const url = new URL(urlPrefix, window.location.origin)
      if (observedUserId) {
        url.searchParams.append('observed_user_id', observedUserId)
      }
      const urlString = url.toString()
      this.promiseToGetDashboardCards =
        asJson(getPrefetchedXHR(urlString)) ||
        axios
          .get(urlString)
          // @ts-expect-error
          .then(checkStatus)
          // @ts-expect-error
          .then(({data}) => data)
          .catch(e => {
            this.showError(e)
          })
      this.promiseToGetDashboardCards
        .then(() => (xhrHasReturned = true))
        .catch(e => {
          this.showError(e)
        })

      // Because we use prefetch_xhr to prefetch this xhr request from our rails erb, there is a
      // chance that the XHR to get the latest dashcard data has already come back before we get
      // to this point. So if the XHR is ready, there's no need to render twice, just render
      // once with the newest data.
      // Otherwise, render with the cached stuff from session storage now, then render again
      // when the xhr comes back with the latest data.
      const promiseToGetCardsFromSessionStorage = new Promise(resolve => {
        sessionStorageTimeout = setTimeout(() => {
          const cachedCards = sessionStorage.getItem(sessionStorageKey)
          if (cachedCards) resolve(JSON.parse(cachedCards))
        }, 1) as unknown as number
      })
      Promise.race([this.promiseToGetDashboardCards, promiseToGetCardsFromSessionStorage])
        .then(dashboardCards => {
          clearTimeout(sessionStorageTimeout)
          // calling the renderFn with `false` indicates to consumers that we're still waiting
          // on the follow-up xhr request to complete.
          // @ts-expect-error
          renderFn(dashboardCards, xhrHasReturned)
          // calling it with `true` indicates that all outstanding card promises have settled.
          if (!xhrHasReturned && this.promiseToGetDashboardCards)
            // @ts-expect-error
            return this.promiseToGetDashboardCards.then((cards: Card[]) => renderFn(cards, true))
        })
        .catch(e => {
          this.showError(e)
        })

      // Cache the fetched dashcards in sessionStorage so we can render instantly next
      // time they come to their dashboard (while still fetching the most current data)
      // Also save the observed user's cards if observing so observer can switch between students
      // without any delay
      this.promiseToGetDashboardCards
        .then((dashboardCards: Card[]) => {
          try {
            sessionStorage.setItem(sessionStorageKey, JSON.stringify(dashboardCards))
          } catch (_e) {
            // If saving the cards to session storage fails, we can just ignore the exception; the cards
            // will still be fetched and displayed on the next load. Telling the user probably doesn't
            // make sense since it doesn't change the way the app works, nor does it make sense to log
            // the error since it could happen in normal circumstances (like using Safari in private mode).
          }
          if (observedUserId) {
            CardDashboardLoader.observedUsersDashboardCards[observedUserId] = dashboardCards
          }
        })
        .catch((e: Error) => {
          this.showError(e)
        })
    }
  }

  showError(e: Error) {
    if (!this.errorShown) {
      this.errorShown = true
      showFlashAlert({message: I18n.t('Failed loading course cards'), err: e, type: 'error'})
    }
  }
}

// Clears the cache for use in test suites
export function resetCardCache() {
  CardDashboardLoader.observedUsersDashboardCards = {}
}<|MERGE_RESOLUTION|>--- conflicted
+++ resolved
@@ -25,10 +25,6 @@
 import {asJson, checkStatus, getPrefetchedXHR} from '@canvas/util/xhr'
 import {useScope as useI18nScope} from '@canvas/i18n'
 import type {Card} from './types'
-<<<<<<< HEAD
-import {sortByPosition} from './util/dashboardUtils'
-=======
->>>>>>> e1aaee22
 
 const I18n = useI18nScope('load_card_dashboard')
 
@@ -80,12 +76,7 @@
 
     if (window?.ENV?.FEATURES?.dashboard_graphql_integration && preloadedCards) {
       try {
-<<<<<<< HEAD
-        const sortedCards = preloadedCards.sort(sortByPosition)
-        renderFn(sortedCards)
-=======
         renderFn(preloadedCards)
->>>>>>> e1aaee22
       } catch (e) {
         this.showError(e as Error)
       }
