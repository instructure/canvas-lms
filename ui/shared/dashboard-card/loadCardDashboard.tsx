/*
 * Copyright (C) 2015 - present Instructure, Inc.
 *
 * This file is part of Canvas.
 *
 * Canvas is free software: you can redistribute it and/or modify it under
 * the terms of the GNU Affero General Public License as published by the Free
 * Software Foundation, version 3 of the License.
 *
 * Canvas is distributed in the hope that it will be useful, but WITHOUT ANY
 * WARRANTY; without even the implied warranty of MERCHANTABILITY or FITNESS FOR
 * A PARTICULAR PURPOSE. See the GNU Affero General Public License for more
 * details.
 *
 * You should have received a copy of the GNU Affero General Public License along
 * with this program. If not, see <http://www.gnu.org/licenses/>.
 */

import React from 'react'
import ReactDOM from 'react-dom'
import getDroppableDashboardCardBox from './react/getDroppableDashboardCardBox'
import DashboardCard from './react/DashboardCard'
import axios from '@canvas/axios'
import {showFlashAlert} from '@canvas/alerts/react/FlashAlert'
import {asJson, checkStatus, getPrefetchedXHR} from '@canvas/util/xhr'
import {useScope as createI18nScope} from '@canvas/i18n'
import type {Card} from './types'

const I18n = createI18nScope('load_card_dashboard')

export function createDashboardCards(
  dashboardCards: Card[],
  cardComponent = DashboardCard,
  extraProps: any,
) {
  const Box = getDroppableDashboardCardBox()

  // Decide which dashboard to show based on role
  const isTeacher = dashboardCards.some((card: Card) => card.enrollmentType === 'TeacherEnrollment')

  return (
    <Box
      showSplitDashboardView={isTeacher}
      courseCards={dashboardCards}
      hideColorOverlays={window.ENV?.PREFERENCES?.hide_dashcard_color_overlays}
      cardComponent={cardComponent}
      {...extraProps}
    />
  )
}
export class CardDashboardLoader {
  static observedUsersDashboardCards: Record<string, Card[]> = {}

  errorShown = false

  observedUserId?: string = undefined

  promiseToGetDashboardCards?: Promise<Card[]> = undefined

  renderIntoDOM = (dashboardCards: Card[]) => {
    const dashboardContainer = document.getElementById('DashboardCard_Container')
<<<<<<< HEAD
     
=======

>>>>>>> 4b8c5dea
    ReactDOM.render(
      createDashboardCards(dashboardCards, DashboardCard, {observedUserId: this.observedUserId}),
      dashboardContainer,
    )
  }

  async loadCardDashboard(
    renderFn = this.renderIntoDOM,
    observedUserId: string,
    preloadedCards?: Card[] | null,
  ) {
    if (observedUserId) {
      this.observedUserId = observedUserId
    }

    if (window?.ENV?.FEATURES?.dashboard_graphql_integration && preloadedCards) {
      try {
        renderFn(preloadedCards)
      } catch (e) {
        this.showError(e as Error)
      }
    } else if (observedUserId && CardDashboardLoader.observedUsersDashboardCards[observedUserId]) {
      // @ts-expect-error
      renderFn(CardDashboardLoader.observedUsersDashboardCards[observedUserId], true)
    } else if (this.promiseToGetDashboardCards) {
      this.promiseToGetDashboardCards
        .then(cards => {
          // @ts-expect-error
          renderFn(cards, true)
        })
        .catch(e => {
          this.showError(e)
        })
    } else {
      let xhrHasReturned = false
      let sessionStorageTimeout: number
      const sessionStorageKey = `dashcards_for_user_${ENV && ENV.current_user_id}`
      const urlPrefix = '/api/v1/dashboard/dashboard_cards'
      const url = new URL(urlPrefix, window.location.origin)
      if (observedUserId) {
        url.searchParams.append('observed_user_id', observedUserId)
      }
      const urlString = url.toString()
      this.promiseToGetDashboardCards =
        asJson(getPrefetchedXHR(urlString)) ||
        axios
          .get(urlString)
          // @ts-expect-error
          .then(checkStatus)
          // @ts-expect-error
          .then(({data}) => data)
          .catch(e => {
            this.showError(e)
          })
      this.promiseToGetDashboardCards
        .then(() => (xhrHasReturned = true))
        .catch(e => {
          this.showError(e)
        })

      // Because we use prefetch_xhr to prefetch this xhr request from our rails erb, there is a
      // chance that the XHR to get the latest dashcard data has already come back before we get
      // to this point. So if the XHR is ready, there's no need to render twice, just render
      // once with the newest data.
      // Otherwise, render with the cached stuff from session storage now, then render again
      // when the xhr comes back with the latest data.
      const promiseToGetCardsFromSessionStorage = new Promise(resolve => {
        sessionStorageTimeout = setTimeout(() => {
          const cachedCards = sessionStorage.getItem(sessionStorageKey)
          if (cachedCards) resolve(JSON.parse(cachedCards))
        }, 1) as unknown as number
      })
      Promise.race([this.promiseToGetDashboardCards, promiseToGetCardsFromSessionStorage])
        .then(dashboardCards => {
          clearTimeout(sessionStorageTimeout)
          // calling the renderFn with `false` indicates to consumers that we're still waiting
          // on the follow-up xhr request to complete.
          // @ts-expect-error
          renderFn(dashboardCards, xhrHasReturned)
          // calling it with `true` indicates that all outstanding card promises have settled.
          if (!xhrHasReturned && this.promiseToGetDashboardCards)
            // @ts-expect-error
            return this.promiseToGetDashboardCards.then((cards: Card[]) => renderFn(cards, true))
        })
        .catch(e => {
          this.showError(e)
        })

      // Cache the fetched dashcards in sessionStorage so we can render instantly next
      // time they come to their dashboard (while still fetching the most current data)
      // Also save the observed user's cards if observing so observer can switch between students
      // without any delay
      this.promiseToGetDashboardCards
        .then((dashboardCards: Card[]) => {
          try {
            sessionStorage.setItem(sessionStorageKey, JSON.stringify(dashboardCards))
          } catch (_e) {
            // If saving the cards to session storage fails, we can just ignore the exception; the cards
            // will still be fetched and displayed on the next load. Telling the user probably doesn't
            // make sense since it doesn't change the way the app works, nor does it make sense to log
            // the error since it could happen in normal circumstances (like using Safari in private mode).
          }
          if (observedUserId) {
            CardDashboardLoader.observedUsersDashboardCards[observedUserId] = dashboardCards
          }
        })
        .catch((e: Error) => {
          this.showError(e)
        })
    }
  }

  showError(e: Error) {
    if (!this.errorShown) {
      this.errorShown = true
      showFlashAlert({message: I18n.t('Failed loading course cards'), err: e, type: 'error'})
    }
  }
}

// Clears the cache for use in test suites
export function resetCardCache() {
  CardDashboardLoader.observedUsersDashboardCards = {}
}<|MERGE_RESOLUTION|>--- conflicted
+++ resolved
@@ -59,11 +59,7 @@
 
   renderIntoDOM = (dashboardCards: Card[]) => {
     const dashboardContainer = document.getElementById('DashboardCard_Container')
-<<<<<<< HEAD
-     
-=======
 
->>>>>>> 4b8c5dea
     ReactDOM.render(
       createDashboardCards(dashboardCards, DashboardCard, {observedUserId: this.observedUserId}),
       dashboardContainer,
