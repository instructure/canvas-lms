--- conflicted
+++ resolved
@@ -17,11 +17,7 @@
  */
 
 import {defaultFetchOptions, asJson} from '@canvas/util/xhr'
-<<<<<<< HEAD
-import createStore, {type CanvasStore} from '@canvas/util/createStore'
-=======
 import createStore, {type CanvasStore} from '@canvas/backbone/createStore'
->>>>>>> 0d1b4c3f
 
 type Stream = unknown[]
 
