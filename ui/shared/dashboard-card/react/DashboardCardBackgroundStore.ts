--- conflicted
+++ resolved
@@ -16,14 +16,8 @@
  * with this program. If not, see <http://www.gnu.org/licenses/>.
  */
 
-<<<<<<< HEAD
-// @ts-expect-error
-import _ from 'underscore'
-import createStore, {type CanvasStore} from '@canvas/util/createStore'
-=======
 import {uniq, filter, groupBy, chain, keys, sample, difference, each} from 'lodash'
 import createStore, {type CanvasStore} from '@canvas/backbone/createStore'
->>>>>>> 96ecb267
 import ContextColorer from '@canvas/util/contextColorer'
 
 const DEFAULT_COLOR_OPTIONS = [
