/*
 * Copyright (C) 2024 - present Instructure, Inc.
 *
 * This file is part of Canvas.
 *
 * Canvas is free software: you can redistribute it and/or modify it under
 * the terms of the GNU Affero General Public License as published by the Free
 * Software Foundation, version 3 of the License.
 *
 * Canvas is distributed in the hope that it will be useful, but WITHOUT ANY
 * WARRANTY; without even the implied warranty of MERCHANTABILITY or FITNESS FOR
 * A PARTICULAR PURPOSE. See the GNU Affero General Public License for more
 * details.
 *
 * You should have received a copy of the GNU Affero General Public License along
 * with this program. If not, see <http://www.gnu.org/licenses/>.
 */

import {
  sortByPosition,
  mapActivityStreamSummaries,
  mapDashboardResponseToCard,
} from '../dashboardUtils'

import type {ActivityStreamSummary, Card} from '../../types'

import {CourseDashboardCard as CourseDashboardCardType} from '../../graphql/CourseDashboardCard'
import {ActivityStreamSummary as ActivityStreamSummaryType} from '../../graphql/ActivityStream'

describe('sortByPosition', () => {
  it('handles first position smaller', () => {
    const a = {position: 1}
    const b = {position: 2}
    expect(sortByPosition(a, b)).toBeLessThan(0)
  })

  it('handles first position larger', () => {
    const a = {position: 2}
    const b = {position: 1}
    expect(sortByPosition(a, b)).toBeGreaterThan(0)
  })

  it('handles positions equal', () => {
    const a = {position: 1}
    const b = {position: 1}
    expect(sortByPosition(a, b)).toBe(0)
  })

  it('handles first undefined', () => {
    const a = {position: undefined}
    const b = {position: 1}
    expect(sortByPosition(a, b)).toBeGreaterThan(0)
  })

  it('handles second undefined', () => {
    const a = {position: 1}
    const b = {position: undefined}
    expect(sortByPosition(a, b)).toBeLessThan(0)
  })

  it('handles both undefined', () => {
    const a = {position: undefined}
    const b = {position: undefined}
    expect(sortByPosition(a, b)).toBe(0)
  })
})

describe('mapActivityStreamSummaries', () => {
  it('maps activity stream summaries', () => {
    const mockedStreamItems = ActivityStreamSummaryType.mock().summary
    const mockResponse = {
      legacyNode: {
        favoriteCoursesConnection: {
          nodes: [
            {
              _id: '123',
              activityStream: {
                summary: mockedStreamItems,
              },
            },
          ],
        },
      },
    }

    const expectedMappedData: ActivityStreamSummary[] = [
      {
        id: '123',
        summary: mockedStreamItems.map((item: any) => ({
          count: item.count,
<<<<<<< HEAD
          notificationCategory: item.notificationCategory,
          type: item.type,
          unreadCount: item.unreadCount,
=======
          notification_category: item.notificationCategory,
          type: item.type,
          unread_count: item.unreadCount,
>>>>>>> 2099f615
        })),
      },
    ]

    expect(mapActivityStreamSummaries(mockResponse)).toEqual(expectedMappedData)
  })

  it('returns empty array if no data', () => {
    expect(mapActivityStreamSummaries(null)).toEqual([])
  })

  it('handles if activityStream is null', () => {
    const mockResponse = {
      legacyNode: {
        favoriteCoursesConnection: {
          nodes: [
            {
              _id: '123',
              activityStream: null,
            },
          ],
        },
      },
    }

    const expectedMappedData: ActivityStreamSummary[] = [
      {
        id: '123',
        summary: [],
      },
    ]

    expect(mapActivityStreamSummaries(mockResponse)).toEqual(expectedMappedData)
  })
})

describe('mapDashboardResponseToCard', () => {
  it('maps dashboard response to card', () => {
    const mockedDashCard = CourseDashboardCardType.mock()
    const mockResponse = {
      legacyNode: {
        favoriteCoursesConnection: {
          nodes: [
            {
              _id: '123',
              dashboardCard: mockedDashCard,
            },
          ],
        },
      },
    }

    const expectedMappedData: Card[] = [
      {
        shortName: mockedDashCard.shortName,
        originalName: mockedDashCard.originalName,
        courseCode: mockedDashCard.courseCode,
        id: '123',
        href: mockedDashCard.href,
        links: mockedDashCard.links,
        term: mockedDashCard.term.name !== 'Default Term' ? mockedDashCard.term.name : null,
        assetString: mockedDashCard.assetString,
        color: mockedDashCard.color,
        image: mockedDashCard.image,
        isFavorited: mockedDashCard.isFavorited,
        enrollmentType: mockedDashCard.enrollmentType,
        enrollmentState: mockedDashCard.enrollmentState,
        observee: mockedDashCard.observee,
        position: mockedDashCard.position,
        published: mockedDashCard.published,
        canChangeCoursePublishState: mockedDashCard.canChangeCoursePublishState,
        defaultView: mockedDashCard.defaultView,
        pagesUrl: mockedDashCard.pagesUrl,
        frontPageTitle: mockedDashCard.frontPageTitle,
        isK5Subject: mockedDashCard.isK5Subject,
        isHomeroom: mockedDashCard.isHomeroom,
      },
    ]

    expect(mapDashboardResponseToCard(mockResponse)).toEqual(expectedMappedData)
  })

  it('returns empty array if no data', () => {
    expect(mapDashboardResponseToCard(null)).toEqual([])
  })

  it('returns empty array if dashboardCard is null', () => {
    const mockResponse = {
      legacyNode: {
        favoriteCoursesConnection: {
          nodes: [
            {
              _id: '123',
              dashboardCard: null,
            },
          ],
        },
      },
    }

    expect(mapDashboardResponseToCard(mockResponse)).toEqual([])
  })
})<|MERGE_RESOLUTION|>--- conflicted
+++ resolved
@@ -88,15 +88,9 @@
         id: '123',
         summary: mockedStreamItems.map((item: any) => ({
           count: item.count,
-<<<<<<< HEAD
-          notificationCategory: item.notificationCategory,
-          type: item.type,
-          unreadCount: item.unreadCount,
-=======
           notification_category: item.notificationCategory,
           type: item.type,
           unread_count: item.unreadCount,
->>>>>>> 2099f615
         })),
       },
     ]
