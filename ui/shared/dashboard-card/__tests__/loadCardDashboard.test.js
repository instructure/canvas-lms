/*
 * Copyright (C) 2021 - present Instructure, Inc.
 *
 * This file is part of Canvas.
 *
 * Canvas is free software: you can redistribute it and/or modify it under
 * the terms of the GNU Affero General Public License as published by the Free
 * Software Foundation, version 3 of the License.
 *
 * Canvas is distributed in the hope that it will be useful, but WITHOUT ANY
 * WARRANTY; without even the implied warranty of MERCHANTABILITY or FITNESS FOR
 * A PARTICULAR PURPOSE. See the GNU Affero General Public License for more
 * details.
 *
 * You should have received a copy of the GNU Affero General Public License along
 * with this program. If not, see <http://www.gnu.org/licenses/>.
 */

import {http, HttpResponse} from 'msw'
<<<<<<< HEAD
import {mswServer} from '../../msw/mswServer'
=======
import {setupServer} from 'msw/node'
>>>>>>> ee12519a
import {showFlashAlert} from '@canvas/alerts/react/FlashAlert'
import {CardDashboardLoader, resetCardCache} from '../loadCardDashboard'

jest.mock('@canvas/alerts/react/FlashAlert')

<<<<<<< HEAD
const server = mswServer([])
=======
const server = setupServer()
>>>>>>> ee12519a

describe('loadCardDashboard', () => {
  let cardDashboardLoader

  beforeAll(() => {
    server.listen()
  })

  beforeEach(() => {
    cardDashboardLoader = new CardDashboardLoader()
    // Clear any cached data from previous tests
    resetCardCache()
    // Clear session storage to prevent cached data from affecting tests
    sessionStorage.clear()
    // Mock sessionStorage.getItem to return null to prevent cached data
    jest.spyOn(Storage.prototype, 'getItem').mockReturnValue(null)
  })

  afterEach(() => {
    server.resetHandlers()
    resetCardCache()
    jest.restoreAllMocks()
  })

  afterAll(() => {
    server.close()
  })

  describe('with observer', () => {
    it('loads student cards asynchronously and calls back renderFn', async () => {
      server.use(
        http.get('*/api/v1/dashboard/dashboard_cards', ({request}) => {
          const url = new URL(request.url)
          expect(url.searchParams.get('observed_user_id')).toBe('2')
          return new HttpResponse(JSON.stringify(['card']), {
            status: 200,
            headers: {'Content-Type': 'application/json'},
          })
        }),
      )

      const callback = jest.fn()

      // The CardDashboardLoader uses a timeout to debounce calls
      cardDashboardLoader.loadCardDashboard(callback, 2)

      // Wait for the async operations to complete
      await new Promise(resolve => setTimeout(resolve, 100))

      expect(callback).toHaveBeenCalledWith(['card'], true)
    })

    it('saves student cards and calls back renderFn immediately if requested again', async () => {
      let requestCount = 0
      server.use(
        http.get('*/api/v1/dashboard/dashboard_cards', () => {
          requestCount++
          return new HttpResponse(JSON.stringify(['card']), {
            status: 200,
            headers: {'Content-Type': 'application/json'},
          })
        }),
      )

      const callback = jest.fn()
      cardDashboardLoader.loadCardDashboard(callback, 5)

      // Wait for first load
      await new Promise(resolve => setTimeout(resolve, 100))

      // Reset and load again
      resetCardCache()
      cardDashboardLoader.loadCardDashboard(callback, 5)

      // Wait for second load
      await new Promise(resolve => setTimeout(resolve, 100))

      expect(callback).toHaveBeenCalledWith(['card'], true)
      expect(requestCount).toBe(1) // Should only make one request due to caching
    })

    it('fails gracefully', async () => {
      server.use(
        http.get('*/api/v1/dashboard/dashboard_cards', () => {
          return new HttpResponse(null, {
            status: 500,
          })
        }),
      )

      const callback = jest.fn()
      cardDashboardLoader.loadCardDashboard(callback, 2)

      // Wait for the async operations to complete
      await new Promise(resolve => setTimeout(resolve, 100))

      expect(showFlashAlert).toHaveBeenCalledTimes(1)
    })
  })
})<|MERGE_RESOLUTION|>--- conflicted
+++ resolved
@@ -17,21 +17,13 @@
  */
 
 import {http, HttpResponse} from 'msw'
-<<<<<<< HEAD
-import {mswServer} from '../../msw/mswServer'
-=======
 import {setupServer} from 'msw/node'
->>>>>>> ee12519a
 import {showFlashAlert} from '@canvas/alerts/react/FlashAlert'
 import {CardDashboardLoader, resetCardCache} from '../loadCardDashboard'
 
 jest.mock('@canvas/alerts/react/FlashAlert')
 
-<<<<<<< HEAD
-const server = mswServer([])
-=======
 const server = setupServer()
->>>>>>> ee12519a
 
 describe('loadCardDashboard', () => {
   let cardDashboardLoader
