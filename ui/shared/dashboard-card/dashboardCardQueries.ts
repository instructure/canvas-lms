/*
 * Copyright (C) 2024 - present Instructure, Inc.
 *
 * This file is part of Canvas.
 *
 * Canvas is free software: you can redistribute it and/or modify it under
 * the terms of the GNU Affero General Public License as published by the Free
 * Software Foundation, version 3 of the License.
 *
 * Canvas is distributed in the hope that it will be useful, but WITHOUT ANY
 * WARRANTY; without even the implied warranty of MERCHANTABILITY or FITNESS FOR
 * A PARTICULAR PURPOSE. See the GNU Affero General Public License for more
 * details.
 *
 * You should have received a copy of the GNU Affero General Public License along
 * with this program. If not, see <http://www.gnu.org/licenses/>.
 */

import {executeQuery} from '@canvas/query/graphql'
import {
  LOAD_DASHBOARD_CARDS_QUERY,
  DASHBOARD_ACTIVITY_STREAM_SUMMARY_QUERY,
} from './graphql/Queries'
import {queryClient, useQuery} from '@canvas/query'
<<<<<<< HEAD
=======
import {processDashboardCards} from './util/dashboardUtils'
>>>>>>> 5c259ed4

const DASHBOARD_CARD_QUERY_KEY = 'dashboard_cards'

export function clearDashboardCache() {
  queryClient.removeQueries({queryKey: [DASHBOARD_CARD_QUERY_KEY]})
}

<<<<<<< HEAD
export const useFetchDashboardCards = (userID: string | null, observedUserID: string | null) => {
  return useQuery({
    queryKey: ['dashboard_cards', {userID, observedUserID}] as DashboardQueryKey,
    queryFn: fetchDashboardCardsAsync,
    enabled: userID !== null && !!ENV?.FEATURES?.dashboard_graphql_integration,
=======
export const useFetchDashboardCards = (
  userID: string | null,
  observedUserID: string | null,
  observerSettled?: boolean
) => {
  return useQuery({
    queryKey: ['dashboard_cards', {userID, observedUserID}] as DashboardQueryKey,
    queryFn: fetchDashboardCardsAsync,
    enabled: userID !== null && !!ENV?.FEATURES?.dashboard_graphql_integration && observerSettled,
    staleTime: 1000 * 60, // 1 minute
    select: processDashboardCards,
>>>>>>> 5c259ed4
  })
}

interface DashboardQueryKeyParams {
  userID: string | null
  observedUserID: string | null
}

type DashboardQueryKey = [string, DashboardQueryKeyParams]

export async function fetchDashboardCardsAsync({
  queryKey,
}: {
  queryKey: DashboardQueryKey
}): Promise<any> {
  const {userID, observedUserID} = queryKey[1]
  if (!userID) {
    throw new Error('User ID is required')
  }

  const data = await executeQuery<any>(LOAD_DASHBOARD_CARDS_QUERY, {userID, observedUserID})
  return data
}

interface ActivityStreamSummaryQueryKeyParams {
  userID: string | null
}

export async function fetchActivityStreamSummariesAsync(
  params: ActivityStreamSummaryQueryKeyParams
): Promise<any> {
  const {userID} = params
  if (!userID) {
    throw new Error('User ID is required')
  }

  const data = await executeQuery<any>(DASHBOARD_ACTIVITY_STREAM_SUMMARY_QUERY, {userID})
  return data
}<|MERGE_RESOLUTION|>--- conflicted
+++ resolved
@@ -22,10 +22,7 @@
   DASHBOARD_ACTIVITY_STREAM_SUMMARY_QUERY,
 } from './graphql/Queries'
 import {queryClient, useQuery} from '@canvas/query'
-<<<<<<< HEAD
-=======
 import {processDashboardCards} from './util/dashboardUtils'
->>>>>>> 5c259ed4
 
 const DASHBOARD_CARD_QUERY_KEY = 'dashboard_cards'
 
@@ -33,13 +30,6 @@
   queryClient.removeQueries({queryKey: [DASHBOARD_CARD_QUERY_KEY]})
 }
 
-<<<<<<< HEAD
-export const useFetchDashboardCards = (userID: string | null, observedUserID: string | null) => {
-  return useQuery({
-    queryKey: ['dashboard_cards', {userID, observedUserID}] as DashboardQueryKey,
-    queryFn: fetchDashboardCardsAsync,
-    enabled: userID !== null && !!ENV?.FEATURES?.dashboard_graphql_integration,
-=======
 export const useFetchDashboardCards = (
   userID: string | null,
   observedUserID: string | null,
@@ -51,7 +41,6 @@
     enabled: userID !== null && !!ENV?.FEATURES?.dashboard_graphql_integration && observerSettled,
     staleTime: 1000 * 60, // 1 minute
     select: processDashboardCards,
->>>>>>> 5c259ed4
   })
 }
 
