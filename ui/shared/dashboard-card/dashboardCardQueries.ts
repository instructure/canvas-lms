--- conflicted
+++ resolved
@@ -39,11 +39,7 @@
     queryKey: ['dashboard_cards', {userID, observedUserID}] as DashboardQueryKey,
     queryFn: fetchDashboardCardsAsync,
     enabled: userID !== null && !!ENV?.FEATURES?.dashboard_graphql_integration && observerSettled,
-<<<<<<< HEAD
-    staleTime: 1000 * 60, // 1 minute
-=======
     staleTime: 1000 * 5, // 5 seconds
->>>>>>> 72fa6639
     select: processDashboardCards,
   })
 }
