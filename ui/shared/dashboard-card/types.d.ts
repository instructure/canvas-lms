/*
 * Copyright (C) 2023 - present Instructure, Inc.
 *
 * This file is part of Canvas.
 *
 * Canvas is free software: you can redistribute it and/or modify it under
 * the terms of the GNU Affero General Public License as published by the Free
 * Software Foundation, version 3 of the License.
 *
 * Canvas is distributed in the hope that it will be useful, but WITHOUT ANY
 * WARRANTY; without even the implied warranty of MERCHANTABILITY or FITNESS FOR
 * A PARTICULAR PURPOSE. See the GNU Affero General Public License for more
 * details.
 *
 * You should have received a copy of the GNU Affero General Public License along
 * with this program. If not, see <http://www.gnu.org/licenses/>.
 */

export type Card = {
  shortName: string
  originalName: string
  courseCode: string
  id: string
  href: string
  links: any
  term: string | null
  assetString: string
  color: string
  image: string
  isFavorited: boolean
  enrollmentType: string
  enrollmentState: string
<<<<<<< HEAD
  observee: string
=======
  observee: string | null
>>>>>>> c0c653e9
  position: number
  published: boolean
  canChangeCoursePublishState: boolean
  defaultView: string
  pagesUrl: string
  frontPageTitle: string
  isK5Subject: boolean
  isHomeroom: boolean
<<<<<<< HEAD
=======
}

export type ActivityStreamSummary = {
  id: string
  summary: StreamSummaryItem[]
}

export type StreamSummaryItem = {
  count: number
  notificationCategory: string | null
  type: string
  unreadCount: number
>>>>>>> c0c653e9
}<|MERGE_RESOLUTION|>--- conflicted
+++ resolved
@@ -30,11 +30,7 @@
   isFavorited: boolean
   enrollmentType: string
   enrollmentState: string
-<<<<<<< HEAD
-  observee: string
-=======
   observee: string | null
->>>>>>> c0c653e9
   position: number
   published: boolean
   canChangeCoursePublishState: boolean
@@ -43,8 +39,6 @@
   frontPageTitle: string
   isK5Subject: boolean
   isHomeroom: boolean
-<<<<<<< HEAD
-=======
 }
 
 export type ActivityStreamSummary = {
@@ -57,5 +51,4 @@
   notificationCategory: string | null
   type: string
   unreadCount: number
->>>>>>> c0c653e9
 }