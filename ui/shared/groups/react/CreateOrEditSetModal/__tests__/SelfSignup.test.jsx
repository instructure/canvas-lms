--- conflicted
+++ resolved
@@ -38,13 +38,9 @@
       const v = checked ? 'checked' : 'unchecked'
       it(`tracks ${v} Self Signup`, () => {
         const state = {selfSignup: checked, bySection: false}
-<<<<<<< HEAD
-        const {getByTestId, queryByTestId} = render(<Wrapper state={state} props={{...defaultProps, selfSignupEndDateEnabled: true}} />)
-=======
         const {getByTestId, queryByTestId} = render(
           <Wrapper state={state} props={{...defaultProps, selfSignupEndDateEnabled: true}} />
         )
->>>>>>> cafde123
         expect(getByTestId('checkbox-allow-self-signup').checked).toBe(checked)
         expect(getByTestId('checkbox-same-section').disabled).toBe(!checked)
         if (checked) {
