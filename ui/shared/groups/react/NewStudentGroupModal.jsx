/*
 * Copyright (C) 2021 - present Instructure, Inc.
 *
 * This file is part of Canvas.
 *
 * Canvas is free software: you can redistribute it and/or modify it under
 * the terms of the GNU Affero General Public License as published by the Free
 * Software Foundation, version 3 of the License.
 *
 * Canvas is distributed in the hope that it will be useful, but WITHOUT ANY
 * WARRANTY; without even the implied warranty of MERCHANTABILITY or FITNESS FOR
 * A PARTICULAR PURPOSE. See the GNU Affero General Public License for more
 * details.
 *
 * You should have received a copy of the GNU Affero General Public License along
 * with this program. If not, see <http://www.gnu.org/licenses/>.
 */

import React, {useCallback, useEffect, useState} from 'react'
import {useScope as createI18nScope} from '@canvas/i18n'
import {array, bool, func, number, shape} from 'prop-types'
import {Alert} from '@instructure/ui-alerts'
import {Button} from '@instructure/ui-buttons'
import {Flex} from '@instructure/ui-flex'
import {FormFieldGroup} from '@instructure/ui-form-field'
import {IconSearchLine, IconWarningSolid} from '@instructure/ui-icons'
import {ScreenReaderContent} from '@instructure/ui-a11y-content'
import {SimpleSelect} from '@instructure/ui-simple-select'
import {Spinner} from '@instructure/ui-spinner'
import {Text} from '@instructure/ui-text'
import {TextInput} from '@instructure/ui-text-input'
import {showFlashSuccess} from '@canvas/alerts/react/FlashAlert'
import {throttle} from 'lodash'
import CanvasModal from '@canvas/instui-bindings/react/Modal'
import CanvasMultiSelect from '@canvas/multi-select'
import doFetchApi from '@canvas/do-fetch-api-effect'
import {captureException} from '@sentry/react'

const I18n = createI18nScope('student_groups')

export default function NewStudentGroupModal({userCollection, loadMore, onSave, ...modalProps}) {
  const [name, setName] = useState('')
  const [users, setUsers] = useState([])
  const [userIds, setUserIds] = useState([])
  const [joinLevel, setJoinLevel] = useState('parent_context_auto_join')
  const [status, setStatus] = useState(null)
  const throttledFetchMoreUsers = useCallback(throttle(loadMore, 200), [])
  const [nameValidationMessages, setNameValidationMessages] = useState([
    {text: '', type: 'success'},
  ])

  useEffect(() => {
    if (userCollection.length) {
      setUsers(userCollection.toJSON().filter(u => u.id !== ENV.current_user_id))
    } else loadMore()
    if (!modalProps.open) resetState()
  }, [loadMore, modalProps.open, userCollection])

  const validateName = (newName, shouldFocus) => {
    if (newName.trim().length === 0) {
      const nameErrorText = (
        <Flex as="div" alignItems="center" justifyItems="end" margin="x-small 0 0 0">
          <Flex.Item as="div" margin="0 xx-small xxx-small 0">
            <IconWarningSolid color="error" />
          </Flex.Item>
          <Text size="small" color="danger">
            {I18n.t('A group name is required.')}
          </Text>
        </Flex>
      )
      setNameValidationMessages([{text: nameErrorText, type: 'error'}])
      if (shouldFocus) {
        const input = document.getElementById(`group-name`)
        input?.focus()
        shouldFocus = false
      }
      return false
    } else if (newName.length > 255) {
      const nameErrorText = (
        <Flex as="div" alignItems="center" justifyItems="end" margin="x-small 0 0 0">
          <Flex.Item as="div" margin="0 xx-small xxx-small 0">
            <IconWarningSolid color="error" />
          </Flex.Item>
          <Text size="small" color="danger">
            {I18n.t('Group name must be less than 255 characters.')}
          </Text>
        </Flex>
      )
      setNameValidationMessages([{text: nameErrorText, type: 'error'}])
      if (shouldFocus) {
        const input = document.getElementById(`group-name`)
        input?.focus()
        shouldFocus = false
      }
      return false
    } else {
      setNameValidationMessages([{text: '', type: 'success'}])
      return true
    }
  }

  const validateFormFields = (shouldFocus = false) => {
    return validateName(name, shouldFocus)
  }

  function handleSend() {
<<<<<<< HEAD
    const payload = {group: {name, join_level: joinLevel}, invitees: userIds.flat()}
    setStatus('info')
    doFetchApi({
      method: 'POST',
      path: `/courses/${ENV.course_id}/groups`,
      body: payload,
    })
      .then(notifyDidSave)
      .catch(err => {
        console.error(err)  
        captureException(err)
        setStatus('error')
=======
    if (validateFormFields(true)) {
      const payload = {group: {name, join_level: joinLevel}, invitees: userIds.flat()}
      setStatus('info')
      doFetchApi({
        method: 'POST',
        path: `/courses/${ENV.course_id}/groups`,
        body: payload,
>>>>>>> 4b8c5dea
      })
        .then(notifyDidSave)
        .catch(err => {
          console.error(err)
          captureException(err)
          setStatus('error')
        })
    }
  }

  function notifyDidSave() {
    showFlashSuccess(I18n.t('Created group: %{group_name}', {group_name: name}))()
    modalProps.onDismiss()
    onSave()
  }

  function resetState() {
    setName('')
    setStatus(null)
  }

  function Footer() {
    return (
      <>
        <Button onClick={modalProps.onDismiss}>{I18n.t('Cancel')}</Button>
        <Button type="submit" color="primary" margin="0 0 0 x-small" onClick={handleSend}>
          {I18n.t('Submit')}
        </Button>
      </>
    )
  }

  let alertMessage = ''
  if (status === 'info') alertMessage = I18n.t('Saving group')
  else if (status === 'error') alertMessage = I18n.t('An error occurred when saving the group.')

  const alert = alertMessage ? (
    <Alert variant={status}>
      {status === 'error' ? (
        <div role="alert" aria-live="assertive" aria-atomic={true}>
          {alertMessage}
        </div>
      ) : (
        <Spinner renderTitle={alertMessage} size="x-small" />
      )}
    </Alert>
  ) : null

  const newStudentGroupDescription = I18n.t(
    `Groups are a good place to collaborate on projects or to figure out schedules for study
    sessions and the like.  Every group gets a calendar, a wiki, discussions, and a little bit of
    space to store files.  Groups can collaborate on documents, or even schedule web conferences.
    It's really like a mini-course where you can work with a smaller number of students on a
    more focused project.`,
  )

  const setOptionIds = optionIds => {
    if (optionIds) setUserIds(optionIds)
  }

  const multiSelectSearch = {
    options: users.map(user => ({id: user.id, text: user.name})),
  }

  const onScroll = event => {
    const {scrollTop, scrollHeight, clientHeight} = event.target
    // Subtract the scrolled height from the total scrollable height.
    // If this is equal to the visible area, you've reached the bottom.
    if (scrollHeight - scrollTop === clientHeight) {
      throttledFetchMoreUsers()
    }
  }

  return (
    <CanvasModal
      label={I18n.t('New Student Group')}
      size="medium"
      shouldCloseOnDocumentClick={false}
      footer={<Footer />}
      onScroll={onScroll}
      {...modalProps}
    >
      <FormFieldGroup
        description={
          <ScreenReaderContent>{I18n.t('New Student Group Description')}</ScreenReaderContent>
        }
        layout="stacked"
        rowSpacing="small"
      >
        <Flex direction="column" margin="none">
          <Flex.Item padding="small">
            <Text>{newStudentGroupDescription}</Text>
          </Flex.Item>
          <Flex.Item padding="small">
            <TextInput
              id="group-name"
              renderLabel={I18n.t('Group Name')}
              value={name}
              onChange={(_event, value) => {
                setName(value)
              }}
              onBlur={e => {
                validateName(e.target.value)
              }}
              isRequired={true}
              messages={nameValidationMessages}
            />
          </Flex.Item>
          <Flex.Item padding="small">
            <SimpleSelect
              id="join-level-select"
              renderLabel={I18n.t('Joining')}
              defaultValue="parent_context_auto_join"
              value={joinLevel}
              onChange={(_event, input) => setJoinLevel(input.value)}
            >
              <SimpleSelect.Option id="parent_context_auto_join" value="parent_context_auto_join">
                {I18n.t('Course members are free to join')}
              </SimpleSelect.Option>
              <SimpleSelect.Option id="invitation_only" value="invitation_only">
                {I18n.t('Membership by invitation only')}
              </SimpleSelect.Option>
            </SimpleSelect>
          </Flex.Item>
          <Flex.Item padding="small">
            <CanvasMultiSelect
              id="invite-filter"
              label={I18n.t('Invite Students')}
              placeholder={I18n.t('Search')}
              selectedOptionIds={userIds}
              disabled={users.length === 0}
              onChange={optionIds => setOptionIds(optionIds)}
              customRenderBeforeInput={tags =>
                [<IconSearchLine key="search-icon" />].concat(tags || [])
              }
              matchStrategy="substring"
            >
              {multiSelectSearch.options.map(option => (
                <CanvasMultiSelect.Option id={option.id} key={option.id} value={option.id}>
                  {option.text}
                </CanvasMultiSelect.Option>
              ))}
            </CanvasMultiSelect>
          </Flex.Item>
        </Flex>
      </FormFieldGroup>
      {alert}
    </CanvasModal>
  )
}

NewStudentGroupModal.propTypes = {
  userCollection: shape({
    length: number.isRequired,
    models: array.isRequired,
  }),
  loadMore: func.isRequired,
  onSave: func.isRequired,
  modalProps: shape({
    open: bool.isRequired,
    onDismiss: func.isRequired,
  }),
}<|MERGE_RESOLUTION|>--- conflicted
+++ resolved
@@ -104,20 +104,6 @@
   }
 
   function handleSend() {
-<<<<<<< HEAD
-    const payload = {group: {name, join_level: joinLevel}, invitees: userIds.flat()}
-    setStatus('info')
-    doFetchApi({
-      method: 'POST',
-      path: `/courses/${ENV.course_id}/groups`,
-      body: payload,
-    })
-      .then(notifyDidSave)
-      .catch(err => {
-        console.error(err)  
-        captureException(err)
-        setStatus('error')
-=======
     if (validateFormFields(true)) {
       const payload = {group: {name, join_level: joinLevel}, invitees: userIds.flat()}
       setStatus('info')
@@ -125,7 +111,6 @@
         method: 'POST',
         path: `/courses/${ENV.course_id}/groups`,
         body: payload,
->>>>>>> 4b8c5dea
       })
         .then(notifyDidSave)
         .catch(err => {
