/*
 * Copyright (C) 2014 - present Instructure, Inc.
 *
 * This file is part of Canvas.
 *
 * Canvas is free software: you can redistribute it and/or modify it under
 * the terms of the GNU Affero General Public License as published by the Free
 * Software Foundation, version 3 of the License.
 *
 * Canvas is distributed in the hope that it will be useful, but WITHOUT ANY
 * WARRANTY; without even the implied warranty of MERCHANTABILITY or FITNESS FOR
 * A PARTICULAR PURPOSE. See the GNU Affero General Public License for more
 * details.
 *
 * You should have received a copy of the GNU Affero General Public License along
 * with this program. If not, see <http://www.gnu.org/licenses/>.
 */

import {useScope as createI18nScope} from '@canvas/i18n'
import React from 'react'
import createReactClass from 'create-react-class'
import InfiniteScroll from '@canvas/infinite-scroll'
import {Spinner} from '@instructure/ui-spinner'
import Group from './Group'

const I18n = createI18nScope('student_groups')

<<<<<<< HEAD
 
=======
>>>>>>> 4b8c5dea
const PaginatedGroupList = createReactClass({
  displayName: 'PaginatedGroupList',

  loader() {
    return (
      <div className="spinner-container">
        <Spinner renderTitle="Loading" size="large" margin="0 0 0 medium" />
      </div>
    )
  },

  loadMore() {
    this.props.loadMore()
  },

  render() {
    const groups = this.props.groups.map(g => (
      <Group
        key={g.id}
        group={g}
        onLeave={() => this.props.onLeave(g)}
        onJoin={() => this.props.onJoin(g)}
        onManage={() => this.props.onManage(g)}
      />
    ))
    return (
      <InfiniteScroll
        pageStart={0}
        loadMore={this.loadMore()}
        hasMore={this.props.hasMore}
        loader={this.loader()}
      >
        <div role="list" aria-label={I18n.t('Groups')}>
          {groups}
        </div>
      </InfiniteScroll>
    )
  },
})

export default PaginatedGroupList<|MERGE_RESOLUTION|>--- conflicted
+++ resolved
@@ -25,10 +25,6 @@
 
 const I18n = createI18nScope('student_groups')
 
-<<<<<<< HEAD
- 
-=======
->>>>>>> 4b8c5dea
 const PaginatedGroupList = createReactClass({
   displayName: 'PaginatedGroupList',
 
