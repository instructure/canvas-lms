/* eslint-disable jsx-a11y/anchor-is-valid */
<<<<<<< HEAD
 
=======

>>>>>>> 4b8c5dea
/*
 * Copyright (C) 2014 - present Instructure, Inc.
 *
 * This file is part of Canvas.
 *
 * Canvas is free software: you can redistribute it and/or modify it under
 * the terms of the GNU Affero General Public License as published by the Free
 * Software Foundation, version 3 of the License.
 *
 * Canvas is distributed in the hope that it will be useful, but WITHOUT ANY
 * WARRANTY; without even the implied warranty of MERCHANTABILITY or FITNESS FOR
 * A PARTICULAR PURPOSE. See the GNU Affero General Public License for more
 * details.
 *
 * You should have received a copy of the GNU Affero General Public License along
 * with this program. If not, see <http://www.gnu.org/licenses/>.
 */

import React from 'react'
import createReactClass from 'create-react-class'
import ReactDOM from 'react-dom'
import $ from 'jquery'
import {useScope as createI18nScope} from '@canvas/i18n'
import {Button} from '@instructure/ui-buttons'
import {IconAddLine} from '@instructure/ui-icons'
import {ScreenReaderContent, PresentationContent} from '@instructure/ui-a11y-content'
import {debounce} from '@instructure/debounce'
import UserCollection from '@canvas/users/backbone/collections/UserCollection'
import ContextGroupCollection from '../backbone/collections/ContextGroupCollection'
import BackboneState from './mixins/BackboneState'
import PaginatedGroupList from './PaginatedGroupList'
import Filter from './Filter'
import NewStudentGroupModal from './NewStudentGroupModal'
import ManageGroupDialog from './ManageGroupDialog'
import 'jqueryui/dialog'
import PropTypes from 'prop-types'

const I18n = createI18nScope('student_groups')

const StudentView = createReactClass({
  displayName: 'StudentView',
  mixins: [BackboneState],
  panelRef: null,
  propTypes: {
    enableGroupCreation: PropTypes.bool,
    enableEveryoneTab: PropTypes.bool,
  },

  getInitialState() {
    return {
      showNewStudentGroupModal: false,
      userCollection: new UserCollection(null, {
        params: {enrollment_type: 'student', per_page: 15, sort: 'username'},
      }),
      groupCollection: new ContextGroupCollection([], {
        course_id: ENV.course_id,
        disableCache: true,
      }),
    }
  },

  openManageGroupDialog(group) {
    const $dialog = $('<div>').dialog({
      id: 'manage_group_form',
      title: I18n.t('Manage Student Group'),
      height: 500,
      width: 700,
      'fix-dialog-buttons': false,

      close: _e => {
        ReactDOM.unmountComponentAtNode($dialog[0])
        $(this).remove()
      },
      modal: true,
      zIndex: 1000,
    })

    const closeDialog = e => {
      e.preventDefault()
      $dialog.dialog('close')
    }

<<<<<<< HEAD
     
=======
>>>>>>> 4b8c5dea
    ReactDOM.render(
      <ManageGroupDialog
        userCollection={this.state.userCollection}
        checked={group.users.map(u => u.id)}
        groupId={group.id}
        name={group.name}
        maxMembership={group.max_membership}
        updateGroup={this.updateGroup}
        closeDialog={closeDialog}
        loadMore={() => this._loadMore(this.state.userCollection)}
      />,
      $dialog[0],
    )
  },

  renderNewStudentGroupModal(open = true) {
    return (
      <>
        <NewStudentGroupModal
          userCollection={this.state.userCollection}
          loadMore={() => this._loadMore(this.state.userCollection)}
          onSave={() => this._onNewStudentGroupSave()}
          open={open}
          onDismiss={() => {
            this.setState({showNewStudentGroupModal: false})
          }}
        />
      </>
    )
  },

  _onNewGroupButtonClick() {
    this.setState({showNewStudentGroupModal: true})
  },

  _onNewStudentGroupSave() {
    // fetch a new paginated set of models for this collection from the server
    this.state.groupCollection.fetch()
  },

  _categoryGroups(group) {
    return this.state.groupCollection.filter(
      g => g.get('group_category_id') === group.get('group_category_id'),
    )
  },

  _onUpdateGroup(group) {
    this.state.groupCollection.add(group, {merge: true})
    $.flashMessage(I18n.t('Updated Group %{group_name}', {group_name: group.name}))
  },

  updateGroup(groupId, name, members) {
    $.ajaxJSON(`/api/v1/groups/${groupId}`, 'PUT', {name, members}, group =>
      this._onUpdateGroup(group),
    )
  },

  _loadMore(collection) {
    if (!collection.loadedAll && !collection.fetchingNextPage) collection.fetch({page: 'next'})
  },

  _extendAttribute(model, attribute, hash) {
    const copy = {...model.get(attribute)}
    model.set(attribute, Object.assign(copy, hash))
  },

  _addUser(groupModel, user) {
    groupModel.set('users', groupModel.get('users').concat(user))
  },

  _removeUser(groupModel, userId) {
    groupModel.set(
      'users',
      groupModel.get('users').filter(u => u.id !== userId),
    )
    // If user was a leader, unset the leader attribute.
    const leader = groupModel.get('leader')
    if (leader && leader.id === userId) {
      groupModel.set('leader', null)
    }
  },

  _onLeave(group) {
    const groupModel = this.state.groupCollection.get(group.id)
    this._removeUser(groupModel, ENV.current_user_id)
    if (!groupModel.get('group_category').allows_multiple_memberships) {
      this._categoryGroups(groupModel).forEach(g => {
        this._extendAttribute(g, 'group_category', {is_member: false})
      })
    }

    $.flashMessage(I18n.t('Left Group %{group_name}', {group_name: group.name}))
  },

  leave(group) {
    const dfd = $.ajaxJSON(`/api/v1/groups/${group.id}/memberships/self`, 'DELETE', {}, () =>
      this._onLeave(group),
    )
    // eslint-disable-next-line react/no-find-dom-node
    $(ReactDOM.findDOMNode(this.panelRef)).disableWhileLoading(dfd)
  },

  _onJoin(group) {
    const groupModel = this.state.groupCollection.get(group.id)
    this._categoryGroups(groupModel).forEach(g => {
      this._extendAttribute(g, 'group_category', {is_member: true})
      if (!groupModel.get('group_category').allows_multiple_memberships) {
        this._removeUser(g, ENV.current_user_id)
      }
    })

    this._addUser(groupModel, ENV.current_user)
    $.flashMessage(I18n.t('Joined Group %{group_name}', {group_name: group.name}))
  },

  join(group) {
    const dfd = $.ajaxJSON(
      `/api/v1/groups/${group.id}/memberships`,
      'POST',
      {user_id: 'self'},
      () => this._onJoin(group),
      // This is making an assumption that when the current user can't join a group it is likely beacuse a student
      // from another section joined that group after the page loaded for the current user
      () =>
        this._extendAttribute(this.state.groupCollection.get(group.id), 'permissions', {
          join: false,
        }),
    )
    // eslint-disable-next-line react/no-find-dom-node
    $(ReactDOM.findDOMNode(this.panelRef)).disableWhileLoading(dfd)
  },

  manage(group) {
    this.openManageGroupDialog(group)
  },

  renderGroupList(groups) {
    const debouncedSetState = debounce((...args) => this.setState(...args), 500)
    return (
      <>
        <Filter
          onChange={e => {
            debouncedSetState({
              groupCollection: new ContextGroupCollection([], {
                course_id: ENV.course_id,
                filter: e.target.value,
              }),
            })
          }}
        />
        <PaginatedGroupList
          loading={this.state.groupCollection.fetchingNextPage}
          hasMore={
            !this.state.groupCollection.loadedAll && !this.state.groupCollection.fetchingNextPage
          }
          groups={groups}
          loadMore={() => this._loadMore(this.state.groupCollection)}
          onLeave={this.leave}
          onJoin={this.join}
          onManage={this.manage}
        />
      </>
    )
  },

  replaceHashAndFocus(tabHref) {
    const activeTab = $('#group_categories_tabs')
      .find('li')
      .filter(function () {
        return /ui-(state|tabs)-active/.test(this.className)
      })
    const activeItemHref = tabHref || activeTab.not('.static').find('a').attr('href')
    if (activeItemHref) {
      window.history.replaceState({}, document.title, activeItemHref)
    }
    if (activeTab) {
      activeTab.find('a').trigger('focus')
    }
  },

  componentDidMount() {
    requestAnimationFrame(() => {
      this.replaceHashAndFocus()
    })
    const $tabs = $('#group_categories_tabs')
    const $groupTabs = $tabs.find('li')
    $groupTabs.find('a').off()
    const oldTab = $tabs.find('li.ui-state-active')
    const newTab = $groupTabs.not('li.ui-state-active')
    $groupTabs.on('click keyup', function (event) {
      event.stopPropagation()
      const $activeItemHref = $(this).find('a').attr('href')
      window.history.replaceState({}, document.title, $activeItemHref)
      if (event.type === 'click' || event.key === 'Enter' || event.key === ' ') {
        window.location.href = $activeItemHref
        window.location.reload()
      }
      if (event.key === 'ArrowLeft' || event.key === 'ArrowRight') {
        oldTab.removeClass('ui-state-active ui-tabs-active')
        newTab.addClass('ui-state-active ui-tabs-active')
        newTab.find('a').trigger('focus')
        window.location.href = newTab.find('a').attr('href')
      }
    })
  },

  render() {
    const groups = this.state.groupCollection.toJSON()
    const {groupCollection} = this.state
    const loading = groupCollection.fetchingNextPage || !groupCollection.loadedAll

    let newGroupButton = null
    if (ENV.STUDENT_CAN_ORGANIZE_GROUPS_FOR_COURSE) {
      newGroupButton = (
        <Button
          color="primary"
          renderIcon={IconAddLine}
          onClick={this._onNewGroupButtonClick}
          data-testid="add-group-button"
        >
          <PresentationContent>{I18n.t('Group')}</PresentationContent>
          <ScreenReaderContent>{I18n.t('Add new group')}</ScreenReaderContent>
        </Button>
      )
    }

    return (
      <div>
        <h1 className="screenreader-only">{I18n.t('Groups')}</h1>
        {this.props.enableEveryoneTab ? (
          <div
            id="group_categories_tabs"
            className="ui-tabs-minimal ui-tabs ui-widget ui-widget-content ui-corner-all"
          >
            <ul className="collectionViewItems ui-tabs-nav ui-helper-reset ui-helper-clearfix ui-widget-header ui-corner-all">
              <li className="ui-state-default ui-corner-top">
                <a href={`/courses/${ENV.course_id}/users`}>{I18n.t('Everyone')}</a>
              </li>
              <li className="ui-state-default ui-corner-top ui-tabs-active ui-state-active">
                <a href="#" tabIndex="0">
                  {I18n.t('Groups')}
                </a>
              </li>
            </ul>
            {this.props.enableGroupCreation && newGroupButton && (
              <div className="pull-right group-categories-actions">{newGroupButton}</div>
            )}
            {this.state.showNewStudentGroupModal ? this.renderNewStudentGroupModal() : null}
            <div
              className="roster-tab tab-panel"
              ref={ref => {
                this.panelRef = ref
              }}
            />
            {this.renderGroupList(groups)}
          </div>
        ) : (
          this.renderGroupList(groups)
        )}
      </div>
    )
  },
})

export default StudentView<|MERGE_RESOLUTION|>--- conflicted
+++ resolved
@@ -1,9 +1,5 @@
 /* eslint-disable jsx-a11y/anchor-is-valid */
-<<<<<<< HEAD
- 
-=======
-
->>>>>>> 4b8c5dea
+
 /*
  * Copyright (C) 2014 - present Instructure, Inc.
  *
@@ -86,10 +82,6 @@
       $dialog.dialog('close')
     }
 
-<<<<<<< HEAD
-     
-=======
->>>>>>> 4b8c5dea
     ReactDOM.render(
       <ManageGroupDialog
         userCollection={this.state.userCollection}
