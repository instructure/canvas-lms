/* eslint-disable jsx-a11y/anchor-is-valid */
 
/*
 * Copyright (C) 2014 - present Instructure, Inc.
 *
 * This file is part of Canvas.
 *
 * Canvas is free software: you can redistribute it and/or modify it under
 * the terms of the GNU Affero General Public License as published by the Free
 * Software Foundation, version 3 of the License.
 *
 * Canvas is distributed in the hope that it will be useful, but WITHOUT ANY
 * WARRANTY; without even the implied warranty of MERCHANTABILITY or FITNESS FOR
 * A PARTICULAR PURPOSE. See the GNU Affero General Public License for more
 * details.
 *
 * You should have received a copy of the GNU Affero General Public License along
 * with this program. If not, see <http://www.gnu.org/licenses/>.
 */

import React from 'react'
import createReactClass from 'create-react-class'
import ReactDOM from 'react-dom'
import $ from 'jquery'
import {useScope as createI18nScope} from '@canvas/i18n'
import {Button} from '@instructure/ui-buttons'
import {IconAddLine} from '@instructure/ui-icons'
import {ScreenReaderContent, PresentationContent} from '@instructure/ui-a11y-content'
import {debounce} from '@instructure/debounce'
import UserCollection from '@canvas/users/backbone/collections/UserCollection'
import ContextGroupCollection from '../backbone/collections/ContextGroupCollection'
import BackboneState from './mixins/BackboneState'
import PaginatedGroupList from './PaginatedGroupList'
import Filter from './Filter'
import NewStudentGroupModal from './NewStudentGroupModal'
import ManageGroupDialog from './ManageGroupDialog'
import 'jqueryui/dialog'
import PropTypes from 'prop-types'

const I18n = createI18nScope('student_groups')

const StudentView = createReactClass({
  displayName: 'StudentView',
  mixins: [BackboneState],
  panelRef: null,
  propTypes: {
    enableGroupCreation: PropTypes.bool,
    enableEveryoneTab: PropTypes.bool,
  },

  getInitialState() {
    return {
      showNewStudentGroupModal: false,
      userCollection: new UserCollection(null, {
        params: {enrollment_type: 'student', per_page: 15, sort: 'username'},
      }),
      groupCollection: new ContextGroupCollection([], {
        course_id: ENV.course_id,
        disableCache: true,
      }),
    }
  },

  openManageGroupDialog(group) {
    const $dialog = $('<div>').dialog({
      id: 'manage_group_form',
      title: I18n.t('Manage Student Group'),
      height: 500,
      width: 700,
      'fix-dialog-buttons': false,

      close: _e => {
        ReactDOM.unmountComponentAtNode($dialog[0])
        $(this).remove()
      },
      modal: true,
      zIndex: 1000,
    })

    const closeDialog = e => {
      e.preventDefault()
      $dialog.dialog('close')
    }

<<<<<<< HEAD
    // eslint-disable-next-line no-restricted-properties
=======
     
>>>>>>> 80d4da09
    ReactDOM.render(
      <ManageGroupDialog
        userCollection={this.state.userCollection}
        checked={group.users.map(u => u.id)}
        groupId={group.id}
        name={group.name}
        maxMembership={group.max_membership}
        updateGroup={this.updateGroup}
        closeDialog={closeDialog}
        loadMore={() => this._loadMore(this.state.userCollection)}
      />,
      $dialog[0]
    )
  },

  renderNewStudentGroupModal(open = true) {
    return (
      <>
        <NewStudentGroupModal
          userCollection={this.state.userCollection}
          loadMore={() => this._loadMore(this.state.userCollection)}
          onSave={() => this._onNewStudentGroupSave()}
          open={open}
          onDismiss={() => {
            this.setState({showNewStudentGroupModal: false})
          }}
        />
      </>
    )
  },

  _onNewGroupButtonClick() {
    this.setState({showNewStudentGroupModal: true})
  },

  _onNewStudentGroupSave() {
    // fetch a new paginated set of models for this collection from the server
    this.state.groupCollection.fetch()
  },

  _categoryGroups(group) {
    return this.state.groupCollection.filter(
      g => g.get('group_category_id') === group.get('group_category_id')
    )
  },

  _onUpdateGroup(group) {
    this.state.groupCollection.add(group, {merge: true})
    $.flashMessage(I18n.t('Updated Group %{group_name}', {group_name: group.name}))
  },

  updateGroup(groupId, name, members) {
    $.ajaxJSON(`/api/v1/groups/${groupId}`, 'PUT', {name, members}, group =>
      this._onUpdateGroup(group)
    )
  },

  _loadMore(collection) {
    if (!collection.loadedAll && !collection.fetchingNextPage) collection.fetch({page: 'next'})
  },

  _extendAttribute(model, attribute, hash) {
    const copy = {...model.get(attribute)}
    model.set(attribute, Object.assign(copy, hash))
  },

  _addUser(groupModel, user) {
    groupModel.set('users', groupModel.get('users').concat(user))
  },

  _removeUser(groupModel, userId) {
    groupModel.set(
      'users',
      groupModel.get('users').filter(u => u.id !== userId)
    )
    // If user was a leader, unset the leader attribute.
    const leader = groupModel.get('leader')
    if (leader && leader.id === userId) {
      groupModel.set('leader', null)
    }
  },

  _onLeave(group) {
    const groupModel = this.state.groupCollection.get(group.id)
    this._removeUser(groupModel, ENV.current_user_id)
    if (!groupModel.get('group_category').allows_multiple_memberships) {
      this._categoryGroups(groupModel).forEach(g => {
        this._extendAttribute(g, 'group_category', {is_member: false})
      })
    }

    $.flashMessage(I18n.t('Left Group %{group_name}', {group_name: group.name}))
  },

  leave(group) {
    const dfd = $.ajaxJSON(`/api/v1/groups/${group.id}/memberships/self`, 'DELETE', {}, () =>
      this._onLeave(group)
    )
    // eslint-disable-next-line react/no-find-dom-node
    $(ReactDOM.findDOMNode(this.panelRef)).disableWhileLoading(dfd)
  },

  _onJoin(group) {
    const groupModel = this.state.groupCollection.get(group.id)
    this._categoryGroups(groupModel).forEach(g => {
      this._extendAttribute(g, 'group_category', {is_member: true})
      if (!groupModel.get('group_category').allows_multiple_memberships) {
        this._removeUser(g, ENV.current_user_id)
      }
    })

    this._addUser(groupModel, ENV.current_user)
    $.flashMessage(I18n.t('Joined Group %{group_name}', {group_name: group.name}))
  },

  join(group) {
    const dfd = $.ajaxJSON(
      `/api/v1/groups/${group.id}/memberships`,
      'POST',
      {user_id: 'self'},
      () => this._onJoin(group),
      // This is making an assumption that when the current user can't join a group it is likely beacuse a student
      // from another section joined that group after the page loaded for the current user
      () =>
        this._extendAttribute(this.state.groupCollection.get(group.id), 'permissions', {
          join: false,
        })
    )
    // eslint-disable-next-line react/no-find-dom-node
    $(ReactDOM.findDOMNode(this.panelRef)).disableWhileLoading(dfd)
  },

  manage(group) {
    this.openManageGroupDialog(group)
  },

  renderGroupList(groups) {
    const debouncedSetState = debounce((...args) => this.setState(...args), 500)
    return (
      <>
        <Filter
          onChange={e => {
            debouncedSetState({
              groupCollection: new ContextGroupCollection([], {
                course_id: ENV.course_id,
                filter: e.target.value,
              }),
            })
          }}
        />
        <PaginatedGroupList
          loading={this.state.groupCollection.fetchingNextPage}
          hasMore={
            !this.state.groupCollection.loadedAll && !this.state.groupCollection.fetchingNextPage
          }
          groups={groups}
          loadMore={() => this._loadMore(this.state.groupCollection)}
          onLeave={this.leave}
          onJoin={this.join}
          onManage={this.manage}
        />
      </>
    )
  },

  replaceHashAndFocus(tabHref) {
    const activeTab = $('#group_categories_tabs')
      .find('li')
      .filter(function () {
        return /ui-(state|tabs)-active/.test(this.className)
      })
    const activeItemHref = tabHref || activeTab.not('.static').find('a').attr('href')
    if (activeItemHref) {
      window.history.replaceState({}, document.title, activeItemHref)
    }
    if (activeTab) {
      activeTab.find('a').trigger('focus')
    }
  },

  componentDidMount() {
    requestAnimationFrame(() => {
      this.replaceHashAndFocus()
    })
    const $tabs = $('#group_categories_tabs')
    const $groupTabs = $tabs.find('li')
    $groupTabs.find('a').off()
    const oldTab = $tabs.find('li.ui-state-active')
    const newTab = $groupTabs.not('li.ui-state-active')
    $groupTabs.on('click keyup', function (event) {
      event.stopPropagation()
      const $activeItemHref = $(this).find('a').attr('href')
      window.history.replaceState({}, document.title, $activeItemHref)
      if (event.type === 'click' || event.key === 'Enter' || event.key === ' ') {
        window.location.href = $activeItemHref
        window.location.reload()
      }
      if (event.key === 'ArrowLeft' || event.key === 'ArrowRight') {
        oldTab.removeClass('ui-state-active ui-tabs-active')
        newTab.addClass('ui-state-active ui-tabs-active')
        newTab.find('a').trigger('focus')
        window.location.href = newTab.find('a').attr('href')
      }
    })
  },

  render() {
    const groups = this.state.groupCollection.toJSON()
    const {groupCollection} = this.state
    const loading = groupCollection.fetchingNextPage || !groupCollection.loadedAll

    let newGroupButton = null
    if (ENV.STUDENT_CAN_ORGANIZE_GROUPS_FOR_COURSE) {
      newGroupButton = (
        <Button
          color="primary"
          renderIcon={IconAddLine}
          onClick={this._onNewGroupButtonClick}
          data-testid="add-group-button"
        >
          <PresentationContent>{I18n.t('Group')}</PresentationContent>
          <ScreenReaderContent>{I18n.t('Add new group')}</ScreenReaderContent>
        </Button>
      )
    }

    return (
      <div>
        <h1 className="screenreader-only">{I18n.t('Groups')}</h1>
        {this.props.enableEveryoneTab ? (
          <div
            id="group_categories_tabs"
            className="ui-tabs-minimal ui-tabs ui-widget ui-widget-content ui-corner-all"
          >
            <ul className="collectionViewItems ui-tabs-nav ui-helper-reset ui-helper-clearfix ui-widget-header ui-corner-all">
              <li className="ui-state-default ui-corner-top">
                <a href={`/courses/${ENV.course_id}/users`}>{I18n.t('Everyone')}</a>
              </li>
              <li className="ui-state-default ui-corner-top ui-tabs-active ui-state-active">
                <a href="#" tabIndex="0">
                  {I18n.t('Groups')}
                </a>
              </li>
            </ul>
            {this.props.enableGroupCreation && newGroupButton && (
              <div className="pull-right group-categories-actions">{newGroupButton}</div>
            )}
            {this.state.showNewStudentGroupModal ? this.renderNewStudentGroupModal() : null}
            <div
              className="roster-tab tab-panel"
              ref={ref => {
                this.panelRef = ref
              }}
            />
            {this.renderGroupList(groups)}
          </div>
        ) : (
          this.renderGroupList(groups)
        )}
      </div>
    )
  },
})

export default StudentView<|MERGE_RESOLUTION|>--- conflicted
+++ resolved
@@ -82,11 +82,7 @@
       $dialog.dialog('close')
     }
 
-<<<<<<< HEAD
-    // eslint-disable-next-line no-restricted-properties
-=======
      
->>>>>>> 80d4da09
     ReactDOM.render(
       <ManageGroupDialog
         userCollection={this.state.userCollection}
