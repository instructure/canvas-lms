--- conflicted
+++ resolved
@@ -1,9 +1,5 @@
 /* eslint-disable jsx-a11y/anchor-is-valid */
-<<<<<<< HEAD
- 
-=======
-
->>>>>>> 51db239a
+
 /*
  * Copyright (C) 2014 - present Instructure, Inc.
  *
@@ -86,10 +82,6 @@
       $dialog.dialog('close')
     }
 
-<<<<<<< HEAD
-     
-=======
->>>>>>> 51db239a
     ReactDOM.render(
       <ManageGroupDialog
         userCollection={this.state.userCollection}
