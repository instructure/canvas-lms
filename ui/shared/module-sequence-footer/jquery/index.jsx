//
// Copyright (C) 2013 - present Instructure, Inc.
//
// This file is part of Canvas.
//
// Canvas is free software: you can redistribute it and/or modify it under
// the terms of the GNU Affero General Public License as published by the Free
// Software Foundation, version 3 of the License.
//
// Canvas is distributed in the hope that it will be useful, but WITHOUT ANY
// WARRANTY; without even the implied warranty of MERCHANTABILITY or FITNESS FOR
// A PARTICULAR PURPOSE. See the GNU Affero General Public License for more
// details.
//
// You should have received a copy of the GNU Affero General Public License along
// with this program. If not, see <http://www.gnu.org/licenses/>.

import React from 'react'
import ReactDOM from 'react-dom'
import {Flex} from '@instructure/ui-flex'
import {Button} from '@instructure/ui-buttons'
import {Tooltip} from '@instructure/ui-tooltip'
import {IconMiniArrowEndLine, IconMiniArrowStartLine} from '@instructure/ui-icons'
import $ from 'jquery'
import {find} from 'lodash'
import template from '../jst/ModuleSequenceFooter.handlebars'
import {useScope as createI18nScope} from '@canvas/i18n'
import htmlEscape from '@instructure/html-escape'
import '@canvas/jquery/jquery.ajaxJSON'

const I18n = createI18nScope('sequence_footer')

// Summary
//   Creates a new ModuleSequenceFooter so clicking to see the next item in a module
//   can be done easily.
//
//   Required options:
//     assetType : string
//     assetID   : integer
//
//   ie:
//     $('#footerDiv').moduleSequenceFooter({
//       assetType: 'Assignment'
//       assetID: 1
//       courseID: 25
//     })
//
//   You can optionally set options on the prototype for all instances of this plugin by default
//   by doing:
//
//   $.fn.moduleSequenceFooter.options = {
//     assetType: 'Assignment'
//     assetID: 1
//     courseID: 25
//   }
let msfInstanceCounter = 0

$.fn.moduleSequenceFooter = function (options = {}) {
  // You must pass in a assetType and assetId or we throw an error.
  if (!options.assetType || !options.assetID) {
    throw new Error('Option must be set with assetType and assetID')
  }

  this.msfAnimation = enabled =>
    this.find('.module-sequence-padding, .module-sequence-footer').toggleClass(
      'no-animation',
      !enabled
    )

  if (!this.data('msfInstance')) {
    // After fetching, @msfInstance will have the following
    // @hide: bool
    // @previous: Object
    // @next : Object
    this.msfInstance = new $.fn.moduleSequenceFooter.MSFClass(options)
    this.data('msfInstance', this.msfInstance)
    this.msfInstance.fetch().done(() => {
      if (this.msfInstance.hide) {
        this.hide()
        return
      }

      this.html(
        template({
          instanceNumber: this.msfInstance.instanceNumber,
          previous: this.msfInstance.previous,
          next: this.msfInstance.next,
        })
      )
      if (options && options.animation !== undefined) {
        this.msfAnimation(options.animation)
      }

      const previousButton = document.querySelector('.module-sequence-footer-button--previous')
      if (previousButton instanceof HTMLElement) {
        const label = `Previous Module Item${
          this.msfInstance.previous.externalItem ? ` - ${I18n.t('opens in new window')}` : ''
        }`
<<<<<<< HEAD
        // eslint-disable-next-line no-restricted-properties
=======
         
>>>>>>> 80d4da09
        ReactDOM.render(
          <Tooltip
            aria-label={label}
            as={Button}
            href={this.msfInstance.previous.url}
            renderTip={this.msfInstance.previous.tooltip}
            placement="end"
            offsetX={5}
            disabled={Boolean(this.msfInstance.previous.modules_tab_disabled)}
          >
            <Flex alignItems="center">
              <IconMiniArrowStartLine /> {I18n.t('Previous')}
            </Flex>
          </Tooltip>,
          previousButton
        )
      }

      const nextButton = document.querySelector('.module-sequence-footer-button--next')
      if (nextButton instanceof HTMLElement) {
        const label = `Next Module Item${
          this.msfInstance.next.externalItem ? ` - ${I18n.t('opens in new window')}` : ''
        }`
<<<<<<< HEAD
        // eslint-disable-next-line no-restricted-properties
=======
         
>>>>>>> 80d4da09
        ReactDOM.render(
          <Tooltip
            aria-label={label}
            as={Button}
            href={this.msfInstance.next.url}
            renderTip={this.msfInstance.next.tooltip}
            placement="start"
            offsetX={5}
            disabled={Boolean(this.msfInstance.next.modules_tab_disabled)}
          >
            <Flex alignItems="center">
              {I18n.t('Next')} <IconMiniArrowEndLine />
            </Flex>
          </Tooltip>,
          nextButton
        )
      }

      this.show()
      $(window).triggerHandler('resize')

      if (options.onFetchSuccess) {
        options.onFetchSuccess()
      }
    })
  }
  return this
}

export default class ModuleSequenceFooter {
  // Icon class map used to determine which icon class should be placed
  // on a tooltip
  // @api private

  iconClasses = {
    ModuleItem: 'icon-module',
    File: 'icon-paperclip',
    Page: 'icon-document',
    Discussion: 'icon-discussion',
    Assignment: 'icon-assignment',
    Quiz: 'icon-quiz',
    ExternalTool: 'icon-link',
    ExternalUrl: 'icon-link',
    'Lti::MessageHandler': 'icon-link',
  }

  // Sets up the class variables and generates a url. Fetch should be
  // called somewhere else to set up the data.

  constructor(options = {}) {
    this.instanceNumber = msfInstanceCounter++
    this.courseID = options.courseID || (typeof ENV !== 'undefined' && ENV.course_id)
    this.assetID = options.assetID
    this.assetType = options.assetType
    this.location = options.location || document.location
    this.previous = {}
    this.next = {}
    this.url = `/api/v1/courses/${this.courseID}/module_item_sequence`
  }

  getQueryParams(qs) {
    let tokens
    qs = qs.split('+').join(' ')
    const params = {}
    const re = /[?&]?([^=]+)=([^&]*)/g

    while ((tokens = re.exec(qs))) {
      params[decodeURIComponent(tokens[1])] = decodeURIComponent(tokens[2])
    }

    return params
  }

  // Retrieve data based on the url, asset_type and asset_id. @success is called after a
  // fetch is finished. This will then setup data to be used elsewhere.
  // @api public

  fetch() {
    const params = this.getQueryParams(this.location.search)
    if (params.module_item_id) {
      return $.ajaxJSON(
        this.url,
        'GET',
        {
          asset_type: 'ModuleItem',
          asset_id: params.module_item_id,
          frame_external_urls: true,
        },
        this.success,
        null,
        {}
      )
    } else {
      return $.ajaxJSON(
        this.url,
        'GET',
        {
          asset_type: this.assetType,
          asset_id: this.assetID,
          frame_external_urls: true,
        },
        this.success,
        null,
        {}
      )
    }
  }

  // Determines if the data retrieved should be used to generate a buttom bar or hide it. We
  // can only have 1 item in the data set for this to work else we hide the sequence bar.
  // # @api private

  success = data => {
    this.modules = data.modules

    // Currently only supports 1 item in the items array
    if (!(data && data.items && data.items.length === 1)) {
      this.hide = true
      return
    }

    this.item = data.items[0]
    // Show the buttons if they aren't null or paths are locked/processing
    if ((this.previous.show = this.item.prev)) this.buildPreviousData()
    if (this.item.next || this.awaitingPathProgress()) {
      this.next.show = true
      const awaitingPathProgress = this.awaitingPathProgress()
      awaitingPathProgress ? this.buildNextPathData() : this.buildNextData()
    }
  }

  // Each button needs to build a data that the handlebars template can use. For example, data for
  // each button could look like this:
  //  @previous = previous: {
  //     show: true
  //     url: http://foobar.baz
  //     tooltip: <strong>Previous Module:</strong> <br> Going to the fair
  //     tooltipText: Previous Module: Going to the fair
  //   }
  //
  // If the previous item is in another module, then the module ids won't be the same and we need
  // to display the module name instead of the item title.
  // @api private

  buildPreviousData() {
    this.previous.url = this.item.prev.html_url
    this.previous.externalItem = this.item.prev.type === 'ExternalUrl' && this.item.prev.new_tab

    if (this.item.current.module_id === this.item.prev.module_id) {
      this.previous.tooltip = (
        <>
          <i className={this.iconClasses[this.item.prev.type]} /> {this.item.prev.title}
        </>
      )
      this.previous.tooltipText = I18n.t('prev_module_item_desc', 'Previous: *item*', {
        wrapper: this.item.prev.title,
      })
    } else {
      // module id is different
      const module = find(this.modules, m => m.id === this.item.prev.module_id)
      this.previous.tooltip = (
        <>
          <strong>{I18n.t('prev_module', 'Previous Module:')}</strong> <br /> {module.name}
        </>
      )
      this.previous.tooltipText = I18n.t('prev_module_desc', 'Previous Module: *module*', {
        wrapper: module.name,
      })
    }
  }

  // Each button needs to build a data that the handlebars template can use. For example, data for
  // each button could look like this:
  //  @next = next: {
  //     show: true
  //     url: http://foobar.baz
  //     tooltip: <strong>Next Module:</strong> <br> Going to the fair
  //     tooltipText: Next Module: Going to the fair
  //   }
  //
  // If the next item is in another module, then the module ids won't be the same and we need
  // to display the module name instead of the item title.
  // @api private

  buildNextPathData() {
    const masteryPath = this.item.mastery_path
    if (masteryPath.awaiting_choice) {
      this.next.url = masteryPath.choose_url
      this.next.tooltipText = I18n.t('Choose the next mastery path')
    } else {
      const lockedMessage = I18n.t('Next mastery path is currently locked')
      const processingMessage = I18n.t(
        'Next mastery path is still processing, please periodically refresh the page'
      )
      const tooltipText = masteryPath.locked ? lockedMessage : processingMessage
      this.next.modules_tab_disabled = masteryPath.modules_tab_disabled
      this.next.url = masteryPath.modules_url
      this.next.tooltipText = tooltipText
    }
    // xsslint safeString.property tooltipText
    this.next.tooltip = `<i class='${htmlEscape(this.iconClasses.ModuleItem)}'/> ${
      this.next.tooltipText
    }`
  }

  buildNextData() {
    this.next.url = this.item.next.html_url
    this.next.externalItem = this.item.next.type === 'ExternalUrl' && this.item.next.new_tab

    if (this.item.current.module_id === this.item.next.module_id) {
      this.next.tooltip = (
        <>
          <i className={this.iconClasses[this.item.next.type]} /> {this.item.next.title}
        </>
      )
      this.next.tooltipText = I18n.t('Next: *item*', {wrapper: this.item.next.title})
    } else {
      // module id is different
      const module = find(this.modules, m => m.id === this.item.next.module_id)
      this.next.tooltip = (
        <>
          <strong>{I18n.t('next_module', 'Next Module:')}</strong> <br /> {module.name}
        </>
      )
      this.next.tooltipText = I18n.t('next_module_desc', 'Next Module: *module*', {
        wrapper: module.name,
      })
    }
  }

  awaitingPathProgress() {
    const masteryPath = this.item.mastery_path
    if (masteryPath && masteryPath.is_student) {
      return masteryPath.awaiting_choice || masteryPath.locked || masteryPath.still_processing
    }
  }
}

$.fn.moduleSequenceFooter.MSFClass = ModuleSequenceFooter<|MERGE_RESOLUTION|>--- conflicted
+++ resolved
@@ -96,11 +96,7 @@
         const label = `Previous Module Item${
           this.msfInstance.previous.externalItem ? ` - ${I18n.t('opens in new window')}` : ''
         }`
-<<<<<<< HEAD
-        // eslint-disable-next-line no-restricted-properties
-=======
          
->>>>>>> 80d4da09
         ReactDOM.render(
           <Tooltip
             aria-label={label}
@@ -124,11 +120,7 @@
         const label = `Next Module Item${
           this.msfInstance.next.externalItem ? ` - ${I18n.t('opens in new window')}` : ''
         }`
-<<<<<<< HEAD
-        // eslint-disable-next-line no-restricted-properties
-=======
          
->>>>>>> 80d4da09
         ReactDOM.render(
           <Tooltip
             aria-label={label}
