//
// Copyright (C) 2013 - present Instructure, Inc.
//
// This file is part of Canvas.
//
// Canvas is free software: you can redistribute it and/or modify it under
// the terms of the GNU Affero General Public License as published by the Free
// Software Foundation, version 3 of the License.
//
// Canvas is distributed in the hope that it will be useful, but WITHOUT ANY
// WARRANTY; without even the implied warranty of MERCHANTABILITY or FITNESS FOR
// A PARTICULAR PURPOSE. See the GNU Affero General Public License for more
// details.
//
// You should have received a copy of the GNU Affero General Public License along
// with this program. If not, see <http://www.gnu.org/licenses/>.

import React from 'react'
import ReactDOM from 'react-dom'
import {Flex} from '@instructure/ui-flex'
import {Button} from '@instructure/ui-buttons'
import {Tooltip} from '@instructure/ui-tooltip'
import {IconMiniArrowEndLine, IconMiniArrowStartLine} from '@instructure/ui-icons'
import $ from 'jquery'
import {find} from 'lodash'
import template from '../jst/ModuleSequenceFooter.handlebars'
import {useScope as createI18nScope} from '@canvas/i18n'
import htmlEscape from '@instructure/html-escape'
import '@canvas/jquery/jquery.ajaxJSON'

const I18n = createI18nScope('sequence_footer')

// Summary
//   Creates a new ModuleSequenceFooter so clicking to see the next item in a module
//   can be done easily.
//
//   Required options:
//     assetType : string
//     assetID   : integer
//
//   ie:
//     $('#footerDiv').moduleSequenceFooter({
//       assetType: 'Assignment'
//       assetID: 1
//       courseID: 25
//     })
//
//   You can optionally set options on the prototype for all instances of this plugin by default
//   by doing:
//
//   $.fn.moduleSequenceFooter.options = {
//     assetType: 'Assignment'
//     assetID: 1
//     courseID: 25
//   }
let msfInstanceCounter = 0

$.fn.moduleSequenceFooter = function (options = {}) {
  // You must pass in a assetType and assetId or we throw an error.
  if (!options.assetType || !options.assetID) {
    throw new Error('Option must be set with assetType and assetID')
  }

  this.msfAnimation = enabled =>
    this.find('.module-sequence-padding, .module-sequence-footer').toggleClass(
      'no-animation',
      !enabled,
    )

  if (!this.data('msfInstance')) {
    // After fetching, @msfInstance will have the following
    // @hide: bool
    // @previous: Object
    // @next : Object
    this.msfInstance = new $.fn.moduleSequenceFooter.MSFClass(options)
    this.data('msfInstance', this.msfInstance)
    this.msfInstance.fetch().done(() => {
      if (this.msfInstance.hide) {
        this.hide()
        return
      }

      this.html(
        template({
          instanceNumber: this.msfInstance.instanceNumber,
          previous: this.msfInstance.previous,
          next: this.msfInstance.next,
        }),
      )
      if (options && options.animation !== undefined) {
        this.msfAnimation(options.animation)
      }

      const previousButton = document.querySelector('.module-sequence-footer-button--previous')
      if (previousButton instanceof HTMLElement) {
        const label = `Previous Module Item${
          this.msfInstance.previous.externalItem ? ` - ${I18n.t('opens in new window')}` : ''
        }`
<<<<<<< HEAD
         
=======

>>>>>>> 4b8c5dea
        ReactDOM.render(
          <Tooltip
            aria-label={label}
            as={Button}
            href={this.msfInstance.previous.url}
            renderTip={this.msfInstance.previous.tooltip}
            placement="end"
            offsetX={5}
            disabled={Boolean(this.msfInstance.previous.modules_tab_disabled)}
          >
            <Flex alignItems="center">
              <IconMiniArrowStartLine /> {I18n.t('Previous')}
            </Flex>
          </Tooltip>,
          previousButton,
        )
      }

      const nextButton = document.querySelector('.module-sequence-footer-button--next')
      if (nextButton instanceof HTMLElement) {
        const label = `Next Module Item${
          this.msfInstance.next.externalItem ? ` - ${I18n.t('opens in new window')}` : ''
        }`
<<<<<<< HEAD
         
=======

>>>>>>> 4b8c5dea
        ReactDOM.render(
          <Tooltip
            aria-label={label}
            as={Button}
            href={this.msfInstance.next.url}
            renderTip={this.msfInstance.next.tooltip}
            placement="start"
            offsetX={5}
            disabled={Boolean(this.msfInstance.next.modules_tab_disabled)}
          >
            <Flex alignItems="center">
              {I18n.t('Next')} <IconMiniArrowEndLine />
            </Flex>
          </Tooltip>,
          nextButton,
        )
      }

      this.show()
      $(window).triggerHandler('resize')

      if (options.onFetchSuccess) {
        options.onFetchSuccess()
      }
    })
  }
  return this
}

export default class ModuleSequenceFooter {
  // Icon class map used to determine which icon class should be placed
  // on a tooltip
  // @api private

  iconClasses = {
    ModuleItem: 'icon-module',
    File: 'icon-paperclip',
    Page: 'icon-document',
    Discussion: 'icon-discussion',
    Assignment: 'icon-assignment',
    Quiz: 'icon-quiz',
    ExternalTool: 'icon-link',
    ExternalUrl: 'icon-link',
    'Lti::MessageHandler': 'icon-link',
  }

  // Sets up the class variables and generates a url. Fetch should be
  // called somewhere else to set up the data.

  constructor(options = {}) {
    this.instanceNumber = msfInstanceCounter++
    this.courseID = options.courseID || (typeof ENV !== 'undefined' && ENV.course_id)
    this.assetID = options.assetID
    this.assetType = options.assetType
    this.location = options.location || document.location
    this.previous = {}
    this.next = {}
    this.url = `/api/v1/courses/${this.courseID}/module_item_sequence`
  }

  getQueryParams(qs) {
    let tokens
    qs = qs.split('+').join(' ')
    const params = {}
    const re = /[?&]?([^=]+)=([^&]*)/g

    while ((tokens = re.exec(qs))) {
      params[decodeURIComponent(tokens[1])] = decodeURIComponent(tokens[2])
    }

    return params
  }

  // Retrieve data based on the url, asset_type and asset_id. @success is called after a
  // fetch is finished. This will then setup data to be used elsewhere.
  // @api public

  fetch() {
    const params = this.getQueryParams(this.location.search)
    if (params.module_item_id) {
      return $.ajaxJSON(
        this.url,
        'GET',
        {
          asset_type: 'ModuleItem',
          asset_id: params.module_item_id,
          frame_external_urls: true,
        },
        this.success,
        null,
        {},
      )
    } else {
      return $.ajaxJSON(
        this.url,
        'GET',
        {
          asset_type: this.assetType,
          asset_id: this.assetID,
          frame_external_urls: true,
        },
        this.success,
        null,
        {},
      )
    }
  }

  // Determines if the data retrieved should be used to generate a buttom bar or hide it. We
  // can only have 1 item in the data set for this to work else we hide the sequence bar.
  // # @api private

  success = data => {
    this.modules = data.modules

    // Currently only supports 1 item in the items array
    if (!(data && data.items && data.items.length === 1)) {
      this.hide = true
      return
    }

    this.item = data.items[0]
    // Show the buttons if they aren't null or paths are locked/processing
    if ((this.previous.show = this.item.prev)) this.buildPreviousData()
    if (this.item.next || this.awaitingPathProgress()) {
      this.next.show = true
      const awaitingPathProgress = this.awaitingPathProgress()
      awaitingPathProgress ? this.buildNextPathData() : this.buildNextData()
    }
  }

  // Each button needs to build a data that the handlebars template can use. For example, data for
  // each button could look like this:
  //  @previous = previous: {
  //     show: true
  //     url: http://foobar.baz
  //     tooltip: <strong>Previous Module:</strong> <br> Going to the fair
  //     tooltipText: Previous Module: Going to the fair
  //   }
  //
  // If the previous item is in another module, then the module ids won't be the same and we need
  // to display the module name instead of the item title.
  // @api private

  buildPreviousData() {
    this.previous.url = this.item.prev.html_url
    this.previous.externalItem = this.item.prev.type === 'ExternalUrl' && this.item.prev.new_tab

    if (this.item.current.module_id === this.item.prev.module_id) {
      this.previous.tooltip = (
        <>
          <i className={this.iconClasses[this.item.prev.type]} /> {this.item.prev.title}
        </>
      )
      this.previous.tooltipText = I18n.t('prev_module_item_desc', 'Previous: *item*', {
        wrapper: this.item.prev.title,
      })
    } else {
      // module id is different
      const module = find(this.modules, m => m.id === this.item.prev.module_id)
      this.previous.tooltip = (
        <>
          <strong>{I18n.t('prev_module', 'Previous Module:')}</strong> <br /> {module.name}
        </>
      )
      this.previous.tooltipText = I18n.t('prev_module_desc', 'Previous Module: *module*', {
        wrapper: module.name,
      })
    }
  }

  // Each button needs to build a data that the handlebars template can use. For example, data for
  // each button could look like this:
  //  @next = next: {
  //     show: true
  //     url: http://foobar.baz
  //     tooltip: <strong>Next Module:</strong> <br> Going to the fair
  //     tooltipText: Next Module: Going to the fair
  //   }
  //
  // If the next item is in another module, then the module ids won't be the same and we need
  // to display the module name instead of the item title.
  // @api private

  buildNextPathData() {
    const masteryPath = this.item.mastery_path
    if (masteryPath.awaiting_choice) {
      this.next.url = masteryPath.choose_url
      this.next.tooltipText = I18n.t('Choose the next mastery path')
    } else {
      const lockedMessage = I18n.t('Next mastery path is currently locked')
      const processingMessage = I18n.t(
        'Next mastery path is still processing, please periodically refresh the page',
      )
      const tooltipText = masteryPath.locked ? lockedMessage : processingMessage
      this.next.modules_tab_disabled = masteryPath.modules_tab_disabled
      this.next.url = masteryPath.modules_url
      this.next.tooltipText = tooltipText
    }
    // xsslint safeString.property tooltipText
    this.next.tooltip = `<i class='${htmlEscape(this.iconClasses.ModuleItem)}'/> ${
      this.next.tooltipText
    }`
  }

  buildNextData() {
    this.next.url = this.item.next.html_url
    this.next.externalItem = this.item.next.type === 'ExternalUrl' && this.item.next.new_tab

    if (this.item.current.module_id === this.item.next.module_id) {
      this.next.tooltip = (
        <>
          <i className={this.iconClasses[this.item.next.type]} /> {this.item.next.title}
        </>
      )
      this.next.tooltipText = I18n.t('Next: *item*', {wrapper: this.item.next.title})
    } else {
      // module id is different
      const module = find(this.modules, m => m.id === this.item.next.module_id)
      this.next.tooltip = (
        <>
          <strong>{I18n.t('next_module', 'Next Module:')}</strong> <br /> {module.name}
        </>
      )
      this.next.tooltipText = I18n.t('next_module_desc', 'Next Module: *module*', {
        wrapper: module.name,
      })
    }
  }

  awaitingPathProgress() {
    const masteryPath = this.item.mastery_path
    if (masteryPath && masteryPath.is_student) {
      return masteryPath.awaiting_choice || masteryPath.locked || masteryPath.still_processing
    }
  }
}

$.fn.moduleSequenceFooter.MSFClass = ModuleSequenceFooter<|MERGE_RESOLUTION|>--- conflicted
+++ resolved
@@ -96,11 +96,7 @@
         const label = `Previous Module Item${
           this.msfInstance.previous.externalItem ? ` - ${I18n.t('opens in new window')}` : ''
         }`
-<<<<<<< HEAD
-         
-=======
-
->>>>>>> 4b8c5dea
+
         ReactDOM.render(
           <Tooltip
             aria-label={label}
@@ -124,11 +120,7 @@
         const label = `Next Module Item${
           this.msfInstance.next.externalItem ? ` - ${I18n.t('opens in new window')}` : ''
         }`
-<<<<<<< HEAD
-         
-=======
-
->>>>>>> 4b8c5dea
+
         ReactDOM.render(
           <Tooltip
             aria-label={label}
