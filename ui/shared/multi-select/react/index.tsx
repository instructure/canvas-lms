/*
 * Copyright (C) 2020 - present Instructure, Inc.
 *
 * This file is part of Canvas.
 *
 * Canvas is free software: you can redistribute it and/or modify it under
 * the terms of the GNU Affero General Public License as published by the Free
 * Software Foundation, version 3 of the License.
 *
 * Canvas is distributed in the hope that it will be useful, but WITHOUT ANY
 * WARRANTY; without even the implied warranty of MERCHANTABILITY or FITNESS FOR
 * A PARTICULAR PURPOSE. See the GNU Affero General Public License for more
 * details.
 *
 * You should have received a copy of the GNU Affero General Public License along
 * with this program. If not, see <http://www.gnu.org/licenses/>.
 */

import React, {useState, useEffect, useRef, useMemo} from 'react'
import {useScope as useI18nScope} from '@canvas/i18n'
import keycode from 'keycode'
import {Select} from '@instructure/ui-select'
import type {ViewProps} from '@instructure/ui-view'
import {Tag} from '@instructure/ui-tag'
import {matchComponentTypes} from '@instructure/ui-react-utils'
import {compact, uniqueId} from 'lodash'
import {Alert} from '@instructure/ui-alerts'
import {Spinner} from '@instructure/ui-spinner'
import type {FormMessage} from '@instructure/ui-form-field'

const I18n = useI18nScope('app_shared_components')

type OptionProps = {
  id: string
  value: string
  label: React.ReactNode
  tagText?: string
}

export type Size = 'small' | 'medium' | 'large'

const CanvasMultiSelectOption: React.FC = _props => <div />

function liveRegion(): HTMLElement {
  const div = document.getElementById('flash_screenreader_holder')
  if (!(div instanceof HTMLElement)) {
    throw new Error('live region not found')
  }
  return div
}

const NO_OPTIONS_OPTION_ID = '__no_option-'

type Props = {
  assistiveText?: string
  children: React.ReactNode
  customMatcher: (option: any, term: string) => boolean
  customOnInputChange: (value: string) => void
  customOnRequestHideOptions: () => void
  customOnRequestSelectOption: (ids: string[]) => void
  customOnRequestShowOptions: () => void
  customRenderBeforeInput: (tags: any) => React.ReactNode
  disabled: boolean
  id?: string
  isLoading: boolean
  isShowingOptions?: boolean
  label: React.ReactNode
  listRef?: (ref: HTMLUListElement | null) => void
  noOptionsLabel: string
  onChange: (ids: string[]) => void
  placeholder?: string
  renderAfterInput?: React.ReactNode
  selectedOptionIds: string[]
  size?: Size
  visibleOptionsCount?: number
  messages?: FormMessage[]
  onUpdateHighlightedOption?: (id: string) => void
<<<<<<< HEAD
=======
  setInputRef?: (ref: HTMLInputElement | null) => void
>>>>>>> ce0ea233
}

function CanvasMultiSelect(props: Props) {
  const {
    id: selectId,
    label: renderLabel,
    onChange,
    children,
    selectedOptionIds,
    noOptionsLabel,
    disabled,
    customRenderBeforeInput,
    customMatcher,
    customOnInputChange,
    customOnRequestShowOptions,
    customOnRequestHideOptions,
    customOnRequestSelectOption,
    isLoading,
    onUpdateHighlightedOption,
<<<<<<< HEAD
=======
    setInputRef,
>>>>>>> ce0ea233
    ...otherProps
  } = props

  const [inputValue, setInputValue] = useState<string>('')
  const [isShowingOptions, setIsShowingOptions] = useState(false)
  const [highlightedOptionId, setHighlightedOptionId] = useState<string | null>(null)
  const [announcement, setAnnouncement] = useState<string | null>(null)
  const inputRef = useRef<HTMLInputElement | null>(null)
  const noOptionId = useRef(uniqueId(NO_OPTIONS_OPTION_ID))

  if (inputRef && setInputRef) {
    setInputRef(inputRef.current)
  }

  const childProps: OptionProps[] = useMemo<
    {
      id: string
      value: string
      label: React.ReactNode
      tagText?: string
    }[]
  >(
    () =>
      React.Children.map(children, n => {
        if (!React.isValidElement(n)) return null
        return {
          id: n.props.id,
          value: n.props.value,
          label: n.props.children,
          tagText: n.props.tagText,
        }
      }) || [],
    [children]
  )

  const [filteredOptionIds, setFilteredOptionIds] = useState<string[] | null>(null)

  function getChildById(id?: string) {
    return childProps.find(c => c.id === id)
  }

  function renderChildren(): React.ReactNode | React.ReactNode[] {
    const groups: string[] = [
      ...new Set(
        React.Children.map(children, child => {
          if (!React.isValidElement(child)) return undefined
          return child.props.group
        })
      ),
    ].filter((group: string) => group)

    function renderOption(child: {
      key: React.Key
      props: {id: string; children: React.ReactNode; key?: string; group: string; tagText?: string}
    }) {
      // eslint-disable-next-line @typescript-eslint/no-shadow
      const {id, children, ...optionProps} = child.props
      delete optionProps.tagText
      return (
        <Select.Option
          id={id}
          key={child.key || id || uniqueId('multi-select-')}
          isHighlighted={id === highlightedOptionId}
          {...optionProps}
        >
          {children}
        </Select.Option>
      )
    }

    function renderNoOptionsOption() {
      return (
        <Select.Option id={noOptionId.current} isHighlighted={false} isSelected={false}>
          {isLoading ? <Spinner renderTitle="Loading" size="x-small" /> : noOptionsLabel}
        </Select.Option>
      )
    }

    const filteredChildren = compact(
      (Array.isArray(children) ? children : []).map(child => {
        if (
          matchComponentTypes(child, [CanvasMultiSelectOption]) &&
          (!filteredOptionIds || filteredOptionIds.includes(child.props.id)) &&
          !selectedOptionIds.includes(child.props.id)
        ) {
          return renderOption({
            ...child,
            key: child.key || uniqueId('multi-select-option-'),
          })
        }
        return null
      })
    )

    function renderGroups() {
      const grouplessOptions = filteredChildren.filter(o => o.props.group === undefined)
      const groupsToRender = groups.filter(group =>
        filteredChildren.some(child => child.props.group === group)
      )
      const optionsToRender = grouplessOptions.map(isolatedOption =>
        renderOption({
          ...isolatedOption,
          key: isolatedOption.key ?? uniqueId('multi-select-option-'),
        })
      )
      return [
        ...optionsToRender,
        ...groupsToRender.map(group => (
          <Select.Group key={group} renderLabel={group}>
            {filteredChildren
              // eslint-disable-next-line @typescript-eslint/no-shadow, react/prop-types
              .filter(({props}) => props.group === group)
              .map(option =>
                renderOption({
                  ...option,
                  key: option.key || uniqueId('multi-select-group-option-'),
                })
              )}
          </Select.Group>
        )),
      ]
    }

    if (filteredChildren.length === 0) return renderNoOptionsOption()

    return groups.length === 0 ? filteredChildren : renderGroups()
  }

  function dismissTag(e: React.MouseEvent<ViewProps, MouseEvent>, id: string) {
    e.stopPropagation()
    e.preventDefault()
    onChange(selectedOptionIds.filter(x => x !== id))
  }

  function renderTags() {
    if (!Array.isArray(children)) return null
    const options = children

    return compact(
      selectedOptionIds.map(id => {
        const opt = options.find(c => c.props.id === id)
        if (!opt) return null
        const tagText = opt.props.tagText || opt.props.children || opt.props.label
        return (
          <Tag
            dismissible={true}
            key={opt.key}
            text={tagText}
            title={I18n.t('Remove %{label}', {label: tagText})}
            margin="0 xxx-small"
            onClick={(e: React.MouseEvent<ViewProps, MouseEvent>) => dismissTag(e, id)}
          />
        )
      })
    )
  }

  function contentBeforeInput() {
    const tags = selectedOptionIds.length > 0 ? renderTags() : null
    return customRenderBeforeInput ? customRenderBeforeInput(tags) : tags
  }

  useEffect(() => {
    if (inputValue !== '') {
      filterOptions(inputValue)
    }
    // eslint-disable-next-line react-hooks/exhaustive-deps
  }, [childProps])

  function onInputChange(e: React.ChangeEvent<HTMLInputElement>) {
    const {value} = e.target
    filterOptions(value)
    setInputValue(value)
    customOnInputChange(value)
  }

  function filterOptions(value: string) {
    const defaultMatcher = (
      option: {
        label: string
      },
      term: string
    ) => option.label.match(new RegExp(`^${term}`, 'i'))
    const matcher = customMatcher || defaultMatcher
    const filtered = childProps.filter(child => matcher(child, value.trim()))
    let message =
      // if number of options has changed, announce the new total.
      filtered.length !== filteredOptionIds?.length
        ? I18n.t(
            {
              one: 'One option available.',
              other: '%{count} options available.',
            },
            {count: filtered.length}
          )
        : null
    if (message && filtered.length > 0 && highlightedOptionId !== filtered[0].id) {
      message = getChildById(filtered[0].id)?.label + '. ' + message
    }
    setFilteredOptionIds(filtered.map(f => f.id))
    if (filtered.length > 0) setHighlightedOptionId(filtered[0].id)
    setIsShowingOptions(true)
    setAnnouncement(message)
  }

  const primaryLabel = (option: OptionProps) => option.tagText || (option.label as string)

  function onRequestShowOptions() {
    setIsShowingOptions(true)
    customOnRequestShowOptions()
  }

  function onRequestHideOptions() {
    setIsShowingOptions(false)
    if (!highlightedOptionId) return
    setInputValue('')
    if (filteredOptionIds?.length === 1) {
      const option = getChildById(filteredOptionIds[0])
      setAnnouncement(
        I18n.t('%{label} selected. List collapsed.', {label: option ? primaryLabel(option) : ''})
      )
      onChange([...selectedOptionIds, filteredOptionIds[0]])
    }
    setFilteredOptionIds(null)
    customOnRequestHideOptions()
  }

  function onRequestHighlightOption(e: any, {id}: any) {
    e.persist()
    const option = getChildById(id)
    if (typeof option === 'undefined') return
    if (e.type === 'keydown') setInputValue(primaryLabel(option))
    setHighlightedOptionId(id)
    setAnnouncement(primaryLabel(option))
    onUpdateHighlightedOption?.(id)
  }

  function onRequestSelectOption(e: React.SyntheticEvent, {id}: {id?: string}): void {
    const option = getChildById(id)
    setInputValue('')
    setFilteredOptionIds(null)
    setIsShowingOptions(false)
    if (!id || typeof option === 'undefined') return
    setAnnouncement(I18n.t('%{label} selected. List collapsed.', {label: primaryLabel(option)}))
    onChange([...selectedOptionIds, id])
    customOnRequestSelectOption([...selectedOptionIds, id])
  }

  // if backspace is pressed and there's no input to backspace over, remove the
  // last selected option if there is one
  function onKeyDown(e: any) {
    if (
      e.keyCode === keycode.codes.backspace &&
      inputValue.length === 0 &&
      selectedOptionIds.length > 0
    ) {
      const option = getChildById(selectedOptionIds.slice(-1)[0])
      setAnnouncement(I18n.t('%{label} removed.', {label: option ? primaryLabel(option) : ''}))
      onChange(selectedOptionIds.slice(0, -1))
    }
  }

  function onBlur() {
    setHighlightedOptionId(null)
  }

  return (
    <>
      <Select
        id={selectId}
        disabled={disabled}
        renderLabel={renderLabel}
        inputValue={inputValue}
        inputRef={ref => {
          inputRef.current = ref
        }}
        onInputChange={onInputChange}
        onRequestShowOptions={onRequestShowOptions}
        onRequestHideOptions={onRequestHideOptions}
        isShowingOptions={isShowingOptions}
        onRequestHighlightOption={onRequestHighlightOption}
        onRequestSelectOption={onRequestSelectOption}
        onKeyDown={onKeyDown}
        onBlur={onBlur}
        assistiveText={I18n.t(
          'Type or use arrow keys to navigate. Multiple selections are allowed.'
        )}
        renderBeforeInput={contentBeforeInput()}
        {...otherProps}
      >
        {renderChildren()}
      </Select>
      {announcement && (
        <Alert liveRegion={liveRegion} liveRegionPoliteness="assertive" screenReaderOnly={true}>
          {announcement}
        </Alert>
      )}
    </>
  )
}

CanvasMultiSelect.defaultProps = {
  customMatcher: null,
  customRenderBeforeInput: null,
  noOptionsLabel: '---',
  selectedOptionIds: [],
  disabled: false,
  isLoading: false,
  customOnInputChange: () => {},
  customOnRequestShowOptions: () => {},
  customOnRequestHideOptions: () => {},
  customOnRequestSelectOption: (_ids: []) => {},
}

CanvasMultiSelect.Option = CanvasMultiSelectOption

export default CanvasMultiSelect<|MERGE_RESOLUTION|>--- conflicted
+++ resolved
@@ -75,10 +75,7 @@
   visibleOptionsCount?: number
   messages?: FormMessage[]
   onUpdateHighlightedOption?: (id: string) => void
-<<<<<<< HEAD
-=======
   setInputRef?: (ref: HTMLInputElement | null) => void
->>>>>>> ce0ea233
 }
 
 function CanvasMultiSelect(props: Props) {
@@ -98,10 +95,7 @@
     customOnRequestSelectOption,
     isLoading,
     onUpdateHighlightedOption,
-<<<<<<< HEAD
-=======
     setInputRef,
->>>>>>> ce0ea233
     ...otherProps
   } = props
 
