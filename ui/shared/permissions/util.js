--- conflicted
+++ resolved
@@ -127,9 +127,6 @@
   if (!role?.permissions) return // some JS tests don't bother to fill this in
 
   const groups = {}
-<<<<<<< HEAD
-  Object.values(role.permissions).forEach(permission => {
-=======
   let accountPermissionsByName = null
 
   if (ENV.ACCOUNT_PERMISSIONS) {
@@ -139,10 +136,8 @@
   }
 
   Object.entries(role.permissions).forEach(([permissionName, permission]) => {
->>>>>>> ca77b053
     // Fix up boolean enabled values to the enabled state
-    if (permission.enabled === false) permission.enabled = ENABLED_FOR_NONE
-    if (permission.enabled === true) permission.enabled = ENABLED_FOR_ALL
+    permission.enabled = permission.enabled === true ? ENABLED_FOR_ALL : ENABLED_FOR_NONE
     const group_name = permission.group
     if (group_name) {
       if (!groups[group_name]) {
@@ -154,14 +149,20 @@
           granular_permissions: []
         }
       }
-
-      // We need to get all of hte pemrissions in a group, to determin
-      // what the button status will be for the encompasing permission
-      groups[group_name].enabled.push(permission.enabled)
-      groups[group_name].explicit.push(permission.explicit)
-      groups[group_name].locked.push(permission.locked)
-      groups[group_name].readonly.push(permission.readonly)
-      groups[group_name].granular_permissions.push(permission)
+      // We need to get all of the permissions in a group, to determine
+      // what the button status will be for the encompassing permission
+      if (
+        (role.contextType === 'Course' &&
+          accountPermissionsByName &&
+          !accountPermissionsByName.includes(permissionName)) ||
+        role.contextType === 'Account'
+      ) {
+        groups[group_name].enabled.push(permission.enabled)
+        groups[group_name].explicit.push(permission.explicit)
+        groups[group_name].locked.push(permission.locked)
+        groups[group_name].readonly.push(permission.readonly)
+        groups[group_name].granular_permissions.push(permission)
+      }
     }
   })
 
