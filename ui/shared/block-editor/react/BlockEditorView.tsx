--- conflicted
+++ resolved
@@ -49,10 +49,6 @@
 
   useEffect(() => {
     if (data.version !== LATEST_BLOCK_DATA_VERSION) {
-<<<<<<< HEAD
-       
-=======
->>>>>>> 4b8c5dea
       alert(I18n.t('Unknown block data version "%{v}", mayhem may ensue', {v: data.version}))
     }
   }, [data.version])
