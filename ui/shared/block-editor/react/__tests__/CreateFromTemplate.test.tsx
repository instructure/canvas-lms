/*
 * Copyright (C) 2024 - present Instructure, Inc.
 *
 * This file is part of Canvas.
 *
 * Canvas is free software: you can redistribute it and/or modify it under
 * the terms of the GNU Affero General Public License as published by the Free
 * Software Foundation, version 3 of the License.
 *
 * Canvas is distributed in the hope that it will be useful, but WITHOUT ANY
 * WARRANTY; without even the implied warranty of MERCHANTABILITY or FITNESS FOR
 * A PARTICULAR PURPOSE. See the GNU Affero General Public License for more
 * details.
 *
 * You should have received a copy of the GNU Affero General Public License along
 * with this program. If not, see <http://www.gnu.org/licenses/>.
 */

import React from 'react'
// eslint-disable-next-line @typescript-eslint/no-unused-vars
import {useEditor} from '@craftjs/core'
import {render, screen, waitFor, getByText} from '@testing-library/react'
import userEvent from '@testing-library/user-event'
import CreateFromTemplate from '../CreateFromTemplate'
import type {GlobalEnv} from '@canvas/global/env/GlobalEnv.d'

type EnvWithWikiPage = GlobalEnv & {
  WIKI_PAGE: any
}
declare const window: Window & {ENV: EnvWithWikiPage}

const user = userEvent.setup()

const blankPages = 1
const generalContentPages = 3
const homePages = 8
const introPages = 1
const moduleOverviewPages = 6
const resourcePages = 4
const totalPages =
  blankPages + generalContentPages + homePages + introPages + moduleOverviewPages + resourcePages

jest.mock('@craftjs/core', () => {
  const module = jest.requireActual('@craftjs/core')
  return {
    ...module,
    useEditor: jest.fn(() => {
      return {
        actions: {
          deserialize: jest.fn(),
        },
      }
    }),
  }
})

const renderComponent = async () => {
<<<<<<< HEAD
  const rendered = render(<CreateFromTemplate course_id="1" noBlocks={true}/>)
=======
  const rendered = render(<CreateFromTemplate course_id="1" noBlocks={true} />)
>>>>>>> 72b96909

  await waitFor(() => {
    expect(document.querySelectorAll('.block-template-preview-card')).toHaveLength(totalPages)
  })
  return rendered
}

const getByTagText = (tag: string) => {
  return getByText(screen.getByTestId('active-tags'), tag)
}

describe('CreateFromTemplate', () => {
  beforeAll(() => {
    // @ts-expect-error
    window.ENV ||= {}
    window.ENV.WIKI_PAGE = undefined
  })

  it('renders', async () => {
    await renderComponent()

    expect(screen.getByText('Create Page')).toBeInTheDocument()
    expect(screen.getByText(/^Start from a blank page/)).toBeInTheDocument()
    expect(screen.getByText('Back to Pages')).toBeInTheDocument()
    expect(screen.getByText('Clear All Filters')).toBeInTheDocument()
    expect(getByTagText('General Content')).toBeInTheDocument()
    expect(getByTagText('Home')).toBeInTheDocument()
    expect(getByTagText('Introduction')).toBeInTheDocument()
    expect(getByTagText('Module Overview')).toBeInTheDocument()
    expect(getByTagText('Resource')).toBeInTheDocument()
    expect(screen.getByText('Apply Filters')).toBeInTheDocument()
    expect(screen.getByTestId('template-search')).toBeInTheDocument()
    expect(screen.getByText('New Blank Page')).toBeInTheDocument()
    expect(screen.getByLabelText('Course Home - Yellow template')).toBeInTheDocument()
  })

  it('filters on the search string', async () => {
    await renderComponent()

    const searchInput = screen.getByTestId('template-search')
    await user.type(searchInput, 'yellow')

    // Wait for both conditions to be true
    await waitFor(
      () => {
        const cards = document.querySelectorAll('.block-template-preview-card')
        const blankPage = screen.queryByText('New Blank Page')
        const yellowTemplate = screen.queryByLabelText('Course Home - Yellow template')

        return cards.length === 2 && blankPage !== null && yellowTemplate !== null
      },
      {timeout: 4000}, // Increase timeout but keep it reasonable
    )
  })

  // fickle; passes individually
  it.skip('filters on the tags', async () => {
    await renderComponent()
    await user.click(getByTagText('General Content').closest('button') as HTMLButtonElement)

    await waitFor(() => {
      expect(document.querySelectorAll('.block-template-preview-card')).toHaveLength(
        totalPages - generalContentPages,
      )
    })

    await user.click(getByTagText('Home').closest('button') as HTMLButtonElement)

    await waitFor(() => {
      expect(document.querySelectorAll('.block-template-preview-card')).toHaveLength(
        totalPages - generalContentPages - homePages,
      )
    })
  })

  it('filters on the menu of tags', async () => {
    await renderComponent()

<<<<<<< HEAD
    expect(document.querySelectorAll('[role="menuitemcheckbox"][aria-checked="true"]')).toHaveLength(
      0,
    )
=======
    expect(
      document.querySelectorAll('[role="menuitemcheckbox"][aria-checked="true"]'),
    ).toHaveLength(0)
>>>>>>> 72b96909

    user.click(screen.getByText('Apply Filters').closest('button') as HTMLButtonElement)

    await waitFor(() => {
      expect(
        document.querySelectorAll('[role="menuitemcheckbox"][aria-checked="true"]'),
      ).toHaveLength(5)
    })

    // I don't understand why getByText doesn't work when Home is displayed
    // await user.click(screen.getByText('Home', {selector: 'ul[role="menu"]'}))
    await user.click(document.querySelectorAll('[role="menuitemcheckbox"]')[1])

    await waitFor(() => {
      expect(document.querySelectorAll('.block-template-preview-card')).toHaveLength(15)
    })
  })
})<|MERGE_RESOLUTION|>--- conflicted
+++ resolved
@@ -55,11 +55,7 @@
 })
 
 const renderComponent = async () => {
-<<<<<<< HEAD
-  const rendered = render(<CreateFromTemplate course_id="1" noBlocks={true}/>)
-=======
   const rendered = render(<CreateFromTemplate course_id="1" noBlocks={true} />)
->>>>>>> 72b96909
 
   await waitFor(() => {
     expect(document.querySelectorAll('.block-template-preview-card')).toHaveLength(totalPages)
@@ -138,15 +134,9 @@
   it('filters on the menu of tags', async () => {
     await renderComponent()
 
-<<<<<<< HEAD
-    expect(document.querySelectorAll('[role="menuitemcheckbox"][aria-checked="true"]')).toHaveLength(
-      0,
-    )
-=======
     expect(
       document.querySelectorAll('[role="menuitemcheckbox"][aria-checked="true"]'),
     ).toHaveLength(0)
->>>>>>> 72b96909
 
     user.click(screen.getByText('Apply Filters').closest('button') as HTMLButtonElement)
 
