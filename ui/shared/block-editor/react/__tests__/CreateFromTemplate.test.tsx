--- conflicted
+++ resolved
@@ -107,11 +107,7 @@
 
         return cards.length === 2 && blankPage !== null && yellowTemplate !== null
       },
-<<<<<<< HEAD
-      {timeout: 4000} // Increase timeout but keep it reasonable
-=======
       {timeout: 4000}, // Increase timeout but keep it reasonable
->>>>>>> 4b8c5dea
     )
   })
 
