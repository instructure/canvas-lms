/*
 * Copyright (C) 2024 - present Instructure, Inc.
 *
 * This file is part of Canvas.
 *
 * Canvas is free software: you can redistribute it and/or modify it under
 * the terms of the GNU Affero General Public License as published by the Free
 * Software Foundation, version 3 of the License.
 *
 * Canvas is distributed in the hope that it will be useful, but WITHOUT ANY
 * WARRANTY; without even the implied warranty of MERCHANTABILITY or FITNESS FOR
 * A PARTICULAR PURPOSE. See the GNU Affero General Public License for more
 * details.
 *
 * You should have received a copy of the GNU Affero General Public License along
 * with this program. If not, see <http://www.gnu.org/licenses/>.
 */

import React from 'react'
import {render, screen, waitFor} from '@testing-library/react'
import {
  getByText as domGetByText,
  getAllByText as domGetAllByText,
  getByLabelText as domGetByLabelText,
} from '@testing-library/dom'
import userEvent from '@testing-library/user-event'
import fetchMock from 'fetch-mock'
import BlockEditor, {type BlockEditorProps} from '../BlockEditor'
import {blank_page, blank_section_with_text} from './test-content'
import {dispatchTemplateEvent, SaveTemplateEvent, DeleteTemplateEvent} from '../types'

const user = userEvent.setup()

function renderEditor(props: Partial<BlockEditorProps> = {}) {
  const container = document.createElement('div')
  container.id = 'drawer-layout-content'
  container.scrollTo = () => {}
  document.body.appendChild(container)

  return render(
    <BlockEditor
      course_id="1"
      container={container}
      enableResizer={false} // jsdom doesn't render enough for BlockResizer to work
      content={{version: '0.2', blocks: blank_page}}
      onCancel={() => {}}
      {...props}
    />,
    {container}
  )
}

describe('BlockEditor', () => {
  const can_edit_url = '/api/v1/courses/1/block_editor_templates/can_edit'
  const get_templates_url =
    '/api/v1/courses/1/block_editor_templates?include[]=node_tree&include[]=thumbnail&sort=name'
  const template_url = '/api/v1/courses/1/block_editor_templates'
  beforeAll(() => {
    window.alert = jest.fn()

    fetchMock.get(can_edit_url, {
      can_edit: false,
      can_edit_global: false,
    })
    fetchMock.get(get_templates_url, [{id: '1'}])
    fetchMock.post(template_url, {global_id: 'g1'})
    fetchMock.delete(`${template_url}/1`, 200)
  })

  afterEach(() => jest.clearAllMocks())

  it('renders', () => {
    const {getByText, getByLabelText} = renderEditor()
    expect(getByText('Preview')).toBeInTheDocument()
    expect(getByText('Undo')).toBeInTheDocument()
    expect(getByText('Redo')).toBeInTheDocument()
    expect(getByLabelText('Block Toolbox')).not.toBeChecked()
    expect(fetchMock.calls().map(call => call[0])).toEqual([can_edit_url])
  })

  it('warns on content version mismatch', () => {
<<<<<<< HEAD
    // @ts-expect-error
=======
    // @ts-expect-error - passing invalid version on purpose
>>>>>>> d6e31a27
    renderEditor({content: {id: '1', version: '2', blocks: blank_page}})
    expect(window.alert).toHaveBeenCalledWith('Unknown block data version "2", mayhem may ensue')
  })

  describe('data transformations', () => {
    it('can edit version 0.1 data', () => {
      renderEditor({
        content: {
          id: '1',
          version: '0.1',
          blocks: [{data: blank_section_with_text}],
        },
      })
      expect(screen.getByText('this is text.')).toBeInTheDocument()
    })
  })

  describe('Preview', () => {
    it('toggles the preview', async () => {
      // rebnder a page with a blank section containing a text block
      const {getByText} = renderEditor({
        content: {id: '1', version: '0.2', blocks: blank_section_with_text},
      })
      await user.click(getByText('Preview').closest('button') as HTMLButtonElement)

      const previewModal = screen.getByLabelText('Preview')
      expect(previewModal).toHaveAttribute('role', 'dialog')

      expect(domGetAllByText(previewModal, 'View Size')).toHaveLength(2)
      expect(domGetByText(previewModal, 'this is text.', {exact: true})).toBeInTheDocument()

      const closeButton = domGetByText(previewModal, 'Close', {exact: true}).closest(
        'button'
      ) as HTMLButtonElement
      await user.click(closeButton)

      await waitFor(() => {
        expect(screen.queryByLabelText('Preview')).not.toBeInTheDocument()
      })
    })

    it('adjusts the view size', async () => {
      // rebnder a page with a blank section containing a text block
      const {getByText} = renderEditor({
        content: {id: '1', version: '0.2', blocks: blank_section_with_text},
      })
      await user.click(getByText('Preview').closest('button') as HTMLButtonElement)

      const previewModal = screen.getByLabelText('Preview')
      expect(previewModal).toHaveAttribute('role', 'dialog')

      expect(domGetByLabelText(previewModal, 'Desktop')).toBeChecked()

      const view = document.querySelector('.block-editor-view') as HTMLElement

      expect(view).toHaveClass('desktop')
      expect(view).toHaveStyle({width: '1026px'})

      const tablet = domGetByLabelText(previewModal, 'Tablet')
      expect(tablet).not.toBeChecked()
      await user.click(tablet)
      expect(tablet).toBeChecked()
      expect(view).toHaveClass('tablet')
      expect(view).toHaveStyle({width: '768px'})

      const mobile = domGetByLabelText(previewModal, 'Mobile')
      expect(mobile).not.toBeChecked()
      await user.click(mobile)
      expect(mobile).toBeChecked()
      expect(view).toHaveClass('mobile')
      expect(view).toHaveStyle({width: '320px'})
    })
  })

  describe('saving templates', () => {
    it('saves a template', async () => {
      renderEditor({
        content: {id: '1', version: '0.2', blocks: blank_page},
      })
      const template = {
        name: 'test',
        node_tree: {
          rootNodeId: '1',
          nodes: {1: {custom: {displayName: 'foo'}}},
        },
      }
      const saveTemplateEvent = new CustomEvent(SaveTemplateEvent, {
        detail: {
          template,
          globalTemplate: false,
        },
      })
      dispatchTemplateEvent(saveTemplateEvent)

      expect(fetchMock.called(template_url, 'POST')).toBe(true)
    })

    it('deletes a template', async () => {
      window.confirm = jest.fn(() => true)
      renderEditor({
        content: {id: '1', version: '0.2', blocks: blank_page},
      })
      const deleteTemplateEvent = new CustomEvent(DeleteTemplateEvent, {
        detail: '1',
      })
      dispatchTemplateEvent(deleteTemplateEvent)

      expect(fetchMock.called(`${template_url}/1`, 'DELETE')).toBe(true)
    })
  })
})<|MERGE_RESOLUTION|>--- conflicted
+++ resolved
@@ -79,11 +79,7 @@
   })
 
   it('warns on content version mismatch', () => {
-<<<<<<< HEAD
-    // @ts-expect-error
-=======
     // @ts-expect-error - passing invalid version on purpose
->>>>>>> d6e31a27
     renderEditor({content: {id: '1', version: '2', blocks: blank_page}})
     expect(window.alert).toHaveBeenCalledWith('Unknown block data version "2", mayhem may ensue')
   })
