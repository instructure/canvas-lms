--- conflicted
+++ resolved
@@ -39,11 +39,7 @@
       course_id="1"
       container={container}
       enableResizer={false} // jsdom doesn't render enough for BlockResizer to work
-<<<<<<< HEAD
-      content={{version: '0.2', blocks: blank_page}}
-=======
       content={{version: LATEST_BLOCK_DATA_VERSION, blocks: JSON.parse(blank_page)}}
->>>>>>> cafde123
       {...props}
     />,
     {container}
