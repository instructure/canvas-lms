/*
 * Copyright (C) 2024 - present Instructure, Inc.
 *
 * This file is part of Canvas.
 *
 * Canvas is free software: you can redistribute it and/or modify it under
 * the terms of the GNU Affero General Public License as published by the Free
 * Software Foundation, version 3 of the License.
 *
 * Canvas is distributed in the hope that it will be useful, but WITHOUT ANY
 * WARRANTY; without even the implied warranty of MERCHANTABILITY or FITNESS FOR
 * A PARTICULAR PURPOSE. See the GNU Affero General Public License for more
 * details.
 *
 * You should have received a copy of the GNU Affero General Public License along
 * with this program. If not, see <http://www.gnu.org/licenses/>.
 */

import {type SerializedNode} from '@craftjs/core'
import tinycolor from 'tinycolor2'
import {contrast} from '@instructure/ui-color-utils'
import {white, black} from './constants'
<<<<<<< HEAD
import {getContrastStatus, isTransparent} from '@instructure/canvas-rce'
=======
import {
  getContrastStatus,
  isTransparent,
  // @ts-ignore
  getDefaultColors,
  // @ts-ignore
  type ColorsInUse,
} from '@instructure/canvas-rce'
>>>>>>> cafde123

const getContrastingColor = (color1: string) => {
  const color2 = contrast(color1, white) > contrast(color1, black) ? white : black
  return color2
}

const getContrastingButtonColor = (color1: string) => {
  const buttonColor = color1 === white ? 'primary-inverse' : 'secondary'
  return buttonColor
}

const getEffectiveBackgroundColor = (elem: HTMLElement) => {
  let bgcolor = window.getComputedStyle(elem).backgroundColor
  while (isTransparent(bgcolor) && elem.parentElement) {
    elem = elem.parentElement
    bgcolor = window.getComputedStyle(elem).backgroundColor
  }
  return bgcolor
<<<<<<< HEAD
=======
}

const sortByBrightness = (a: string, b: string) => {
  const brightnessA = tinycolor(a).getBrightness()
  const brightnessB = tinycolor(b).getBrightness()
  return brightnessA - brightnessB
}

const getColorsInUse = (query: any) => {
  const defaultColors = getDefaultColors()

  const colors: ColorsInUse = {
    foreground: [],
    background: [],
    border: [],
  }

  Object.values(query.getSerializedNodes()).forEach((value: any) => {
    const n = value as SerializedNode
    if (n.props.color && n.props.color[0] === '#' && !isTransparent(n.props.color)) {
      const c = tinycolor(n.props.color).toHexString().toLowerCase()
      if (!(defaultColors.includes(c) || colors.foreground.includes(c))) {
        colors.foreground.push(c)
      }
    }

    if (n.props.background && n.props.background[0] === '#' && !isTransparent(n.props.background)) {
      const c = tinycolor(n.props.background).toHexString().toLowerCase()
      if (!(defaultColors.includes(c) || colors.background.includes(c))) {
        colors.background.push(c)
      }
    }

    if (
      n.props.borderColor &&
      n.props.borderColor[0] === '#' &&
      !isTransparent(n.props.borderColor)
    ) {
      const c = tinycolor(n.props.borderColor).toHexString().toLowerCase()
      if (!(defaultColors.includes(c) || colors.border.includes(c))) {
        colors.border.push(c)
      }
    }
  })
  colors.foreground.sort(sortByBrightness)
  colors.background.sort(sortByBrightness)
  colors.border.sort(sortByBrightness)
  return colors
>>>>>>> cafde123
}

export {
  getContrastingColor,
  getContrastingButtonColor,
  getContrastStatus,
  isTransparent,
  getEffectiveBackgroundColor,
<<<<<<< HEAD
  white,
  black,
=======
  getColorsInUse,
  getDefaultColors,
  white,
  black,
  type ColorsInUse,
>>>>>>> cafde123
}<|MERGE_RESOLUTION|>--- conflicted
+++ resolved
@@ -20,9 +20,6 @@
 import tinycolor from 'tinycolor2'
 import {contrast} from '@instructure/ui-color-utils'
 import {white, black} from './constants'
-<<<<<<< HEAD
-import {getContrastStatus, isTransparent} from '@instructure/canvas-rce'
-=======
 import {
   getContrastStatus,
   isTransparent,
@@ -31,7 +28,6 @@
   // @ts-ignore
   type ColorsInUse,
 } from '@instructure/canvas-rce'
->>>>>>> cafde123
 
 const getContrastingColor = (color1: string) => {
   const color2 = contrast(color1, white) > contrast(color1, black) ? white : black
@@ -50,8 +46,6 @@
     bgcolor = window.getComputedStyle(elem).backgroundColor
   }
   return bgcolor
-<<<<<<< HEAD
-=======
 }
 
 const sortByBrightness = (a: string, b: string) => {
@@ -100,7 +94,6 @@
   colors.background.sort(sortByBrightness)
   colors.border.sort(sortByBrightness)
   return colors
->>>>>>> cafde123
 }
 
 export {
@@ -109,14 +102,9 @@
   getContrastStatus,
   isTransparent,
   getEffectiveBackgroundColor,
-<<<<<<< HEAD
-  white,
-  black,
-=======
   getColorsInUse,
   getDefaultColors,
   white,
   black,
   type ColorsInUse,
->>>>>>> cafde123
 }