--- conflicted
+++ resolved
@@ -20,9 +20,6 @@
 import tinycolor from 'tinycolor2'
 import {contrast} from '@instructure/ui-color-utils'
 import {white, black} from './constants'
-<<<<<<< HEAD
-import {getContrastStatus, isTransparent} from '@instructure/canvas-rce'
-=======
 import {
   getContrastStatus,
   isTransparent,
@@ -31,7 +28,6 @@
   // @ts-ignore
   type ColorsInUse,
 } from '@instructure/canvas-rce'
->>>>>>> 3c9ff88d
 
 const getContrastingColor = (color1: string) => {
   const color2 = contrast(color1, white) > contrast(color1, black) ? white : black
@@ -43,20 +39,13 @@
   return buttonColor
 }
 
-<<<<<<< HEAD
-const getEffectiveBackgroundColor = (elem: HTMLElement) => {
-=======
 const getEffectiveBackgroundColor = (elem: HTMLElement | null): string => {
   if (!elem) return '#ffffff'
->>>>>>> 3c9ff88d
   let bgcolor = window.getComputedStyle(elem).backgroundColor
   while (isTransparent(bgcolor) && elem.parentElement) {
     elem = elem.parentElement
     bgcolor = window.getComputedStyle(elem).backgroundColor
   }
-<<<<<<< HEAD
-  return bgcolor
-=======
   return tinycolor(bgcolor).toHexString().toLowerCase()
 }
 
@@ -114,7 +103,6 @@
   colors.background.sort(sortByBrightness)
   colors.border.sort(sortByBrightness)
   return colors
->>>>>>> 3c9ff88d
 }
 
 export {
@@ -123,15 +111,10 @@
   getContrastStatus,
   isTransparent,
   getEffectiveBackgroundColor,
-<<<<<<< HEAD
-  white,
-  black,
-=======
   getEffectiveColor,
   getColorsInUse,
   getDefaultColors,
   white,
   black,
   type ColorsInUse,
->>>>>>> 3c9ff88d
 }