--- conflicted
+++ resolved
@@ -24,9 +24,5 @@
 export * from './getCloneTree'
 export * from './colorUtils'
 export * from './getNodeIndex'
-<<<<<<< HEAD
 export * from './deletable'
-=======
-export * from './deletable'
-export * from './size'
->>>>>>> 37d6122c
+export * from './size'