--- conflicted
+++ resolved
@@ -19,13 +19,10 @@
 import React from 'react'
 import {SVGIcon} from '@instructure/ui-svg-images'
 import {type IconProps} from './iconTypes'
-<<<<<<< HEAD
-=======
 
 import {useScope as useI18nScope} from '@canvas/i18n'
 
 const I18n = useI18nScope('block-editor/user-icons')
->>>>>>> 5c259ed4
 
 export default ({elementRef, size = 'small'}: IconProps) => {
   return (
