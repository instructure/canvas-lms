/*
 * Copyright (C) 2024 - present Instructure, Inc.
 *
 * This file is part of Canvas.
 *
 * Canvas is free software: you can redistribute it and/or modify it under
 * the terms of the GNU Affero General Public License as published by the Free
 * Software Foundation, version 3 of the License.
 *
 * Canvas is distributed in the hope that it will be useful, but WITHOUT ANY
 * WARRANTY; without even the implied warranty of MERCHANTABILITY or FITNESS FOR
 * A PARTICULAR PURPOSE. See the GNU Affero General Public License for more
 * details.
 *
 * You should have received a copy of the GNU Affero General Public License along
 * with this program. If not, see <http://www.gnu.org/licenses/>.
 */

import React from 'react'
import {
  IconAnnouncementLine,
  IconGradebookLine,
  IconModuleLine,
  IconVideoLine,
  IconArrowUpLine,
  IconLikeLine,
} from '@instructure/ui-icons'
import {type IconProps} from './iconTypes'
<<<<<<< HEAD
=======

import {useScope as useI18nScope} from '@canvas/i18n'

const I18n = useI18nScope('block-editor/user-icons')
>>>>>>> e1aaee22

export const IconAnnouncement = ({elementRef, size = 'small'}: IconProps) => {
  return <IconAnnouncementLine elementRef={elementRef} size={size} title={I18n.t('announcement')} />
}

export const IconVideo = ({elementRef, size = 'small'}: IconProps) => {
  return <IconVideoLine elementRef={elementRef} size={size} title={I18n.t('video')} />
}

export const IconModule = ({elementRef, size = 'small'}: IconProps) => {
  return <IconModuleLine elementRef={elementRef} size={size} title={I18n.t('module')} />
}

export const IconGradebook = ({elementRef, size = 'small'}: IconProps) => {
  return <IconGradebookLine elementRef={elementRef} size={size} title={I18n.t('gradebook')} />
}

export const IconArrowUp = ({elementRef, size = 'small'}: IconProps) => {
  return <IconArrowUpLine elementRef={elementRef} size={size} title={I18n.t('up arrow')} />
}

export const IconLike = ({elementRef, size = 'small'}: IconProps) => {
  return <IconLikeLine elementRef={elementRef} size={size} title={I18n.t('like')} />
}<|MERGE_RESOLUTION|>--- conflicted
+++ resolved
@@ -26,13 +26,10 @@
   IconLikeLine,
 } from '@instructure/ui-icons'
 import {type IconProps} from './iconTypes'
-<<<<<<< HEAD
-=======
 
 import {useScope as useI18nScope} from '@canvas/i18n'
 
 const I18n = useI18nScope('block-editor/user-icons')
->>>>>>> e1aaee22
 
 export const IconAnnouncement = ({elementRef, size = 'small'}: IconProps) => {
   return <IconAnnouncementLine elementRef={elementRef} size={size} title={I18n.t('announcement')} />
