/*
 * Copyright (C) 2024 - present Instructure, Inc.
 *
 * This file is part of Canvas.
 *
 * Canvas is free software: you can redistribute it and/or modify it under
 * the terms of the GNU Affero General Public License as published by the Free
 * Software Foundation, version 3 of the License.
 *
 * Canvas is distributed in the hope that it will be useful, but WITHOUT ANY
 * WARRANTY; without even the implied warranty of MERCHANTABILITY or FITNESS FOR
 * A PARTICULAR PURPOSE. See the GNU Affero General Public License for more
 * details.
 *
 * You should have received a copy of the GNU Affero General Public License along
 * with this program. If not, see <http://www.gnu.org/licenses/>.
 */

import React from 'react'
import {
  IconAnnouncementLine,
  IconGradebookLine,
  IconModuleLine,
  IconVideoLine,
  IconArrowUpLine,
  IconLikeLine,
} from '@instructure/ui-icons'
import {type IconProps} from './iconTypes'

import {useScope as createI18nScope} from '@canvas/i18n'

<<<<<<< HEAD
const I18n = useI18nScope('block-editor')
=======
const I18n = createI18nScope('block-editor')
>>>>>>> 1c55606d

export const IconAnnouncement = ({elementRef, size = 'small'}: IconProps) => {
  return <IconAnnouncementLine elementRef={elementRef} size={size} title={I18n.t('announcement')} />
}

export const IconVideo = ({elementRef, size = 'small'}: IconProps) => {
  return <IconVideoLine elementRef={elementRef} size={size} title={I18n.t('video')} />
}

export const IconModule = ({elementRef, size = 'small'}: IconProps) => {
  return <IconModuleLine elementRef={elementRef} size={size} title={I18n.t('module')} />
}

export const IconGradebook = ({elementRef, size = 'small'}: IconProps) => {
  return <IconGradebookLine elementRef={elementRef} size={size} title={I18n.t('gradebook')} />
}

export const IconArrowUp = ({elementRef, size = 'small'}: IconProps) => {
  return <IconArrowUpLine elementRef={elementRef} size={size} title={I18n.t('up arrow')} />
}

export const IconLike = ({elementRef, size = 'small'}: IconProps) => {
  return <IconLikeLine elementRef={elementRef} size={size} title={I18n.t('like')} />
}<|MERGE_RESOLUTION|>--- conflicted
+++ resolved
@@ -29,11 +29,7 @@
 
 import {useScope as createI18nScope} from '@canvas/i18n'
 
-<<<<<<< HEAD
-const I18n = useI18nScope('block-editor')
-=======
 const I18n = createI18nScope('block-editor')
->>>>>>> 1c55606d
 
 export const IconAnnouncement = ({elementRef, size = 'small'}: IconProps) => {
   return <IconAnnouncementLine elementRef={elementRef} size={size} title={I18n.t('announcement')} />
