/*
 * Copyright (C) 2024 - present Instructure, Inc.
 *
 * This file is part of Canvas.
 *
 * Canvas is free software: you can redistribute it and/or modify it under
 * the terms of the GNU Affero General Public License as published by the Free
 * Software Foundation, version 3 of the License.
 *
 * Canvas is distributed in the hope that it will be useful, but WITHOUT ANY
 * WARRANTY; without even the implied warranty of MERCHANTABILITY or FITNESS FOR
 * A PARTICULAR PURPOSE. See the GNU Affero General Public License for more
 * details.
 *
 * You should have received a copy of the GNU Affero General Public License along
 * with this program. If not, see <http://www.gnu.org/licenses/>.
 */

//
// This file is a temporary solution to prividing global templates to the block editor.
//

import {type BlockTemplate} from '../../types'
import {transformTemplate} from '../../utils'

import blank from './blank.json'
import knowledgeCheck from './knowledgeCheck.json'
import blankPage from './blankPage.json'
import herosectiontwocolumn from './herosectiontwocolumn.json'
import herosectionfullwidth from './herosectionfullwidth.json'
import herosectionwithnavigation from './herosectionwithnavigation.json'
import cardssection from './cardssection.json'
import navigationsection from './navigationsection.json'

import homepageyellow from './homePageYellow.json'
import homepageblue from './homePageBlue.json'
import homepageelementary from './homePageElementary.json'
import homepageelementary2 from './homePageElementary2.json'
import resourcepage from './resourcePage.json'
import resourcesSage from './resourcesSage.json'
import moduleOverviewPeach from './moduleOverviewPeach.json'
import courseoverview from './courseOverview.json'
import homepage1 from './homepage1.json'
import homepage2 from './homePage2.json'
import homepage3 from './homePage3.json'
import homepage4 from './homePage4.json'
import instructorinformation from './instructorInformation.json'
import moduleoverview1 from './moduleOverview1.json'
import moduleoverview2 from './moduleOverview2.json'
import moduleoverview3 from './moduleOverview3.json'
import contentPage1 from './contentPage1.json'
import contentPage2 from './contentPage2.json'
import contentPage3 from './contentPage3.json'
import courseTour from './courseTour.json'
import moduleWrapUp1 from './moduleWrapUp1.json'
import moduleWrapUp2 from './moduleWrapUp2.json'

// returning a promise will make this easier to replace with a real API call
export const getGlobalTemplates = (): Promise<BlockTemplate[]> => {
  return Promise.resolve([
    blank as unknown as BlockTemplate,
    knowledgeCheck as unknown as BlockTemplate,
    herosectiontwocolumn as unknown as BlockTemplate,
    herosectionfullwidth as unknown as BlockTemplate,
    herosectionwithnavigation as unknown as BlockTemplate,
    cardssection as unknown as BlockTemplate,
    navigationsection as unknown as BlockTemplate,
  ]).then(
    // @ts-expect-error
    (t: BlockTemplate) => t.map(transformTemplate)
  )
}

export const getGlobalPageTemplates = (): Promise<BlockTemplate[]> => {
<<<<<<< HEAD
  return Promise.resolve([blankPage, homepageyellow, homepageblue, homepageelementary]).then(
=======
  return Promise.resolve([
    blankPage,
    homepageyellow,
    homepageblue,
    homepageelementary,
    homepageelementary2,
    resourcepage,
    resourcesSage,
    moduleOverviewPeach,
    courseoverview,
    homepage1,
    homepage2,
    homepage3,
    homepage4,
    instructorinformation,
    moduleoverview1,
    moduleoverview2,
    moduleoverview3,
    contentPage1,
    contentPage2,
    contentPage3,
    courseTour,
    moduleWrapUp1,
    moduleWrapUp2,
  ]).then(
>>>>>>> 3c9ff88d
    // @ts-expect-error
    (t: BlockTemplate) => t.map(transformTemplate)
  )
}<|MERGE_RESOLUTION|>--- conflicted
+++ resolved
@@ -72,9 +72,6 @@
 }
 
 export const getGlobalPageTemplates = (): Promise<BlockTemplate[]> => {
-<<<<<<< HEAD
-  return Promise.resolve([blankPage, homepageyellow, homepageblue, homepageelementary]).then(
-=======
   return Promise.resolve([
     blankPage,
     homepageyellow,
@@ -100,7 +97,6 @@
     moduleWrapUp1,
     moduleWrapUp2,
   ]).then(
->>>>>>> 3c9ff88d
     // @ts-expect-error
     (t: BlockTemplate) => t.map(transformTemplate)
   )
