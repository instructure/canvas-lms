--- conflicted
+++ resolved
@@ -46,14 +46,6 @@
     herosectionwithnavigation as unknown as BlockTemplate,
     cardssection as unknown as BlockTemplate,
     navigationsection as unknown as BlockTemplate,
-<<<<<<< HEAD
-  ])
-}
-
-export const getGlobalPageTemplates = (): Promise<BlockTemplate[]> => {
-  // @ts-expect-error
-  return Promise.resolve([blankPage, homepageyellow, homepageblue, homepageelementary])
-=======
   ]).then(
     // @ts-expect-error
     (t: BlockTemplate) => t.map(transformTemplate)
@@ -65,5 +57,4 @@
     // @ts-expect-error
     (t: BlockTemplate) => t.map(transformTemplate)
   )
->>>>>>> 77fa6d2f
 }