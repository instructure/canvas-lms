--- conflicted
+++ resolved
@@ -3,10 +3,7 @@
   "description": "A blank section can support up to 4 columns. Block types can be added to blank sections to build a custom section.",
   "template_type": "section",
   "template_category": "global",
-<<<<<<< HEAD
-=======
   "editor_version": "0.3",
->>>>>>> 77fa6d2f
   "node_tree": {
     "rootNodeId": "pEdeFvz6_0",
     "nodes": {
