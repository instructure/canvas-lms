/*
 * Copyright (C) 2024 - present Instructure, Inc.
 *
 * This file is part of Canvas.
 *
 * Canvas is free software: you can redistribute it and/or modify it under
 * the terms of the GNU Affero General Public License as published by the Free
 * Software Foundation, version 3 of the License.
 *
 * Canvas is distributed in the hope that it will be useful, but WITHOUT ANY
 * WARRANTY; without even the implied warranty of MERCHANTABILITY or FITNESS FOR
 * A PARTICULAR PURPOSE. See the GNU Affero General Public License for more
 * details.
 *
 * You should have received a copy of the GNU Affero General Public License along
 * with this program. If not, see <http://www.gnu.org/licenses/>.
 */

import React, {useCallback, useEffect, useState} from 'react'
import {useEditor, useNode, type Node} from '@craftjs/core'
import {
  IconArrowOpenStartLine,
  IconArrowOpenEndLine,
  IconTrashLine,
<<<<<<< HEAD
  IconDragHandleLine,
} from '@instructure/ui-icons'
import {Flex} from '@instructure/ui-flex'
import {IconButton} from '@instructure/ui-buttons'
=======
  IconSaveLine,
} from '@instructure/ui-icons'
import {SVGIcon} from '@instructure/ui-svg-images'
import {Flex} from '@instructure/ui-flex'
import {CondensedButton, IconButton} from '@instructure/ui-buttons'
>>>>>>> 4b58b620
import {Text} from '@instructure/ui-text'
import {type ViewProps} from '@instructure/ui-view'
import {findFocusable} from '@instructure/ui-dom-utils'
import {
  captureElementThumbnail,
  isLastChild,
  mountNode,
  findUpNode,
  findDownNode,
  getToolbarPos,
  getArrowNext,
  getArrowPrev,
  getNodeTemplate,
  saveTemplateImages,
  type ImagesMapping,
} from '../../utils'
import {EditTemplateModal} from './EditTemplateModal'
import {
  type BlockTemplate,
  type TemplateType,
  SaveTemplateEvent,
  dispatchTemplateEvent,
  TemplateEditor,
} from '../../types'

import {useScope as useI18nScope} from '@canvas/i18n'

const I18n = useI18nScope('block-editor')

const moveIcon = `<svg width="18" height="18" viewBox="0 0 18 18" fill="none" xmlns="http://www.w3.org/2000/svg">
<path fill-rule="evenodd" clip-rule="evenodd" d="M8.77359 0L5.00002 3.77358L5.77532 4.54998L8.22638 2.09893V15.901L5.77532 13.451L5.00002 14.2263L8.77359 17.9999L12.5472 14.2263L11.773 13.451L9.3219 15.901V2.09893L11.773 4.54998L12.5472 3.77358L8.77359 0Z" fill="#273540"/>
<path fill-rule="evenodd" clip-rule="evenodd" d="M18 8.77358L14.2264 5L13.45 5.77531L15.9011 8.22637L2.09904 8.22637L4.549 5.77531L3.77369 5L0.000108554 8.77358L3.77369 12.5472L4.549 11.7729L2.09904 9.32189L15.9011 9.32189L13.45 11.7729L14.2264 12.5472L18 8.77358Z" fill="#273540"/>
</svg>
`

const Arrows = ['ArrowDown', 'ArrowRight', 'ArrowUp', 'ArrowLeft']

function isBlockSaveable(templateEditor: TemplateEditor, node: Node) {
  if (templateEditor <= 0) return false
  if (
    templateEditor === TemplateEditor.LOCAL &&
    node.data.name !== 'PageBlock' &&
    (node.data.custom?.isSection || node.data.name === 'GroupBlock')
  ) {
    return true
  }
  if (
    templateEditor === TemplateEditor.GLOBAL &&
    (node.data.name === 'PageBlock' ||
      node.data.custom?.isSection ||
      node.data.name === 'GroupBlock')
  ) {
    return true
  }
  return false
}

type ActualNodeTreeNode = Node & {props: any; type: {resolvedName: string}}

type BlockToolbarProps = {
  templateEditor: TemplateEditor
}

const BlockToolbar = ({templateEditor}: BlockToolbarProps) => {
  const {actions, query} = useEditor()
  const {
    node,
    name,
    moveable,
    deletable,
    saveable,
    connectors: {drag},
  } = useNode((n: Node) => {
    const node_helpers = query.node(n.id)
    return {
      node: n,
      name: n.data.custom.displayName || n.data.displayName,
      moveable: node_helpers.isDraggable(),
      deletable: n.data.custom?.isSection
        ? !isLastChild(n.id, query)
        : (typeof n.data.custom?.isDeletable === 'function'
            ? n.data.custom.isDeletable?.(n.id, query)
            : true) && node_helpers.isDeletable(),
      saveable: isBlockSaveable(templateEditor, n),
    }
  })
  const [arrowNext] = useState<string[]>(getArrowNext())
  const [arrowPrev] = useState<string[]>(getArrowPrev())
  const [mountPoint] = useState(mountNode())
  const [currentToolbarRef, setCurrentToolbarRef] = useState<HTMLDivElement | null>(null)
<<<<<<< HEAD
  const [upnodeId] = useState<string | undefined>(findUpNode(node, query)?.id)
=======
  const [upnodeId] = useState<string | undefined>(findUpNode(node, query, templateEditor)?.id)
>>>>>>> 4b58b620
  const [downnodeId] = useState<string | undefined>(findDownNode(node, query)?.id)
  const [focusable, setFocusable] = useState<HTMLElement[]>([])
  const [currFocusedIndex, setCurrFocusedIndex] = useState<number>(0)
  const [showEditTemplateModal, setShowEditTemplateModal] = useState(false)
  const [templateType, setTemplateType] = useState<TemplateType>('block')

  useEffect(() => {
    setFocusable(findFocusable(currentToolbarRef) as HTMLElement[])
  }, [currentToolbarRef])

  useEffect(() => {
    focusable.forEach((el, index) => {
      el.setAttribute('tabindex', index === currFocusedIndex ? '0' : '-1')
    })
  }, [currFocusedIndex, currentToolbarRef, focusable])

  const handleFocus = useCallback(
    (e: React.FocusEvent) => {
      if (e.target === currentToolbarRef) {
        focusable[currFocusedIndex]?.focus()
      } else {
        const fidx = focusable.indexOf(e.target as HTMLElement)
        if (fidx !== -1) {
          setCurrFocusedIndex(fidx)
        }
      }
    },
    [currFocusedIndex, currentToolbarRef, focusable]
  )

  const handleKey = useCallback(
    (e: React.KeyboardEvent<HTMLDivElement>) => {
      if (e.key === 'Escape' || arrowNext.includes(e.key) || arrowPrev.includes(e.key)) {
        e.preventDefault()
        e.stopPropagation()
      }

      if (e.key === 'Escape') {
        if (currentToolbarRef?.contains(document.activeElement)) {
          node.dom?.focus()
          return
        }
      }

      if (Arrows.includes(e.key)) {
        let focusedIndex = currFocusedIndex
        if (arrowNext.includes(e.key)) {
          focusedIndex = ++focusedIndex % focusable.length
        } else if (arrowPrev.includes(e.key)) {
          focusedIndex = (--focusedIndex + focusable.length) % focusable.length
        }
        setCurrFocusedIndex(focusedIndex)
        focusable[focusedIndex]?.focus()
      }
    },
    [arrowNext, arrowPrev, currFocusedIndex, currentToolbarRef, focusable, node.dom]
  )

  const handleGoUp = useCallback(
    (e: React.KeyboardEvent<ViewProps> | React.MouseEvent<ViewProps>) => {
      e.stopPropagation()
      actions.selectNode(upnodeId)
      if (upnodeId) {
        query.node(upnodeId).get()?.dom?.focus()
      }
    },
    [actions, query, upnodeId]
  )

  const handleGoDown = useCallback(
    (e: React.KeyboardEvent<ViewProps> | React.MouseEvent<ViewProps>) => {
      e.stopPropagation()
      actions.selectNode(downnodeId)
      if (downnodeId) {
        query.node(downnodeId).get()?.dom?.focus()
      }
    },
    [actions, query, downnodeId]
  )

  const handleDeleteNode = useCallback(
    (e: React.KeyboardEvent<ViewProps> | React.MouseEvent<ViewProps>) => {
      e.stopPropagation()
      actions.delete(node.id)
    },
    [actions, node.id]
  )

  const handleSave = useCallback(
    (e: React.KeyboardEvent<ViewProps> | React.MouseEvent<ViewProps>) => {
      e.stopPropagation()
      let type: TemplateType = 'block'
      if (node.data.name === 'PageBlock') {
        type = 'page'
      } else if (node.data.custom?.isSection) {
        type = 'section'
      }
      setTemplateType(type)
      setShowEditTemplateModal(true)
    },
    [node.data.custom.isSection, node.data.name]
  )

  const handleSaveTemplate = useCallback(
    async (template: Partial<BlockTemplate>, globalTemplate: boolean) => {
      setShowEditTemplateModal(false)

      template.node_tree = getNodeTemplate(node.id, template.name as string, query)
      template.template_type = templateType
      if (globalTemplate) {
        template.template_category = 'global'
      }

      let thumbnail: string | undefined
      if (['page', 'section'].includes(templateType) && node.dom) {
        thumbnail = await captureElementThumbnail(node.dom)
      }
      template.thumbnail = thumbnail

      if (globalTemplate) {
        // for now, we have to extract images from the template and save as files
        const imgmap: ImagesMapping = await saveTemplateImages(
          query.node(node.id)?.get().dom as HTMLElement
        )

        // update ImageBlocks to point to the saved images
        Object.values(template.node_tree.nodes).forEach(n => {
          const n2 = n as ActualNodeTreeNode
          if (n2.type.resolvedName === 'ImageBlock') {
            const src: string = n2.props.src
            if (src && imgmap[src]) {
              n2.props.src = imgmap[src]
            }
          }
        })
      }

      const saveTemplateEvent = new CustomEvent(SaveTemplateEvent, {
        detail: {
          template,
          globalTemplate: globalTemplate && ['page', 'section'].includes(templateType),
        },
      })
      dispatchTemplateEvent(saveTemplateEvent)
    },
    [node.dom, node.id, query, templateType]
  )

  if (node.data?.custom?.noToolbar) return null
  if (!mountPoint) return null

  const {top, left} = getToolbarPos(node.dom, mountPoint, currentToolbarRef, true)

  // TODO: this should be role="toolbar" and nav with arrow keys
  return (
    <div
      ref={(el: HTMLDivElement) => setCurrentToolbarRef(el)}
      className="block-toolbar"
      role="toolbar"
      style={{
        left: `${left}px`,
        top: `${top}px`,
      }}
      tabIndex={-1}
      onFocus={handleFocus}
      onKeyDown={focusable.length > 0 ? handleKey : undefined}
    >
      <Flex as="div" padding="0 xx-small" gap="x-small">
        {upnodeId && (
<<<<<<< HEAD
          <IconButton
            cursor="pointer"
            size="small"
            onClick={handleGoUp}
            screenReaderLabel="Go up"
            withBackground={false}
            withBorder={false}
          >
            <IconArrowOpenStartLine />
          </IconButton>
        )}

        <Text>{name}</Text>

        {downnodeId && (
          <IconButton
            cursor="pointer"
            size="small"
            onClick={handleGoDown}
            screenReaderLabel="Go down"
            withBackground={false}
            withBorder={false}
          >
            <IconArrowOpenEndLine />
          </IconButton>
        )}

=======
          <IconButton
            cursor="pointer"
            size="small"
            onClick={handleGoUp}
            screenReaderLabel={I18n.t('Go up')}
            withBackground={false}
            withBorder={false}
          >
            <IconArrowOpenStartLine />
          </IconButton>
        )}

        <Text>{name}</Text>

        {downnodeId && (
          <IconButton
            cursor="pointer"
            size="small"
            onClick={handleGoDown}
            screenReaderLabel={I18n.t('Go down')}
            withBackground={false}
            withBorder={false}
          >
            <IconArrowOpenEndLine />
          </IconButton>
        )}

>>>>>>> 4b58b620
        {node.related.toolbar && (
          <>
            <div className="toolbar-separator" />
            {React.createElement(node.related.toolbar)}
          </>
        )}
        {moveable ? (
          <>
            <div className="toolbar-separator" />
            <IconButton
              cursor="move"
              size="small"
              elementRef={el => el && drag(el as HTMLElement)}
<<<<<<< HEAD
              screenReaderLabel="Drag to move"
              withBackground={false}
              withBorder={false}
            >
              <IconDragHandleLine />
            </IconButton>
          </>
        ) : null}
=======
              screenReaderLabel={I18n.t('Drag to move')}
              withBackground={false}
              withBorder={false}
            >
              <SVGIcon src={moveIcon} />
            </IconButton>
          </>
        ) : null}

>>>>>>> 4b58b620
        {deletable ? (
          <>
            <div className="toolbar-separator" />
            <IconButton
              cursor="pointer"
              size="small"
              onClick={handleDeleteNode}
<<<<<<< HEAD
              screenReaderLabel="Delete"
=======
              screenReaderLabel={I18n.t('Delete')}
>>>>>>> 4b58b620
              withBackground={false}
              withBorder={false}
              color="danger"
            >
              <IconTrashLine />
            </IconButton>
          </>
        ) : null}
<<<<<<< HEAD
=======
        {saveable ? (
          <>
            <div className="toolbar-separator" />
            <CondensedButton
              size="small"
              onClick={handleSave}
              renderIcon={<IconSaveLine />}
              color="secondary"
              themeOverride={{secondaryGhostColor: '#0e68b3'}}
            >
              {I18n.t('Save as template')}
            </CondensedButton>
          </>
        ) : null}
        {showEditTemplateModal ? (
          <EditTemplateModal
            mode="save"
            templateType={templateType}
            isGlobalEditor={templateEditor === TemplateEditor.GLOBAL}
            onDismiss={() => setShowEditTemplateModal(false)}
            onSave={handleSaveTemplate}
          />
        ) : null}
>>>>>>> 4b58b620
      </Flex>
    </div>
  )
}

export {BlockToolbar, isBlockSaveable}<|MERGE_RESOLUTION|>--- conflicted
+++ resolved
@@ -22,18 +22,11 @@
   IconArrowOpenStartLine,
   IconArrowOpenEndLine,
   IconTrashLine,
-<<<<<<< HEAD
-  IconDragHandleLine,
-} from '@instructure/ui-icons'
-import {Flex} from '@instructure/ui-flex'
-import {IconButton} from '@instructure/ui-buttons'
-=======
   IconSaveLine,
 } from '@instructure/ui-icons'
 import {SVGIcon} from '@instructure/ui-svg-images'
 import {Flex} from '@instructure/ui-flex'
 import {CondensedButton, IconButton} from '@instructure/ui-buttons'
->>>>>>> 4b58b620
 import {Text} from '@instructure/ui-text'
 import {type ViewProps} from '@instructure/ui-view'
 import {findFocusable} from '@instructure/ui-dom-utils'
@@ -124,11 +117,7 @@
   const [arrowPrev] = useState<string[]>(getArrowPrev())
   const [mountPoint] = useState(mountNode())
   const [currentToolbarRef, setCurrentToolbarRef] = useState<HTMLDivElement | null>(null)
-<<<<<<< HEAD
-  const [upnodeId] = useState<string | undefined>(findUpNode(node, query)?.id)
-=======
   const [upnodeId] = useState<string | undefined>(findUpNode(node, query, templateEditor)?.id)
->>>>>>> 4b58b620
   const [downnodeId] = useState<string | undefined>(findDownNode(node, query)?.id)
   const [focusable, setFocusable] = useState<HTMLElement[]>([])
   const [currFocusedIndex, setCurrFocusedIndex] = useState<number>(0)
@@ -298,35 +287,6 @@
     >
       <Flex as="div" padding="0 xx-small" gap="x-small">
         {upnodeId && (
-<<<<<<< HEAD
-          <IconButton
-            cursor="pointer"
-            size="small"
-            onClick={handleGoUp}
-            screenReaderLabel="Go up"
-            withBackground={false}
-            withBorder={false}
-          >
-            <IconArrowOpenStartLine />
-          </IconButton>
-        )}
-
-        <Text>{name}</Text>
-
-        {downnodeId && (
-          <IconButton
-            cursor="pointer"
-            size="small"
-            onClick={handleGoDown}
-            screenReaderLabel="Go down"
-            withBackground={false}
-            withBorder={false}
-          >
-            <IconArrowOpenEndLine />
-          </IconButton>
-        )}
-
-=======
           <IconButton
             cursor="pointer"
             size="small"
@@ -354,7 +314,6 @@
           </IconButton>
         )}
 
->>>>>>> 4b58b620
         {node.related.toolbar && (
           <>
             <div className="toolbar-separator" />
@@ -368,16 +327,6 @@
               cursor="move"
               size="small"
               elementRef={el => el && drag(el as HTMLElement)}
-<<<<<<< HEAD
-              screenReaderLabel="Drag to move"
-              withBackground={false}
-              withBorder={false}
-            >
-              <IconDragHandleLine />
-            </IconButton>
-          </>
-        ) : null}
-=======
               screenReaderLabel={I18n.t('Drag to move')}
               withBackground={false}
               withBorder={false}
@@ -387,7 +336,6 @@
           </>
         ) : null}
 
->>>>>>> 4b58b620
         {deletable ? (
           <>
             <div className="toolbar-separator" />
@@ -395,11 +343,7 @@
               cursor="pointer"
               size="small"
               onClick={handleDeleteNode}
-<<<<<<< HEAD
-              screenReaderLabel="Delete"
-=======
               screenReaderLabel={I18n.t('Delete')}
->>>>>>> 4b58b620
               withBackground={false}
               withBorder={false}
               color="danger"
@@ -408,8 +352,6 @@
             </IconButton>
           </>
         ) : null}
-<<<<<<< HEAD
-=======
         {saveable ? (
           <>
             <div className="toolbar-separator" />
@@ -433,7 +375,6 @@
             onSave={handleSaveTemplate}
           />
         ) : null}
->>>>>>> 4b58b620
       </Flex>
     </div>
   )
