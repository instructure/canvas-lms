--- conflicted
+++ resolved
@@ -45,21 +45,11 @@
 import {useNode, useEditor, type Node} from '@craftjs/core'
 import {ROOT_NODE} from '@craftjs/utils'
 
-import {
-  IconArrowUpLine,
-  IconPlusLine,
-  IconTrashLine,
-  IconDragHandleLine,
-} from '@instructure/ui-icons'
-import {CondensedButton, IconButton} from '@instructure/ui-buttons'
+import {IconArrowUpLine, IconTrashLine, IconDragHandleLine} from '@instructure/ui-icons'
+import {IconButton} from '@instructure/ui-buttons'
 import {Text} from '@instructure/ui-text'
 import {View, type ViewProps} from '@instructure/ui-view'
 import {ToolbarSeparator} from './ToolbarSeparator'
-import {getScrollParent, getNodeIndex} from '../../utils'
-import {BlankSection} from '../user/sections/BlankSection'
-
-import type {AddSectionPlacement} from './types'
-import {SectionBrowser} from './SectionBrowser'
 
 import type {AddSectionPlacement} from './types'
 import {SectionBrowser} from './SectionBrowser'
@@ -117,14 +107,10 @@
       dom: n.dom,
       name: n.data.custom.displayName || n.data.displayName,
       moveable: node_helpers.isDraggable(),
-<<<<<<< HEAD
-      deletable: n.data.custom?.isDeletable?.(n.id, query) && node_helpers.isDeletable(),
-=======
       deletable:
         (typeof n.data.custom?.isDeletable === 'function'
           ? n.data.custom.isDeletable?.(n.id, query)
           : true) && node_helpers.isDeletable(),
->>>>>>> 2099f615
       props: n.data.props,
     }
   })
@@ -368,11 +354,7 @@
     setSectionBrowserOpen(where)
   }, [])
 
-<<<<<<< HEAD
-  const renderSectionAdder = (isBefore: boolean = false) => {
-=======
   const renderSectionAdder = () => {
->>>>>>> 2099f615
     return (
       !!sectionBrowserOpen && (
         <SectionBrowser
@@ -386,13 +368,8 @@
 
   return (
     <>
-<<<<<<< HEAD
-      {node.data.name === 'PageBlock' && renderSectionAdder(true)}
-=======
       {!selected && hovered && renderHoverTag()}
->>>>>>> 2099f615
       {selected && node.related && renderRelated()}
-      {!selected && hovered && renderHoverTag()}
       {render}
       {node.data.custom?.isSection && renderSectionAdder()}
     </>
