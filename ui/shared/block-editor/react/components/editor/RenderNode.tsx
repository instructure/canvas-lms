--- conflicted
+++ resolved
@@ -53,14 +53,11 @@
 import type {AddSectionPlacement, RenderNodeProps} from './types'
 import {SectionBrowser} from './SectionBrowser'
 import {notDeletableIfLastChild} from '../../utils'
-<<<<<<< HEAD
-=======
 import {BlockResizer} from './BlockResizer'
 import {
   getToolbarPos as getToolbarPosUtil,
   getMenuPos as getMenuPosUtil,
 } from '../../utils/renderNodeHelpers'
->>>>>>> 09faeb4f
 
 const findUpNode = (node: Node, query: any): Node | undefined => {
   let upnode = node.data.parent ? query.node(node.data.parent).get() : undefined
