/*
 * Copyright (C) 2024 - present Instructure, Inc.
 *
 * This file is part of Canvas.
 *
 * Canvas is free software: you can redistribute it and/or modify it under
 * the terms of the GNU Affero General Public License as published by the Free
 * Software Foundation, version 3 of the License.
 *
 * Canvas is distributed in the hope that it will be useful, but WITHOUT ANY
 * WARRANTY; without even the implied warranty of MERCHANTABILITY or FITNESS FOR
 * A PARTICULAR PURPOSE. See the GNU Affero General Public License for more
 * details.
 *
 * You should have received a copy of the GNU Affero General Public License along
 * with this program. If not, see <http://www.gnu.org/licenses/>.
 */

import React, {useCallback, useEffect, useRef, useState} from 'react'
import {useNode, type Node} from '@craftjs/core'
import {getAspectRatio} from '../../utils/size'
import {type ResizableProps} from './types'
import Moveable, {type OnResize} from 'react-moveable'

export type Sz = {
  width: number
  height: number
}

type BlockResizeProps = {
  mountPoint: HTMLElement
}

const BlockResizer = ({mountPoint}: BlockResizeProps) => {
  const {
    actions: {setProp},
    maintainAspectRatio,
    node,
    nodeProps,
  } = useNode((n: Node) => {
    return {
      maintainAspectRatio: !!n.data.props.maintainAspectRatio,
      node: n,
      nodeProps: n.data.props as ResizableProps,
    }
  })
  const [currSz, setCurrSz] = useState<Sz>({width: 0, height: 0})
  const isDragging = useRef(false)

  useEffect(() => {
    if (node.dom) {
      const rect = node.dom.getBoundingClientRect()
      setCurrSz({width: rect.width, height: rect.height})
    }
  }, [node.dom])

  const setNewSize = useCallback(
    (newWidth: number, newHeight: number) => {
      if (maintainAspectRatio) {
        const aspectRatio = getAspectRatio(currSz.width, currSz.height)
        if (newHeight !== currSz.height) {
          newWidth = newHeight * aspectRatio
        } else {
          newHeight = newWidth / aspectRatio
        }
      }

      const myblock = node.dom as HTMLElement
      myblock.style.width = `${newWidth}px`
      myblock.style.height = `${newHeight}px`

      setCurrSz({width: newWidth, height: newHeight})
      setProp((props: any) => {
        props.width = newWidth
        props.height = newHeight
      })
    },
    [currSz.height, currSz.width, maintainAspectRatio, node.dom, setProp]
  )

  const handleResizeKeys = useCallback(
    event => {
      if (!node.dom) return
      if (!event.altKey) return

      let dir = 1
      const resizeKeys = ['ArrowRight', 'ArrowLeft', 'ArrowUp', 'ArrowDown']
      if (resizeKeys.includes(event.key)) {
        event.preventDefault()
        dir = window.getComputedStyle(node.dom).direction === 'rtl' ? -1 : 1
      }
      const step = event.shiftKey ? 10 : 1
      let newWidth = currSz.width
      let newHeight = currSz.height
      switch (event.key) {
        case 'ArrowRight':
          newWidth += step * dir
          break
        case 'ArrowLeft':
          newWidth -= step * dir
          break
        case 'ArrowUp':
          newHeight -= step
          break
        case 'ArrowDown':
          newHeight += step
          break
        default:
          return
      }
      if (newWidth > 0 && newHeight > 0) {
        newWidth = Math.max(newWidth, 24)
        newHeight = Math.max(newHeight, 19) // min height of textblock is 1.2rem or 19.2px
        setNewSize(newWidth, newHeight)
      }
    },
    [node.dom, currSz.width, currSz.height, setNewSize]
  )

  useEffect(() => {
    document.addEventListener('keydown', handleResizeKeys)
    return () => {
      document.removeEventListener('keydown', handleResizeKeys)
    }
  }, [handleResizeKeys])

  useEffect(() => {
    if (
      !isDragging.current &&
      Number.isFinite(nodeProps.width) &&
      Number.isFinite(nodeProps.height) &&
      (nodeProps.width !== currSz.width || nodeProps.height !== currSz.height)
    ) {
      setCurrSz({
        width: nodeProps.width as number,
        height: nodeProps.height as number,
      })
    }
  }, [currSz.height, currSz.width, nodeProps.height, nodeProps.width, nodeProps])

  const handleResizeStart = useCallback(() => {
    isDragging.current = true
    const myToolbar = mountPoint.querySelector('.block-toolbar') as HTMLElement
    if (myToolbar) {
      myToolbar.style.visibility = 'hidden'
    }
  }, [mountPoint])

  const handleResize = useCallback(({target, width, height, delta}: OnResize) => {
    delta[0] && (target!.style.width = `${width}px`)
    delta[1] && (target!.style.height = `${height}px`)
    setCurrSz({width, height})
  }, [])

  const handleResizeEnd = useCallback(() => {
    isDragging.current = false
    setNewSize(currSz.width, currSz.height)
<<<<<<< HEAD
    const myToolbar = mountPoint.querySelector('.block-editor-editor .block-toolbar') as HTMLElement
=======
    const myToolbar = mountPoint.querySelector('.block-toolbar') as HTMLElement
>>>>>>> f00ce2da
    if (myToolbar) {
      myToolbar.style.visibility = 'visible'
    }
  }, [currSz.height, currSz.width, mountPoint, setNewSize])

  return (
    <Moveable
      className="block-resizer"
      target={node.dom}
      renderDirections={['nw', 'ne', 'sw', 'se']}
      resizable={true}
      throttleSize={1}
      keepRatio={maintainAspectRatio}
      useResizeObserver={true}
      onResizeStart={handleResizeStart}
      onResize={handleResize}
      onResizeEnd={handleResizeEnd}
    />
  )
}

export {BlockResizer}<|MERGE_RESOLUTION|>--- conflicted
+++ resolved
@@ -155,11 +155,7 @@
   const handleResizeEnd = useCallback(() => {
     isDragging.current = false
     setNewSize(currSz.width, currSz.height)
-<<<<<<< HEAD
-    const myToolbar = mountPoint.querySelector('.block-editor-editor .block-toolbar') as HTMLElement
-=======
     const myToolbar = mountPoint.querySelector('.block-toolbar') as HTMLElement
->>>>>>> f00ce2da
     if (myToolbar) {
       myToolbar.style.visibility = 'visible'
     }
