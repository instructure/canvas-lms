--- conflicted
+++ resolved
@@ -21,11 +21,7 @@
 import {ColorIndicator, ColorMixer, ColorPreset} from '@instructure/ui-color-picker'
 import {FormFieldGroup, type FormMessage} from '@instructure/ui-form-field'
 import {ScreenReaderContent} from '@instructure/ui-a11y-content'
-<<<<<<< HEAD
-import {TextInput, type TextInputOwnProps} from '@instructure/ui-text-input'
-=======
 import {TextInput, type TextInputProps} from '@instructure/ui-text-input'
->>>>>>> 2099f615
 
 type ColorPickerProps = {
   label: React.ReactNode
@@ -62,11 +58,7 @@
   )
 
   const handleHexKey = useCallback(
-<<<<<<< HEAD
-    (event: React.KeyboardEvent<TextInputOwnProps>) => {
-=======
     (event: React.KeyboardEvent<TextInputProps>) => {
->>>>>>> 2099f615
       if (event.key === 'Enter') {
         const color = tinycolor(typedColor)
         if (color.isValid()) {
