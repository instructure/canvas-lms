--- conflicted
+++ resolved
@@ -50,10 +50,6 @@
   }
 
   componentDidCatch(error: Error, info: React.ErrorInfo) {
-<<<<<<< HEAD
-     
-=======
->>>>>>> 51db239a
     console.error(error, '\n', info.componentStack)
   }
 
