--- conflicted
+++ resolved
@@ -26,15 +26,9 @@
 import {View} from '@instructure/ui-view'
 import {PreviewModal} from './PreviewModal'
 import {IconUndo, IconRedo} from '../../assets/internal-icons'
-<<<<<<< HEAD
-import {useScope as useI18nScope} from '@canvas/i18n'
-
-const I18n = useI18nScope('block-editor')
-=======
 import {useScope as createI18nScope} from '@canvas/i18n'
 
 const I18n = createI18nScope('block-editor')
->>>>>>> 1c55606d
 
 export type TopbarProps = {
   toolboxOpen: boolean
