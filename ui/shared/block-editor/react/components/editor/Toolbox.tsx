--- conflicted
+++ resolved
@@ -34,10 +34,7 @@
 import {ImageBlock, ImageBlockIcon} from '../user/blocks/ImageBlock'
 import {IconBlock, IconBlockIcon} from '../user/blocks/IconBlock'
 import {RCEBlock, RCEBlockIcon} from '../user/blocks/RCEBlock'
-<<<<<<< HEAD
-=======
 import {TabsBlock, TabsBlockIcon} from '../user/blocks/TabsBlock'
->>>>>>> 4f488e94
 
 type ToolboxProps = {
   open: boolean
@@ -138,10 +135,7 @@
           {renderBox('Heading', HeadingBlockIcon, <HeadingBlock />)}
           {renderBox('Resource Card', ResourceCardIcon, <ResourceCard />)}
           {renderBox('Image', ImageBlockIcon, <ImageBlock />)}
-<<<<<<< HEAD
-=======
           {renderBox('Tabs', TabsBlockIcon, <TabsBlock />)}
->>>>>>> 4f488e94
         </Flex>
       </View>
     </Tray>
