/*
 * Copyright (C) 2024 - present Instructure, Inc.
 *
 * This file is part of Canvas.
 *
 * Canvas is free software: you can redistribute it and/or modify it under
 * the terms of the GNU Affero General Public License as published by the Free
 * Software Foundation, version 3 of the License.
 *
 * Canvas is distributed in the hope that it will be useful, but WITHOUT ANY
 * WARRANTY; without even the implied warranty of MERCHANTABILITY or FITNESS FOR
 * A PARTICULAR PURPOSE. See the GNU Affero General Public License for more
 * details.
 *
 * You should have received a copy of the GNU Affero General Public License along
 * with this program. If not, see <http://www.gnu.org/licenses/>.
 */

import React from 'react'
import {userEvent} from '@testing-library/user-event'
// eslint-disable-next-line @typescript-eslint/no-unused-vars
import {useEditor, useNode, type Node} from '@craftjs/core'
import {render} from '@testing-library/react'
import {BlockToolbar, isBlockSaveable} from '../BlockToolbar'
// eslint-disable-next-line @typescript-eslint/no-unused-vars
import {mountNode} from '../../../utils'
import {TemplateEditor} from '../../../types'

const user = userEvent.setup()

let upNode: any
let downNode: any
let mountDiv: HTMLDivElement | null = null
jest.mock('../../../utils', () => {
  return {
    ...jest.requireActual('../../../utils'),
    mountNode: jest.fn(() => mountDiv),
    findUpNode: jest.fn(() => upNode),
    findDownNode: jest.fn(() => downNode),
  }
})

const mockSelectNode = jest.fn()
const mockDelete = jest.fn()
const mockFocus = jest.fn()
let isMoveable = true
let isDeletable = true
let isSaveable = true
let customNoToolbar = false
let nodeCustomData: any = {
  noToolbar: customNoToolbar,
}
const dummyBlockToolbar = () => {
  return <div>Dummy Block Toolbar</div>
}
let blockOwnToolbar: React.ReactNode | null = dummyBlockToolbar

const nodeDomNode = document.createElement('div')
nodeDomNode.id = 'nodeid'
nodeDomNode.setAttribute('tabindex', '-1')
nodeDomNode.style.width = '100px'
nodeDomNode.style.height = '125px'
// @ts-expect-error
nodeDomNode.getBoundingClientRect = jest.fn(() => {
  return {top: 0, left: 0, width: 100, height: 125}
})

jest.mock('@craftjs/core', () => {
  const module = jest.requireActual('@craftjs/core')
  return {
    ...module,
    useEditor: jest.fn(() => {
      return {
        actions: {
          selectNode: mockSelectNode,
          delete: mockDelete,
        },
        query: {
          node: (id: string) => {
            return {
              get: () => {
                return {
                  id,
                  dom: {
                    focus: mockFocus,
                  },
                }
              },
            }
          },
        },
      }
    }),

    useNode: jest.fn(() => {
      return {
        connectors: {
          drag: jest.fn(),
        },
        node: {
          id: 'nodeid',
          data: {
            custom: nodeCustomData,
          },
          related: {
            toolbar: blockOwnToolbar,
          },
          dom: nodeDomNode,
        },
        name: 'SomeBlock',
        moveable: isMoveable,
        deletable: isDeletable,
        saveable: isSaveable,
      }
    }),
  }
})

const activeElem = () => {
  return document.activeElement as Element
}

const renderBlockToolbar = (editor = TemplateEditor.NONE) => {
  return render(<BlockToolbar templateEditor={editor} />)
}

describe('BlockToolbar', () => {
  beforeEach(() => {
    mountDiv = document.createElement('div')
    mountDiv.id = 'mountNode'
    document.body.appendChild(nodeDomNode)
    document.body.appendChild(mountDiv)

    isMoveable = true
    isDeletable = true
    isSaveable = true
    customNoToolbar = false
    upNode = {
      id: 'upnode',
    }
    downNode = {
      id: 'upnode',
    }
    blockOwnToolbar = dummyBlockToolbar
    nodeCustomData = {
      noToolbar: customNoToolbar,
    }
  })

  afterEach(() => {
    document.body.innerHTML = ''
  })

  it('should render', () => {
    const {getByText} = renderBlockToolbar()
    expect(getByText('SomeBlock')).toBeInTheDocument()
    expect(getByText('Drag to move')).toBeInTheDocument()
    expect(getByText('Go up')).toBeInTheDocument()
    expect(getByText('Go down')).toBeInTheDocument()
    expect(getByText('Delete')).toBeInTheDocument()
    expect(getByText('Save as template')).toBeInTheDocument()
    expect(getByText('Dummy Block Toolbar')).toBeInTheDocument()
  })

  it('should not render if no mount point', () => {
    mountDiv = null
    const {queryByText} = renderBlockToolbar()
    expect(queryByText('SomeBlock')).not.toBeInTheDocument()
  })

  it('should not render if custom.noToolbar is true', () => {
    nodeCustomData.noToolbar = true
    const {queryByText} = renderBlockToolbar()
    expect(queryByText('SomeBlock')).not.toBeInTheDocument()
  })

  it('should not show the drag handle if moveable is false', () => {
    isMoveable = false
    const {getByText, queryByText} = renderBlockToolbar()
    expect(getByText('SomeBlock')).toBeInTheDocument()
    expect(queryByText('Drag to move')).not.toBeInTheDocument()
  })

  it('should not show the left arrow if there is no upnode', () => {
    upNode = undefined
    const {getByText, queryByText} = renderBlockToolbar()
    expect(getByText('SomeBlock')).toBeInTheDocument()
    expect(queryByText('Go up')).not.toBeInTheDocument()
  })

  it('should not show the right arrow if there is no down node', () => {
    downNode = undefined
<<<<<<< HEAD
    const {queryByText, getByText} = render(<BlockToolbar />)
=======
    const {queryByText, getByText} = renderBlockToolbar()
>>>>>>> 4b58b620
    expect(getByText('Go up')).toBeInTheDocument()
    expect(queryByText('Go down')).not.toBeInTheDocument()
  })

  it('should not show the delete button if deletable is false', () => {
    isDeletable = false
    const {getByText, queryByText} = renderBlockToolbar()
    expect(getByText('SomeBlock')).toBeInTheDocument()
    expect(queryByText('Delete')).not.toBeInTheDocument()
  })

  it("should not show not the block's own toolbar if not defined", () => {
    blockOwnToolbar = null
    const {queryByText} = renderBlockToolbar()
    expect(queryByText('Block Own Toolbar')).not.toBeInTheDocument()
  })

  it('should not show save as template if saveable is false', () => {
    isSaveable = false
    const {queryByText} = renderBlockToolbar(TemplateEditor.GLOBAL)
    expect(queryByText('Save as template')).not.toBeInTheDocument()
  })

  describe('keyboard navigation', () => {
    beforeEach(() => {
      downNode = undefined
    })

    it('should default to the first focusable element', () => {
<<<<<<< HEAD
      const {getByText} = render(<BlockToolbar />)
=======
      const {getByText} = renderBlockToolbar()
>>>>>>> 4b58b620
      const firstButton = getByText('Go up').closest('button')
      expect(firstButton?.getAttribute('tabindex')).toEqual('0')
    })

    it('should move to the next button on right arrow key', async () => {
<<<<<<< HEAD
      const {getByText} = render(<BlockToolbar />)
=======
      const {getByText} = renderBlockToolbar()
>>>>>>> 4b58b620
      const firstButton = getByText('Go up').closest('button') as HTMLButtonElement
      await user.type(firstButton, '{ArrowRight}')
      const secondButton = getByText('Drag to move').closest('button')
      expect(secondButton?.getAttribute('tabindex')).toEqual('0')
      expect(firstButton?.getAttribute('tabindex')).toEqual('-1')
    })

    it('should move to the previous button on left arrow key', async () => {
<<<<<<< HEAD
      const {getByText} = render(<BlockToolbar />)
=======
      const {getByText} = renderBlockToolbar()
>>>>>>> 4b58b620
      const firstButton = getByText('Go up').closest('button') as HTMLButtonElement
      await user.type(activeElem() as Element, '{ArrowLeft}')
      await user.type(activeElem() as Element, '{ArrowRight}')
      expect(firstButton.getAttribute('tabindex')).toEqual('0')
    })

    it('should wrap around on left arrow from the first butotn', async () => {
<<<<<<< HEAD
      const {getByText} = render(<BlockToolbar />)
=======
      isSaveable = false
      const {getByText} = renderBlockToolbar()
>>>>>>> 4b58b620
      const firstButton = getByText('Go up').closest('button') as HTMLButtonElement
      await user.type(firstButton, '{ArrowLeft}')
      const lastButton = getByText('Delete').closest('button')
      expect(lastButton?.getAttribute('tabindex')).toEqual('0')
    })

    it('should wrap around on right arrow from the last button', async () => {
      isSaveable = false
      const {getByText} = renderBlockToolbar()
      const lastButton = getByText('Delete').closest('button') as HTMLButtonElement
      lastButton.focus()
      expect(lastButton?.getAttribute('tabindex')).toEqual('0')

      await user.type(lastButton, '{ArrowRight}')
      const firstButton = getByText('Go up').closest('button')
      expect(firstButton?.getAttribute('tabindex')).toEqual('0')
    })

    it('should return focus to last focused button after leaving the toolbar', async () => {
<<<<<<< HEAD
      const {getByText} = render(<BlockToolbar />)
=======
      const {getByText} = renderBlockToolbar()
>>>>>>> 4b58b620
      const firstButton = getByText('Go up').closest('button')
      firstButton?.focus()
      await user.type(activeElem(), '{ArrowRight}')
      const button2 = getByText('Drag to move').closest('button')
      expect(button2).toBe(activeElem())

      const domNode = document.getElementById('nodeid') as HTMLElement
      domNode?.focus()
      expect(domNode).toBe(activeElem())

      await user.type(activeElem(), '{Tab}')
      expect(button2).toBe(activeElem())
    })

    it("should return focus to it's node's dom node on escape", async () => {
<<<<<<< HEAD
      const {getByText} = render(<BlockToolbar />)
=======
      const {getByText} = renderBlockToolbar()
>>>>>>> 4b58b620
      const firstButton = getByText('Go up').closest('button') as HTMLElement
      firstButton.focus()
      expect(firstButton).toBe(activeElem())
      await user.type(firstButton, '{Escape}')
      expect(activeElem()).toBe(nodeDomNode)
    })
  })

  describe('isBlockSaveable', () => {
    it('returns false if the user is not a template editor', () => {
      const node = {} as Node
      expect(isBlockSaveable(TemplateEditor.NONE, node)).toBe(false)
    })

    describe('when the user is a template editor', () => {
      it('returns true if the node is a GroupBlock', () => {
        const node = {data: {name: 'GroupBlock'}} as Node
        expect(isBlockSaveable(TemplateEditor.LOCAL, node)).toBe(true)
      })

      it('returns false if the node is not a GroupBlock', () => {
        const node = {data: {name: 'SomeBlock'}} as Node
        expect(isBlockSaveable(TemplateEditor.LOCAL, node)).toBe(false)
      })

      it('returns true if the node is a section', () => {
        const node = {data: {custom: {isSection: true}}} as Node
        expect(isBlockSaveable(TemplateEditor.LOCAL, node)).toBe(true)
      })

      it('returns false of the node is the page', () => {
        const node = {data: {name: 'PageBlock'}} as Node
        expect(isBlockSaveable(TemplateEditor.LOCAL, node)).toBe(false)
      })
    })

    describe('when the user is a global editor', () => {
      it('returns true if the node is a GroupBlock', () => {
        const node = {data: {name: 'GroupBlock'}} as Node
        expect(isBlockSaveable(TemplateEditor.LOCAL, node)).toBe(true)
      })

      it('returns false if the node is not a GroupBlock', () => {
        const node = {data: {name: 'SomeBlock'}} as Node
        expect(isBlockSaveable(TemplateEditor.LOCAL, node)).toBe(false)
      })

      it('returns true if the node is a section', () => {
        const node = {data: {custom: {isSection: true}}} as Node
        expect(isBlockSaveable(TemplateEditor.LOCAL, node)).toBe(true)
      })

      it('returns true of the node is the page', () => {
        const node = {data: {name: 'PageBlock'}} as Node
        expect(isBlockSaveable(TemplateEditor.LOCAL, node)).toBe(false)
      })
    })
  })
})<|MERGE_RESOLUTION|>--- conflicted
+++ resolved
@@ -190,11 +190,7 @@
 
   it('should not show the right arrow if there is no down node', () => {
     downNode = undefined
-<<<<<<< HEAD
-    const {queryByText, getByText} = render(<BlockToolbar />)
-=======
     const {queryByText, getByText} = renderBlockToolbar()
->>>>>>> 4b58b620
     expect(getByText('Go up')).toBeInTheDocument()
     expect(queryByText('Go down')).not.toBeInTheDocument()
   })
@@ -224,21 +220,13 @@
     })
 
     it('should default to the first focusable element', () => {
-<<<<<<< HEAD
-      const {getByText} = render(<BlockToolbar />)
-=======
-      const {getByText} = renderBlockToolbar()
->>>>>>> 4b58b620
+      const {getByText} = renderBlockToolbar()
       const firstButton = getByText('Go up').closest('button')
       expect(firstButton?.getAttribute('tabindex')).toEqual('0')
     })
 
     it('should move to the next button on right arrow key', async () => {
-<<<<<<< HEAD
-      const {getByText} = render(<BlockToolbar />)
-=======
-      const {getByText} = renderBlockToolbar()
->>>>>>> 4b58b620
+      const {getByText} = renderBlockToolbar()
       const firstButton = getByText('Go up').closest('button') as HTMLButtonElement
       await user.type(firstButton, '{ArrowRight}')
       const secondButton = getByText('Drag to move').closest('button')
@@ -247,11 +235,7 @@
     })
 
     it('should move to the previous button on left arrow key', async () => {
-<<<<<<< HEAD
-      const {getByText} = render(<BlockToolbar />)
-=======
-      const {getByText} = renderBlockToolbar()
->>>>>>> 4b58b620
+      const {getByText} = renderBlockToolbar()
       const firstButton = getByText('Go up').closest('button') as HTMLButtonElement
       await user.type(activeElem() as Element, '{ArrowLeft}')
       await user.type(activeElem() as Element, '{ArrowRight}')
@@ -259,12 +243,8 @@
     })
 
     it('should wrap around on left arrow from the first butotn', async () => {
-<<<<<<< HEAD
-      const {getByText} = render(<BlockToolbar />)
-=======
       isSaveable = false
       const {getByText} = renderBlockToolbar()
->>>>>>> 4b58b620
       const firstButton = getByText('Go up').closest('button') as HTMLButtonElement
       await user.type(firstButton, '{ArrowLeft}')
       const lastButton = getByText('Delete').closest('button')
@@ -284,11 +264,7 @@
     })
 
     it('should return focus to last focused button after leaving the toolbar', async () => {
-<<<<<<< HEAD
-      const {getByText} = render(<BlockToolbar />)
-=======
-      const {getByText} = renderBlockToolbar()
->>>>>>> 4b58b620
+      const {getByText} = renderBlockToolbar()
       const firstButton = getByText('Go up').closest('button')
       firstButton?.focus()
       await user.type(activeElem(), '{ArrowRight}')
@@ -304,11 +280,7 @@
     })
 
     it("should return focus to it's node's dom node on escape", async () => {
-<<<<<<< HEAD
-      const {getByText} = render(<BlockToolbar />)
-=======
-      const {getByText} = renderBlockToolbar()
->>>>>>> 4b58b620
+      const {getByText} = renderBlockToolbar()
       const firstButton = getByText('Go up').closest('button') as HTMLElement
       firstButton.focus()
       expect(firstButton).toBe(activeElem())
