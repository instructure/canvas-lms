--- conflicted
+++ resolved
@@ -182,13 +182,8 @@
       >
         {I18n.t('Move Down')}
       </Menu.Item>
-<<<<<<< HEAD
-      <Menu.Item onSelect={handleRemove} disabled={!selected?.isDeletable()}>
-        Remove
-=======
       <Menu.Item onSelect={handleRemove} disabled={!isDeletable}>
         {I18n.t('Remove')}
->>>>>>> 72fa6639
       </Menu.Item>
     </Menu>
   )
