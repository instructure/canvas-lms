--- conflicted
+++ resolved
@@ -46,11 +46,7 @@
   return render(
     <Editor enabled={false}>
       <ToolbarColor tabs={baseTabs} onChange={() => {}} {...props} />
-<<<<<<< HEAD
-    </Editor>
-=======
     </Editor>,
->>>>>>> 51db239a
   )
 }
 
@@ -89,11 +85,7 @@
     button.click()
 
     const tabelems = screen.getAllByRole('tab')
-<<<<<<< HEAD
-    expect(tabelems.length).toBe(1)
-=======
     expect(tabelems).toHaveLength(1)
->>>>>>> 51db239a
     expect(tabelems[0]).toHaveTextContent('Background')
   })
 
@@ -105,11 +97,7 @@
     button.click()
 
     const tabelems = screen.getAllByRole('tab')
-<<<<<<< HEAD
-    expect(tabelems.length).toBe(2)
-=======
     expect(tabelems).toHaveLength(2)
->>>>>>> 51db239a
     expect(tabelems[0]).toHaveTextContent('Background')
     expect(tabelems[1]).toHaveTextContent('Border')
   })
