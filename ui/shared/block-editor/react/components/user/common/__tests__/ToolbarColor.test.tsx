// @ts-nocheck
/*
 * Copyright (C) 2024 - present Instructure, Inc.
 *
 * This file is part of Canvas.
 *
 * Canvas is free software: you can redistribute it and/or modify it under
 * the terms of the GNU Affero General Public License as published by the Free
 * Software Foundation, version 3 of the License.
 *
 * Canvas is distributed in the hope that it will be useful, but WITHOUT ANY
 * WARRANTY; without even the implied warranty of MERCHANTABILITY or FITNESS FOR
 * A PARTICULAR PURPOSE. See the GNU Affero General Public License for more
 * details.
 *
 * You should have received a copy of the GNU Affero General Public License along
 * with this program. If not, see <http://www.gnu.org/licenses/>.
 */

import React from 'react'
import {Editor} from '@craftjs/core'
import {render, screen} from '@testing-library/react'
import {ToolbarColor} from '../ToolbarColor'

const DEFAULT_FONT_COLOR = '#2d3b45'

const baseTabs = {
  foreground: {
    color: DEFAULT_FONT_COLOR,
    default: DEFAULT_FONT_COLOR,
  },
  background: {
    color: '#aaaaaa',
    default: '#00000000',
  },
  border: {
    color: DEFAULT_FONT_COLOR,
    default: DEFAULT_FONT_COLOR,
  },
  effectiveBgColor: '#ffffff',
}
const cloneBaseTabs = () => JSON.parse(JSON.stringify(baseTabs))

const renderComponent = (props = {}) => {
  return render(
    <Editor enabled={false}>
      <ToolbarColor tabs={baseTabs} onChange={() => {}} {...props} />
    </Editor>
  )
}

describe('ToolbarColor', () => {
  it('renders the button', () => {
    const {getByText} = renderComponent()

    const button = getByText('Color').closest('button')

    expect(button).toBeInTheDocument()
  })

  it('renders the popup', () => {
    const {getAllByRole, getByText, getByTestId} = renderComponent()
    const button = getByText('Color').closest('button') as HTMLButtonElement
    button.click()

    const tabs = getAllByRole('tab')
    expect(tabs[0]).toHaveTextContent('Color')
    expect(tabs[1]).toHaveTextContent('Background')
    expect(tabs[2]).toHaveTextContent('Border')

    expect(getByText('Previously chosen colors')).toBeInTheDocument()
    expect(getByTestId('color-mixer')).toBeInTheDocument()
    expect(getByTestId('color-preset')).toBeInTheDocument()
    expect(getByTestId('color-contrast-summary')).toBeInTheDocument()
  })

  it('includes the background tab', () => {
    const tabs = cloneBaseTabs()
    delete tabs.foreground
    delete tabs.border

    const {getByText} = renderComponent({tabs})
    const button = getByText('Color').closest('button') as HTMLButtonElement
    button.click()

    const tabelems = screen.getAllByRole('tab')
    expect(tabelems.length).toBe(1)
    expect(tabelems[0]).toHaveTextContent('Background')
  })

  it('includes the Border tab and omits the Color tab', () => {
    const tabs = cloneBaseTabs()
    delete tabs.foreground
    const {getByText} = renderComponent({tabs})
    const button = getByText('Color').closest('button') as HTMLButtonElement
    button.click()

    const tabelems = screen.getAllByRole('tab')
    expect(tabelems.length).toBe(2)
    expect(tabelems[0]).toHaveTextContent('Background')
    expect(tabelems[1]).toHaveTextContent('Border')
  })

  it('includes the Color tab and omits the Border tab', () => {
    const {getAllByRole, getByText} = renderComponent({
      tabs: {
        background: {
          color: '#fff',
          default: '#fff',
        },
        foreground: {
          color: '#ff0000',
          default: '#000000',
        },
        effectiveBgColor: '#ffffff',
      },
    })
    const button = getByText('Color').closest('button') as HTMLButtonElement
    button.click()

    const tabs = getAllByRole('tab')
    expect(tabs.length).toBe(2)
    expect(tabs[0]).toHaveTextContent('Color')
    expect(tabs[1]).toHaveTextContent('Background')
  })

  it('includes the default foreground color', () => {
    const tabs = cloneBaseTabs()
    delete tabs.border
    window.getComputedStyle = jest.fn().mockReturnValue({
      getPropertyValue: jest.fn().mockReturnValue(DEFAULT_FONT_COLOR),
    })
    const {getByText} = renderComponent({tabs})
    const button = getByText('Color').closest('button') as HTMLButtonElement
    button.click()

    // change to custom colors to enable ColorPresets
    screen.getByDisplayValue('custom').click()

    const c1 = document.getElementById(
      // @ts-expect-error
      document
        .getElementById('foreground')
        ?.querySelectorAll('button')[0]
        ?.getAttribute('aria-describedby')
    )
    expect(c1).toHaveTextContent(DEFAULT_FONT_COLOR)
  })

  describe('color tab', () => {
    it('renders the color tab panel', () => {
      const {getAllByRole, getByText, getByDisplayValue} = renderComponent({
        tabs: {
          background: {
            color: '#fff',
            default: '#fff',
          },
          foreground: {
            color: '#aabbcc',
            default: DEFAULT_FONT_COLOR,
          },
          effectiveBgColor: '#ffffff',
        },
      })

      const button = getByText('Color').closest('button') as HTMLButtonElement
      button.click()

      const tabs = getAllByRole('tab')

      expect(tabs[0]).toHaveAttribute('aria-selected', 'true')
      expect(getByText('Input field for red')).toBeInTheDocument()
      expect(getByDisplayValue(170)).toBeInTheDocument() // aa
      expect(getByDisplayValue(187)).toBeInTheDocument() // bb
      expect(getByDisplayValue(204)).toBeInTheDocument() // cc

      expect(getByText('Color Contrast')).toBeInTheDocument()
      expect(getByText('FAIL')).toBeInTheDocument()
    })

    it('shows tha contrast ratio', () => {
      const tabs = cloneBaseTabs()
      delete tabs.background
      delete tabs.border
      const {getByText, getByTestId} = renderComponent({tabs})

      const button = getByText('Color').closest('button') as HTMLButtonElement
      button.click()

      expect(getByTestId('color-contrast-summary')).toBeInTheDocument()
    })
  })

  describe('background tab', () => {
    beforeEach(() => {
      window.getComputedStyle = jest.fn().mockReturnValue({
        getPropertyValue: jest.fn().mockReturnValue(DEFAULT_FONT_COLOR),
      })
    })

    it('switches to the background tab', () => {
      const tabs = cloneBaseTabs()
      delete tabs.border
      const {getAllByRole, getByText} = renderComponent({tabs})
      const button = getByText('Color').closest('button') as HTMLButtonElement
      button.click()

      const tabelems = getAllByRole('tab')
      tabelems[1].click()

      expect(tabelems[1]).toHaveAttribute('aria-selected', 'true')
      expect(document.getElementById('background')).toBeInTheDocument()
    })

    it('renders the background tab panel', () => {
      const tabs = cloneBaseTabs()
      delete tabs.border
      tabs.background.default = tabs.background.color
      const {getByText, getByDisplayValue, getByTestId} = renderComponent({tabs})
      const button = getByText('Color').closest('button') as HTMLButtonElement
      button.click()
      const tabelems = screen.getAllByRole('tab')
      tabelems[1].click()

      expect(getByDisplayValue('none')).toBeInTheDocument()
      expect(getByDisplayValue('custom')).toBeInTheDocument()
      expect(getByDisplayValue('none')).toBeChecked()

      const mixer = getByTestId('color-mixer')
      // mixer, color slider, r, g, and b inputs
      expect(mixer.querySelectorAll('[disabled]')).toHaveLength(5)
    })

    it('enables the mixer when custom color is selected', () => {
      const tabs = cloneBaseTabs()
      delete tabs.border
      const {getByText, getByTestId} = renderComponent({tabs})
      const button = getByText('Color').closest('button') as HTMLButtonElement
      button.click()
      const tabelems = screen.getAllByRole('tab')
      tabelems[1].click()

      const mixer = getByTestId('color-mixer')
      expect(mixer.querySelectorAll('[disabled]')).toHaveLength(0)
    })
  })

  describe('border tab', () => {
    it('switches to the border tab', () => {
      const tabs = cloneBaseTabs()
      delete tabs.foreground
      const {getAllByRole, getByText} = renderComponent({tabs})
      const button = getByText('Color').closest('button') as HTMLButtonElement
      button.click()

      const tabelems = getAllByRole('tab')
      tabelems[1].click()

      expect(tabelems[1]).toHaveAttribute('aria-selected', 'true')
      expect(document.getElementById('border')).toBeInTheDocument()
    })

    it('renders the border tab panel', () => {
      const tabs = cloneBaseTabs()
      delete tabs.foreground
      const {getByText, getByDisplayValue, queryByTestId} = renderComponent({tabs})
      const button = getByText('Color').closest('button') as HTMLButtonElement
      button.click()
      const tabelems = screen.getAllByRole('tab')
      tabelems[1].click()

      expect(getByDisplayValue('none')).toBeInTheDocument()
      expect(getByDisplayValue('custom')).toBeInTheDocument()
      expect(getByDisplayValue('none')).toBeChecked()

      expect(queryByTestId('color-mixer')).toBeInTheDocument()
      expect(queryByTestId('color-preset')).toBeInTheDocument()
      expect(queryByTestId('color-contrast')).not.toBeInTheDocument()
    })

    it('shows tha contrast ratio', () => {
      const tabs = cloneBaseTabs()
      delete tabs.background
      delete tabs.foreground
      const {getByText, getByTestId} = renderComponent({tabs})

      const button = getByText('Color').closest('button') as HTMLButtonElement
      button.click()

      expect(getByTestId('color-contrast-summary')).toBeInTheDocument()
    })
  })

  describe('color contrast', () => {
    it('renders the color contrast', () => {
      const tabs = cloneBaseTabs()
      const {getByText, getByTestId, queryByTestId} = renderComponent({tabs})
      const button = getByText('Color').closest('button') as HTMLButtonElement
      button.click()

<<<<<<< HEAD
      expect(getByTestId('color-contrast-summary')).toBeInTheDocument()
    })
  })

  describe('color contrast', () => {
    it('renders the color contrast', () => {
      const {getByText, getByTestId, queryByTestId} = render(
        <ToolbarColor tabs={{background: '#fff', foreground: '#000'}} onChange={jest.fn()} />
      )
      const button = getByText('Color').closest('button') as HTMLButtonElement
      button.click()

=======
>>>>>>> 3c9ff88d
      const toggle = getByTestId('color-contrast-summary')
      expect(toggle).toBeInTheDocument()
      expect(queryByTestId('color-contrast')).not.toBeInTheDocument()

      toggle.click()

      expect(queryByTestId('color-contrast')).toBeInTheDocument()
    })
  })
})<|MERGE_RESOLUTION|>--- conflicted
+++ resolved
@@ -298,21 +298,6 @@
       const button = getByText('Color').closest('button') as HTMLButtonElement
       button.click()
 
-<<<<<<< HEAD
-      expect(getByTestId('color-contrast-summary')).toBeInTheDocument()
-    })
-  })
-
-  describe('color contrast', () => {
-    it('renders the color contrast', () => {
-      const {getByText, getByTestId, queryByTestId} = render(
-        <ToolbarColor tabs={{background: '#fff', foreground: '#000'}} onChange={jest.fn()} />
-      )
-      const button = getByText('Color').closest('button') as HTMLButtonElement
-      button.click()
-
-=======
->>>>>>> 3c9ff88d
       const toggle = getByTestId('color-contrast-summary')
       expect(toggle).toBeInTheDocument()
       expect(queryByTestId('color-contrast')).not.toBeInTheDocument()
