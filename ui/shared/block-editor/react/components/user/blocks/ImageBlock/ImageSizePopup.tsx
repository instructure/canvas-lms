--- conflicted
+++ resolved
@@ -26,13 +26,10 @@
 import {View} from '@instructure/ui-view'
 import {IconResize} from '../../../../assets/internal-icons'
 import {type ImageBlockProps} from './types'
-<<<<<<< HEAD
-=======
 
 import {useScope as useI18nScope} from '@canvas/i18n'
 
 const I18n = useI18nScope('block-editor/image-block')
->>>>>>> e1aaee22
 
 type IconSizePopupProps = {
   width: number
@@ -152,11 +149,7 @@
           />
         </FormFieldGroup>
         <View as="div" textAlign="end" margin="x-small 0 0 0">
-<<<<<<< HEAD
-          <Button onClick={setImageSize}>Set</Button>
-=======
           <Button onClick={setImageSize}>{I18n.t('Set')}</Button>
->>>>>>> e1aaee22
         </View>
       </View>
     </Popover>
