--- conflicted
+++ resolved
@@ -43,17 +43,6 @@
     expect(img?.getAttribute('src')).toBe('https://example.com/image.jpg')
   })
 
-<<<<<<< HEAD
-  it('should render with width and height', () => {
-    const {container} = renderBlock({
-      src: 'https://example.com/image.jpg',
-      width: 101,
-      height: 201,
-    })
-    const img = container.querySelector('.image-block')
-    expect(img).toHaveStyle({width: '101px', height: '201px'})
-  })
-=======
   describe('sizing', () => {
     it('should render auto width and height with default sizeVariant', () => {
       const {container} = renderBlock({
@@ -64,7 +53,6 @@
       const img = container.querySelector('.image-block')
       expect(img).toHaveStyle({width: 'auto', height: 'auto'})
     })
->>>>>>> 40f900be
 
     it('should render px width and height with pixel sizeVariant', () => {
       const {container} = renderBlock({
@@ -103,26 +91,6 @@
     })
   })
 
-<<<<<<< HEAD
-  it('should render with cover constraint when maintainAspectRatio is true, regardless of constraint prop', () => {
-    const {container} = renderBlock({
-      src: 'https://example.com/image.jpg',
-      constraint: 'contain',
-      maintainAspectRatio: true,
-    })
-    const img = container.querySelector('img')
-    expect(img).toHaveStyle({objectFit: 'cover'})
-  })
-
-  it('should render with contain constraint', () => {
-    const {container} = renderBlock({
-      src: 'https://example.com/image.jpg',
-      constraint: 'contain',
-      maintainAspectRatio: false,
-    })
-    const img = container.querySelector('img')
-    expect(img).toHaveStyle({objectFit: 'contain'})
-=======
   describe('constraints', () => {
     it('should render with default cover constraint', () => {
       const {container} = renderBlock({src: 'https://example.com/image.jpg'})
@@ -149,6 +117,5 @@
       const img = container.querySelector('img')
       expect(img).toHaveStyle({objectFit: 'contain'})
     })
->>>>>>> 40f900be
   })
 })