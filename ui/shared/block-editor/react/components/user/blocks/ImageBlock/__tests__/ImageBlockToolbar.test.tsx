/*
 * Copyright (C) 2024 - present Instructure, Inc.
 *
 * This file is part of Canvas.
 *
 * Canvas is free software: you can redistribute it and/or modify it under
 * the terms of the GNU Affero General Public License as published by the Free
 * Software Foundation, version 3 of the License.
 *
 * Canvas is distributed in the hope that it will be useful, but WITHOUT ANY
 * WARRANTY; without even the implied warranty of MERCHANTABILITY or FITNESS FOR
 * A PARTICULAR PURPOSE. See the GNU Affero General Public License for more
 * details.
 *
 * You should have received a copy of the GNU Affero General Public License along
 * with this program. If not, see <http://www.gnu.org/licenses/>.
 */

import React from 'react'
import {fireEvent, render, screen, waitFor} from '@testing-library/react'
import userEvent from '@testing-library/user-event'
// eslint-disable-next-line @typescript-eslint/no-unused-vars
import {useNode} from '@craftjs/core'
import {ImageBlock, type ImageBlockProps} from '..'
import {ImageBlockToolbar} from '../ImageBlockToolbar'
import {RCSPropsContext} from '@canvas/block-editor/react/Contexts'

// TODO: Better way to mock RCS data, see AddImageModal.test.tsx
const files = [
  {
    id: 722,
    filename: 'grid.png',
    thumbnail_url:
      'http://canvas.docker/images/thumbnails/722/E6uaQSJaQYl95XaVMnoqYU7bOlt0WepMsTB9MJ8b',
    display_name: 'image_one.png',
    href: 'http://canvas.docker/courses/21/files/722?wrap=1',
    download_url: 'http://canvas.docker/files/722/download?download_frd=1',
    content_type: 'image/png',
    published: true,
    hidden_to_user: true,
    locked_for_user: false,
    unlock_at: null,
    lock_at: null,
    date: '2021-11-03T19:21:27Z',
    uuid: 'E6uaQSJaQYl95XaVMnoqYU7bOlt0WepMsTB9MJ8b',
  },
  {
    id: 716,
    filename: '1635371359_565__0266554465.jpeg',
    thumbnail_url:
      'http://canvas.docker/images/thumbnails/716/9zLFcMIFlNPVtkTHulDGRS1bhiBg8hsL0ms6VeMt',
    display_name: 'image_two.jpg',
    href: 'http://canvas.docker/courses/21/files/716?wrap=1',
    download_url: 'http://canvas.docker/files/716/download?download_frd=1',
    content_type: 'image/jpeg',
    published: true,
    hidden_to_user: false,
    locked_for_user: false,
    unlock_at: null,
    lock_at: null,
    date: '2021-10-27T21:49:19Z',
    uuid: '9zLFcMIFlNPVtkTHulDGRS1bhiBg8hsL0ms6VeMt',
  },
  {
    id: 715,
    filename: '1635371358_548__h3zmqPb-6dw.jpg',
    thumbnail_url:
      'http://canvas.docker/images/thumbnails/715/rIlrdxCJ1h5Ff18Y4C6KJf7HIvCDn5ZAbtnVpNcw',
    display_name: 'image_three.jpg',
    href: 'http://canvas.docker/courses/21/files/715?wrap=1',
    download_url: 'http://canvas.docker/files/715/download?download_frd=1',
    content_type: 'image/jpeg',
    published: true,
    hidden_to_user: false,
    locked_for_user: false,
    unlock_at: null,
    lock_at: null,
    date: '2021-10-27T21:49:18Z',
    uuid: 'rIlrdxCJ1h5Ff18Y4C6KJf7HIvCDn5ZAbtnVpNcw',
  },
]
const imageData = {
  hasMore: false,
  isLoading: false,
  error: '',
  files,
}
const mockTrayProps = {
  canvasOrigin: 'http://some.origin',
  canUploadFiles: true,
  containingContext: {
    contextType: 'course',
    contextId: 'containingContextId',
    userId: 'containingUserId',
  },
  contextType: 'course',
  contextId: 'contextId',
  filesTabDisabled: false,
  host: 'http://example.com',
  jwt: 'JWT',
  refreshToken: () => {},
  themeUrl: 'http://example.com/theme',
  source: {
    initializeCollection() {},
    initializeUpload() {},
    initializeFlickr() {},
    initializeImages() {},
    initializeDocuments() {},
    initializeMedia() {},
    fetchImages: jest.fn().mockResolvedValue({files}),
<<<<<<< HEAD
=======
    getSession: jest.fn().mockResolvedValue({usageRightsRequired: false}),
>>>>>>> 0656bcb7
  },
  storeProps: {},
  images: {
    user: imageData,
    course: imageData,
    group: imageData,
  },
}

const user = userEvent.setup()

let props: Partial<ImageBlockProps>

const mockSetProp = jest.fn((callback: (props: Record<string, any>) => void) => {
  callback(props)
})

jest.mock('@craftjs/core', () => {
  const module = jest.requireActual('@craftjs/core')
  return {
    ...module,
    useNode: jest.fn(_node => {
      return {
        props,
        actions: {setProp: mockSetProp},
        node: {
          dom: document.createElement('img'),
        },
        domnode: document.createElement('img'),
      }
    }),
  }
})

describe('ImageBlockToolbar', () => {
  beforeEach(() => {
    props = {...(ImageBlock.craft.defaultProps as Partial<ImageBlockProps>)}
  })

  it('should render', () => {
    const {getByText} = render(<ImageBlockToolbar />)

    expect(getByText('Upload Image')).toBeInTheDocument()
    expect(getByText('Constraint')).toBeInTheDocument()
    expect(getByText('Image Size')).toBeInTheDocument()
  })

  it('checks the right constraint', async () => {
    const {getByText} = render(<ImageBlockToolbar />)

    const btn = getByText('Constraint').closest('button') as HTMLButtonElement
    await user.click(btn)

    const coverMenuItem = screen.getByText('Cover')
    const containMenuItem = screen.getByText('Contain')
    const aspectRatioMenuItem = screen.getByText('Match Aspect Ratio')

    expect(coverMenuItem).toBeInTheDocument()
    expect(containMenuItem).toBeInTheDocument()
    expect(aspectRatioMenuItem).toBeInTheDocument()

    const li = coverMenuItem.closest('li') as HTMLLIElement
    expect(li.querySelector('svg[name="IconCheck"]')).toBeInTheDocument()
  })

  it('changes the constraint prop', async () => {
    const {getByText} = render(<ImageBlockToolbar />)

    const btn = getByText('Constraint').closest('button') as HTMLButtonElement
    await user.click(btn)

    const containMenuItem = screen.getByText('Contain')
    await user.click(containMenuItem)

    expect(mockSetProp).toHaveBeenCalled()
    expect(props.constraint).toBe('contain')
    expect(props.maintainAspectRatio).toBe(false)
<<<<<<< HEAD
  })

  it('changes the maintainAspectRatio prop', async () => {
    props.maintainAspectRatio = false
    const {getByText} = render(<ImageBlockToolbar />)

    const btn = getByText('Constraint').closest('button') as HTMLButtonElement
    await user.click(btn)

    const coverMenuItem = screen.getByText('Cover')
    let li = coverMenuItem.closest('li') as HTMLLIElement
    expect(li.querySelector('svg[name="IconCheck"]')).toBeInTheDocument()

    const aspectRatioMenuItem = screen.getByText('Match Aspect Ratio')
    li = aspectRatioMenuItem.closest('li') as HTMLLIElement
    expect(li.querySelector('svg[name="IconCheck"]')).not.toBeInTheDocument()

    await user.click(aspectRatioMenuItem)

    expect(mockSetProp).toHaveBeenCalled()
    expect(props.maintainAspectRatio).toBe(true)
    expect(props.constraint).toBe('cover')
=======
>>>>>>> 0656bcb7
  })

  it('changes the maintainAspectRatio prop', async () => {
    props.maintainAspectRatio = false
    const {getByText} = render(<ImageBlockToolbar />)

    const btn = getByText('Constraint').closest('button') as HTMLButtonElement
    await user.click(btn)

    const coverMenuItem = screen.getByText('Cover')
    let li = coverMenuItem.closest('li') as HTMLLIElement
    expect(li.querySelector('svg[name="IconCheck"]')).toBeInTheDocument()

    const aspectRatioMenuItem = screen.getByText('Match Aspect Ratio')
    li = aspectRatioMenuItem.closest('li') as HTMLLIElement
    expect(li.querySelector('svg[name="IconCheck"]')).not.toBeInTheDocument()

    await user.click(aspectRatioMenuItem)

    expect(mockSetProp).toHaveBeenCalled()
    expect(props.maintainAspectRatio).toBe(true)
    expect(props.constraint).toBe('cover')
  })

  it('changes the image size prop', async () => {
    props.width = 117
    props.height = 217
    props.maintainAspectRatio = true
    const {getByText} = render(<ImageBlockToolbar />)

    const btn = getByText('Image Size').closest('button') as HTMLButtonElement
    await user.click(btn)

    expect(screen.getByText('Auto')).toBeInTheDocument()
    expect(screen.getByText('Fixed size')).toBeInTheDocument()
    expect(screen.getByText('Percent size')).toBeInTheDocument()
    expect(
      screen.getByText('Auto').closest('li')?.querySelector('svg[name="IconCheck"')
    ).toBeInTheDocument()

    await user.click(screen.getByText('Fixed size'))
    expect(props.sizeVariant).toBe('pixel')
  })

  it('can add an image from the AddImageModal', async () => {
    const {getByText, getByRole} = render(
      <RCSPropsContext.Provider value={mockTrayProps}>
        <ImageBlockToolbar />
      </RCSPropsContext.Provider>
    )
    await user.click(getByText(/upload image/i).closest('button') as HTMLButtonElement)
    await user.click(getByRole('tab', {name: /course images/i}))
    await user.click(screen.getByRole('img', {name: /image_one\.png/i}))
    await user.click(screen.getByText(/submit/i).closest('button') as HTMLButtonElement)
    await waitFor(() => {
      expect(props.src).toBe('http://canvas.docker/courses/21/files/722?wrap=1')
    })
  })

  it('can add alt text to the image on image setting', async () => {
    render(
      <RCSPropsContext.Provider value={mockTrayProps}>
        <ImageBlockToolbar />
      </RCSPropsContext.Provider>
    )
    await user.click(screen.getByText(/upload image/i).closest('button') as HTMLButtonElement)
    await user.click(screen.getByRole('tab', {name: /URL/i}))

    const fileURLInput = screen.getByLabelText('File URL') as unknown as HTMLInputElement
    const altInput = screen.getByPlaceholderText(
      '(Describe the image)'
    ) as unknown as HTMLInputElement

    fireEvent.change(fileURLInput, {target: {value: 'https://whatever.net/whatevs.jpg'}})
    fireEvent.change(altInput, {target: {value: 'Some alt text'}})

    await user.click(screen.getByText(/submit/i).closest('button') as HTMLButtonElement)
    await waitFor(() => {
      expect(props.alt).toBe('Some alt text')
    })
  })

  it('can add alt text to the image being interacted with', async () => {
    props.alt = 'image description...'
    render(<ImageBlockToolbar />)

    const btn = screen.getByText('Image Description').closest('button') as HTMLButtonElement
    await user.click(btn)

    const altInput = screen.getByPlaceholderText('Image Description') as unknown as HTMLInputElement
    fireEvent.change(altInput, {target: {value: 'new alt text'}})
    await waitFor(() => {
      expect(props.alt).toBe('new alt text')
    })
  })

  it('can add an image from the AddImageModal', async () => {
    const {getByText, getByRole} = render(
      <RCSPropsContext.Provider value={mockTrayProps}>
        <ImageBlockToolbar />
      </RCSPropsContext.Provider>
    )
    await user.click(getByText(/upload image/i).closest('button') as HTMLButtonElement)
    await user.click(getByRole('tab', {name: /course images/i}))
    await user.click(screen.getByRole('img', {name: /image_one\.png/i}))
    await user.click(screen.getByText(/submit/i).closest('button') as HTMLButtonElement)
    await waitFor(() => {
      expect(props.src).toBe('http://canvas.docker/courses/21/files/722?wrap=1')
    })
  })
})<|MERGE_RESOLUTION|>--- conflicted
+++ resolved
@@ -108,10 +108,7 @@
     initializeDocuments() {},
     initializeMedia() {},
     fetchImages: jest.fn().mockResolvedValue({files}),
-<<<<<<< HEAD
-=======
     getSession: jest.fn().mockResolvedValue({usageRightsRequired: false}),
->>>>>>> 0656bcb7
   },
   storeProps: {},
   images: {
@@ -189,7 +186,6 @@
     expect(mockSetProp).toHaveBeenCalled()
     expect(props.constraint).toBe('contain')
     expect(props.maintainAspectRatio).toBe(false)
-<<<<<<< HEAD
   })
 
   it('changes the maintainAspectRatio prop', async () => {
@@ -212,36 +208,11 @@
     expect(mockSetProp).toHaveBeenCalled()
     expect(props.maintainAspectRatio).toBe(true)
     expect(props.constraint).toBe('cover')
-=======
->>>>>>> 0656bcb7
-  })
-
-  it('changes the maintainAspectRatio prop', async () => {
-    props.maintainAspectRatio = false
-    const {getByText} = render(<ImageBlockToolbar />)
-
-    const btn = getByText('Constraint').closest('button') as HTMLButtonElement
-    await user.click(btn)
-
-    const coverMenuItem = screen.getByText('Cover')
-    let li = coverMenuItem.closest('li') as HTMLLIElement
-    expect(li.querySelector('svg[name="IconCheck"]')).toBeInTheDocument()
-
-    const aspectRatioMenuItem = screen.getByText('Match Aspect Ratio')
-    li = aspectRatioMenuItem.closest('li') as HTMLLIElement
-    expect(li.querySelector('svg[name="IconCheck"]')).not.toBeInTheDocument()
-
-    await user.click(aspectRatioMenuItem)
-
-    expect(mockSetProp).toHaveBeenCalled()
-    expect(props.maintainAspectRatio).toBe(true)
-    expect(props.constraint).toBe('cover')
   })
 
   it('changes the image size prop', async () => {
     props.width = 117
     props.height = 217
-    props.maintainAspectRatio = true
     const {getByText} = render(<ImageBlockToolbar />)
 
     const btn = getByText('Image Size').closest('button') as HTMLButtonElement
@@ -309,19 +280,4 @@
       expect(props.alt).toBe('new alt text')
     })
   })
-
-  it('can add an image from the AddImageModal', async () => {
-    const {getByText, getByRole} = render(
-      <RCSPropsContext.Provider value={mockTrayProps}>
-        <ImageBlockToolbar />
-      </RCSPropsContext.Provider>
-    )
-    await user.click(getByText(/upload image/i).closest('button') as HTMLButtonElement)
-    await user.click(getByRole('tab', {name: /course images/i}))
-    await user.click(screen.getByRole('img', {name: /image_one\.png/i}))
-    await user.click(screen.getByText(/submit/i).closest('button') as HTMLButtonElement)
-    await waitFor(() => {
-      expect(props.src).toBe('http://canvas.docker/courses/21/files/722?wrap=1')
-    })
-  })
 })