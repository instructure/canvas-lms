--- conflicted
+++ resolved
@@ -200,10 +200,6 @@
       </Menu>
 
       <Popover
-<<<<<<< HEAD
-        label={I18n.t('Alt Text')}
-=======
->>>>>>> f00ce2da
         isShowingContent={showingAltTextMenu}
         onShowContent={_e => {
           setShowingAltTextMenu(true)
@@ -214,10 +210,7 @@
         on="click"
         renderTrigger={
           <IconButton
-<<<<<<< HEAD
-=======
             data-testid="alt-text-button"
->>>>>>> f00ce2da
             size="small"
             withBackground={false}
             withBorder={false}
