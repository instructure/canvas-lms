--- conflicted
+++ resolved
@@ -36,11 +36,7 @@
 
 import {changeSizeVariant} from '../../../../utils/resizeHelpers'
 
-<<<<<<< HEAD
-const I18n = useI18nScope('block-editor')
-=======
 const I18n = createI18nScope('block-editor')
->>>>>>> 80d4da09
 
 const ImageBlockToolbar = () => {
   const {
