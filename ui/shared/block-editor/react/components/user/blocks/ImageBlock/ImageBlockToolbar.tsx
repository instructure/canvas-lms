--- conflicted
+++ resolved
@@ -29,13 +29,10 @@
 import {UploadFileModal} from '../../../../FileUpload/UploadFileModal'
 import {IconSizePopup} from './ImageSizePopup'
 import {type ImageBlockProps, type ImageConstraint} from './types'
-<<<<<<< HEAD
-=======
 
 import {useScope as useI18nScope} from '@canvas/i18n'
 
 const I18n = useI18nScope('block-editor/image-block')
->>>>>>> 5c259ed4
 
 const ImageBlockToolbar = () => {
   const {
