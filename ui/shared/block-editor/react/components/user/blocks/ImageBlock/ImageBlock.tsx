--- conflicted
+++ resolved
@@ -23,21 +23,7 @@
 
 import {ImageBlockToolbar} from './ImageBlockToolbar'
 import {useClassNames} from '../../../../utils'
-<<<<<<< HEAD
-
-export type ImageConstraint = 'cover' | 'contain'
-export type ImageVariant = 'default' | 'hero'
-export const HeroImageHeight = '184px'
-
-type ImageBlockProps = {
-  src?: string
-  width?: number
-  height?: number
-  constraint?: ImageConstraint
-}
-=======
 import {type ImageBlockProps, type ImageVariant, type ImageConstraint} from './types'
->>>>>>> 4f488e94
 
 const ImageBlock = ({src, width, height, constraint}: ImageBlockProps) => {
   const {enabled} = useEditor(state => ({
@@ -55,11 +41,7 @@
       <div className={clazz} ref={el => el && connect(drag(el as HTMLDivElement))}>
         <Img
           display="inline-block"
-<<<<<<< HEAD
-          src={src || ImageBlock.craft.defaultProps.imageSrc}
-=======
           src={src || ImageBlock.craft.defaultProps.src}
->>>>>>> 4f488e94
           constrain={constraint || ImageBlock.craft.defaultProps.constraint}
           width={`${width}px`}
           height={`${height}px`}
