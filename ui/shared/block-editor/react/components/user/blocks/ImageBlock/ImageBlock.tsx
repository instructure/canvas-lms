/*
 * Copyright (C) 2024 - present Instructure, Inc.
 *
 * This file is part of Canvas.
 *
 * Canvas is free software: you can redistribute it and/or modify it under
 * the terms of the GNU Affero General Public License as published by the Free
 * Software Foundation, version 3 of the License.
 *
 * Canvas is distributed in the hope that it will be useful, but WITHOUT ANY
 * WARRANTY; without even the implied warranty of MERCHANTABILITY or FITNESS FOR
 * A PARTICULAR PURPOSE. See the GNU Affero General Public License for more
 * details.
 *
 * You should have received a copy of the GNU Affero General Public License along
 * with this program. If not, see <http://www.gnu.org/licenses/>.
 */

import React, {type CSSProperties, useCallback, useEffect, useRef, useState} from 'react'
import {useEditor, useNode} from '@craftjs/core'
import {ImageBlockToolbar} from './ImageBlockToolbar'
import {useClassNames} from '../../../../utils'
import {type ImageBlockProps, type ImageVariant, type ImageConstraint} from './types'
import {BlockResizer} from '../../../editor/BlockResizer'
import {Spinner} from '@instructure/ui-spinner'

import {useScope as useI18nScope} from '@canvas/i18n'

const I18n = useI18nScope('block-editor/image-block')

const ImageBlock = ({
  src,
  width,
  height,
  constraint,
  maintainAspectRatio,
  sizeVariant,
  alt,
}: ImageBlockProps) => {
  const {enabled} = useEditor(state => ({
    enabled: state.options.enabled,
  }))
  const {
    actions: {setCustom},
    connectors: {connect, drag},
  } = useNode()
  const clazz = useClassNames(enabled, {empty: !src}, ['block', 'image-block'])
  const [styl, setStyl] = useState<any>({})
  const [imageLoaded, setImageLoaded] = useState(false)
  const [aspectRatio, setAspectRatio] = useState(1)
  // in preview mode, node.dom is null, so use a ref to the element
  const [blockRef, setBlockRef] = useState<HTMLDivElement | null>(null)
  const imgRef = useRef<HTMLImageElement | null>(null)

  const [isSVG, setIsSVG] = useState(false)
  const [svg, setSVG] = useState<string | null>(null)
  const [svgLoading, setSvgLoading] = useState(false)

  useEffect(() => {
    if (!src) return
    if (!src.toLowerCase().endsWith('.svg')) return

    setIsSVG(true)
    setSvgLoading(true)
    fetch(src)
      .then(response => response.text())
      .then(text => {
        setSVG(text)
      })
      .finally(() => {
        setSvgLoading(false)
      })
  }, [src])

  const loadingStyle = {
    position: 'absolute',
    left: '10px',
    top: '10px',
    width: '100px',
    height: '100px',
  } as CSSProperties

  const setSize = useCallback(() => {
    if (!blockRef) return

    if (!src || sizeVariant === 'auto') {
      setStyl({
        width: 'auto',
        height: 'auto',
      })
      return
    }
    const sty: any = {}
    const unit = sizeVariant === 'percent' ? '%' : 'px'
    if (width) {
      sty.width = `${width}${unit}`
    }
    if (maintainAspectRatio) {
      sty.height = 'auto'
    } else {
      sty.height = `${height}${unit}`
    }
    setStyl(sty)
  }, [blockRef, height, maintainAspectRatio, sizeVariant, src, width])

  useEffect(() => {
    if (!src) return
    if (imageLoaded) return

    const loadTimer = window.setInterval(() => {
      if (!imgRef.current) return
      if (!imgRef.current.complete) return
      const img = imgRef.current
      setImageLoaded(true)
      setAspectRatio(img.naturalWidth / img.naturalHeight)
      clearInterval(loadTimer)
    }, 10)
    return () => {
      clearInterval(loadTimer)
    }
  }, [imageLoaded, src])

  useEffect(() => {
    setSize()
  }, [width, height, aspectRatio, setSize])

  useEffect(() => {
    setCustom((ctsm: any) => {
      ctsm.isResizable = !!src && sizeVariant !== 'auto'
    })
  }, [setCustom, sizeVariant, src])

  const imgConstrain =
    (maintainAspectRatio ? 'cover' : constraint) || ImageBlock.craft.defaultProps.constraint

  const renderImage = () => {
    return (
      <div
        role="treeitem"
        aria-label={ImageBlock.craft.displayName}
        tabIndex={-1}
        className={clazz}
        style={{...styl, position: 'relative'}}
        ref={el => {
          el && connect(drag(el as HTMLDivElement))
          setBlockRef(el)
        }}
      >
        {!imgRef?.current?.complete ? (
          <div style={loadingStyle}>
            <Spinner renderTitle={I18n.t('Loading')} size="x-small" />
          </div>
        ) : null}

        <img
          ref={imgRef}
          src={src || ImageBlock.craft.defaultProps.src}
          alt={alt || ''}
          style={{width: '100%', height: '100%', objectFit: imgConstrain, display: 'inline-block'}}
        />
      </div>
    )
  }

  const renderInlineSVG = () => {
    return (
      <div
        role="treeitem"
        aria-label={ImageBlock.craft.displayName}
        tabIndex={-1}
        className={clazz}
        style={{...styl, position: 'relative'}}
        ref={el => {
          el && connect(drag(el as HTMLDivElement))
          setBlockRef(el)
        }}
      >
<<<<<<< HEAD
        {!imgRef?.current?.complete ? (
=======
        {svgLoading ? (
>>>>>>> 4427bf89
          <div style={loadingStyle}>
            <Spinner renderTitle={I18n.t('Loading')} size="x-small" />
          </div>
        ) : null}

<<<<<<< HEAD
        <img
          ref={imgRef}
          src={src || ImageBlock.craft.defaultProps.src}
          alt={alt || ''}
=======
        <div
          ref={imgRef}
          dangerouslySetInnerHTML={{__html: svg || ''}}
>>>>>>> 4427bf89
          style={{width: '100%', height: '100%', objectFit: imgConstrain, display: 'inline-block'}}
        />
      </div>
    )
  }

  if (!src) {
    return (
      <div
        role="treeitem"
        aria-label={ImageBlock.craft.displayName}
        tabIndex={-1}
        className={clazz}
        style={styl}
        ref={el => el && connect(drag(el as HTMLDivElement))}
      />
    )
  } else if (isSVG) {
    return renderInlineSVG()
  } else {
    return renderImage()
  }
}

ImageBlock.craft = {
  displayName: I18n.t('Image'),
  defaultProps: {
    src: '',
    variant: 'default' as ImageVariant,
    constraint: 'cover' as ImageConstraint,
    maintainAspectRatio: false,
    sizeVariant: 'auto',
    alt: '',
  },
  related: {
    toolbar: ImageBlockToolbar,
    resizer: BlockResizer,
  },
  custom: {
    isResizable: true,
    isBlock: true,
  },
}

export {ImageBlock}<|MERGE_RESOLUTION|>--- conflicted
+++ resolved
@@ -175,26 +175,15 @@
           setBlockRef(el)
         }}
       >
-<<<<<<< HEAD
-        {!imgRef?.current?.complete ? (
-=======
         {svgLoading ? (
->>>>>>> 4427bf89
           <div style={loadingStyle}>
             <Spinner renderTitle={I18n.t('Loading')} size="x-small" />
           </div>
         ) : null}
 
-<<<<<<< HEAD
-        <img
-          ref={imgRef}
-          src={src || ImageBlock.craft.defaultProps.src}
-          alt={alt || ''}
-=======
         <div
           ref={imgRef}
           dangerouslySetInnerHTML={{__html: svg || ''}}
->>>>>>> 4427bf89
           style={{width: '100%', height: '100%', objectFit: imgConstrain, display: 'inline-block'}}
         />
       </div>
