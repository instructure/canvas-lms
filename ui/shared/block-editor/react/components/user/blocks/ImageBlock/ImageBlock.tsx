/*
 * Copyright (C) 2024 - present Instructure, Inc.
 *
 * This file is part of Canvas.
 *
 * Canvas is free software: you can redistribute it and/or modify it under
 * the terms of the GNU Affero General Public License as published by the Free
 * Software Foundation, version 3 of the License.
 *
 * Canvas is distributed in the hope that it will be useful, but WITHOUT ANY
 * WARRANTY; without even the implied warranty of MERCHANTABILITY or FITNESS FOR
 * A PARTICULAR PURPOSE. See the GNU Affero General Public License for more
 * details.
 *
 * You should have received a copy of the GNU Affero General Public License along
 * with this program. If not, see <http://www.gnu.org/licenses/>.
 */

import React, {type CSSProperties, useCallback, useEffect, useRef, useState} from 'react'
import {useEditor, useNode} from '@craftjs/core'
import {ImageBlockToolbar} from './ImageBlockToolbar'
import {useClassNames} from '../../../../utils'
import {type ImageBlockProps, type ImageVariant, type ImageConstraint} from './types'
import {BlockResizer} from '../../../editor/BlockResizer'
import {Spinner} from '@instructure/ui-spinner'

import {useScope as useI18nScope} from '@canvas/i18n'

const I18n = useI18nScope('block-editor/image-block')

const ImageBlock = ({
  src,
  width,
  height,
  constraint,
  maintainAspectRatio,
  sizeVariant,
  alt,
}: ImageBlockProps) => {
  const {enabled} = useEditor(state => ({
    enabled: state.options.enabled,
  }))
  const {
    actions: {setCustom},
    connectors: {connect, drag},
  } = useNode()
  const clazz = useClassNames(enabled, {empty: !src}, ['block', 'image-block'])
  const [styl, setStyl] = useState<any>({})
  const [imageLoaded, setImageLoaded] = useState(false)
<<<<<<< HEAD
  const [aspectRatio, setAspectRatio] = useState(1)
=======
>>>>>>> 77fa6d2f
  // in preview mode, node.dom is null, so use a ref to the element
  const [blockRef, setBlockRef] = useState<HTMLDivElement | null>(null)
  const imgRef = useRef<HTMLImageElement | null>(null)

  const [isSVG, setIsSVG] = useState(false)
  const [svg, setSVG] = useState<string | null>(null)
<<<<<<< HEAD
  const [svgLoading, setSvgLoading] = useState(false)

  useEffect(() => {
    if (!src) return
    if (!src.toLowerCase().endsWith('.svg')) return

    setIsSVG(true)
    setSvgLoading(true)
    fetch(src)
      .then(response => response.text())
      .then(text => {
        setSVG(text)
      })
      .finally(() => {
        setSvgLoading(false)
=======

  useEffect(() => {
    if (!src) return

    fetch(src, {mode: 'cors'})
      .then(response => {
        if (response.headers.get('content-type')?.includes('image/svg')) {
          setIsSVG(true)
          return response.text()
        } else {
          setIsSVG(false)
          return null
        }
      })
      .then(text => {
        setSVG(text)
      })
      .then(() => {
        setImageLoaded(true)
      })
      .catch(_err => {
        setIsSVG(false)
>>>>>>> 77fa6d2f
      })
  }, [src])

  const loadingStyle = {
    position: 'absolute',
    left: '10px',
    top: '10px',
    width: '100px',
    height: '100px',
  } as CSSProperties

  const setSize = useCallback(() => {
    if (!blockRef) return

    if (!src || sizeVariant === 'auto') {
      setStyl({
        width: 'auto',
        height: 'auto',
      })
      return
    }
    const sty: any = {}
    const unit = sizeVariant === 'percent' ? '%' : 'px'
    if (width) {
      sty.width = `${width}${unit}`
    }
    if (maintainAspectRatio) {
      sty.height = 'auto'
    } else {
      sty.height = `${height}${unit}`
    }
    setStyl(sty)
  }, [blockRef, height, maintainAspectRatio, sizeVariant, src, width])

  useEffect(() => {
<<<<<<< HEAD
    if (!src) return
    if (imageLoaded) return

    const loadTimer = window.setInterval(() => {
      if (!imgRef.current) return
      if (!imgRef.current.complete) return
      const img = imgRef.current
      setImageLoaded(true)
      setAspectRatio(img.naturalWidth / img.naturalHeight)
      clearInterval(loadTimer)
    }, 10)
    return () => {
      clearInterval(loadTimer)
    }
  }, [imageLoaded, src])

  useEffect(() => {
    setSize()
  }, [width, height, aspectRatio, setSize])
=======
    setSize()
  }, [width, height, setSize])
>>>>>>> 77fa6d2f

  useEffect(() => {
    setCustom((ctsm: any) => {
      ctsm.isResizable = !!src && sizeVariant !== 'auto'
    })
  }, [setCustom, sizeVariant, src])

  const imgConstrain =
    (maintainAspectRatio ? 'cover' : constraint) || ImageBlock.craft.defaultProps.constraint

  const renderImage = () => {
    return (
      <div
        role="treeitem"
        aria-label={ImageBlock.craft.displayName}
        tabIndex={-1}
        className={clazz}
        style={{...styl, position: 'relative'}}
        ref={el => {
          el && connect(drag(el as HTMLDivElement))
          setBlockRef(el)
        }}
      >
<<<<<<< HEAD
        {!imgRef?.current?.complete ? (
=======
        {!imageLoaded ? (
>>>>>>> 77fa6d2f
          <div style={loadingStyle}>
            <Spinner renderTitle={I18n.t('Loading')} size="x-small" />
          </div>
        ) : null}

        <img
          ref={imgRef}
          src={src || ImageBlock.craft.defaultProps.src}
          alt={alt || ''}
          style={{width: '100%', height: '100%', objectFit: imgConstrain, display: 'inline-block'}}
<<<<<<< HEAD
=======
          onLoad={() => setImageLoaded(true)}
>>>>>>> 77fa6d2f
        />
      </div>
    )
  }

  const renderInlineSVG = () => {
    return (
      <div
        role="treeitem"
        aria-label={ImageBlock.craft.displayName}
        tabIndex={-1}
        className={clazz}
        style={{...styl, position: 'relative'}}
        ref={el => {
          el && connect(drag(el as HTMLDivElement))
          setBlockRef(el)
        }}
      >
<<<<<<< HEAD
        {svgLoading ? (
=======
        {!imageLoaded ? (
>>>>>>> 77fa6d2f
          <div style={loadingStyle}>
            <Spinner renderTitle={I18n.t('Loading')} size="x-small" />
          </div>
        ) : null}

        <div
          ref={imgRef}
          dangerouslySetInnerHTML={{__html: svg || ''}}
          style={{width: '100%', height: '100%', objectFit: imgConstrain, display: 'inline-block'}}
        />
      </div>
    )
  }

  if (!src) {
    return (
      <div
        role="treeitem"
        aria-label={ImageBlock.craft.displayName}
        tabIndex={-1}
        className={clazz}
        style={styl}
        ref={el => el && connect(drag(el as HTMLDivElement))}
      />
    )
  } else if (isSVG) {
    return renderInlineSVG()
  } else {
    return renderImage()
  }
}

ImageBlock.craft = {
  displayName: I18n.t('Image'),
  defaultProps: {
    src: '',
    variant: 'default' as ImageVariant,
    constraint: 'cover' as ImageConstraint,
    maintainAspectRatio: false,
    sizeVariant: 'auto',
    alt: '',
  },
  related: {
    toolbar: ImageBlockToolbar,
    resizer: BlockResizer,
  },
  custom: {
    isResizable: true,
    isBlock: true,
  },
}

export {ImageBlock}<|MERGE_RESOLUTION|>--- conflicted
+++ resolved
@@ -47,33 +47,12 @@
   const clazz = useClassNames(enabled, {empty: !src}, ['block', 'image-block'])
   const [styl, setStyl] = useState<any>({})
   const [imageLoaded, setImageLoaded] = useState(false)
-<<<<<<< HEAD
-  const [aspectRatio, setAspectRatio] = useState(1)
-=======
->>>>>>> 77fa6d2f
   // in preview mode, node.dom is null, so use a ref to the element
   const [blockRef, setBlockRef] = useState<HTMLDivElement | null>(null)
   const imgRef = useRef<HTMLImageElement | null>(null)
 
   const [isSVG, setIsSVG] = useState(false)
   const [svg, setSVG] = useState<string | null>(null)
-<<<<<<< HEAD
-  const [svgLoading, setSvgLoading] = useState(false)
-
-  useEffect(() => {
-    if (!src) return
-    if (!src.toLowerCase().endsWith('.svg')) return
-
-    setIsSVG(true)
-    setSvgLoading(true)
-    fetch(src)
-      .then(response => response.text())
-      .then(text => {
-        setSVG(text)
-      })
-      .finally(() => {
-        setSvgLoading(false)
-=======
 
   useEffect(() => {
     if (!src) return
@@ -96,7 +75,6 @@
       })
       .catch(_err => {
         setIsSVG(false)
->>>>>>> 77fa6d2f
       })
   }, [src])
 
@@ -132,30 +110,8 @@
   }, [blockRef, height, maintainAspectRatio, sizeVariant, src, width])
 
   useEffect(() => {
-<<<<<<< HEAD
-    if (!src) return
-    if (imageLoaded) return
-
-    const loadTimer = window.setInterval(() => {
-      if (!imgRef.current) return
-      if (!imgRef.current.complete) return
-      const img = imgRef.current
-      setImageLoaded(true)
-      setAspectRatio(img.naturalWidth / img.naturalHeight)
-      clearInterval(loadTimer)
-    }, 10)
-    return () => {
-      clearInterval(loadTimer)
-    }
-  }, [imageLoaded, src])
-
-  useEffect(() => {
-    setSize()
-  }, [width, height, aspectRatio, setSize])
-=======
     setSize()
   }, [width, height, setSize])
->>>>>>> 77fa6d2f
 
   useEffect(() => {
     setCustom((ctsm: any) => {
@@ -179,11 +135,7 @@
           setBlockRef(el)
         }}
       >
-<<<<<<< HEAD
-        {!imgRef?.current?.complete ? (
-=======
         {!imageLoaded ? (
->>>>>>> 77fa6d2f
           <div style={loadingStyle}>
             <Spinner renderTitle={I18n.t('Loading')} size="x-small" />
           </div>
@@ -194,10 +146,7 @@
           src={src || ImageBlock.craft.defaultProps.src}
           alt={alt || ''}
           style={{width: '100%', height: '100%', objectFit: imgConstrain, display: 'inline-block'}}
-<<<<<<< HEAD
-=======
           onLoad={() => setImageLoaded(true)}
->>>>>>> 77fa6d2f
         />
       </div>
     )
@@ -216,11 +165,7 @@
           setBlockRef(el)
         }}
       >
-<<<<<<< HEAD
-        {svgLoading ? (
-=======
         {!imageLoaded ? (
->>>>>>> 77fa6d2f
           <div style={loadingStyle}>
             <Spinner renderTitle={I18n.t('Loading')} size="x-small" />
           </div>
