--- conflicted
+++ resolved
@@ -55,11 +55,7 @@
 
 import {useScope as createI18nScope} from '@canvas/i18n'
 
-<<<<<<< HEAD
-const I18n = useI18nScope('block-editor')
-=======
 const I18n = createI18nScope('block-editor')
->>>>>>> 80d4da09
 
 // NOTE: This component uses document.execCommand which is deprecated, but there
 //       (1) is still supported by browsers, and
