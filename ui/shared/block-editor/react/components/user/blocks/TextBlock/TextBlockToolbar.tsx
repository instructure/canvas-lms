--- conflicted
+++ resolved
@@ -57,15 +57,12 @@
 
 const I18n = useI18nScope('block-editor/text-block')
 
-<<<<<<< HEAD
-=======
 // NOTE: This component uses document.execCommand which is deprecated, but there
 //       (1) is still supported by browsers, and
 //       (2) no reasonable alternative exists for the functionality it provides.
 // Should it ever go away, we'll deal with the consequences then (which will mean writing
 // a boatload of code to replace a 1-liner.)
 
->>>>>>> 72fa6639
 const TextBlockToolbar = () => {
   const {
     actions: {setProp},
@@ -169,12 +166,6 @@
       >
         <IconBoldLine size="x-small" />
       </IconButton>
-<<<<<<< HEAD
-      <IconButton screenReaderLabel={I18n.t('Italic')} withBackground={false} withBorder={false}>
-        <IconItalicLine size="x-small" />
-      </IconButton>
-      <IconButton screenReaderLabel={I18n.t('Underline')} withBackground={false} withBorder={false}>
-=======
       <IconButton
         screenReaderLabel={I18n.t('Italic')}
         withBackground={false}
@@ -189,18 +180,13 @@
         withBorder={isUnderline}
         onClick={handleUnderline}
       >
->>>>>>> 72fa6639
         <IconUnderlineLine size="x-small" />
       </IconButton>
       <IconButton
         screenReaderLabel={I18n.t('Strikethrough')}
         withBackground={false}
-<<<<<<< HEAD
-        withBorder={false}
-=======
         withBorder={isStrikeThrough}
         onClick={handleStrikeThrough}
->>>>>>> 72fa6639
       >
         <IconStrikethroughLine size="x-small" />
       </IconButton>
