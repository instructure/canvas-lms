--- conflicted
+++ resolved
@@ -87,21 +87,6 @@
           focusableElem.current = el
         }}
         data-placeholder={I18n.t('Type something')}
-<<<<<<< HEAD
-        className={clazz}
-        disabled={!editable}
-        html={text}
-        onChange={handleChange}
-        tagName="div"
-        style={{fontSize, textAlign, color}}
-        onClick={e => setEditable(true)}
-      />
-    )
-  } else {
-    return (
-      <div
-=======
->>>>>>> 40f900be
         className={clazz}
         disabled={!editable}
         html={text}
