/*
 * Copyright (C) 2024 - present Instructure, Inc.
 *
 * This file is part of Canvas.
 *
 * Canvas is free software: you can redistribute it and/or modify it under
 * the terms of the GNU Affero General Public License as published by the Free
 * Software Foundation, version 3 of the License.
 *
 * Canvas is distributed in the hope that it will be useful, but WITHOUT ANY
 * WARRANTY; without even the implied warranty of MERCHANTABILITY or FITNESS FOR
 * A PARTICULAR PURPOSE. See the GNU Affero General Public License for more
 * details.
 *
 * You should have received a copy of the GNU Affero General Public License along
 * with this program. If not, see <http://www.gnu.org/licenses/>.
 */

import React, {useCallback, useEffect, useRef, useState} from 'react'
import ContentEditable from 'react-contenteditable'
import {useEditor, useNode} from '@craftjs/core'
import {useClassNames} from '../../../../utils'
import {TextBlockToolbar} from './TextBlockToolbar'
import {type TextBlockProps} from './types'

import {useScope as useI18nScope} from '@canvas/i18n'

const I18n = useI18nScope('block-editor/text-block')

const isAParagraph = (text: string) => /<p>[\s\S]*?<\/p>/s.test(text)

export const TextBlock = ({text = '', fontSize, textAlign, color}: TextBlockProps) => {
  const {enabled} = useEditor(state => ({
    enabled: state.options.enabled,
  }))
  const {
    connectors: {connect, drag},
    actions: {setProp},
    selected,
  } = useNode(state => ({
    id: state.id,
    selected: state.events.selected,
  }))
  const clazz = useClassNames(enabled, {empty: !text}, ['block', 'text-block'])
  const focusableElem = useRef<HTMLElement | null>(null)

  const [editable, setEditable] = useState(true)

  useEffect(() => {
    if (editable && selected) {
      focusableElem.current?.focus()
    }
    setEditable(selected)
  }, [editable, focusableElem, selected])

  const handleChange = useCallback(
    e => {
      let html = e.target.value
      if (!isAParagraph(html)) {
        html = `<p>${html}</p>`
      }

      setProp((prps: TextBlockProps) => {
        prps.text = html
      })
    },
    [setProp]
  )

  if (enabled) {
    return (
      <ContentEditable
        innerRef={(el: HTMLElement) => {
          if (el) {
            connect(drag(el))
          }
          focusableElem.current = el
        }}
        data-placeholder={I18n.t('Type something')}
        className={clazz}
        disabled={!editable}
        html={text}
        onChange={handleChange}
        tagName="div"
        style={{fontSize, textAlign, color}}
        onClick={e => setEditable(true)}
<<<<<<< HEAD
      >
        <ContentEditable
          innerRef={focusableElem}
          data-placeholder={I18n.t('Type something')}
          className={clazz}
          disabled={!editable}
          html={text}
          onChange={handleChange}
          tagName="div"
          style={{fontSize, textAlign, color}}
        />
      </div>
=======
      />
>>>>>>> 37d6122c
    )
  } else {
    return (
      <div
        className={clazz}
        style={{fontSize, textAlign, color}}
        dangerouslySetInnerHTML={{__html: text}}
      />
    )
  }
}

TextBlock.craft = {
  displayName: I18n.t('Text'),
  defaultProps: {
    fontSize: '12pt',
    textAlign: 'initial' as React.CSSProperties['textAlign'],
    color: 'var(--ic-brand-font-color-dark)',
  },
  related: {
    toolbar: TextBlockToolbar,
  },
  custom: {
    isResizable: true,
  },
}<|MERGE_RESOLUTION|>--- conflicted
+++ resolved
@@ -84,22 +84,7 @@
         tagName="div"
         style={{fontSize, textAlign, color}}
         onClick={e => setEditable(true)}
-<<<<<<< HEAD
-      >
-        <ContentEditable
-          innerRef={focusableElem}
-          data-placeholder={I18n.t('Type something')}
-          className={clazz}
-          disabled={!editable}
-          html={text}
-          onChange={handleChange}
-          tagName="div"
-          style={{fontSize, textAlign, color}}
-        />
-      </div>
-=======
       />
->>>>>>> 37d6122c
     )
   } else {
     return (
