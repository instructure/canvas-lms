/*
 * Copyright (C) 2024 - present Instructure, Inc.
 *
 * This file is part of Canvas.
 *
 * Canvas is free software: you can redistribute it and/or modify it under
 * the terms of the GNU Affero General Public License as published by the Free
 * Software Foundation, version 3 of the License.
 *
 * Canvas is distributed in the hope that it will be useful, but WITHOUT ANY
 * WARRANTY; without even the implied warranty of MERCHANTABILITY or FITNESS FOR
 * A PARTICULAR PURPOSE. See the GNU Affero General Public License for more
 * details.
 *
 * You should have received a copy of the GNU Affero General Public License along
 * with this program. If not, see <http://www.gnu.org/licenses/>.
 */

import React, {useCallback, useEffect, useRef, useState} from 'react'
import ContentEditable from 'react-contenteditable'
import {useEditor, useNode, type Node} from '@craftjs/core'
import {useClassNames} from '../../../../utils'
import {TextBlockToolbar} from './TextBlockToolbar'
import {type TextBlockProps} from './types'

import {useScope as useI18nScope} from '@canvas/i18n'

const I18n = useI18nScope('block-editor/text-block')

const isAParagraph = (text: string) => /<p>[\s\S]*?<\/p>/s.test(text)

export const TextBlock = ({text = '', fontSize, textAlign, color}: TextBlockProps) => {
  const {enabled} = useEditor(state => ({
    enabled: state.options.enabled,
  }))
  const {
    connectors: {connect, drag},
    actions: {setProp},
    selected,
    node,
  } = useNode((n: Node) => ({
<<<<<<< HEAD
    id: n.id,
=======
>>>>>>> 406d90fd
    selected: n.events.selected,
    node: n,
  }))
  const clazz = useClassNames(enabled, {empty: !text}, ['block', 'text-block'])
  const focusableElem = useRef<HTMLElement | null>(null)
  const [editable, setEditable] = useState(true)

  const handleChange = useCallback(
    e => {
      let html = e.target.value
      if (!isAParagraph(html)) {
        html = `<p>${html}</p>`
      }

      setProp((prps: TextBlockProps) => {
        prps.text = html
      })
    },
    [setProp]
  )

<<<<<<< HEAD
=======
  const handleKey = useCallback(
    (e: React.KeyboardEvent) => {
      if (editable) {
        if (e.key === 'Escape') {
          e.preventDefault()
          e.stopPropagation()
          setEditable(false)
        } else if (['ArrowUp', 'ArrowDown', 'ArrowLeft', 'ArrowRight'].includes(e.key)) {
          e.stopPropagation()
        }
      } else if (e.key === 'Enter' || e.key === ' ') {
        e.preventDefault()
        setEditable(true)
      }
    },
    [editable]
  )

>>>>>>> 406d90fd
  const styl: React.CSSProperties = {fontSize, textAlign, color}
  if (node.data.props.width) {
    styl.width = `${node.data.props.width}px`
  }
  if (node.data.props.height) {
    styl.height = `${node.data.props.height}px`
  }

  if (enabled) {
    return (
      <ContentEditable
        role="treeitem"
        aria-label={TextBlock.craft.displayName}
        aria-selected={selected}
        tabIndex={-1}
        innerRef={(el: HTMLElement) => {
          if (el) {
            connect(drag(el))
          }
          focusableElem.current = el
        }}
        data-placeholder={I18n.t('Type something')}
        className={clazz}
        disabled={!editable}
        html={text}
        tagName="div"
        style={styl}
<<<<<<< HEAD
=======
        onChange={handleChange}
>>>>>>> 406d90fd
        onClick={e => setEditable(true)}
        onKeyDown={selected ? handleKey : undefined}
        onBlur={() => {
          setEditable(false)
        }}
      />
    )
  } else {
<<<<<<< HEAD
    return <div className={clazz} style={styl} dangerouslySetInnerHTML={{__html: text}} />
=======
    return (
      <div
        role="treeitem"
        aria-label={TextBlock.craft.displayName}
        aria-selected={selected}
        tabIndex={-1}
        className={clazz}
        style={styl}
        dangerouslySetInnerHTML={{__html: text}}
      />
    )
>>>>>>> 406d90fd
  }
}

TextBlock.craft = {
  displayName: I18n.t('Text'),
  defaultProps: {
    fontSize: '12pt',
    textAlign: 'initial' as React.CSSProperties['textAlign'],
    color: 'var(--ic-brand-font-color-dark)',
  },
  related: {
    toolbar: TextBlockToolbar,
  },
  custom: {
    isResizable: true,
    isBlock: true,
  },
}<|MERGE_RESOLUTION|>--- conflicted
+++ resolved
@@ -39,10 +39,6 @@
     selected,
     node,
   } = useNode((n: Node) => ({
-<<<<<<< HEAD
-    id: n.id,
-=======
->>>>>>> 406d90fd
     selected: n.events.selected,
     node: n,
   }))
@@ -64,8 +60,6 @@
     [setProp]
   )
 
-<<<<<<< HEAD
-=======
   const handleKey = useCallback(
     (e: React.KeyboardEvent) => {
       if (editable) {
@@ -84,7 +78,6 @@
     [editable]
   )
 
->>>>>>> 406d90fd
   const styl: React.CSSProperties = {fontSize, textAlign, color}
   if (node.data.props.width) {
     styl.width = `${node.data.props.width}px`
@@ -112,10 +105,7 @@
         html={text}
         tagName="div"
         style={styl}
-<<<<<<< HEAD
-=======
         onChange={handleChange}
->>>>>>> 406d90fd
         onClick={e => setEditable(true)}
         onKeyDown={selected ? handleKey : undefined}
         onBlur={() => {
@@ -124,9 +114,6 @@
       />
     )
   } else {
-<<<<<<< HEAD
-    return <div className={clazz} style={styl} dangerouslySetInnerHTML={{__html: text}} />
-=======
     return (
       <div
         role="treeitem"
@@ -138,7 +125,6 @@
         dangerouslySetInnerHTML={{__html: text}}
       />
     )
->>>>>>> 406d90fd
   }
 }
 
