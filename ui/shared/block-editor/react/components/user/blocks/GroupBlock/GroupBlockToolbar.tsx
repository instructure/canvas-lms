/*
 * Copyright (C) 2024 - present Instructure, Inc.
 *
 * This file is part of Canvas.
 *
 * Canvas is free software: you can redistribute it and/or modify it under
 * the terms of the GNU Affero General Public License as published by the Free
 * Software Foundation, version 3 of the License.
 *
 * Canvas is distributed in the hope that it will be useful, but WITHOUT ANY
 * WARRANTY; without even the implied warranty of MERCHANTABILITY or FITNESS FOR
 * A PARTICULAR PURPOSE. See the GNU Affero General Public License for more
 * details.
 *
 * You should have received a copy of the GNU Affero General Public License along
 * with this program. If not, see <http://www.gnu.org/licenses/>.
 */

import React, {useCallback} from 'react'
import {useNode, type Node} from '@craftjs/core'
import {Flex} from '@instructure/ui-flex'
import {
  type GroupLayout,
  type GroupAlignment,
  type GroupHorizontalAlignment,
  type GroupBlockProps,
} from './types'
import {ToolbarColor, type ColorSpec} from '../../common/ToolbarColor'
import {ToolbarAlignment} from './toolbar/ToolbarAlignment'
import {ToolbarCorners} from './toolbar/ToolbarCorners'
import {useScope} from '@canvas/i18n'

const I18n = useScope('block-editor')

export const GroupBlockToolbar = () => {
  const {
    actions: {setProp},
    props,
  } = useNode((node: Node) => ({
    props: node.data.props,
  }))

  const handleChangeColors = useCallback(
    ({bgcolor, bordercolor}: ColorSpec) => {
      setProp((prps: GroupBlockProps) => {
        prps.background = bgcolor
        prps.borderColor = bordercolor
      })
    },
    [setProp]
  )

  const handleSaveAlignment = useCallback(
    (
      layout: GroupLayout,
      alignment: GroupHorizontalAlignment,
      verticalAlignment: GroupAlignment
    ) => {
      setProp((prps: GroupBlockProps) => {
        prps.layout = layout
        prps.alignment = alignment
        prps.verticalAlignment = verticalAlignment
      })
    },
    [setProp]
  )

  const handleSaveCorners = useCallback(
    (rounded: boolean) => {
      setProp((prps: GroupBlockProps) => {
        prps.roundedCorners = rounded
      })
    },
    [setProp]
  )

  const getCurrentBorderColor = () => {
    if (props.Bordercolor) return props.borderColor
    return window.getComputedStyle(document.documentElement).getPropertyValue('border-color')
  }

<<<<<<< HEAD
  const renderAlignmentIcon = (vertical: boolean) => {
    let icon
    const align = vertical ? props.verticalAlignment : props.alignment
    switch (align) {
      case 'start':
        icon = <IconTextStartLine />
        break
      case 'center':
        icon = <IconTextCenteredLine />
        break
      case 'end':
        icon = <IconTextEndLine />
    }
    return vertical ? <span style={rotate}>{icon}</span> : icon
=======
  const getCurrentBackgroundColor = () => {
    return props.background || '#00000000'
>>>>>>> 4b58b620
  }

  return (
    <Flex gap="small">
      <ToolbarColor
        bgcolor={getCurrentBackgroundColor()}
        bordercolor={getCurrentBorderColor()}
        onChange={handleChangeColors}
      />

      <ToolbarCorners rounded={props.roundedCorners} onSave={handleSaveCorners} />

      <ToolbarAlignment
        layout={props.layout}
        alignment={props.alignment}
        verticalAlignment={props.verticalAlignment}
        onSave={handleSaveAlignment}
      />
    </Flex>
  )
}<|MERGE_RESOLUTION|>--- conflicted
+++ resolved
@@ -79,25 +79,8 @@
     return window.getComputedStyle(document.documentElement).getPropertyValue('border-color')
   }
 
-<<<<<<< HEAD
-  const renderAlignmentIcon = (vertical: boolean) => {
-    let icon
-    const align = vertical ? props.verticalAlignment : props.alignment
-    switch (align) {
-      case 'start':
-        icon = <IconTextStartLine />
-        break
-      case 'center':
-        icon = <IconTextCenteredLine />
-        break
-      case 'end':
-        icon = <IconTextEndLine />
-    }
-    return vertical ? <span style={rotate}>{icon}</span> : icon
-=======
   const getCurrentBackgroundColor = () => {
     return props.background || '#00000000'
->>>>>>> 4b58b620
   }
 
   return (
