--- conflicted
+++ resolved
@@ -21,16 +21,12 @@
 
 import {NoSections} from '../../common'
 import {Container} from '../Container/Container'
-<<<<<<< HEAD
-import {useClassNames, isNthChild, getContrastingColor} from '../../../../utils'
-=======
 import {
   useClassNames,
   isNthChild,
   getContrastingColor,
   getEffectiveBackgroundColor,
 } from '../../../../utils'
->>>>>>> f06b510f
 import {type GroupBlockProps, defaultAlignment} from './types'
 import {GroupBlockToolbar} from './GroupBlockToolbar'
 import {BlockResizer} from '../../../editor/BlockResizer'
@@ -90,21 +86,6 @@
   const styl: React.CSSProperties = {}
   if (width) {
     styl.width = `${width}px`
-<<<<<<< HEAD
-  }
-  if (height) {
-    styl.height = `${height}px`
-  }
-  if (background) {
-    styl.backgroundColor = background
-    styl.color = getContrastingColor(background)
-  } else {
-    styl.backgroundColor = 'transparent'
-  }
-  if (roundedCorners) {
-    styl.borderRadius = '8px'
-  }
-=======
   }
   if (height) {
     styl.height = `${height}px`
@@ -121,17 +102,12 @@
   if (roundedCorners) {
     styl.borderRadius = '8px'
   }
->>>>>>> f06b510f
   if (borderColor) {
     styl.borderColor = borderColor
   }
 
   return (
-<<<<<<< HEAD
-    <Container className={clazz} style={styl}>
-=======
     <Container className={clazz} style={styl} ref={setContainerRef}>
->>>>>>> f06b510f
       <Element id="group__inner" is={NoSections} canvas={true} className="group-block__inner" />
     </Container>
   )
