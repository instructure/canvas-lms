/*
 * Copyright (C) 2024 - present Instructure, Inc.
 *
 * This file is part of Canvas.
 *
 * Canvas is free software: you can redistribute it and/or modify it under
 * the terms of the GNU Affero General Public License as published by the Free
 * Software Foundation, version 3 of the License.
 *
 * Canvas is distributed in the hope that it will be useful, but WITHOUT ANY
 * WARRANTY; without even the implied warranty of MERCHANTABILITY or FITNESS FOR
 * A PARTICULAR PURPOSE. See the GNU Affero General Public License for more
 * details.
 *
 * You should have received a copy of the GNU Affero General Public License along
 * with this program. If not, see <http://www.gnu.org/licenses/>.
 */

/*
 * Copyright (C) 2024 - present Instructure, Inc.
 *
 * This file is part of Canvas.
 *
 * Canvas is free software: you can redistribute it and/or modify it under
 * the terms of the GNU Affero General Public License as published by the Free
 * Software Foundation, version 3 of the License.
 *
 * Canvas is distributed in the hope that it will be useful, but WITHOUT ANY
 * WARRANTY; without even the implied warranty of MERCHANTABILITY or FITNESS FOR
 * A PARTICULAR PURPOSE. See the GNU Affero General Public License for more
 * details.
 *
 * You should have received a copy of the GNU Affero General Public License along
 * with this program. If not, see <http://www.gnu.org/licenses/>.
 */

import React from 'react'
import {render} from '@testing-library/react'
// eslint-disable-next-line @typescript-eslint/no-unused-vars
import {Editor, Frame, useNode} from '@craftjs/core'
import {Container} from '../../Container'
import {GroupBlock, type GroupBlockProps} from '..'
import {NoSections} from '../../../common'

let customProps: any = {}

const mockSetCustom = jest.fn((callback: (props: Record<string, any>) => void) => {
  callback(customProps)
})

jest.mock('@craftjs/core', () => {
  const module = jest.requireActual('@craftjs/core')
  return {
    ...module,
    useNode: jest.fn(() => {
      return {
        actions: {
          setCustom: mockSetCustom,
        },
        connectors: {
          connect: jest.fn(),
          drag: jest.fn(),
        },
        node: {
          id: '1',
          data: {
            custom: customProps,
            props: {},
          },
          events: {
            selected: false,
          },
        },
      }
    }),
  }
})

const renderBlock = (props: Partial<GroupBlockProps> = {}) => {
  return render(
    <Editor enabled={true} resolver={{GroupBlock, NoSections, Container}}>
      <Frame>
        <GroupBlock {...props} />
      </Frame>
    </Editor>
  )
}

describe('GroupBlock', () => {
  beforeEach(() => {
    mockSetCustom.mockClear()
    customProps = {
      isResizable: false,
    }
  })

  it('should render ', () => {
    const {container} = renderBlock()
    expect(container.querySelector('.group-block')).toBeInTheDocument()
    expect(container.querySelector('.group-block')).toHaveClass('row-layout')
  })

  it('should render with column direction', () => {
    const {container} = renderBlock({layout: 'column'})
    expect(container.querySelector('.group-block')).toBeInTheDocument()
    expect(container.querySelector('.group-block')).toHaveClass('column-layout')
  })

  it('should render with center horizontal alignment', () => {
    const {container} = renderBlock({alignment: 'center'})
    expect(container.querySelector('.group-block')).toBeInTheDocument()
    expect(container.querySelector('.group-block')).toHaveClass('center-align')
  })

  it('should render with center vertical alignment', () => {
    const {container} = renderBlock({verticalAlignment: 'center'})
    expect(container.querySelector('.group-block')).toBeInTheDocument()
    expect(container.querySelector('.group-block')).toHaveClass('center-valign')
  })

<<<<<<< HEAD
=======
  it('should render with a background color', () => {
    const {container} = renderBlock({background: '#FF00FF'})
    expect(container.querySelector('.group-block')).toBeInTheDocument()
    expect(container.querySelector('.group-block')).toHaveStyle({backgroundColor: '#FF00FF'})
  })

  it('should render with a border color', () => {
    const {container} = renderBlock({borderColor: '#FF00FF'})
    expect(container.querySelector('.group-block')).toBeInTheDocument()
    expect(container.querySelector('.group-block')).toHaveStyle({borderColor: '#FF00FF'})
  })

>>>>>>> 4b58b620
  it('should have "Group" as its displayName"', () => {
    expect(GroupBlock.craft.displayName).toEqual('Group')
  })

  it('should set custom displayName to "Column" if isColumn prop is true', () => {
    renderBlock({isColumn: true})
    expect(mockSetCustom).toHaveBeenCalled()
    expect(customProps.displayName).toEqual('Column')
  })

  it('should set custom isResizable to true if isResizable prop is true', () => {
    renderBlock({resizable: true})
    expect(mockSetCustom).toHaveBeenCalled()
    expect(customProps.isResizable).toBeTruthy()
  })
})<|MERGE_RESOLUTION|>--- conflicted
+++ resolved
@@ -118,8 +118,6 @@
     expect(container.querySelector('.group-block')).toHaveClass('center-valign')
   })
 
-<<<<<<< HEAD
-=======
   it('should render with a background color', () => {
     const {container} = renderBlock({background: '#FF00FF'})
     expect(container.querySelector('.group-block')).toBeInTheDocument()
@@ -132,7 +130,6 @@
     expect(container.querySelector('.group-block')).toHaveStyle({borderColor: '#FF00FF'})
   })
 
->>>>>>> 4b58b620
   it('should have "Group" as its displayName"', () => {
     expect(GroupBlock.craft.displayName).toEqual('Group')
   })
