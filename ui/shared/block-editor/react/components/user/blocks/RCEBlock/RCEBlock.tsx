--- conflicted
+++ resolved
@@ -20,18 +20,9 @@
 import {useEditor, useNode} from '@craftjs/core'
 import CanvasRce from '@canvas/rce/react/CanvasRce'
 import {useClassNames} from '../../../../utils'
-<<<<<<< HEAD
-
-type RCEBlockProps = {
-  text?: string
-}
-
-export const RCEBlock = ({text = ''}: RCEBlockProps) => {
-=======
 import {type RCEBlockProps} from './types'
 
 export const RCEBlock = ({text, onContentChange}: RCEBlockProps) => {
->>>>>>> 4f488e94
   const {actions, enabled} = useEditor(state => ({
     enabled: state.options.enabled,
   }))
@@ -98,20 +89,13 @@
       </div>
     )
   } else {
-<<<<<<< HEAD
-    return <div className={clazz} dangerouslySetInnerHTML={{__html: text}} />
-=======
     return <div className={clazz} dangerouslySetInnerHTML={{__html: text || ''}} />
->>>>>>> 4f488e94
   }
 }
 
 RCEBlock.craft = {
   displayName: 'Rich Text',
-<<<<<<< HEAD
-=======
   defaultProps: {
     text: '',
   },
->>>>>>> 4f488e94
 }