--- conflicted
+++ resolved
@@ -23,15 +23,11 @@
 import {useClassNames} from '../../../../utils'
 import {type RCEBlockProps} from './types'
 
-<<<<<<< HEAD
-export const RCEBlock = ({text, onContentChange}: RCEBlockProps) => {
-=======
 import {useScope as useI18nScope} from '@canvas/i18n'
 
 const I18n = useI18nScope('block-editor/rce-block')
 
 export const RCEBlock = ({id, text, onContentChange}: RCEBlockProps) => {
->>>>>>> 5c259ed4
   const {actions, enabled} = useEditor(state => ({
     enabled: state.options.enabled,
   }))
@@ -100,9 +96,6 @@
       </div>
     )
   } else {
-<<<<<<< HEAD
-    return <div className={clazz} dangerouslySetInnerHTML={{__html: text || ''}} />
-=======
     return (
       <div
         id={id}
@@ -111,19 +104,13 @@
         dangerouslySetInnerHTML={{__html: text || ''}}
       />
     )
->>>>>>> 5c259ed4
   }
 }
 
 RCEBlock.craft = {
-<<<<<<< HEAD
-  displayName: 'Rich Text',
-  defaultProps: {
-=======
   displayName: I18n.t('Rich Text'),
   defaultProps: {
     id: uid('rce-block', 2),
->>>>>>> 5c259ed4
     text: '',
   },
 }