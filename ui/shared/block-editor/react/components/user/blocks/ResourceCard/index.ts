--- conflicted
+++ resolved
@@ -17,10 +17,7 @@
  */
 
 import {ResourceCard} from './ResourceCard'
-<<<<<<< HEAD
-=======
 import {type ResourceCardProps} from './types'
->>>>>>> e1aaee22
 // @ts-expect-error
 import {IconBookmarkLine} from '@instructure/ui-icons/es/svg'
 
