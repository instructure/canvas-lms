/*
 * Copyright (C) 2024 - present Instructure, Inc.
 *
 * This file is part of Canvas.
 *
 * Canvas is free software: you can redistribute it and/or modify it under
 * the terms of the GNU Affero General Public License as published by the Free
 * Software Foundation, version 3 of the License.
 *
 * Canvas is distributed in the hope that it will be useful, but WITHOUT ANY
 * WARRANTY; without even the implied warranty of MERCHANTABILITY or FITNESS FOR
 * A PARTICULAR PURPOSE. See the GNU Affero General Public License for more
 * details.
 *
 * You should have received a copy of the GNU Affero General Public License along
 * with this program. If not, see <http://www.gnu.org/licenses/>.
 */

import React, {useState} from 'react'
import {Element, type Node} from '@craftjs/core'
import {Flex} from '@instructure/ui-flex'
import {uid} from '@instructure/uid'
import {Container} from '../Container'
import {HeadingBlock} from '../HeadingBlock'
import {TextBlock} from '../TextBlock'
import {ButtonBlock} from '../ButtonBlock'
import {IconBlock} from '../IconBlock'
import {type ResourceCardProps} from './types'
<<<<<<< HEAD
=======

import {useScope as useI18nScope} from '@canvas/i18n'

const I18n = useI18nScope('block-editor/resource-card')
>>>>>>> 5c259ed4

const ResourceCard = ({id, title, description, iconName, linkText, linkUrl}: ResourceCardProps) => {
  const [myId] = useState(id)
  const [myTitle] = useState(title || ResourceCard.craft.defaultProps.title)
  const [myDescription] = useState(description || ResourceCard.craft.defaultProps.description)
  const [myIcon] = useState(iconName || ResourceCard.craft.defaultProps.iconName)
  const [myLinkText] = useState(linkText || ResourceCard.craft.defaultProps.linkText)
  const [myLinkUrl] = useState(linkUrl || ResourceCard.craft.defaultProps.linkUrl)

  return (
    <Container className="block resource-card" id={myId} background="#fff">
      <Flex
        direction="column"
        justifyItems="center"
        alignItems="center"
        padding="medium"
        height="100%"
        gap="x-small"
      >
        <Element
          id={`${myId}__icon`}
          is={IconBlock}
          iconName={myIcon}
          custom={{displayName: I18n.t('Icon')}}
        />
        <Element
          id={`${myId}__title`}
          is={HeadingBlock}
          text={myTitle}
          level="h3"
          custom={{displayName: I18n.t('Title')}}
        />
        <Element
          id={`${myId}__desc`}
          is={TextBlock}
          text={myDescription}
          textAlign="center"
          custom={{displayName: I18n.t('Description')}}
        />
        <Element
          id={`${myId}__link`}
          is={ButtonBlock}
          href={myLinkUrl}
          color="#fff"
          text={myLinkText}
          custom={{displayName: I18n.t('Link')}}
        />
      </Flex>
    </Container>
  )
}

ResourceCard.craft = {
  displayName: I18n.t('Resource Card'),
  defaultProps: {
    id: uid('resource-card', 2),
    title: 'Title',
    description: 'Description',
    iconName: 'apple',
    linkText: 'Link',
    linkUrl: '',
  },
  custom: {
    isDeletable: (myId: Node, query: any) => {
      const target = query.node(myId).get()
      const parent = query.node(target.data.parent).get()
      if (parent.rules?.canMoveOut) {
        return parent.rules.canMoveOut([target], parent)
      }
      return true
    },
  },
}

export {ResourceCard}<|MERGE_RESOLUTION|>--- conflicted
+++ resolved
@@ -26,13 +26,10 @@
 import {ButtonBlock} from '../ButtonBlock'
 import {IconBlock} from '../IconBlock'
 import {type ResourceCardProps} from './types'
-<<<<<<< HEAD
-=======
 
 import {useScope as useI18nScope} from '@canvas/i18n'
 
 const I18n = useI18nScope('block-editor/resource-card')
->>>>>>> 5c259ed4
 
 const ResourceCard = ({id, title, description, iconName, linkText, linkUrl}: ResourceCardProps) => {
   const [myId] = useState(id)
