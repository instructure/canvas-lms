--- conflicted
+++ resolved
@@ -27,10 +27,6 @@
 import {IconBlock} from '../IconBlock'
 import {type ResourceCardProps} from './types'
 import {notDeletableIfLastChild} from '../../../../utils'
-
-import {useScope as useI18nScope} from '@canvas/i18n'
-
-const I18n = useI18nScope('block-editor/resource-card')
 
 import {useScope as useI18nScope} from '@canvas/i18n'
 
@@ -98,18 +94,7 @@
     linkUrl: '',
   },
   custom: {
-<<<<<<< HEAD
-    isDeletable: (myId: Node, query: any) => {
-      const target = query.node(myId).get()
-      const parent = query.node(target.data.parent).get()
-      if (parent.rules?.canMoveOut) {
-        return parent.rules.canMoveOut([target], parent)
-      }
-      return true
-    },
-=======
     isDeletable: notDeletableIfLastChild,
->>>>>>> a8262229
   },
 }
 
