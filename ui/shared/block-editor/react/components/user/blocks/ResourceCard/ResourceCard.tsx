--- conflicted
+++ resolved
@@ -94,15 +94,11 @@
     linkUrl: '',
   },
   custom: {
-<<<<<<< HEAD
-    isDeletable: notDeletableIfLastChild,
-=======
     isDeletable: (nodeId: string, query: any) => {
       const parentId = query.node(nodeId).get().data.parent
       const parent = query.node(parentId).get()
       return parent?.data.name !== 'ResourcesSectionInner' || notDeletableIfLastChild(nodeId, query)
     },
->>>>>>> 09faeb4f
   },
 }
 
