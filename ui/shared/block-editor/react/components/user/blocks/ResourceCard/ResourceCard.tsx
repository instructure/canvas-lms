--- conflicted
+++ resolved
@@ -30,11 +30,7 @@
 
 import {useScope as createI18nScope} from '@canvas/i18n'
 
-<<<<<<< HEAD
-const I18n = useI18nScope('block-editor')
-=======
 const I18n = createI18nScope('block-editor')
->>>>>>> 1c55606d
 
 const ResourceCard = ({id, title, description, iconName, linkText, linkUrl}: ResourceCardProps) => {
   const [myId] = useState(id)
