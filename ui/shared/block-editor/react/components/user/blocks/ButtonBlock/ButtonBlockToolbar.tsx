/*
 * Copyright (C) 2024 - present Instructure, Inc.
 *
 * This file is part of Canvas.
 *
 * Canvas is free software: you can redistribute it and/or modify it under
 * the terms of the GNU Affero General Public License as published by the Free
 * Software Foundation, version 3 of the License.
 *
 * Canvas is distributed in the hope that it will be useful, but WITHOUT ANY
 * WARRANTY; without even the implied warranty of MERCHANTABILITY or FITNESS FOR
 * A PARTICULAR PURPOSE. See the GNU Affero General Public License for more
 * details.
 *
 * You should have received a copy of the GNU Affero General Public License along
 * with this program. If not, see <http://www.gnu.org/licenses/>.
 */

import React, {useCallback, useState} from 'react'
import {useNode, type Node} from '@craftjs/core'

import {Button, CondensedButton, IconButton} from '@instructure/ui-buttons'
import {Menu, type MenuItemProps, type MenuItem} from '@instructure/ui-menu'
import {Flex} from '@instructure/ui-flex'
import {Text} from '@instructure/ui-text'
import {IconArrowOpenDownLine, IconBoxLine} from '@instructure/ui-icons'
import {type ColorSpec} from '@instructure/canvas-rce'

import {LinkModal} from '../../../editor/LinkModal'
import {ToolbarColor} from '../../common/ToolbarColor'
import type {ButtonBlockProps, ButtonSize, ButtonVariant} from './types'
import {white, black, getContrastingColor, getEffectiveBackgroundColor} from '../../../../utils'
import {IconPopup} from '../../common/IconPopup'
import {useScope as createI18nScope} from '@canvas/i18n'

const I18n = createI18nScope('block-editor')

const ButtonBlockToolbar = () => {
  const {
    actions: {setProp},
    node,
    props,
  } = useNode((n: Node) => ({
    node: n,
    props: n.data.props,
  }))
  const [linkModalOpen, setLinkModalOpen] = useState(false)

  const handleSizeChange = useCallback(
    (
      _e: React.MouseEvent,
      value: MenuItemProps['value'] | MenuItemProps['value'][],
      _selected: MenuItemProps['selected'],
      _args: MenuItem,
    ) => {
      setProp((prps: ButtonBlockProps) => (prps.size = value as ButtonSize))
    },
    [setProp],
  )

  const handleVariantChange = useCallback(
    (
      _e: React.MouseEvent,
      value: MenuItemProps['value'] | MenuItemProps['value'][],
      _selected: MenuItemProps['selected'],
      _args: MenuItem,
    ) => {
      if (value === 'text') {
        setProp((prps: ButtonBlockProps) => {
          prps.background = undefined
          prps.borderColor = undefined
        })
      } else if (value === 'outlined') {
        setProp((prps: ButtonBlockProps) => {
          prps.background = undefined
        })
      }
      setProp((prps: ButtonBlockProps) => (prps.variant = value as ButtonVariant))
    },
<<<<<<< HEAD
    [setProp]
=======
    [setProp],
>>>>>>> 4b8c5dea
  )

  const handleColorChange = useCallback(
    (newcolors: ColorSpec) => {
      setProp((prps: ButtonBlockProps) => {
        prps.color = newcolors.fgcolor
        prps.background = newcolors.bgcolor
        prps.borderColor = newcolors.bordercolor
      })
    },
    [setProp],
  )

  const handleLinkButtonClick = useCallback(() => {
    setLinkModalOpen(true)
  }, [])

  const handleCloseLinkModal = useCallback(() => {
    setLinkModalOpen(false)
  }, [])

  const handleLinkChange = useCallback(
    (text: string, url: string) => {
      setProp((prps: ButtonBlockProps) => {
        prps.text = text
        prps.href = url
      })
    },
    [setProp],
  )

  const getButtonStyleName = useCallback(() => {
    switch (props.variant) {
      case 'text':
        return I18n.t('Text')
      case 'outlined':
        return I18n.t('Outlined')
      case 'filled':
        return I18n.t('Filled')
      default:
        return ''
    }
  }, [props.variant])

  const getTabsForVariant = useCallback(() => {
    const effbg = getEffectiveBackgroundColor(node.dom)
    const clr = getContrastingColor(props.background || effbg)
    switch (props.variant) {
      case 'outlined':
        return {
          foreground: {
            color: props.color || clr,
            default: clr,
          },
          border: {
            color: props.borderColor,
            default: '#00000000',
          },
          effectiveBgColor: effbg,
        }
      case 'text':
        return {
          foreground: {
            color: props.color || clr,
            default: clr,
          },
          effectiveBgColor: effbg,
        }
      case 'filled':
      default:
        return {
          foreground: {
            color: props.color,
            default: white,
          },
          background: {
            color: props.background,
            default: black,
          },
          border: {
            color: props.borderColor,
            default: '#00000000',
          },
          effectiveBgColor: black,
        }
    }
  }, [node.dom, props.background, props.borderColor, props.color, props.variant])

  return (
    <Flex gap="small">
      <Menu
        placement="bottom"
        trigger={
          <Button
            size="small"
            color="secondary"
            title={I18n.t('Style')}
            themeOverride={{secondaryBackground: '#fff'}}
          >
            <Flex gap="medium">
              <Text>{getButtonStyleName()}</Text>
              <IconArrowOpenDownLine size="x-small" />
            </Flex>
          </Button>
        }
        onSelect={handleVariantChange}
      >
        <Menu.Item value="text" type="checkbox" defaultSelected={props.variant === 'text'}>
          {I18n.t('Text')}
        </Menu.Item>
        <Menu.Item value="outlined" type="checkbox" defaultSelected={props.variant === 'outlined'}>
          {I18n.t('Outlined')}
        </Menu.Item>
        <Menu.Item value="filled" type="checkbox" defaultSelected={props.variant === 'filled'}>
          {I18n.t('Filled')}
        </Menu.Item>
      </Menu>

      <div className="toolbar-separator" />

      <CondensedButton size="small" color="primary" onClick={handleLinkButtonClick}>
        {I18n.t('Button Text/Link*')}
      </CondensedButton>

      <div className="toolbar-separator" />

      <ToolbarColor tabs={getTabsForVariant()} onChange={handleColorChange} />

      <Menu
        placement="bottom"
        trigger={
          <IconButton
            size="small"
            withBackground={false}
            withBorder={false}
            screenReaderLabel={I18n.t('Size')}
            title={I18n.t('Size')}
          >
            <IconBoxLine />
          </IconButton>
        }
        onSelect={handleSizeChange}
      >
        <Menu.Item value="small" type="checkbox" defaultSelected={props.size === 'small'}>
          {I18n.t('Small')}
        </Menu.Item>
        <Menu.Item value="medium" type="checkbox" defaultSelected={props.size === 'medium'}>
          {I18n.t('Medium')}
        </Menu.Item>
        <Menu.Item value="large" type="checkbox" defaultSelected={props.size === 'large'}>
          {I18n.t('Large')}
        </Menu.Item>
      </Menu>

      <IconPopup iconName={props.iconName} />

      <div className="toolbar-separator" />

      <LinkModal
        open={linkModalOpen}
        text={props.text}
        url={props.href}
        onClose={handleCloseLinkModal}
        onSubmit={handleLinkChange}
      />
    </Flex>
  )
}

export {ButtonBlockToolbar}<|MERGE_RESOLUTION|>--- conflicted
+++ resolved
@@ -77,11 +77,7 @@
       }
       setProp((prps: ButtonBlockProps) => (prps.variant = value as ButtonVariant))
     },
-<<<<<<< HEAD
-    [setProp]
-=======
-    [setProp],
->>>>>>> 4b8c5dea
+    [setProp],
   )
 
   const handleColorChange = useCallback(
