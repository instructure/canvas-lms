--- conflicted
+++ resolved
@@ -21,13 +21,10 @@
 import {getIcon, IconAlarm} from '../../../../assets/user-icons'
 import {IconBlockToolbar} from './IconBlockToolbar'
 import {type IconBlockProps, type IconSize} from './types'
-<<<<<<< HEAD
-=======
 
 import {useScope as useI18nScope} from '@canvas/i18n'
 
 const I18n = useI18nScope('block-editor/icon-block')
->>>>>>> 5c259ed4
 
 const IconBlock = ({iconName, size}: IconBlockProps) => {
   const {
