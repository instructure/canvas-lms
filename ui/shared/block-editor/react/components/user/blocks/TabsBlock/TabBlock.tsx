/*
 * Copyright (C) 2024 - present Instructure, Inc.
 *
 * This file is part of Canvas.
 *
 * Canvas is free software: you can redistribute it and/or modify it under
 * the terms of the GNU Affero General Public License as published by the Free
 * Software Foundation, version 3 of the License.
 *
 * Canvas is distributed in the hope that it will be useful, but WITHOUT ANY
 * WARRANTY; without even the implied warranty of MERCHANTABILITY or FITNESS FOR
 * A PARTICULAR PURPOSE. See the GNU Affero General Public License for more
 * details.
 *
 * You should have received a copy of the GNU Affero General Public License along
 * with this program. If not, see <http://www.gnu.org/licenses/>.
 */

<<<<<<< HEAD
import React, {useState} from 'react'
=======
import React from 'react'
>>>>>>> 37d6122c
import {Element, useEditor, useNode, type Node} from '@craftjs/core'
import {useClassNames} from '../../../../utils'
import {type TabBlockProps} from './types'

// TabContent is a copy of NoSections with a canMoveIn rule
// preventing nested TabBlocks
export type TabContentProps = {
  className?: string
  children?: React.ReactNode
}

export const TabContent = ({className = '', children}: TabContentProps) => {
  const {enabled} = useEditor(state => ({
    enabled: state.options.enabled,
  }))
  const {
    connectors: {connect},
  } = useNode()
  const clazz = useClassNames(enabled, {empty: !children}, [className])

  return (
    <div
      ref={el => el && connect(el)}
      className={clazz}
      data-placeholder="Drop a block to add it here"
    >
      {children}
    </div>
  )
}

TabContent.craft = {
  displayName: 'Tab Content',
  rules: {
    canMoveIn: (nodes: Node[]) => {
      return !nodes.some(node => node.data.custom.isSection || node.data.custom.notTabContent)
    },
  },
  custom: {
    noToolbar: true,
    notTabContent: true, // cannot be used as tab content
  },
}

const TabBlock = ({tabId}: TabBlockProps) => {
  const {enabled} = useEditor(state => ({
    enabled: state.options.enabled,
  }))
  const clazz = useClassNames(enabled, {empty: false}, ['block', 'tab-block'])
  return <Element id={tabId} is={TabContent} canvas={true} className={clazz} />
}

TabBlock.craft = {
  displayName: 'Tab',
  custom: {
    noToolbar: true,
    notTabContent: true,
  },
}

export {TabBlock}<|MERGE_RESOLUTION|>--- conflicted
+++ resolved
@@ -16,11 +16,7 @@
  * with this program. If not, see <http://www.gnu.org/licenses/>.
  */
 
-<<<<<<< HEAD
-import React, {useState} from 'react'
-=======
 import React from 'react'
->>>>>>> 37d6122c
 import {Element, useEditor, useNode, type Node} from '@craftjs/core'
 import {useClassNames} from '../../../../utils'
 import {type TabBlockProps} from './types'
