--- conflicted
+++ resolved
@@ -18,11 +18,7 @@
 
 import {TabBlock, TabContent} from './TabBlock'
 import {TabsBlock} from './TabsBlock'
-<<<<<<< HEAD
-import {type TabsBlockProps, type TabBlockProps, type TabsBlockTab, type TabVariant} from './types'
-=======
 import {type TabsBlockProps, type TabBlockProps, type TabsBlockTab, type TabsVariant} from './types'
->>>>>>> a8262229
 
 const TabsBlockIcon = `<svg width="18" height="18" viewBox="0 0 18 18" fill="none" xmlns="http://www.w3.org/2000/svg">
 <path d="M4.4982 1V1.00164H1.22744C0.554404 1.00164 0 1.57218 0 2.2648L0.00239734 16.1579C0.00239734 16.6181 0.373466 17 0.820688 17H17.1817C17.6289 17 18 16.6181 18 16.1579V4.78947V3.94737V2.26316C18 1.57054 17.4456 1 16.7726 1H4.4982ZM6.46721 1.84211H16.7726C17.0037 1.84211 17.1817 2.02525 17.1817 2.26316V3.94737H6.54393V2.2648C6.54393 2.11611 6.51401 1.97511 6.46721 1.84211ZM1.22744 1.84375H5.31649C5.54767 1.84375 5.72564 2.0269 5.72564 2.2648V4.78947H17.1817V16.1579H0.820688L0.818291 2.2648C0.818291 2.0269 0.996257 1.84375 1.22744 1.84375Z" fill="currentColor"/>
@@ -30,18 +26,11 @@
 
 export {
   TabBlock,
-<<<<<<< HEAD
-=======
   TabContent,
->>>>>>> a8262229
   TabsBlock,
   TabsBlockIcon,
   type TabsBlockProps,
   type TabBlockProps,
   type TabsBlockTab,
-<<<<<<< HEAD
-  type TabVariant,
-=======
   type TabsVariant,
->>>>>>> a8262229
 }