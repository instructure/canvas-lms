--- conflicted
+++ resolved
@@ -17,17 +17,10 @@
  */
 
 import {HeadingBlock} from './HeadingBlock'
-<<<<<<< HEAD
-=======
 import {type HeadingBlockProps} from './types'
->>>>>>> 5c259ed4
 
 const HeadingBlockIcon = `<svg width="24" height="24" viewBox="0 0 24 24" fill="none" xmlns="http://www.w3.org/2000/svg">
 <path d="M5 0L5 12M5 24L5 12M5 12L19 12M19 0L19 12M19 24L19 12" stroke="black" stroke-width="2" stroke-linecap="round"/>
 </svg>`
 
-<<<<<<< HEAD
-export {HeadingBlock, HeadingBlockIcon}
-=======
-export {HeadingBlock, HeadingBlockIcon, type HeadingBlockProps}
->>>>>>> 5c259ed4
+export {HeadingBlock, HeadingBlockIcon, type HeadingBlockProps}