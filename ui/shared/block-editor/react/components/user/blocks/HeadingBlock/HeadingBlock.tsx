/*
 * Copyright (C) 2024 - present Instructure, Inc.
 *
 * This file is part of Canvas.
 *
 * Canvas is free software: you can redistribute it and/or modify it under
 * the terms of the GNU Affero General Public License as published by the Free
 * Software Foundation, version 3 of the License.
 *
 * Canvas is distributed in the hope that it will be useful, but WITHOUT ANY
 * WARRANTY; without even the implied warranty of MERCHANTABILITY or FITNESS FOR
 * A PARTICULAR PURPOSE. See the GNU Affero General Public License for more
 * details.
 *
 * You should have received a copy of the GNU Affero General Public License along
 * with this program. If not, see <http://www.gnu.org/licenses/>.
 */

import React, {useCallback, useEffect, useRef, useState} from 'react'
import ContentEditable from 'react-contenteditable'
import {useEditor, useNode} from '@craftjs/core'
import {Heading} from '@instructure/ui-heading'
import {TextBlock} from '../TextBlock/TextBlock'
import {
  useClassNames,
  shouldAddNewNode,
  shouldDeleteNode,
  addNewNodeAsNextSibling,
  deleteNodeAndSelectPrevSibling,
} from '../../../../utils'
import {HeadingBlockToolbar} from './HeadingBlockToolbar'
import {type HeadingBlockProps, type HeadingLevel} from './types'

export const HeadingBlock = ({text, level}: HeadingBlockProps) => {
  const {actions, query, enabled} = useEditor(state => {
    return {
      enabled: state.options.enabled,
    }
  })
  const {
    connectors: {connect, drag},
    actions: {setProp},
    id,
    selected,
    themeOverride,
  } = useNode(state => ({
    id: state.id,
    selected: state.events.selected,
    themeOverride: state.data.custom.themeOverride,
  }))
  const clazz = useClassNames(enabled, {empty: !text}, ['block', 'heading-block'])
  const focusableElem = useRef<HTMLElement | null>(null)
  const [editable, setEditable] = useState(false)
  const lastChar = useRef<string>('Enter') // so 1 Enter creates a new text node

  useEffect(() => {
    if (editable && selected && focusableElem.current) {
      focusableElem.current.focus()
    }
    setEditable(selected)
  }, [editable, focusableElem, selected])

  const handleChange = useCallback(
    e => {
      setProp((props: HeadingBlockProps) => {
        props.text = e.target.value.replace(/<\/?[^>]+(>|$)/g, '')
      })
    },
    [setProp]
  )

  const handleKey = useCallback(
    e => {
      if (shouldAddNewNode(e, lastChar.current)) {
        e.preventDefault()
        addNewNodeAsNextSibling(<TextBlock text="" />, id, actions, query)
      } else if (shouldDeleteNode(e)) {
        e.preventDefault()
        deleteNodeAndSelectPrevSibling(id, actions, query)
      }
    },
    [actions, id, query]
  )

  const handleClick = useCallback(_e => {
    setEditable(true)
  }, [])

  // TODO: this doesn't work because selectNode selects the section
  //       due to the our behavior that the first select is the section
  //       There's something now right with that logic in RenderNode
  //       Managing selection vs. focus needs work.
  const handleFocus = useCallback(() => {
    //   if (!selected) {
    //     actions.selectNode(id)
    //   }
  }, [])

  if (enabled) {
    return (
      // eslint-disable-next-line jsx-a11y/interactive-supports-focus, jsx-a11y/click-events-have-key-events
      <div
        ref={el => el && connect(drag(el))}
        role="textbox"
        onClick={handleClick}
        className={clazz}
      >
        <Heading level={level} color="primary" themeOverride={themeOverride}>
          <ContentEditable
            innerRef={focusableElem}
            data-placeholder={`Heading ${level?.replace('h', '')}`}
<<<<<<< HEAD
            className={clazz}
=======
            className={!text ? 'empty' : ''}
>>>>>>> a8262229
            disabled={!editable}
            html={text || ''}
            onChange={handleChange}
            onKeyDown={handleKey}
            onFocus={handleFocus}
            tagName="span"
          />
        </Heading>
      </div>
    )
  } else {
    return (
      <Heading level={level} color="primary" themeOverride={themeOverride}>
        {text}
      </Heading>
    )
  }
}

HeadingBlock.craft = {
  displayName: 'Heading',
  defaultProps: {
    text: '',
    level: 'h2' as HeadingLevel,
  },
  related: {
    toolbar: HeadingBlockToolbar,
  },
}<|MERGE_RESOLUTION|>--- conflicted
+++ resolved
@@ -109,11 +109,7 @@
           <ContentEditable
             innerRef={focusableElem}
             data-placeholder={`Heading ${level?.replace('h', '')}`}
-<<<<<<< HEAD
-            className={clazz}
-=======
             className={!text ? 'empty' : ''}
->>>>>>> a8262229
             disabled={!editable}
             html={text || ''}
             onChange={handleChange}
