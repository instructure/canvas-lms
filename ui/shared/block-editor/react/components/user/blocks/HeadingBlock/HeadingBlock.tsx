--- conflicted
+++ resolved
@@ -39,18 +39,9 @@
     connectors: {connect, drag},
     actions: {setProp},
     selected,
-<<<<<<< HEAD
-    themeOverride,
-    node,
-  } = useNode((n: Node) => ({
-    id: n.id,
-    selected: n.events.selected,
-    themeOverride: n.data.custom.themeOverride,
-=======
     node,
   } = useNode((n: Node) => ({
     selected: n.events.selected,
->>>>>>> 406d90fd
     node: n,
   }))
   const clazz = useClassNames(enabled, {empty: !text}, ['block', 'heading-block'])
@@ -109,14 +100,6 @@
     }
   }
 
-  const styl: React.CSSProperties = {}
-  if (node.data.props.width) {
-    styl.width = `${node.data.props.width}px`
-  }
-  if (node.data.props.height) {
-    styl.height = `${node.data.props.height}px`
-  }
-
   if (enabled) {
     return (
       <ContentEditable
@@ -132,31 +115,6 @@
         }}
         data-placeholder={`Heading ${level?.replace('h', '')}`}
         className={clazz}
-<<<<<<< HEAD
-        style={styl}
-      >
-        <Heading level={level} color="primary" themeOverride={themeOverride}>
-          <ContentEditable
-            innerRef={focusableElem}
-            data-placeholder={`Heading ${level?.replace('h', '')}`}
-            className={!text ? 'empty' : ''}
-            disabled={!editable}
-            html={text || ''}
-            onChange={handleChange}
-            onKeyDown={handleKey}
-            onFocus={handleFocus}
-            tagName="span"
-          />
-        </Heading>
-      </div>
-    )
-  } else {
-    return (
-      <div style={styl}>
-        <Heading level={level} color="primary" themeOverride={themeOverride}>
-          {text}
-        </Heading>
-=======
         disabled={!editable}
         html={text}
         style={styl}
@@ -176,7 +134,6 @@
         tabIndex={-1}
       >
         {renderHeading()}
->>>>>>> 406d90fd
       </div>
     )
   }
