--- conflicted
+++ resolved
@@ -109,11 +109,7 @@
           <ContentEditable
             innerRef={focusableElem}
             data-placeholder={`Heading ${level?.replace('h', '')}`}
-<<<<<<< HEAD
-            className={clazz}
-=======
             className={!text ? 'empty' : ''}
->>>>>>> 72fa6639
             disabled={!editable}
             html={text || ''}
             onChange={handleChange}
