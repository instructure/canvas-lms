--- conflicted
+++ resolved
@@ -30,11 +30,7 @@
 import {type MediaBlockProps} from './types'
 import {View} from '@instructure/ui-view'
 
-<<<<<<< HEAD
-const I18n = useI18nScope('block-editor')
-=======
 const I18n = createI18nScope('block-editor')
->>>>>>> 80d4da09
 
 export const AddMediaButton = ({setProp}: {setProp: (args: any) => void}) => {
   const [showAllMediaUploadModal, setShowAllMediaUploadModal] = useState(false)
