/*
 * Copyright (C) 2024 - present Instructure, Inc.
 *
 * This file is part of Canvas.
 *
 * Canvas is free software: you can redistribute it and/or modify it under
 * the terms of the GNU Affero General Public License as published by the Free
 * Software Foundation, version 3 of the License.
 *
 * Canvas is distributed in the hope that it will be useful, but WITHOUT ANY
 * WARRANTY; without even the implied warranty of MERCHANTABILITY or FITNESS FOR
 * A PARTICULAR PURPOSE. See the GNU Affero General Public License for more
 * details.
 *
 * You should have received a copy of the GNU Affero General Public License along
 * with this program. If not, see <http://www.gnu.org/licenses/>.
 */

<<<<<<< HEAD
import React, {useState} from 'react'
=======
import React, {type CSSProperties, useState} from 'react'
>>>>>>> 4b8c5dea
import {useScope as createI18nScope} from '@canvas/i18n'
import {MediaPreviewModal} from './MediaPreviewModal'
import {Link} from '@instructure/ui-link'
import {Spinner} from '@instructure/ui-spinner'

const I18n = createI18nScope('block-editor')

export const MediaBlockPreviewThumbnail = ({
  attachmentId,
  src,
  title,
  onThumbnailLoad,
}: {
  attachmentId?: string
  src: string
  title: string
  onThumbnailLoad: () => void
}) => {
  const [openMediaPreview, setOpenMediaPreview] = useState(false)
  const [isLoaded, setIsLoaded] = useState(false)

  if (!attachmentId) {
    return null
  }

  const loadingStyle = {
    position: 'absolute',
    left: 0,
    top: 0,
    width: '100%',
    textAlign: 'center',
  } as CSSProperties

  return (
    <div style={{position: 'relative'}}>
      {!isLoaded && (
        <div style={loadingStyle}>
          <Spinner renderTitle={I18n.t('Loading')} size="small" />
        </div>
      )}
      <img
        className="media_thumbnail"
        style={{width: `100%`}}
        src={`/media_attachments/${attachmentId}/thumbnail`}
        alt={title || I18n.t('Media thumbnail')}
        onLoad={_ => {
          setIsLoaded(true)
          onThumbnailLoad()
        }}
      />
      <Link
        onClick={() => {
          setOpenMediaPreview(true)
        }}
      >
        {isLoaded && (
          <img
            style={{
              left: 'calc(50% - 70px)',
              top: 'calc(50% - 50px)',
              position: 'absolute',
            }}
            src="/images/play_overlay.png"
            alt=""
          />
        )}
      </Link>
      <iframe style={{display: 'none'}} title={title || ''} src={src} />
      <MediaPreviewModal
        open={openMediaPreview}
        attachmentId={attachmentId}
        close={() => {
          setOpenMediaPreview(false)
        }}
      />
    </div>
  )
}<|MERGE_RESOLUTION|>--- conflicted
+++ resolved
@@ -16,11 +16,7 @@
  * with this program. If not, see <http://www.gnu.org/licenses/>.
  */
 
-<<<<<<< HEAD
-import React, {useState} from 'react'
-=======
 import React, {type CSSProperties, useState} from 'react'
->>>>>>> 4b8c5dea
 import {useScope as createI18nScope} from '@canvas/i18n'
 import {MediaPreviewModal} from './MediaPreviewModal'
 import {Link} from '@instructure/ui-link'
