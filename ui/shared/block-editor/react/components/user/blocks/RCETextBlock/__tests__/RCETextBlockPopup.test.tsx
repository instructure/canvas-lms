--- conflicted
+++ resolved
@@ -75,16 +75,12 @@
   it('fires the close event when the modal is closed', async () => {
     const handleClose = jest.fn()
     render(
-<<<<<<< HEAD
-      <RCETextBlockPopup nodeId="1" content="<p>content</p>" onClose={() => {}} onSave={() => {}} />
-=======
       <RCETextBlockPopup
         nodeId="1"
         content="<p>content</p>"
         onClose={() => {}}
         onSave={() => {}}
       />,
->>>>>>> 51db239a
     )
     document.addEventListener('rce-text-block-popup-close', handleClose)
     const cancelButton = screen.getByText('Cancel')
