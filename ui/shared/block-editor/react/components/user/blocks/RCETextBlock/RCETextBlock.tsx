--- conflicted
+++ resolved
@@ -24,11 +24,7 @@
 import {RCETextBlockToolbar} from './RCETextBlockToolbar'
 import {useScope as createI18nScope} from '@canvas/i18n'
 
-<<<<<<< HEAD
-const I18n = useI18nScope('block-editor')
-=======
 const I18n = createI18nScope('block-editor')
->>>>>>> 1c55606d
 
 export const RCETextBlock = ({text, width, height, sizeVariant = 'auto'}: RCETextBlockProps) => {
   const {enabled} = useEditor(state => ({
