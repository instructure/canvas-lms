/*
 * Copyright (C) 2024 - present Instructure, Inc.
 *
 * This file is part of Canvas.
 *
 * Canvas is free software: you can redistribute it and/or modify it under
 * the terms of the GNU Affero General Public License as published by the Free
 * Software Foundation, version 3 of the License.
 *
 * Canvas is distributed in the hope that it will be useful, but WITHOUT ANY
 * WARRANTY; without even the implied warranty of MERCHANTABILITY or FITNESS FOR
 * A PARTICULAR PURPOSE. See the GNU Affero General Public License for more
 * details.
 *
 * You should have received a copy of the GNU Affero General Public License along
 * with this program. If not, see <http://www.gnu.org/licenses/>.
 */

import React, {useCallback} from 'react'
import {useNode, type Node} from '@craftjs/core'

import {IconButton} from '@instructure/ui-buttons'
import {Flex} from '@instructure/ui-flex'
import {type ViewOwnProps} from '@instructure/ui-view'
import {Menu, type MenuItemProps, type MenuItem} from '@instructure/ui-menu'
import {Text} from '@instructure/ui-text'
import {IconResize} from '../../../../assets/internal-icons'

import {type RCETextBlockProps} from './types'
import {type SizeVariant} from '../../../editor/types'
import {useScope as createI18nScope} from '@canvas/i18n'

import {changeSizeVariant} from '../../../../utils/resizeHelpers'

<<<<<<< HEAD
const I18n = useI18nScope('block-editor')
=======
const I18n = createI18nScope('block-editor')
>>>>>>> 1c55606d

const RCETextBlockToolbar = () => {
  const {
    actions: {setProp},
    node,
    props,
  } = useNode((n: Node) => ({
    node: n,
    props: n.data.props,
  }))

  const handleChangeSzVariant = useCallback(
    (
      _e: any,
      value: MenuItemProps['value'] | MenuItemProps['value'][],
      _selected: MenuItemProps['selected'],
      _args: MenuItem
    ) => {
      setProp((prps: RCETextBlockProps) => {
        prps.sizeVariant = value as SizeVariant

        if (node.dom) {
          const {width, height} = changeSizeVariant(node.dom, value as SizeVariant)
          prps.width = width
          prps.height = height
        }
      })
    },
    [node.dom, setProp]
  )

  return (
    <Flex gap="small" data-testid="rce-text-block-toolbar">
      <Menu
        trigger={
          <IconButton
            size="small"
            withBackground={false}
            withBorder={false}
            screenReaderLabel={I18n.t('Block Size')}
            title={I18n.t('Block Size')}
          >
            <IconResize size="x-small" />
          </IconButton>
        }
      >
        <Menu.Item
          type="checkbox"
          value="auto"
          selected={props.sizeVariant === 'auto'}
          onSelect={handleChangeSzVariant}
        >
          <Text size="small">{I18n.t('Auto')}</Text>
        </Menu.Item>
        <Menu.Item
          type="checkbox"
          value="pixel"
          selected={props.sizeVariant === 'pixel'}
          onSelect={handleChangeSzVariant}
        >
          <Text size="small">{I18n.t('Fixed size')}</Text>
        </Menu.Item>
        <Menu.Item
          type="checkbox"
          value="percent"
          selected={props.sizeVariant === 'percent'}
          onSelect={handleChangeSzVariant}
        >
          <Text size="small">{I18n.t('Percent size')}</Text>
        </Menu.Item>
      </Menu>
    </Flex>
  )
}

export {RCETextBlockToolbar}<|MERGE_RESOLUTION|>--- conflicted
+++ resolved
@@ -32,11 +32,7 @@
 
 import {changeSizeVariant} from '../../../../utils/resizeHelpers'
 
-<<<<<<< HEAD
-const I18n = useI18nScope('block-editor')
-=======
 const I18n = createI18nScope('block-editor')
->>>>>>> 1c55606d
 
 const RCETextBlockToolbar = () => {
   const {
