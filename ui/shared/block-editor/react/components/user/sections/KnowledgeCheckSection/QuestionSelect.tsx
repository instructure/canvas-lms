--- conflicted
+++ resolved
@@ -75,11 +75,7 @@
       ? questions.filter(
           question =>
             question.entry.title?.toLowerCase().includes(value.toLowerCase()) ||
-<<<<<<< HEAD
-            question.entry.item_body?.toLowerCase().includes(value.toLowerCase())
-=======
             question.entry.item_body?.toLowerCase().includes(value.toLowerCase()),
->>>>>>> 4b8c5dea
         )
       : questions
 
