/*
 * Copyright (C) 2024 - present Instructure, Inc.
 *
 * This file is part of Canvas.
 *
 * Canvas is free software: you can redistribute it and/or modify it under
 * the terms of the GNU Affero General Public License as published by the Free
 * Software Foundation, version 3 of the License.
 *
 * Canvas is distributed in the hope that it will be useful, but WITHOUT ANY
 * WARRANTY; without even the implied warranty of MERCHANTABILITY or FITNESS FOR
 * A PARTICULAR PURPOSE. See the GNU Affero General Public License for more
 * details.
 *
 * You should have received a copy of the GNU Affero General Public License along
 * with this program. If not, see <http://www.gnu.org/licenses/>.
 */

import React from 'react'
import {render, screen, fireEvent, waitFor} from '@testing-library/react'
import '@testing-library/jest-dom/extend-expect'
import QuestionSelect from '../QuestionSelect'
<<<<<<< HEAD
import {
  testUnsupportedQuestion,
  testSupportedQuestion,
  testMissingValuesQuestion,
  testQuestions,
} from './testQuestions'
=======

import {type QuestionProps} from '../types'

const testUnsupportedQuestion: QuestionProps = {
  id: '1',
  entry_editable: false,
  entry_type: 'question',
  points_possible: 1,
  position: 1,
  properties: {},
  status: 'published',
  stimulus_quiz_entry_id: '1',
  entry: {
    id: '1',
    title: 'Unsupported Question',
    answer_feedback: {},
    calculator_type: 'basic',
    feedback: {
      neutral: '',
      correct: '',
      incorrect: '',
    },
    interaction_data: {
      true_choice: 'True',
      false_choice: 'False',
    },
    interaction_type_slug: 'true_false',
    item_body: null,
    properties: {},
    scoring_algorithm: 'none',
    scoring_data: {
      value: true,
    },
  },
}

const testSupportedQuestion: QuestionProps = {
  id: '2',
  entry_editable: false,
  entry_type: 'question',
  points_possible: 1,
  position: 2,
  properties: {},
  status: 'published',
  stimulus_quiz_entry_id: '2',
  entry: {
    id: '2',
    title: 'True or false?',
    answer_feedback: {},
    calculator_type: 'basic',
    feedback: {
      neutral: '',
      correct: '',
      incorrect: '',
    },
    interaction_data: {
      true_choice: 'True',
      false_choice: 'False',
    },
    interaction_type_slug: 'true_false',
    item_body: 'The sky is blue',
    properties: {},
    scoring_algorithm: 'none',
    scoring_data: {
      value: true,
    },
  },
}

const testMissingValuesQuestion: QuestionProps = {
  id: '3',
  entry_editable: false,
  entry_type: 'question',
  points_possible: 1,
  position: 3,
  properties: {},
  status: 'published',
  stimulus_quiz_entry_id: '3',
  entry: {
    id: '3',
    title: null,
    answer_feedback: {},
    calculator_type: 'basic',
    feedback: {
      neutral: '',
      correct: '',
      incorrect: '',
    },
    interaction_data: {
      true_choice: 'True',
      false_choice: 'False',
    },
    interaction_type_slug: 'true_false',
    item_body: null,
    properties: {},
    scoring_algorithm: 'none',
    scoring_data: {
      value: true,
    },
  },
}

const testQuestions: QuestionProps[] = [
  testUnsupportedQuestion,
  testSupportedQuestion,
  testMissingValuesQuestion,
]
>>>>>>> 4b8c5dea

describe('QuestionSelect', () => {
  const mockOnSelect = jest.fn()

  it('renders loading spinner when loading', () => {
    render(<QuestionSelect onSelect={mockOnSelect} questions={null} />)
    expect(screen.getByText('Loading...')).toBeInTheDocument()
  })

  it('renders no questions found if questions array is empty', () => {
    render(<QuestionSelect onSelect={mockOnSelect} questions={[]} />)
    expect(screen.getByText('No questions found.')).toBeInTheDocument()
  })

  it('calls onSelect when a QuestionToggle is clicked', async () => {
    render(<QuestionSelect onSelect={mockOnSelect} questions={testQuestions} />)
    const toggle = screen.getByText(testQuestions[0].entry.title ?? '')
    fireEvent.click(toggle)
    await waitFor(() => expect(mockOnSelect).toHaveBeenCalled())
  })

  it('renders the correct question titles', () => {
    render(<QuestionSelect onSelect={mockOnSelect} questions={testQuestions} />)
<<<<<<< HEAD
    expect(screen.getByText(testUnsupportedQuestion.entry.title)).toBeInTheDocument()
    expect(screen.getByText(testSupportedQuestion.entry.title)).toBeInTheDocument()
    expect(screen.getByText(`Question ${testMissingValuesQuestion.position}`)).toBeInTheDocument()
  })

  it('filters questions based on title', () => {
    // @ts-expect-error
    render(<QuestionSelect onSelect={mockOnSelect} questions={testQuestions} />)
    const input = screen.getByPlaceholderText('Search questions...')
    fireEvent.change(input, {target: {value: 'true or false?'}})
    expect(screen.queryByText(testUnsupportedQuestion.entry.title)).not.toBeInTheDocument()
    expect(screen.getByText(testSupportedQuestion.entry.title)).toBeInTheDocument()
  })

  it('filters questions based on body', () => {
    // @ts-expect-error
    render(<QuestionSelect onSelect={mockOnSelect} questions={testQuestions} />)
    const input = screen.getByPlaceholderText('Search questions...')
    fireEvent.change(input, {target: {value: 'blue'}})
    expect(screen.queryByText(testUnsupportedQuestion.entry.title)).not.toBeInTheDocument()
    expect(screen.getByText(testSupportedQuestion.entry.title)).toBeInTheDocument()
=======
    expect(screen.getByText(testUnsupportedQuestion.entry.title ?? '')).toBeInTheDocument()
    expect(screen.getByText(testSupportedQuestion.entry.title ?? '')).toBeInTheDocument()
    expect(screen.getByText(`Question ${testMissingValuesQuestion.position}`)).toBeInTheDocument()
  })

  it('filters questions based on title', () => {
    render(<QuestionSelect onSelect={mockOnSelect} questions={testQuestions} />)
    const input = screen.getByPlaceholderText('Search questions...')
    fireEvent.change(input, {target: {value: 'true or false?'}})
    expect(screen.queryByText(testUnsupportedQuestion.entry.title ?? '')).not.toBeInTheDocument()
    expect(screen.getByText(testSupportedQuestion.entry.title ?? '')).toBeInTheDocument()
  })

  it('filters questions based on body', () => {
    render(<QuestionSelect onSelect={mockOnSelect} questions={testQuestions} />)
    const input = screen.getByPlaceholderText('Search questions...')
    fireEvent.change(input, {target: {value: 'blue'}})
    expect(screen.queryByText(testUnsupportedQuestion.entry.title ?? '')).not.toBeInTheDocument()
    expect(screen.getByText(testSupportedQuestion.entry.title ?? '')).toBeInTheDocument()
>>>>>>> 4b8c5dea
  })
})<|MERGE_RESOLUTION|>--- conflicted
+++ resolved
@@ -20,14 +20,6 @@
 import {render, screen, fireEvent, waitFor} from '@testing-library/react'
 import '@testing-library/jest-dom/extend-expect'
 import QuestionSelect from '../QuestionSelect'
-<<<<<<< HEAD
-import {
-  testUnsupportedQuestion,
-  testSupportedQuestion,
-  testMissingValuesQuestion,
-  testQuestions,
-} from './testQuestions'
-=======
 
 import {type QuestionProps} from '../types'
 
@@ -135,7 +127,6 @@
   testSupportedQuestion,
   testMissingValuesQuestion,
 ]
->>>>>>> 4b8c5dea
 
 describe('QuestionSelect', () => {
   const mockOnSelect = jest.fn()
@@ -159,29 +150,6 @@
 
   it('renders the correct question titles', () => {
     render(<QuestionSelect onSelect={mockOnSelect} questions={testQuestions} />)
-<<<<<<< HEAD
-    expect(screen.getByText(testUnsupportedQuestion.entry.title)).toBeInTheDocument()
-    expect(screen.getByText(testSupportedQuestion.entry.title)).toBeInTheDocument()
-    expect(screen.getByText(`Question ${testMissingValuesQuestion.position}`)).toBeInTheDocument()
-  })
-
-  it('filters questions based on title', () => {
-    // @ts-expect-error
-    render(<QuestionSelect onSelect={mockOnSelect} questions={testQuestions} />)
-    const input = screen.getByPlaceholderText('Search questions...')
-    fireEvent.change(input, {target: {value: 'true or false?'}})
-    expect(screen.queryByText(testUnsupportedQuestion.entry.title)).not.toBeInTheDocument()
-    expect(screen.getByText(testSupportedQuestion.entry.title)).toBeInTheDocument()
-  })
-
-  it('filters questions based on body', () => {
-    // @ts-expect-error
-    render(<QuestionSelect onSelect={mockOnSelect} questions={testQuestions} />)
-    const input = screen.getByPlaceholderText('Search questions...')
-    fireEvent.change(input, {target: {value: 'blue'}})
-    expect(screen.queryByText(testUnsupportedQuestion.entry.title)).not.toBeInTheDocument()
-    expect(screen.getByText(testSupportedQuestion.entry.title)).toBeInTheDocument()
-=======
     expect(screen.getByText(testUnsupportedQuestion.entry.title ?? '')).toBeInTheDocument()
     expect(screen.getByText(testSupportedQuestion.entry.title ?? '')).toBeInTheDocument()
     expect(screen.getByText(`Question ${testMissingValuesQuestion.position}`)).toBeInTheDocument()
@@ -201,6 +169,5 @@
     fireEvent.change(input, {target: {value: 'blue'}})
     expect(screen.queryByText(testUnsupportedQuestion.entry.title ?? '')).not.toBeInTheDocument()
     expect(screen.getByText(testSupportedQuestion.entry.title ?? '')).toBeInTheDocument()
->>>>>>> 4b8c5dea
   })
 })