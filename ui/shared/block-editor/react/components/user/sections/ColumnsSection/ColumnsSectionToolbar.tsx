/*
 * Copyright (C) 2024 - present Instructure, Inc.
 *
 * This file is part of Canvas.
 *
 * Canvas is free software: you can redistribute it and/or modify it under
 * the terms of the GNU Affero General Public License as published by the Free
 * Software Foundation, version 3 of the License.
 *
 * Canvas is distributed in the hope that it will be useful, but WITHOUT ANY
 * WARRANTY; without even the implied warranty of MERCHANTABILITY or FITNESS FOR
 * A PARTICULAR PURPOSE. See the GNU Affero General Public License for more
 * details.
 *
 * You should have received a copy of the GNU Affero General Public License along
 * with this program. If not, see <http://www.gnu.org/licenses/>.
 */

import React, {useCallback, useEffect, useState, useRef} from 'react'
import {useEditor, useNode, type Node} from '@craftjs/core'
import {Flex} from '@instructure/ui-flex'
import {NumberInput} from '@instructure/ui-number-input'
import {ScreenReaderContent} from '@instructure/ui-a11y-content'
import {Text} from '@instructure/ui-text'
import {type ColumnsSectionProps} from './types'
import {GroupBlock} from '../../blocks/GroupBlock'
import {ToolbarColor, type ColorSpec} from '../../common/ToolbarColor'

import {useScope as useI18nScope} from '@canvas/i18n'

const I18n = useI18nScope('block-editor')

const MIN_COLS = 1
const MAX_COLS = 4

const ColumnsSectionToolbar = () => {
  const {actions, query} = useEditor()
  const {
    actions: {setProp},
    node,
    props,
  } = useNode((n: Node) => ({
    props: n.data.props,
    node: n,
  }))
  const [currColumns, setCurrColumns] = useState(props.columns)
  const colInputRef = useRef<HTMLInputElement | null>(null)

  useEffect(() => {
    if (currColumns !== props.columns) {
      setCurrColumns(props.columns)
      colInputRef.current?.focus()
    }
  }, [currColumns, props.columns])

  const handleDecrementCols = useCallback(() => {
    if (props.columns > MIN_COLS) {
      setProp((prps: ColumnsSectionProps) => (prps.columns = props.columns - 1))
    }
  }, [props.columns, setProp])

  const handleIncrementCols = useCallback(() => {
    if (props.columns < MAX_COLS) {
      setProp((prps: ColumnsSectionProps) => (prps.columns = props.columns + 1))
      const inner = query.node(query.node(node.id).linkedNodes()[0]).get()
      if (inner.data.nodes.length < props.columns + 1) {
        const column = query
          .parseReactElement(<GroupBlock resizable={false} isColumn={true} />)
          .toNodeTree()
        actions.addNodeTree(column, inner.id)
        requestAnimationFrame(() => {
          actions.selectNode(node.id)
        })
      }
    }
  }, [actions, node.id, props.columns, query, setProp])

  const handleChangeColors = useCallback(
    ({bgcolor}: ColorSpec) => {
      setProp((prps: ColumnsSectionProps) => {
        prps.background = bgcolor
      })
    },
    [setProp]
  )

<<<<<<< HEAD
  const getCurrentBackgroundColor = () => {
    return props.background || '#00000000'
  }

  return (
    <Flex gap="small">
      <ToolbarColor bgcolor={getCurrentBackgroundColor()} onChange={handleChangeColors} />
=======
  return (
    <Flex gap="small">
      <ToolbarColor
        tabs={{
          background: props.background,
        }}
        onChange={handleChangeColors}
      />
>>>>>>> 4427bf89
      <Flex gap="x-small">
        <Text>{I18n.t('Section Columns')}</Text>
        <NumberInput
          data-testid="columns-input"
          inputRef={el => {
            colInputRef.current = el
          }}
          renderLabel={
            <ScreenReaderContent>{I18n.t('Columns 1-%{max}', {max: MAX_COLS})}</ScreenReaderContent>
          }
          isRequired={true}
          value={props.columns}
          min={MIN_COLS}
          max={MAX_COLS}
          width="4.5rem"
          onKeyDown={e => {
            e.preventDefault()
          }}
          onIncrement={handleIncrementCols}
          onDecrement={handleDecrementCols}
        />
      </Flex>
    </Flex>
  )
}

export {ColumnsSectionToolbar}<|MERGE_RESOLUTION|>--- conflicted
+++ resolved
@@ -84,15 +84,6 @@
     [setProp]
   )
 
-<<<<<<< HEAD
-  const getCurrentBackgroundColor = () => {
-    return props.background || '#00000000'
-  }
-
-  return (
-    <Flex gap="small">
-      <ToolbarColor bgcolor={getCurrentBackgroundColor()} onChange={handleChangeColors} />
-=======
   return (
     <Flex gap="small">
       <ToolbarColor
@@ -101,7 +92,6 @@
         }}
         onChange={handleChangeColors}
       />
->>>>>>> 4427bf89
       <Flex gap="x-small">
         <Text>{I18n.t('Section Columns')}</Text>
         <NumberInput
