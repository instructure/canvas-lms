/*
 * Copyright (C) 2024 - present Instructure, Inc.
 *
 * This file is part of Canvas.
 *
 * Canvas is free software: you can redistribute it and/or modify it under
 * the terms of the GNU Affero General Public License as published by the Free
 * Software Foundation, version 3 of the License.
 *
 * Canvas is distributed in the hope that it will be useful, but WITHOUT ANY
 * WARRANTY; without even the implied warranty of MERCHANTABILITY or FITNESS FOR
 * A PARTICULAR PURPOSE. See the GNU Affero General Public License for more
 * details.
 *
 * You should have received a copy of the GNU Affero General Public License along
 * with this program. If not, see <http://www.gnu.org/licenses/>.
 */

import React from 'react'
import {Element, useEditor, useNode, type Node} from '@craftjs/core'

import {Container} from '../../blocks/Container'
import {ColumnsSectionToolbar} from './ColumnsSectionToolbar'
import {useClassNames, getContrastingColor} from '../../../../utils'
import {GroupBlock} from '../../blocks/GroupBlock'
import {type ColumnsSectionProps} from './types'

import {useScope as useI18nScope} from '@canvas/i18n'

const I18n = useI18nScope('block-editor')

export type ColumnsSectionInnerProps = {
  children?: React.ReactNode
}

export const ColumnsSectionInner = ({children}: ColumnsSectionInnerProps) => {
  const {enabled} = useEditor(state => ({
    enabled: state.options.enabled,
  }))
  const {
    connectors: {connect},
  } = useNode()
  const clazz = useClassNames(enabled, {empty: !children}, ['columns-section__inner'])

  return (
    <div ref={el => el && connect(el)} className={clazz} data-placeholder="Drop Groups here">
      {children}
    </div>
  )
}

ColumnsSectionInner.craft = {
  displayName: 'Columns Inner',
  rules: {
    canMoveIn: (incomingNodes: Node[]) =>
      incomingNodes.every(incomingNode => incomingNode.data.type === GroupBlock),
    canMoveOut: (outgoingNodes: Node[], currentNode: Node) => {
      return currentNode.data.nodes.length > outgoingNodes.length
    },
  },
  custom: {
    noToolbar: true,
  },
}

export const ColumnsSection = ({background, columns}: ColumnsSectionProps) => {
  const {enabled} = useEditor(state => ({
    enabled: state.options.enabled,
  }))
  const clazz = useClassNames(enabled, {empty: false}, [
    'section',
    'columns-section',
    `columns-${columns}`,
  ])

  // To me, it this makes more sense than to handle adding GroupBlock columns
  // in the toolbar, but from here it triggers a React warning about updating
  // a component while rendering it.
  // Interesting that it does not happen when building against the craft.js dev build.
  //
  // useEffect(() => {
  //   const innerid = query.node(node.id).linkedNodes()[0]
  //   const inner = query.node(innerid).get()

  //   const missingCols = columns - inner.data.nodes.length
  //   if (missingCols > 0) {
  //     for (let i = 0; i < missingCols; i++) {
  //       requestAnimationFrame(() => {
  //         const column = query
  //           .parseReactElement(<GroupBlock resizable={false} isColumn={true} />)
  //           .toNodeTree()
  //         actions.addNodeTree(column, inner.id)
  //       })
  //     }
  //   }
  // }, [actions, columns, node.id, query])

  const renderColumns = () => {
    const cols = []
    for (let i = 0; i < columns; i++) {
      cols.push(<GroupBlock key={i} resizable={false} isColumn={true} />)
    }
    return cols
  }

  const styl: React.CSSProperties = {}
  if (background) {
    styl.backgroundColor = background
    styl.color = getContrastingColor(background)
<<<<<<< HEAD
=======
  } else {
    styl.backgroundColor = 'transparent'
>>>>>>> 4427bf89
  }

  return (
    <Container className={clazz} style={styl}>
      <Element id="columns__inner" is={ColumnsSectionInner} canvas={true}>
        {renderColumns()}
      </Element>
    </Container>
  )
}

ColumnsSection.craft = {
  displayName: I18n.t('Columns'),
  defaultProps: {
    columns: 1,
  },
  rules: {
    // canMoveIn: (nodes: Node[]) => !nodes.some(node => node.data.custom.isSection || node.data.name !== 'GroupBlock'),
    canMoveIn: () => false,
  },
  custom: {
    isSection: true,
  },
  related: {
    toolbar: ColumnsSectionToolbar,
  },
}<|MERGE_RESOLUTION|>--- conflicted
+++ resolved
@@ -107,11 +107,8 @@
   if (background) {
     styl.backgroundColor = background
     styl.color = getContrastingColor(background)
-<<<<<<< HEAD
-=======
   } else {
     styl.backgroundColor = 'transparent'
->>>>>>> 4427bf89
   }
 
   return (
