/*
 * Copyright (C) 2024 - present Instructure, Inc.
 *
 * This file is part of Canvas.
 *
 * Canvas is free software: you can redistribute it and/or modify it under
 * the terms of the GNU Affero General Public License as published by the Free
 * Software Foundation, version 3 of the License.
 *
 * Canvas is distributed in the hope that it will be useful, but WITHOUT ANY
 * WARRANTY; without even the implied warranty of MERCHANTABILITY or FITNESS FOR
 * A PARTICULAR PURPOSE. See the GNU Affero General Public License for more
 * details.
 *
 * You should have received a copy of the GNU Affero General Public License along
 * with this program. If not, see <http://www.gnu.org/licenses/>.
 */

import React, {useState} from 'react'
import {Element, useEditor} from '@craftjs/core'

import {Container} from '../../blocks/Container'
import {NoSections} from '../../common'
import {ColumnsSectionToolbar} from './ColumnsSectionToolbar'
import {useClassNames} from '../../../../utils'
import {SectionMenu} from '../../../editor/SectionMenu'
import {type ColumnsSectionProps} from './types'

<<<<<<< HEAD
=======
import {useScope as useI18nScope} from '@canvas/i18n'

const I18n = useI18nScope('block-editor/columns-section')

>>>>>>> e1aaee22
export const ColumnsSection = ({columns, variant}: ColumnsSectionProps) => {
  const {enabled} = useEditor(state => ({
    enabled: state.options.enabled,
  }))
  const [cid] = useState<string>('columns-section') // uid('columns-section', 2)
  const clazz = useClassNames(enabled, {empty: false}, [
    'section',
    'columns-section',
    variant || ColumnsSection.craft.defaultProps.variant,
    `columns-${columns}`,
  ])

  const renderCols = () => {
    if (variant === 'fixed') {
      const cols: JSX.Element[] = []
      for (let i = 0; i < columns; i++) {
        cols.push(
          <Element
            key={`${cid}-${i}`}
            id={`${cid}-${i}`}
            is={NoSections}
            canvas={true}
            className="columns-section__inner"
          />
        )
      }
      return cols
    } else {
      return <Element id={cid} is={NoSections} canvas={true} className="columns-section__inner" />
    }
  }

  return <Container className={clazz}>{renderCols()}</Container>
}

ColumnsSection.craft = {
  displayName: I18n.t('Columns'),
  defaultProps: {
    columns: 2,
    variant: 'fixed',
  },
  custom: {
    isSection: true,
  },
  related: {
    toolbar: ColumnsSectionToolbar,
    sectionMenu: SectionMenu,
  },
}<|MERGE_RESOLUTION|>--- conflicted
+++ resolved
@@ -26,13 +26,10 @@
 import {SectionMenu} from '../../../editor/SectionMenu'
 import {type ColumnsSectionProps} from './types'
 
-<<<<<<< HEAD
-=======
 import {useScope as useI18nScope} from '@canvas/i18n'
 
 const I18n = useI18nScope('block-editor/columns-section')
 
->>>>>>> e1aaee22
 export const ColumnsSection = ({columns, variant}: ColumnsSectionProps) => {
   const {enabled} = useEditor(state => ({
     enabled: state.options.enabled,
