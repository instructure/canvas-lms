--- conflicted
+++ resolved
@@ -107,11 +107,8 @@
   if (background) {
     styl.backgroundColor = background
     styl.color = getContrastingColor(background)
-<<<<<<< HEAD
-=======
   } else {
     styl.backgroundColor = 'transparent'
->>>>>>> ec511745
   }
 
   return (
