--- conflicted
+++ resolved
@@ -65,11 +65,8 @@
   AboutTextHalf,
   FooterSection,
   BlankSection,
-<<<<<<< HEAD
-=======
   TabsBlock,
   TabBlock,
->>>>>>> 4f488e94
 }
 
 export {blocks}