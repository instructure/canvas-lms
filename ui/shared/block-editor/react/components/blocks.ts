/*
 * Copyright (C) 2024 - present Instructure, Inc.
 *
 * This file is part of Canvas.
 *
 * Canvas is free software: you can redistribute it and/or modify it under
 * the terms of the GNU Affero General Public License as published by the Free
 * Software Foundation, version 3 of the License.
 *
 * Canvas is distributed in the hope that it will be useful, but WITHOUT ANY
 * WARRANTY; without even the implied warranty of MERCHANTABILITY or FITNESS FOR
 * A PARTICULAR PURPOSE. See the GNU Affero General Public License for more
 * details.
 *
 * You should have received a copy of the GNU Affero General Public License along
 * with this program. If not, see <http://www.gnu.org/licenses/>.
 */

// blocks
import {Container} from './user/blocks/Container'
import {ButtonBlock} from './user/blocks/ButtonBlock'
import {TextBlock} from './user/blocks/TextBlock'
import {HeadingBlock} from './user/blocks/HeadingBlock'
import {ResourceCard} from './user/blocks/ResourceCard'
import {IconBlock} from './user/blocks/IconBlock'
import {PageBlock} from './user/blocks/PageBlock'
import {ImageBlock} from './user/blocks/ImageBlock'
import {MediaBlock} from './user/blocks/MediaBlock'
import {RCETextBlock} from './user/blocks/RCETextBlock/RCETextBlock'
import {GroupBlock} from './user/blocks/GroupBlock'
import {DividerBlock} from './user/blocks/DividerBlock'

// sections
import {ResourcesSection, ResourcesSectionInner} from './user/sections/ResourcesSection'
import {ColumnsSection, ColumnsSectionInner} from './user/sections/ColumnsSection'
import {HeroSection, HeroTextHalf} from './user/sections/HeroSection'
import {NavigationSection, NavigationSectionInner} from './user/sections/NavigationSection'
import {AboutSection, AboutTextHalf} from './user/sections/AboutSection'
import {FooterSection} from './user/sections/FooterSection'
import {KnowledgeCheckSection} from './user/sections/KnowledgeCheckSection'
import {AnnouncementSection} from './user/sections/AnnouncementSection'
import {BlankSection} from './user/sections/BlankSection'
import {TabsBlock} from './user/blocks/TabsBlock'

import {NoSections} from './user/common'

const blocks = {
  PageBlock,
  ButtonBlock,
  TextBlock,
  Container,
  HeadingBlock,
  ResourceCard,
  IconBlock,
  ImageBlock,
<<<<<<< HEAD
  RCEBlock,
  KnowledgeCheckSection,
=======
  MediaBlock,
  KnowledgeCheckSection,
  RCETextBlock,
>>>>>>> 77fa6d2f
  AnnouncementSection,
  ResourcesSection,
  ResourcesSectionInner,
  ColumnsSection,
  ColumnsSectionInner,
  GroupBlock,
  NoSections,
  HeroSection,
  HeroTextHalf,
  NavigationSection,
  NavigationSectionInner,
  AboutSection,
  AboutTextHalf,
  FooterSection,
  BlankSection,
  TabsBlock,
<<<<<<< HEAD
  TabBlock,
  TabContent,
=======
>>>>>>> 77fa6d2f
  DividerBlock,
}

export {blocks}<|MERGE_RESOLUTION|>--- conflicted
+++ resolved
@@ -53,14 +53,9 @@
   ResourceCard,
   IconBlock,
   ImageBlock,
-<<<<<<< HEAD
-  RCEBlock,
-  KnowledgeCheckSection,
-=======
   MediaBlock,
   KnowledgeCheckSection,
   RCETextBlock,
->>>>>>> 77fa6d2f
   AnnouncementSection,
   ResourcesSection,
   ResourcesSectionInner,
@@ -77,11 +72,6 @@
   FooterSection,
   BlankSection,
   TabsBlock,
-<<<<<<< HEAD
-  TabBlock,
-  TabContent,
-=======
->>>>>>> 77fa6d2f
   DividerBlock,
 }
 
