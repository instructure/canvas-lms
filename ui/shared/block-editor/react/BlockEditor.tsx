--- conflicted
+++ resolved
@@ -26,10 +26,7 @@
 import {blocks} from './components/blocks'
 import {NewPageStepper} from './components/editor/NewPageStepper'
 import {RenderNode} from './components/editor/RenderNode'
-<<<<<<< HEAD
-=======
 import {ErrorBoundary} from './components/editor/ErrorBoundary'
->>>>>>> 19b70d1c
 
 import './style.css'
 
@@ -52,15 +49,6 @@
 
 type BlockEditorProps = {
   enabled?: boolean
-<<<<<<< HEAD
-  version: string
-  content: string
-}
-
-export default function BlockEditor({enabled = true, version, content}: BlockEditorProps) {
-  const [json] = useState(content || DEFAULT_CONTENT)
-  const [toolboxOpen, setToolboxOpen] = useState(true)
-=======
   container: HTMLElement // the element that will shrink when drawers open
   version: string
   content: string
@@ -76,7 +64,6 @@
 }: BlockEditorProps) {
   const [json] = useState(content || DEFAULT_CONTENT)
   const [toolboxOpen, setToolboxOpen] = useState(false)
->>>>>>> 19b70d1c
   const [stepperOpen, setStepperOpen] = useState(!content)
 
   useEffect(() => {
@@ -87,23 +74,6 @@
   }, [json, version])
 
   const handleNodesChange = useCallback(query => {
-<<<<<<< HEAD
-    window.block_editor = query
-    // const json = query.serialize()
-    // console.log(JSON.parse(json))
-  }, [])
-
-  const handleCloseToolbox = useCallback(() => {
-    setToolboxOpen(false)
-  }, [])
-
-  const handleOpenToolbox = useCallback((open: boolean) => {
-    setToolboxOpen(open)
-  }, [])
-
-  const handleCloseStepper = useCallback(() => {
-    setStepperOpen(false)
-=======
     // @ts-expect-error
     window.block_editor = query
     // console.log(JSON.parse(query.serialize()))
@@ -111,7 +81,6 @@
 
   const handleCloseToolbox = useCallback(() => {
     setToolboxOpen(false)
->>>>>>> 19b70d1c
   }, [])
 
   const handleOpenToolbox = useCallback((open: boolean) => {
@@ -140,26 +109,6 @@
       shadow="above"
       borderRadius="large large none none"
     >
-<<<<<<< HEAD
-      <Editor
-        enabled={enabled}
-        resolver={blocks}
-        onNodesChange={handleNodesChange}
-        onRender={RenderNode}
-      >
-        <Flex direction="column" alignItems="stretch" justifyItems="start" gap="small" width="100%">
-          <Flex.Item shouldGrow={false}>
-            <Topbar onToolboxChange={handleOpenToolbox} toolboxOpen={toolboxOpen} />
-          </Flex.Item>
-          <Flex.Item id="editor-area" shouldGrow={true}>
-            <Frame data={json} />
-          </Flex.Item>
-        </Flex>
-
-        <Toolbox open={toolboxOpen} onClose={handleCloseToolbox} />
-        <NewPageStepper open={stepperOpen} onDismiss={handleCloseStepper} />
-      </Editor>
-=======
       <ErrorBoundary>
         <Editor
           enabled={enabled}
@@ -190,7 +139,6 @@
           />
         </Editor>
       </ErrorBoundary>
->>>>>>> 19b70d1c
     </View>
   )
 }