/*
 * Copyright (C) 2023 - present Instructure, Inc.
 *
 * This file is part of Canvas.
 *
 * Canvas is free software: you can redistribute it and/or modify it under
 * the terms of the GNU Affero General Public License as published by the Free
 * Software Foundation, version 3 of the License.
 *
 * Canvas is distributed in the hope that it will be useful, but WITHOUT ANY
 * WARRANTY; without even the implied warranty of MERCHANTABILITY or FITNESS FOR
 * A PARTICULAR PURPOSE. See the GNU Affero General Public License for more
 * details.
 *
 * You should have received a copy of the GNU Affero General Public License along
 * with this program. If not, see <http://www.gnu.org/licenses/>.
 */

import React, {useCallback, useEffect, useState} from 'react'
import {type NodeId, DefaultEventHandlers, Editor, Frame} from '@craftjs/core'
import {useScope as useI18nScope} from '@canvas/i18n'
import {Flex} from '@instructure/ui-flex'
import {View} from '@instructure/ui-view'
import {Toolbox} from './components/editor/Toolbox'
import {Topbar} from './components/editor/Topbar'
import {blocks} from './components/blocks'
import {NewPageStepper} from './components/editor/NewPageStepper'
import {RenderNode} from './components/editor/RenderNode'
import {ErrorBoundary} from './components/editor/ErrorBoundary'
import {closeExpandedBlocks} from './utils/cleanupBlocks'
import {
  transform,
  LATEST_BLOCK_DATA_VERSION,
  type BlockEditorDataTypes,
  type BlockEditorData,
} from './utils/transformations'

import './style.css'

const I18n = useI18nScope('block-editor')

class CustomEventHandlers extends DefaultEventHandlers {
  loaded: boolean = false

  handleDrop = (el: HTMLElement, id: NodeId) => {
    // on initial load, the root node is the last selected
    // wait for that before handling drops
    if (id === 'ROOT') {
      this.loaded = true
      return
    }
    if (this.loaded) {
      this.options.store.actions.selectNode(id)
      el.focus()
    }
  }

  handlers() {
    const defaultHandlers = super.handlers()
    return {
      ...defaultHandlers,
      drop: (el: HTMLElement, id: NodeId) => {
        this.handleDrop(el, id)
        return defaultHandlers.drop(el, id)
      },
    }
  }
}

const DEFAULT_CONTENT = JSON.stringify({
  ROOT: {
    type: {
      resolvedName: 'PageBlock',
    },
    isCanvas: true,
    props: {},
    displayName: 'Page',
    custom: {},
    hidden: false,
    nodes: [],
    linkedNodes: {},
  },
})

export type BlockEditorProps = {
  enabled?: boolean
  enableResizer?: boolean
  container: HTMLElement // the element that will shrink when drawers open
  content: BlockEditorDataTypes
  onCancel: () => void
}

export default function BlockEditor({
  enabled = true,
  enableResizer = true,
  container,
  content,
  onCancel,
}: BlockEditorProps) {
  const [data] = useState<BlockEditorData>(() => {
    if (content?.blocks) {
      return transform(content)
    }
    return {version: '0.2', blocks: DEFAULT_CONTENT} as BlockEditorData
  })
  const [toolboxOpen, setToolboxOpen] = useState(false)
  const [stepperOpen, setStepperOpen] = useState(!content?.blocks)

  RenderNode.globals.enableResizer = !!enableResizer

  useEffect(() => {
    if (data.version !== LATEST_BLOCK_DATA_VERSION) {
      // eslint-disable-next-line no-alert
      alert(I18n.t('Unknown block data version "%{v}", mayhem may ensue', {v: data.version}))
    }
  }, [data.version])

<<<<<<< HEAD
  const handleNodesChange = useCallback((query: any) => {
    // @ts-expect-error
    window.block_editor = () => ({
      query,
      getBlocks: (): BlockEditorData => ({
        version: '0.2',
        blocks: closeExpandedBlocks(query),
      }),
    })
  }, [])
=======
  const handleNodesChange = useCallback(
    (query: any) => {
      // @ts-expect-error
      window.block_editor = () => ({
        query,
        getBlocks: (): BlockEditorData => ({
          id: data.id || '',
          version: '0.2',
          blocks: closeExpandedBlocks(query),
        }),
      })
    },
    [data.id]
  )
>>>>>>> 97ae0b90

  const handleCloseToolbox = useCallback(() => {
    setToolboxOpen(false)
  }, [])

  const handleOpenToolbox = useCallback((open: boolean) => {
    setToolboxOpen(open)
  }, [])

  const handleCloseStepper = useCallback(() => {
    setStepperOpen(false)
    setToolboxOpen(true)
  }, [])

  const handleCancelStepper = useCallback(() => {
    setStepperOpen(false)
    onCancel()
  }, [onCancel])

  return (
    <View
      as="div"
      className="block-editor-editor"
      display="inline-block"
      position="relative"
      width="100%"
      maxWidth="100%"
      padding="small"
      shadow="above"
      borderRadius="large large none none"
    >
      <ErrorBoundary>
        <Editor
          enabled={enabled}
          indicator={{
            className: 'block-editor-dnd-indicator',
            error: 'red',
            success: 'rgb(98, 196, 98)',
          }}
          resolver={blocks}
          onNodesChange={handleNodesChange}
          onRender={RenderNode}
          handlers={store =>
            new CustomEventHandlers({
              store,
              isMultiSelectEnabled: () => false,
              removeHoverOnMouseleave: true,
            })
          }
        >
          <Flex
            direction="column"
            alignItems="stretch"
            justifyItems="start"
            gap="small"
            width="100%"
          >
            <div style={{position: 'sticky', top: 0, zIndex: 9999}}>
              <Topbar onToolboxChange={handleOpenToolbox} toolboxOpen={toolboxOpen} />
            </div>
            <Flex.Item id="editor-area" shouldGrow={true} role="tree">
              <Frame data={data.blocks} />
            </Flex.Item>
          </Flex>

          <Toolbox open={toolboxOpen} container={container} onClose={handleCloseToolbox} />
          <NewPageStepper
            open={stepperOpen}
            onFinish={handleCloseStepper}
            onCancel={handleCancelStepper}
          />
        </Editor>
      </ErrorBoundary>
    </View>
  )
}<|MERGE_RESOLUTION|>--- conflicted
+++ resolved
@@ -115,18 +115,6 @@
     }
   }, [data.version])
 
-<<<<<<< HEAD
-  const handleNodesChange = useCallback((query: any) => {
-    // @ts-expect-error
-    window.block_editor = () => ({
-      query,
-      getBlocks: (): BlockEditorData => ({
-        version: '0.2',
-        blocks: closeExpandedBlocks(query),
-      }),
-    })
-  }, [])
-=======
   const handleNodesChange = useCallback(
     (query: any) => {
       // @ts-expect-error
@@ -141,7 +129,6 @@
     },
     [data.id]
   )
->>>>>>> 97ae0b90
 
   const handleCloseToolbox = useCallback(() => {
     setToolboxOpen(false)
