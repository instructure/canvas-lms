--- conflicted
+++ resolved
@@ -302,12 +302,9 @@
   }
 
   &.button-block {
-<<<<<<< HEAD
-=======
     a {
       text-decoration: none;
     }
->>>>>>> 4b8c5dea
   }
 }
 
@@ -857,12 +854,8 @@
     height: 40vh;
   }
 
-<<<<<<< HEAD
-  &:not(:hover):not(:focus):not(:focus-within):not(.blank-card) > .block-template-preview-card__content { display: none; }
-=======
   &:not(:hover):not(:focus):not(:focus-within):not(.blank-card)
     > .block-template-preview-card__content {
     display: none;
   }
->>>>>>> 4b8c5dea
 }