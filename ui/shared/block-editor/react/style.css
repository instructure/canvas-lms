--- conflicted
+++ resolved
@@ -237,11 +237,7 @@
   min-width: 2rem;
   &.page-block {
     background-color: transparent;
-<<<<<<< HEAD
-    padding: 8px;
-=======
     padding: 0px;
->>>>>>> 77fa6d2f
     min-height: 10rem;
     margin: 3px;
   }
