--- conflicted
+++ resolved
@@ -233,11 +233,7 @@
   min-width: 2rem;
   &.page-block {
     background: transparent;
-<<<<<<< HEAD
-    padding: 16px;
-=======
     padding: 8px;
->>>>>>> 09faeb4f
     min-height: 10rem;
     margin: 2px;
   }
@@ -416,10 +412,7 @@
   max-width: 100%;
   text-wrap: balance;
   margin: 12px 0; /* matches Canvas' global p margin */
-<<<<<<< HEAD
-=======
   overflow: hidden;
->>>>>>> 09faeb4f
   &.enabled {
     text-wrap: stable;
   }
