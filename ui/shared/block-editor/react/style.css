/*
 * Copyright (C) 2024 - present Instructure, Inc.
 *
 * This file is part of Canvas.
 *
 * Canvas is free software: you can redistribute it and/or modify it under
 * the terms of the GNU Affero General Public License as published by the Free
 * Software Foundation, version 3 of the License.
 *
 * Canvas is distributed in the hope that it will be useful, but WITHOUT ANY
 * WARRANTY; without even the implied warranty of MERCHANTABILITY or FITNESS FOR
 * A PARTICULAR PURPOSE. See the GNU Affero General Public License for more
 * details.
 *
 * You should have received a copy of the GNU Affero General Public License along
 * with this program. If not, see <http://www.gnu.org/licenses/>.
 */

.block-resizer .moveable-control.moveable-origin {
  display: none;
}
/* per the Moveable documentation, we need !important */
.block-resizer .moveable-control.moveable-direction {
  border-radius: 0;
  border: 2px solid var(--moveable-color);
  background-color: #fff;
}

.block-editor-editor {
  --active-border-color: var(--ic-brand-primary); /*rgba(38,128,235,1); */
  --hover-border-color: #ababab;
}

.block-editor-editor, .block-editor-editor * {
  box-sizing: border-box;
}

.block-editor-view {
  container-type: inline-size;
  container-name: block-editor-view;
}

.toolbox-item {
  cursor: grab;
  &:hover {
    outline: 1px solid var(--ic-brand-primary);
  }
  &:active {
    cursor: grabbing;
  }
}

.section-adder {
  position: relative;
  text-align: center;
  margin: 8px 0;
  &::before {
    content: '';
    position: absolute;
    left: 0;
    top: 50%;
    width: 100%;
    border-top: 1px solid var(--ic-brand-primary);
    transform: translateY(-50%);
    z-index: -1;
  }
  &>span {
    background: #fff;
    padding: 8px 16px;
  }
}

.font0 {font-family: lato, 'Helvetica Neue', Helvetica, Arial, sans-serif;}
.font1 {font-family: 'Balsamiq Sans', lato, 'Helvetica Neue', Helvetica, Arial, sans-serif;}
.font2 {font-family: 'Architects Daughter', lato, 'Helvetica Neue', Helvetica, Arial, sans-serif;}
.font4 {font-family: georgia, palatino;}
.font5 {font-family: tahoma, arial, helvetica, sans-serif;}
.font6 {font-family: 'times new roman', times;}
.font7 {font-family: 'trebuchet ms', geneva;}
.font8 {font-family: verdana, geneva;}

.colorPalette {
  box-sizing: border-box;
  height: 20px;
  width: 102px;
  border-color: black;
  border-width: 1px;
  border-style: none none none solid;
}

.colorPalette__color {
  display: inline-block;
  box-sizing: border-box;
  height: 100%;
  width: 25px;
  border-color: black;
  border-width: 1px;
  border-style: solid solid solid none;
}

.block-editor-editor .block-toolbar {
  &:focus-visible {
    outline: 2px solid var(--ic-brand-primary);
  }
  .toolbar-separator {
    display: inline-block;
    box-sizing: border-box;
    border-inline-end: 1px solid #C7CDD1;
    width: 1px;
    height: 1.5rem;
    background: #ababab;
    margin-inline-end: 2px;
  }
}
.block-editor-editor .block-toolbar, .block-editor-editor .block-tag {
  position: absolute;
  display: flex;
  gap: 0.25rem;
  align-items: center;
  padding: 0.25rem;
  background-color: #f6f6f7; /* need to find css vars */
  box-sizing: border-box;
  border-radius: 0.25rem;
  box-shadow: 0 0.0625rem 0.125rem rgba(0, 0, 0, 0.2),0 0.0625rem 0.1875rem rgba(0, 0, 0, 0.1);
  z-index: 9999;
}

.block-editor-editor .block-resizer {
  position: absolute;
  z-index: 9999;
  border: 2px solid dodgerblue;
  &.nw, &.ne, &.sw, &.se {
    position: absolute;
    width: 10px;
    height: 10px;
    border: 1px solid dodgerblue;
    background-color: white;
  }
  &.nw {
    cursor: nw-resize;
  }
  &.ne {
    cursor: ne-resize;
  }
  &.sw {
    cursor: sw-resize;
  }
  &.se {
    cursor: se-resize;
  }
  &.edge {
    position:absolute;
    border: 1px solid dodgerblue;
  }
}

.form-horizontal .block-editor-editor label{
    display: flex; /* fix instui RadioInputs */
}

.empty::before {
  content: attr(data-placeholder);
  pointer-events: none;
  margin: 0 auto;
}

[contenteditable="true"]:focus-visible {
  outline: var(--ic-brand-primary) auto 1px;
  outline-offset: 2px;
}

.selected, .hovered {
  border-radius: 4px;
  outline-offset: 1px;
  outline-width: 1px;
  outline-style: dashed;
  border-style: none;
}

.hovered {
  outline-color: var(--hover-border-color);
}

.selected {
  outline-color: var(--active-border-color);
}

.block, .section {
  &:focus-visible {
    outline: 2px solid var(--ic-brand-primary);
    &[aria-expanded="true"] {
      outline-color: green;
      outline-style: dashed;
    }
  }
}

.empty-section__content {
  &> *.hovered {
   outline-color: transparent;
  }
  &>*.selected {
    outline-color: transparent;
  }
}


.block-header {
  display: flex;
  justify-items: start;
  gap: 8px;
  padding: 0.5rem;
  background: #1A2729;
  color: #fff;
  .block-header-text {
    font-weight: bold;
  }
}

.container-block > .selected, .container-block > .hovered {
  outline-offset: 5px;
}

.container-block {
  /* display: flex;
  flex-wrap: wrap;
  gap: 16px; */
  position: relative;
  padding: .25rem;
  min-height: 2.5rem;
  min-width: 2.5rem;
}

.block {
  position: relative;
  min-height: 2rem;
  min-width: 2rem;
  &.page-block {
    background-color: transparent;
    padding: 8px;
    min-height: 10rem;
    margin: 3px;
  }

  &.image-block {
    min-height: 24px;
    min-width: 24px;
    height: auto;
  }

  &.button-block {
    a {
      text-decoration: none;

    }
  }
}

.resource-card {
  display: inline-block;
  break-inside: avoid;
  background-color: #fff;
  border-radius: 15px;
  border: 1px solid black;
  width: 256px;
  height: 204px;
}

/* the <li>s in course nav are .section also */
.block-editor-editor .section {
  margin-block-end: .5rem;
}

.resources-section__inner {
  position:relative;
  display: flex;
  justify-content: center;
  gap: 8px;
  flex-flow: row wrap;
}

.columns-section > .columns-section__inner {
  min-height: 1.5rem;
  line-height: 1.5rem;
  position: relative;
  display: grid;
  column-gap: 16px;
  row-gap: 8px;
  padding: 0 8px;
}

.columns-section {
  margin: 8px 0;
  &.columns-1 {
    &>.columns-section__inner {
      grid-template-columns: 1fr;
    }
  }
  &.columns-2 {
    &>.columns-section__inner {
      grid-template-columns: repeat(2, 1fr);
    }
  }
  &.columns-3 {
    &>.columns-section__inner {
      grid-template-columns: repeat(3, 1fr);
    }
  }
  &.columns-4 {
    &>.columns-section__inner {
      grid-template-columns: repeat(4, 1fr);
    }
  }
}

.group-block {
  overflow: visible; /* with auto I get 4px of overflow that shows a scrollbar */
  border: 2px solid transparent;
  &.rounded-corners {
    border-radius: 8px;
  }
  .no-sections {
    display: flex;
    align-items: flex-start;
    gap: 8px;
    flex-direction: column;
    height: 100%;
  }
  &.row-layout {
    &> .group-block__inner {
      flex-direction: row;
      flex-wrap: wrap;
    }
    &.center-align > .group-block__inner {
      justify-content: center;
    }
    &.end-align > .group-block__inner {
      justify-content: flex-end;
    }
    &.distribute-align > .group-block__inner {
      justify-content: space-around;
    }
    &.start-valign > .group-block__inner {
      align-items: flex-start;
    }
    &.center-valign > .group-block__inner {
      align-items: center;
    }
    &.end-valign > .group-block__inner {
      align-items: flex-end;
    }
  }
  &.column-layout {
    &.center-align > .group-block__inner {
      align-items: center;
    }
    &.end-align > .group-block__inner {
      align-items: flex-end;
    }
    &.center-valign > .group-block__inner {
      justify-content: center;
    }
    &.end-valign > .group-block__inner {
      justify-content: flex-end;
    }
  }

  &.enabled { /* always show the outline for a column */
    outline-color: var(--hover-border-color);
    outline-style: dashed;
    outline-width: 1px;
    outline-offset: -1px;
    border-radius: 4px;
    &:focus-visible {
      outline: 2px solid var(--ic-brand-primary);
      &[aria-expanded="true"] {
        outline-color: green;
        outline-style: dashed;
      }
    }
  }
  &.selected {
    outline-color: var(--active-border-color);
  }
  .no-sections:hover {
    outline-style: none;
  }
}

.hero-section {
  display: grid;
  gap: 16px;
  grid-template-columns: repeat(2, 1fr);
  .hero-section__inner-start {
    overflow: hidden;
    .hero-section__text {
      .text-half__inner {
        padding: 0.5rem;
        min-height: 287px;
      }
    }
  }
  .hero-section__inner-end {
    padding: 2px;
    overflow: hidden;
  }
}

.about-section {
  display: grid;
  gap: 16px;
  grid-template-columns: repeat(2, 1fr);
  padding: 0.5rem;
  .about-section__inner-end .image-block {
    min-height: 240px;
  }
}
.navigation-section {
  .navigation-section__inner {
    display: flex;
    gap: 16px;
    justify-content: space-between;
    align-items: center;
    padding: 1rem;
    flex-wrap: wrap;
  }
}

.footer-section__inner {
  display: flex;
  gap: 16px;
  justify-content: space-between;
  align-items: center;
  padding: 1rem;
}

.blank-section__inner {
  display: flex;
  flex-wrap: nowrap;
  gap: 16px;
  align-items: center;
}


.text-block {
  min-width: 10rem;
  min-height: 1.2rem;
  line-height: 1.2em;
  max-width: 100%;
  text-wrap: balance;
  margin: 12px 0; /* matches Canvas' global p margin */
  overflow: auto;
  &.enabled {
    /* stable supported only in ff and safari so far */
    text-wrap: stable;
  }
  p:first-child {
    margin-top: 0;
  }
  p:last-child {
    margin-bottom: 0;
  }
}

.heading-block {
  overflow: auto;
}

.quiz-section {
  border: 1px solid #1A2729;
  border-radius: 1rem;
  margin: 0.5rem 0;
  overflow: hidden;
  .quiz-section__body {
    padding: 0.5rem;
    border-radius: 1rem;
  }
}
/* when displayed as a RadioInput label */
.quiz-section p, .question-option p {
  margin: 0;
}

.quiz-section__empty {
  display: flex;
  justify-content: center;
  align-items: center;
  padding: 1rem;
}

.announcement-section__empty {
  display: flex;
  justify-content: center;
  align-items: center;
  padding: 1rem;
}

.announcement-section {
  border: 1px solid #1A2729;
  border-radius: 1rem;
  margin: 0.5rem 0;
  overflow: hidden;
  .announcement-section__body {
    padding: 0.5rem;
    border-radius: 1rem;
  }
}

.matching-question__question {
  display: flex;
  align-items: center;
  .matching-question__left {
    flex: 0 1 100%;
    white-space: nowrap;
    background-color: rgb(245, 245, 245);
    border: 0.0625rem solid rgb(199, 205, 209);
    padding: 0.5rem;
    overflow: hidden;
    word-wrap: break-word;
    word-break: break-all;
    overflow: hidden;
    text-wrap: wrap;
  }

  .matching-question__center {
    flex: 0 1 100%;
    padding: 0px;
    flex-shrink: 1.3;
    border-bottom: 0.125rem solid rgb(45, 59, 69);
  }

  .matching-question__right{
    flex: 0 1 100%;
    padding-left: 0px;
    min-width: 0px;
  }

  .matching-question__left > *, .matching-question__right > * {
    flex: 0 1 100%;
    padding: 0.5rem;
  }
}

.iframe-block {
  position: relative;
  box-sizing: border-box;
  min-width: 450px;
  min-height: 250px;
  z-index: 1;
  border: 1px solid #1A2729;
  border-radius: 1rem;
  margin: 0.5rem 0;
  overflow: hidden;
}


/*
.iframe-block__overlay {
  position: absolute;
  box-sizing: border-box;
  top: 0;
  left: 0;
  z-index: 2;
  background-color: rgba(0,0,0,0.1);
}
*/

.iframe-block iframe {
  width: 100%;
  height: 100%;

}

.image-block {
  max-width: calc(100% - 4px);
  max-height: calc(100% - 4px);
  overflow: hidden;
  height: auto;
  &.empty {
    display: inline-block;
    min-width: 100px;
    min-height: 100px;
    background: repeating-linear-gradient(
      45deg,
      #f5f5f5,
      #f5f5f5 10px,
      #a5a5a5 10px,
      #a5a5a5 20px
    );
  }
  svg {
    width: 100%;
    height: 100%;
  }
}

.svg-image-block {
  display: inline-block;
  line-height: 0;
}

.divider-block {
  width: 95%;
  height: 1px;
  min-height: 1px;
  margin: 0 auto;
  border-top: 1px solid var(--ic-brand-font-color-dark);
}

@container block-editor-view (320px < width <= 768px) {
  .columns-section {
    &.columns-3,
    &.columns-4 {
      &>.columns-section__inner {
        grid-template-columns:  1fr 1fr;
      }
    }
  }
}

.icon-picker__icon {
  padding:2px;
  display:inline-block;
  cursor:pointer;
  border-radius:4px;
  &.selected {

  }
  &:focus {
    border: 2px solid var(--ic-brand-primary);
  }
}

.preview-section {
  .section-thumbnail {
    width: 100%
  }
}

.curl {
	width: 75px;
	height: 75px;
	position: absolute;
	right: 0;
	bottom: 0;
	background:
		linear-gradient(
			135deg,
			#fff,
			#f3f3f3 45%,
			#ddd 50%,
			#aaa 50%,
			#bbb 56%,
			#ccc 62%,
			#f3f3f3 80%,
			#fff 100%
		);
	box-shadow: 0 0 10px rgba(0, 0, 0, .5);
	transition: all .5s ease;
}
.curl:before,
.curl:after {
	content: '';
	position: absolute;
	z-index: -1;
	left: 12.5%;
	bottom: 5.8%;
	width: 70%;
	max-width: 300px;
	max-height: 100px;
	height: 55%;
	box-shadow: 0 12px 15px rgba(0, 0, 0, .3);
	transform: skew(-10deg) rotate(-6deg);
}
.curl:after {
	left: auto;
	right: 5.8%;
	bottom: auto;
	top: 14.16%;
	transform: skew(-15deg) rotate(-84deg);
}


@container block-editor-view (width <= 320px) {
  .page-block {
    padding: 0;
  }
  .columns-section {
    &.columns-1,
    &.columns-2,
    &.columns-3,
    &.columns-4 {
      &>.columns-section__inner {
        grid-template-columns:  1fr;
      }
    }
  }
  .hero-section {
    grid-template-columns: 1fr;
    .hero-section__inner-start {
      padding: 2px;
      .hero-section__text {
        .text-half__inner {
          h2 {
            font-size: 3.5rem; /* so "Welcome!" fits */
          }
        }
      }
    }
  }
  .about-section {
    grid-template-columns: 1fr;
  }
  .quiz-section {
    .matching-question__question {
      flex-wrap: wrap;
      .matching-question__center {
        border-bottom-style: none;
      }
    }
  }
}

<<<<<<< HEAD
text-template-preview-card {
=======
.block-template-preview-card {
>>>>>>> 4427bf89
  background-position: left top;
  background-repeat: no-repeat;
  background-size: 100% auto;
  cursor: pointer;

  > * { background-color: rgba(255, 255, 255, 0.7) }

  &:not(:hover):not(:focus):not(:focus-within):not(.blank-card) > * { display: none; }
}<|MERGE_RESOLUTION|>--- conflicted
+++ resolved
@@ -721,11 +721,7 @@
   }
 }
 
-<<<<<<< HEAD
-text-template-preview-card {
-=======
 .block-template-preview-card {
->>>>>>> 4427bf89
   background-position: left top;
   background-repeat: no-repeat;
   background-size: 100% auto;
