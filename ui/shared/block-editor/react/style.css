--- conflicted
+++ resolved
@@ -420,11 +420,7 @@
   max-width: 100%;
   text-wrap: balance;
   margin: 12px 0; /* matches Canvas' global p margin */
-<<<<<<< HEAD
-  overflow: hidden;
-=======
   overflow: auto;
->>>>>>> 0656bcb7
   &.enabled {
     text-wrap: stable;
   }
@@ -545,10 +541,7 @@
   max-width: calc(100% - 4px);
   max-height: calc(100% - 4px);
   overflow: hidden;
-<<<<<<< HEAD
-=======
   height: auto;
->>>>>>> 0656bcb7
   &.empty {
     display: inline-block;
     min-width: 100px;
