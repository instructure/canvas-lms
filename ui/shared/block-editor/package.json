--- conflicted
+++ resolved
@@ -5,15 +5,6 @@
   "author": "neme",
   "main": "./react/index.tsx",
   "dependencies": {
-<<<<<<< HEAD
-  "@craftjs/core": "^0.2.10",
-  "@instructure/ui-color-picker": "^8",
-  "styled-components": ">= 4",
-   "react-contenteditable": "^3.3.7",
-   "re-resizable": "6.9.16",
-   "tinycolor2": "^1.6.0",
-   "@types/tinycolor2": "^1.4.6"
-=======
     "@craftjs/core": "^0.2.10",
     "@instructure/ui-color-picker": "^8",
     "react-moveable": "0.56.0",
@@ -22,6 +13,5 @@
     "re-resizable": "6.9.16",
     "tinycolor2": "^1.6.0",
     "@types/tinycolor2": "^1.4.6"
->>>>>>> 09faeb4f
   }
 }