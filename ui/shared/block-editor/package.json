{
  "name": "@canvas/block-editor",
  "private": true,
  "version": "1.0.0",
  "author": "neme",
  "main": "./react/index.tsx",
  "dependencies": {
    "@craftjs/core": "^0.2.10",
    "@instructure/ui-color-picker": "8.56.4",
<<<<<<< HEAD
=======
    "html2canvas": "^1.4.1",
>>>>>>> d6e31a27
    "react-moveable": "0.56.0",
    "styled-components": ">= 4",
    "react-contenteditable": "^3.3.7",
    "re-resizable": "6.9.16",
    "tinycolor2": "^1.6.0",
    "@ns0m/hermite-resize": "^2.2.10",
    "@types/tinycolor2": "^1.4.6"
  }
}<|MERGE_RESOLUTION|>--- conflicted
+++ resolved
@@ -7,10 +7,7 @@
   "dependencies": {
     "@craftjs/core": "^0.2.10",
     "@instructure/ui-color-picker": "8.56.4",
-<<<<<<< HEAD
-=======
     "html2canvas": "^1.4.1",
->>>>>>> d6e31a27
     "react-moveable": "0.56.0",
     "styled-components": ">= 4",
     "react-contenteditable": "^3.3.7",
