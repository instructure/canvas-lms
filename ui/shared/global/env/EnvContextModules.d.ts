/*
 * Copyright (C) 2023 - present Instructure, Inc.
 *
 * This file is part of Canvas.
 *
 * Canvas is free software: you can redistribute it and/or modify it under
 * the terms of the GNU Affero General Public License as published by the Free
 * Software Foundation, version 3 of the License.
 *
 * Canvas is distributed in the hope that it will be useful, but WITHOUT ANY
 * WARRANTY; without even the implied warranty of MERCHANTABILITY or FITNESS FOR
 * A PARTICULAR PURPOSE. See the GNU Affero General Public License for more
 * details.
 *
 * You should have received a copy of the GNU Affero General Public License along
 * with this program. If not, see <http://www.gnu.org/licenses/>.
 */

/**
 * Context modules environment data.
 *
 * From ContextModulesController::ModuleIndexHelper#load_modules
 */
export interface EnvContextModules {
  course_id: string
  CONTEXT_URL_ROOT: string
  ALLOW_ASSIGN_TO_DIFFERENTIATION_TAGS: boolean
<<<<<<< HEAD
=======
  CONTENT_MIGRATIONS_EXPIRE_DAYS: number
>>>>>>> 0ef5b089
  CAN_MANAGE_DIFFERENTIATION_TAGS: boolean
  FILES_CONTEXTS: Array<{asset_string: string}>
  MODULE_FILE_DETAILS: Record<
    string,
    {
      content_id: string
      module_id: string
    }
  >
  MODULE_FILE_PERMISSIONS: {
    usage_rights_required: boolean
    manage_files_edit: boolean
  }
  MODULE_TOOLS: Record<string, unknown>
  DEFAULT_POST_TO_SIS: boolean

  MASTER_COURSE_SETTINGS?: {
    IS_MASTER_COURSE: boolean
    IS_CHILD_COURSE: boolean
    MASTER_COURSE_DATA_URL: string
  }
  PUBLISH_FINAL_GRADE: boolean
  HAS_GRADING_PERIODS?: boolean
  VALID_DATE_RANGE: {
    start_at: {date: string; date_context: string}
    end_at?: {date: string; date_context: string}
  }
  POST_TO_SIS: boolean
  DEFAULT_DUE_TIME?: string
}<|MERGE_RESOLUTION|>--- conflicted
+++ resolved
@@ -25,10 +25,7 @@
   course_id: string
   CONTEXT_URL_ROOT: string
   ALLOW_ASSIGN_TO_DIFFERENTIATION_TAGS: boolean
-<<<<<<< HEAD
-=======
   CONTENT_MIGRATIONS_EXPIRE_DAYS: number
->>>>>>> 0ef5b089
   CAN_MANAGE_DIFFERENTIATION_TAGS: boolean
   FILES_CONTEXTS: Array<{asset_string: string}>
   MODULE_FILE_DETAILS: Record<
