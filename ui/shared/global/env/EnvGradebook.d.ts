/*
 * Copyright (C) 2023 - present Instructure, Inc.
 *
 * This file is part of Canvas.
 *
 * Canvas is free software: you can redistribute it and/or modify it under
 * the terms of the GNU Affero General Public License as published by the Free
 * Software Foundation, version 3 of the License.
 *
 * Canvas is distributed in the hope that it will be useful, but WITHOUT ANY
 * WARRANTY; without even the implied warranty of MERCHANTABILITY or FITNESS FOR
 * A PARTICULAR PURPOSE. See the GNU Affero General Public License for more
 * details.
 *
 * You should have received a copy of the GNU Affero General Public License along
 * with this program. If not, see <http://www.gnu.org/licenses/>.
 */

import {EnvCommonNewUserTutorial} from './EnvCommon'

/**
 * Generic Gradebook environment.
 *
 * Always has new user tutorial
 * Has some combination of the the specific interfaces. Cast ENV to one of them if you need it specific
 */
export type EnvGradebook = EnvCommonNewUserTutorial &
  Partial<EnvGradebookCommon & EnvGradebookSpeedGrader>

export interface EnvGradebookCommon {
  GRADEBOOK_OPTIONS: any & {
    proxy_submissions_allowed: boolean
  }

  /**
   * From GradebooksController#set_default_gradebook_env
   */
  EMOJIS_ENABLED?: boolean
  /**
   * From GradebooksController#set_default_gradebook_env
   */
  EMOJI_DENY_LIST?: unknown

  /**
   * From GradebooksController#set_individual_gradebook_env
   */
  outcome_service_results_to_canvas: unknown

  /**
   * From GradebooksController#set_learning_mastery_env
   */
  OUTCOME_AVERAGE_CALCULATION?: unknown

  /**
   * From GradebooksController#set_learning_mastery_env
   */
  outcome_service_results_to_canvas?: unknown

  /**
   * From GradebooksController#load_grade_summary_data
   */
  course_active_grading_scheme?: any

  /**
   * From ApplicationController#set_student_context_cards_js_env
   */
  STUDENT_CONTEXT_CARDS_ENABLED: boolean

  /**
   * From ApplicationController#set_student_context_cards_js_env
   */
  student_context_card_tools: unknown
}

/**
 * GradebooksController#speed_grader
 */
export interface EnvGradebookSpeedGrader {
  SINGLE_NQ_SESSION_ENABLED: boolean
  NQ_GRADE_BY_QUESTION_ENABLED: boolean
  GRADE_BY_QUESTION: boolean
  EMOJIS_ENABLED: boolean
  EMOJI_DENY_LIST: unknown
  MANAGE_GRADES: boolean
  READ_AS_ADMIN: boolean
  CONTEXT_ACTION_SOURCE: 'speed_grader'
  can_view_audit_trail: boolean
  settings_url: string
  force_anonymous_grading: boolean
  anonymous_identities: Record<string, {name: string}>
  instructor_selectable_states: unknown
  final_grader_id: unknown
  grading_role: string
  grading_type: string
  lti_retrieve_url: string
  course_id: string
  assignment_id: string
  assignment_title: string
  custom_grade_statuses: any
  rubric: null | unknown
<<<<<<< HEAD
=======
  enhanced_rubrics_enabled?: boolean
>>>>>>> 5c259ed4
  rubric_outcome_data: null | unknown
  nonScoringRubrics: boolean
  outcome_extra_credit_enabled: boolean
  outcome_proficiency: unknown
  group_comments_per_attempt: boolean
  can_comment_on_submission: boolean
  show_help_menu_item: true
  /**
   * i18n key: community.instructor_guide_speedgrader
   */
  help_url: string
  update_submission_grade_url: string
  can_delete_attachments: boolean
  media_comment_asset_string: string
  late_policy?: {
    late_submission_interval?: 'hour' | 'day'
  }
  assignment_missing_shortcut: boolean

  provisional_select_url?: string
  current_anonymous_id?: unknown

  selected_section_id: string

  new_gradebook_plagiarism_icons_enabled?: boolean

  quiz_history_url: string

  assignment_comment_library_feature_enabled: boolean

  filter_speed_grader_by_student_group_feature_enabled: boolean
  filter_speed_grader_by_student_group?: boolean
  selected_student_group?: {
    name: string
  }
  student_group_reason_for_change?: string

  update_rubric_assessment_url?: string
  RUBRIC_ASSESSMENT: {
    assessor_id?: string
    assessment_type?: string

    /**
     * This is assigned on the client, in ui/features/speed_grader/jquery/speed_grader.tsx:EG.showRubric
     */
    assessment_user_id?: string
    anonymous_id?: string
  }
}<|MERGE_RESOLUTION|>--- conflicted
+++ resolved
@@ -98,10 +98,7 @@
   assignment_title: string
   custom_grade_statuses: any
   rubric: null | unknown
-<<<<<<< HEAD
-=======
   enhanced_rubrics_enabled?: boolean
->>>>>>> 5c259ed4
   rubric_outcome_data: null | unknown
   nonScoringRubrics: boolean
   outcome_extra_credit_enabled: boolean
