--- conflicted
+++ resolved
@@ -243,11 +243,6 @@
   | 'account_level_blackout_dates'
   | 'course_paces_for_students'
   | 'course_paces_redesign'
-<<<<<<< HEAD
-  | 'selective_release_ui_api'
-  | 'assign_to_improved_search'
-=======
->>>>>>> 72b96909
   | 'enhanced_course_creation_account_fetching'
   | 'explicit_latex_typesetting'
   | 'featured_help_links'
