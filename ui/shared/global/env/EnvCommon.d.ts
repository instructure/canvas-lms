/*
 * Copyright (C) 2023 - present Instructure, Inc.
 *
 * This file is part of Canvas.
 *
 * Canvas is free software: you can redistribute it and/or modify it under
 * the terms of the GNU Affero General Public License as published by the Free
 * Software Foundation, version 3 of the License.
 *
 * Canvas is distributed in the hope that it will be useful, but WITHOUT ANY
 * WARRANTY; without even the implied warranty of MERCHANTABILITY or FITNESS FOR
 * A PARTICULAR PURPOSE. See the GNU Affero General Public License for more
 * details.
 *
 * You should have received a copy of the GNU Affero General Public License along
 * with this program. If not, see <http://www.gnu.org/licenses/>.
 */

/**
 * Common ENV variables, from ApplicationController#js_env
 *
 * Optional variables are best-effort marked as such.
 */

type Setting =
  | 'manual_mark_as_read'
  | 'release_notes_badge_disabled'
  | 'collapse_global_nav'
  | 'collapse_course_nav'
  | 'hide_dashcard_color_overlays'
  | 'comment_library_suggestions_enabled'
  | 'elementary_dashboard_disabled'

type Role = {
  addable_by_user: boolean
  base_role_name: string
  deleteable_by_user: boolean
  id: string
  label: string
  name: string
  plural_label: string
}

type ToolPlacement = 'top_navigation'

export type Tool = {
  id: string
  title: string
  base_url: string
  icon_url: string
  pinned?: boolean
  placement?: ToolPlacement
}

export type GroupOutcome = {
  id: string
  title: string
  vendor_guid: string
  url: string
  subgroups_url: string
  outcomes_url: string
  can_edit: boolean
  import_url: string
  context_id: string
  context_type: string
  description: string
}

export interface BlueprintCourse {
  id: number | string
  name: string
  enrollment_term_id: number | string
}

export interface SubAccount {
  id: number | string
  name: string
}

export interface Term {
  id: number | string
  name: string
}

export interface BlueprintCoursesData {
  isMasterCourse: boolean
  isChildCourse: boolean
  accountId: number | string
  masterCourse: BlueprintCourse
  course: BlueprintCourse
  subAccounts?: SubAccount[]
  terms?: Term[]
  canManageCourse?: boolean
  canAutoPublishCourses?: boolean
  itemNotificationFeatureEnabled?: boolean
}

export interface EnvCommon {
  ASSET_HOST: string
  active_brand_config_json_url: string
  active_brand_config: {
    variables: Record<string, string>
  }
  badge_counts?: {
    discussions: number
    assignments: number
    conversations: number
    grades: number
    alerts: number
    announcements: number
    submissions: number
    total: number
  }
  confetti_branding_enabled: boolean
  url_to_what_gets_loaded_inside_the_tinymce_editor_css: string
  url_for_high_contrast_tinymce_editor_css: string
  csp?: string
  current_user_id: string | null
  current_user_global_id: string
  COURSE_ROLES: Role[]
  COURSE_USERS_PATH?: string
  current_user_roles: string[]
  current_user_is_student: boolean
  current_user_is_admin: boolean
  current_user_types: string[]
  current_user_disabled_inbox: boolean
  current_user_visited_tabs: null | string[]
  discussions_reporting: boolean
  files_domain: string
  group_information: {
    id: string
    label: string
  }[]
  ACCOUNT_ID: string
  DOMAIN_ROOT_ACCOUNT_ID: string
  ROOT_ACCOUNT_ID: string
  ROOT_OUTCOME_GROUP: GroupOutcome
  k12: false
  help_link_name: string
  help_link_icon: string
  use_high_contrast: boolean
  auto_show_cc: boolean
  disable_celebrations: boolean
  disable_keyboard_shortcuts: boolean
  LTI_LAUNCH_FRAME_ALLOWANCES: string[]
  LTI_TOOL_SCOPES?: {[key: string]: string[]}
  DEEP_LINKING_POST_MESSAGE_ORIGIN: string
  comment_library_suggestions_enabled: boolean
  INCOMPLETE_REGISTRATION: boolean
  SETTINGS: Record<Setting, boolean>
  RAILS_ENVIRONMENT: 'development' | 'CD' | 'Beta' | 'Production' | string
  IN_PACED_COURSE: boolean
  PARSE_LINK_HEADER_THROW_ON_MAXLEN_EXCEEDED?: boolean
  PREFERENCES?: {
    hide_dashcard_color_overlays: boolean
    custom_colors: unknown
  }

  SENTRY_FRONTEND?: {
    /**
     * Example: "https://332kjh4j3k2hkj4kh@relay-pdx.sentry.insops.net/123",
     */
    dsn: string
    /**
     * Example: "instructure",
     */
    org_slug: string
    /**
     * Example: "https://sentry.insops.net",
     */
    base_url: string
    /**
     * Example: "/courses/{course_id}/pages/{id}/edit",
     */
    normalized_route: string
    /**
     * Example: "0.0005",
     */
    errors_sample_rate: string
    /**
     * Example: "0.0005",
     */
    traces_sample_rate: string
    /**
     * Example: "instructure-uploads.*amazonaws.com",
     */
    url_deny_pattern: string
    /**
     * Example: "canvas-lms@20230412.123"
     */
    revision: string
  }

  DATA_COLLECTION_ENDPOINT?: string

  /**
   * In milliseconds
   */
  flashAlertTimeout?: number
  KILL_JOY: boolean
  DIRECT_SHARE_ENABLED: boolean
  CAN_VIEW_CONTENT_SHARES: boolean
  current_user: {
    id: string
    anonymous_id: string
    display_name: string
    avatar_image_url: string
    html_url: string
    pronouns: null | string
    fake_student: boolean
    avatar_is_fallback: boolean
  }
  page_view_update_url: string
  IS_LARGE_ROSTER: boolean
  context_asset_string: string
  ping_url: string
  TIMEZONE: string
  CONTEXT_TIMEZONE?: string

  LOCALE: string
  LOCALES: string[]
  BIGEASY_LOCALE: string
  FULLCALENDAR_LOCALE: string
  MOMENT_LOCALE: string

  lolcalize: boolean
  rce_auto_save_max_age_ms: number
  K5_USER: boolean
  USE_CLASSIC_FONT: string
  K5_HOMEROOM_COURSE: string
  K5_SUBJECT_COURSE: string
  LOCALE_TRANSLATION_FILE: string
  DEFAULT_DUE_TIME?: string
  TIMEZONES: Array<{name: string; name_with_hour_offset: string}>
  DEFAULT_TIMEZONE_NAME: string

  FEATURES: Partial<
    Record<
      SiteAdminFeatureId | RootAccountFeatureId | BrandAccountFeatureId | OtherFeatureId,
      boolean
    >
  >

  /**
   * Referenced by ui/shared/rails-flash-notifications/jquery/index.ts but doesn't appear to be defined anywhere.
   * Perhaps some rails magic?
   */
  notices?: Array<{
    content?: {
      timeout?: number
    }
    type?: string
    classes?: string
  }>
  breadcrumbs?: {name: string; url: string | null}[]
  enhanced_rubrics_enabled?: boolean
  enhanced_rubrics_copy_to?: boolean
  rubric_imports_exports?: boolean

  /**
   * Used by ui/features/top_navigation_tools/react/TopNavigationTools.tsx
   * and ui/shared/trays/react/ContentTypeExternalToolDrawer.tsx
   */
  top_navigation_tools: Tool[]

  BLUEPRINT_COURSES_DATA: BlueprintCoursesData | undefined
}

/**
 * From ApplicationController#JS_ENV_SITE_ADMIN_FEATURES
 */
export type SiteAdminFeatureId =
  | 'account_calendar_events'
  | 'account_level_blackout_dates'
  | 'course_paces_for_students'
  | 'course_paces_redesign'
  | 'enhanced_course_creation_account_fetching'
  | 'explicit_latex_typesetting'
  | 'featured_help_links'
  | 'instui_for_import_page'
  | 'instui_nav'
  | 'media_links_use_attachment_id'
  | 'multiselect_gradebook_filters'
  | 'permanent_page_links'
  | 'render_both_to_do_lists'
  | 'instui_header'
  | 'lti_registrations_discover_page'
  | 'courses_popout_sisid'
  | 'dashboard_graphql_integration'
  | 'speedgrader_studio_media_capture'

/**
 * From ApplicationController#JS_ENV_ROOT_ACCOUNT_FEATURES
 */
export type RootAccountFeatureId =
  | 'buttons_and_icons_root_account'
  | 'create_course_subaccount_picker'
  | 'extended_submission_state'
  | 'instui_nav'
  | 'lti_deep_linking_module_index_menu_modal'
  | 'lti_registrations_next'
  | 'mobile_offline_mode'
  | 'product_tours'
  | 'rce_transform_loaded_content'
  | 'scheduled_page_publication'
  | 'send_usage_metrics'
  | 'account_level_mastery_scales'
  | 'non_scoring_rubrics'
  | 'rubric_criterion_range'
  | 'rce_lite_enabled_speedgrader_comments'
  | 'login_registration_ui_identity'
  | 'course_paces_skip_selected_days'
  | 'course_pace_download_document'
  | 'course_pace_draft_state'
  | 'course_pace_time_selection'
  | 'course_pace_pacing_status_labels'
<<<<<<< HEAD
=======
  | 'modules_requirements_allow_percentage'
  | 'lti_asset_processor'
  | 'discussion_checkpoints'
>>>>>>> 7fab6966

/**
 * From ApplicationController#JS_ENV_BRAND_ACCOUNT_FEATURES
 */
export type BrandAccountFeatureId =
  | 'embedded_release_notes'
  | 'consolidated_media_player'
  | 'discussions_speedgrader_revisit'

/**
 * Feature id exported in ApplicationController that aren't mentioned in
 * JS_ENV_SITE_ADMIN_FEATURES or JS_ENV_ROOT_ACCOUNT_FEATURES or JS_ENV_BRAND_ACCOUNT_FEATURES
 */
export type OtherFeatureId = 'canvas_k6_theme' | 'new_math_equation_handling'

/**
 * From ApplicationHelper#set_tutorial_js_env
 */
export interface EnvCommonNewUserTutorial {
  NEW_USER_TUTORIALS: {is_enabled: boolean}
}<|MERGE_RESOLUTION|>--- conflicted
+++ resolved
@@ -314,12 +314,9 @@
   | 'course_pace_draft_state'
   | 'course_pace_time_selection'
   | 'course_pace_pacing_status_labels'
-<<<<<<< HEAD
-=======
   | 'modules_requirements_allow_percentage'
   | 'lti_asset_processor'
   | 'discussion_checkpoints'
->>>>>>> 7fab6966
 
 /**
  * From ApplicationController#JS_ENV_BRAND_ACCOUNT_FEATURES
