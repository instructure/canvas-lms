--- conflicted
+++ resolved
@@ -304,10 +304,6 @@
   | 'new_quizzes_navigation_updates'
   | 'create_wiki_page_mastery_path_overrides'
   | 'create_external_apps_side_tray_overrides'
-<<<<<<< HEAD
-  | 'ams_service'
-=======
->>>>>>> f6e5b4e8
   | 'files_a11y_rewrite_toggle'
   | 'files_a11y_rewrite'
 /**
