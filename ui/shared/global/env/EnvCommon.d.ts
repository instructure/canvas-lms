--- conflicted
+++ resolved
@@ -310,13 +310,6 @@
   | 'validate_call_to_action'
   | 'youtube_migration'
   | 'youtube_overlay'
-<<<<<<< HEAD
-  | 'hide_legacy_course_analytics'
-  | 'standardize_assignment_date_formatting'
-  | 'accessibility_tab_enable'
-  | 'scheduled_feedback_releases'
-=======
->>>>>>> 2ec7b1b5
 /**
  * From ApplicationController#JS_ENV_ROOT_ACCOUNT_FEATURES
  */
@@ -360,32 +353,6 @@
   | 'rubric_criterion_range'
   | 'scheduled_page_publication'
   | 'send_usage_metrics'
-<<<<<<< HEAD
-  | 'account_level_mastery_scales'
-  | 'non_scoring_rubrics'
-  | 'rubric_criterion_range'
-  | 'rce_lite_enabled_speedgrader_comments'
-  | 'login_registration_ui_identity'
-  | 'course_paces_skip_selected_days'
-  | 'course_pace_download_document'
-  | 'course_pace_draft_state'
-  | 'course_pace_time_selection'
-  | 'course_pace_pacing_status_labels'
-  | 'course_pace_pacing_with_mastery_paths'
-  | 'modules_requirements_allow_percentage'
-  | 'lti_asset_processor'
-  | 'lti_asset_processor_discussions'
-  | 'course_pace_weighted_assignments'
-  | 'course_pace_allow_bulk_pace_assign'
-  | 'disable_iframe_sandbox_file_show'
-  | 'ams_service'
-  | 'lti_apps_page_ai_translation'
-  | 'open_tools_in_new_tab'
-  | 'restrict_student_access'
-  | 'horizon_learner_app'
-  | 'horizon_learning_provider_app_on_contextless_routes'
-=======
->>>>>>> 2ec7b1b5
 
 /**
  * From ApplicationController#JS_ENV_ROOT_ACCOUNT_SERVICES
