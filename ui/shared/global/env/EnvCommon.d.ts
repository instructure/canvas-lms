--- conflicted
+++ resolved
@@ -343,11 +343,8 @@
   | 'ams_service'
   | 'lti_apps_page_ai_translation'
   | 'open_tools_in_new_tab'
-<<<<<<< HEAD
-=======
   | 'horizon_learner_app'
   | 'horizon_learning_provider_app_on_contextless_routes'
->>>>>>> 1593bcca
 
 /**
  * From ApplicationController#JS_ENV_ROOT_ACCOUNT_SERVICES
