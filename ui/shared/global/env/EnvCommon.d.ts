/*
 * Copyright (C) 2023 - present Instructure, Inc.
 *
 * This file is part of Canvas.
 *
 * Canvas is free software: you can redistribute it and/or modify it under
 * the terms of the GNU Affero General Public License as published by the Free
 * Software Foundation, version 3 of the License.
 *
 * Canvas is distributed in the hope that it will be useful, but WITHOUT ANY
 * WARRANTY; without even the implied warranty of MERCHANTABILITY or FITNESS FOR
 * A PARTICULAR PURPOSE. See the GNU Affero General Public License for more
 * details.
 *
 * You should have received a copy of the GNU Affero General Public License along
 * with this program. If not, see <http://www.gnu.org/licenses/>.
 */

/**
 * Common ENV variables, from ApplicationController#js_env
 *
 * Optional variables are best-effort marked as such.
 */

type Setting =
  | 'manual_mark_as_read'
  | 'release_notes_badge_disabled'
  | 'collapse_global_nav'
  | 'collapse_course_nav'
  | 'hide_dashcard_color_overlays'
  | 'comment_library_suggestions_enabled'
  | 'elementary_dashboard_disabled'

type Role = {
  addable_by_user: boolean
  base_role_name: string
  deleteable_by_user: boolean
  id: string
  label: string
  name: string
  plural_label: string
}

type ToolPlacement = 'top_navigation'

export type Tool = {
  id: string
  title: string
  base_url: string
  icon_url: string
  pinned?: boolean
  placement?: ToolPlacement
}

export type GroupOutcome = {
  id: string
  title: string
  vendor_guid: string
  url: string
  subgroups_url: string
  outcomes_url: string
  can_edit: boolean
  import_url: string
  context_id: string
  context_type: string
  description: string
}

export interface EnvCommon {
  ASSET_HOST: string
  active_brand_config_json_url: string
  active_brand_config: {
    variables: Record<string, string>
  }
  badge_counts?: {
    discussions: number
    assignments: number
    conversations: number
    grades: number
    alerts: number
    announcements: number
    submissions: number
    total: number
  }
  confetti_branding_enabled: boolean
  url_to_what_gets_loaded_inside_the_tinymce_editor_css: string
  url_for_high_contrast_tinymce_editor_css: string
  csp?: string
  current_user_id: string | null
  current_user_global_id: string
  COURSE_ROLES: Role[]
  COURSE_USERS_PATH?: string
  current_user_roles: string[]
  current_user_is_student: boolean
  current_user_is_admin: boolean
  current_user_types: string[]
  current_user_disabled_inbox: boolean
  current_user_visited_tabs: null | string[]
  discussions_reporting: boolean
  files_domain: string
  group_information: {
    id: string
    label: string
  }[]
  ACCOUNT_ID: string
  DOMAIN_ROOT_ACCOUNT_ID: string
  ROOT_ACCOUNT_ID: string
  ROOT_OUTCOME_GROUP: GroupOutcome
  k12: false
  help_link_name: string
  help_link_icon: string
  use_high_contrast: boolean
  auto_show_cc: boolean
  disable_celebrations: boolean
  disable_keyboard_shortcuts: boolean
  LTI_LAUNCH_FRAME_ALLOWANCES: string[]
  LTI_TOOL_SCOPES?: {[key: string]: string[]}
  DEEP_LINKING_POST_MESSAGE_ORIGIN: string
  comment_library_suggestions_enabled: boolean
  INCOMPLETE_REGISTRATION: boolean
  SETTINGS: Record<Setting, boolean>
  RAILS_ENVIRONMENT: 'development' | 'CD' | 'Beta' | 'Production' | string
  IN_PACED_COURSE: boolean
  PARSE_LINK_HEADER_THROW_ON_MAXLEN_EXCEEDED?: boolean
  PREFERENCES?: {
    hide_dashcard_color_overlays: boolean
    custom_colors: unknown
  }

  SENTRY_FRONTEND?: {
    /**
     * Example: "https://332kjh4j3k2hkj4kh@relay-pdx.sentry.insops.net/123",
     */
    dsn: string
    /**
     * Example: "instructure",
     */
    org_slug: string
    /**
     * Example: "https://sentry.insops.net",
     */
    base_url: string
    /**
     * Example: "/courses/{course_id}/pages/{id}/edit",
     */
    normalized_route: string
    /**
     * Example: "0.0005",
     */
    errors_sample_rate: string
    /**
     * Example: "0.0005",
     */
    traces_sample_rate: string
    /**
     * Example: "instructure-uploads.*amazonaws.com",
     */
    url_deny_pattern: string
    /**
     * Example: "canvas-lms@20230412.123"
     */
    revision: string
  }

  DATA_COLLECTION_ENDPOINT?: string

  /**
   * In milliseconds
   */
  flashAlertTimeout?: number
  KILL_JOY: boolean
  DIRECT_SHARE_ENABLED: boolean
  CAN_VIEW_CONTENT_SHARES: boolean
  current_user: {
    id: string
    anonymous_id: string
    display_name: string
    avatar_image_url: string
    html_url: string
    pronouns: null | string
    fake_student: boolean
    avatar_is_fallback: boolean
  }
  page_view_update_url: string
  IS_LARGE_ROSTER: boolean
  context_asset_string: string
  ping_url: string
  TIMEZONE: string
  CONTEXT_TIMEZONE?: string

  LOCALE: string
  LOCALES: string[]
  BIGEASY_LOCALE: string
  FULLCALENDAR_LOCALE: string
  MOMENT_LOCALE: string

  lolcalize: boolean
  rce_auto_save_max_age_ms: number
  K5_USER: boolean
  USE_CLASSIC_FONT: string
  K5_HOMEROOM_COURSE: string
  K5_SUBJECT_COURSE: string
  LOCALE_TRANSLATION_FILE: string
  DEFAULT_DUE_TIME?: string

  FEATURES: Partial<
    Record<
      SiteAdminFeatureId | RootAccountFeatureId | BrandAccountFeatureId | OtherFeatureId,
      boolean
    >
  >

  /**
   * Referenced by ui/shared/rails-flash-notifications/jquery/index.ts but doesn't appear to be defined anywhere.
   * Perhaps some rails magic?
   */
  notices?: Array<{
    content?: {
      timeout?: number
    }
    type?: string
    classes?: string
  }>
  breadcrumbs: {name: string; url: string | null}[]
  enhanced_rubrics_enabled?: boolean

  /**
   * Used by ui/features/top_navigation_tools/react/TopNavigationTools.tsx
   * and ui/shared/trays/react/ContentTypeExternalToolDrawer.tsx
   */
  top_navigation_tools: Tool[]
}

/**
 * From ApplicationController#JS_ENV_SITE_ADMIN_FEATURES
 */
export type SiteAdminFeatureId =
  | 'account_calendar_events'
  | 'account_level_blackout_dates'
  | 'course_paces_for_students'
  | 'course_paces_redesign'
  | 'selective_release_backend'
  | 'selective_release_ui_api'
<<<<<<< HEAD
  | 'selective_release_optimized_tray'
=======
  | 'selective_release_edit_page'
>>>>>>> 5c259ed4
  | 'enhanced_course_creation_account_fetching'
  | 'explicit_latex_typesetting'
  | 'featured_help_links'
  | 'instui_for_import_page'
  | 'instui_nav'
  | 'media_links_use_attachment_id'
  | 'multiselect_gradebook_filters'
  | 'permanent_page_links'
  | 'platform_service_speedgrader'
  | 'render_both_to_do_lists'
  | 'instui_header'
  | 'lti_registrations_discover_page'
  | 'courses_popout_sisid'
  | 'dashboard_graphql_integration'
  | 'speedgrader_studio_media_capture'

/**
 * From ApplicationController#JS_ENV_ROOT_ACCOUNT_FEATURES
 */
export type RootAccountFeatureId =
  | 'buttons_and_icons_root_account'
  | 'create_course_subaccount_picker'
  | 'extended_submission_state'
  | 'granular_permissions_manage_users'
  | 'instui_nav'
  | 'lti_deep_linking_module_index_menu_modal'
  | 'lti_dynamic_registration'
  | 'lti_multiple_assignment_deep_linking'
  | 'lti_overwrite_user_url_input_select_content_dialog'
  | 'mobile_offline_mode'
  | 'product_tours'
  | 'rce_transform_loaded_content'
  | 'scheduled_page_publication'
  | 'send_usage_metrics'
  | 'usage_rights_discussion_topics'
  | 'account_level_mastery_scales'
  | 'non_scoring_rubrics'
  | 'rubric_criterion_range'

/**
 * From ApplicationController#JS_ENV_BRAND_ACCOUNT_FEATURES
 */
export type BrandAccountFeatureId = 'embedded_release_notes'

/**
 * Feature id exported in ApplicationController that aren't mentioned in
 * JS_ENV_SITE_ADMIN_FEATURES or JS_ENV_ROOT_ACCOUNT_FEATURES or JS_ENV_BRAND_ACCOUNT_FEATURES
 */
export type OtherFeatureId = 'canvas_k6_theme' | 'new_math_equation_handling' | 'learner_passport'

/**
 * From ApplicationHelper#set_tutorial_js_env
 */
export interface EnvCommonNewUserTutorial {
  NEW_USER_TUTORIALS: {is_enabled: boolean}
}<|MERGE_RESOLUTION|>--- conflicted
+++ resolved
@@ -241,11 +241,7 @@
   | 'course_paces_redesign'
   | 'selective_release_backend'
   | 'selective_release_ui_api'
-<<<<<<< HEAD
-  | 'selective_release_optimized_tray'
-=======
   | 'selective_release_edit_page'
->>>>>>> 5c259ed4
   | 'enhanced_course_creation_account_fetching'
   | 'explicit_latex_typesetting'
   | 'featured_help_links'
