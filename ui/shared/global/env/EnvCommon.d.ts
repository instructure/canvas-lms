--- conflicted
+++ resolved
@@ -177,10 +177,6 @@
   | 'calendar_series'
   | 'account_level_blackout_dates'
   | 'account_calendar_events'
-<<<<<<< HEAD
-  | 'rce_ux_improvements'
-=======
->>>>>>> a5918370
   | 'instui_nav'
   | 'render_both_to_do_lists'
   | 'course_paces_redesign'
@@ -190,10 +186,6 @@
   | 'dev_key_oidc_alert'
   | 'media_links_use_attachment_id'
   | 'permanent_page_links'
-<<<<<<< HEAD
-  | 'improved_no_results_messaging'
-=======
->>>>>>> a5918370
   | 'differentiated_modules'
   | 'enhanced_course_creation_account_fetching'
   | 'instui_for_import_page'
