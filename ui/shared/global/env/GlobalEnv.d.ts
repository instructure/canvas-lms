/*
 * Copyright (C) 2023 - present Instructure, Inc.
 *
 * This file is part of Canvas.
 *
 * Canvas is free software: you can redistribute it and/or modify it under
 * the terms of the GNU Affero General Public License as published by the Free
 * Software Foundation, version 3 of the License.
 *
 * Canvas is distributed in the hope that it will be useful, but WITHOUT ANY
 * WARRANTY; without even the implied warranty of MERCHANTABILITY or FITNESS FOR
 * A PARTICULAR PURPOSE. See the GNU Affero General Public License for more
 * details.
 *
 * You should have received a copy of the GNU Affero General Public License along
 * with this program. If not, see <http://www.gnu.org/licenses/>.
 */

import {EnvCommon} from './EnvCommon'
import {EnvDeepLinking} from './EnvDeepLinking'
import {EnvAssignments} from './EnvAssignments'
import {EnvRce} from './EnvRce'
import {EnvCourse} from './EnvCourse'
import {EnvCoursePaces} from './EnvCoursePaces'
import {EnvGradebook} from './EnvGradebook'
import {EnvGradingStandards} from './EnvGradingStandards'
import {EnvDeveloperKeys} from './EnvDeveloperKeys'
import {EnvPlatformStorage} from './EnvPlatformStorage'
import {EnvAccounts} from './EnvAccounts'
import {EnvContextModules} from './EnvContextModules'
import {EnvWikiPages} from './EnvWikiPages'
import {EnvContentMigrations} from './ContentMigrations'
import {EnvDiscussions} from './EnvDiscussions'
import {EnvProfiles} from './EnvProfiles'
import {EnvChangePassword} from './EnvChangePassword'
import {EnvAlerts} from './EnvAlerts'
import {EnvPortfolio} from './EnvPortfolio'
<<<<<<< HEAD
=======
import {EnvReleaseNotes} from './EnvReleaseNotes'
>>>>>>> 0ef5b089

/**
 * Top level ENV variable.
 *
 * Includes non-optional values that are always (or almost always) present.
 *
 * Each controller that provdies custom environment variables has a file for those values,
 * such as EnvAssignments.d.ts. They have internal interfaces where values aren't declared
 * optional for easier access, but the top level variable includes them as optional.
 */
export type GlobalEnv =
  // These values should always be present, since they're put there in application_controller.rb
  EnvCommon &
    // This a partial list of feature-specific ENV variables.
    // Individual typescript files can narrow the type of ENV to include them
    Partial<
      EnvAccounts &
        EnvAssignments &
        EnvCourse &
        EnvCoursePaces &
        EnvDeepLinking &
        EnvGradebook &
        EnvGradingStandards &
        EnvPlatformStorage &
        EnvRce &
        EnvDeveloperKeys &
        EnvContextModules &
        EnvWikiPages &
        EnvContentMigrations &
        EnvDiscussions &
        EnvProfiles &
        EnvChangePassword &
        EnvAlerts &
<<<<<<< HEAD
=======
        EnvReleaseNotes &
>>>>>>> 0ef5b089
        EnvPortfolio
    ><|MERGE_RESOLUTION|>--- conflicted
+++ resolved
@@ -35,10 +35,7 @@
 import {EnvChangePassword} from './EnvChangePassword'
 import {EnvAlerts} from './EnvAlerts'
 import {EnvPortfolio} from './EnvPortfolio'
-<<<<<<< HEAD
-=======
 import {EnvReleaseNotes} from './EnvReleaseNotes'
->>>>>>> 0ef5b089
 
 /**
  * Top level ENV variable.
@@ -72,9 +69,6 @@
         EnvProfiles &
         EnvChangePassword &
         EnvAlerts &
-<<<<<<< HEAD
-=======
         EnvReleaseNotes &
->>>>>>> 0ef5b089
         EnvPortfolio
     >