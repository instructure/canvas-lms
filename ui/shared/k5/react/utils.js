/*
 * Copyright (C) 2021 - present Instructure, Inc.
 *
 * This file is part of Canvas.
 *
 * Canvas is free software: you can redistribute it and/or modify it under
 * the terms of the GNU Affero General Public License as published by the Free
 * Software Foundation, version 3 of the License.
 *
 * Canvas is distributed in the hope that it will be useful, but WITHOUT ANY
 * WARRANTY; without even the implied warranty of MERCHANTABILITY or FITNESS FOR
 * A PARTICULAR PURPOSE. See the GNU Affero General Public License for more
 * details.
 *
 * You should have received a copy of the GNU Affero General Public License along
 * with this program. If not, see <http://www.gnu.org/licenses/>.
 */

import I18n from 'i18n!k5_dashboard'
import {asJson, defaultFetchOptions} from '@instructure/js-utils'
import doFetchApi from '@canvas/do-fetch-api-effect'
import AssignmentGroupGradeCalculator from '@canvas/grading/AssignmentGroupGradeCalculator'
import moment from 'moment-timezone'
import PropTypes from 'prop-types'

export const countByCourseId = arr =>
  arr.reduce((acc, {course_id}) => {
    if (!acc[course_id]) {
      acc[course_id] = 0
    }
    acc[course_id]++
    return acc
  }, {})

export const fetchGrades = (userId = 'self') =>
  asJson(
    window.fetch(
      `/api/v1/users/${userId}/courses?include[]=total_scores&include[]=current_grading_period_scores&include[]=grading_periods&include[]=course_image&enrollment_state=active`,
      defaultFetchOptions
    )
  ).then(courses =>
    courses.map(course => {
      // Grades are the same across all enrollments, just look at first one
      const hasGradingPeriods = course.has_grading_periods
      const enrollment = course.enrollments[0]
      return {
        courseId: course.id,
        courseName: course.name,
        courseImage: course.image_download_url,
        courseColor: course.course_color,
        currentGradingPeriodId: enrollment.current_grading_period_id,
        currentGradingPeriodTitle: enrollment.current_grading_period_title,
        enrollmentType: enrollment.type,
        gradingPeriods: hasGradingPeriods ? course.grading_periods : [],
        hasGradingPeriods,
        score: hasGradingPeriods
          ? enrollment.current_period_computed_current_score
          : enrollment.computed_current_score,
        grade: hasGradingPeriods
          ? enrollment.current_period_computed_current_grade
          : enrollment.computed_current_grade,
        isHomeroom: course.homeroom_course
      }
    })
  )

export const fetchGradesForGradingPeriod = (gradingPeriodId, userId = 'self') =>
  asJson(
    window.fetch(
      `/api/v1/users/${userId}/enrollments?state[]=active&&type[]=StudentEnrollment&grading_period_id=${gradingPeriodId}`,
      defaultFetchOptions
    )
  ).then(enrollments =>
    enrollments.map(({course_id, grades}) => ({
      courseId: course_id,
      score: grades && grades.current_score,
      grade: grades && grades.current_grade
    }))
  )

export const fetchLatestAnnouncement = courseId =>
  asJson(
    window.fetch(
      `/api/v1/announcements?context_codes=course_${courseId}&active_only=true&per_page=1`,
      defaultFetchOptions
    )
  ).then(data => {
    if (data?.length > 0) {
      return data[0]
    }
    return null
  })

/* Fetches instructors for a given course - in this case an instructor is a user with
   either a Teacher or TA enrollment. */
export const fetchCourseInstructors = courseId =>
  asJson(
    window.fetch(
      `/api/v1/courses/${courseId}/users?enrollment_type[]=teacher&enrollment_type[]=ta&include[]=avatar_url&include[]=bio&include[]=enrollments`,
      defaultFetchOptions
    )
  )

export const fetchCourseApps = courseIds =>
  asJson(
    window.fetch(
      `/api/v1/external_tools/visible_course_nav_tools?${courseIds
        .map(id => `context_codes[]=course_${id}`)
        .join('&')}`,
      defaultFetchOptions
    )
  )

export const fetchCourseTabs = courseId =>
  asJson(window.fetch(`/api/v1/courses/${courseId}/tabs`, defaultFetchOptions))

export const readableRoleName = role => {
  const ROLES = {
    TeacherEnrollment: I18n.t('Teacher'),
    TaEnrollment: I18n.t('Teaching Assistant'),
    DesignerEnrollment: I18n.t('Designer'),
    StudentEnrollment: I18n.t('Student'),
    StudentViewEnrollment: I18n.t('Student'),
    ObserverEnrollment: I18n.t('Observer')
  }
  // Custom roles return as named
  return ROLES[role] || role
}

export const sendMessage = (recipientId, message, subject) =>
  doFetchApi({
    path: '/api/v1/conversations',
    method: 'POST',
    body: {recipients: [recipientId], body: message, group_conversation: false, subject}
  })

/* Creates a new course with name in provided account, and enrolls the user as a teacher */
export const createNewCourse = (accountId, courseName) =>
  doFetchApi({
    path: `/api/v1/accounts/${accountId}/courses`,
    method: 'POST',
    params: {
      'course[name]': courseName,
      enroll_me: true
    }
  }).then(data => data.json)

/* Takes raw response from assignment_groups API and returns an array of objects with each
   assignment group's id, name, and total score. If gradingPeriodId is passed, only return
   totals for assignment groups which have assignments in the provided grading period. */
export const getAssignmentGroupTotals = (data, gradingPeriodId) => {
  if (gradingPeriodId) {
    data = data.filter(group =>
      group.assignments?.some(a => a.submission?.grading_period_id === gradingPeriodId)
    )
  }
  return data.map(group => {
    const groupScores = AssignmentGroupGradeCalculator.calculate(
      group.assignments.map(a => ({
        points_possible: a.points_possible,
        assignment_id: a.id,
        assignment_group_id: a.assignment_group_id,
        ...a.submission
      })),
      group,
      false
    )
    return {
      id: group.id,
      name: group.name,
      score:
        groupScores.current.possible === 0
          ? I18n.t('n/a')
          : I18n.n((groupScores.current.score / groupScores.current.possible) * 100, {
              percentage: true,
              precision: 2
            })
    }
  })
}

/* Takes raw response from assignment_groups API and returns an array of assignments with
   grade information, sorted by due date. */
export const getAssignmentGrades = data =>
  data
    .map(group =>
      group.assignments.map(a => ({
        id: a.id,
        assignmentName: a.name,
        url: a.html_url,
        dueDate: a.due_at,
        assignmentGroupName: group.name,
        assignmentGroupId: group.id,
        pointsPossible: a.points_possible,
        gradingType: a.grading_type,
        score: a.submission?.score,
        grade: a.submission?.grade,
        submissionDate: a.submission?.submitted_at,
        unread: a.submission?.read_state === 'unread',
        late: a.submission?.late,
        excused: a.submission?.excused,
        missing: a.submission?.missing
      }))
    )
    .flat(1)
    .sort((a, b) => {
      if (a.dueDate == null) return 1
      if (b.dueDate == null) return -1
      return moment(a.dueDate).diff(moment(b.dueDate))
    })

/* Return array of objects containing id and name of accounts associated with each
   enrollment. */
export const getAccountsFromEnrollments = enrollments =>
  enrollments
    .reduce((acc, e) => {
      if (!acc.find(({id}) => id === e.account.id)) {
        acc.push({
          id: e.account.id,
          name: e.account.name
        })
      }
      return acc
    }, [])
    .sort((a, b) => a.name.localeCompare(b.name, ENV.LOCALE, {sensitivity: 'base'}))

/* Formats course total score and grade (if applicable) into string from enrollments API
   response */
export const getTotalGradeStringFromEnrollments = (enrollments, userId) => {
  const grades = enrollments.find(({user_id}) => user_id === userId)?.grades
  if (grades?.current_score == null) {
    return I18n.t('n/a')
  }
  const score = I18n.n(grades.current_score, {percentage: true, precision: 2})
  return grades.current_grade == null
    ? score
    : I18n.t('%{score} (%{grade})', {score, grade: grades.current_grade})
}

<<<<<<< HEAD
=======
/* Takes an array of courses and returns an array of ImportantInfoShapes */
export const fetchImportantInfos = courses =>
  Promise.all(
    courses.map(c =>
      doFetchApi({
        path: `/api/v1/courses/${c.id}`,
        params: {
          include: ['syllabus_body']
        }
      }).then(data => ({
        courseId: c.id,
        courseName: c.shortName,
        canEdit: c.canManage,
        content: data.json.syllabus_body
      }))
    )
  ).then(infos => infos.filter(info => info.content))

>>>>>>> 8a8417cc
/* Turns raw announcement data from API into usable object */
export const parseAnnouncementDetails = (announcement, course) => {
  if (!announcement) {
    return {
      courseId: course.id,
      courseName: course.shortName,
      courseUrl: course.href,
      canEdit: course.canManage
    }
  }
  let attachment
  if (announcement.attachments[0]) {
    attachment = {
      display_name: announcement.attachments[0].display_name,
      url: announcement.attachments[0].url,
      filename: announcement.attachments[0].filename
    }
  }
  return {
    courseId: course.id,
    courseName: course.shortName,
    courseUrl: course.href,
    canEdit: announcement.permissions.update,
    published: course.published,
    announcement: {
      id: announcement.id,
      title: announcement.title,
      message: announcement.message,
      url: announcement.html_url,
      postedDate: announcement.posted_at,
      attachment
    }
  }
}

/* Helper function to take a list of announcements coming back from API
   and partition them into homeroom and non-homeroom groups */
export const groupAnnouncementsByHomeroom = (announcements = [], courses = []) =>
  courses.reduce(
    (acc, course) => {
      const announcement = announcements.find(a => a.context_code === `course_${course.id}`)
      const group = acc[course.isHomeroom]
      const parsedAnnouncement = course.isHomeroom
        ? parseAnnouncementDetails(announcement, course)
        : announcement
      if (parsedAnnouncement) acc[course.isHomeroom] = [...group, parsedAnnouncement]
      return acc
    },
    {true: [], false: []}
  )

export const TAB_IDS = {
  HOME: 'tab-home',
  HOMEROOM: 'tab-homeroom',
  SCHEDULE: 'tab-schedule',
  GRADES: 'tab-grades',
  RESOURCES: 'tab-resources',
  MODULES: 'tab-modules'
}

export const FOCUS_TARGETS = {
  TODAY: 'today',
  MISSING_ITEMS: 'missing-items'
}

export const DEFAULT_COURSE_COLOR = '#394B58'

export const GradingPeriodShape = {
  id: PropTypes.string.isRequired,
  title: PropTypes.string.isRequired,
  end_date: PropTypes.string,
  start_date: PropTypes.string,
  workflow_state: PropTypes.string
}<|MERGE_RESOLUTION|>--- conflicted
+++ resolved
@@ -237,8 +237,6 @@
     : I18n.t('%{score} (%{grade})', {score, grade: grades.current_grade})
 }
 
-<<<<<<< HEAD
-=======
 /* Takes an array of courses and returns an array of ImportantInfoShapes */
 export const fetchImportantInfos = courses =>
   Promise.all(
@@ -257,7 +255,6 @@
     )
   ).then(infos => infos.filter(info => info.content))
 
->>>>>>> 8a8417cc
 /* Turns raw announcement data from API into usable object */
 export const parseAnnouncementDetails = (announcement, course) => {
   if (!announcement) {
