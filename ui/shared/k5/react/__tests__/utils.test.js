--- conflicted
+++ resolved
@@ -30,12 +30,8 @@
   getAssignmentGroupTotals,
   getAssignmentGrades,
   getAccountsFromEnrollments,
-<<<<<<< HEAD
-  getTotalGradeStringFromEnrollments
-=======
   getTotalGradeStringFromEnrollments,
   fetchImportantInfos,
->>>>>>> 48172643
   parseAnnouncementDetails,
   groupAnnouncementsByHomeroom
 } from '../utils'
@@ -544,8 +540,6 @@
   })
 })
 
-<<<<<<< HEAD
-=======
 describe('fetchImportantInfos', () => {
   it('returns syllabus objects for each homeroom course', async () => {
     fetchMock.get(getSyllabusUrl('32'), {syllabus_body: 'Hello!'})
@@ -587,7 +581,6 @@
   })
 })
 
->>>>>>> 48172643
 describe('parseAnnouncementDetails', () => {
   const announcement = {
     title: 'Hello class',
