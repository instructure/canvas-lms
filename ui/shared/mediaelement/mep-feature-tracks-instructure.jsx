--- conflicted
+++ resolved
@@ -35,11 +35,6 @@
 import InheritedCaptionTooltip from './InheritedCaptionTooltip'
 import {useScope as createI18nScope} from '@canvas/i18n'
 import {languageCodes} from './mediaLanguageCodes'
-<<<<<<< HEAD
-
-const I18n = createI18nScope('mepfeaturetracksinstructure')
-=======
->>>>>>> 4b8c5dea
 
 const I18n = createI18nScope('mepfeaturetracksinstructure')
 ;(function ($) {
@@ -577,14 +572,9 @@
         const tooltip_container = $li
           .append('<span class="track-tip-container"></span>')
           .find('.track-tip-container')
-<<<<<<< HEAD
-         
-        ReactDOM.render(<InheritedCaptionTooltip />, tooltip_container[0])
-=======
 
         const root = createRoot(tooltip_container[0])
         root.render(<InheritedCaptionTooltip />)
->>>>>>> 4b8c5dea
       }
 
       // remove this from the dropdownlist (if it exists)
