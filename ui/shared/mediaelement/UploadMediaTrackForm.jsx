--- conflicted
+++ resolved
@@ -62,10 +62,6 @@
         zIndex: 1000,
       })
 
-<<<<<<< HEAD
-     
-=======
->>>>>>> 4b8c5dea
     ReactDOM.render(
       <CopyToClipboard interaction="readonly" name="video_url" value={video_url} />,
       document.getElementById('media-track-video-url-container'),
