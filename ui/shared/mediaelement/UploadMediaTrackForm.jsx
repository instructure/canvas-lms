--- conflicted
+++ resolved
@@ -62,11 +62,7 @@
         zIndex: 1000,
       })
 
-<<<<<<< HEAD
-    // eslint-disable-next-line no-restricted-properties
-=======
      
->>>>>>> 1c55606d
     ReactDOM.render(
       <CopyToClipboard interaction="readonly" name="video_url" value={video_url} />,
       document.getElementById('media-track-video-url-container')
