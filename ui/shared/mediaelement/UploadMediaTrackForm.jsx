//
// Copyright (C) 2011 - present Instructure, Inc.
//
// This file is part of Canvas.
//
// Canvas is free software: you can redistribute it and/or modify it under
// the terms of the GNU Affero General Public License as published by the Free
// Software Foundation, version 3 of the License.
//
// Canvas is distributed in the hope that it will be useful, but WITHOUT ANY
// WARRANTY; without even the implied warranty of MERCHANTABILITY or FITNESS FOR
// A PARTICULAR PURPOSE. See the GNU Affero General Public License for more
// details.
//
// You should have received a copy of the GNU Affero General Public License along
// with this program. If not, see <http://www.gnu.org/licenses/>.

import {useScope as createI18nScope} from '@canvas/i18n'
import template from './jst/UploadMediaTrackForm.handlebars'
import {languageCodes} from './mediaLanguageCodes'
import $ from 'jquery'
import {map} from 'lodash'

import CopyToClipboard from '@canvas/copy-to-clipboard'
import React from 'react'
import ReactDOM from 'react-dom'

const I18n = createI18nScope('UploadMediaTrackForm')

export default class UploadMediaTrackForm {
  // video url needs to be the url to mp4 version of the video.
  constructor(mediaCommentId, video_url, attachmentId = null, lockedMediaAttachment = false) {
    this.mediaCommentId = mediaCommentId
    this.video_url = video_url
    this.attachmentId = attachmentId
    this.lockedMediaAttachment = lockedMediaAttachment
    const templateVars = {
      languages: map(languageCodes, (name, code) => ({name, code})),
      video_url: this.video_url,
      is_amazon_url: this.video_url.search(/.mp4/) !== -1,
    }
    this.$dialog = $(template(templateVars))
      .appendTo('body')
      .dialog({
        close: () => this.$dialog.remove(),
        width: 650,
        resizable: false,
        buttons: [
          {
            'data-text-while-loading': I18n.t('cancel', 'Cancel'),
            text: I18n.t('cancel', 'Cancel'),
            click: () => this.$dialog.remove(),
          },
          {
            class: 'btn-primary',
            'data-text-while-loading': I18n.t('uploading', 'Uploading...'),
            text: I18n.t('upload', 'Upload'),
            click: this.onSubmit,
          },
        ],
        modal: true,
        zIndex: 1000,
      })

<<<<<<< HEAD
    // eslint-disable-next-line no-restricted-properties
=======
     
>>>>>>> 80d4da09
    ReactDOM.render(
      <CopyToClipboard interaction="readonly" name="video_url" value={video_url} />,
      document.getElementById('media-track-video-url-container')
    )
  }

  onSubmit = () => {
    const submitDfd = new $.Deferred()
    submitDfd.fail(() => this.$dialog.find('.invalidInputMsg').show())

    this.$dialog.disableWhileLoading(submitDfd)
    this.getFileContent()
      .fail(() => submitDfd.reject())
      .done(content => {
        const params = {
          content,
          locale: this.$dialog.find('[name="locale"]').val(),
        }

        if (!params.content || !params.locale) return submitDfd.reject()

        const url =
          ENV.FEATURES.media_links_use_attachment_id && this.attachmentId
            ? `/media_attachments/${this.attachmentId}/media_tracks`
            : `/media_objects/${this.mediaCommentId}/media_tracks`
        return $.ajaxJSON(
          url,
          'POST',
          params,
          () => {
            submitDfd.resolve()
            this.$dialog.dialog('close')
            $.flashMessage(
              I18n.t(
                'track_uploaded_successfully',
                'Track uploaded successfully; please refresh your browser.'
              )
            )
          },
          () => {
            submitDfd.reject()
          }
        )
      })
  }

  getFileContent() {
    const dfd = new $.Deferred()
    const file = this.$dialog.find('input[name="content"]')[0].files[0]
    if (file) {
      const reader = new FileReader()
      reader.onload = function (e) {
        const content = e.target.result
        return dfd.resolve(content)
      }
      reader.readAsText(file)
    } else {
      dfd.reject()
    }
    return dfd
  }
}<|MERGE_RESOLUTION|>--- conflicted
+++ resolved
@@ -62,11 +62,7 @@
         zIndex: 1000,
       })
 
-<<<<<<< HEAD
-    // eslint-disable-next-line no-restricted-properties
-=======
      
->>>>>>> 80d4da09
     ReactDOM.render(
       <CopyToClipboard interaction="readonly" name="video_url" value={video_url} />,
       document.getElementById('media-track-video-url-container')
