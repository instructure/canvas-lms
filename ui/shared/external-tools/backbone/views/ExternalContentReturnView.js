/*
 * Copyright (C) 2023 - present Instructure, Inc.
 *
 * This file is part of Canvas.
 *
 * Canvas is free software: you can redistribute it and/or modify it under
 * the terms of the GNU Affero General Public License as published by the Free
 * Software Foundation, version 3 of the License.
 *
 * Canvas is distributed in the hope that it will be useful, but WITHOUT ANY
 * WARRANTY; without even the implied warranty of MERCHANTABILITY or FITNESS FOR
 * A PARTICULAR PURPOSE. See the GNU Affero General Public License for more
 * details.
 *
 * You should have received a copy of the GNU Affero General Public License along
 * with this program. If not, see <http://www.gnu.org/licenses/>.
 */

/* eslint-disable no-void */

import {extend} from '@canvas/backbone/utils'
import $ from 'jquery'
import Backbone from '@canvas/backbone'
import template from '../../jst/ExternalContentReturnView.handlebars'
import iframeAllowances from '@canvas/external-apps/iframeAllowances'
import {handleExternalContentMessages} from '../../messages'

extend(ExternalContentReturnView, Backbone.View)

function ExternalContentReturnView() {
  this._contentCancel = this._contentCancel.bind(this)
  this._contentReady = this._contentReady.bind(this)
  this.removeDialog = this.removeDialog.bind(this)
  this.handleAlertBlur = this.handleAlertBlur.bind(this)
  return ExternalContentReturnView.__super__.constructor.apply(this, arguments)
}

function focusOnOpen() {
  const titleClose = $(this).parent().find('.ui-dialog-titlebar-close')
  if (titleClose.length) {
    titleClose.trigger('focus')
  }
}

ExternalContentReturnView.prototype.template = template

ExternalContentReturnView.optionProperty('launchType')

ExternalContentReturnView.optionProperty('launchParams')

ExternalContentReturnView.optionProperty('displayAsModal')

ExternalContentReturnView.prototype.defaults = {
  displayAsModal: true,
}

ExternalContentReturnView.prototype.els = {
  'iframe.tool_launch': '$iframe',
}

ExternalContentReturnView.prototype.events = {
  'focus .before_external_content_info_alert': 'handleAlertFocus',
  'focus .after_external_content_info_alert': 'handleAlertFocus',
  'blur .before_external_content_info_alert': 'handleAlertBlur',
  'blur .after_external_content_info_alert': 'handleAlertBlur',
}

ExternalContentReturnView.prototype.handleAlertFocus = function (e) {
  $(e.target).removeClass('screenreader-only')
  return this.$el.find('iframe').addClass('info_alert_outline')
}

ExternalContentReturnView.prototype.handleAlertBlur = function (e) {
  $(e.target).addClass('screenreader-only')
  return this.$el.find('iframe').removeClass('info_alert_outline')
}

ExternalContentReturnView.prototype.attach = function () {
  return this.model.on(
    'change',
    (function (_this) {
      return function () {
        return _this.render()
      }
    })(this)
  )
}

ExternalContentReturnView.prototype.toJSON = function () {
  const json = ExternalContentReturnView.__super__.toJSON.apply(this, arguments)
  json.allowances = iframeAllowances()
  json.launch_url = this.model.launchUrl(this.launchType, this.launchParams)
  return json
}

ExternalContentReturnView.prototype.afterRender = function () {
  this.attachLtiEvents()
  const settings = this.model.get(this.launchType) || {}
  let ref
  this.$iframe.width('100%')
  this.$iframe.height(settings.selection_height)
  if (this.displayAsModal) {
    return this.$el.dialog({
      title: ((ref = this.model.get(this.launchType)) != null ? ref.label : void 0) || '',
      width: settings.selection_width,
      height: settings.selection_height,
      resizable: true,
      close: this.removeDialog,
      open: focusOnOpen,
<<<<<<< HEAD
=======
      modal: true,
      zIndex: 1000,
>>>>>>> 2a5b008b
    })
  }
}

ExternalContentReturnView.prototype.attachLtiEvents = function () {
  this.detachLtiEvents = handleExternalContentMessages({
    ready: this._contentReady,
    cancel: this._contentCancel,
  })
}

ExternalContentReturnView.prototype.removeDialog = function () {
  this.detachLtiEvents()
  return this.remove()
}

ExternalContentReturnView.prototype._contentReady = function (data) {
  this.trigger('ready', data)
  return this.removeDialog()
}

ExternalContentReturnView.prototype._contentCancel = function () {
  this.trigger('cancel', {})
  return this.removeDialog()
}

export default ExternalContentReturnView<|MERGE_RESOLUTION|>--- conflicted
+++ resolved
@@ -107,11 +107,8 @@
       resizable: true,
       close: this.removeDialog,
       open: focusOnOpen,
-<<<<<<< HEAD
-=======
       modal: true,
       zIndex: 1000,
->>>>>>> 2a5b008b
     })
   }
 }
