/*
 * Copyright (C) 2023 - present Instructure, Inc.
 *
 * This file is part of Canvas.
 *
 * Canvas is free software: you can redistribute it and/or modify it under
 * the terms of the GNU Affero General Public License as published by the Free
 * Software Foundation, version 3 of the License.
 *
 * Canvas is distributed in the hope that it will be useful, but WITHOUT ANY
 * WARRANTY; without even the implied warranty of MERCHANTABILITY or FITNESS FOR
 * A PARTICULAR PURPOSE. See the GNU Affero General Public License for more
 * details.
 *
 * You should have received a copy of the GNU Affero General Public License along
 * with this program. If not, see <http://www.gnu.org/licenses/>.
 */

/* eslint-disable no-void */

import {extend} from '@canvas/backbone/utils'
import $ from 'jquery'
import Backbone from '@canvas/backbone'
import template from '../../jst/ExternalContentReturnView.handlebars'
import iframeAllowances from '@canvas/external-apps/iframeAllowances'
import {handleExternalContentMessages} from '../../messages'

extend(ExternalContentReturnView, Backbone.View)

function ExternalContentReturnView() {
  this._contentCancel = this._contentCancel.bind(this)
  this._contentReady = this._contentReady.bind(this)
  this.removeDialog = this.removeDialog.bind(this)
  this.handleAlertBlur = this.handleAlertBlur.bind(this)
  return ExternalContentReturnView.__super__.constructor.apply(this, arguments)
}

function focusOnOpen() {
  const titleClose = $(this).parent().find('.ui-dialog-titlebar-close')
  if (titleClose.length) {
    titleClose.trigger('focus')
  }
}

ExternalContentReturnView.prototype.template = template

ExternalContentReturnView.optionProperty('launchType')

ExternalContentReturnView.optionProperty('launchParams')

ExternalContentReturnView.optionProperty('displayAsModal')

ExternalContentReturnView.prototype.defaults = {
  displayAsModal: true,
}

ExternalContentReturnView.prototype.els = {
  'iframe.tool_launch': '$iframe',
}

ExternalContentReturnView.prototype.events = {
  'focus .before_external_content_info_alert': 'handleAlertFocus',
  'focus .after_external_content_info_alert': 'handleAlertFocus',
  'blur .before_external_content_info_alert': 'handleAlertBlur',
  'blur .after_external_content_info_alert': 'handleAlertBlur',
}

ExternalContentReturnView.prototype.handleAlertFocus = function (e) {
  $(e.target).removeClass('screenreader-only')
  return this.$el.find('iframe').addClass('info_alert_outline')
}

ExternalContentReturnView.prototype.handleAlertBlur = function (e) {
  $(e.target).addClass('screenreader-only')
  return this.$el.find('iframe').removeClass('info_alert_outline')
}

ExternalContentReturnView.prototype.attach = function () {
  return this.model.on(
    'change',
    (function (_this) {
      return function () {
        return _this.render()
      }
    })(this)
  )
}

ExternalContentReturnView.prototype.toJSON = function () {
  const json = ExternalContentReturnView.__super__.toJSON.apply(this, arguments)
  json.allowances = iframeAllowances()
  json.launch_url = this.model.launchUrl(this.launchType, this.launchParams)
  return json
}

ExternalContentReturnView.prototype.afterRender = function () {
  this.attachLtiEvents()
  const settings = this.model.get(this.launchType) || {}
  let ref
  this.$iframe.width('100%')
  this.$iframe.height(settings.selection_height)
  if (this.displayAsModal) {
    return this.$el.dialog({
      title: ((ref = this.model.get(this.launchType)) != null ? ref.label : void 0) || '',
      width: settings.selection_width,
      height: settings.selection_height,
      resizable: true,
      close: this.removeDialog,
      open: focusOnOpen,
<<<<<<< HEAD
=======
      modal: true,
      zIndex: 1000,
>>>>>>> e0cb78f8
    })
  }
}

ExternalContentReturnView.prototype.attachLtiEvents = function () {
  this.detachLtiEvents = handleExternalContentMessages({
    ready: this._contentReady,
    cancel: this._contentCancel,
  })
}

ExternalContentReturnView.prototype.removeDialog = function () {
  this.detachLtiEvents()
  return this.remove()
}

ExternalContentReturnView.prototype._contentReady = function (data) {
  this.trigger('ready', data)
  return this.removeDialog()
}

ExternalContentReturnView.prototype._contentCancel = function () {
  this.trigger('cancel', {})
  return this.removeDialog()
}

export default ExternalContentReturnView<|MERGE_RESOLUTION|>--- conflicted
+++ resolved
@@ -107,11 +107,8 @@
       resizable: true,
       close: this.removeDialog,
       open: focusOnOpen,
-<<<<<<< HEAD
-=======
       modal: true,
       zIndex: 1000,
->>>>>>> e0cb78f8
     })
   }
 }
