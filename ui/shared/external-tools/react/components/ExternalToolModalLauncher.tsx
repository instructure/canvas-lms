/*
 * Copyright (C) 2016 - present Instructure, Inc.
 *
 * This file is part of Canvas.
 *
 * Canvas is free software: you can redistribute it and/or modify it under
 * the terms of the GNU Affero General Public License as published by the Free
 * Software Foundation, version 3 of the License.
 *
 * Canvas is distributed in the hope that it will be useful, but WITHOUT ANY
 * WARRANTY; without even the implied warranty of MERCHANTABILITY or FITNESS FOR
 * A PARTICULAR PURPOSE. See the GNU Affero General Public License for more
 * details.
 *
 * You should have received a copy of the GNU Affero General Public License along
 * with this program. If not, see <http://www.gnu.org/licenses/>.
 */

// TODO: if editing this file, please consider removing/resolving some of the "any" references

import iframeAllowances from '@canvas/external-apps/iframeAllowances'
import {useScope as createI18nScope} from '@canvas/i18n'
import CanvasModal from '@canvas/instui-bindings/react/Modal'
import React from 'react'
import {handleExternalContentMessages} from '../../messages'
import ToolLaunchIframe from './ToolLaunchIframe'
import {onLtiClosePostMessage} from '@canvas/lti/jquery/messages'

const I18n = createI18nScope('external_toolsModalLauncher')

type ExternalToolModalLauncherState = {
  modalLaunchStyle: {
<<<<<<< HEAD
    border: string,
    width?: number,
    height?: number,
  },
  beforeExternalContentAlertClass?: string,
  afterExternalContentAlertClass?: string,
=======
    border: string
    width?: number
    height?: number
  }
  beforeExternalContentAlertClass?: string
  afterExternalContentAlertClass?: string
>>>>>>> 2bd5305a
}

export type ExternalToolModalLauncherProps = {
  appElement: Element
  title: string
  tool: {
    definition_id: string
    placements?: Record<
      string,
      {
        selection_width?: number
        selection_height?: number
        launch_width?: number
        launch_height?: number
      }
    >
  }
  isOpen: boolean
  onRequestClose: () => void
  contextType: string
  contextId: number | string
  launchType: string
  contextModuleId?: string
  onExternalContentReady?: (data: any) => void
  onDeepLinkingResponse?: (data: any) => void
  resourceSelection?: boolean
}

export type ExternalToolModalLauncherSimplifiedProps = {
  appElement: Element
  isOpen: boolean
  onRequestClose: () => void
  iframeSrc: string
  title: string
  width?: number
  height?: number
}

export default class ExternalToolModalLauncher extends React.Component<
  ExternalToolModalLauncherProps | ExternalToolModalLauncherSimplifiedProps
> {
  removeExternalContentListener?: () => void
  removeCloseListener?: () => void
  iframe?: HTMLIFrameElement | null
  beforeAlert?: HTMLDivElement | null
  afterAlert?: HTMLDivElement | null

  static defaultProps = {
    appElement: document.getElementById('application'),
  }

  state: ExternalToolModalLauncherState = {
    beforeExternalContentAlertClass: 'screenreader-only',
    afterExternalContentAlertClass: 'screenreader-only',
    modalLaunchStyle: {border: 'none'},
  }

  componentDidMount() {
    this.removeExternalContentListener = handleExternalContentMessages({
      ready: this.onExternalToolCompleted,
      cancel: () => this.onExternalToolCompleted({}),
      onDeepLinkingResponse:
        'onDeepLinkingResponse' in this.props ? this.props.onDeepLinkingResponse : undefined,
    })

    const placement = 'tool' in this.props ? this.props.launchType : 'modal'
    this.removeCloseListener = onLtiClosePostMessage(placement, this.props.onRequestClose)
  }

  componentWillUnmount() {
    this.removeExternalContentListener?.()
    this.removeCloseListener?.()
  }

  onExternalToolCompleted = (data: any) => {
    if ('onExternalContentReady' in this.props) {
      this.props.onExternalContentReady?.(data)
    }
    this.props.onRequestClose()
  }

  getIframeSrc = () => {
    if ('iframeSrc' in this.props) {
      return this.props.iframeSrc
    }
    if (this.props.isOpen && 'tool' in this.props) {
      return [
        '/',
        this.props.contextType,
        's/',
        this.props.contextId,
        '/external_tools/',
        this.props.tool.definition_id,
        this.props.resourceSelection ? '/resource_selection' : '',
        '?display=borderless&launch_type=',
        this.props.launchType,
        this.props.contextModuleId && '&context_module_id=',
        this.props.contextModuleId,
      ].join('')
    }
  }

  getLaunchDimensions = () => {
    const dimensions = {
      width: 700,
      height: 700,
    }

    if ('width' in this.props && 'height' in this.props) {
      dimensions.width = this.props.width || dimensions.width
      dimensions.height = this.props.height || dimensions.height
    } else if (
      'tool' in this.props &&
      this.props.launchType &&
      this.props.tool.placements &&
      this.props.tool.placements[this.props.launchType]
    ) {
      const placement = this.props.tool.placements[this.props.launchType]
      dimensions.width = placement.launch_width || placement.selection_width || dimensions.width
      dimensions.height = placement.launch_height || placement.selection_height || dimensions.height
    }

    return dimensions
  }

  handleAlertBlur = (event: React.FocusEvent<HTMLDivElement>) => {
    const newState: ExternalToolModalLauncherState = {
      modalLaunchStyle: {
        border: 'none',
      },
    }
    if (event.target.className.search('before') > -1) {
      newState.beforeExternalContentAlertClass = 'screenreader-only'
    } else if (event.target.className.search('after') > -1) {
      newState.afterExternalContentAlertClass = 'screenreader-only'
    }
    this.setState(newState)
  }

  handleAlertFocus = (event: React.FocusEvent<HTMLDivElement>) => {
    const newState: ExternalToolModalLauncherState = {
      modalLaunchStyle: {
        width: this.iframe!.offsetWidth - 4,
        border: '2px solid #2B7ABC',
      },
    }
    if (event.target.className.search('before') > -1) {
      newState.beforeExternalContentAlertClass = ''
    } else if (event.target.className.search('after') > -1) {
      newState.afterExternalContentAlertClass = ''
    }
    this.setState(newState)
  }

  onAfterOpen = () => {
    if (this.iframe) {
      this.iframe.setAttribute('allow', iframeAllowances())
    }

    const observer = new MutationObserver(() => {
      const closeButton = document.querySelector(
        '[role="dialog"] button[data-cid="BaseButton"]',
      ) as HTMLButtonElement | null

      if (closeButton) {
        observer.disconnect()

        setTimeout(() => {
          requestAnimationFrame(() => {
            closeButton.setAttribute('tabindex', '-1')
            closeButton.focus()
          })
        }, 100)
      }
    })

    observer.observe(document.body, {
      childList: true,
      subtree: true,
    })
  }

  render() {
    const beforeAlertStyles = `before_external_content_info_alert ${this.state.beforeExternalContentAlertClass}`
    const afterAlertStyles = `after_external_content_info_alert ${this.state.afterExternalContentAlertClass}`

    const modalLaunchStyle = {
      ...this.getLaunchDimensions(),
<<<<<<< HEAD
      ...this.state.modalLaunchStyle
=======
      ...this.state.modalLaunchStyle,
>>>>>>> 2bd5305a
    }

    return (
      <CanvasModal
        label={I18n.t('%{externalToolText}', {
          externalToolText: this.props.title || 'Launch External Tool',
        })}
        open={this.props.isOpen}
        onDismiss={this.props.onRequestClose}
        onOpen={this.onAfterOpen}
        title={this.props.title}
        appElement={this.props.appElement}
        shouldCloseOnDocumentClick={false}
        footer={null}
      >
        <div
          onFocus={this.handleAlertFocus}
          onBlur={this.handleAlertBlur}
          className={beforeAlertStyles}
          ref={e => {
            this.beforeAlert = e
          }}
        >
          <div className="ic-flash-info">
            <div className="ic-flash__icon" aria-hidden="true">
              <i className="icon-info" />
            </div>
            {I18n.t('The following content is partner provided')}
          </div>
        </div>
        <ToolLaunchIframe
          src={this.getIframeSrc()}
          style={modalLaunchStyle}
          title={this.props.title}
          ref={e => {
            this.iframe = e
          }}
        />
        <div
          onFocus={this.handleAlertFocus}
          onBlur={this.handleAlertBlur}
          className={afterAlertStyles}
          ref={e => {
            this.afterAlert = e
          }}
        >
          <div className="ic-flash-info">
            <div className="ic-flash__icon" aria-hidden="true">
              <i className="icon-info" />
            </div>
            {I18n.t('The preceding content is partner provided')}
          </div>
        </div>
      </CanvasModal>
    )
  }
}<|MERGE_RESOLUTION|>--- conflicted
+++ resolved
@@ -30,21 +30,12 @@
 
 type ExternalToolModalLauncherState = {
   modalLaunchStyle: {
-<<<<<<< HEAD
-    border: string,
-    width?: number,
-    height?: number,
-  },
-  beforeExternalContentAlertClass?: string,
-  afterExternalContentAlertClass?: string,
-=======
     border: string
     width?: number
     height?: number
   }
   beforeExternalContentAlertClass?: string
   afterExternalContentAlertClass?: string
->>>>>>> 2bd5305a
 }
 
 export type ExternalToolModalLauncherProps = {
@@ -233,11 +224,7 @@
 
     const modalLaunchStyle = {
       ...this.getLaunchDimensions(),
-<<<<<<< HEAD
-      ...this.state.modalLaunchStyle
-=======
       ...this.state.modalLaunchStyle,
->>>>>>> 2bd5305a
     }
 
     return (
