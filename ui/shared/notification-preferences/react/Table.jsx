--- conflicted
+++ resolved
@@ -284,11 +284,7 @@
     setNotificationPolicy(channel.notificationPolicies, formattedPreferences.channels[i].categories)
     setNotificationPolicy(
       channel.notificationPolicyOverrides,
-<<<<<<< HEAD
-      formattedPreferences.channels[i].categories
-=======
       formattedPreferences.channels[i].categories,
->>>>>>> 51db239a
     )
     dropEmptyCategories(formattedPreferences.channels[i].categories)
   })
