--- conflicted
+++ resolved
@@ -63,10 +63,7 @@
   afterEach(() => {
     fetchMock.restore()
     fakeENV.teardown()
-<<<<<<< HEAD
-=======
     jest.clearAllMocks()
->>>>>>> 3b5eb382
   })
 
   it('shows the overwrite warning', () => {
@@ -131,9 +128,6 @@
     fireEvent.click(courseSelector)
     fireEvent.click(getByText('abc'))
     fireEvent.click(getByText(/select a module/i))
-<<<<<<< HEAD
-    fireEvent.click(getByText(/Module 1/))
-=======
 
     // Mock useCourseModuleItemApi just before the module is selected
     useCourseModuleItemApi.mockImplementationOnce(({success}) => {
@@ -147,7 +141,6 @@
       fireEvent.click(getByText(/Module 1/))
     })
 
->>>>>>> 3b5eb382
     expect(getByText(/Place/)).toBeInTheDocument()
     useManagedCourseSearchApi.mockImplementationOnce(({success}) => {
       success([{id: 'ghi', name: 'foo'}])
