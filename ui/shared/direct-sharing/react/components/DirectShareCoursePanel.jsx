--- conflicted
+++ resolved
@@ -85,12 +85,6 @@
             insert_into_module_position: selectedPosition,
           },
         },
-<<<<<<< HEAD
-      }).then(() => {
-        queryClient.invalidateQueries({queryKey: ['moduleItems', selectedModule?.id || '']})
-        queryClient.invalidateQueries({queryKey: ['modules', sourceCourseId | '']})
-      }),
-=======
       })
         .then(() => {
           queryClient.invalidateQueries({queryKey: ['moduleItems', selectedModule?.id || '']})
@@ -100,7 +94,6 @@
           showFlashError(I18n.t('Failed to start copy operation. Please try again.'))(error)
           throw error
         }),
->>>>>>> 5b970e1a
     )
   }
 
