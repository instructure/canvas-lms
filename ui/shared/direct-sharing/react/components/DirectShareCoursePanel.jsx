--- conflicted
+++ resolved
@@ -68,10 +68,7 @@
             source_course_id: sourceCourseId,
             insert_into_module_id: selectedModule?.id || null,
             associate_with_assignment_id: selectedAssignment?._id || null,
-<<<<<<< HEAD
-=======
             is_copy_to: true,
->>>>>>> f00ce2da
             insert_into_module_type: contentSelection ? Object.keys(contentSelection)[0] : null,
             insert_into_module_position: selectedPosition,
           },
