/*
 * Copyright (C) 2019 - present Instructure, Inc.
 *
 * This file is part of Canvas.
 *
 * Canvas is free software: you can redistribute it and/or modify it under
 * the terms of the GNU Affero General Public License as published by the Free
 * Software Foundation, version 3 of the License.
 *
 * Canvas is distributed in the hope that it will be useful, but WITHOUT ANY
 * WARRANTY; without even the implied warranty of MERCHANTABILITY or FITNESS FOR
 * A PARTICULAR PURPOSE. See the GNU Affero General Public License for more
 * details.
 *
 * You should have received a copy of the GNU Affero General Public License along
 * with this program. If not, see <http://www.gnu.org/licenses/>.
 */

import {useScope as createI18nScope} from '@canvas/i18n'
import React, {Suspense, lazy, useState, useRef} from 'react'
import {oneOf, shape, string} from 'prop-types'
import {Alert} from '@instructure/ui-alerts'
import {Button} from '@instructure/ui-buttons'
import {Spinner} from '@instructure/ui-spinner'
import {View} from '@instructure/ui-view'
import CanvasModal from '@canvas/instui-bindings/react/Modal'
import {CONTENT_SHARE_TYPES} from '@canvas/content-sharing/react/proptypes/contentShare'
import {showFlashSuccess} from '@canvas/alerts/react/FlashAlert'
import doFetchApi from '@canvas/do-fetch-api-effect'
import {captureException} from '@sentry/react'

const I18n = createI18nScope('direct_share_user_modal')

const DirectShareUserPanel = lazy(() => import('./DirectShareUserPanel'))

DirectShareUserModal.propTypes = {
  contentShare: shape({
    content_id: string,
    content_type: oneOf(CONTENT_SHARE_TYPES),
  }),
  courseId: string,
}

export default function DirectShareUserModal({contentShare, courseId, ...modalProps}) {
  const [selectedUsers, setSelectedUsers] = useState([])
  const [postStatus, setPostStatus] = useState(null)
  const previousOpen = useRef(modalProps.open)

  function resetState() {
    setSelectedUsers([])
    setPostStatus(null)
  }

  function handleUserSelected(newUser) {
    if (!selectedUsers.find(user => user.id === newUser.id)) {
      setSelectedUsers(selectedUsers.concat([newUser]))
    }
  }

  function handleUserRemoved(doomedUser) {
    setSelectedUsers(selectedUsers.filter(user => user.id !== doomedUser.id))
  }

  function startSendOperation() {
    return doFetchApi({
      method: 'POST',
      path: '/api/v1/users/self/content_shares',
      body: {
        ...contentShare,
        receiver_ids: selectedUsers.map(user => user.id),
      },
    })
  }

  function handleSend() {
    setPostStatus('info')
    startSendOperation()
      .then(sendSuccessful)
      .catch(err => {
<<<<<<< HEAD
        console.error(err)  
        if (err.response) console.error(err.response)  
=======
        console.error(err)
        if (err.response) console.error(err.response)
>>>>>>> 4b8c5dea
        setPostStatus('error')
        captureException(err)
      })
  }

  function sendSuccessful() {
    showFlashSuccess(I18n.t('Content share started successfully'))()
    modalProps.onDismiss()
  }

  function Footer() {
    return (
      <>
        <Button onClick={modalProps.onDismiss}>{I18n.t('Cancel')}</Button>
        <Button
          disabled={selectedUsers.length === 0 || postStatus === 'info'}
          color="primary"
          margin="0 0 0 x-small"
          onClick={handleSend}
        >
          {I18n.t('Send')}
        </Button>
      </>
    )
  }

  const suspenseFallback = (
    <View as="div" textAlign="center">
      <Spinner renderTitle={I18n.t('Loading')} />
    </View>
  )

  // Reset the state when the open prop changes so we don't carry over state
  // from the previously opened dialog
  if (modalProps.open !== previousOpen.current) {
    previousOpen.current = modalProps.open
    resetState()
  }

  let alertMessage = ''
  if (postStatus === 'info') alertMessage = I18n.t('Starting content share')
  else if (postStatus === 'error') alertMessage = I18n.t('Error starting content share')

  const alert = alertMessage ? (
    <Alert variant={postStatus}>
      <div role="alert" aria-live="assertive" aria-atomic={true}>
        {alertMessage}
      </div>
      {postStatus === 'info' ? <Spinner renderTitle={alertMessage} size="x-small" /> : null}
    </Alert>
  ) : null

  // TODO: should show the title of item being shared
  return (
    <CanvasModal label={I18n.t('Send To...')} size="medium" {...modalProps} footer={<Footer />}>
      <Suspense fallback={suspenseFallback}>
        {alert}
        <DirectShareUserPanel
          courseId={courseId}
          selectedUsers={selectedUsers}
          onUserSelected={handleUserSelected}
          onUserRemoved={handleUserRemoved}
        />
      </Suspense>
    </CanvasModal>
  )
}<|MERGE_RESOLUTION|>--- conflicted
+++ resolved
@@ -77,13 +77,8 @@
     startSendOperation()
       .then(sendSuccessful)
       .catch(err => {
-<<<<<<< HEAD
-        console.error(err)  
-        if (err.response) console.error(err.response)  
-=======
         console.error(err)
         if (err.response) console.error(err.response)
->>>>>>> 4b8c5dea
         setPostStatus('error')
         captureException(err)
       })
