//
// Copyright (C) 2013 - present Instructure, Inc.
//
// This file is part of Canvas.
//
// Canvas is free software: you can redistribute it and/or modify it under
// the terms of the GNU Affero General Public License as published by the Free
// Software Foundation, version 3 of the License.
//
// Canvas is distributed in the hope that it will be useful, but WITHOUT ANY
// WARRANTY; without even the implied warranty of MERCHANTABILITY or FITNESS FOR
// A PARTICULAR PURPOSE. See the GNU Affero General Public License for more
// details.
//
// You should have received a copy of the GNU Affero General Public License along
// with this program. If not, see <http://www.gnu.org/licenses/>.

import $ from 'jquery'
import _ from 'underscore'
import 'jquery.cookie'

// A class to setup kaltura analytics listeners on a mediaElement player
// for a specific video being played
// As events are created they are sent to kaltura's analytics api
class KalturaAnalytics {
  constructor(mediaId, mediaElement, pluginSettings) {
    this.mediaId = mediaId
    this.mediaElement = mediaElement
    this.pluginSettings = pluginSettings
    this.ensureAnalyticSession()
    this.generateApiUrl()

    this.defaultData = {
      service: 'stats',
      action: 'collect',
      'event:entryId': this.mediaId,
      'event:sessionId': this.kaSession,
      'event:isFirstInSession': 'false',
      'event:objectType': 'KalturaStatsEvent',
      'event:partnerId': this.pluginSettings.partner_id,
      'event:uiconfId': this.pluginSettings.kcw_ui_conf,
      'event:queryStringReferrer': window.location.href,
    }
  }

  // Builds the url to send the analytic event and adds it to the processing queue
  queueAnalyticEvent = eventId => {
    const data = _.clone(this.defaultData)
    data['event:eventType'] = eventId
    data['event:duration'] = this.mediaElement.duration
    data['event:currentPoint'] = parseInt(this.mediaElement.currentTime * 1000, 10)
    data['event:eventTimestamp'] = new Date().getTime()

    return this.queueApiCall(this.apiUrl + $.param(data))
  }

  // kaltura expects a persistent analytic session token for the user
  // this generates a simple session id for analytic purposes
  // no session/authentication is associated with this token
  ensureAnalyticSession = () => {
    this.kaSession = $.cookie('kaltura_analytic_tracker', undefined, {path: '/'})
    if (!this.kaSession) {
      this.kaSession = (
        Math.random().toString(16) +
        Math.random().toString(16) +
        Math.random().toString(16)
      ).replace(/\./g, '')
      return $.cookie('kaltura_analytic_tracker', this.kaSession, {path: '/'})
    }
  }

  // pulls the kaltura domain from the plugin settins and sets up the base
  // url for sending analytics events
  generateApiUrl = () => {
    let domain
    if (window.location.protocol === 'http:') {
      domain = `http://${this.pluginSettings.domain}`
    } else {
      domain = `https://${this.pluginSettings.domain}`
    }

    return (this.apiUrl = `${domain}/api_v3/index.php?`)
  }

  // Since the analytic call is a cross-domain call, set the url in an iFrame
  setupApiIframes = count => {
    this.qIndex = 0
    this.iframes = []
    for (let i = 0, end = count - 1, asc = end >= 0; asc ? i <= end : i >= end; asc ? i++ : i--) {
      const iframe = document.createElement('iframe')
      $(iframe).addClass('hidden kaltura-analytics')
      $(document.body).append($(iframe))

      // there is no reliable way to know when a remote url has loaded in an
      // iframe, so just send them every 4 seconds
      const queue = []
<<<<<<< HEAD
      const f = ((iframe, queue) =>
=======
      const f = ((iframe_, queue_) =>
>>>>>>> 31fbffe1
        function () {
          let url
          if ((url = queue_.shift())) {
            return (iframe_.src = url)
          }
        })(iframe, queue)
      this.iframes[i] = {iframe, queue, pinger: _.throttle(f, 4000)}
    }
    return this.iframes
  }

  queueApiCall = url => {
    if (!this.iframes) {
      this.setupApiIframes(this.pluginSettings.parallel_api_calls || 3)
    }
    this.iframes[this.qIndex].queue.push(url)
    this.iframes[this.qIndex].pinger()
    this.qIndex = (this.qIndex + 1) % this.iframes.length
    return this.qIndex
  }

  // Adds event listenrs to the mediaElement player
  //
  // Tracks events for widget loaded, play, replay, media loaded, seek, buffer
  // open full screen, close full screen, and play progress
  addListeners = () => {
    this.queueAnalyticEvent(1) // widget loaded

    this.mediaElement.addEventListener('play', () => {
      this.mediaElement.pauseObserved = false
      this.mediaElement.endedObserved = false
      if (this.mediaElement.endedOnce) {
        this.queueAnalyticEvent(this.mediaId, 16) // Replay
        this.mediaElement.endedOnce = false
      }
      return this.queueAnalyticEvent(3)
    }) // Play

    this.mediaElement.addEventListener('canplay', () => this.queueAnalyticEvent(2)) // media loaded

    this.mediaElement.addEventListener('seeked', () => {
      if (this.mediaElement.endedObserved) return
      return this.queueAnalyticEvent(17)
    }) // 'seek'

    this.mediaElement.addEventListener('pause', () => {
      if (this.mediaElement.pauseObserved) return
      return (this.mediaElement.pauseObserved = true)
    })

    // first time loaded
    this.mediaElement.addEventListener('progress', () => {
      if (!this.mediaElement.endedOnce) {
        return this.queueAnalyticEvent(12)
      }
    }) // 'progress / buffering'

    let _lastTime = 0
    let _isFullScreen = false
    return this.mediaElement.addEventListener(
      'playing',
      _e => {
        if (this.mediaElement.listeningToPlaying) return

        setInterval(() => {
          if (
            this.mediaElement.paused ||
            Number.isNaN(Number(this.mediaElement.duration)) ||
            !this.mediaElement.duration
          )
            return

          if (this.mediaElement.isFullScreen !== _isFullScreen) {
            if (!_isFullScreen) {
              this.queueAnalyticEvent(14) // open full screen
            } else {
              this.queueAnalyticEvent(15) // close full screen
            }
            _isFullScreen = this.mediaElement.isFullScreen
          }

          const stopPoints = [
            0.25 * this.mediaElement.duration,
            0.5 * this.mediaElement.duration,
            0.75 * this.mediaElement.duration,
            0.98 * this.mediaElement.duration, // :)
          ]
          const {currentTime} = this.mediaElement
          if (!Number.isNaN(Number(currentTime)) && currentTime > 0) {
            let j = stopPoints.length - 1

            while (j >= 0) {
              const cueTime = stopPoints[j]
              if (cueTime > _lastTime && cueTime <= currentTime) {
                if (j === 0) {
                  this.queueAnalyticEvent(4) // play reached 25
                } else if (j === 1) {
                  this.queueAnalyticEvent(5) // play reached 50
                } else if (j === 2) {
                  this.queueAnalyticEvent(6) // play reached 75
                } else if (j === 3) {
                  this.queueAnalyticEvent(7) // play reached "100"
                }
              }
              --j
            }
            return (_lastTime = currentTime)
          }
        }, 50)
        return (this.mediaElement.listeningToPlaying = true)
      },
      false
    )
  }
}

export default function (mediaId, mediaElement, pluginSettings) {
  if (pluginSettings && pluginSettings.do_analytics) {
    const ka = new KalturaAnalytics(mediaId, mediaElement, pluginSettings)
    ka.addListeners()
    return ka
  }
}<|MERGE_RESOLUTION|>--- conflicted
+++ resolved
@@ -94,11 +94,7 @@
       // there is no reliable way to know when a remote url has loaded in an
       // iframe, so just send them every 4 seconds
       const queue = []
-<<<<<<< HEAD
-      const f = ((iframe, queue) =>
-=======
       const f = ((iframe_, queue_) =>
->>>>>>> 31fbffe1
         function () {
           let url
           if ((url = queue_.shift())) {
