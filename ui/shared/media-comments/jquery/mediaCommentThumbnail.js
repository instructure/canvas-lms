//
// Copyright (C) 2011 - present Instructure, Inc.
//
// This file is part of Canvas.
//
// Canvas is free software: you can redistribute it and/or modify it under
// the terms of the GNU Affero General Public License as published by the Free
// Software Foundation, version 3 of the License.
//
// Canvas is distributed in the hope that it will be useful, but WITHOUT ANY
// WARRANTY; without even the implied warranty of MERCHANTABILITY or FITNESS FOR
// A PARTICULAR PURPOSE. See the GNU Affero General Public License for more
// details.
//
// You should have received a copy of the GNU Affero General Public License along
// with this program. If not, see <http://www.gnu.org/licenses/>.

import $ from 'jquery'
<<<<<<< HEAD
import deparam from 'deparam'

const I18n = useI18nScope('mediaCommentThumbnail')

const MEDIA_COMMENT_THUMBNAIL_SIZES = {
  normal: {width: 140, height: 100},
  small: {width: 70, height: 50},
}

function createMediaCommentThumbnail(elem, size, keepOriginalText) {
  if (!INST.kalturaSettings) return console.log('Kaltura has not been enabled for this account')
  let idAttr, url
  const $link = $(elem)

  try {
    const a = document.createElement('a')
    a.href = $link.attr('href')
    url = a
  } catch (error) {
    // no-op
  }

  if (url && deparam(url.search).no_preview) return

  const dimensions = MEDIA_COMMENT_THUMBNAIL_SIZES[size] || MEDIA_COMMENT_THUMBNAIL_SIZES.normal
  const id =
    $link.data('media_comment_id') ||
    $.trim($link.find('.media_comment_id:first').text()) ||
    ((idAttr = $link.attr('id')) && idAttr.match(/^media_comment_/) && idAttr.substring(14)) ||
    $.trim($link.parent().find('.media_comment_id:first').text())

  const authorName = $link.data('author')
  const createdAt = $link.data('created_at')
  let altText

  if (authorName && createdAt) {
    altText = I18n.t('Play media comment by %{name} from %{createdAt}.', {
      name: authorName,
      createdAt,
    })
  } else {
    altText = I18n.t('Play media comment.')
  }

  if (id) {
    const domain = `https://${INST.kalturaSettings.resource_domain}`

    const backgroundUrl =
      `${domain}/p/${INST.kalturaSettings.partner_id}/thumbnail/entry_id/${id}/width/` +
      `${dimensions.width}/height/${dimensions.height}/bgcolor/000000/type/2/vid_sec/5`

    const $thumbnail = $(
      `<span
        style='background-image: url(${htmlEscape(backgroundUrl)});'
        class='media_comment_thumbnail media_comment_thumbnail-${htmlEscape(size)}'
      >
        <span class='media_comment_thumbnail_play_button'>
          <span class='screenreader-only'>
            ${htmlEscape(altText)}
          </span>
        </span>
      </span>`
    )

    const $p = $link.closest('p')
    if (!$p.attr('title')) {
      $p.attr('title', htmlEscape(altText))
    }

    let $a = $link
    if (keepOriginalText) {
      $a = $link.clone().empty().removeClass('instructure_file_link')
      const $holder = $link.parent('.instructure_file_link_holder')
      if ($holder.length) {
        $a.appendTo($holder)
      } else {
        $link.after($a)
      }
    } else {
      $link.empty()
    }

    $a.data('download', $a.attr('href'))
      .prop('href', '#')
      .addClass('instructure_inline_media_comment')
      .append($thumbnail)
      .css({backgroundImage: '', padding: 0})
  }
}
=======
import {mediaCommentThumbnail} from '@instructure/canvas-rce'
>>>>>>> 9ea28612

// public API
export default $.fn.mediaCommentThumbnail = function (size = 'normal', keepOriginalText) {
  return this.each(function () {
    return mediaCommentThumbnail(this, size, keepOriginalText, INST.kalturaSettings, $(this).data())
  })
}<|MERGE_RESOLUTION|>--- conflicted
+++ resolved
@@ -16,99 +16,7 @@
 // with this program. If not, see <http://www.gnu.org/licenses/>.
 
 import $ from 'jquery'
-<<<<<<< HEAD
-import deparam from 'deparam'
-
-const I18n = useI18nScope('mediaCommentThumbnail')
-
-const MEDIA_COMMENT_THUMBNAIL_SIZES = {
-  normal: {width: 140, height: 100},
-  small: {width: 70, height: 50},
-}
-
-function createMediaCommentThumbnail(elem, size, keepOriginalText) {
-  if (!INST.kalturaSettings) return console.log('Kaltura has not been enabled for this account')
-  let idAttr, url
-  const $link = $(elem)
-
-  try {
-    const a = document.createElement('a')
-    a.href = $link.attr('href')
-    url = a
-  } catch (error) {
-    // no-op
-  }
-
-  if (url && deparam(url.search).no_preview) return
-
-  const dimensions = MEDIA_COMMENT_THUMBNAIL_SIZES[size] || MEDIA_COMMENT_THUMBNAIL_SIZES.normal
-  const id =
-    $link.data('media_comment_id') ||
-    $.trim($link.find('.media_comment_id:first').text()) ||
-    ((idAttr = $link.attr('id')) && idAttr.match(/^media_comment_/) && idAttr.substring(14)) ||
-    $.trim($link.parent().find('.media_comment_id:first').text())
-
-  const authorName = $link.data('author')
-  const createdAt = $link.data('created_at')
-  let altText
-
-  if (authorName && createdAt) {
-    altText = I18n.t('Play media comment by %{name} from %{createdAt}.', {
-      name: authorName,
-      createdAt,
-    })
-  } else {
-    altText = I18n.t('Play media comment.')
-  }
-
-  if (id) {
-    const domain = `https://${INST.kalturaSettings.resource_domain}`
-
-    const backgroundUrl =
-      `${domain}/p/${INST.kalturaSettings.partner_id}/thumbnail/entry_id/${id}/width/` +
-      `${dimensions.width}/height/${dimensions.height}/bgcolor/000000/type/2/vid_sec/5`
-
-    const $thumbnail = $(
-      `<span
-        style='background-image: url(${htmlEscape(backgroundUrl)});'
-        class='media_comment_thumbnail media_comment_thumbnail-${htmlEscape(size)}'
-      >
-        <span class='media_comment_thumbnail_play_button'>
-          <span class='screenreader-only'>
-            ${htmlEscape(altText)}
-          </span>
-        </span>
-      </span>`
-    )
-
-    const $p = $link.closest('p')
-    if (!$p.attr('title')) {
-      $p.attr('title', htmlEscape(altText))
-    }
-
-    let $a = $link
-    if (keepOriginalText) {
-      $a = $link.clone().empty().removeClass('instructure_file_link')
-      const $holder = $link.parent('.instructure_file_link_holder')
-      if ($holder.length) {
-        $a.appendTo($holder)
-      } else {
-        $link.after($a)
-      }
-    } else {
-      $link.empty()
-    }
-
-    $a.data('download', $a.attr('href'))
-      .prop('href', '#')
-      .addClass('instructure_inline_media_comment')
-      .append($thumbnail)
-      .css({backgroundImage: '', padding: 0})
-  }
-}
-=======
 import {mediaCommentThumbnail} from '@instructure/canvas-rce'
->>>>>>> 9ea28612
 
 // public API
 export default $.fn.mediaCommentThumbnail = function (size = 'normal', keepOriginalText) {
