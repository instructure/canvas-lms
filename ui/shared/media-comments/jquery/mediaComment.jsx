--- conflicted
+++ resolved
@@ -27,11 +27,7 @@
 import {contentMapping} from '@instructure/canvas-rce/src/common/mimeClass'
 import React from 'react'
 import {createRoot} from 'react-dom/client'
-<<<<<<< HEAD
-import {StudioPlayer} from '@instructure/studio-player'
-=======
 import CanvasStudioPlayer from '@canvas/canvas-studio-player'
->>>>>>> 605b35ff
 import {MediaPlayer} from '@instructure/ui-media-player'
 
 const I18n = createI18nScope('jquery_media_comments')
@@ -375,23 +371,6 @@
               mediaCommentId: id,
             }
 
-<<<<<<< HEAD
-            const mediaPlayer = ENV.FEATURES?.consolidated_media_player ? (
-              <StudioPlayer
-                src={sourcesAndTracks.sources}
-                captions={sourcesAndTracks.tracks}
-                title={I18n.t('Play Media Comment')}
-              />
-            ) : (
-              <MediaPlayer
-                tracks={sourcesAndTracks.tracks}
-                sources={sourcesAndTracks.sources}
-                captionPosition="bottom"
-              />
-            )
-
-=======
->>>>>>> 605b35ff
             const $mediaTag = createMediaTag({
               sourcesAndTracks,
               mediaPlayerOptions,
