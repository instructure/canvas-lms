//
// Copyright (C) 2011 - present Instructure, Inc.
//
// This file is part of Canvas.
//
// Canvas is free software: you can redistribute it and/or modify it under
// the terms of the GNU Affero General Public License as published by the Free
// Software Foundation, version 3 of the License.
//
// Canvas is distributed in the hope that it will be useful, but WITHOUT ANY
// WARRANTY; without even the implied warranty of MERCHANTABILITY or FITNESS FOR
// A PARTICULAR PURPOSE. See the GNU Affero General Public License for more
// details.
//
// You should have received a copy of the GNU Affero General Public License along
// with this program. If not, see <http://www.gnu.org/licenses/>.

// mediaComment.js
import {useScope as createI18nScope} from '@canvas/i18n'
import * as pubsub from 'jquery-tinypubsub'
import mejs from '@canvas/mediaelement'
import MediaElementKeyActionHandler from './MediaElementKeyActionHandler'
import $ from 'jquery'
import {map, values} from 'lodash'
import htmlEscape from '@instructure/html-escape'
import sanitizeUrl from '@canvas/util/sanitizeUrl'
import {contentMapping} from '@instructure/canvas-rce/src/common/mimeClass'
import React from 'react'
import {createRoot} from 'react-dom/client'
import CanvasStudioPlayer from '@canvas/canvas-studio-player'
import {MediaPlayer} from '@instructure/ui-media-player'

const I18n = createI18nScope('jquery_media_comments')

// #
// a module for some of the transformation functions pulled out of the middle
// of this jQuery plugin to keep their dependencies light
//
// @exports
const MediaCommentUtils = {
  // #
  // given the type and source/track tags, build
  // an html5 media element to replace our media comment when interacted
  // with
  //
  // @private
  //
  // @param {string} tagType should be "audio" or "video" generally, this is
  //   used for the name of the tag but also to decide whether to include
  //   width and height
  //
  // @param {HTML string} st_tags the html for the source and track tags that we
  //   might want to include inside the media element
  //
  // @param {int} width the desired width of the element, only applicable for
  //   video tags
  //
  // @param {int} height the desired height of the element, only applicable for
  //   video tags
  //
  // @returns {jQuery Object} a new dom element (not yet attached anywhere)
  //   that is the media element
  getElement(tagType, st_tags, width, height) {
    const dimensions = tagType === 'video' ? ` width="${width}" height="${height}"` : ''
    const html = `<${tagType} ${dimensions} preload="metadata" controls>${st_tags}</${tagType}>`
    return $(html)
  },
}

const VIDEO_WIDTH = 550
const VIDEO_HEIGHT = 448
$.extend(mejs.MediaElementDefaults, {
  // shows debug errors on screen
  // enablePluginDebug: false
  // path to Flash and Silverlight plugins
  pluginPath: '/images/mediaelement/',
  // default if the <video width> is not specified
  defaultVideoWidth: VIDEO_WIDTH,
  // default if the <video height> is not specified
  defaultVideoHeight: VIDEO_HEIGHT,
})

mejs.MepDefaults.success = function (mediaElement, _domObject) {
  import('./kalturaAnalytics')
    .then(({default: kalturaAnalytics}) => {
      kalturaAnalytics(this.mediaCommentId, mediaElement, INST.kalturaSettings)
    })
    .catch(error => {
      console.log('Error importing kalturaAnalytics:', error)
    })
  return mediaElement.play()
}

const positionAfterSubtitleSelector = mejs.MepDefaults.features.indexOf('tracks') + 1

// enable the source chooser
mejs.MepDefaults.features.splice(positionAfterSubtitleSelector, 0, 'sourcechooser')

// enable the playback speed selector
mejs.MepDefaults.features.splice(positionAfterSubtitleSelector, 0, 'speed')

export function isNewPlayerEnabled() {
  const mediaPlayerEnabled = ENV.studio_media_capture_enabled
  const studioPlayerEnabled = ENV.FEATURES?.consolidated_media_player
  return studioPlayerEnabled || mediaPlayerEnabled
}

export function getSourcesAndTracks(id, attachmentId) {
  const dfd = new $.Deferred()
  const api = attachmentId ? 'media_attachments' : 'media_objects'
  $.getJSON(`/${api}/${attachmentId || id}/info`, data => {
    // this 'when ...' is because right now in canvas, none of the mp3 urls actually work.
    // see: CNVS-12998
    const sources = data.media_sources
      .filter(source => source.content_type !== 'audio/mp3')
      // mediaplayer plays the first source by default, which tends to be the highest
      // resolution. sort so we play the lowest res. by default
      .sort((a, b) => parseInt(a.bitrate, 10) - parseInt(b.bitrate, 10))
      .map(source => {
        if (isNewPlayerEnabled()) {
          return {
            src: source.url,
            label: `${htmlEscape(source.width)}x${htmlEscape(source.height)} ${htmlEscape(
              Math.floor(source.bitrate / 1024),
            )} kbps`,
            height: parseInt(source.height),
            width: parseInt(source.width),
          }
        }
        // xsslint safeString.function sanitizeUrl
        return `<source type='${htmlEscape(source.content_type)}' src='${sanitizeUrl(
          htmlEscape(source.url),
        )}' title='${htmlEscape(source.width)}x${htmlEscape(source.height)} ${htmlEscape(
          Math.floor(source.bitrate / 1024),
        )} kbps' />`
      })

    const tracks = map(data.media_tracks, track => {
      const languageName = mejs.language.codes[track.locale] || track.locale
      if (isNewPlayerEnabled()) {
        return {
          id: attachmentId || id,
          type: track.kind,
          label: languageName,
          src: getPathFromUrl(track.url),
          language: track.locale,
        }
      }
      return `<track kind='${htmlEscape(track.kind)}' label='${htmlEscape(
        languageName,
      )}' src='${htmlEscape(track.url)}' srclang='${htmlEscape(
        track.locale,
      )}' data-inherited-track='${htmlEscape(track.inherited)}' />`
    })

    const types = map(data.media_sources, source => source.content_type)
    return dfd.resolve({sources, tracks, types, can_add_captions: data.can_add_captions})
  })
  return dfd
}

function getPathFromUrl(url) {
  const urlObj = new URL(url)
  return urlObj.pathname + urlObj.search + urlObj.hash
}

function createMediaTag({sourcesAndTracks, mediaType, height, width, mediaPlayerOptions}) {
  let tagType = mediaType === 'video' ? 'video' : 'audio'
  const st_tags = sourcesAndTracks.sources.concat(sourcesAndTracks.tracks).join('')
  function willPlayAudioInFlash() {
    const opts = $.extend(
      {mode: 'auto'},
      mejs.MediaElementDefaults,
      mejs.MepDefaults,
      mediaPlayerOptions,
    )
    const element = MediaCommentUtils.getElement('audio', st_tags)
    const playback = mejs.HtmlMediaElementShim.determinePlayback(
      element[0],
      opts,
      mejs.MediaFeatures.supportsMediaTag,
      !!'isMediaTag',
      null,
    )
    return playback.method !== 'native'
  }

  // We only need to do this if we try to play audio in a flash player.
  // A lot of our recorded audio is actually served up via video/mp4 or video/flv.
  // We need to trick the flash player into playing the video, but looking like
  // an audio player.
  if (
    mediaType === 'audio' &&
    sourcesAndTracks.types[0].match(/^video\//) &&
    willPlayAudioInFlash()
  ) {
    tagType = 'video'
    mediaPlayerOptions.mode = 'auto_plugin'
    mediaPlayerOptions.isVideo = false
    mediaPlayerOptions.videoHeight = height = 30
  }

  return MediaCommentUtils.getElement(tagType, st_tags, width, height)
}

const mediaCommentActions = {
  create(mediaType, callback, onClose, defaultTitle) {
    $('#media_recorder_container').removeAttr('id')
    this.attr('id', 'media_recorder_container')
    pubsub.unsubscribe('media_comment_created')
    pubsub.subscribe('media_comment_created', data => callback(data.id, data.mediaType, data.title))

    const initOpts = {modal: false, defaultTitle}
    if ($.isFunction(onClose)) initOpts.close = onClose.bind(this)

    return $.mediaComment.init(mediaType, initOpts)
  },

  show_inline(
    id,
    mediaType = 'video',
    downloadUrl,
    attachmentId = null,
    lockedMediaAttachment = false,
  ) {
    // todo: replace .andSelf with .addBack when JQuery is upgraded.
    const $holder = $(this).closest('.instructure_file_link_holder').andSelf().first()
    $holder.text(I18n.t('loading', 'Loading media...'))

    const showInline = function (mediaCommentId, holder) {
      const width = Math.min(holder.closest('div,p,table').width() || VIDEO_WIDTH, VIDEO_WIDTH)
      const height = Math.round((width / 336) * 240)
      return getSourcesAndTracks(mediaCommentId, attachmentId).done(sourcesAndTracks => {
        if (sourcesAndTracks.sources.length) {
          const mediaPlayerOptions = {
            can_add_captions: sourcesAndTracks.can_add_captions,
            mediaCommentId,
            attachmentId,
            lockedMediaAttachment,
            menuTimeoutMouseLeave: 50,
            success(media) {
              holder.focus()
              media.play()
            },
            keyActions: [
              {
                keys: values(MediaElementKeyActionHandler.keyCodes),
                action(player, media, _, event) {
                  if (player.isVideo) {
                    player.showControls()
                    player.startControlsTimer()
                  }

                  const handler = new MediaElementKeyActionHandler(mejs, player, media, event)
                  handler.dispatch()
                },
              },
            ],
          }

          mediaType = contentMapping(mediaType)

          const $mediaTag = createMediaTag({
            sourcesAndTracks,
            mediaPlayerOptions,
            mediaType,
            height,
            width,
          })
          $mediaTag.appendTo(holder.html(''))
          const player = new mejs.MediaElementPlayer($mediaTag, mediaPlayerOptions)
          $mediaTag.data('mediaelementplayer', player)
        } else {
          holder.text(
            I18n.t(
              'media_still_converting',
              'Media is currently being converted, please try again in a little bit.',
            ),
          )
        }
      })
    }

    if (id === 'maybe') {
      const detailsUrl = downloadUrl.replace(/\/download.*/, '')
      const onError = () =>
        $holder.text(
          I18n.t('Media has been queued for conversion, please try again in a little bit.'),
        )
      const onSuccess = function (data) {
        if (data.attachment && data.attachment.media_entry_id !== 'maybe') {
          $holder.text('')
          return showInline(data.attachment.media_entry_id, $holder)
        } else {
          return onError()
        }
      }
      return $.ajaxJSON(detailsUrl, 'GET', {}, onSuccess, onError)
    } else {
      return showInline(id, $holder)
    }
  },

  show(id, mediaType = 'video', openingElement = null) {
    // if a media comment is still open, close it.
    $('.play_media_comment').find('.ui-dialog-titlebar-close').click()

    mediaType = contentMapping(mediaType)

    const $this = $(this)

    const dialog = $this.data('media_comment_dialog')
    if (dialog) {
      dialog.dialog('open')
    } else {
      // Create a dialog box
      let height, width
      if (mediaType === 'video') {
        height = 426
        width = VIDEO_WIDTH
      } else {
        height = 180
        width = 400
      }

      const $dialog = $('<div style="overflow: hidden; padding: 0;" />')
      if (mediaType === 'audio') {
        if (ENV.FEATURES?.consolidated_media_player) {
          $dialog.css('padding-top', '0')
          height = 280
        } else if(ENV.FEATURES?.speedgrader_studio_media_capture) { 
          $dialog.css({
            'padding-top': '105px',
            'background-color': 'black',
          })
          height = 330
          width = 450
        } else {
          $dialog.css({
            'padding-top': '150px',
            'background-color': 'black',
          })
        }
      }


      $dialog.dialog({
        dialogClass: 'play_media_comment',
        title: I18n.t('titles.play_comment', 'Play Media Comment'),
        width,
        height: height + 60, // include height of dialog titlebar
        modal: false,
        resizable: false,
        close: () => {
          const $mediaPlayer = $this.data('mediaelementplayer')
          if ($mediaPlayer) $mediaPlayer.pause()

          if (openingElement) {
            openingElement.focus()
          }
          if (isNewPlayerEnabled()) {
            const root = $dialog.data('reactRoot')
            if (root) {
              root.unmount()
            }
            $dialog.empty()
            $this.data({
              media_comment_dialog: null,
              reactRoot: null,
            })
          }
        },
        open: event => {
          $(event.currentTarget)
            .closest('.ui-dialog')
            .attr('role', 'dialog')
            .attr('aria-label', I18n.t('Play Media Comment'))
          $(event.currentTarget).parent().find('.ui-dialog-titlebar-close').focus()
        },
        zIndex: 1000,
      })

      // Populate dialog box with a video
      return $dialog.disableWhileLoading(
        getSourcesAndTracks(id).done(sourcesAndTracks => {
          if (sourcesAndTracks.sources.length) {
            const mediaPlayerOptions = {
              can_add_captions: sourcesAndTracks.can_add_captions,
              mediaCommentId: id,
            }

            const $mediaTag = createMediaTag({
              sourcesAndTracks,
              mediaPlayerOptions,
              mediaType,
              height,
              width,
            })

            if (isNewPlayerEnabled()) {
              const mediaPlayer = ENV.FEATURES?.consolidated_media_player ? (
                <CanvasStudioPlayer
                  media_id={id}
                  explicitSize={{width: width, height: height}}
                  hideUploadCaptions={!sourcesAndTracks.can_add_captions}
                  type={mediaType === 'audio' ? 'audio' : 'video'}
                />
              ) : (
<<<<<<< HEAD
                <MediaPlayer
                  tracks={sourcesAndTracks.tracks}
                  sources={sourcesAndTracks.sources}
                  captionPosition="bottom"
                />
=======
                <div style={{
                  maxHeight: height,
                  maxWidth: width,
                }}>
                  <MediaPlayer
                    tracks={sourcesAndTracks.tracks}
                    sources={sourcesAndTracks.sources}
                    captionPosition="bottom"
                  />
                </div>
>>>>>>> 442bbfc6
              )

              const root = createRoot($dialog[0])
              root.render(mediaPlayer)
              $dialog.data('reactRoot', root)
            } else {
              $mediaTag.appendTo($dialog.html(''))
            }

            $this.data({
              mediaelementplayer: new mejs.MediaElementPlayer($mediaTag, mediaPlayerOptions),
              media_comment_dialog: $dialog,
            })
          } else {
            $dialog.text(
              I18n.t(
                'media_still_converting',
                'Media is currently being converted, please try again in a little bit.',
              ),
            )
          }
        }),
      )
    }
  },
}

$.fn.mediaComment = function (command, ...restArgs) {
  if (!INST.kalturaSettings) {
    return console.log('Kaltura has not been enabled for this account')
  } else {
    mediaCommentActions[command].apply(this, restArgs)
  }
  return this
}

export default MediaCommentUtils<|MERGE_RESOLUTION|>--- conflicted
+++ resolved
@@ -406,13 +406,6 @@
                   type={mediaType === 'audio' ? 'audio' : 'video'}
                 />
               ) : (
-<<<<<<< HEAD
-                <MediaPlayer
-                  tracks={sourcesAndTracks.tracks}
-                  sources={sourcesAndTracks.sources}
-                  captionPosition="bottom"
-                />
-=======
                 <div style={{
                   maxHeight: height,
                   maxWidth: width,
@@ -423,7 +416,6 @@
                     captionPosition="bottom"
                   />
                 </div>
->>>>>>> 442bbfc6
               )
 
               const root = createRoot($dialog[0])
