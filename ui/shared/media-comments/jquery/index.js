--- conflicted
+++ resolved
@@ -774,10 +774,6 @@
   const attemptId = Math.random()
   $.mediaComment.lastAddAttemptId = attemptId
   setTimeout(() => {
-<<<<<<< HEAD
-     
-=======
->>>>>>> 51db239a
     if ($.mediaComment.lastAddAttemptId == attemptId) {
       $(document).triggerHandler('media_recording_error')
     }
@@ -800,16 +796,9 @@
     }
     for (let idx = 0; idx < entries.length; idx++) {
       const entry = entries[idx]
-<<<<<<< HEAD
-       
+
       if ($('#media_record_tabs').tabs('option', 'selected') == 0) {
         userTitle = $('#video_record_title,#audio_record_title').filter(':visible:first').val()
-         
-=======
-
-      if ($('#media_record_tabs').tabs('option', 'selected') == 0) {
-        userTitle = $('#video_record_title,#audio_record_title').filter(':visible:first').val()
->>>>>>> 51db239a
       } else if ($('#media_record_tabs').tabs('option', 'selected') == 1) {
         // no-op
       }
@@ -820,14 +809,8 @@
       $('#media_comment_dialog').dialog('close')
     }
   } catch (e) {
-<<<<<<< HEAD
-     
     console.log(e)
-     
-=======
-    console.log(e)
-
->>>>>>> 51db239a
+
     window.alert(I18n.t('errors.save_failed_try_again', 'Entry failed to save.  Please try again.'))
   }
 }
