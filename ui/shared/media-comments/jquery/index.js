--- conflicted
+++ resolved
@@ -17,11 +17,7 @@
  */
 
 import {useScope as useI18nScope} from '@canvas/i18n'
-<<<<<<< HEAD
-import pubsub from 'jquery-tinypubsub'
-=======
 import * as pubsub from 'jquery-tinypubsub'
->>>>>>> 1bd50e80
 import $ from 'jquery'
 import fileSize from '@canvas/util/fileSize'
 import htmlEscape from '@instructure/html-escape'
