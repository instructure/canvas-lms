--- conflicted
+++ resolved
@@ -34,22 +34,13 @@
 
 let jsUploader
 
-<<<<<<< HEAD
-$.mediaComment = function (command, arg1, arg2) {
-=======
 $.mediaComment = function (_command, _arg1, _arg2) {
->>>>>>> 16101d78
   const $container = $('<div/>')
   $('body').append($container.hide())
   $.fn.mediaComment.apply($container, arguments)
 }
 
-<<<<<<< HEAD
-let domainRootAccountId
-$.mediaComment.partnerData = function (params) {
-=======
 $.mediaComment.partnerData = function (_params) {
->>>>>>> 16101d78
   const hash = {
     context_code: $.mediaComment.contextCode(),
     root_account_id: ENV.DOMAIN_ROOT_ACCOUNT_ID,
@@ -337,11 +328,7 @@
         $('#audio_record').before("<div id='audio_record'/>").remove()
         $('#video_record').before("<div id='video_record'/>").remove()
 
-<<<<<<< HEAD
-        if (mediaType == 'video') {
-=======
         if (mediaType === 'video') {
->>>>>>> 16101d78
           $('#video_record_option').click()
           $('#media_record_option_holder').hide()
           $('#audio_upload_holder').hide()
@@ -605,19 +592,6 @@
           (currentBrowser.name === 'Chrome' && Number(currentBrowser.version) >= 68) ||
           (currentBrowser.name === 'Firefox' && Number(currentBrowser.version) >= 61)
         ) {
-<<<<<<< HEAD
-          import('@canvas/media-recorder').then(({default: renderCanvasMediaRecorder}) => {
-            let tryToRenderInterval
-            const renderFunc = () => {
-              const e = document.getElementById('record_media_tab')
-              if (e) {
-                renderCanvasMediaRecorder(e, jsUploader.doUploadByFile)
-                clearInterval(tryToRenderInterval)
-              }
-            }
-            tryToRenderInterval = setInterval(renderFunc, 10)
-          })
-=======
           import('@canvas/media-recorder')
             .then(({default: renderCanvasMediaRecorder}) => {
               let tryToRenderInterval
@@ -633,7 +607,6 @@
             .catch(() => {
               throw new Error('Failed to load @canvas/media-recorder')
             })
->>>>>>> 16101d78
         }
       }
 
@@ -686,11 +659,7 @@
         // **********************************************************************
         // Load dialog html
         // **********************************************************************
-<<<<<<< HEAD
-        var checkForKS = function () {
-=======
         const checkForKS = function () {
->>>>>>> 16101d78
           if ($div.data('ks')) {
             const mediaCommentsTemplate = getDefaultExport(
               require('../jst/MediaComments.handlebars')
@@ -837,10 +806,7 @@
       // eslint-disable-next-line eqeqeq
       if ($('#media_record_tabs').tabs('option', 'selected') == 0) {
         userTitle = $('#video_record_title,#audio_record_title').filter(':visible:first').val()
-<<<<<<< HEAD
-=======
         // eslint-disable-next-line eqeqeq
->>>>>>> 16101d78
       } else if ($('#media_record_tabs').tabs('option', 'selected') == 1) {
         // no-op
       }
