--- conflicted
+++ resolved
@@ -17,11 +17,7 @@
 
 // mediaComment.js
 import {useScope as useI18nScope} from '@canvas/i18n'
-<<<<<<< HEAD
-import pubsub from 'jquery-tinypubsub'
-=======
 import * as pubsub from 'jquery-tinypubsub'
->>>>>>> db6a4b12
 import mejs from '@canvas/mediaelement'
 import MediaElementKeyActionHandler from './MediaElementKeyActionHandler'
 import $ from 'jquery'
