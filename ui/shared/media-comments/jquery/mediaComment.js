--- conflicted
+++ resolved
@@ -75,11 +75,7 @@
   defaultVideoHeight: VIDEO_HEIGHT,
 })
 
-<<<<<<< HEAD
-mejs.MepDefaults.success = function (mediaElement, domObject) {
-=======
 mejs.MepDefaults.success = function (mediaElement, _domObject) {
->>>>>>> 16101d78
   import('./kalturaAnalytics').then(({default: kalturaAnalytics}) => {
     kalturaAnalytics(this.mediaCommentId, mediaElement, INST.kalturaSettings)
   })
@@ -322,11 +318,7 @@
             $mediaTag.appendTo($dialog.html(''))
 
             $this.data({
-<<<<<<< HEAD
-              mediaelementplayer: new MediaElementPlayer($mediaTag, mediaPlayerOptions),
-=======
               mediaelementplayer: new mejs.MediaElementPlayer($mediaTag, mediaPlayerOptions),
->>>>>>> 16101d78
               media_comment_dialog: $dialog,
             })
           } else {
