--- conflicted
+++ resolved
@@ -1,23 +1,10 @@
 query GetModuleItemsStudentQuery($moduleId: ID!, $cursor: String, $first: Int) {
   legacyNode(_id: $moduleId, type: Module) {
     ... on Module {
-<<<<<<< HEAD
-      moduleItems {
-        _id
-        id
-        url
-        title
-        newTab
-        indent
-        position
-        content {
-          ... on Assignment {
-=======
       moduleItemsConnection(first: $first, after: $cursor) {
         edges {
           cursor
           node {
->>>>>>> feeb4546
             _id
             id
             url
@@ -43,25 +30,7 @@
                   }
                 }
               }
-<<<<<<< HEAD
-            }
-          }
-          ... on Discussion {
-            _id
-            id
-            title
-            type: __typename
-            lockAt
-            todoDate
-            discussionType
-            graded
-            published
-            replyToEntryRequiredCount
-            submissionsConnection(filter: { includeUnsubmitted: true }) {
-              nodes {
-=======
               ... on Discussion {
->>>>>>> feeb4546
                 _id
                 id
                 title
@@ -135,36 +104,10 @@
               }
             }
           }
-<<<<<<< HEAD
-          ... on ExternalUrl {
-            title
-            type: __typename
-            url
-            published
-            newTab
-          }
-          ... on ModuleExternalTool {
-            title
-            type: __typename
-            url
-            published
-          }
-          ... on ExternalTool {
-            type: __typename
-            url
-            published
-          }
-          ... on SubHeader {
-            title
-            published
-            type: __typename
-          }
-=======
         }
         pageInfo {
           hasNextPage
           endCursor
->>>>>>> feeb4546
         }
       }
     }
