{
  "GetCourseStudentQuery": {
    "anonymous_access_allowed": true
  },
  "GetModulesStudentQuery": {
    "anonymous_access_allowed": true
  },
  "GetModulesQuery": {
    "anonymous_access_allowed": true
  },
  "GetModuleItemsQuery": {
    "anonymous_access_allowed": true
  },
  "GetModuleItemsStudentQuery": {
    "anonymous_access_allowed": true
<<<<<<< HEAD
=======
  },
  "GetModuleItemTitlesQuery": {
    "anonymous_access_allowed": true
>>>>>>> 2ec7b1b5
  }
}<|MERGE_RESOLUTION|>--- conflicted
+++ resolved
@@ -13,11 +13,8 @@
   },
   "GetModuleItemsStudentQuery": {
     "anonymous_access_allowed": true
-<<<<<<< HEAD
-=======
   },
   "GetModuleItemTitlesQuery": {
     "anonymous_access_allowed": true
->>>>>>> 2ec7b1b5
   }
 }