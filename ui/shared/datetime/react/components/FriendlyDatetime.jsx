--- conflicted
+++ resolved
@@ -19,11 +19,7 @@
 import React, {Component} from 'react'
 import PropTypes from 'prop-types'
 import * as tz from '../../index'
-<<<<<<< HEAD
-import _ from 'underscore'
-=======
 import {isDate, memoize} from 'lodash'
->>>>>>> bc086b28
 import $ from 'jquery'
 import '../../jquery/index'
 import {ScreenReaderContent} from '@instructure/ui-a11y-content'
