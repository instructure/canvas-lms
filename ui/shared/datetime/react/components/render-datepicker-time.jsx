--- conflicted
+++ resolved
@@ -100,10 +100,6 @@
 
   const containingDiv = document.createElement('div')
 
-<<<<<<< HEAD
-   
-=======
->>>>>>> 4b8c5dea
   ReactDOM.render(
     <div className="ui-datepicker-time ui-corner-bottom">
       {label}{' '}
