--- conflicted
+++ resolved
@@ -126,13 +126,10 @@
    * Specifies the display property of the container. One of: inline-block block
    */
   display?: DateInputDisplay
-<<<<<<< HEAD
-=======
   /**
    * Passed on to `DateInput`. Text to show when input is empty.
    */
   placeholder?: string
->>>>>>> 92a74d01
 }
 
 /**
@@ -159,12 +156,8 @@
   dateIsDisabled,
   dataTestid,
   size,
-<<<<<<< HEAD
-  display
-=======
   display,
   placeholder
->>>>>>> 92a74d01
 }: CanvasDateInputProps) {
   const todayMoment = moment().tz(timezone)
   const selectedMoment = selectedDate ? moment.tz(selectedDate, timezone) : null
