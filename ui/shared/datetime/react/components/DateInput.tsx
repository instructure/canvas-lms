/*
 * Copyright (C) 2020 - present Instructure, Inc.
 *
 * This file is part of Canvas.
 *
 * Canvas is free software: you can redistribute it and/or modify it under
 * the terms of the GNU Affero General Public License as published by the Free
 * Software Foundation, version 3 of the License.
 *
 * Canvas is distributed in the hope that it will be useful, but WITHOUT ANY
 * WARRANTY; without even the implied warranty of MERCHANTABILITY or FITNESS FOR
 * A PARTICULAR PURPOSE. See the GNU Affero General Public License for more
 * details.
 *
 * You should have received a copy of the GNU Affero General Public License along
 * with this program. If not, see <http://www.gnu.org/licenses/>.
 */

import {useScope as useI18nScope} from '@canvas/i18n'
import React, {ReactNode, useRef, useState} from 'react'
import moment, {Moment} from 'moment-timezone'
import tz from '@canvas/timezone'
import {AccessibleContent} from '@instructure/ui-a11y-content'
import {Calendar} from '@instructure/ui-calendar'
import {DateInput} from '@instructure/ui-date-input'
import {IconButton} from '@instructure/ui-buttons'
import {IconArrowOpenEndSolid, IconArrowOpenStartSolid} from '@instructure/ui-icons'
import {nanoid} from 'nanoid'
import {log} from '@canvas/datetime-natural-parsing-instrument'
import {
  DateInputInteraction,
  DateInputLayout,
  DateInputDisplay,
  DateInputSize
} from '@instructure/ui-date-input/types'

const I18n = useI18nScope('app_shared_components_canvas_date_time')

// can use INSTUI definition of the message type once
// https://github.com/instructure/instructure-ui/issues/815 is closed
// import {FormPropTypes} from '@instructure/ui-form-field'
// export type CanvasDateInputMessageType = FormPropTypes.message
export type CanvasDateInputMessageType = {
  text: string | JSX.Element
  type: 'error' | 'warning' | 'hint' | 'success' | 'screenreader-only'
}

export type CanvasDateInputProps = {
  /**
   * Represents the initial date to be selected. May be `undefined` for no selected date.
   */
  selectedDate?: string
  /**
   * Passed along to `DateInput`, specifies the input label.
   */
  renderLabel?: ReactNode
  /**
   * Passed along to `DateInput`, can be used to describe messages and validation for the input. Note that this
   * component may display its own messages as well.
   */
  messages?: CanvasDateInputMessageType[]
  /**
   * Specifies the time zone that the `DateInput` picker is operating in. Defaults to either `ENV.TIMEZONE` if present,
   * or the browser's timezone otherwise. It also depends on moment.js's default locale being set (always the case in
   * Canvas).
   */
  timezone?: string
  /**
   * A function which is called to format the date into `DateTime`'s text box when it is selected. There is no default
   * (this must be provided), but it's usually sufficient to provide something like this:
   * `date => tz.format(date, 'date.formats.medium_with_weekday')`
   */
  formatDate: (date: Moment) => string
  /**
   * A callback function which is called when a date has been selected, either by typing it in and tabbing out of the
   * field, or by clicking on a date in the calendar. It is called with one argument, a JS `Date` object. If the input
   * is a bad date (such as if the user types something unparseable) the value passed will evaluate to Boolean `false`.
   */
  onSelectedDateChange: (date: Date | null) => void
  /**
   * focus and blur event handlers
   */
  onBlur?: (event: React.FormEvent<HTMLInputElement>) => void
  onFocus?: (event: React.FormEvent<HTMLInputElement>) => void
  /**
   * Passed along to `DateInput`. Specifies if interaction with the input is enabled, disabled, or read-only. Read-only
   * prevents interactions, but is styled as if it were enabled.
   */
  interaction?: DateInputInteraction
  locale?: string
  placement?: any // passed through to `DateInput`, which accepts `any`
  /**
   * Controls whether or not a message continually appears at the bottom of the field showing what date WOULD be
   * selected right now. It's to help the user out when they type something possibly ambiguous like "5/4/19". As an
   * additional feature of that functionality, the calendar display is hidden during typing so that it doesn't block
   * that message area. Specifying this prop can highlight the dual functionality of picking a date from the popup
   * calendar vs typing a date in by hand.
   */
  withRunningValue?: boolean
  /**
   * Specifies the error message shown under the input when it contains an invalid date. Defaults to just "Invalid Date".
   */
  invalidDateMessage?: string | ((value: string) => string)
  /**
   * Passed along to `DateInput`. Controls whether the label is stacked on top of the input or placed next to the input.
   */
  layout?: DateInputLayout
  /**
   * Passed along to `DateInput`. Controls width of the input. Defaults to `null`, which leaves width setting up to
   * `size` prop.
   */
  width?: string
  /**
   * A function which validates whether or not a date should render with the `disabled` interaction style.
   */
  dateIsDisabled?: (date: Moment) => boolean
  /**
   * data test id for test selection
   */
  dataTestid?: string
  /**
   * Specifies the input size. One of: small medium large
   */
  size?: DateInputSize
  /**
   * Specifies the display property of the container. One of: inline-block block
   */
  display?: DateInputDisplay
<<<<<<< HEAD
=======
  /**
   * Passed on to `DateInput`. Text to show when input is empty.
   */
  placeholder?: string
>>>>>>> e581f540
}

/**
 * This is a helper component that interfaces with InstUI 7's DateInput. DateInput is highly un-opinionated and throws a
 * lot of formatting and event handling over the fence to the caller, some of which can get rather involved. So we deal
 * with much of it here.
 */
export default function CanvasDateInput({
  selectedDate,
  renderLabel = I18n.t('Choose a date'),
  messages = [],
  timezone = ENV?.TIMEZONE || Intl.DateTimeFormat().resolvedOptions().timeZone,
  formatDate,
  onSelectedDateChange,
  onBlur,
  onFocus,
  interaction = 'enabled',
  locale: specifiedLocale,
  placement = 'bottom center',
  withRunningValue,
  invalidDateMessage,
  layout = 'stacked',
  width,
  dateIsDisabled,
  dataTestid,
  size,
<<<<<<< HEAD
  display
=======
  display,
  placeholder
>>>>>>> e581f540
}: CanvasDateInputProps) {
  const todayMoment = moment().tz(timezone)
  const selectedMoment = selectedDate ? moment.tz(selectedDate, timezone) : null

  const [inputValue, setInputValue] = useState('')
  const [isShowingCalendar, setIsShowingCalendar] = useState(false)
  const [renderedMoment, setRenderedMoment] = useState(selectedMoment || todayMoment)
  const [internalMessages, setInternalMessages] = useState<typeof messages>([])
  const [widgetId] = useState(nanoid())
  const [inputDetails, setInputDetails] = useState<{
    method: 'paste' | 'pick'
    value: string
  } | null>(null)

  const priorSelectedMoment = useRef<Moment | null>(null)
  function isDifferentMoment(firstMoment, secondMoment) {
    const changedNull =
      (firstMoment === null && secondMoment !== null) ||
      (firstMoment !== null && secondMoment == null)
    const changedValue = firstMoment && firstMoment.isValid() && !firstMoment.isSame(secondMoment)
    return changedNull || changedValue
  }

  if (isDifferentMoment(selectedMoment, priorSelectedMoment.current)) {
    syncInput(selectedMoment)
  }
  // now that we've done the check, we can update this value
  priorSelectedMoment.current = selectedMoment

  function syncInput(newMoment) {
    const newInputValue = newMoment && newMoment.isValid() ? formatDate(newMoment.toDate()) : ''
    setInputValue(newInputValue)
    setInternalMessages([])
    setRenderedMoment(newMoment || todayMoment)
  }

  function generateMonthMoments() {
    const firstMoment = moment.tz(renderedMoment, timezone).startOf('month').startOf('week')
    // @ts-ignore DAY_COUNT is not included in instructure-ui 7 types
    return [...Array(Calendar.DAY_COUNT).keys()].map(index =>
      firstMoment.clone().add(index, 'days')
    )
  }

  function renderDays() {
    // This is expensive, so only do it if the calendar is open
    if (!isShowingCalendar) return null

    const locale = specifiedLocale || ENV?.LOCALE || navigator.language

    const labelFormatter = new Intl.DateTimeFormat(locale, {
      month: 'short',
      day: 'numeric',
      year: 'numeric',
      timeZone: timezone
    })

    const dayFormat = new Intl.DateTimeFormat(locale, {
      day: 'numeric',
      timeZone: timezone
    })

    return generateMonthMoments().map(dayMoment => (
      <DateInput.Day
        key={dayMoment.toISOString()}
        date={dayMoment.toISOString(true)}
        interaction={dateIsDisabled && dateIsDisabled(dayMoment) ? 'disabled' : 'enabled'}
        label={labelFormatter.format(dayMoment.toDate())}
        isSelected={dayMoment.isSame(selectedMoment, 'day')}
        isToday={dayMoment.isSame(todayMoment, 'day')}
        isOutsideMonth={!dayMoment.isSame(renderedMoment, 'month')}
        onClick={handleDayClick}
      >
        {dayFormat.format(dayMoment.toDate())}
      </DateInput.Day>
    ))
  }

  function invalidText(text) {
    if (typeof invalidDateMessage === 'function') return invalidDateMessage(text)
    if (typeof invalidDateMessage === 'undefined') return I18n.t('Invalid Date')
    return invalidDateMessage
  }

  function handleChange(_event, {value}) {
    setInputValue(value)
    // If we have been asked to show the running value, hide the popup
    if (isShowingCalendar && withRunningValue) handleHideCalendar()
    const newDate = tz.parse(value, timezone)
    if (newDate) {
      const msgs: CanvasDateInputMessageType[] = withRunningValue
        ? [{type: 'success', text: formatDate(newDate)}]
        : []
      setRenderedMoment(moment.tz(newDate, timezone))
      setInternalMessages(msgs)
    } else if (value === '') {
      setInternalMessages([])
    } else {
      const text = invalidText(value)
      setInternalMessages([{type: 'error', text}])
    }
  }

  function handleDayClick(_event, {date}) {
    const parsedMoment = moment.tz(date, timezone)
    syncInput(parsedMoment)
    onSelectedDateChange(parsedMoment.toDate())
    setInputDetails({method: 'pick', value: date})
  }

  function handleBlur(event) {
    const errorsExist = internalMessages.filter(m => m.type === 'error').length > 0
    const inputEmpty = inputValue.trim().length === 0
    const newDate = errorsExist || inputEmpty ? null : renderedMoment.toDate()

    syncInput(newDate ? moment.tz(newDate, timezone) : priorSelectedMoment.current)
    onSelectedDateChange(newDate)

    if (inputDetails?.method === 'pick') {
      const date = inputDetails.value

      setInputDetails(null)

      log({
        id: widgetId,
        method: 'pick',
        parsed: (newDate && newDate.toISOString()) || undefined,
        value: date
      })
    } else if (inputDetails?.method === 'paste') {
      const pastedValue = inputDetails.value

      setInputDetails(null)

      log({
        id: widgetId,
        method: 'paste',
        parsed: (newDate && newDate.toISOString()) || undefined,
        value: pastedValue
      })
    } else if (!inputEmpty) {
      log({
        id: widgetId,
        method: 'type',
        parsed: (newDate && newDate.toISOString()) || undefined,
        value: inputValue.trim()
      })
    }
    onBlur?.(event)
  }

  function handleKey(e: KeyboardEvent) {
    if (e.key === 'Enter') {
      handleBlur(e)
    }
  }

  function trackPasteEvent(e) {
    setInputDetails({
      method: 'paste',
      value: e.clipboardData.getData('text')
    })
  }

  function handleHideCalendar() {
    setIsShowingCalendar(false)
  }

  function handleShowCalendar({nativeEvent: e}) {
    // Do not re-show the calendar if input was typing and we have been asked to
    // show the running value. For some reason DateInput reflects an InputEvent for
    // all typing EXCEPT for spaces, which come in as KeyboardEvents, so we have to
    // deal with both. 🤷🏼‍♂️
    if (withRunningValue) {
      if (e.constructor.name === 'InputEvent') return
      if (e.key === ' ') {
        setInputValue(v => v + ' ')
        return
      }
    }
    setIsShowingCalendar(true)
  }

  function modifySelectedMoment(step, type) {
    // If we do not have a selectedMoment, we'll just select the first day of
    // the currently rendered month.
    const newMoment = selectedMoment
      ? selectedMoment.clone().add(step, type).startOf('day')
      : renderedMoment.clone().startOf('month')

    onSelectedDateChange(newMoment.toDate())
  }

  function modifyRenderedMoment(step, type) {
    setRenderedMoment(renderedMoment.clone().add(step, type).startOf('day'))
  }

  function renderWeekdayLabels() {
    // This is expensive, so only do it if the calendar is open
    if (!isShowingCalendar) return []

    const firstOfWeek = renderedMoment.clone().startOf('week')
    return [...Array(7).keys()].map(index => {
      const thisDay = firstOfWeek.clone().add(index, 'days')
      return (
        <AccessibleContent alt={thisDay.format('dddd')}>{thisDay.format('dd')}</AccessibleContent>
      )
    })
  }

  function renderMonthChangeButton(direction) {
    if (!isShowingCalendar) return null

    const icon =
      direction === 'prev' ? (
        <IconArrowOpenStartSolid color="primary" />
      ) : (
        <IconArrowOpenEndSolid color="primary" />
      )
    const label = direction === 'prev' ? I18n.t('Previous month') : I18n.t('Next month')
    return (
      <IconButton
        size="small"
        withBackground={false}
        withBorder={false}
        renderIcon={icon}
        screenReaderLabel={label}
      />
    )
  }

  return (
    <DateInput
      renderLabel={renderLabel}
      assistiveText={I18n.t('Type a date or use arrow keys to navigate date picker.')}
      value={inputValue}
      onChange={handleChange}
      onPaste={trackPasteEvent}
      onKeyUp={handleKey}
      isInline
      placement={placement}
      messages={messages.concat(internalMessages)}
      isShowingCalendar={isShowingCalendar}
      onBlur={handleBlur}
      onFocus={onFocus}
      onRequestShowCalendar={handleShowCalendar}
      onRequestHideCalendar={handleHideCalendar}
      onRequestSelectNextDay={() => modifySelectedMoment(1, 'day')}
      onRequestSelectPrevDay={() => modifySelectedMoment(-1, 'day')}
      onRequestRenderNextMonth={() => modifyRenderedMoment(1, 'month')}
      onRequestRenderPrevMonth={() => modifyRenderedMoment(-1, 'month')}
      renderNavigationLabel={
        <span>
          <div>{renderedMoment.format('MMMM')}</div>
          <div>{renderedMoment.format('YYYY')}</div>
        </span>
      }
      renderPrevMonthButton={renderMonthChangeButton('prev')}
      renderNextMonthButton={renderMonthChangeButton('next')}
      renderWeekdayLabels={renderWeekdayLabels()}
      interaction={interaction}
      layout={layout}
      width={width}
      display={display}
      data-testid={dataTestid}
      size={size}
      placeholder={placeholder}
    >
      {renderDays()}
    </DateInput>
  )
}<|MERGE_RESOLUTION|>--- conflicted
+++ resolved
@@ -126,13 +126,10 @@
    * Specifies the display property of the container. One of: inline-block block
    */
   display?: DateInputDisplay
-<<<<<<< HEAD
-=======
   /**
    * Passed on to `DateInput`. Text to show when input is empty.
    */
   placeholder?: string
->>>>>>> e581f540
 }
 
 /**
@@ -159,12 +156,8 @@
   dateIsDisabled,
   dataTestid,
   size,
-<<<<<<< HEAD
-  display
-=======
   display,
   placeholder
->>>>>>> e581f540
 }: CanvasDateInputProps) {
   const todayMoment = moment().tz(timezone)
   const selectedMoment = selectedDate ? moment.tz(selectedDate, timezone) : null
