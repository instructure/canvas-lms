--- conflicted
+++ resolved
@@ -19,11 +19,7 @@
 import {useScope as useI18nScope} from '@canvas/i18n'
 import React, {useRef, useCallback, useEffect, useState} from 'react'
 import moment, {type Moment} from 'moment-timezone'
-<<<<<<< HEAD
-import tz from '@canvas/timezone'
-=======
 import * as tz from '../../index'
->>>>>>> 96ecb267
 import {AccessibleContent} from '@instructure/ui-a11y-content'
 import {Calendar} from '@instructure/ui-calendar'
 import {DateInput} from '@instructure/ui-date-input'
