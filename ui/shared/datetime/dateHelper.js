--- conflicted
+++ resolved
@@ -17,11 +17,7 @@
  */
 
 import {isUndefined, each} from 'lodash'
-<<<<<<< HEAD
-import * as tz from './index'
-=======
 import * as tz from '@instructure/moment-utils'
->>>>>>> 4b37e285
 import {datetimeString, dateString, discussionsDatetimeString} from './date-functions'
 
 const DateHelper = {
@@ -43,13 +39,6 @@
 
   formatDateForDisplay(date, format = 'medium', timezone = ENV.CONTEXT_TIMEZONE) {
     return dateString(date, {format, timezone})
-<<<<<<< HEAD
-  },
-
-  isMidnight(date) {
-    return tz.isMidnight(date)
-=======
->>>>>>> 4b37e285
   },
 }
 
