--- conflicted
+++ resolved
@@ -523,10 +523,6 @@
       if (this.$options.timeOnly) return I18n.t('Not a valid time format')
     }
     if (this.valid === PARSE_RESULTS.BAD_YEAR) return I18n.t('Year is too far in the past.')
-<<<<<<< HEAD
-    return I18n.t('errors.not_a_date', "That's not a date!")
-=======
     return I18n.t('errors.not_a_date', 'Please enter a valid format for a date')
->>>>>>> 72b96909
   }
 }