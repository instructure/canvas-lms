--- conflicted
+++ resolved
@@ -91,10 +91,6 @@
       try {
         return I18n.lookup('date.formats.medium_month').slice(0, 2) === '%Y'
       } catch {
-<<<<<<< HEAD
-         
-=======
->>>>>>> 4b8c5dea
         console.warn('WARNING Missing required datepicker keys in locale file')
         return false // Assume English
       }
@@ -112,10 +108,6 @@
     datepickerDefaults.dayNamesShort = I18n.lookup('date.abbr_day_names') // title text for column headings
     datepickerDefaults.dayNamesMin = I18n.lookup('date.datepicker.column_headings') // column headings for days (Sunday = 0)
   } catch {
-<<<<<<< HEAD
-     
-=======
->>>>>>> 4b8c5dea
     console.warn(
       'WARNING Missing required datepicker keys in locale file, using US English datepicker',
     )
@@ -192,20 +184,12 @@
     // showDate || showTime will always be true; i.e. not showDate implies
     // showTime, and vice versa. that's a nice property, so let's enforce it
     // (treating the provision as both as the provision of neither)
-<<<<<<< HEAD
-     
-=======
-
->>>>>>> 4b8c5dea
+
     if (timeOnly && dateOnly) {
       console.warn('DatetimeField instantiated with both timeOnly and dateOnly true.')
       console.warn('Treating both as false instead.')
       timeOnly = dateOnly = false
     }
-<<<<<<< HEAD
-     
-=======
->>>>>>> 4b8c5dea
 
     this.showDate = !timeOnly
     this.allowTime = !dateOnly
