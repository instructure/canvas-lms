/*
 * Copyright (C) 2016 - present Instructure, Inc.
 *
 * This file is part of Canvas.
 *
 * Canvas is free software: you can redistribute it and/or modify it under
 * the terms of the GNU Affero General Public License as published by the Free
 * Software Foundation, version 3 of the License.
 *
 * Canvas is distributed in the hope that it will be useful, but WITHOUT ANY
 * WARRANTY; without even the implied warranty of MERCHANTABILITY or FITNESS FOR
 * A PARTICULAR PURPOSE. See the GNU Affero General Public License for more
 * details.
 *
 * You should have received a copy of the GNU Affero General Public License along
 * with this program. If not, see <http://www.gnu.org/licenses/>.
 */

import $ from 'jquery'
import React from 'react'
import PropTypes from 'prop-types'
import ReactDOM from 'react-dom'
import {useScope as createI18nScope} from '@canvas/i18n'
import '@canvas/rails-flash-notifications'
import iframeAllowances from '@canvas/external-apps/iframeAllowances'
import {asJson, getPrefetchedXHR, defaultFetchOptions} from '@canvas/util/xhr'
import ToolLaunchIframe from '@canvas/external-tools/react/components/ToolLaunchIframe'

const I18n = createI18nScope('moderated_grading')

class AssignmentExternalTools extends React.Component {
  constructor(props) {
    super(props)
    this.state = {
      tools: [],
      beforeExternalContentAlertClass: 'screenreader-only',
      afterExternalContentAlertClass: 'screenreader-only',
      iframeStyle: {},
    }
  }

  UNSAFE_componentWillMount() {
    this.getTools()
  }

  componentDidMount() {
    if (this.state.tools) {
      for (let i = 0; i < this.state.tools.length; i++) {
        const tool = this.state.tools[i]
        this[`tool_iframe_${tool.definition_id}`].setAttribute('allow', iframeAllowances())
      }
    }
  }

  getMaxIFrameWidth = () => {
    if (this.state.tools) {
      let max_width = 0
      for (let i = 0; i < this.state.tools.length; i++) {
        const tool = this.state.tools[i]
        const width = this[`tool_iframe_${tool.definition_id}`].offsetWidth
        if (width > max_width) max_width = width
      }
      return max_width
    }
    return null
  }

  async getTools() {
    const url = encodeURI(`${this.getDefinitionsUrl()}?placements[]=${this.props.placement}`)

    try {
      const request = getPrefetchedXHR(url) || fetch(url, defaultFetchOptions())
      const tools = await asJson(request)
      tools.forEach(t => (t.launch = this.getLaunch(t)))
      this.setState({tools})
    } catch (e) {
      $.flashError(I18n.t('Error retrieving assignment external tools'))
    }
  }

  getDefinitionsUrl() {
    return `/api/v1/courses/${this.props.courseId}/lti_apps/launch_definitions`
  }

  getLaunch(tool) {
    const url = tool.placements[this.props.placement].url

    let query = `?borderless=true&url=${encodeURIComponent(url)}&placement=${this.props.placement}`
    if (this.props.assignmentId) {
      query += `&assignment_id=${this.props.assignmentId}`
    }
    const endpoint = `/courses/${this.props.courseId}/external_tools/retrieve`

    return endpoint + query
  }

  handleAlertFocus = event => {
    const newState = {
      iframeStyle: {border: '2px solid #0374B5', width: `${this.getMaxIFrameWidth() - 4}px`},
    }
    if (event.target.className.search('before') > -1) {
      newState.beforeExternalContentAlertClass = ''
    } else if (event.target.className.search('after') > -1) {
      newState.afterExternalContentAlertClass = ''
    }
    this.setState(newState)
  }

  handleAlertBlur = event => {
    const newState = {
      iframeStyle: {border: 'none', width: '100%'},
    }
    if (event.target.className.search('before') > -1) {
      newState.beforeExternalContentAlertClass = 'screenreader-only'
    } else if (event.target.className.search('after') > -1) {
      newState.afterExternalContentAlertClass = 'screenreader-only'
    }
    this.setState(newState)
  }

  renderTool(tool) {
    const styles = {}
    $.extend(styles, this.state.iframeStyle)
    if (tool.placements[this.props.placement].launch_height) {
      styles.height = tool.placements[this.props.placement].launch_height
      styles.minHeight = 'unset'
    }
    if (tool.placements[this.props.placement].launch_width) {
      styles.width = tool.placements[this.props.placement].launch_width
    }
    return (
      <ToolLaunchIframe
        src={tool.launch}
        style={styles}
        key={tool.definition_id}
        title={I18n.t('External Tool %{tool_id}', {tool_id: tool.definition_id})}
        ref={e => {
          this[`tool_iframe_${tool.definition_id}`] = e
        }}
      />
    )
  }

  renderToolsContainer() {
    const beforeAlertStyles = `before_external_content_info_alert ${this.state.beforeExternalContentAlertClass}`
    const afterAlertStyles = `after_external_content_info_alert ${this.state.afterExternalContentAlertClass}`

    return (
      <div style={{display: this.state.toolLaunchUrl === 'about:blank' ? 'none' : 'block'}}>
        <div
          onFocus={this.handleAlertFocus}
          onBlur={this.handleAlertBlur}
          className={beforeAlertStyles}
          // eslint-disable-next-line jsx-a11y/no-noninteractive-tabindex
          tabIndex="0"
        >
          <div className="ic-flash-info" style={{width: 'auto', margin: '20px'}}>
            <div className="ic-flash__icon" aria-hidden="true">
              <i className="icon-info" />
            </div>
            {I18n.t('The following content is partner provided')}
          </div>
        </div>
        {this.state.tools.map(tool => this.renderTool(tool))}

        <div
          onFocus={this.handleAlertFocus}
          onBlur={this.handleAlertBlur}
          className={afterAlertStyles}
          // eslint-disable-next-line jsx-a11y/no-noninteractive-tabindex
          tabIndex="0"
        >
          <div className="ic-flash-info" style={{width: 'auto', margin: '20px'}}>
            <div className="ic-flash__icon" aria-hidden="true">
              <i className="icon-info" />
            </div>
            {I18n.t('The preceding content is partner provided')}
          </div>
        </div>
      </div>
    )
  }

  render() {
    if (this.state.tools.length === 0) {
      return <div />
    }
    return (
      <div>
        <div className="border border-trbl border-round">{this.renderToolsContainer()}</div>
      </div>
    )
  }
}

AssignmentExternalTools.propTypes = {
  placement: PropTypes.string.isRequired,
  courseId: PropTypes.number.isRequired,
  assignmentId: PropTypes.number,
}

AssignmentExternalTools.defaultProps = {
  assignmentId: undefined,
}

const attach = function (element, placement, courseId, assignmentId) {
  const configTools = (
    <AssignmentExternalTools
      placement={placement}
      courseId={courseId}
      assignmentId={assignmentId}
    />
  )
<<<<<<< HEAD
  // eslint-disable-next-line no-restricted-properties
=======
   
>>>>>>> 80d4da09
  ReactDOM.render(configTools, element)
}

const ConfigurationTools = {
  configTools: AssignmentExternalTools,
  attach,
}

export default ConfigurationTools<|MERGE_RESOLUTION|>--- conflicted
+++ resolved
@@ -211,11 +211,7 @@
       assignmentId={assignmentId}
     />
   )
-<<<<<<< HEAD
-  // eslint-disable-next-line no-restricted-properties
-=======
    
->>>>>>> 80d4da09
   ReactDOM.render(configTools, element)
 }
 
