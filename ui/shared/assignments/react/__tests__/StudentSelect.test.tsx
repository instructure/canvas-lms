--- conflicted
+++ resolved
@@ -105,7 +105,6 @@
       renderWithMocks({errors})
       expect(screen.getByText('This field is required')).toBeInTheDocument()
     })
-<<<<<<< HEAD
 
     it('renders with selectedStudent prop populated', () => {
       const selectedStudent = mockStudents[0]
@@ -207,28 +206,9 @@
         loading: true,
         error: null,
       })
-=======
-
-    it('renders with selectedStudent prop populated', () => {
-      const selectedStudent = mockStudents[0]
-      renderWithMocks({selectedStudent})
->>>>>>> 34de21f6
-
-      const input = document.getElementById('test-student-select')
-      expect(input).not.toBeNull()
-      expect(input).toHaveValue('Pikachu')
-    })
-  })
-
-  describe('Selected student prop', () => {
-    it('input renders given selected student', () => {
-      mockUseAssignedStudents.mockReturnValue({
-        students: mockStudents,
-        loading: false,
-        error: null,
-      })
-
-<<<<<<< HEAD
+
+      renderWithMocks({assignmentId: 'assignment-123'})
+
       const input = document.getElementById('test-student-select')
       expect(input).not.toBeNull()
       await user.type(input!, 'Pikachu')
@@ -239,32 +219,12 @@
     it('displays assigned students in search results', async () => {
       mockUseAssignedStudents.mockReturnValue({
         students: [mockStudents[0]],
-=======
-      renderWithMocks({selectedStudent: mockStudents[0]})
-
-      const input = document.getElementById('test-student-select')
-      expect(input).not.toBeNull()
-      expect(input).toHaveValue('Pikachu')
-    })
-
-    it('clears selection when user types different value', async () => {
-      mockUseAssignedStudents.mockReturnValue({
-        students: mockStudents,
->>>>>>> 34de21f6
-        loading: false,
-        error: null,
-      })
-
-      renderWithMocks({
-        selectedStudent: mockStudents[0],
-        assignmentId: 'assignment-123',
-      })
-
-      const input = document.getElementById('test-student-select')
-      expect(input).not.toBeNull()
-      expect(input).toHaveValue('Pikachu')
-
-<<<<<<< HEAD
+        loading: false,
+        error: null,
+      })
+
+      renderWithMocks({assignmentId: 'assignment-123'})
+
       const input = document.getElementById('test-student-select')
       expect(input).not.toBeNull()
 
@@ -273,39 +233,17 @@
       await waitFor(() => {
         expect(screen.getByText('Pikachu')).toBeInTheDocument()
       })
-=======
-      await user.clear(input!)
-      await user.type(input!, 'Different Name')
-
-      expect(mockOnOptionSelect).toHaveBeenLastCalledWith(undefined)
->>>>>>> 34de21f6
-    })
-  })
-
-<<<<<<< HEAD
+    })
+
     it('allows selection of assigned student', async () => {
       mockUseAssignedStudents.mockReturnValue({
         students: [mockStudents[0]],
-=======
-  describe('Student filtering', () => {
-    it('filters out students in the filteredStudents array', async () => {
-      const filteredStudents = [mockStudents[0]]
-
-      mockUseAssignedStudents.mockReturnValue({
-        students: mockStudents,
->>>>>>> 34de21f6
-        loading: false,
-        error: null,
-      })
-
-      renderWithMocks({assignmentId: 'assignment-123', filteredStudents})
-
-      const input = document.getElementById('test-student-select')
-      expect(input).not.toBeNull()
-
-      await user.type(input!, 'St')
-
-<<<<<<< HEAD
+        loading: false,
+        error: null,
+      })
+
+      renderWithMocks({assignmentId: 'assignment-123'})
+
       const input = document.getElementById('test-student-select')
       expect(input).not.toBeNull()
 
@@ -322,133 +260,6 @@
     })
   })
 
-  describe('Course student search', () => {
-    it('displays course students when courseId is provided', async () => {
-      mockUseAssignedStudents.mockReturnValue({
-        students: [mockStudents[1]],
-        loading: false,
-=======
-      await waitFor(() => {
-        expect(screen.getByText('Squirtle')).toBeInTheDocument()
-        expect(screen.getByText('Snorlax')).toBeInTheDocument()
-        expect(screen.queryByText('Pikachu')).not.toBeInTheDocument()
-      })
-    })
-
-    it('shows all students when filteredStudents is empty', async () => {
-      mockUseAssignedStudents.mockReturnValue({
-        students: mockStudents,
-        loading: false,
-        error: null,
-      })
-
-      renderWithMocks({assignmentId: 'assignment-123', filteredStudents: []})
-
-      const input = document.getElementById('test-student-select')
-      expect(input).not.toBeNull()
-
-      await user.type(input!, 'St')
-
-      await waitFor(() => {
-        expect(screen.getByText('Squirtle')).toBeInTheDocument()
-        expect(screen.getByText('Snorlax')).toBeInTheDocument()
-      })
-    })
-  })
-
-  describe('Assignment student search', () => {
-    it('shows loading spinner while fetching assigned students', async () => {
-      mockUseAssignedStudents.mockReturnValue({
-        students: [],
-        loading: true,
->>>>>>> 34de21f6
-        error: null,
-      })
-
-      renderWithMocks({assignmentId: 'assignment-123'})
-
-      const input = document.getElementById('test-student-select')
-      expect(input).not.toBeNull()
-<<<<<<< HEAD
-
-      await user.type(input!, 'Squirtle')
-
-      await waitFor(() => {
-        expect(screen.getByText('Squirtle')).toBeInTheDocument()
-      })
-    })
-
-    it('allows selection of course student', async () => {
-      mockUseAssignedStudents.mockReturnValue({
-        students: [mockStudents[1]],
-=======
-      await user.type(input!, 'Pikachu')
-
-      expect(screen.getByTestId('loading-option')).toBeInTheDocument()
-    })
-
-    it('displays assigned students in search results', async () => {
-      mockUseAssignedStudents.mockReturnValue({
-        students: [mockStudents[0]],
->>>>>>> 34de21f6
-        loading: false,
-        error: null,
-      })
-
-<<<<<<< HEAD
-      renderWithMocks({courseId: 'course-456'})
-
-      const input = document.getElementById('test-student-select')
-      expect(input).not.toBeNull()
-
-      await user.type(input!, 'Squirtle')
-
-      await waitFor(() => {
-        expect(screen.getByText('Squirtle')).toBeInTheDocument()
-      })
-
-      await user.click(screen.getByText('Squirtle'))
-
-      expect(mockOnOptionSelect).toHaveBeenCalledWith(mockStudents[1])
-=======
-      renderWithMocks({assignmentId: 'assignment-123'})
-
-      const input = document.getElementById('test-student-select')
-      expect(input).not.toBeNull()
-
-      await user.type(input!, 'Pikachu')
-
-      await waitFor(() => {
-        expect(screen.getByText('Pikachu')).toBeInTheDocument()
-      })
-    })
-
-    it('allows selection of assigned student', async () => {
-      mockUseAssignedStudents.mockReturnValue({
-        students: [mockStudents[0]],
-        loading: false,
-        error: null,
-      })
-
-      renderWithMocks({assignmentId: 'assignment-123'})
-
-      const input = document.getElementById('test-student-select')
-      expect(input).not.toBeNull()
-
-      await user.type(input!, 'Pikachu')
-
-      await waitFor(() => {
-        expect(screen.getByText('Pikachu')).toBeInTheDocument()
-      })
-
-      await user.click(screen.getByText('Pikachu'))
-
-      expect(mockOnOptionSelect).toHaveBeenCalledWith(mockStudents[0])
-      expect(input).toHaveValue('Pikachu')
->>>>>>> 34de21f6
-    })
-  })
-
   describe('Input interactions', () => {
     it('hides options when input loses focus', async () => {
       mockUseAssignedStudents.mockReturnValue({
@@ -461,17 +272,10 @@
 
       const input = document.getElementById('test-student-select')
       expect(input).not.toBeNull()
-<<<<<<< HEAD
 
       await user.type(input!, 'Pikachu')
       await user.tab()
 
-=======
-
-      await user.type(input!, 'Pikachu')
-      await user.tab()
-
->>>>>>> 34de21f6
       expect(input!.getAttribute('aria-expanded')).toBe('false')
     })
 
