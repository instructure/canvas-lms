/*
 * Copyright (C) 2025 - present Instructure, Inc.
 *
 * This file is part of Canvas.
 *
 * Canvas is free software: you can redistribute it and/or modify it under
 * the terms of the GNU Affero General Public License as published by the Free
 * Software Foundation, version 3 of the License.
 *
 * Canvas is distributed in the hope that it will be useful, but WITHOUT ANY
 * WARRANTY; without even the implied warranty of MERCHANTABILITY or FITNESS FOR
 * A PARTICULAR PURPOSE. See the GNU Affero General Public License for more
 * details.
 *
 * You should have received a copy of the GNU Affero General Public License along
 * with this program. If not, see <http://www.gnu.org/licenses/>.
 */

import React from 'react'
import {render, screen} from '@testing-library/react'
import userEvent from '@testing-library/user-event'
import {QueryClient} from '@tanstack/react-query'
import {MockedQueryClientProvider} from '@canvas/test-utils/query'
import AllocationRuleCard from '../AllocationRuleCard'
import {AllocationRuleType} from '../../graphql/teacher/AssignmentTeacherTypes'
<<<<<<< HEAD
=======

jest.mock('@canvas/graphql', () => ({
  executeQuery: jest.fn(),
}))

const {executeQuery} = require('@canvas/graphql')
const mockExecuteQuery = executeQuery as jest.MockedFunction<typeof executeQuery>
>>>>>>> 99838eca

describe('AllocationRuleCard', () => {
  const assessor = {
    _id: '1',
    name: 'Pikachu',
  }

  const assessee = {
    _id: '2',
    name: 'Piplup',
  }

  const mockRefetchRules = jest.fn()

  let user: ReturnType<typeof userEvent.setup>

  beforeEach(() => {
    user = userEvent.setup()
    jest.clearAllMocks()
<<<<<<< HEAD
=======
    mockExecuteQuery.mockResolvedValue({
      deleteAllocationRule: {
        allocationRuleId: '1',
      },
    })
>>>>>>> 99838eca
  })

  const defaultRule: AllocationRuleType = {
    _id: '1',
    assessor,
    assessee,
    mustReview: true,
    reviewPermitted: true,
    appliesToAssessor: true,
  }

  const defaultProps = {
    rule: defaultRule,
    canEdit: false,
    assignmentId: '123',
    refetchRules: mockRefetchRules,
  }

  const renderWithProviders = (props = {}) => {
    const queryClient = new QueryClient({
      defaultOptions: {
        queries: {
          retry: false,
        },
      },
    })

    return render(
      <MockedQueryClientProvider client={queryClient}>
        <AllocationRuleCard {...defaultProps} {...props} />
      </MockedQueryClientProvider>,
    )
  }

  describe('Rule descriptions for assessor-focused rules', () => {
    it('displays "Must review" when mustReview is true and reviewPermitted is true', () => {
      const rule: AllocationRuleType = {
        _id: '1',
        assessor,
        assessee,
        mustReview: true,
        reviewPermitted: true,
        appliesToAssessor: true,
      }

      renderWithProviders({rule})

      expect(screen.getByText('Pikachu')).toBeInTheDocument()
      expect(screen.getByText('Must review Piplup')).toBeInTheDocument()
    })

    it('displays "Must not review" when mustReview is true and reviewPermitted is false', () => {
      const rule: AllocationRuleType = {
        _id: '1',
        assessor,
        assessee,
        mustReview: true,
        reviewPermitted: false,
        appliesToAssessor: true,
      }

      renderWithProviders({rule})

      expect(screen.getByText('Pikachu')).toBeInTheDocument()
      expect(screen.getByText('Must not review Piplup')).toBeInTheDocument()
    })

    it('displays "Should review" when mustReview is false and reviewPermitted is true', () => {
      const rule: AllocationRuleType = {
        _id: '1',
        assessor,
        assessee,
        mustReview: false,
        reviewPermitted: true,
        appliesToAssessor: true,
      }

      renderWithProviders({rule})

      expect(screen.getByText('Pikachu')).toBeInTheDocument()
      expect(screen.getByText('Should review Piplup')).toBeInTheDocument()
    })

    it('displays "Should not review" when mustReview is false and reviewPermitted is false', () => {
      const rule: AllocationRuleType = {
        _id: '1',
        assessor,
        assessee,
        mustReview: false,
        reviewPermitted: false,
        appliesToAssessor: true,
      }

      renderWithProviders({rule})

      expect(screen.getByText('Pikachu')).toBeInTheDocument()
      expect(screen.getByText('Should not review Piplup')).toBeInTheDocument()
    })
  })

  describe('Rule descriptions for assessee-focused rules', () => {
    it('displays "Must be reviewed by" when mustReview is true and reviewPermitted is true', () => {
      const rule: AllocationRuleType = {
        _id: '1',
        assessor,
        assessee,
        mustReview: true,
        reviewPermitted: true,
        appliesToAssessor: false,
      }

      renderWithProviders({rule})

      expect(screen.getByText('Piplup')).toBeInTheDocument()
      expect(screen.getByText('Must be reviewed by Pikachu')).toBeInTheDocument()
    })

    it('displays "Must not be reviewed by" when mustReview is true and reviewPermitted is false', () => {
      const rule: AllocationRuleType = {
        _id: '1',
        assessor,
        assessee,
        mustReview: true,
        reviewPermitted: false,
        appliesToAssessor: false,
      }

      renderWithProviders({rule})

      expect(screen.getByText('Piplup')).toBeInTheDocument()
      expect(screen.getByText('Must not be reviewed by Pikachu')).toBeInTheDocument()
    })

    it('displays "Should be reviewed by" when mustReview is false and reviewPermitted is true', () => {
      const rule: AllocationRuleType = {
        _id: '1',
        assessor,
        assessee,
        mustReview: false,
        reviewPermitted: true,
        appliesToAssessor: false,
      }

      renderWithProviders({rule})

      expect(screen.getByText('Piplup')).toBeInTheDocument()
      expect(screen.getByText('Should be reviewed by Pikachu')).toBeInTheDocument()
    })

    it('displays "Should not be reviewed by" when mustReview is false and reviewPermitted is false', () => {
      const rule: AllocationRuleType = {
        _id: '1',
        assessor,
        assessee,
        mustReview: false,
        reviewPermitted: false,
        appliesToAssessor: false,
      }

      renderWithProviders({rule})

      expect(screen.getByText('Piplup')).toBeInTheDocument()
      expect(screen.getByText('Should not be reviewed by Pikachu')).toBeInTheDocument()
    })
  })

  describe('Action buttons', () => {
    describe('when user can edit allocation rules', () => {
      it('renders the edit button with correct accessibility label', () => {
        renderWithProviders({canEdit: true})
        const editButton = screen.getByTestId(`edit-rule-button-${defaultRule._id}`)

        expect(editButton).toBeInTheDocument()
        expect(screen.getByText(/^Edit Allocation Rule:/)).toBeInTheDocument()
      })

      it('renders the delete button with correct accessibility label', () => {
        renderWithProviders({canEdit: true})
        const deleteButton = screen.getByTestId('delete-allocation-rule-button')

        expect(deleteButton).toBeInTheDocument()
        expect(screen.getByText(/^Delete Allocation Rule:/)).toBeInTheDocument()
      })

      it('opens edit modal when edit button is clicked', async () => {
        renderWithProviders({canEdit: true})
        const editButton = screen.getByTestId(`edit-rule-button-${defaultRule._id}`)

        await user.click(editButton)

        expect(screen.getByText('Edit Rule')).toBeInTheDocument()
      })
    })

    describe('when user cannot edit allocation rules', () => {
      it('does not render the edit button', () => {
        renderWithProviders()
        const editButton = screen.queryByTestId(`edit-rule-button-${defaultRule._id}`)

        expect(editButton).not.toBeInTheDocument()
      })

      it('does not render the delete button', () => {
        renderWithProviders()
        const deleteButton = screen.queryByTestId('delete-allocation-rule-button')

        expect(deleteButton).not.toBeInTheDocument()
      })
    })
  })

  describe('Delete functionality', () => {
    it('calls handleRuleDelete on successful delete', async () => {
      const mockHandleRuleDelete = jest.fn()

      mockExecuteQuery.mockResolvedValueOnce({
        deleteAllocationRule: {
          allocationRuleId: '1',
        },
      })

      renderWithProviders({canEdit: true, handleRuleDelete: mockHandleRuleDelete})

      const deleteButton = screen.getByTestId('delete-allocation-rule-button')
      await user.click(deleteButton)

      await screen.findByText('Pikachu')

      expect(mockExecuteQuery).toHaveBeenCalledWith(expect.any(Object), {
        input: {ruleId: '1'},
      })
      expect(mockHandleRuleDelete).toHaveBeenCalledWith('1')
    })

    it('calls handleRuleDelete with error on delete failure', async () => {
      const mockHandleRuleDelete = jest.fn()
      const mockError = new Error('Allocation rule not found')

      mockExecuteQuery.mockRejectedValueOnce(mockError)

      renderWithProviders({canEdit: true, handleRuleDelete: mockHandleRuleDelete})

      const deleteButton = screen.getByTestId('delete-allocation-rule-button')
      await user.click(deleteButton)

      await screen.findByText('Pikachu')

      expect(mockExecuteQuery).toHaveBeenCalledWith(expect.any(Object), {
        input: {ruleId: '1'},
      })
      expect(mockHandleRuleDelete).toHaveBeenCalledWith('1', mockError)
    })
  })
})<|MERGE_RESOLUTION|>--- conflicted
+++ resolved
@@ -23,8 +23,6 @@
 import {MockedQueryClientProvider} from '@canvas/test-utils/query'
 import AllocationRuleCard from '../AllocationRuleCard'
 import {AllocationRuleType} from '../../graphql/teacher/AssignmentTeacherTypes'
-<<<<<<< HEAD
-=======
 
 jest.mock('@canvas/graphql', () => ({
   executeQuery: jest.fn(),
@@ -32,7 +30,6 @@
 
 const {executeQuery} = require('@canvas/graphql')
 const mockExecuteQuery = executeQuery as jest.MockedFunction<typeof executeQuery>
->>>>>>> 99838eca
 
 describe('AllocationRuleCard', () => {
   const assessor = {
@@ -52,14 +49,11 @@
   beforeEach(() => {
     user = userEvent.setup()
     jest.clearAllMocks()
-<<<<<<< HEAD
-=======
     mockExecuteQuery.mockResolvedValue({
       deleteAllocationRule: {
         allocationRuleId: '1',
       },
     })
->>>>>>> 99838eca
   })
 
   const defaultRule: AllocationRuleType = {
