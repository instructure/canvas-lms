/*
 * Copyright (C) 2025 - present Instructure, Inc.
 *
 * This file is part of Canvas.
 *
 * Canvas is free software: you can redistribute it and/or modify it under
 * the terms of the GNU Affero General Public License as published by the Free
 * Software Foundation, version 3 of the License.
 *
 * Canvas is distributed in the hope that it will be useful, but WITHOUT ANY
 * WARRANTY; without even the implied warranty of MERCHANTABILITY or FITNESS FOR
 * A PARTICULAR PURPOSE. See the GNU Affero General Public License for more
 * details.
 *
 * You should have received a copy of the GNU Affero General Public License along
 * with this program. If not, see <http://www.gnu.org/licenses/>.
 */

import React from 'react'
import {render, screen} from '@testing-library/react'
import userEvent from '@testing-library/user-event'
import {QueryClient} from '@tanstack/react-query'
import {MockedQueryClientProvider} from '@canvas/test-utils/query'
import AllocationRuleCard from '../AllocationRuleCard'
import {AllocationRuleType} from '../../graphql/teacher/AssignmentTeacherTypes'

jest.mock('@canvas/graphql', () => ({
  executeQuery: jest.fn(),
}))

const {executeQuery} = require('@canvas/graphql')
const mockExecuteQuery = executeQuery as jest.MockedFunction<typeof executeQuery>

describe('AllocationRuleCard', () => {
  const assessor = {
    _id: '1',
    name: 'Pikachu',
    peerReviewStatus: {mustReviewCount: 1, completedReviewsCount: 0},
  }

  const assessee = {
    _id: '2',
    name: 'Piplup',
    peerReviewStatus: {mustReviewCount: 1, completedReviewsCount: 0},
  }

  const mockRefetchRules = jest.fn()

  let user: ReturnType<typeof userEvent.setup>

  beforeEach(() => {
    user = userEvent.setup()
    jest.clearAllMocks()
    mockExecuteQuery.mockResolvedValue({
      deleteAllocationRule: {
        allocationRuleId: '1',
      },
    })
  })

  const defaultRule: AllocationRuleType = {
    _id: '1',
    assessor,
    assessee,
    mustReview: true,
    reviewPermitted: true,
    appliesToAssessor: true,
  }

  const defaultProps = {
    rule: defaultRule,
    canEdit: false,
    assignmentId: '123',
    requiredPeerReviewsCount: 2,
    refetchRules: mockRefetchRules,
  }

  const renderWithProviders = (props = {}) => {
    const queryClient = new QueryClient({
      defaultOptions: {
        queries: {
          retry: false,
        },
      },
    })

    return render(
      <MockedQueryClientProvider client={queryClient}>
        <AllocationRuleCard {...defaultProps} {...props} />
      </MockedQueryClientProvider>,
    )
  }

  describe('Rule descriptions for assessor-focused rules', () => {
    it('displays "Must review" when mustReview is true and reviewPermitted is true', () => {
      const rule: AllocationRuleType = {
        _id: '1',
        assessor,
        assessee,
        mustReview: true,
        reviewPermitted: true,
        appliesToAssessor: true,
      }

      renderWithProviders({rule})

      expect(screen.getByText('Pikachu')).toBeInTheDocument()
      expect(screen.getByText('Must review Piplup')).toBeInTheDocument()
    })

    it('displays "Must not review" when mustReview is true and reviewPermitted is false', () => {
      const rule: AllocationRuleType = {
        _id: '1',
        assessor,
        assessee,
        mustReview: true,
        reviewPermitted: false,
        appliesToAssessor: true,
      }

      renderWithProviders({rule})

      expect(screen.getByText('Pikachu')).toBeInTheDocument()
      expect(screen.getByText('Must not review Piplup')).toBeInTheDocument()
    })

    it('displays "Should review" when mustReview is false and reviewPermitted is true', () => {
      const rule: AllocationRuleType = {
        _id: '1',
        assessor,
        assessee,
        mustReview: false,
        reviewPermitted: true,
        appliesToAssessor: true,
      }

      renderWithProviders({rule})

      expect(screen.getByText('Pikachu')).toBeInTheDocument()
      expect(screen.getByText('Should review Piplup')).toBeInTheDocument()
    })

    it('displays "Should not review" when mustReview is false and reviewPermitted is false', () => {
      const rule: AllocationRuleType = {
        _id: '1',
        assessor,
        assessee,
        mustReview: false,
        reviewPermitted: false,
        appliesToAssessor: true,
      }

      renderWithProviders({rule})

      expect(screen.getByText('Pikachu')).toBeInTheDocument()
      expect(screen.getByText('Should not review Piplup')).toBeInTheDocument()
    })
  })

  describe('Rule descriptions for assessee-focused rules', () => {
    it('displays "Must be reviewed by" when mustReview is true and reviewPermitted is true', () => {
      const rule: AllocationRuleType = {
        _id: '1',
        assessor,
        assessee,
        mustReview: true,
        reviewPermitted: true,
        appliesToAssessor: false,
      }

      renderWithProviders({rule})

      expect(screen.getByText('Piplup')).toBeInTheDocument()
      expect(screen.getByText('Must be reviewed by Pikachu')).toBeInTheDocument()
    })

    it('displays "Must not be reviewed by" when mustReview is true and reviewPermitted is false', () => {
      const rule: AllocationRuleType = {
        _id: '1',
        assessor,
        assessee,
        mustReview: true,
        reviewPermitted: false,
        appliesToAssessor: false,
      }

      renderWithProviders({rule})

      expect(screen.getByText('Piplup')).toBeInTheDocument()
      expect(screen.getByText('Must not be reviewed by Pikachu')).toBeInTheDocument()
    })

    it('displays "Should be reviewed by" when mustReview is false and reviewPermitted is true', () => {
      const rule: AllocationRuleType = {
        _id: '1',
        assessor,
        assessee,
        mustReview: false,
        reviewPermitted: true,
        appliesToAssessor: false,
      }

      renderWithProviders({rule})

      expect(screen.getByText('Piplup')).toBeInTheDocument()
      expect(screen.getByText('Should be reviewed by Pikachu')).toBeInTheDocument()
    })

    it('displays "Should not be reviewed by" when mustReview is false and reviewPermitted is false', () => {
      const rule: AllocationRuleType = {
        _id: '1',
        assessor,
        assessee,
        mustReview: false,
        reviewPermitted: false,
        appliesToAssessor: false,
      }

      renderWithProviders({rule})

      expect(screen.getByText('Piplup')).toBeInTheDocument()
      expect(screen.getByText('Should not be reviewed by Pikachu')).toBeInTheDocument()
    })
  })

  describe('Action buttons', () => {
    describe('when user can edit allocation rules', () => {
      it('renders the edit button with correct accessibility label', () => {
        renderWithProviders({canEdit: true})
        const editButton = screen.getByTestId(`edit-rule-button-${defaultRule._id}`)

        expect(editButton).toBeInTheDocument()
        expect(screen.getByText(/^Edit Allocation Rule:/)).toBeInTheDocument()
      })

      it('renders the delete button with correct accessibility label', () => {
        renderWithProviders({canEdit: true})
        const deleteButton = screen.getByTestId('delete-allocation-rule-button')

        expect(deleteButton).toBeInTheDocument()
        expect(screen.getByText(/^Delete Allocation Rule:/)).toBeInTheDocument()
      })

      it('opens edit modal when edit button is clicked', async () => {
        renderWithProviders({canEdit: true})
        const editButton = screen.getByTestId(`edit-rule-button-${defaultRule._id}`)

        await user.click(editButton)

        expect(screen.getByText('Edit Rule')).toBeInTheDocument()
      })
    })

    describe('when user cannot edit allocation rules', () => {
      it('does not render the edit button', () => {
        renderWithProviders()
        const editButton = screen.queryByTestId(`edit-rule-button-${defaultRule._id}`)

        expect(editButton).not.toBeInTheDocument()
      })

      it('does not render the delete button', () => {
        renderWithProviders()
        const deleteButton = screen.queryByTestId('delete-allocation-rule-button')

        expect(deleteButton).not.toBeInTheDocument()
      })
    })
  })

  describe('Delete functionality', () => {
    it('calls handleRuleDelete on successful delete', async () => {
      const mockHandleRuleDelete = jest.fn()

      mockExecuteQuery.mockResolvedValueOnce({
        deleteAllocationRule: {
          allocationRuleId: '1',
        },
      })

      renderWithProviders({canEdit: true, handleRuleDelete: mockHandleRuleDelete})

      const deleteButton = screen.getByTestId('delete-allocation-rule-button')
      await user.click(deleteButton)

      await screen.findByText('Pikachu')

      expect(mockExecuteQuery).toHaveBeenCalledWith(expect.any(Object), {
        input: {ruleId: '1'},
      })
<<<<<<< HEAD
      expect(mockHandleRuleDelete).toHaveBeenCalledWith('1')
=======
      expect(mockHandleRuleDelete).toHaveBeenCalledWith('1', 'Pikachu must review Piplup')
>>>>>>> dd080656
    })

    it('calls handleRuleDelete with error on delete failure', async () => {
      const mockHandleRuleDelete = jest.fn()
      const mockError = new Error('Allocation rule not found')

      mockExecuteQuery.mockRejectedValueOnce(mockError)

      renderWithProviders({canEdit: true, handleRuleDelete: mockHandleRuleDelete})

      const deleteButton = screen.getByTestId('delete-allocation-rule-button')
      await user.click(deleteButton)

      await screen.findByText('Pikachu')

      expect(mockExecuteQuery).toHaveBeenCalledWith(expect.any(Object), {
        input: {ruleId: '1'},
      })
<<<<<<< HEAD
      expect(mockHandleRuleDelete).toHaveBeenCalledWith('1', mockError)
=======
      expect(mockHandleRuleDelete).toHaveBeenCalledWith('1', undefined, mockError)
    })

    it('calls handleRuleDelete with full rule description for screen reader announcement', async () => {
      const mockHandleRuleDelete = jest.fn()

      mockExecuteQuery.mockResolvedValueOnce({
        deleteAllocationRule: {
          allocationRuleId: '1',
        },
      })

      renderWithProviders({canEdit: true, handleRuleDelete: mockHandleRuleDelete})

      const deleteButton = screen.getByTestId('delete-allocation-rule-button')
      await user.click(deleteButton)

      await screen.findByText('Pikachu')

      // Verify handleRuleDelete is called with ruleId and full description
      expect(mockHandleRuleDelete).toHaveBeenCalledWith('1', 'Pikachu must review Piplup')
>>>>>>> dd080656
    })
  })
})<|MERGE_RESOLUTION|>--- conflicted
+++ resolved
@@ -288,11 +288,7 @@
       expect(mockExecuteQuery).toHaveBeenCalledWith(expect.any(Object), {
         input: {ruleId: '1'},
       })
-<<<<<<< HEAD
-      expect(mockHandleRuleDelete).toHaveBeenCalledWith('1')
-=======
       expect(mockHandleRuleDelete).toHaveBeenCalledWith('1', 'Pikachu must review Piplup')
->>>>>>> dd080656
     })
 
     it('calls handleRuleDelete with error on delete failure', async () => {
@@ -311,9 +307,6 @@
       expect(mockExecuteQuery).toHaveBeenCalledWith(expect.any(Object), {
         input: {ruleId: '1'},
       })
-<<<<<<< HEAD
-      expect(mockHandleRuleDelete).toHaveBeenCalledWith('1', mockError)
-=======
       expect(mockHandleRuleDelete).toHaveBeenCalledWith('1', undefined, mockError)
     })
 
@@ -335,7 +328,6 @@
 
       // Verify handleRuleDelete is called with ruleId and full description
       expect(mockHandleRuleDelete).toHaveBeenCalledWith('1', 'Pikachu must review Piplup')
->>>>>>> dd080656
     })
   })
 })