--- conflicted
+++ resolved
@@ -635,11 +635,6 @@
 
       const ariaLiveRegion = screen.getByTestId('allocation-rules-tray-alert')
       expect(ariaLiveRegion.textContent).toBe('')
-<<<<<<< HEAD
-    })
-
-    it('uses polite aria-live to avoid interrupting current screen reader speech', async () => {
-=======
     })
 
     it('uses polite aria-live to avoid interrupting current screen reader speech', async () => {
@@ -667,7 +662,6 @@
     })
 
     it('clears timeout on unmount to prevent memory leaks', async () => {
->>>>>>> 64baf732
       mockExecuteQuery.mockResolvedValue({
         assignment: {
           allocationRules: {
@@ -738,17 +732,9 @@
       renderWithQueryClient(<PeerReviewAllocationRulesTray {...defaultProps} />)
 
       await waitFor(() => {
-        expect(screen.getByText('Allocation Rules')).toBeInTheDocument()
-      })
-
-<<<<<<< HEAD
-      const ariaLiveRegion = screen.getByTestId('allocation-rules-tray-alert')
-      expect(ariaLiveRegion).toHaveAttribute('aria-live', 'polite')
-      expect(ariaLiveRegion).not.toHaveAttribute('aria-live', 'assertive')
-    })
-
-    it('clears timeout on unmount to prevent memory leaks', async () => {
-=======
+        expect(screen.getByPlaceholderText('Type to search')).toBeInTheDocument()
+      })
+
       const searchInput = screen.getByPlaceholderText('Type to search')
       fireEvent.change(searchInput, {target: {value: 'Jo'}})
 
@@ -773,33 +759,20 @@
     })
 
     it('renders rules in a list with proper role', async () => {
->>>>>>> 64baf732
-      mockExecuteQuery.mockResolvedValue({
-        assignment: {
-          allocationRules: {
-            rulesConnection: {
-              nodes: [],
-              pageInfo: {hasNextPage: false, endCursor: null},
-            },
-            count: 0,
-          },
-        },
-      })
-
-      const clearTimeoutSpy = jest.spyOn(global, 'clearTimeout')
-
-<<<<<<< HEAD
-      const {unmount} = renderWithQueryClient(<PeerReviewAllocationRulesTray {...defaultProps} />)
-
-      await waitFor(() => {
-        expect(screen.getByText('Allocation Rules')).toBeInTheDocument()
-      })
-
-      unmount()
-
-      expect(clearTimeoutSpy).toHaveBeenCalled()
-      clearTimeoutSpy.mockRestore()
-=======
+      mockExecuteQuery.mockResolvedValue({
+        assignment: {
+          allocationRules: {
+            rulesConnection: {
+              nodes: mockAllocationRules,
+              pageInfo: {hasNextPage: false, endCursor: null},
+            },
+            count: mockAllocationRules.length,
+          },
+        },
+      })
+
+      renderWithQueryClient(<PeerReviewAllocationRulesTray {...defaultProps} />)
+
       await waitFor(() => {
         expect(screen.getAllByTestId('allocation-rule-card')).toHaveLength(
           mockAllocationRules.length,
@@ -839,7 +812,6 @@
       expect(
         screen.getByLabelText('Charlie Wilson must not review Diana Prince'),
       ).toBeInTheDocument()
->>>>>>> 64baf732
     })
   })
 })