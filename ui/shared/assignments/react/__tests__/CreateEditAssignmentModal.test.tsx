/*
 * Copyright (C) 2024 - present Instructure, Inc.
 *
 * This file is part of Canvas.
 *
 * Canvas is free software: you can redistribute it and/or modify it under
 * the terms of the GNU Affero General Public License as published by the Free
 * Software Foundation, version 3 of the License.
 *
 * Canvas is distributed in the hope that it will be useful, but WITHOUT ANY
 * WARRANTY; without even the implied warranty of MERCHANTABILITY or FITNESS FOR
 * A PARTICULAR PURPOSE. See the GNU Affero General Public License for more
 * details.
 *
 * You should have received a copy of the GNU Affero General Public License along
 * with this program. If not, see <http://www.gnu.org/licenses/>.
 */

import React from 'react'
import {render, fireEvent} from '@testing-library/react'
import CreateEditAssignmentModal, {
  type CreateEditAssignmentModalProps,
  type ModalAssignment,
} from '../CreateEditAssignmentModal'

jest.useFakeTimers().setSystemTime(new Date('2024-01-01T00:00:00Z'))

describe('CreateEditAssignmentModal', () => {
  let onCloseHandlerMock: jest.Mock
  let onSaveHandlerMock: jest.Mock
  let onMoreOptionsHandlerMock: jest.Mock

  const assignmentData: ModalAssignment = {
    type: 'none',
    name: 'Test Assignment',
    dueAt: '2024-01-14T00:00:00Z',
    unlockAt: '2024-01-12T00:00:00Z',
    lockAt: '2024-01-20T00:00:00Z',
    allDates: [],
    points: 100,
    isPublished: false,
    multipleDueDates: false,
    differentiatedAssignment: false,
    frozenFields: [],
  }

  const defaultProps = (overrides: object = {}): CreateEditAssignmentModalProps => ({
    assignment: undefined,
    userIsAdmin: true,
    onCloseHandler: onCloseHandlerMock,
    onSaveHandler: onSaveHandlerMock,
    onMoreOptionsHandler: onMoreOptionsHandlerMock,
    timezone: 'UTC',
    validDueAtRange: {},
    defaultDueTime: '23:59',
    dueDateRequired: false,
    maxNameLength: 255,
    minNameLength: 1,
    syncGradesToSISFF: false,
    shouldSyncGradesToSIS: false,
    courseHasGradingPeriods: false,
    activeGradingPeriods: [],
    ...overrides,
  })

  beforeEach(() => {
    onCloseHandlerMock = jest.fn()
    onSaveHandlerMock = jest.fn()
    onMoreOptionsHandlerMock = jest.fn()
  })

  it('calls onCloseHandler when close button is clicked', () => {
    const {getByTestId} = render(<CreateEditAssignmentModal {...defaultProps()} />)

    fireEvent.click(getByTestId('close-button'))
    expect(onCloseHandlerMock).toHaveBeenCalled()
  })

  it('calls onMoreOptionsHandler with form data when more options button is clicked', () => {
    const {getByTestId, getByPlaceholderText, getByText} = render(
      <CreateEditAssignmentModal {...defaultProps({assgnment: assignmentData})} />,
    )

    fireEvent.change(getByTestId('assignment-name-input'), {target: {value: 'Test Assignment'}})
    fireEvent.change(getByTestId('points-input'), {target: {value: '100'}})

    fireEvent.click(getByPlaceholderText('Choose a date'))
    fireEvent.click(getByText('15'))

    fireEvent.click(getByTestId('more-options-button'))

    expect(onMoreOptionsHandlerMock).toHaveBeenCalledWith(
      {
        type: 'none',
        name: 'Test Assignment',
        dueAt: '2024-01-15T23:59:00.000Z',
        points: 100,
        syncToSIS: false,
      },
      true,
    )
  })

  it('renders error messages when invalid input is present', () => {
    const {getByTestId, getByText} = render(<CreateEditAssignmentModal {...defaultProps()} />)

    fireEvent.change(getByTestId('assignment-name-input'), {target: {value: ''}})
    fireEvent.click(getByTestId('save-button'))

    expect(getByText('Please enter a name.')).toBeInTheDocument()
    expect(getByTestId('assignment-name-input')).toHaveFocus()
  })

  it('renders proper error messages in "Name" field when character limits are exceeded', () => {
    const overrides = {
      maxNameLength: 5,
      minNameLength: 3,
    }
    const {getByTestId, getByText} = render(
      <CreateEditAssignmentModal {...defaultProps(overrides)} />,
    )

    fireEvent.change(getByTestId('assignment-name-input'), {target: {value: 'Test Assignment'}})
    fireEvent.click(getByTestId('save-button'))
    expect(getByText('Name cannot exceed 5 characters.')).toBeInTheDocument()

    fireEvent.change(getByTestId('assignment-name-input'), {target: {value: 'Hi'}})
    fireEvent.click(getByTestId('save-button'))
    expect(getByText('Name must be at least 3 characters.')).toBeInTheDocument()
  })

  describe('create mode', () => {
    it('renders correct components in create mode', () => {
      const {getByTestId} = render(<CreateEditAssignmentModal {...defaultProps()} />)

      expect(getByTestId('modal-title')).toBeInTheDocument()
      expect(getByTestId('close-button')).toBeInTheDocument()
      expect(getByTestId('assignment-type-select')).toBeInTheDocument()
      expect(getByTestId('assignment-name-input')).toBeInTheDocument()
      expect(getByTestId('due-date-container')).toBeInTheDocument()
      expect(getByTestId('points-input')).toBeInTheDocument()
      expect(getByTestId('save-button')).toBeInTheDocument()
      expect(getByTestId('more-options-button')).toBeInTheDocument()
      expect(getByTestId('save-and-publish-button')).toBeInTheDocument()
    })

    it('renders "Sync To SIS" toggle when passed into modal props', () => {
      const overrides = {
        syncGradesToSISFF: true,
        shouldSyncGradesToSIS: true,
      }
      const {getByTestId} = render(<CreateEditAssignmentModal {...defaultProps(overrides)} />)

      const toggle = getByTestId('sync-sis-toggle')
      expect(toggle).toBeInTheDocument()
      expect(toggle).toBeChecked()
    })

    it('can select different assignment types', () => {
      const {getByTestId, getAllByTestId} = render(
        <CreateEditAssignmentModal {...defaultProps()} />,
      )

      fireEvent.click(getByTestId('assignment-type-select'))
      fireEvent.click(getAllByTestId('assignment-type-option')[1])

      expect(getByTestId('assignment-type-select')).toHaveValue('Discussion')

      fireEvent.click(getByTestId('assignment-type-select'))
      fireEvent.click(getAllByTestId('assignment-type-option')[2])

      expect(getByTestId('assignment-type-select')).toHaveValue('Quiz')
    })

    it('does not populate fields with assignment data in create mode', () => {
      const {getByTestId} = render(<CreateEditAssignmentModal {...defaultProps()} />)

      expect(getByTestId('assignment-name-input')).toHaveValue('')
      expect(getByTestId('points-input')).toHaveValue('0')
    })

    it('prevents saving when required fields are empty', () => {
      const {getByTestId} = render(<CreateEditAssignmentModal {...defaultProps()} />)

      const saveButton = getByTestId('save-button')
      const saveAndPublishButton = getByTestId('save-and-publish-button')

      fireEvent.click(saveButton)
      fireEvent.click(saveAndPublishButton)

      expect(onSaveHandlerMock).not.toHaveBeenCalled()
    })

    it('calls onSaveHandler with correct data when save button is clicked', () => {
      const {getByTestId} = render(<CreateEditAssignmentModal {...defaultProps()} />)

      fireEvent.change(getByTestId('assignment-name-input'), {target: {value: 'Test Assignment'}})
      fireEvent.change(getByTestId('points-input'), {target: {value: '100'}})
      fireEvent.click(getByTestId('save-button'))

      expect(onSaveHandlerMock).toHaveBeenCalledWith({
        type: 'none',
        name: 'Test Assignment',
        dueAt: '',
        points: 100,
        publish: false,
        syncToSIS: false,
      }, true)
    })

    it('calls onSaveHandler with correct data when save and publish button is clicked', () => {
      const {getByTestId} = render(<CreateEditAssignmentModal {...defaultProps()} />)

      fireEvent.change(getByTestId('assignment-name-input'), {target: {value: 'Test Assignment'}})
      fireEvent.change(getByTestId('points-input'), {target: {value: '100'}})
      fireEvent.click(getByTestId('save-and-publish-button'))

      expect(onSaveHandlerMock).toHaveBeenCalledWith({
        type: 'none',
        name: 'Test Assignment',
        dueAt: '',
        points: 100,
        publish: true,
        syncToSIS: false,
      }, true)
    })

    it('sets time to 11:59 PM when date is selected (and no time is present)', () => {
      const {getByTestId, getByPlaceholderText, getByText} = render(
        <CreateEditAssignmentModal {...defaultProps()} />,
      )

      fireEvent.change(getByTestId('assignment-name-input'), {target: {value: 'Test Assignment'}})
      fireEvent.change(getByTestId('points-input'), {target: {value: '100'}})

      // open the calendar picker (Select January 15th)
      fireEvent.click(getByPlaceholderText('Choose a date'))
      fireEvent.click(getByText('15'))

      fireEvent.click(getByTestId('save-button'))

      expect(onSaveHandlerMock).toHaveBeenCalledWith({
        type: 'none',
        name: 'Test Assignment',
        dueAt: '2024-01-15T23:59:00.000Z',
        points: 100,
        publish: false,
        syncToSIS: false,
      }, true)
    })

    it('set time to DEFAULT_DUE_TIME if provided by props', () => {
      const {getByTestId, getByPlaceholderText, getByText} = render(
        <CreateEditAssignmentModal {...defaultProps({defaultDueTime: '03:00'})} />,
      )

      fireEvent.change(getByTestId('assignment-name-input'), {target: {value: 'Test Assignment'}})
      fireEvent.change(getByTestId('points-input'), {target: {value: '100'}})

      // open the calendar picker (Select January 15th)
      fireEvent.click(getByPlaceholderText('Choose a date'))
      fireEvent.click(getByText('15'))

      fireEvent.click(getByTestId('save-button'))

      expect(onSaveHandlerMock).toHaveBeenCalledWith({
        type: 'none',
        name: 'Test Assignment',
        dueAt: '2024-01-15T03:00:00.000Z',
        points: 100,
        publish: false,
        syncToSIS: false,
      }, true)
    })
  })

  describe('edit mode', () => {
    it('does not render assignment type field in edit mode', () => {
      const {queryByTestId} = render(
        <CreateEditAssignmentModal {...defaultProps({assignment: assignmentData})} />,
      )

      expect(queryByTestId('assignment-type-select')).not.toBeInTheDocument()
    })

    it('populates fields with assignment data in edit mode', () => {
      const {getByTestId, getAllByText} = render(
        <CreateEditAssignmentModal {...defaultProps({assignment: assignmentData})} />,
      )

      expect(getByTestId('assignment-name-input')).toHaveValue('Test Assignment')
      expect(getAllByText('Sunday, January 14, 2024 12:00 AM')[0]).toBeInTheDocument()
      expect(getByTestId('points-input')).toHaveValue('100')
    })

    it('save buttons are enabled when required fields are populated', () => {
      const {getByTestId} = render(
        <CreateEditAssignmentModal
          {...defaultProps({assignment: assignmentData, isEditMode: true})}
        />,
      )

      const saveButton = getByTestId('save-button')
      const saveAndPublishButton = getByTestId('save-and-publish-button')

      expect(saveButton).not.toBeDisabled()
      expect(saveAndPublishButton).not.toBeDisabled()
    })

    it('does not render "Save and Publish" button when assignment is already published', () => {
      const assignment = {...assignmentData, isPublished: true}
      const {queryByTestId} = render(
        <CreateEditAssignmentModal {...defaultProps({assignment, isEditMode: true})} />,
      )

      expect(queryByTestId('save-and-publish-button')).not.toBeInTheDocument()
    })

    it('Does not change due date time when selecting new date if one was already present', () => {
      const {getByTestId, getByPlaceholderText, getByText} = render(
        <CreateEditAssignmentModal {...defaultProps({assignment: assignmentData})} />,
      )

      // open the calendar picker (Select January 15th)
      fireEvent.click(getByPlaceholderText('Choose a date'))
      fireEvent.click(getByText('15'))

      fireEvent.click(getByTestId('save-button'))

      expect(onSaveHandlerMock).toHaveBeenCalledWith({
        type: 'none',
        name: 'Test Assignment',
        dueAt: '2024-01-15T00:00:00.000Z',
        points: 100,
        publish: false,
        syncToSIS: false,
      }, false)
    })

    it('Default due time Does not overwrite due date time if time is already present', () => {
      const assignment = {...assignmentData, dueAt: '2024-01-14T23:00:00Z'}
      const {getByTestId} = render(
        <CreateEditAssignmentModal {...defaultProps({assignment, defaultDueTime: '03:00'})} />,
      )

      fireEvent.click(getByTestId('save-button'))

      expect(onSaveHandlerMock).toHaveBeenCalledWith({
        type: 'none',
        name: 'Test Assignment',
        dueAt: '2024-01-14T23:00:00Z',
        points: 100,
        publish: false,
        syncToSIS: false,
      }, false)
    })

    it('preserves submission type when editing an assignment', () => {
      const assignment = {...assignmentData, type: 'online_upload'}
      const {getByTestId} = render(
<<<<<<< HEAD
        <CreateEditAssignmentModal {...defaultProps({assignment, isEditMode: true})} />
=======
        <CreateEditAssignmentModal {...defaultProps({assignment, isEditMode: true})} />,
>>>>>>> 51db239a
      )

      fireEvent.click(getByTestId('save-button'))

      expect(onSaveHandlerMock).toHaveBeenCalledWith({
        type: 'online_upload',
        name: 'Test Assignment',
        dueAt: '2024-01-14T00:00:00Z',
        points: 100,
        publish: false,
        syncToSIS: false,
      }, false)
    })

    describe('Due Date Validation', () => {
      const termDates = {
        start_at: {date: '2024-01-12T00:00:00Z', date_context: 'term'},
        end_at: {date: '2024-01-20T00:00:00Z', date_context: 'term'},
      }
      const assignmentWithoutLocks: ModalAssignment = {
        ...assignmentData,
        lockAt: undefined,
        unlockAt: undefined,
      }

      it('Renders error message when due date is past assignment lock date', () => {
        const {getByPlaceholderText, getByText, getAllByText, getByTestId} = render(
          <CreateEditAssignmentModal {...defaultProps({assignment: assignmentData})} />,
        )

        // open calendar picker and select a date past the lock date
        const datePicker = getByPlaceholderText('Choose a date')
        fireEvent.click(datePicker)
        fireEvent.click(getByText('21'))

        // Try to save
        fireEvent.click(getByTestId('save-button'))

        expect(getAllByText('Due date cannot be after lock date')[0]).toBeInTheDocument()
        expect(datePicker).toHaveFocus()
      })

      it('Renders error message when due date is before assignment unlock date', () => {
        const {getByPlaceholderText, getByText, getAllByText, getByTestId} = render(
          <CreateEditAssignmentModal {...defaultProps({assignment: assignmentData})} />,
        )

        // open calendar picker and select a date before the unlock date
        const datePicker = getByPlaceholderText('Choose a date')
        fireEvent.click(datePicker)
        fireEvent.click(getByText('11'))

        // Try to save
        fireEvent.click(getByTestId('save-button'))

        expect(getAllByText('Due date cannot be before unlock date')[0]).toBeInTheDocument()
        expect(datePicker).toHaveFocus()
      })

      it('Renders error message when due date is past term end date', () => {
        const {getByPlaceholderText, getByText, getAllByText, getByTestId} = render(
          <CreateEditAssignmentModal
            {...defaultProps({assignment: assignmentWithoutLocks, validDueAtRange: termDates})}
          />,
        )

        // open calendar picker and select a date past the term end date
        const datePicker = getByPlaceholderText('Choose a date')
        fireEvent.click(datePicker)
        fireEvent.click(getByText('21'))

        // Try to save
        fireEvent.click(getByTestId('save-button'))

        expect(getAllByText('Due date cannot be after term end')[0]).toBeInTheDocument()
        expect(datePicker).toHaveFocus()
      })

      it('Renders error message when due date is before term start date', () => {
        const {getByPlaceholderText, getByText, getAllByText, getByTestId} = render(
          <CreateEditAssignmentModal
            {...defaultProps({assignment: assignmentWithoutLocks, validDueAtRange: termDates})}
          />,
        )

        // open calendar picker and select a date past the term end date
        const datePicker = getByPlaceholderText('Choose a date')
        fireEvent.click(datePicker)
        fireEvent.click(getByText('11'))

        // Try to save
        fireEvent.click(getByTestId('save-button'))

        expect(getAllByText('Due date cannot be before term start')[0]).toBeInTheDocument()
        expect(datePicker).toHaveFocus()
      })
    })

    describe('frozenFields', () => {
      it('Displays "Multiple Due Dates" message when assignment has multiple due dates', () => {
        const assignment = {
          ...assignmentData,
          multipleDueDates: true,
          differentiatedAssignment: true,
        }
        const {getByTestId} = render(<CreateEditAssignmentModal {...defaultProps({assignment})} />)

        expect(getByTestId('multiple-due-dates-message')).toBeInTheDocument()
        expect(getByTestId('multiple-due-dates-message')).toBeDisabled()
      })

      it('Displays "Differentiated Due Date" message when assignment is differentiated', () => {
        const assignment = {...assignmentData, differentiatedAssignment: true}
        const {getByTestId} = render(<CreateEditAssignmentModal {...defaultProps({assignment})} />)

        expect(getByTestId('multiple-due-dates-message')).toBeInTheDocument()
        expect(getByTestId('multiple-due-dates-message')).toHaveValue('Differentiated Due Date')
        expect(getByTestId('multiple-due-dates-message')).toBeDisabled()
      })

      it('Disables fields when included in frozenFields', () => {
        const assignment = {...assignmentData, frozenFields: ['name', 'due_at', 'points']}
        const {getByTestId, getByLabelText} = render(
          <CreateEditAssignmentModal {...defaultProps({assignment})} />,
        )

        expect(getByTestId('assignment-name-input')).toBeDisabled()
        expect(getByLabelText('Date')).toBeDisabled()
        expect(getByLabelText('Time')).toBeDisabled()
        expect(getByTestId('points-input')).toBeDisabled()
      })
    })
  })
})<|MERGE_RESOLUTION|>--- conflicted
+++ resolved
@@ -358,11 +358,7 @@
     it('preserves submission type when editing an assignment', () => {
       const assignment = {...assignmentData, type: 'online_upload'}
       const {getByTestId} = render(
-<<<<<<< HEAD
-        <CreateEditAssignmentModal {...defaultProps({assignment, isEditMode: true})} />
-=======
         <CreateEditAssignmentModal {...defaultProps({assignment, isEditMode: true})} />,
->>>>>>> 51db239a
       )
 
       fireEvent.click(getByTestId('save-button'))
