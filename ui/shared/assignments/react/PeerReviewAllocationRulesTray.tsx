/*
 * Copyright (C) 2025 - present Instructure, Inc.
 *
 * This file is part of Canvas.
 *
 * Canvas is free software: you can redistribute it and/or modify it under
 * the terms of the GNU Affero General Public License as published by the Free
 * Software Foundation, version 3 of the License.
 *
 * Canvas is distributed in the hope that it will be useful, but WITHOUT ANY
 * WARRANTY; without even the implied warranty of MERCHANTABILITY or FITNESS FOR
 * A PARTICULAR PURPOSE. See the GNU Affero General Public License for more
 * details.
 *
 * You should have received a copy of the GNU Affero General Public License along
 * with this program. If not, see <http://www.gnu.org/licenses/>.
 */

import React, {useState} from 'react'
import AllocationRuleCard, {AllocationRuleType} from './AllocationRuleCard'
import CreateEditAllocationRuleModal from './CreateEditAllocationRuleModal'
import {Button, CloseButton} from '@instructure/ui-buttons'
import {Flex} from '@instructure/ui-flex'
import {Heading} from '@instructure/ui-heading'
import {Img} from '@instructure/ui-img'
import {Link} from '@instructure/ui-link'
import {Text} from '@instructure/ui-text'
import {Tray} from '@instructure/ui-tray'
import {View} from '@instructure/ui-view'
import {useScope as createI18nScope} from '@canvas/i18n'
import pandasBalloonUrl from './images/pandasBalloon.svg'

const I18n = createI18nScope('peer_review_allocation_rules_tray')

const EmptyState = () => (
  <Flex
    direction="column"
    alignItems="center"
    justifyItems="center"
    padding="medium"
    textAlign="center"
    margin="large 0 0 0"
  >
    <Img
      src={pandasBalloonUrl}
      alt="Pandas Balloon"
      style={{width: '160px', height: 'auto', marginBottom: '1rem'}}
    />
    <Heading level="h3" margin="medium 0">
      {I18n.t('Create New Rules')}
    </Heading>
    <Text as="p" size="content">
      {I18n.t(
        'Allocation of peer reviews happens behind the scenes and is optimized for a fair distribution to all participants.',
      )}
    </Text>
    <Text as="p" size="content">
      {I18n.t('You can create rules that support your learning goals for the assignment.')}
    </Text>
    <Text size="content">
      {/* TODO: Replace with link to documentation in EGG-1588 */}
      <Link href="#" isWithinText={false} target="_blank">
        {I18n.t('Learn more about how peer review allocation works.')}
      </Link>
    </Text>
  </Flex>
)

const PeerReviewAllocationRulesTray = ({
  assignmentId,
  isTrayOpen,
  closeTray,
  canEdit = false,
}: {
  assignmentId: string
  isTrayOpen: boolean
  closeTray: () => void
  canEdit: boolean
}): React.ReactElement => {
  const [isCreateModalOpen, setIsCreateModalOpen] = useState(false)
  const trayLabel = I18n.t('Allocation Rules')
  // TODO: Replace with data fetched in EGG-1589
  // const [rules, setRules] = useState([])
  const rules: AllocationRuleType[] = [
    {
      id: '1',
      reviewer: {_id: '1', name: 'Student 1'},
      reviewee: {_id: '2', name: 'Student 2'},
      mustReview: true,
      reviewPermitted: true,
      appliesToReviewer: true,
    },
    {
      id: '2',
      reviewer: {_id: '3', name: 'Student 3'},
      reviewee: {_id: '2', name: 'Student 2'},
      mustReview: true,
      reviewPermitted: false,
      appliesToReviewer: false,
    },
    {
      id: '3',
      reviewer: {_id: '3', name: 'Student with an extremely long name that should wrap properly'},
      reviewee: {_id: '2', name: 'Student with a very long name'},
      mustReview: false,
      reviewPermitted: true,
      appliesToReviewer: true,
    },
  ]

  return (
    <View data-testid="allocation-rules-tray">
      <Tray label={trayLabel} open={isTrayOpen} placement="end">
        <Flex direction="column">
          <Flex.Item>
            <Flex as="div" padding="medium">
              <Flex.Item shouldGrow={true} shouldShrink={true}>
                <Heading level="h3" as="h2">
                  {trayLabel}
                </Heading>
              </Flex.Item>

              <Flex.Item>
                <CloseButton
                  data-testid="allocation-rules-tray-close-button"
                  placement="end"
                  offset="medium"
                  screenReaderLabel={I18n.t('Close Allocation Rules Tray')}
                  size="small"
                  onClick={closeTray}
                />
              </Flex.Item>
            </Flex>
          </Flex.Item>
          <Flex.Item as="div" padding="xx-small medium x-small medium">
            <Text>
              {I18n.t('For peer review configuration return to ')}
              <Link
                isWithinText={false}
                href={`/courses/${ENV.COURSE_ID}/assignments/${assignmentId}/edit?scrollTo=assignment_peer_reviews_fields`}
              >
                {I18n.t('Edit Assignment')}
              </Link>
              .
            </Text>
          </Flex.Item>
<<<<<<< HEAD
          <Flex.Item as="div" padding="x-small medium">
            <Button color="primary" onClick={() => setIsCreateModalOpen(true)}>
              {I18n.t('+ Rule')}
            </Button>
          </Flex.Item>
=======

          {canEdit && (
            <Flex.Item as="div" padding="x-small medium">
              <Button color="primary" onClick={() => setIsCreateModalOpen(true)}>
                {I18n.t('+ Rule')}
              </Button>
            </Flex.Item>
          )}

>>>>>>> 661629a0
          {rules.length === 0 ? (
            <EmptyState />
          ) : (
            rules.map(rule => (
              <Flex.Item as="div" padding="x-small medium" key={rule.id}>
                <AllocationRuleCard rule={rule} canEdit={canEdit} />
              </Flex.Item>
            ))
          )}
        </Flex>
      </Tray>
<<<<<<< HEAD
      <CreateEditAllocationRuleModal isOpen={isCreateModalOpen} setIsOpen={setIsCreateModalOpen} />
=======
      <CreateEditAllocationRuleModal
        isOpen={isCreateModalOpen}
        setIsOpen={setIsCreateModalOpen}
        assignmentId={assignmentId}
        courseId={ENV.COURSE_ID}
      />
>>>>>>> 661629a0
    </View>
  )
}

export default PeerReviewAllocationRulesTray<|MERGE_RESOLUTION|>--- conflicted
+++ resolved
@@ -144,13 +144,6 @@
               .
             </Text>
           </Flex.Item>
-<<<<<<< HEAD
-          <Flex.Item as="div" padding="x-small medium">
-            <Button color="primary" onClick={() => setIsCreateModalOpen(true)}>
-              {I18n.t('+ Rule')}
-            </Button>
-          </Flex.Item>
-=======
 
           {canEdit && (
             <Flex.Item as="div" padding="x-small medium">
@@ -160,7 +153,6 @@
             </Flex.Item>
           )}
 
->>>>>>> 661629a0
           {rules.length === 0 ? (
             <EmptyState />
           ) : (
@@ -172,16 +164,12 @@
           )}
         </Flex>
       </Tray>
-<<<<<<< HEAD
-      <CreateEditAllocationRuleModal isOpen={isCreateModalOpen} setIsOpen={setIsCreateModalOpen} />
-=======
       <CreateEditAllocationRuleModal
         isOpen={isCreateModalOpen}
         setIsOpen={setIsCreateModalOpen}
         assignmentId={assignmentId}
         courseId={ENV.COURSE_ID}
       />
->>>>>>> 661629a0
     </View>
   )
 }
