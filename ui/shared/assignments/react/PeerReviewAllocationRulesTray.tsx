/*
 * Copyright (C) 2025 - present Instructure, Inc.
 *
 * This file is part of Canvas.
 *
 * Canvas is free software: you can redistribute it and/or modify it under
 * the terms of the GNU Affero General Public License as published by the Free
 * Software Foundation, version 3 of the License.
 *
 * Canvas is distributed in the hope that it will be useful, but WITHOUT ANY
 * WARRANTY; without even the implied warranty of MERCHANTABILITY or FITNESS FOR
 * A PARTICULAR PURPOSE. See the GNU Affero General Public License for more
 * details.
 *
 * You should have received a copy of the GNU Affero General Public License along
 * with this program. If not, see <http://www.gnu.org/licenses/>.
 */

import React, {useState, useRef, useEffect, useCallback, useMemo} from 'react'
import AllocationRuleCard from './AllocationRuleCard'
import CreateEditAllocationRuleModal from './CreateEditAllocationRuleModal'
import {Alert} from '@instructure/ui-alerts'
import {useAllocationRules} from '../graphql/hooks/useAllocationRules'
import {ScreenReaderContent} from '@instructure/ui-a11y-content'
import {Button, CloseButton, IconButton} from '@instructure/ui-buttons'
import {Flex} from '@instructure/ui-flex'
import {FormMessage} from '@instructure/ui-form-field'
import {Heading} from '@instructure/ui-heading'
import {IconSearchLine, IconTroubleLine} from '@instructure/ui-icons'
import {Img} from '@instructure/ui-img'
import {Link} from '@instructure/ui-link'
import {Pagination} from '@instructure/ui-pagination'
import {Spinner} from '@instructure/ui-spinner'
import {Text} from '@instructure/ui-text'
import {TextInput} from '@instructure/ui-text-input'
import {Tray} from '@instructure/ui-tray'
import {View} from '@instructure/ui-view'
import {debounce} from 'lodash'
import {useScope as createI18nScope} from '@canvas/i18n'
import pandasBalloonUrl from './images/pandasBalloon.svg'
import {showFlashAlert} from '@canvas/alerts/react/FlashAlert'

const I18n = createI18nScope('peer_review_allocation_rules_tray')

// We allow 5000ms for the screen reader to finish reading the label of the focused element before
// announcing the screen reader alert. Otherwise, the focus announcement steals the alert announcement.
const SCREENREADER_ALERT_TIMEOUT = 5000

const NoResultsFound = ({searchTerm}: {searchTerm: string}) => (
  <Flex.Item as="div" padding="x-small medium" data-testid="no-search-results">
    <Text as="p" size="content">
      {I18n.t('No matching results where found for "%{searchTerm}"', {searchTerm})}
    </Text>
  </Flex.Item>
)

const EmptyState = () => (
  <Flex
    direction="column"
    alignItems="center"
    justifyItems="center"
    padding="medium"
    textAlign="center"
    margin="large 0 0 0"
  >
    <Img
      src={pandasBalloonUrl}
      alt="Pandas Balloon"
      style={{width: '160px', height: 'auto', marginBottom: '1rem'}}
    />
    <Heading level="h3" margin="medium 0">
      {I18n.t('Create New Rules')}
    </Heading>
    <Text as="p" size="content">
      {I18n.t(
        'Allocation of peer reviews happens behind the scenes and is optimized for a fair distribution to all participants.',
      )}
    </Text>
    <Text as="p" size="content">
      {I18n.t('You can create rules that support your learning goals for the assignment.')}
    </Text>
    <Text size="content">
      {/* TODO: Replace with link to documentation in EGG-1588 */}
      <Link href="#" isWithinText={false} target="_blank">
        {I18n.t('Learn more about how peer review allocation works.')}
      </Link>
    </Text>
  </Flex>
)

const LoadingState = () => (
  <Flex direction="column" alignItems="center" padding="large">
    <Spinner
      renderTitle={I18n.t('Loading allocation rules')}
      data-testid={'allocation-rules-loading-spinner'}
    />
  </Flex>
)

enum DeleteFocusType {
  CREATE_BUTTON = 'create-button',
  NEXT_RULE = 'next-rule',
  PREVIOUS_RULE = 'previous-rule',
  LAST_RULE_AFTER_PAGE_CHANGE = 'last-rule-after-page-change',
}

interface DeleteFocusInfo {
  type: DeleteFocusType
  ruleId?: string
}

const PeerReviewAllocationRulesTray = ({
  assignmentId,
  requiredPeerReviewsCount,
  isTrayOpen,
  closeTray,
  canEdit = false,
}: {
  assignmentId: string
  requiredPeerReviewsCount: number
  isTrayOpen: boolean
  closeTray: () => void
  canEdit: boolean
}): React.ReactElement => {
  const [isCreateModalOpen, setIsCreateModalOpen] = useState(false)
  const [currentPage, setCurrentPage] = useState(1)
  const [itemsPerPage, setItemsPerPage] = useState(4)
  const [shouldRefetch, setShouldRefetch] = useState(false)
  const [preCreationTotalCount, setPreCreationTotalCount] = useState<number | null>(null)
  const [isUserNavigating, setIsUserNavigating] = useState(false)
  const [ruleToFocus, setRuleToFocus] = useState<string | null>(null)
  const [searchInputValue, setSearchInputValue] = useState('')
  const [searchInputErrors, setSearchInputErrors] = useState<FormMessage[]>([])
  const [searchTerm, setSearchTerm] = useState('')
  const [deleteError, setDeleteError] = useState<string | null>(null)
  const [deleteFocusInfo, setDeleteFocusInfo] = useState<DeleteFocusInfo | null>(null)
<<<<<<< HEAD

  const containerRef = useRef<Element | null>(null)
  const createRuleButtonRef = useRef<HTMLButtonElement | null>(null)
=======
  const [screenReaderAnnouncement, setScreenReaderAnnouncement] = useState('')

  const containerRef = useRef<Element | null>(null)
  const createRuleButtonRef = useRef<HTMLButtonElement | null>(null)
  const screenReaderAnnouncementTimeoutRef = useRef<NodeJS.Timeout | null>(null)
>>>>>>> dd080656

  const {rules, totalCount, loading, error, refetch} = useAllocationRules(
    assignmentId,
    currentPage,
    itemsPerPage,
    searchTerm,
  )

  const totalPages = totalCount ? Math.ceil(totalCount / itemsPerPage) : 0

  const handlePageChange = useCallback((newPage: number) => {
    setIsUserNavigating(true)
    setCurrentPage(newPage)
    setTimeout(() => {
      setIsUserNavigating(false)
    }, 1000)
  }, [])

  const handleRuleSave = useCallback(
<<<<<<< HEAD
    (ruleId?: string) => {
      if (ruleId) {
        setRuleToFocus(ruleId)
      }
=======
    (ruleId?: string, isNewRule = true, ruleDescription?: string) => {
      if (ruleId) {
        setRuleToFocus(ruleId)
      }
      showFlashAlert({
        type: 'success',
        message: isNewRule
          ? I18n.t('New rule has been created successfully')
          : I18n.t('Rule has been edited successfully'),
      })

      // We set a delay before announcing the deletion so that it doesn't overlap with the focus change
      if (screenReaderAnnouncementTimeoutRef.current) {
        clearTimeout(screenReaderAnnouncementTimeoutRef.current)
      }
      screenReaderAnnouncementTimeoutRef.current = setTimeout(() => {
        const message = ruleDescription
          ? isNewRule
            ? I18n.t('New rule "%{rule}" has been created successfully', {rule: ruleDescription})
            : I18n.t('Rule "%{rule}" has been edited successfully', {rule: ruleDescription})
          : isNewRule
            ? I18n.t('New rule has been created successfully')
            : I18n.t('Rule has been edited successfully')
        setScreenReaderAnnouncement(message)
      }, SCREENREADER_ALERT_TIMEOUT)

>>>>>>> dd080656
      setShouldRefetch(true)
      if (!containerRef.current || isUserNavigating || loading) {
        if (preCreationTotalCount !== null) {
          const firstNewRulePage = Math.floor(preCreationTotalCount / itemsPerPage) + 1
          if (firstNewRulePage !== currentPage) {
            handlePageChange(firstNewRulePage)
          }
        }
      }
    },
    [itemsPerPage, preCreationTotalCount, currentPage, handlePageChange, isUserNavigating, loading],
  )

  const handleRuleDelete = useCallback(
<<<<<<< HEAD
    async (ruleId: string, error?: any) => {
=======
    async (ruleId: string, ruleDescription?: string, error?: any) => {
>>>>>>> dd080656
      if (error) {
        const errorMessage =
          error?.message || I18n.t('An error occurred while deleting the allocation rule')
        setDeleteError(errorMessage)
        return
      }

      const deletedRuleIndex = rules.findIndex(rule => rule._id === ruleId)
      const isOnlyRule = totalCount === 1
      const isFirstRuleOnPage = deletedRuleIndex === 0

      if (isOnlyRule) {
        setDeleteFocusInfo({type: DeleteFocusType.CREATE_BUTTON})
      } else if (isFirstRuleOnPage) {
        if (rules.length > 1) {
          setDeleteFocusInfo({type: DeleteFocusType.NEXT_RULE, ruleId: rules[1]._id})
        } else {
          setDeleteFocusInfo({type: DeleteFocusType.LAST_RULE_AFTER_PAGE_CHANGE})
        }
      } else {
        setDeleteFocusInfo({
          type: DeleteFocusType.PREVIOUS_RULE,
          ruleId: rules[deletedRuleIndex - 1]._id,
        })
      }

      if (!isOnlyRule && isFirstRuleOnPage && rules.length === 1 && currentPage > 1) {
        handlePageChange(currentPage - 1)
      }

<<<<<<< HEAD
=======
      showFlashAlert({type: 'success', message: I18n.t('Rule has been deleted successfully')})

      // We set a delay before announcing the deletion so that it doesn't overlap with the focus change
      if (screenReaderAnnouncementTimeoutRef.current) {
        clearTimeout(screenReaderAnnouncementTimeoutRef.current)
      }
      screenReaderAnnouncementTimeoutRef.current = setTimeout(() => {
        const message = ruleDescription
          ? I18n.t('Rule "%{rule}" has been deleted successfully', {rule: ruleDescription})
          : I18n.t('Rule has been deleted successfully')
        setScreenReaderAnnouncement(message)
      }, SCREENREADER_ALERT_TIMEOUT)

>>>>>>> dd080656
      setShouldRefetch(true)
    },
    [rules, currentPage, totalCount, handlePageChange],
  )

  const handleSearchInputChange = (_e: React.ChangeEvent<HTMLInputElement>, value: string) => {
    setSearchInputErrors([])
    setSearchInputValue(value)
  }

  const clearSearchInput = () => {
    setSearchInputValue('')
    setSearchTerm('')
  }

  const debouncedSearch = useMemo(
    () =>
      debounce((value: string) => {
        if (value.length === 1) {
          setSearchInputErrors(prev => [
            ...prev,
            {text: I18n.t('Search term must be at least 2 characters long'), type: 'newError'},
          ])
        } else {
          setSearchTerm(value)
        }
      }, 300),
    [setSearchTerm],
  )

  const calculateItemsPerPage = useCallback(() => {
    if (!containerRef.current || (rules.length === 0 && loading)) {
      return
    }

    let cardHeight = 120
    const cardElement = containerRef.current.querySelector(
      '[data-testid="allocation-rule-card-wrapper"]',
    )
    if (cardElement) {
      cardHeight = cardElement.clientHeight
    }

    const containerHeight = containerRef.current.clientHeight
    const maxCards = Math.floor(containerHeight / cardHeight)
    const newItemsPerPage = Math.max(1, maxCards)

    if (newItemsPerPage !== itemsPerPage) {
      setItemsPerPage(newItemsPerPage)
      const newTotalPages = totalCount ? Math.ceil(totalCount / newItemsPerPage) : 0
      if (currentPage > newTotalPages && newTotalPages > 0 && !isUserNavigating) {
        setCurrentPage(newTotalPages)
      }
    }
  }, [itemsPerPage, totalCount, currentPage, isUserNavigating, loading, rules.length])

  const setContainerRef = useCallback(
    (el: Element | null) => {
      containerRef.current = el

      if (el && !isUserNavigating) {
        calculateItemsPerPage()
        const resizeObserver = new ResizeObserver(entries => {
          setTimeout(() => {
            if (!isUserNavigating) {
              calculateItemsPerPage()
            }
          }, 100)
        })

        resizeObserver.observe(el)

        ;(el as any)._resizeObserver = resizeObserver
      }

      if (containerRef.current && containerRef.current !== el) {
        const prevObserver = (containerRef.current as any)._resizeObserver
        if (prevObserver) {
          prevObserver.disconnect()
          delete (containerRef.current as any)._resizeObserver
        }
      }
    },
    [calculateItemsPerPage, isUserNavigating],
  )

  useEffect(() => {
    debouncedSearch(searchInputValue)
    return () => {
      debouncedSearch.cancel()
    }
  }, [searchInputValue, debouncedSearch])

  useEffect(() => {
    if (totalCount !== null) {
      setPreCreationTotalCount(totalCount)
    } else if (totalCount === null && !loading) {
      setPreCreationTotalCount(0)
    }
  }, [totalCount, preCreationTotalCount, loading])

  useEffect(() => {
    if (
      isTrayOpen &&
      !loading &&
      totalCount !== null &&
      containerRef.current &&
      !isUserNavigating
    ) {
      const timer = setTimeout(() => {
        calculateItemsPerPage()
      }, 300)
      return () => {
        clearTimeout(timer)
      }
    }
  }, [isTrayOpen, loading, totalCount, calculateItemsPerPage, isUserNavigating])

  useEffect(() => {
    const doRefetch = async () => {
      if (shouldRefetch) {
        setShouldRefetch(false)
        const refetchResult = await refetch(currentPage)
        setTimeout(() => {
          if (ruleToFocus) {
            const editButton = document.getElementById(`edit-rule-button-${ruleToFocus}`)
            if (editButton) {
              editButton.focus()
              setRuleToFocus(null)
            }
          } else if (deleteFocusInfo) {
            if (deleteFocusInfo.type === DeleteFocusType.CREATE_BUTTON) {
              createRuleButtonRef.current?.focus()
              setDeleteFocusInfo(null)
            } else if (
              deleteFocusInfo.type === DeleteFocusType.NEXT_RULE &&
              deleteFocusInfo.ruleId
            ) {
              const editButton = document.getElementById(
                `edit-rule-button-${deleteFocusInfo.ruleId}`,
              )
              editButton?.focus()
              setDeleteFocusInfo(null)
            } else if (
              deleteFocusInfo.type === DeleteFocusType.PREVIOUS_RULE &&
              deleteFocusInfo.ruleId
            ) {
              const editButton = document.getElementById(
                `edit-rule-button-${deleteFocusInfo.ruleId}`,
              )
              editButton?.focus()
              setDeleteFocusInfo(null)
            } else if (
              deleteFocusInfo.type === DeleteFocusType.LAST_RULE_AFTER_PAGE_CHANGE &&
              refetchResult?.rules.length > 0
            ) {
              const lastRule = refetchResult.rules[refetchResult.rules.length - 1]
              const editButton = document.getElementById(`edit-rule-button-${lastRule._id}`)
              editButton?.focus()
              setDeleteFocusInfo(null)
            }
          } else if (preCreationTotalCount !== null) {
            const ruleIndexOnPage = preCreationTotalCount % itemsPerPage
            const ruleCards = document.querySelectorAll(
              '[data-testid="allocation-rule-card-wrapper"]',
            )
            const targetCard = ruleCards[ruleIndexOnPage]
            if (targetCard) {
              const editButton = targetCard.querySelector('button[id^="edit-rule-button-"]')
              if (editButton) {
                ;(editButton as HTMLElement).focus()
              }
            }
          }
        }, 300)
      }
    }
    doRefetch()
  }, [
    currentPage,
    shouldRefetch,
    refetch,
    rules,
    preCreationTotalCount,
    itemsPerPage,
    ruleToFocus,
    deleteFocusInfo,
  ])

  useEffect(() => {
    return () => {
      if (containerRef.current) {
        const observer = (containerRef.current as any)._resizeObserver
        if (observer) {
          observer.disconnect()
        }
      }
<<<<<<< HEAD
=======
      if (screenReaderAnnouncementTimeoutRef.current) {
        clearTimeout(screenReaderAnnouncementTimeoutRef.current)
      }
>>>>>>> dd080656
    }
  }, [])

  useEffect(() => {
    if (deleteError) {
      const errorAlert = document.querySelector('[data-testid="delete-error-alert"]')
      if (errorAlert) {
        ;(errorAlert as HTMLElement).focus()
      }
      calculateItemsPerPage()
    }
  }, [deleteError, calculateItemsPerPage])

  useEffect(() => {
    if (currentPage > totalPages && totalPages > 0) {
      setCurrentPage(1)
    }
  }, [currentPage, totalPages])

  const clearSearchButton = () => {
    if (!searchTerm) return null

    return (
      <IconButton
        type="button"
        size="small"
        withBackground={false}
        withBorder={false}
        screenReaderLabel={I18n.t('Clear allocation rules search')}
        onClick={clearSearchInput}
        data-testid="clear-search-button"
      >
        <IconTroubleLine />
      </IconButton>
    )
  }

  const renderContent = () => {
    if (loading) return <LoadingState />

    if (error) {
      return (
        <Flex.Item as="div" padding="x-small medium">
          <Alert
            variant="error"
            renderCloseButtonLabel={I18n.t('Close error alert for allocation rule tray')}
            margin="0 0 medium 0"
            variantScreenReaderLabel={I18n.t('Error, ')}
            data-testid="fetch-rules-error-alert"
          >
            {I18n.t('An error occurred while fetching allocation rules')}
          </Alert>
        </Flex.Item>
      )
    }

    if (rules.length === 0) {
      return searchTerm ? <NoResultsFound searchTerm={searchTerm} /> : <EmptyState />
    }

    return (
      <Flex direction="column" height="100%" elementRef={setContainerRef}>
        <Flex.Item overflowY="hidden" shouldGrow shouldShrink>
          {rules.map(rule => (
            <Flex.Item
              as="div"
              padding="x-small medium"
              key={rule._id}
              data-testid="allocation-rule-card-wrapper"
            >
              <AllocationRuleCard
                rule={rule}
                canEdit={canEdit}
                assignmentId={assignmentId}
                refetchRules={handleRuleSave}
                handleRuleDelete={handleRuleDelete}
<<<<<<< HEAD
=======
                requiredPeerReviewsCount={requiredPeerReviewsCount}
>>>>>>> dd080656
              />
            </Flex.Item>
          ))}
        </Flex.Item>
      </Flex>
    )
  }

  return (
    <View data-testid="allocation-rules-tray">
      <View as="div" role="alert" aria-live="polite" data-testid="allocation-rules-tray-alert">
        <ScreenReaderContent>{screenReaderAnnouncement}</ScreenReaderContent>
      </View>
      <Tray label={I18n.t('Allocation Rules')} open={isTrayOpen} placement="end">
        <Flex direction="column" height="100vh">
          <Flex.Item>
            <Flex as="div" padding="medium">
              <Flex.Item shouldGrow={true} shouldShrink={true}>
                <Heading level="h3" as="h2">
                  {I18n.t('Allocation Rules')}
                </Heading>
              </Flex.Item>
              <Flex.Item>
                <CloseButton
                  data-testid="allocation-rules-tray-close-button"
                  placement="end"
                  offset="medium"
                  screenReaderLabel={I18n.t('Close Allocation Rules Tray')}
                  size="small"
                  onClick={closeTray}
                />
              </Flex.Item>
            </Flex>
            <Flex.Item as="div" padding="xx-small medium x-small medium">
              <Text>
                {I18n.t('For peer review configuration return to ')}
                <Link
                  isWithinText={false}
                  href={`/courses/${ENV.COURSE_ID}/assignments/${assignmentId}/edit?scrollTo=assignment_peer_reviews_fields`}
                >
                  {I18n.t('Edit Assignment')}
                </Link>
                .
              </Text>
            </Flex.Item>
            {canEdit && (
              <Flex.Item as="div" padding="x-small medium">
                <Button
                  color="primary"
                  onClick={() => setIsCreateModalOpen(true)}
                  data-testid="add-rule-button"
                  elementRef={ref => (createRuleButtonRef.current = ref as HTMLButtonElement)}
                >
                  {I18n.t('+ Rule')}
                </Button>
              </Flex.Item>
            )}
            {(rules.length > 0 || searchInputValue) && (
              <Flex.Item as="div" padding="x-small medium">
                <TextInput
                  renderLabel={
                    <ScreenReaderContent>
                      {I18n.t('Type to search for allocation rules')}
                    </ScreenReaderContent>
                  }
                  placeholder={I18n.t('Type to search')}
                  value={searchInputValue}
                  onChange={handleSearchInputChange}
                  renderBeforeInput={<IconSearchLine inline={false} />}
                  renderAfterInput={clearSearchButton}
                  messages={searchInputErrors}
                  shouldNotWrap
                  data-testid="allocation-rules-search-input"
                />
              </Flex.Item>
            )}
            {deleteError && (
              <Flex.Item as="div" padding="x-small medium">
                <Alert
                  variant="error"
                  renderCloseButtonLabel={I18n.t('Close error alert for deleting allocation rule')}
                  data-testid="delete-error-alert"
                  liveRegion={() =>
                    document.getElementById('flash_screenreader_holder') as HTMLElement
                  }
                  onDismiss={() => setDeleteError(null)}
                >
                  {I18n.t('An error occurred while deleting the allocation rule')}
                </Alert>
              </Flex.Item>
            )}
          </Flex.Item>
          <Flex.Item overflowY="hidden" shouldGrow shouldShrink>
            {renderContent()}
          </Flex.Item>
          <Flex.Item as="div" padding="small medium">
            <Pagination
              as="nav"
              variant="compact"
              labelNext={I18n.t('Next Allocation Rules Page: Page %{page}', {
                page: currentPage + 1,
              })}
              labelPrev={I18n.t('Previous Allocation Rules Page: Page %{page}', {
                page: currentPage - 1,
              })}
              currentPage={currentPage}
              totalPageNumber={totalPages}
              onPageChange={handlePageChange}
              data-testid="allocation-rules-pagination"
            />
          </Flex.Item>
        </Flex>
      </Tray>
      <CreateEditAllocationRuleModal
        isOpen={isCreateModalOpen}
        setIsOpen={setIsCreateModalOpen}
        assignmentId={assignmentId}
        requiredPeerReviewsCount={requiredPeerReviewsCount}
        refetchRules={handleRuleSave}
      />
    </View>
  )
}

export default PeerReviewAllocationRulesTray<|MERGE_RESOLUTION|>--- conflicted
+++ resolved
@@ -134,17 +134,11 @@
   const [searchTerm, setSearchTerm] = useState('')
   const [deleteError, setDeleteError] = useState<string | null>(null)
   const [deleteFocusInfo, setDeleteFocusInfo] = useState<DeleteFocusInfo | null>(null)
-<<<<<<< HEAD
-
-  const containerRef = useRef<Element | null>(null)
-  const createRuleButtonRef = useRef<HTMLButtonElement | null>(null)
-=======
   const [screenReaderAnnouncement, setScreenReaderAnnouncement] = useState('')
 
   const containerRef = useRef<Element | null>(null)
   const createRuleButtonRef = useRef<HTMLButtonElement | null>(null)
   const screenReaderAnnouncementTimeoutRef = useRef<NodeJS.Timeout | null>(null)
->>>>>>> dd080656
 
   const {rules, totalCount, loading, error, refetch} = useAllocationRules(
     assignmentId,
@@ -164,12 +158,6 @@
   }, [])
 
   const handleRuleSave = useCallback(
-<<<<<<< HEAD
-    (ruleId?: string) => {
-      if (ruleId) {
-        setRuleToFocus(ruleId)
-      }
-=======
     (ruleId?: string, isNewRule = true, ruleDescription?: string) => {
       if (ruleId) {
         setRuleToFocus(ruleId)
@@ -196,7 +184,6 @@
         setScreenReaderAnnouncement(message)
       }, SCREENREADER_ALERT_TIMEOUT)
 
->>>>>>> dd080656
       setShouldRefetch(true)
       if (!containerRef.current || isUserNavigating || loading) {
         if (preCreationTotalCount !== null) {
@@ -211,11 +198,7 @@
   )
 
   const handleRuleDelete = useCallback(
-<<<<<<< HEAD
-    async (ruleId: string, error?: any) => {
-=======
     async (ruleId: string, ruleDescription?: string, error?: any) => {
->>>>>>> dd080656
       if (error) {
         const errorMessage =
           error?.message || I18n.t('An error occurred while deleting the allocation rule')
@@ -246,8 +229,6 @@
         handlePageChange(currentPage - 1)
       }
 
-<<<<<<< HEAD
-=======
       showFlashAlert({type: 'success', message: I18n.t('Rule has been deleted successfully')})
 
       // We set a delay before announcing the deletion so that it doesn't overlap with the focus change
@@ -261,7 +242,6 @@
         setScreenReaderAnnouncement(message)
       }, SCREENREADER_ALERT_TIMEOUT)
 
->>>>>>> dd080656
       setShouldRefetch(true)
     },
     [rules, currentPage, totalCount, handlePageChange],
@@ -459,12 +439,9 @@
           observer.disconnect()
         }
       }
-<<<<<<< HEAD
-=======
       if (screenReaderAnnouncementTimeoutRef.current) {
         clearTimeout(screenReaderAnnouncementTimeoutRef.current)
       }
->>>>>>> dd080656
     }
   }, [])
 
@@ -541,10 +518,7 @@
                 assignmentId={assignmentId}
                 refetchRules={handleRuleSave}
                 handleRuleDelete={handleRuleDelete}
-<<<<<<< HEAD
-=======
                 requiredPeerReviewsCount={requiredPeerReviewsCount}
->>>>>>> dd080656
               />
             </Flex.Item>
           ))}
