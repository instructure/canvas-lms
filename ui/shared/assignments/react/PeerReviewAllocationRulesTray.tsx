--- conflicted
+++ resolved
@@ -43,11 +43,7 @@
 const I18n = createI18nScope('peer_review_allocation_rules_tray')
 
 const NoResultsFound = ({searchTerm}: {searchTerm: string}) => (
-<<<<<<< HEAD
-  <Flex.Item as="div" padding="x-small medium">
-=======
   <Flex.Item as="div" padding="x-small medium" data-testid="no-search-results">
->>>>>>> 8d1d98d9
     <Text as="p" size="content">
       {I18n.t('No matching results where found for "%{searchTerm}"', {searchTerm})}
     </Text>
@@ -90,12 +86,6 @@
 
 const LoadingState = () => (
   <Flex direction="column" alignItems="center" padding="large">
-<<<<<<< HEAD
-    <Spinner renderTitle={I18n.t('Loading allocation rules')} />
-  </Flex>
-)
-
-=======
     <Spinner
       renderTitle={I18n.t('Loading allocation rules')}
       data-testid={'allocation-rules-loading-spinner'}
@@ -115,7 +105,6 @@
   ruleId?: string
 }
 
->>>>>>> 8d1d98d9
 const PeerReviewAllocationRulesTray = ({
   assignmentId,
   isTrayOpen,
@@ -137,15 +126,11 @@
   const [searchInputValue, setSearchInputValue] = useState('')
   const [searchInputErrors, setSearchInputErrors] = useState<FormMessage[]>([])
   const [searchTerm, setSearchTerm] = useState('')
-<<<<<<< HEAD
-  const containerRef = useRef<Element | null>(null)
-=======
   const [deleteError, setDeleteError] = useState<string | null>(null)
   const [deleteFocusInfo, setDeleteFocusInfo] = useState<DeleteFocusInfo | null>(null)
 
   const containerRef = useRef<Element | null>(null)
   const createRuleButtonRef = useRef<HTMLButtonElement | null>(null)
->>>>>>> 8d1d98d9
 
   const {rules, totalCount, loading, error, refetch} = useAllocationRules(
     assignmentId,
@@ -166,34 +151,16 @@
 
   const handleRuleSave = useCallback(
     (ruleId?: string) => {
-<<<<<<< HEAD
-      setShouldRefetch(true)
-      if (!containerRef.current || isUserNavigating || loading) {
-        if (!ruleId && preCreationTotalCount !== null) {
-=======
       if (ruleId) {
         setRuleToFocus(ruleId)
       }
       setShouldRefetch(true)
       if (!containerRef.current || isUserNavigating || loading) {
         if (preCreationTotalCount !== null) {
->>>>>>> 8d1d98d9
           const firstNewRulePage = Math.floor(preCreationTotalCount / itemsPerPage) + 1
           if (firstNewRulePage !== currentPage) {
             handlePageChange(firstNewRulePage)
           }
-<<<<<<< HEAD
-        } else if (ruleId) {
-          setRuleToFocus(ruleId)
-        }
-      }
-    },
-    [itemsPerPage, preCreationTotalCount, currentPage, handlePageChange],
-  )
-
-  const calculateItemsPerPage = useCallback(() => {
-    if (!containerRef.current || rules.length === 0) {
-=======
         }
       }
     },
@@ -264,7 +231,6 @@
 
   const calculateItemsPerPage = useCallback(() => {
     if (!containerRef.current || (rules.length === 0 && loading)) {
->>>>>>> 8d1d98d9
       return
     }
 
@@ -287,30 +253,7 @@
         setCurrentPage(newTotalPages)
       }
     }
-<<<<<<< HEAD
-  }, [itemsPerPage, totalCount, currentPage, isUserNavigating, loading])
-
-  useEffect(() => {
-    const container = containerRef.current
-    if (!container) return
-
-    const resizeObserver = new ResizeObserver(() => {
-      setTimeout(() => {
-        if (!isUserNavigating) {
-          calculateItemsPerPage()
-        }
-      }, 100)
-    })
-
-    resizeObserver.observe(container)
-
-    return () => {
-      resizeObserver.disconnect()
-    }
-  }, [calculateItemsPerPage, isUserNavigating])
-=======
   }, [itemsPerPage, totalCount, currentPage, isUserNavigating, loading, rules.length])
->>>>>>> 8d1d98d9
 
   const setContainerRef = useCallback(
     (el: Element | null) => {
@@ -318,8 +261,6 @@
 
       if (el && !isUserNavigating) {
         calculateItemsPerPage()
-<<<<<<< HEAD
-=======
         const resizeObserver = new ResizeObserver(entries => {
           setTimeout(() => {
             if (!isUserNavigating) {
@@ -339,15 +280,12 @@
           prevObserver.disconnect()
           delete (containerRef.current as any)._resizeObserver
         }
->>>>>>> 8d1d98d9
       }
     },
     [calculateItemsPerPage, isUserNavigating],
   )
 
   useEffect(() => {
-<<<<<<< HEAD
-=======
     debouncedSearch(searchInputValue)
     return () => {
       debouncedSearch.cancel()
@@ -355,7 +293,6 @@
   }, [searchInputValue, debouncedSearch])
 
   useEffect(() => {
->>>>>>> 8d1d98d9
     if (totalCount !== null) {
       setPreCreationTotalCount(totalCount)
     } else if (totalCount === null && !loading) {
@@ -371,17 +308,12 @@
       containerRef.current &&
       !isUserNavigating
     ) {
-<<<<<<< HEAD
-      const timer = setTimeout(calculateItemsPerPage, 300)
-      return () => clearTimeout(timer)
-=======
       const timer = setTimeout(() => {
         calculateItemsPerPage()
       }, 300)
       return () => {
         clearTimeout(timer)
       }
->>>>>>> 8d1d98d9
     }
   }, [isTrayOpen, loading, totalCount, calculateItemsPerPage, isUserNavigating])
 
@@ -389,18 +321,12 @@
     const doRefetch = async () => {
       if (shouldRefetch) {
         setShouldRefetch(false)
-<<<<<<< HEAD
-        await refetch(currentPage)
-=======
         const refetchResult = await refetch(currentPage)
->>>>>>> 8d1d98d9
         setTimeout(() => {
           if (ruleToFocus) {
             const editButton = document.getElementById(`edit-rule-button-${ruleToFocus}`)
             if (editButton) {
               editButton.focus()
-<<<<<<< HEAD
-=======
               setRuleToFocus(null)
             }
           } else if (deleteFocusInfo) {
@@ -433,7 +359,6 @@
               const editButton = document.getElementById(`edit-rule-button-${lastRule._id}`)
               editButton?.focus()
               setDeleteFocusInfo(null)
->>>>>>> 8d1d98d9
             }
           } else if (preCreationTotalCount !== null) {
             const ruleIndexOnPage = preCreationTotalCount % itemsPerPage
@@ -452,9 +377,6 @@
       }
     }
     doRefetch()
-<<<<<<< HEAD
-  }, [currentPage, shouldRefetch, refetch, rules, preCreationTotalCount, itemsPerPage])
-=======
   }, [
     currentPage,
     shouldRefetch,
@@ -510,7 +432,6 @@
       </IconButton>
     )
   }
->>>>>>> 8d1d98d9
 
   const renderContent = () => {
     if (loading) return <LoadingState />
@@ -523,10 +444,7 @@
             renderCloseButtonLabel={I18n.t('Close error alert for allocation rule tray')}
             margin="0 0 medium 0"
             variantScreenReaderLabel={I18n.t('Error, ')}
-<<<<<<< HEAD
-=======
             data-testid="fetch-rules-error-alert"
->>>>>>> 8d1d98d9
           >
             {I18n.t('An error occurred while fetching allocation rules')}
           </Alert>
@@ -540,11 +458,7 @@
 
     return (
       <Flex direction="column" height="100%" elementRef={setContainerRef}>
-<<<<<<< HEAD
-        <Flex.Item shouldGrow shouldShrink>
-=======
         <Flex.Item overflowY="hidden" shouldGrow shouldShrink>
->>>>>>> 8d1d98d9
           {rules.map(rule => (
             <Flex.Item
               as="div"
@@ -557,10 +471,7 @@
                 canEdit={canEdit}
                 assignmentId={assignmentId}
                 refetchRules={handleRuleSave}
-<<<<<<< HEAD
-=======
                 handleRuleDelete={handleRuleDelete}
->>>>>>> 8d1d98d9
               />
             </Flex.Item>
           ))}
@@ -568,59 +479,6 @@
       </Flex>
     )
   }
-<<<<<<< HEAD
-
-  const handleSearchInputChange = (_e: React.ChangeEvent<HTMLInputElement>, value: string) => {
-    setSearchInputErrors([])
-    setSearchInputValue(value)
-  }
-
-  const clearSearchInput = () => {
-    setSearchInputValue('')
-    setSearchTerm('')
-  }
-
-  const clearSearchButton = () => {
-    if (!searchTerm) return null
-
-    return (
-      <IconButton
-        type="button"
-        size="small"
-        withBackground={false}
-        withBorder={false}
-        screenReaderLabel={I18n.t('Clear allocation rules search')}
-        onClick={clearSearchInput}
-        data-testid="clear-search-button"
-      >
-        <IconTroubleLine />
-      </IconButton>
-    )
-  }
-
-  const debouncedSearch = useMemo(
-    () =>
-      debounce((value: string) => {
-        if (value.length === 1) {
-          setSearchInputErrors(prev => [
-            ...prev,
-            {text: I18n.t('Search term must be at least 2 characters long'), type: 'newError'},
-          ])
-        } else {
-          setSearchTerm(value)
-        }
-      }, 300),
-    [setSearchTerm],
-  )
-
-  useEffect(() => {
-    debouncedSearch(searchInputValue)
-    return () => {
-      debouncedSearch.cancel()
-    }
-  }, [searchInputValue, debouncedSearch])
-=======
->>>>>>> 8d1d98d9
 
   return (
     <View data-testid="allocation-rules-tray">
@@ -662,10 +520,7 @@
                   color="primary"
                   onClick={() => setIsCreateModalOpen(true)}
                   data-testid="add-rule-button"
-<<<<<<< HEAD
-=======
                   elementRef={ref => (createRuleButtonRef.current = ref as HTMLButtonElement)}
->>>>>>> 8d1d98d9
                 >
                   {I18n.t('+ Rule')}
                 </Button>
@@ -686,13 +541,6 @@
                   renderAfterInput={clearSearchButton}
                   messages={searchInputErrors}
                   shouldNotWrap
-<<<<<<< HEAD
-                />
-              </Flex.Item>
-            )}
-          </Flex.Item>
-          <Flex.Item shouldGrow shouldShrink>
-=======
                   data-testid="allocation-rules-search-input"
                 />
               </Flex.Item>
@@ -714,7 +562,6 @@
             )}
           </Flex.Item>
           <Flex.Item overflowY="hidden" shouldGrow shouldShrink>
->>>>>>> 8d1d98d9
             {renderContent()}
           </Flex.Item>
           <Flex.Item as="div" padding="small medium">
@@ -730,10 +577,7 @@
               currentPage={currentPage}
               totalPageNumber={totalPages}
               onPageChange={handlePageChange}
-<<<<<<< HEAD
-=======
               data-testid="allocation-rules-pagination"
->>>>>>> 8d1d98d9
             />
           </Flex.Item>
         </Flex>
