--- conflicted
+++ resolved
@@ -503,11 +503,7 @@
     return ENV.NEW_QUIZZES_ASSIGNMENT_BUILD_BUTTON_ENABLED
 
   newMasteryConnectIconEnabled: =>
-<<<<<<< HEAD
-    return ENV.FLAGS && ENV.FLAGS.updated_mastery_connect_icon
-=======
     return ENV.NEW_MASTERY_CONNECT_ICON_ENABLED
->>>>>>> b7feed5f
 
   showBuildButton: =>
     @isQuizLTIAssignment() && @newQuizzesAssignmentBuildButtonEnabled()
@@ -635,14 +631,9 @@
       'pointsPossible', 'position', 'postToSIS', 'postToSISEnabled', 'published',
       'restrictFileExtensions', 'secureParams', 'selectedSubmissionTypeToolId',
       'showBuildButton', 'showGradersAnonymousToGradersCheckbox', 'singleSectionDueDate',
-      'submissionType', 'submissionTypeSelectionTools', 'submissionTypesFrozen', 
+      'submissionType', 'submissionTypeSelectionTools', 'submissionTypesFrozen',
       'turnitinAvailable', 'turnitinEnabled', 'unlockAt', 'vericiteAvailable',
-<<<<<<< HEAD
-      'vericiteEnabled', 'importantDates', 'externalToolIframeWidth', 'externalToolIframeHeight',
-      'newMasteryConnectIconEnabled'
-=======
       'vericiteEnabled', 'importantDates', 'externalToolIframeWidth', 'externalToolIframeHeight'
->>>>>>> b7feed5f
     ]
 
     hash =
