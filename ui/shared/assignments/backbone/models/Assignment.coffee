#
# Copyright (C) 2012 - present Instructure, Inc.
#
# This file is part of Canvas.
#
# Canvas is free software: you can redistribute it and/or modify it under
# the terms of the GNU Affero General Public License as published by the Free
# Software Foundation, version 3 of the License.
#
# Canvas is distributed in the hope that it will be useful, but WITHOUT ANY
# WARRANTY; without even the implied warranty of MERCHANTABILITY or FITNESS FOR
# A PARTICULAR PURPOSE. See the GNU Affero General Public License for more
# details.
#
# You should have received a copy of the GNU Affero General Public License along
# with this program. If not, see <http://www.gnu.org/licenses/>.

import $ from 'jquery'
import _ from 'underscore'
import {Model} from '@canvas/backbone'
import DefaultUrlMixin from '@canvas/backbone/DefaultUrlMixin'
import TurnitinSettings from '../../TurnitinSettings.coffee'
import VeriCiteSettings from '../../VeriCiteSettings.coffee'
import DateGroup from '@canvas/date-group/backbone/models/DateGroup'
import AssignmentOverrideCollection from '../collections/AssignmentOverrideCollection.coffee'
import DateGroupCollection from '@canvas/date-group/backbone/collections/DateGroupCollection.coffee'
import {useScope as useI18nScope} from '@canvas/i18n'
import GradingPeriodsHelper from '@canvas/grading/GradingPeriodsHelper'
import tz from '@canvas/timezone'
import numberHelper from '@canvas/i18n/numberHelper'
import PandaPubPoller from '@canvas/panda-pub-poller'
import { matchingToolUrls } from './LtiAssignmentHelpers'

I18n = useI18nScope('models_Assignment')

canManage = () ->
  ENV.PERMISSIONS?.manage

isAdmin = () ->
  _.includes(ENV.current_user_roles, 'admin')

isStudent = () ->
  # must check canManage because current_user_roles will include roles from other enrolled courses
  _.includes(ENV.current_user_roles, 'student') && !canManage()

export default class Assignment extends Model
  @mixin DefaultUrlMixin
  resourceName: 'assignments'

  LTI_EXT_MASTERY_CONNECT = 'https://canvas.instructure.com/lti/mastery_connect_assessment'

  urlRoot: -> @_defaultUrl()

  defaults:
    "publishable": true
    "hidden": false
    "unpublishable": true

  initialize: ->
    if (overrides = @get('assignment_overrides'))?
      @set 'assignment_overrides', new AssignmentOverrideCollection(overrides)
    if (turnitin_settings = @get('turnitin_settings'))?
      @set 'turnitin_settings', new TurnitinSettings(turnitin_settings),
        silent: true
    if (vericite_settings = @get('vericite_settings'))?
      @set 'vericite_settings', new VeriCiteSettings(vericite_settings),
        silent: true
    if (all_dates = @get('all_dates'))?
      @set 'all_dates', new DateGroupCollection(all_dates)
    if (@postToSISEnabled())
      if !@get('id') && @get('post_to_sis') != false
        @set 'post_to_sis', !!ENV?.POST_TO_SIS_DEFAULT

  isQuiz: => @_hasOnlyType 'online_quiz'
  isDiscussionTopic: => @_hasOnlyType 'discussion_topic'
  isPage: => @_hasOnlyType 'wiki_page'
  isExternalTool: => @_hasOnlyType 'external_tool'
  isNonPlacementExternalTool: => @isExternalTool

  defaultToolName: => ENV.DEFAULT_ASSIGNMENT_TOOL_NAME && escape(ENV.DEFAULT_ASSIGNMENT_TOOL_NAME).replace(/%20/g, ' ')
  defaultToolUrl: => ENV.DEFAULT_ASSIGNMENT_TOOL_URL
  isNotGraded: => @_hasOnlyType 'not_graded'
  isAssignment: =>
    ! _.includes @_submissionTypes(), 'online_quiz', 'discussion_topic',
      'not_graded', 'external_tool'

  assignmentType: (type) =>
    return @_getAssignmentType() unless arguments.length > 0
    if type == 'assignment'
      @set 'submission_types', [ 'none' ]
    else
      @set 'submission_types', [ type ]

  dueAt: (date) =>
    return @get 'due_at' unless arguments.length > 0
    @set 'due_at', date

  unlockAt: (date) =>
    return @get 'unlock_at' unless arguments.length > 0
    @set 'unlock_at', date

  lockAt: (date)  =>
    return @get 'lock_at' unless arguments.length > 0
    @set 'lock_at', date

  dueDateRequired: (newDueDateRequired) =>
    return @get 'dueDateRequired' unless arguments.length > 0
    @set 'dueDateRequired', newDueDateRequired

  importantDates: (important) =>
    return @get 'important_dates' unless arguments.length > 0
    @set 'important_dates', important

  description: (newDescription) =>
    return @get 'description' unless arguments.length > 0
    @set 'description', newDescription

  name: (newName) =>
    return @get 'name' unless arguments.length > 0
    @set 'name', newName

  pointsPossible: (points) =>
    return @get('points_possible') || 0 unless arguments.length > 0
    # if the incoming value is valid, set the field to the numeric value
    # if not, set to the incoming string and let validation handle it later
    if(numberHelper.validate(points))
      @set 'points_possible', numberHelper.parse(points)
    else
      @set 'points_possible', points

  secureParams: =>
    @get('secure_params')

  assignmentGroupId: (assignment_group_id) =>
    return @get 'assignment_group_id' unless arguments.length > 0
    @set 'assignment_group_id', assignment_group_id

  canFreeze: =>
    @get('frozen_attributes')? && !@frozen() && !@isQuizLTIAssignment()

  canDelete: =>
    not @inClosedGradingPeriod() and not @frozen()

  canMove: =>
    not @inClosedGradingPeriod() and not _.includes(@frozenAttributes(), 'assignment_group_id')

  freezeOnCopy: =>
    @get('freeze_on_copy')

  frozen: =>
    @get('frozen')

  frozenAttributes: =>
    @get('frozen_attributes') || []

  inClosedGradingPeriod: =>
    return false if isAdmin()
    @get('in_closed_grading_period')

  gradingType: (gradingType) =>
    return @get('grading_type') || 'points' unless gradingType
    @set 'grading_type', gradingType

  omitFromFinalGrade: (omitFromFinalGradeBoolean) =>
    return @get 'omit_from_final_grade' unless arguments.length > 0
    @set 'omit_from_final_grade', omitFromFinalGradeBoolean

  courseID: => @get('course_id')

  submissionTypes: (submissionTypes) =>
    return @_submissionTypes() unless arguments.length > 0
    @set 'submission_types', submissionTypes

  isNewAssignment: =>
    !@name()

  shouldShowDefaultTool: =>
    return false if !@defaultToolUrl()
    @defaultToolSelected() ||
      @isQuickCreateDefaultTool() ||
      @isNewAssignment()

  isDefaultTool: =>
    @submissionType() == 'external_tool' && @shouldShowDefaultTool()

  defaultToNone: =>
    @submissionType() == 'none' && !@shouldShowDefaultTool()

  defaultToOnline: =>
    @submissionType() == 'online' && !@shouldShowDefaultTool()

  defaultToOnPaper: =>
    @submissionType() == 'on_paper' && !@shouldShowDefaultTool()

  isQuickCreateDefaultTool: =>
    @submissionTypes().includes('default_external_tool')

  defaultToolSelected: =>
    matchingToolUrls(
      @defaultToolUrl(),
      @externalToolUrl()
    )

  isGenericExternalTool: =>
    # The assignment is type 'external_tool' and the default tool is not selected
    # or chosen from the "quick create" assignment index modal
    # or via the submission_type_selection placement type
    @submissionType() == 'external_tool' && !@isDefaultTool() && !@selectedSubmissionTypeToolId()

  isNonPlacementExternalTool: =>
    # The assignment is type 'external_tool' and the tool is not selected
    # via the submission_type_selection placement type
    @submissionType() == 'external_tool' && !@selectedSubmissionTypeToolId()

  selectedSubmissionTypeToolId: =>
    return if @submissionType() != 'external_tool'
    tool_id = @get('external_tool_tag_attributes')?.content_id
    if tool_id && _.find(@submissionTypeSelectionTools(), (tool) -> tool_id == tool.id)
      return tool_id

  submissionType: =>
    submissionTypes = @_submissionTypes()
    if _.includes(submissionTypes, 'none') || submissionTypes.length == 0 then 'none'
    else if _.includes submissionTypes, 'on_paper' then 'on_paper'
    else if _.includes submissionTypes, 'external_tool' then 'external_tool'
    else if _.includes submissionTypes, 'default_external_tool' then 'external_tool'
    else 'online'

  expectsSubmission: =>
    submissionTypes = @_submissionTypes()
    submissionTypes.length > 0 && !_.includes(submissionTypes, "") && !_.includes(submissionTypes, 'none') && !_.includes(submissionTypes, 'not_graded') && !_.includes(submissionTypes, 'on_paper') && !_.includes(submissionTypes, 'external_tool')

  allowedToSubmit: =>
    submissionTypes = @_submissionTypes()
    @expectsSubmission() && !@get('locked_for_user') && !_.includes(submissionTypes, 'online_quiz') && !_.includes(submissionTypes, 'attendance')

  hasSubmittedSubmissions: =>
    @get('has_submitted_submissions')

  withoutGradedSubmission: =>
    sub = @get('submission')
    !sub? || sub.withoutGradedSubmission()

  acceptsOnlineUpload: =>
    !! _.includes @_submissionTypes(), 'online_upload'

  acceptsAnnotatedDocument: =>
    !! _.includes @_submissionTypes(), 'student_annotation'

  acceptsOnlineURL: =>
    !! _.includes @_submissionTypes(), 'online_url'

  acceptsMediaRecording: =>
    !! _.includes @_submissionTypes(), 'media_recording'

  acceptsOnlineTextEntries: =>
    !! _.includes @_submissionTypes(), 'online_text_entry'

  isOnlineSubmission: =>
    _.some @_submissionTypes(), (thing) ->
      thing in ['online', 'online_text_entry',
        'media_recording', 'online_url', 'online_upload', 'student_annotation']

  postToSIS: (postToSisBoolean) =>
    return @get 'post_to_sis' unless arguments.length > 0
    @set 'post_to_sis', postToSisBoolean

  moderatedGrading: (enabled) =>
    return @get('moderated_grading') or false unless arguments.length > 0
    @set('moderated_grading', enabled)

  anonymousInstructorAnnotations: (anonymousInstructorAnnotationsBoolean) =>
    return @get 'anonymous_instructor_annotations' unless arguments.length > 0
    @set 'anonymous_instructor_annotations', anonymousInstructorAnnotationsBoolean

  anonymousGrading: (anonymousGradingBoolean) =>
    return @get 'anonymous_grading' unless arguments.length > 0
    @set 'anonymous_grading', anonymousGradingBoolean

  gradersAnonymousToGraders: (anonymousGraders) =>
    return @get('graders_anonymous_to_graders') unless arguments.length > 0
    @set 'graders_anonymous_to_graders', anonymousGraders

  graderCommentsVisibleToGraders: (commentsVisible) =>
    return !!@get('grader_comments_visible_to_graders') unless arguments.length > 0
    @set 'grader_comments_visible_to_graders', commentsVisible

  peerReviews: (peerReviewBoolean) =>
    return @get 'peer_reviews' unless arguments.length > 0
    @set 'peer_reviews', peerReviewBoolean

  anonymousPeerReviews: (anonymousPeerReviewBoolean) =>
    return @get 'anonymous_peer_reviews' unless arguments.length > 0
    @set 'anonymous_peer_reviews', anonymousPeerReviewBoolean

  automaticPeerReviews: (autoPeerReviewBoolean) =>
    return @get 'automatic_peer_reviews' unless arguments.length > 0
    @set 'automatic_peer_reviews', autoPeerReviewBoolean

  peerReviewCount:(peerReviewCount) =>
    return @get('peer_review_count') || 0 unless arguments.length > 0
    @set 'peer_review_count', peerReviewCount

  peerReviewsAssignAt: (date)  =>
    return @get('peer_reviews_assign_at') || null unless arguments.length > 0
    @set 'peer_reviews_assign_at', date

  intraGroupPeerReviews: ->
    @get('intra_group_peer_reviews')

  notifyOfUpdate: (notifyOfUpdateBoolean) =>
    return @get 'notify_of_update' unless arguments.length > 0
    @set 'notify_of_update', notifyOfUpdateBoolean

  restrictFileExtensions: => !!@allowedExtensions()

  allowedExtensions: (extensionsList) =>
    return @get('allowed_extensions') unless arguments.length > 0
    @set 'allowed_extensions', extensionsList

  turnitinAvailable: =>
    typeof @get('turnitin_enabled') != 'undefined'

  vericiteAvailable: =>
    typeof @get('vericite_enabled') != 'undefined'

  gradeGroupStudentsIndividually: (setting) =>
    return @get('grade_group_students_individually') unless arguments.length > 0
    @set 'grade_group_students_individually', setting

  turnitinEnabled: (setting) =>
    if arguments.length == 0
      if @get( 'turnitin_enabled' ) == undefined
        false
      else
        !!@get( 'turnitin_enabled' )
    else
      @set( 'turnitin_enabled', setting )

  vericiteEnabled: (setting) =>
    if arguments.length == 0
      if @get( 'vericite_enabled' ) == undefined
        false
      else
        !!@get( 'vericite_enabled' )
    else
      @set( 'vericite_enabled', setting )

  groupCategoryId: (id) =>
    return @get( 'group_category_id' ) unless arguments.length > 0
    @set 'group_category_id', id

  canGroup: -> !@get('has_submitted_submissions')

  isPlagiarismPlatformLocked: -> @get('has_submitted_submissions') ||  _.includes(@frozenAttributes(), 'submission_types')

  gradingStandardId: (id) =>
    return @get('grading_standard_id') unless arguments.length > 0
    @set 'grading_standard_id', id

  externalToolUrl: (url) =>
    tagAttributes = @get('external_tool_tag_attributes') || {}
    return tagAttributes.url unless arguments.length > 0
    tagAttributes.url = url
    @set 'external_tool_tag_attributes', tagAttributes

  externalToolIframeWidth: (width) =>
    tagAttributes = @get('external_tool_tag_attributes') || {}
    return tagAttributes?.iframe?.width unless arguments.length > 0
    tagAttributes.iframe.width = width
    @set 'external_tool_tag_attributes', tagAttributes

  externalToolIframeHeight: (height) =>
    tagAttributes = @get('external_tool_tag_attributes') || {}
    return tagAttributes?.iframe?.height unless arguments.length > 0
    tagAttributes.iframe.height = height
    @set 'external_tool_tag_attributes', tagAttributes

  externalToolData: =>
    tagAttributes = @get('external_tool_tag_attributes') || {}
    return tagAttributes.external_data

  externalToolDataStringified: =>
    data = @externalToolData()
    if (data)
      return JSON.stringify(data)
    return ''

  externalToolCustomParams: (custom_params) =>
    tagAttributes = @get('external_tool_tag_attributes') || {}
    return tagAttributes.custom_params unless arguments.length > 0
    tagAttributes.custom_params = custom_params
    @set 'external_tool_tag_attributes', tagAttributes

  externalToolCustomParamsStringified: =>
    data = @externalToolCustomParams()
    if (data)
      return JSON.stringify(data)
    return ''

  isMasteryConnectTool: =>
    tagAttributes = @get('external_tool_tag_attributes') || {}
    return tagAttributes?.external_data?.key == LTI_EXT_MASTERY_CONNECT

  externalToolDataStudentLabelText: =>
    data = @externalToolData()
    return '' if !data
    return I18n.t('Student') if data.studentCount == 1
    return I18n.t('Students')

  externalToolNewTab: (b) =>
    tagAttributes = @get('external_tool_tag_attributes') || {}
    return tagAttributes.new_tab unless arguments.length > 0
    tagAttributes.new_tab = b
    @set 'external_tool_tag_attributes', tagAttributes

  isSimple: =>
    overrides = @get('assignment_overrides')
    @gradingType() == 'points' and
      @submissionType() == 'none' and
      !@groupCategoryId() and
      !@peerReviews() and
      !@frozen() and
      (!overrides or overrides.isSimple())

  isLetterGraded: =>
    @gradingType() == 'letter_grade'

  isGpaScaled: =>
    @gradingType() == 'gpa_scale'

  published: (newPublished) =>
    return @get 'published' unless arguments.length > 0
    @set 'published', newPublished

  useNewQuizIcon: () =>
    ENV.FLAGS && ENV.FLAGS.newquizzes_on_quiz_page &&
      (@isQuiz() && isStudent() || @isQuizLTIAssignment())

  position: (newPosition) ->
    return @get('position') || 0 unless arguments.length > 0
    @set 'position', newPosition

  iconType: =>
    return 'quiz icon-Solid' if @useNewQuizIcon()
    return 'quiz' if @isQuiz()
    return 'discussion' if @isDiscussionTopic()
    return 'document' if @isPage()
    return 'assignment'

  objectType: =>
    return 'Quiz' if @isQuiz()
    return 'Discussion' if @isDiscussionTopic()
    return 'WikiPage' if @isPage()
    return 'Assignment'

  objectTypeDisplayName: ->
    return I18n.t('Quiz') if @isQuiz() || (@isQuizLTIAssignment() && isStudent())
    return I18n.t('New Quiz') if @isQuizLTIAssignment()
    return I18n.t('Discussion Topic') if @isDiscussionTopic()
    return I18n.t('Page') if @isPage()
    return I18n.t('Assignment')

  htmlUrl: =>
    if @isQuizLTIAssignment() && canManage() && ENV.FLAGS && ENV.FLAGS.new_quizzes_modules_support
      return "#{@htmlEditUrl()}?quiz_lti"
    else
      return @get 'html_url'

  htmlEditUrl: =>
    "#{@get 'html_url'}/edit"

  htmlBuildUrl: =>
    return @get 'html_url'

  labelId: =>
    return @id

  postToSISEnabled: =>
    return ENV.POST_TO_SIS

  postToSISName: =>
    return ENV.SIS_NAME

  sisIntegrationSettingsEnabled: =>
    return ENV.SIS_INTEGRATION_SETTINGS_ENABLED

  maxNameLength: =>
    return ENV.MAX_NAME_LENGTH

  maxNameLengthRequiredForAccount: =>
    return ENV.MAX_NAME_LENGTH_REQUIRED_FOR_ACCOUNT

  dueDateRequiredForAccount: =>
    return ENV.DUE_DATE_REQUIRED_FOR_ACCOUNT

  submissionTypeSelectionTools: =>
    return ENV.SUBMISSION_TYPE_SELECTION_TOOLS || []

  newQuizzesAssignmentBuildButtonEnabled: =>
    return ENV.NEW_QUIZZES_ASSIGNMENT_BUILD_BUTTON_ENABLED

  newMasteryConnectIconEnabled: =>
<<<<<<< HEAD
    return ENV.FLAGS && ENV.FLAGS.updated_mastery_connect_icon
=======
    return ENV.NEW_MASTERY_CONNECT_ICON_ENABLED
>>>>>>> 9378b4e4

  showBuildButton: =>
    @isQuizLTIAssignment() && @newQuizzesAssignmentBuildButtonEnabled()

  defaultDates: =>
    singleSection = @singleSection()
    group = new DateGroup
      due_at:    @get("due_at")
      unlock_at: @get("unlock_at")
      lock_at:   @get("lock_at")
      single_section_unlock_at: singleSection?.unlockAt
      single_section_lock_at: singleSection?.lockAt

  multipleDueDates: =>
    count = @get("all_dates_count")
    if count && count > 1
      true
    else
      dateGroups = @get("all_dates")
      dateGroups && dateGroups.length > 1

  hasDueDate: =>
    !@isPage()

  hasPointsPossible: =>
    !@isQuiz() && !@isPage()

  nonBaseDates: =>
    dateGroups = @get("all_dates")
    return false unless dateGroups
    withouBase = _.filter(dateGroups.models, (dateGroup) =>
      dateGroup && !dateGroup.get("base")
    )
    withouBase.length > 0

  allDates: =>
    groups = @get("all_dates")
    models = (groups and groups.models) or []
    result = _.map models, (group) -> group.toJSON()

  singleSection: =>
    allDates = @allDates()
    if allDates and allDates.length == 1
      for section in allDates
        return section
    else
      return null

  singleSectionDueDate: =>
    if !@multipleDueDates() && !@dueAt()
      allDates = @allDates()
      for section in allDates
        if section.dueAt
          return section.dueAt.toISOString()
    else
      return @dueAt()

  canDuplicate: =>
    @get('can_duplicate')

  isDuplicating: =>
    @get('workflow_state') == 'duplicating'

  isMigrating: =>
    @get('workflow_state') == 'migrating'

  failedToDuplicate: =>
    @get('workflow_state') == 'failed_to_duplicate'

  failedToMigrate: =>
    @get('workflow_state') == 'failed_to_migrate'

  originalCourseID: =>
    @get('original_course_id')

  originalQuizID: =>
    @get('original_quiz_id')

  originalAssignmentID: =>
    @get('original_assignment_id')

  originalAssignmentName: =>
    @get('original_assignment_name')

  is_quiz_assignment: =>
    @get('is_quiz_assignment')

  isQuizLTIAssignment: =>
    @get('is_quiz_lti_assignment')

  isImporting: =>
    @get('workflow_state') == 'importing'

  failedToImport: =>
    @get('workflow_state') == 'failed_to_import'

  submissionTypesFrozen: =>
    _.includes(@frozenAttributes(), 'submission_types')

  toView: =>
    fields = [
      'acceptsAnnotatedDocument',
      'acceptsMediaRecording', 'acceptsOnlineTextEntries', 'acceptsOnlineURL',
      'acceptsOnlineUpload', 'allDates', 'allowedExtensions', 'anonymousGrading',
      'anonymousInstructorAnnotations', 'anonymousPeerReviews', 'assignmentGroupId',
      'automaticPeerReviews', 'canFreeze', 'defaultToNone', 'defaultToOnPaper',
      'defaultToOnline', 'defaultToolName', 'description', 'dueAt',
      'dueDateRequired', 'externalToolCustomParams',
      'externalToolCustomParamsStringified', 'externalToolData',
      'externalToolDataStringified', 'externalToolDataStudentLabelText',
      'externalToolNewTab', 'externalToolUrl', 'failedToDuplicate',
      'failedToImport', 'failedToMigrate', 'freezeOnCopy', 'frozen',
      'frozenAttributes', 'gradeGroupStudentsIndividually',
      'gradersAnonymousToGraders', 'gradingStandardId', 'gradingType',
      'groupCategoryId', 'hasDueDate', 'hasPointsPossible', 'htmlEditUrl', 'htmlBuildUrl',
      'htmlUrl', 'iconType', 'inClosedGradingPeriod', 'isDefaultTool',
      'isDuplicating', 'isExternalTool', 'isGenericExternalTool', 'isGpaScaled',
      'isImporting', 'isLetterGraded', 'isMasteryConnectTool', 'isMigrating',
      'isNonPlacementExternalTool', 'isNotGraded', 'isOnlineSubmission',
      'isOnlyVisibleToOverrides', 'isPlagiarismPlatformLocked', 'isQuizLTIAssignment',
      'isSimple', 'is_quiz_assignment', 'labelId', 'lockAt', 'moderatedGrading',
      'multipleDueDates', 'name', 'newQuizzesAssignmentBuildButtonEnabled',
      'nonBaseDates', 'notifyOfUpdate', 'objectTypeDisplayName', 'omitFromFinalGrade',
      'originalAssignmentName', 'peerReviewCount', 'peerReviews', 'peerReviewsAssignAt',
      'pointsPossible', 'position', 'postToSIS', 'postToSISEnabled', 'published',
      'restrictFileExtensions', 'secureParams', 'selectedSubmissionTypeToolId',
      'showBuildButton', 'showGradersAnonymousToGradersCheckbox', 'singleSectionDueDate',
      'submissionType', 'submissionTypeSelectionTools', 'submissionTypesFrozen', 
      'turnitinAvailable', 'turnitinEnabled', 'unlockAt', 'vericiteAvailable',
<<<<<<< HEAD
      'vericiteEnabled', 'importantDates', 'externalToolIframeWidth', 'externalToolIframeHeight',
      'newMasteryConnectIconEnabled'
=======
      'vericiteEnabled', 'importantDates', 'externalToolIframeWidth', 'externalToolIframeHeight'
>>>>>>> 9378b4e4
    ]

    hash =
      id: @get('id'),
      is_master_course_child_content: @get('is_master_course_child_content'),
      restricted_by_master_course: @get('restricted_by_master_course'),
      master_course_restrictions: @get('master_course_restrictions')
    for field in fields
      hash[field] = @[field]()
    hash

  toJSON: ->
    data = super
    data = @_filterFrozenAttributes(data)
    delete data.description if (ENV.MASTER_COURSE_DATA?.is_master_course_child_content && ENV.MASTER_COURSE_DATA?.master_course_restrictions?.content)
    if @alreadyScoped then data else { assignment: data }

  inGradingPeriod: (gradingPeriod) ->
    dateGroups = @get("all_dates")
    gradingPeriodsHelper = new GradingPeriodsHelper(gradingPeriod)
    if dateGroups
      _.some dateGroups.models, (dateGroup) =>
        gradingPeriodsHelper.isDateInGradingPeriod(dateGroup.dueAt(), gradingPeriod.id)
    else
      gradingPeriodsHelper.isDateInGradingPeriod(tz.parse(@dueAt()), gradingPeriod.id)

  search: (regex, gradingPeriod) ->
    match = regex == "" || @get('name').match(regex)
    match = @inGradingPeriod(gradingPeriod) if match && gradingPeriod
    if match
      @set 'hidden', false
      return true
    else
      @set 'hidden', true
      return false

  endSearch: ->
    @set 'hidden', false

  parse: (data) ->
    data = super data
    if (overrides = data.assignment_overrides)?
      data.assignment_overrides = new AssignmentOverrideCollection overrides
    if (turnitin_settings = data.turnitin_settings)?
      data.turnitin_settings = new TurnitinSettings turnitin_settings
    if (vericite_settings = data.vericite_settings)?
      data.vericite_settings = new VeriCiteSettings vericite_settings
    data

  # Update the Assignment model instance to not parse results from the
  # server. This is a hack to work around the fact that the server will
  # always return an overridden due date after a successful PUT request. If
  # that is parsed and set on the model, and then another save() is called,
  # the assignments default due date will be updated accidentally. Ugh.
  doNotParse: ->
    @parse = -> {}

  # @api private
  _submissionTypes: =>
    @get('submission_types') || []

  # @api private
  _hasOnlyType: (type) =>
    submissionTypes = @_submissionTypes()
    submissionTypes.length == 1 && submissionTypes[0] == type

  # @api private
  _getAssignmentType: =>
    if @isDiscussionTopic() then 'discussion_topic'
    else if @isPage() then 'wiki_page'
    else if @isQuiz() then 'online_quiz'
    else if @isExternalTool() then 'external_tool'
    else if @isNotGraded() then 'not_graded'
    else 'assignment'

  _filterFrozenAttributes: (data) =>
    for own key, value of @attributes
      if _.includes(@frozenAttributes(), key)
        delete data[key]
    if _.includes(@frozenAttributes(), "title")
      delete data.name
    if _.includes(@frozenAttributes(), "group_category_id")
      delete data.grade_group_students_individually
    if _.includes(@frozenAttributes(), "peer_reviews")
      delete data.automatic_peer_reviews
      delete data.peer_review_count
      delete data.peer_reviews_assign_at
    delete data.frozen
    delete data.frozen_attributes
    data

  setNullDates: =>
    @dueAt null
    @lockAt null
    @unlockAt null
    this

  publish: -> @save("published", true)
  unpublish: -> @save("published", false)

  disabledMessage: ->
    I18n.t("Can't unpublish %{name} if there are student submissions", name: @get('name'))

  # caller is original assignment
  duplicate: (callback) =>
    course_id = @courseID()
    assignment_id = @id
    $.ajaxJSON "/api/v1/courses/#{course_id}/assignments/#{assignment_id}/duplicate", 'POST',
      {}, callback

  # caller is failed assignment
  duplicate_failed: (callback) =>
    target_course_id = @courseID()
    target_assignment_id = @id
    original_course_id = @originalCourseID()
    original_assignment_id = @originalAssignmentID()
    query_string = "?target_assignment_id=#{target_assignment_id}"
    if (original_course_id != target_course_id) # when it's a course copy failure
      query_string += "&target_course_id=#{target_course_id}"
    $.ajaxJSON "/api/v1/courses/#{original_course_id}/assignments/#{original_assignment_id}/duplicate#{query_string}",
      'POST', {}, callback

  # caller is failed migrated assignment
  retry_migration: (callback) =>
    course_id = @courseID()
    original_quiz_id = @originalQuizID()
    failed_assignment_id = @get('id')
    $.ajaxJSON "/api/v1/courses/#{course_id}/content_exports?export_type=quizzes2&quiz_id=#{original_quiz_id}&failed_assignment_id=#{failed_assignment_id}&include[]=migrated_assignment",
      'POST', {}, callback

  pollUntilFinishedDuplicating: (interval = 3000) =>
    @pollUntilFinished(interval, @isDuplicating)

  pollUntilFinishedImporting: (interval = 3000) =>
    @pollUntilFinished(interval, @isImporting)

  pollUntilFinishedMigrating: (interval = 3000) =>
    @pollUntilFinished(interval, @isMigrating)

  pollUntilFinishedLoading: (interval = 3000) =>
    if @isDuplicating()
      @pollUntilFinishedDuplicating(interval)
    else if @isImporting()
      @pollUntilFinishedImporting(interval)
    else if @isMigrating()
      @pollUntilFinishedMigrating(interval)

  pollUntilFinished: (interval, isFinished) =>
    # TODO: implement pandapub streaming updates
    poller = new PandaPubPoller interval, interval * 5, (done) =>
      @fetch().always =>
        done()
        poller.stop() unless isFinished()
    poller.start()

  isOnlyVisibleToOverrides: (override_flag) ->
    return @get('only_visible_to_overrides') || false unless arguments.length > 0
    @set 'only_visible_to_overrides', override_flag

  isRestrictedByMasterCourse: ->
    @get('is_master_course_child_content') && @get('restricted_by_master_course')

  showGradersAnonymousToGradersCheckbox: =>
    @moderatedGrading() && @get('grader_comments_visible_to_graders')

  quizzesRespondusEnabled: =>
    @get('require_lockdown_browser') && @isQuizLTIAssignment() && isStudent()<|MERGE_RESOLUTION|>--- conflicted
+++ resolved
@@ -501,11 +501,7 @@
     return ENV.NEW_QUIZZES_ASSIGNMENT_BUILD_BUTTON_ENABLED
 
   newMasteryConnectIconEnabled: =>
-<<<<<<< HEAD
-    return ENV.FLAGS && ENV.FLAGS.updated_mastery_connect_icon
-=======
     return ENV.NEW_MASTERY_CONNECT_ICON_ENABLED
->>>>>>> 9378b4e4
 
   showBuildButton: =>
     @isQuizLTIAssignment() && @newQuizzesAssignmentBuildButtonEnabled()
@@ -635,12 +631,7 @@
       'showBuildButton', 'showGradersAnonymousToGradersCheckbox', 'singleSectionDueDate',
       'submissionType', 'submissionTypeSelectionTools', 'submissionTypesFrozen', 
       'turnitinAvailable', 'turnitinEnabled', 'unlockAt', 'vericiteAvailable',
-<<<<<<< HEAD
-      'vericiteEnabled', 'importantDates', 'externalToolIframeWidth', 'externalToolIframeHeight',
-      'newMasteryConnectIconEnabled'
-=======
       'vericiteEnabled', 'importantDates', 'externalToolIframeWidth', 'externalToolIframeHeight'
->>>>>>> 9378b4e4
     ]
 
     hash =
