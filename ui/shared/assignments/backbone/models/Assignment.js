--- conflicted
+++ resolved
@@ -810,8 +810,6 @@
 Assignment.prototype.externalToolDataTitle = function () {
   const data = this.get('external_tool_tag_attributes')
   return data?.title
-<<<<<<< HEAD
-=======
 }
 
 Assignment.prototype.resourceLink = function () {
@@ -820,7 +818,6 @@
     return {id: data.resource_link_id, title: data.resource_link_title}
   }
   return undefined
->>>>>>> be06df91
 }
 
 Assignment.prototype.externalToolDataStringified = function () {
