/*
 * Copyright (C) 2023 - present Instructure, Inc.
 *
 * This file is part of Canvas.
 *
 * Canvas is free software: you can redistribute it and/or modify it under
 * the terms of the GNU Affero General Public License as published by the Free
 * Software Foundation, version 3 of the License.
 *
 * Canvas is distributed in the hope that it will be useful, but WITHOUT ANY
 * WARRANTY; without even the implied warranty of MERCHANTABILITY or FITNESS FOR
 * A PARTICULAR PURPOSE. See the GNU Affero General Public License for more
 * details.
 *
 * You should have received a copy of the GNU Affero General Public License along
 * with this program. If not, see <http://www.gnu.org/licenses/>.
 */

import {extend} from '@canvas/backbone/utils'
import $ from 'jquery'
import {map, find, filter, includes, some} from 'es-toolkit/compat'
import {Model} from '@canvas/backbone'
import DefaultUrlMixin from '@canvas/backbone/DefaultUrlMixin'
import TurnitinSettings from '../../TurnitinSettings'
import VeriCiteSettings from '../../VeriCiteSettings'
import DateGroup from '@canvas/date-group/backbone/models/DateGroup'
import AssignmentOverrideCollection from '../collections/AssignmentOverrideCollection'
import DateGroupCollection from '@canvas/date-group/backbone/collections/DateGroupCollection'
import {useScope as createI18nScope} from '@canvas/i18n'
import GradingPeriodsHelper from '@canvas/grading/GradingPeriodsHelper'
import * as tz from '@instructure/moment-utils'
import numberHelper from '@canvas/i18n/numberHelper'
import PandaPubPoller from '@canvas/panda-pub-poller'
import {getUrlWithHorizonParams} from '@canvas/horizon/utils'
import {matchingToolUrls} from './LtiAssignmentHelpers'

const default_interval = 3000
const I18n = createI18nScope('models_Assignment')

const hasProp = {}.hasOwnProperty

const LTI_EXT_MASTERY_CONNECT = 'https://canvas.instructure.com/lti/mastery_connect_assessment'

const canManage = function () {
  let ref
  return (ref = ENV.PERMISSIONS) != null ? ref.manage : void 0
}

const isAdmin = function () {
  return ENV.current_user_is_admin
}

// must check canManage because current_user_roles will include roles from other enrolled courses
const isStudent = function () {
  return (ENV.current_user_roles || []).includes('student') && !canManage()
}

extend(Assignment, Model)

function Assignment() {
  this._filterFrozenAttributes = this._filterFrozenAttributes.bind(this)
  this._getAssignmentType = this._getAssignmentType.bind(this)
  this._hasOnlyType = this._hasOnlyType.bind(this)
  this._submissionTypes = this._submissionTypes.bind(this)
  this.abGuid = this.abGuid.bind(this)
  this.acceptsAnnotatedDocument = this.acceptsAnnotatedDocument.bind(this)
  this.acceptsMediaRecording = this.acceptsMediaRecording.bind(this)
  this.acceptsOnlineTextEntries = this.acceptsOnlineTextEntries.bind(this)
  this.acceptsOnlineUpload = this.acceptsOnlineUpload.bind(this)
  this.acceptsOnlineURL = this.acceptsOnlineURL.bind(this)
  this.alignment_clone_failed = this.alignment_clone_failed.bind(this)
  this.allDates = this.allDates.bind(this)
  this.allowedExtensions = this.allowedExtensions.bind(this)
  this.allowedToSubmit = this.allowedToSubmit.bind(this)
  this.anonymousGrading = this.anonymousGrading.bind(this)
  this.anonymousInstructorAnnotations = this.anonymousInstructorAnnotations.bind(this)
  this.anonymousPeerReviews = this.anonymousPeerReviews.bind(this)
  this.assignmentGroupId = this.assignmentGroupId.bind(this)
  this.assignmentType = this.assignmentType.bind(this)
  this.automaticPeerReviews = this.automaticPeerReviews.bind(this)
  this.canDelete = this.canDelete.bind(this)
  this.canDuplicate = this.canDuplicate.bind(this)
  this.canFreeze = this.canFreeze.bind(this)
  this.canMove = this.canMove.bind(this)
  this.courseID = this.courseID.bind(this)
  this.defaultDates = this.defaultDates.bind(this)
  this.defaultToNone = this.defaultToNone.bind(this)
  this.defaultToolName = this.defaultToolName.bind(this)
  this.defaultToolSelected = this.defaultToolSelected.bind(this)
  this.defaultToolUrl = this.defaultToolUrl.bind(this)
  this.defaultToOnline = this.defaultToOnline.bind(this)
  this.defaultToOnPaper = this.defaultToOnPaper.bind(this)
  this.description = this.description.bind(this)
  this.dueAt = this.dueAt.bind(this)
  this.dueDateRequired = this.dueDateRequired.bind(this)
  this.dueDateRequiredForAccount = this.dueDateRequiredForAccount.bind(this)
  this.duplicate = this.duplicate.bind(this)
  this.duplicate_failed = this.duplicate_failed.bind(this)
  this.expectsSubmission = this.expectsSubmission.bind(this)
  this.externalToolCustomParams = this.externalToolCustomParams.bind(this)
  this.externalToolCustomParamsStringified = this.externalToolCustomParamsStringified.bind(this)
  this.externalToolData = this.externalToolData.bind(this)
  this.externalToolDataStringified = this.externalToolDataStringified.bind(this)
  this.externalToolDataStudentLabelText = this.externalToolDataStudentLabelText.bind(this)
  this.externalToolIframeHeight = this.externalToolIframeHeight.bind(this)
  this.externalToolIframeWidth = this.externalToolIframeWidth.bind(this)
  this.externalToolNewTab = this.externalToolNewTab.bind(this)
  this.externalToolUrl = this.externalToolUrl.bind(this)
  this.failedToCloneAlignment = this.failedToCloneAlignment.bind(this)
  this.failedToDuplicate = this.failedToDuplicate.bind(this)
  this.failedToImport = this.failedToImport.bind(this)
  this.failedToMigrate = this.failedToMigrate.bind(this)
  this.freezeOnCopy = this.freezeOnCopy.bind(this)
  this.frozen = this.frozen.bind(this)
  this.frozenAttributes = this.frozenAttributes.bind(this)
  this.gradedSubmissionsExist = this.gradedSubmissionsExist.bind(this)
  this.gradeGroupStudentsIndividually = this.gradeGroupStudentsIndividually.bind(this)
  this.graderCommentsVisibleToGraders = this.graderCommentsVisibleToGraders.bind(this)
  this.gradersAnonymousToGraders = this.gradersAnonymousToGraders.bind(this)
  this.gradingStandardId = this.gradingStandardId.bind(this)
  this.gradingType = this.gradingType.bind(this)
  this.groupCategoryId = this.groupCategoryId.bind(this)
  this.hasDueDate = this.hasDueDate.bind(this)
  this.hasPointsPossible = this.hasPointsPossible.bind(this)
  this.hasSubAssignments = this.hasSubAssignments.bind(this)
  this.hasSubmittedSubmissions = this.hasSubmittedSubmissions.bind(this)
  this.hideInGradebook = this.hideInGradebook.bind(this)
  this.hideZeroPointQuizzesOptionEnabled = this.hideZeroPointQuizzesOptionEnabled.bind(this)
  this.suppressAssignmentAllowed = this.suppressAssignmentAllowed.bind(this)
  this.htmlBuildUrl = this.htmlBuildUrl.bind(this)
  this.htmlEditUrl = this.htmlEditUrl.bind(this)
  this.htmlUrl = this.htmlUrl.bind(this)
  this.iconType = this.iconType.bind(this)
  this.importantDates = this.importantDates.bind(this)
  this.inClosedGradingPeriod = this.inClosedGradingPeriod.bind(this)
  this.inPacedCourse = this.inPacedCourse.bind(this)
  this.is_quiz_assignment = this.is_quiz_assignment.bind(this)
  this.isCloningAlignment = this.isCloningAlignment.bind(this)
  this.isDefaultTool = this.isDefaultTool.bind(this)
  this.isDiscussionTopic = this.isDiscussionTopic.bind(this)
  this.isDuplicating = this.isDuplicating.bind(this)
  this.isExternalTool = this.isExternalTool.bind(this)
  this.isGenericExternalTool = this.isGenericExternalTool.bind(this)
  this.isGpaScaled = this.isGpaScaled.bind(this)
  this.isImporting = this.isImporting.bind(this)
  this.isLetterGraded = this.isLetterGraded.bind(this)
  this.isMasterCourseChildContent = this.isMasterCourseChildContent.bind(this)
  this.isMasteryConnectTool = this.isMasteryConnectTool.bind(this)
  this.isMigrating = this.isMigrating.bind(this)
  this.isNewAssignment = this.isNewAssignment.bind(this)
  this.isNonPlacementExternalTool = this.isNonPlacementExternalTool.bind(this)
  this.isNotGraded = this.isNotGraded.bind(this)
  this.isOnlineSubmission = this.isOnlineSubmission.bind(this)
  this.isPage = this.isPage.bind(this)
  this.isQuickCreateDefaultTool = this.isQuickCreateDefaultTool.bind(this)
  this.isQuiz = this.isQuiz.bind(this)
  this.isQuizLTIAssignment = this.isQuizLTIAssignment.bind(this)
  this.isSimple = this.isSimple.bind(this)
  this.labelId = this.labelId.bind(this)
  this.lockAt = this.lockAt.bind(this)
  this.maxNameLength = this.maxNameLength.bind(this)
  this.maxNameLengthRequiredForAccount = this.maxNameLengthRequiredForAccount.bind(this)
  this.moderatedGrading = this.moderatedGrading.bind(this)
  this.multipleDueDates = this.multipleDueDates.bind(this)
  this.name = this.name.bind(this)
  this.newQuizzesAssignmentBuildButtonEnabled =
    this.newQuizzesAssignmentBuildButtonEnabled.bind(this)
  this.newMasteryConnectIconEnabled = this.newMasteryConnectIconEnabled.bind(this)
  this.newQuizzesType = this.newQuizzesType.bind(this)
  this.newQuizzesAnonymousSubmission = this.newQuizzesAnonymousSubmission.bind(this)
  this.nonBaseDates = this.nonBaseDates.bind(this)
  this.notifyOfUpdate = this.notifyOfUpdate.bind(this)
  this.objectType = this.objectType.bind(this)
  this.omitFromFinalGrade = this.omitFromFinalGrade.bind(this)
  this.originalAssignmentID = this.originalAssignmentID.bind(this)
  this.originalAssignmentName = this.originalAssignmentName.bind(this)
  this.originalCourseID = this.originalCourseID.bind(this)
  this.originalQuizID = this.originalQuizID.bind(this)
  this.peerReviewCount = this.peerReviewCount.bind(this)
  this.peerReviews = this.peerReviews.bind(this)
  this.peerReviewsAssignAt = this.peerReviewsAssignAt.bind(this)
  this.peerReviewSubmissionRequired = this.peerReviewSubmissionRequired.bind(this)
  this.peerReviewAcrossSections = this.peerReviewAcrossSections.bind(this)
  this.pointsPossible = this.pointsPossible.bind(this)
  this.pollUntilFinished = this.pollUntilFinished.bind(this)
  this.pollUntilFinishedCloningAlignment = this.pollUntilFinishedCloningAlignment.bind(this)
  this.pollUntilFinishedDuplicating = this.pollUntilFinishedDuplicating.bind(this)
  this.pollUntilFinishedImporting = this.pollUntilFinishedImporting.bind(this)
  this.pollUntilFinishedLoading = this.pollUntilFinishedLoading.bind(this)
  this.pollUntilFinishedMigrating = this.pollUntilFinishedMigrating.bind(this)
  this.postToSIS = this.postToSIS.bind(this)
  this.postToSISEnabled = this.postToSISEnabled.bind(this)
  this.postToSISName = this.postToSISName.bind(this)
  this.published = this.published.bind(this)
  this.quizzesRespondusEnabled = this.quizzesRespondusEnabled.bind(this)
  this.resourceLink = this.resourceLink.bind(this)
  this.restrictFileExtensions = this.restrictFileExtensions.bind(this)
  this.retry_migration = this.retry_migration.bind(this)
  this.secureParams = this.secureParams.bind(this)
  this.selectedSubmissionTypeToolId = this.selectedSubmissionTypeToolId.bind(this)
  this.setNullDates = this.setNullDates.bind(this)
  this.shouldShowDefaultTool = this.shouldShowDefaultTool.bind(this)
  this.showBuildButton = this.showBuildButton.bind(this)
  this.showGradersAnonymousToGradersCheckbox = this.showGradersAnonymousToGradersCheckbox.bind(this)
  this.singleSection = this.singleSection.bind(this)
  this.singleSectionDueDate = this.singleSectionDueDate.bind(this)
  this.sisIntegrationSettingsEnabled = this.sisIntegrationSettingsEnabled.bind(this)
  this.submissionType = this.submissionType.bind(this)
  this.submissionTypes = this.submissionTypes.bind(this)
  this.submissionTypeSelectionTools = this.submissionTypeSelectionTools.bind(this)
  this.submissionTypesFrozen = this.submissionTypesFrozen.bind(this)
  this.suppressAssignment = this.suppressAssignment.bind(this)
  this.toView = this.toView.bind(this)
  this.turnitinAvailable = this.turnitinAvailable.bind(this)
  this.turnitinEnabled = this.turnitinEnabled.bind(this)
  this.unlockAt = this.unlockAt.bind(this)
  this.useNewQuizIcon = this.useNewQuizIcon.bind(this)
  this.vericiteAvailable = this.vericiteAvailable.bind(this)
  this.vericiteEnabled = this.vericiteEnabled.bind(this)
  this.withoutGradedSubmission = this.withoutGradedSubmission.bind(this)
  this.getId = this.getId.bind(this)
  return Assignment.__super__.constructor.apply(this, arguments)
}

Assignment.mixin(DefaultUrlMixin)

Assignment.prototype.resourceName = 'assignments'

Assignment.prototype.urlRoot = function () {
  return this._defaultUrl()
}

Assignment.prototype.defaults = {
  publishable: true,
  hidden: false,
  unpublishable: true,
}

Assignment.prototype.initialize = function () {
  let all_dates, overrides, turnitin_settings, vericite_settings
  if ((overrides = this.get('assignment_overrides')) != null) {
    this.set('assignment_overrides', new AssignmentOverrideCollection(overrides))
  }
  if ((turnitin_settings = this.get('turnitin_settings')) != null) {
    this.set('turnitin_settings', new TurnitinSettings(turnitin_settings), {
      silent: true,
    })
  }
  if ((vericite_settings = this.get('vericite_settings')) != null) {
    this.set('vericite_settings', new VeriCiteSettings(vericite_settings), {
      silent: true,
    })
  }
  if ((all_dates = this.get('all_dates')) != null) {
    this.set('all_dates', new DateGroupCollection(all_dates))
  }
  if (this.postToSISEnabled()) {
    if (!this.get('id') && this.get('post_to_sis') !== false) {
      return this.set(
        'post_to_sis',
        !!(typeof ENV !== 'undefined' && ENV !== null ? ENV.POST_TO_SIS_DEFAULT : void 0),
      )
    }
  }
}

Assignment.prototype.isQuiz = function () {
  return this._hasOnlyType('online_quiz')
}

Assignment.prototype.isDiscussionTopic = function () {
  return this._hasOnlyType('discussion_topic')
}

Assignment.prototype.isPage = function () {
  return this._hasOnlyType('wiki_page')
}

Assignment.prototype.isExternalTool = function () {
  return this._hasOnlyType('external_tool')
}

Assignment.prototype.defaultToolName = function () {
  return (
    ENV.DEFAULT_ASSIGNMENT_TOOL_NAME &&
    escape(ENV.DEFAULT_ASSIGNMENT_TOOL_NAME).replace(/%20/g, ' ')
  )
}

Assignment.prototype.defaultToolUrl = function () {
  return ENV.DEFAULT_ASSIGNMENT_TOOL_URL
}

Assignment.prototype.isNotGraded = function () {
  return this._hasOnlyType('not_graded')
}

Assignment.prototype.assignmentType = function (type) {
  if (!(arguments.length > 0)) {
    return this._getAssignmentType()
  }
  if (type === 'assignment') {
    return this.set('submission_types', ['none'])
  } else {
    return this.set('submission_types', [type])
  }
}

Assignment.prototype.abGuid = function (ab_guid) {
  if (!(arguments.length > 0)) {
    return this.get('ab_guid')
  }
  return this.set('ab_guid', ab_guid)
}

Assignment.prototype.dueAt = function (date) {
  if (!(arguments.length > 0)) {
    return this.get('due_at')
  }
  return this.set('due_at', date)
}

Assignment.prototype.unlockAt = function (date) {
  if (!(arguments.length > 0)) {
    return this.get('unlock_at')
  }
  return this.set('unlock_at', date)
}

Assignment.prototype.lockAt = function (date) {
  if (!(arguments.length > 0)) {
    return this.get('lock_at')
  }
  return this.set('lock_at', date)
}

Assignment.prototype.dueDateRequired = function (newDueDateRequired) {
  if (!(arguments.length > 0)) {
    return this.get('dueDateRequired')
  }
  return this.set('dueDateRequired', newDueDateRequired)
}

Assignment.prototype.importantDates = function (important) {
  if (!(arguments.length > 0)) {
    return this.get('important_dates')
  }
  return this.set('important_dates', important)
}

Assignment.prototype.description = function (newDescription) {
  if (!(arguments.length > 0)) {
    return this.get('description')
  }
  return this.set('description', newDescription)
}

Assignment.prototype.name = function (newName) {
  if (!(arguments.length > 0)) {
    return this.get('name')
  }
  return this.set('name', newName)
}

Assignment.prototype.pointsPossible = function (points) {
  if (!(arguments.length > 0)) {
    return this.get('points_possible') || 0
  }
  // if the incoming value is valid, set the field to the numeric value
  // if not, set to the incoming string and let validation handle it later
  if (numberHelper.validate(points)) {
    return this.set('points_possible', numberHelper.parse(points))
  } else {
    return this.set('points_possible', points)
  }
}

Assignment.prototype.secureParams = function () {
  return this.get('secure_params')
}

Assignment.prototype.assignmentGroupId = function (assignment_group_id) {
  if (!(arguments.length > 0)) {
    return this.get('assignment_group_id')
  }
  return this.set('assignment_group_id', assignment_group_id)
}

Assignment.prototype.canFreeze = function () {
  return this.get('frozen_attributes') != null && !this.frozen() && !this.isQuizLTIAssignment()
}

Assignment.prototype.canDelete = function () {
  return !this.inClosedGradingPeriod() && !this.frozen()
}

Assignment.prototype.canMove = function () {
  return !this.inClosedGradingPeriod() && !includes(this.frozenAttributes(), 'assignment_group_id')
}

Assignment.prototype.freezeOnCopy = function () {
  return this.get('freeze_on_copy')
}

Assignment.prototype.frozen = function () {
  return this.get('frozen')
}

Assignment.prototype.frozenAttributes = function () {
  return this.get('frozen_attributes') || []
}

Assignment.prototype.inClosedGradingPeriod = function () {
  if (isAdmin()) {
    return false
  }
  return this.get('in_closed_grading_period')
}

Assignment.prototype.gradedSubmissionsExist = function () {
  return this.get('graded_submissions_exist')
}

Assignment.prototype.gradingType = function (gradingType) {
  if (!gradingType) {
    return this.get('grading_type') || 'points'
  }
  return this.set('grading_type', gradingType)
}

Assignment.prototype.omitFromFinalGrade = function (omitFromFinalGradeBoolean) {
  if (!(arguments.length > 0)) {
    return this.get('omit_from_final_grade')
  }
  return this.set('omit_from_final_grade', omitFromFinalGradeBoolean)
}

Assignment.prototype.hideInGradebook = function (hideInGradebookBoolean) {
  if (!(arguments.length > 0)) {
    return this.get('hide_in_gradebook')
  }
  return this.set('hide_in_gradebook', hideInGradebookBoolean)
}

Assignment.prototype.courseID = function () {
  return this.get('course_id')
}

Assignment.prototype.inPacedCourse = function () {
  return this.get('in_paced_course')
}

Assignment.prototype.submissionTypes = function (submissionTypes) {
  if (!(arguments.length > 0)) {
    return this._submissionTypes()
  }
  return this.set('submission_types', submissionTypes)
}

Assignment.prototype.isNewAssignment = function () {
  return !this.name()
}

Assignment.prototype.shouldShowDefaultTool = function () {
  if (!this.defaultToolUrl()) {
    return false
  }
  return this.defaultToolSelected() || this.isQuickCreateDefaultTool() || this.isNewAssignment()
}

Assignment.prototype.isDefaultTool = function () {
  return this.submissionType() === 'external_tool' && this.shouldShowDefaultTool()
}

Assignment.prototype.defaultToNone = function () {
  return this.submissionType() === 'none' && !this.shouldShowDefaultTool()
}

Assignment.prototype.defaultToOnline = function () {
  return this.submissionType() === 'online' && !this.shouldShowDefaultTool()
}

Assignment.prototype.defaultToOnPaper = function () {
  return this.submissionType() === 'on_paper' && !this.shouldShowDefaultTool()
}

Assignment.prototype.isQuickCreateDefaultTool = function () {
  return this.submissionTypes().includes('default_external_tool')
}

Assignment.prototype.defaultToolSelected = function () {
  return matchingToolUrls(this.defaultToolUrl(), this.externalToolUrl())
}

Assignment.prototype.isGenericExternalTool = function () {
  // The assignment is type 'external_tool' and the default tool is not selected
  // or chosen from the "quick create" assignment index modal
  // or via the submission_type_selection placement type
  return (
    this.submissionType() === 'external_tool' &&
    !this.isDefaultTool() &&
    !this.selectedSubmissionTypeToolId()
  )
}

Assignment.prototype.isNonPlacementExternalTool = function () {
  // The assignment is type 'external_tool' and the tool is not selected
  // via the submission_type_selection placement type
  return this.submissionType() === 'external_tool' && !this.selectedSubmissionTypeToolId()
}

Assignment.prototype.selectedSubmissionTypeToolId = function () {
  let ref
  if (this.submissionType() !== 'external_tool') {
    return
  }
  const tool_id = (ref = this.get('external_tool_tag_attributes')) != null ? ref.content_id : void 0
  if (
    tool_id &&
    find(this.submissionTypeSelectionTools(), function (tool) {
      return tool_id === tool.id
    })
  ) {
    return tool_id
  }
}

Assignment.prototype.submissionType = function () {
  const submissionTypes = this._submissionTypes() || []
  if (submissionTypes.length === 0 || submissionTypes.includes('none')) {
    return 'none'
  } else if (submissionTypes.includes('on_paper')) {
    return 'on_paper'
  } else if (submissionTypes.includes('external_tool')) {
    return 'external_tool'
  } else if (submissionTypes.includes('default_external_tool')) {
    return 'external_tool'
  } else {
    return 'online'
  }
}

Assignment.prototype.expectsSubmission = function () {
  const submissionTypes = this._submissionTypes() || []
  return (
    submissionTypes.length > 0 &&
    !submissionTypes.includes('') &&
    !submissionTypes.includes('none') &&
    !submissionTypes.includes('not_graded') &&
    !submissionTypes.includes('on_paper') &&
    !submissionTypes.includes('external_tool')
  )
}

Assignment.prototype.allowedToSubmit = function () {
  const submissionTypes = this._submissionTypes() || []
  return (
    this.expectsSubmission() &&
    !this.get('locked_for_user') &&
    !submissionTypes.includes('online_quiz') &&
    !submissionTypes.includes('attendance')
  )
}

Assignment.prototype.hasSubmittedSubmissions = function () {
  return this.get('has_submitted_submissions')
}

Assignment.prototype.withoutGradedSubmission = function () {
  const sub = this.get('submission')
  return sub == null || sub.withoutGradedSubmission()
}

Assignment.prototype.acceptsOnlineUpload = function () {
  const submissionTypes = this._submissionTypes() || []
  return submissionTypes.includes('online_upload')
}

Assignment.prototype.acceptsAnnotatedDocument = function () {
  const submissionTypes = this._submissionTypes() || []
  return submissionTypes.includes('student_annotation')
}

Assignment.prototype.acceptsOnlineURL = function () {
  const submissionTypes = this._submissionTypes() || []
  return submissionTypes.includes('online_url')
}

Assignment.prototype.acceptsMediaRecording = function () {
  const submissionTypes = this._submissionTypes() || []
  return submissionTypes.includes('media_recording')
}

Assignment.prototype.acceptsOnlineTextEntries = function () {
  const submissionTypes = this._submissionTypes() || []
  return submissionTypes.includes('online_text_entry')
}

Assignment.prototype.isOnlineSubmission = function () {
  return (this._submissionTypes() || []).some(function (thing) {
    return (
      thing === 'online' ||
      thing === 'online_text_entry' ||
      thing === 'media_recording' ||
      thing === 'online_url' ||
      thing === 'online_upload' ||
      thing === 'student_annotation'
    )
  })
}

Assignment.prototype.postToSIS = function (postToSisBoolean) {
  if (!(arguments.length > 0)) {
    return this.get('post_to_sis')
  }
  return this.set('post_to_sis', postToSisBoolean)
}

Assignment.prototype.moderatedGrading = function (enabled) {
  if (!(arguments.length > 0)) {
    return this.get('moderated_grading') || false
  }
  return this.set('moderated_grading', enabled)
}

Assignment.prototype.anonymousInstructorAnnotations = function (
  anonymousInstructorAnnotationsBoolean,
) {
  if (!(arguments.length > 0)) {
    return this.get('anonymous_instructor_annotations')
  }
  return this.set('anonymous_instructor_annotations', anonymousInstructorAnnotationsBoolean)
}

Assignment.prototype.anonymousGrading = function (anonymousGradingBoolean) {
  if (!(arguments.length > 0)) {
    return this.get('anonymous_grading')
  }
  return this.set('anonymous_grading', anonymousGradingBoolean)
}

Assignment.prototype.gradersAnonymousToGraders = function (anonymousGraders) {
  if (!(arguments.length > 0)) {
    return this.get('graders_anonymous_to_graders')
  }
  return this.set('graders_anonymous_to_graders', anonymousGraders)
}

Assignment.prototype.graderCommentsVisibleToGraders = function (commentsVisible) {
  if (!(arguments.length > 0)) {
    return !!this.get('grader_comments_visible_to_graders')
  }
  return this.set('grader_comments_visible_to_graders', commentsVisible)
}

Assignment.prototype.peerReviews = function (peerReviewBoolean) {
  if (!(arguments.length > 0)) {
    return this.get('peer_reviews')
  }
  return this.set('peer_reviews', peerReviewBoolean)
}

Assignment.prototype.anonymousPeerReviews = function (anonymousPeerReviewBoolean) {
  if (!(arguments.length > 0)) {
    return this.get('anonymous_peer_reviews')
  }
  return this.set('anonymous_peer_reviews', anonymousPeerReviewBoolean)
}

Assignment.prototype.automaticPeerReviews = function (autoPeerReviewBoolean) {
  if (!(arguments.length > 0)) {
    return this.get('automatic_peer_reviews')
  }
  return this.set('automatic_peer_reviews', autoPeerReviewBoolean)
}

Assignment.prototype.peerReviewCount = function (peerReviewCount) {
  if (!(arguments.length > 0)) {
    return this.get('peer_review_count') || 0
  }
  return this.set('peer_review_count', peerReviewCount)
}

Assignment.prototype.peerReviewsAssignAt = function (date) {
  if (!(arguments.length > 0)) {
    return this.get('peer_reviews_assign_at') || null
  }
  return this.set('peer_reviews_assign_at', date)
}

Assignment.prototype.peerReviewSubmissionRequired = function (submissionRequired) {
  if (!(arguments.length > 0)) {
    return this.get('peer_review_submission_required') || false
  }
  return this.set('peer_review_submission_required', submissionRequired)
}

Assignment.prototype.peerReviewAcrossSections = function (acrossSections) {
  if (!(arguments.length > 0)) {
    return this.get('peer_review_across_sections') !== false
  }
  return this.set('peer_review_across_sections', acrossSections)
}

Assignment.prototype.intraGroupPeerReviews = function () {
  return this.get('intra_group_peer_reviews')
}

Assignment.prototype.peerReviewSubAssignment = function () {
  return this.get('peer_review_sub_assignment')
}

<<<<<<< HEAD
=======
Assignment.prototype.hasPeerReviewSubmissions = function () {
  return this.get('has_peer_review_submissions')
}

>>>>>>> 40dcc2b7
Assignment.prototype.notifyOfUpdate = function (notifyOfUpdateBoolean) {
  if (!(arguments.length > 0)) {
    return this.get('notify_of_update')
  }
  return this.set('notify_of_update', notifyOfUpdateBoolean)
}

Assignment.prototype.restrictFileExtensions = function () {
  return !!this.allowedExtensions()
}

Assignment.prototype.allowedExtensions = function (extensionsList) {
  if (!(arguments.length > 0)) {
    return this.get('allowed_extensions')
  }
  return this.set('allowed_extensions', extensionsList)
}

Assignment.prototype.turnitinAvailable = function () {
  return typeof this.get('turnitin_enabled') !== 'undefined'
}

Assignment.prototype.vericiteAvailable = function () {
  return typeof this.get('vericite_enabled') !== 'undefined'
}

Assignment.prototype.gradeGroupStudentsIndividually = function (setting) {
  if (!(arguments.length > 0)) {
    return this.get('grade_group_students_individually')
  }
  return this.set('grade_group_students_individually', setting)
}

Assignment.prototype.turnitinEnabled = function (setting) {
  if (arguments.length === 0) {
    if (this.get('turnitin_enabled') === void 0) {
      return false
    } else {
      return !!this.get('turnitin_enabled')
    }
  } else {
    return this.set('turnitin_enabled', setting)
  }
}

Assignment.prototype.vericiteEnabled = function (setting) {
  if (arguments.length === 0) {
    if (this.get('vericite_enabled') === void 0) {
      return false
    } else {
      return !!this.get('vericite_enabled')
    }
  } else {
    return this.set('vericite_enabled', setting)
  }
}

Assignment.prototype.groupCategoryId = function (id) {
  if (!(arguments.length > 0)) {
    return this.get('group_category_id')
  }
  return this.set('group_category_id', id)
}

Assignment.prototype.canGroup = function () {
  return !this.get('has_submitted_submissions')
}

Assignment.prototype.isPlagiarismPlatformLocked = function () {
  return (
    this.get('has_submitted_submissions') || includes(this.frozenAttributes(), 'submission_types')
  )
}

Assignment.prototype.gradingStandardId = function (id) {
  if (!(arguments.length > 0)) {
    return this.get('grading_standard_id')
  }
  return this.set('grading_standard_id', id)
}

Assignment.prototype.externalToolUrl = function (url) {
  const tagAttributes = this.get('external_tool_tag_attributes') || {}
  if (!(arguments.length > 0)) {
    return tagAttributes.url
  }
  tagAttributes.url = url
  return this.set('external_tool_tag_attributes', tagAttributes)
}

Assignment.prototype.externalToolIframeWidth = function (width) {
  let ref
  const tagAttributes = this.get('external_tool_tag_attributes') || {}
  if (!(arguments.length > 0)) {
    return tagAttributes != null
      ? (ref = tagAttributes.iframe) != null
        ? ref.width
        : void 0
      : void 0
  }
  tagAttributes.iframe.width = width
  return this.set('external_tool_tag_attributes', tagAttributes)
}

Assignment.prototype.externalToolIframeHeight = function (height) {
  let ref
  const tagAttributes = this.get('external_tool_tag_attributes') || {}
  if (!(arguments.length > 0)) {
    return tagAttributes != null
      ? (ref = tagAttributes.iframe) != null
        ? ref.height
        : void 0
      : void 0
  }
  tagAttributes.iframe.height = height
  return this.set('external_tool_tag_attributes', tagAttributes)
}

Assignment.prototype.externalToolData = function () {
  const tagAttributes = this.get('external_tool_tag_attributes') || {}
  return tagAttributes.external_data
}

Assignment.prototype.externalToolDataTitle = function () {
  const data = this.get('external_tool_tag_attributes')
  return data?.title
}

Assignment.prototype.resourceLink = function () {
  const data = this.get('external_tool_tag_attributes')
  if (data?.resource_link_id) {
    return {id: data.resource_link_id, title: data.resource_link_title}
  }
  return undefined
}

Assignment.prototype.externalToolDataStringified = function () {
  const data = this.externalToolData()
  if (data) {
    return JSON.stringify(data)
  }
  return ''
}

Assignment.prototype.externalToolCustomParams = function (custom_params) {
  const tagAttributes = this.get('external_tool_tag_attributes') || {}
  if (!(arguments.length > 0)) {
    return tagAttributes.custom_params
  }
  tagAttributes.custom_params = custom_params
  return this.set('external_tool_tag_attributes', tagAttributes)
}

Assignment.prototype.externalToolCustomParamsStringified = function () {
  const data = this.externalToolCustomParams()
  if (data) {
    return JSON.stringify(data)
  }
  return ''
}

Assignment.prototype.externalToolLineItem = function (line_item) {
  const tagAttributes = this.get('external_tool_tag_attributes') || {}
  if (!(arguments.length > 0)) {
    return tagAttributes.line_item
  }
  tagAttributes.line_item = line_item
  return this.set('external_tool_tag_attributes', tagAttributes)
}

Assignment.prototype.externalToolLineItemStringified = function () {
  const data = this.externalToolLineItem()
  if (data) {
    return JSON.stringify(data)
  }
  return ''
}

Assignment.prototype.isMasteryConnectTool = function () {
  let ref
  const tagAttributes = this.get('external_tool_tag_attributes') || {}
  return (
    (tagAttributes != null
      ? (ref = tagAttributes.external_data) != null
        ? ref.key
        : void 0
      : void 0) === LTI_EXT_MASTERY_CONNECT
  )
}

Assignment.prototype.externalToolDataStudentLabelText = function () {
  const data = this.externalToolData()
  if (!data) {
    return ''
  }
  if (data.studentCount === 1) {
    return I18n.t('Student')
  }
  return I18n.t('Students')
}

Assignment.prototype.externalToolNewTab = function (b) {
  const tagAttributes = this.get('external_tool_tag_attributes') || {}
  if (!(arguments.length > 0)) {
    return tagAttributes.new_tab
  }
  tagAttributes.new_tab = b
  return this.set('external_tool_tag_attributes', tagAttributes)
}

Assignment.prototype.isSimple = function () {
  const overrides = this.get('assignment_overrides')
  return (
    this.gradingType() === 'points' &&
    this.submissionType() === 'none' &&
    !this.groupCategoryId() &&
    !this.peerReviews() &&
    !this.frozen() &&
    (!overrides || overrides.isSimple())
  )
}

Assignment.prototype.isLetterGraded = function () {
  return this.gradingType() === 'letter_grade'
}

Assignment.prototype.isGpaScaled = function () {
  return this.gradingType() === 'gpa_scale'
}

Assignment.prototype.published = function (newPublished) {
  if (!(arguments.length > 0)) {
    return this.get('published')
  }
  return this.set('published', newPublished)
}

Assignment.prototype.useNewQuizIcon = function () {
  return (
    ENV.FLAGS &&
    ENV.FLAGS.newquizzes_on_quiz_page &&
    ((this.isQuiz() && isStudent()) || this.isQuizLTIAssignment())
  )
}

Assignment.prototype.position = function (newPosition) {
  if (!(arguments.length > 0)) {
    return this.get('position') || 0
  }
  return this.set('position', newPosition)
}

Assignment.prototype.iconType = function () {
  if (this.useNewQuizIcon()) {
    return 'quiz icon-Solid'
  }
  if (this.isQuiz()) {
    return 'quiz'
  }
  if (this.isDiscussionTopic()) {
    return 'discussion'
  }
  if (this.isPage()) {
    return 'document'
  }
  return 'assignment'
}

Assignment.prototype.objectType = function () {
  if (this.isQuiz()) {
    return 'Quiz'
  }
  if (this.isDiscussionTopic()) {
    return 'Discussion'
  }
  if (this.isPage()) {
    return 'WikiPage'
  }
  return 'Assignment'
}

Assignment.prototype.objectTypeDisplayName = function () {
  if (this.isQuiz() || (this.isQuizLTIAssignment() && isStudent())) {
    return I18n.t('Quiz')
  }
  if (this.isQuizLTIAssignment()) {
    return I18n.t('New Quiz')
  }
  if (this.isDiscussionTopic()) {
    return I18n.t('Discussion Topic')
  }
  if (this.isPage()) {
    return I18n.t('Page')
  }
  return I18n.t('Assignment')
}

Assignment.prototype.htmlUrl = function () {
  let url
  if (this.isQuizLTIAssignment() && canManage()) {
    url = getUrlWithHorizonParams(this.get('html_url') + '/edit', {quiz_lti: true})
  } else {
    url = getUrlWithHorizonParams(this.get('html_url'))
  }
  return url
}

Assignment.prototype.htmlEditUrl = function () {
  return getUrlWithHorizonParams(this.get('html_url') + '/edit')
}

Assignment.prototype.htmlBuildUrl = function () {
  if (this.isQuizLTIAssignment() && canManage()) {
    let displayType = 'full_width'
    if (ENV.FEATURES.new_quizzes_navigation_updates) {
      displayType = 'full_width_with_nav'
    }
    return getUrlWithHorizonParams(this.get('html_url'), {display: displayType})
  } else {
    return getUrlWithHorizonParams(this.get('html_url'))
  }
}

Assignment.prototype.labelId = function () {
  return this.id
}

Assignment.prototype.postToSISEnabled = function () {
  return ENV.POST_TO_SIS
}

Assignment.prototype.suppressAssignmentAllowed = function () {
  return ENV.SETTINGS.suppress_assignments
}

Assignment.prototype.postToSISName = function () {
  return ENV.SIS_NAME
}

Assignment.prototype.sisIntegrationSettingsEnabled = function () {
  return ENV.SIS_INTEGRATION_SETTINGS_ENABLED
}

Assignment.prototype.maxNameLength = function () {
  return ENV.MAX_NAME_LENGTH
}

Assignment.prototype.maxNameLengthRequiredForAccount = function () {
  return ENV.MAX_NAME_LENGTH_REQUIRED_FOR_ACCOUNT
}

Assignment.prototype.dueDateRequiredForAccount = function () {
  return ENV.DUE_DATE_REQUIRED_FOR_ACCOUNT
}

Assignment.prototype.submissionTypeSelectionTools = function () {
  return ENV.SUBMISSION_TYPE_SELECTION_TOOLS || []
}

Assignment.prototype.newQuizzesAssignmentBuildButtonEnabled = function () {
  return ENV.NEW_QUIZZES_ASSIGNMENT_BUILD_BUTTON_ENABLED
}

Assignment.prototype.newMasteryConnectIconEnabled = function () {
  return ENV.FLAGS && ENV.FLAGS.updated_mastery_connect_icon
}

Assignment.prototype.hideZeroPointQuizzesOptionEnabled = function () {
  return ENV.HIDE_ZERO_POINT_QUIZZES_OPTION_ENABLED
}

Assignment.prototype.newQuizzesType = function (type) {
  const settings = this.get('settings') || {}
  const newQuizzes = settings.new_quizzes || {}
  if (!(arguments.length > 0)) {
    return newQuizzes.type || 'graded_quiz'
  }
  return this.set('settings', {
    ...settings,
    new_quizzes: {
      ...newQuizzes,
      type,
    },
  })
}

Assignment.prototype.newQuizzesAnonymousSubmission = function (isAnonymous) {
  const settings = this.get('settings') || {}
  const newQuizzes = settings.new_quizzes || {}
  if (!(arguments.length > 0)) {
    return newQuizzes.anonymous_participants || false
  }
  return this.set('settings', {
    ...settings,
    new_quizzes: {
      ...newQuizzes,
      anonymous_participants: isAnonymous,
    },
  })
}

Assignment.prototype.showBuildButton = function () {
  return this.isQuizLTIAssignment() && this.newQuizzesAssignmentBuildButtonEnabled()
}

Assignment.prototype.defaultDates = function () {
  const singleSection = this.singleSection()
  return new DateGroup({
    due_at: this.get('due_at'),
    unlock_at: this.get('unlock_at'),
    lock_at: this.get('lock_at'),
    single_section_unlock_at: singleSection != null ? singleSection.unlockAt : void 0,
    single_section_lock_at: singleSection != null ? singleSection.lockAt : void 0,
  })
}

Assignment.prototype.multipleDueDates = function () {
  let dateGroups
  const count = this.get('all_dates_count')
  if (count && count > 1) {
    return true
  } else {
    dateGroups = this.get('all_dates')
    return dateGroups && dateGroups.length > 1
  }
}

Assignment.prototype.hasDueDate = function () {
  return !this.isPage()
}

Assignment.prototype.hasPointsPossible = function () {
  return !this.isQuiz() && !this.isPage()
}

Assignment.prototype.hasSubAssignments = function () {
  return this.get('has_sub_assignments')
}

Assignment.prototype.nonBaseDates = function () {
  const dateGroups = this.get('all_dates')
  if (!dateGroups) {
    return false
  }
  const withouBase = filter(dateGroups.models, function (dateGroup) {
    return dateGroup && !dateGroup.get('base')
  })
  return withouBase.length > 0
}

Assignment.prototype.allDates = function () {
  const groups = this.get('all_dates')
  const models = (groups && groups.models) || []
  return map(models, function (group) {
    return group.toJSON()
  })
}

Assignment.prototype.singleSection = function () {
  let i, len, section
  const allDates = this.allDates()
  if (allDates && allDates.length === 1) {
    for (i = 0, len = allDates.length; i < len; i++) {
      section = allDates[i]
      return section
    }
  } else {
    return null
  }
}

Assignment.prototype.singleSectionDueDate = function () {
  const allDates = this.allDates()
  let i, len, section
  if (!this.multipleDueDates() && allDates.length > 0) {
    for (i = 0, len = allDates.length; i < len; i++) {
      section = allDates[i]
      if (section.dueAt) {
        return section.dueAt.toISOString()
      }
    }
  } else {
    return this.dueAt()
  }
}

Assignment.prototype.canDuplicate = function () {
  return this.get('can_duplicate')
}

Assignment.prototype.isDuplicating = function () {
  return this.get('workflow_state') === 'duplicating'
}

Assignment.prototype.isCloningAlignment = function () {
  return this.get('workflow_state') === 'outcome_alignment_cloning'
}

Assignment.prototype.isMigrating = function () {
  return this.get('workflow_state') === 'migrating'
}

Assignment.prototype.isMasterCourseChildContent = function () {
  return !!this.get('is_master_course_child_content')
}

Assignment.prototype.failedToDuplicate = function () {
  return this.get('workflow_state') === 'failed_to_duplicate'
}

Assignment.prototype.failedToCloneAlignment = function () {
  return this.get('workflow_state') === 'failed_to_clone_outcome_alignment'
}

Assignment.prototype.failedToMigrate = function () {
  return this.get('workflow_state') === 'failed_to_migrate'
}

Assignment.prototype.originalCourseID = function () {
  return this.get('original_course_id')
}

Assignment.prototype.originalQuizID = function () {
  return this.get('original_quiz_id')
}

Assignment.prototype.originalAssignmentID = function () {
  return this.get('original_assignment_id')
}

Assignment.prototype.originalAssignmentName = function () {
  return this.get('original_assignment_name')
}

Assignment.prototype.is_quiz_assignment = function () {
  return this.get('is_quiz_assignment')
}

Assignment.prototype.isQuizLTIAssignment = function () {
  return this.get('is_quiz_lti_assignment')
}

Assignment.prototype.isImporting = function () {
  return this.get('workflow_state') === 'importing'
}

Assignment.prototype.failedToImport = function () {
  return this.get('workflow_state') === 'fail_to_import'
}

Assignment.prototype.submissionTypesFrozen = function () {
  return includes(this.frozenAttributes(), 'submission_types')
}

Assignment.prototype.suppressAssignment = function (suppressAssignment) {
  return suppressAssignment !== undefined
    ? this.set('suppress_assignment', suppressAssignment)
    : this.get('suppress_assignment')
}

Assignment.prototype.toView = function () {
  const fields = [
    'abGuid',
    'acceptsAnnotatedDocument',
    'acceptsMediaRecording',
    'acceptsOnlineTextEntries',
    'acceptsOnlineUpload',
    'acceptsOnlineURL',
    'allDates',
    'allowedExtensions',
    'anonymousGrading',
    'anonymousInstructorAnnotations',
    'anonymousPeerReviews',
    'assignmentGroupId',
    'automaticPeerReviews',
    'canFreeze',
    'defaultToNone',
    'defaultToolName',
    'defaultToOnline',
    'defaultToOnPaper',
    'description',
    'dueAt',
    'dueDateRequired',
    'externalToolCustomParams',
    'externalToolCustomParamsStringified',
    'externalToolData',
    'externalToolDataStringified',
    'externalToolDataStudentLabelText',
    'externalToolIframeHeight',
    'externalToolIframeWidth',
    'externalToolLineItem',
    'externalToolLineItemStringified',
    'externalToolNewTab',
    'externalToolUrl',
    'failedToCloneAlignment',
    'failedToDuplicate',
    'failedToImport',
    'failedToMigrate',
    'freezeOnCopy',
    'frozen',
    'frozenAttributes',
    'gradeGroupStudentsIndividually',
    'gradersAnonymousToGraders',
    'gradingStandardId',
    'gradingType',
    'groupCategoryId',
    'hasDueDate',
    'hasPointsPossible',
    'hasSubAssignments',
    'hideInGradebook',
    'hideZeroPointQuizzesOptionEnabled',
    'suppressAssignmentAllowed',
    'htmlBuildUrl',
    'htmlEditUrl',
    'htmlUrl',
    'iconType',
    'importantDates',
    'inClosedGradingPeriod',
    'is_quiz_assignment',
    'isCloningAlignment',
    'isDefaultTool',
    'isDuplicating',
    'isExternalTool',
    'isGenericExternalTool',
    'isGpaScaled',
    'isImporting',
    'isLetterGraded',
    'isMasterCourseChildContent',
    'isMasteryConnectTool',
    'isMigrating',
    'isNonPlacementExternalTool',
    'isNotGraded',
    'isOnlineSubmission',
    'isOnlyVisibleToOverrides',
    'isPlagiarismPlatformLocked',
    'isQuizLTIAssignment',
    'isSimple',
    'labelId',
    'lockAt',
    'moderatedGrading',
    'multipleDueDates',
    'name',
    'newMasteryConnectIconEnabled',
    'newQuizzesAssignmentBuildButtonEnabled',
    'nonBaseDates',
    'notifyOfUpdate',
    'objectTypeDisplayName',
    'omitFromFinalGrade',
    'originalAssignmentName',
    'peerReviewCount',
    'peerReviews',
    'peerReviewsAssignAt',
    'pointsPossible',
    'position',
    'postToSIS',
    'postToSISEnabled',
    'published',
    'restrictFileExtensions',
    'secureParams',
    'selectedSubmissionTypeToolId',
    'showBuildButton',
    'showGradersAnonymousToGradersCheckbox',
    'singleSectionDueDate',
    'submissionType',
    'submissionTypeSelectionTools',
    'submissionTypesFrozen',
    'suppressAssignment',
    'turnitinAvailable',
    'turnitinEnabled',
    'unlockAt',
    'vericiteAvailable',
    'vericiteEnabled',
    'isHorizonCourse',
  ]
  const hash = {
    id: this.get('id'),
    is_master_course_child_content: this.get('is_master_course_child_content'),
    restricted_by_master_course: this.get('restricted_by_master_course'),
    master_course_restrictions: this.get('master_course_restrictions'),
    restrict_quantitative_data: this.get('restrict_quantitative_data'),
  }
  for (let i = 0, len = fields.length; i < len; i++) {
    const field = fields[i]
    hash[field] = this[field]()
  }
  return hash
}

Assignment.prototype.toJSON = function () {
  let data = Assignment.__super__.toJSON.apply(this, arguments)
  let ref, ref1, ref2
  data = this._filterFrozenAttributes(data)
  if (
    ((ref = ENV.MASTER_COURSE_DATA) != null ? ref.is_master_course_child_content : void 0) &&
    ((ref1 = ENV.MASTER_COURSE_DATA) != null
      ? (ref2 = ref1.master_course_restrictions) != null
        ? ref2.content
        : void 0
      : void 0)
  ) {
    delete data.description
  }
  if (this.alreadyScoped) {
    return data
  } else {
    return {
      assignment: data,
    }
  }
}

Assignment.prototype.inGradingPeriod = function (gradingPeriod) {
  const dateGroups = this.get('all_dates')
  const gradingPeriodsHelper = new GradingPeriodsHelper(gradingPeriod)
  if (dateGroups) {
    return some(dateGroups.models, dateGroup =>
      gradingPeriodsHelper.isDateInGradingPeriod(dateGroup.dueAt(), gradingPeriod.id),
    )
  } else {
    return gradingPeriodsHelper.isDateInGradingPeriod(tz.parse(this.dueAt()), gradingPeriod.id)
  }
}

Assignment.prototype.search = function (regex, gradingPeriod) {
  let match = regex === '' || this.get('name').match(regex)
  if (match && gradingPeriod) {
    match = this.inGradingPeriod(gradingPeriod)
  }
  if (match) {
    this.set('hidden', false)
    return true
  } else {
    this.set('hidden', true)
    return false
  }
}

Assignment.prototype.endSearch = function () {
  return this.set('hidden', false)
}

Assignment.prototype.parse = function (data) {
  let overrides, turnitin_settings, vericite_settings, checkpoints
  data = Assignment.__super__.parse.call(this, data)
  if ((overrides = data.assignment_overrides) != null) {
    data.assignment_overrides = new AssignmentOverrideCollection(overrides)
  }
  if ((turnitin_settings = data.turnitin_settings) != null) {
    data.turnitin_settings = new TurnitinSettings(turnitin_settings)
  }
  if ((vericite_settings = data.vericite_settings) != null) {
    data.vericite_settings = new VeriCiteSettings(vericite_settings)
  }
  if ((checkpoints = data.checkpoints) != null) {
    data.checkpoints = checkpoints
  }
  return data
}

// Update the Assignment model instance to not parse results from the
// server. This is a hack to work around the fact that the server will
// always return an overridden due date after a successful PUT request. If
// that is parsed and set on the model, and then another save() is called,
// the assignments default due date will be updated accidentally. Ugh.
Assignment.prototype.doNotParse = function () {
  return (this.parse = function () {
    return {}
  })
}

// @api private
Assignment.prototype._submissionTypes = function () {
  return this.get('submission_types') || []
}

// @api private
Assignment.prototype._hasOnlyType = function (type) {
  const submissionTypes = this._submissionTypes()
  return submissionTypes.length === 1 && submissionTypes[0] === type
}

// @api private
Assignment.prototype._getAssignmentType = function () {
  if (this.isDiscussionTopic()) {
    return 'discussion_topic'
  } else if (this.isPage()) {
    return 'wiki_page'
  } else if (this.isQuiz()) {
    return 'online_quiz'
  } else if (this.isExternalTool()) {
    return 'external_tool'
  } else if (this.isNotGraded()) {
    return 'not_graded'
  } else {
    return 'assignment'
  }
}

Assignment.prototype._filterFrozenAttributes = function (data) {
  let key
  const ref = this.attributes
  for (key in ref) {
    if (!hasProp.call(ref, key)) continue
    if (includes(this.frozenAttributes(), key)) {
      delete data[key]
    }
  }
  if (includes(this.frozenAttributes(), 'title')) {
    delete data.name
  }
  if (includes(this.frozenAttributes(), 'group_category_id')) {
    delete data.grade_group_students_individually
  }
  if (includes(this.frozenAttributes(), 'peer_reviews')) {
    delete data.automatic_peer_reviews
    delete data.peer_review_count
    delete data.peer_reviews_assign_at
  }
  delete data.frozen
  delete data.frozen_attributes
  return data
}

Assignment.prototype.setNullDates = function () {
  this.dueAt(null)
  this.lockAt(null)
  this.unlockAt(null)
  return this
}

Assignment.prototype.publish = function () {
  return this.save('published', true)
}

Assignment.prototype.unpublish = function () {
  return this.save('published', false)
}

Assignment.prototype.disabledMessage = function () {
  return I18n.t("Can't unpublish %{name} if there are student submissions", {
    name: this.get('name'),
  })
}

// caller is original assignment
Assignment.prototype.duplicate = function (callback) {
  const course_id = this.courseID()
  const assignment_id = this.id
  return $.ajaxJSON(
    '/api/v1/courses/' + course_id + '/assignments/' + assignment_id + '/duplicate',
    'POST',
    {},
    callback,
  )
}

// caller is failed assignment
Assignment.prototype.duplicate_failed = function (callback) {
  let query_string
  const target_course_id = this.courseID()
  const target_assignment_id = this.id
  const original_course_id = this.originalCourseID()
  const original_assignment_id = this.originalAssignmentID()
  query_string = '?target_assignment_id=' + target_assignment_id
  if (original_course_id !== target_course_id) {
    query_string += '&target_course_id=' + target_course_id
  }
  return $.ajaxJSON(
    '/api/v1/courses/' +
      original_course_id +
      '/assignments/' +
      original_assignment_id +
      '/duplicate' +
      query_string,
    'POST',
    {},
    callback,
  )
}

Assignment.prototype.alignment_clone_failed = function (callback) {
  let query_string
  const target_course_id = this.courseID()
  const target_assignment_id = this.id
  const original_course_id = this.originalCourseID()
  const original_assignment_id = this.originalAssignmentID()
  query_string = '?target_assignment_id=' + target_assignment_id
  if (original_course_id !== target_course_id) {
    query_string += '&target_course_id=' + target_course_id
  }
  return $.ajaxJSON(
    '/api/v1/courses/' +
      original_course_id +
      '/assignments/' +
      original_assignment_id +
      '/retry_alignment_clone' +
      query_string,
    'POST',
    {},
    callback,
  )
}

// caller is failed migrated assignment
Assignment.prototype.retry_migration = function (callback) {
  const course_id = this.courseID()
  const original_quiz_id = this.originalQuizID()
  const failed_assignment_id = this.get('id')
  return $.ajaxJSON(
    '/api/v1/courses/' +
      course_id +
      '/content_exports?export_type=quizzes2&quiz_id=' +
      original_quiz_id +
      '&failed_assignment_id=' +
      failed_assignment_id +
      '&include[]=migrated_assignment',
    'POST',
    {},
    callback,
  )
}

Assignment.prototype.pollUntilFinishedDuplicating = function (interval) {
  if (interval == null) {
    interval = 3000
  }
  return this.pollUntilFinished(interval, this.isDuplicating)
}

Assignment.prototype.pollUntilFinishedCloningAlignment = function (interval) {
  if (interval == null) {
    interval = default_interval
  }
  return this.pollUntilFinished(interval, this.isCloningAlignment)
}

Assignment.prototype.pollUntilFinishedImporting = function (interval) {
  if (interval == null) {
    interval = 3000
  }
  return this.pollUntilFinished(interval, this.isImporting)
}

Assignment.prototype.pollUntilFinishedMigrating = function (interval) {
  if (interval == null) {
    interval = 3000
  }
  return this.pollUntilFinished(interval, this.isMigrating)
}

Assignment.prototype.pollUntilFinishedLoading = function (interval) {
  if (interval == null) {
    interval = 3000
  }
  if (this.isDuplicating()) {
    return this.pollUntilFinishedDuplicating(interval)
  } else if (this.isImporting()) {
    return this.pollUntilFinishedImporting(interval)
  } else if (this.isMigrating()) {
    return this.pollUntilFinishedMigrating(interval)
  } else if (this.isCloningAlignment()) {
    return this.pollUntilFinishedCloningAlignment(interval)
  }
}

Assignment.prototype.pollUntilFinished = function (interval, isFinished) {
  // TODO: implement pandapub streaming updates
  const poller = new PandaPubPoller(
    interval,
    interval * 5,
    (function (_this) {
      return function (done) {
        return _this.fetch().always(function () {
          done()
          if (!isFinished()) {
            return poller.stop()
          }
        })
      }
    })(this),
  )
  return poller.start()
}

Assignment.prototype.isOnlyVisibleToOverrides = function (override_flag) {
  if (!(arguments.length > 0)) {
    if (this.get('visible_to_everyone') != null) {
      return !this.get('visible_to_everyone')
    }
    return this.get('only_visible_to_overrides') || false
  }
  return this.set('only_visible_to_overrides', override_flag)
}

Assignment.prototype.isRestrictedByMasterCourse = function () {
  return this.get('is_master_course_child_content') && this.get('restricted_by_master_course')
}

Assignment.prototype.showGradersAnonymousToGradersCheckbox = function () {
  return this.moderatedGrading() && this.get('grader_comments_visible_to_graders')
}

Assignment.prototype.quizzesRespondusEnabled = function () {
  return this.get('require_lockdown_browser') && this.isQuizLTIAssignment() && isStudent()
}

Assignment.prototype.getCheckpoints = function () {
  return this.get('checkpoints') || []
}

Assignment.prototype.getDateSortGroup = function () {
  if (!this.dueAt()) {
    return 'undated'
  }

  const now = new Date()
  const dueDate = Date.parse(this.dueAt())

  if (now < dueDate) {
    return 'upcoming'
  }

  const isOverdue = this.allowedToSubmit() && this.withoutGradedSubmission()
  // only handles observer observing one student, this needs to change to handle multiple users in the future
  const canHaveOverdueAssignment =
    !ENV?.current_user_has_been_observer_in_this_course ||
    (ENV?.observed_student_ids && ENV?.observed_student_ids.length === 1)

  if (isOverdue && canHaveOverdueAssignment) {
    return 'overdue'
  }

  return 'past'
}

Assignment.prototype.getCheckpointDateGroup = function () {
  if (!this.getCheckpoints()) {
    return null
  }

  const checkpoints = this.getCheckpoints()
  if (checkpoints.length !== 2) {
    return null
  }

  const [checkpoint1, checkpoint2] = checkpoints
  const group1 = this.getCheckpointGroup(checkpoint1)
  const group2 = this.getCheckpointGroup(checkpoint2)

  // Helper functions
  const allMatch = (groups, target) => groups.every(group => group === target)
  const anyMatch = (groups, target) => groups.some(group => group === target)
  const matchAll = (groups, targets) =>
    groups.length === targets.length && targets.every(target => groups.includes(target))

  const groups = [group1, group2]

  if (allMatch(groups, 'undated')) {
    return 'undated'
  }

  if (anyMatch(groups, 'overdue')) {
    return 'overdue'
  }

  if (matchAll(groups, ['upcoming', 'upcoming']) || matchAll(groups, ['upcoming', 'undated'])) {
    return 'upcoming'
  }

  return 'past'
}

Assignment.prototype.subAssignmentWithoutGradedSubmission = function (checkpointTag) {
  const sub =
    this.get('submission')?.attributes?.sub_assignment_submissions?.find(
      submission => submission.sub_assignment_tag === checkpointTag,
    ) ?? null
  return sub == null || sub.grade == null
}

Assignment.prototype.getCheckpointGroup = function (checkpoint) {
  if (!checkpoint.due_at) {
    return 'undated'
  }

  const now = new Date()
  const dueDate = new Date(checkpoint.due_at)

  if (now < dueDate) {
    return 'upcoming'
  }

  const checkpointIsWithoutGradedSubmission = this.subAssignmentWithoutGradedSubmission(
    checkpoint.tag,
  )
  const isOverdue = this.allowedToSubmit() && checkpointIsWithoutGradedSubmission
  const canHaveOverdueAssignment =
    !ENV?.current_user_has_been_observer_in_this_course ||
    (ENV?.observed_student_ids && ENV?.observed_student_ids.length === 1)

  if (isOverdue && canHaveOverdueAssignment) {
    return 'overdue'
  }

  return 'past'
}

Assignment.prototype.isHorizonCourse = function () {
  return ENV.horizon_course
}

Assignment.prototype.getId = function () {
  return this.get('id')
}

Assignment.prototype.sortingDueAt = function () {
  if (this.hasSubAssignments()) {
    const checkpoints = this.getCheckpoints()
    if (checkpoints && checkpoints.length > 0) {
      const replyToEntryCheckpoint = checkpoints.find(
        checkpoint => checkpoint.tag === 'reply_to_entry',
      )
      if (replyToEntryCheckpoint && replyToEntryCheckpoint.due_at) {
        return replyToEntryCheckpoint.due_at
      }
    }
  }
  return this.dueAt()
}

export default Assignment<|MERGE_RESOLUTION|>--- conflicted
+++ resolved
@@ -710,13 +710,10 @@
   return this.get('peer_review_sub_assignment')
 }
 
-<<<<<<< HEAD
-=======
 Assignment.prototype.hasPeerReviewSubmissions = function () {
   return this.get('has_peer_review_submissions')
 }
 
->>>>>>> 40dcc2b7
 Assignment.prototype.notifyOfUpdate = function (notifyOfUpdateBoolean) {
   if (!(arguments.length > 0)) {
     return this.get('notify_of_update')
