/*
 * Copyright (C) 2023 - present Instructure, Inc.
 *
 * This file is part of Canvas.
 *
 * Canvas is free software: you can redistribute it and/or modify it under
 * the terms of the GNU Affero General Public License as published by the Free
 * Software Foundation, version 3 of the License.
 *
 * Canvas is distributed in the hope that it will be useful, but WITHOUT ANY
 * WARRANTY; without even the implied warranty of MERCHANTABILITY or FITNESS FOR
 * A PARTICULAR PURPOSE. See the GNU Affero General Public License for more
 * details.
 *
 * You should have received a copy of the GNU Affero General Public License along
 * with this program. If not, see <http://www.gnu.org/licenses/>.
 */

/* eslint-disable no-void */

import {extend} from '@canvas/backbone/utils'
import {includes} from 'lodash'
import {useScope as useI18nScope} from '@canvas/i18n'
import Backbone from '@canvas/backbone'
import $ from 'jquery'
import template from '../../jst/GradingTypeSelector.handlebars'
import '../../jquery/toggleAccessibly'
import '@canvas/util/jquery/fixDialogButtons'
import React from 'react'
import ReactDOM from 'react-dom'
import {GradingSchemesSelector} from '@canvas/grading-scheme'

const I18n = useI18nScope('assignment_grading_type')

const GRADING_TYPE = '#assignment_grading_type'
const VIEW_GRADING_LEVELS = '#view-grading-levels'
const GPA_SCALE_QUESTION = '#gpa-scale-question'

extend(GradingTypeSelector, Backbone.View)

function GradingTypeSelector() {
  this.toJSON = this.toJSON.bind(this)
  this.showGradingSchemeDialog = this.showGradingSchemeDialog.bind(this)
  this.showGpaDialog = this.showGpaDialog.bind(this)
  this.handleGradingTypeChange = this.handleGradingTypeChange.bind(this)
  return GradingTypeSelector.__super__.constructor.apply(this, arguments)
}

GradingTypeSelector.prototype.template = template

GradingTypeSelector.prototype.els = (function () {
  const els = {}
  els['' + GRADING_TYPE] = '$gradingType'
  els['' + VIEW_GRADING_LEVELS] = '$viewGradingLevels'
  els['' + GPA_SCALE_QUESTION] = '$gpaScaleQuestion'
  return els
})()

GradingTypeSelector.prototype.events = (function () {
  const events = {}
  events['change ' + GRADING_TYPE] = 'handleGradingTypeChange'
  events['click .edit_letter_grades_link'] = 'showGradingSchemeDialog'
  events['click ' + GPA_SCALE_QUESTION] = 'showGpaDialog'
  return events
})()

GradingTypeSelector.optionProperty('parentModel')

GradingTypeSelector.optionProperty('nested')

GradingTypeSelector.optionProperty('preventNotGraded')

GradingTypeSelector.optionProperty('lockedItems')

GradingTypeSelector.optionProperty('canEditGrades')

GradingTypeSelector.prototype.handleGradingTypeChange = function (_ev) {
  const gradingType = this.$gradingType.val()
  this.$viewGradingLevels.toggleAccessibly(
    gradingType === 'letter_grade' || gradingType === 'gpa_scale'
  )
  if (ENV.GRADING_SCHEME_UPDATES_ENABLED) {
    if (gradingType === 'letter_grade' || gradingType === 'gpa_scale') {
      $('#grading_scheme_selector-target').show()
      this.renderGradingSchemeSelector()
    } else {
      $('#grading_scheme_selector-target').hide()
    }
  }
  this.$gpaScaleQuestion.toggleAccessibly(gradingType === 'gpa_scale')
  // ¯\_(ツ)_/¯
  // was only an expression in CoffeeScript
  // this.showGpaDialog
  return this.trigger('change:gradingType', gradingType)
}

GradingTypeSelector.prototype.showGpaDialog = function (ev) {
  ev.preventDefault()
  return $('#gpa-scale-dialog').dialog({
    title: I18n.t('titles.gpa_scale_explainer', 'What is GPA Scale Grading?'),
    text: I18n.t('gpa_scale_explainer', 'What is GPA Scale Grading?'),
    width: 600,
    height: 310,
    close() {
      return $(ev.target).focus()
    },
    modal: true,
    zIndex: 1000,
  })
}

GradingTypeSelector.prototype.showGradingSchemeDialog = function (ev) {
  // TODO: clean up. slightly dependent on grading_standards.js
  // NOTE grading_standards.js is loaded in a course settings
  // context while this coffeescript appears not to be.
  ev.preventDefault()
  return $('#edit_letter_grades_form')
    .dialog({
      title: I18n.t('titles.grading_scheme_info', 'View/Edit Grading Scheme'),
      width: 600,
      height: 310,
      close() {
        return $(ev.target).focus()
      },
      modal: true,
      zIndex: 1000,
    })
    .fixDialogButtons()
}

GradingTypeSelector.prototype.gradingTypeMap = function () {
  return {
    percent: I18n.t('grading_type_options.percent', 'Percentage'),
    pass_fail: I18n.t('grading_type_options.pass_fail', 'Complete/Incomplete'),
    points: I18n.t('grading_type_options.points', 'Points'),
    letter_grade: I18n.t('grading_type_options.letter_grade', 'Letter Grade'),
    gpa_scale: I18n.t('grading_type_options.gpa_scale', 'GPA Scale'),
    not_graded: I18n.t('grading_type_options.not_graded', 'Not Graded'),
  }
}

GradingTypeSelector.prototype.toJSON = function () {
  let ref, ref1
  return {
    gradingType: this.parentModel.gradingType(),
    isNotGraded: this.parentModel.isNotGraded(),
    isLetterOrGpaGraded: this.parentModel.isLetterGraded() || this.parentModel.isGpaScaled(),
    gpaScaleQuestionLabel: I18n.t('gpa_scale_explainer', 'What is GPA Scale Grading?'),
    isGpaScaled: this.parentModel.isGpaScaled(),
    gradingStandardId: this.parentModel.gradingStandardId(),
    grading_scheme_updates:
      (typeof ENV !== 'undefined' && ENV !== null ? ENV.GRADING_SCHEME_UPDATES_ENABLED : void 0) ||
      false,
    nested: this.nested,
    preventNotGraded:
      this.preventNotGraded ||
      (((ref = this.lockedItems) != null ? ref.points : void 0) && !this.parentModel.isNotGraded()),
    freezeGradingType:
      includes(this.parentModel.frozenAttributes(), 'grading_type') ||
      this.parentModel.inClosedGradingPeriod() ||
      (((ref1 = this.lockedItems) != null ? ref1.points : void 0) &&
        this.parentModel.isNotGraded()) ||
      (!this.canEditGrades && this.parentModel.gradedSubmissionsExist()),
    gradingTypeMap: this.gradingTypeMap(),
  }
}

GradingTypeSelector.prototype.afterRender = function () {
  const gradingType = this.$gradingType.val()
  if (gradingType === 'letter_grade' || gradingType === 'gpa_scale') {
    this.renderGradingSchemeSelector()
  }
}

GradingTypeSelector.prototype.handleGradingStandardIdChanged = function (gradingStandardId) {
  $('.grading_standard_id').val(gradingStandardId)
}

GradingTypeSelector.prototype.renderGradingSchemeSelector = function () {
  if (!(typeof ENV !== 'undefined' && ENV !== null ? ENV.GRADING_SCHEME_UPDATES_ENABLED : void 0)) {
    return
  }
  // Is there a default for the course?
  const courseDefaultGradingSchemeId = ENV.COURSE_DEFAULT_GRADING_SCHEME_ID
  const props = {
    initiallySelectedGradingSchemeId: this.parentModel.gradingStandardId()
      ? this.parentModel.gradingStandardId()
      : undefined,
    canManage: ENV.PERMISSIONS.manage_grading_schemes,
    courseDefaultSchemeId: courseDefaultGradingSchemeId,
    onChange: this.handleGradingStandardIdChanged,
    contextId: ENV.COURSE_ID,
    contextType: 'Course',
    archivedGradingSchemesEnabled: ENV.ARCHIVED_GRADING_SCHEMES_ENABLED,
<<<<<<< HEAD
    assignmentId: ENV.ASSIGNMENT?.id ?? this.parentModel.id ? String(this.parentModel.id) : undefined,
=======
    assignmentId: ENV.ASSIGNMENT?.id ?? ENV.ASSIGNMENT_ID ?? this.parentModel.id ? String(this.parentModel.id) : undefined,
>>>>>>> 68d85f52
  }
  const mountPoint = document.querySelector('#grading_scheme_selector-target')
  // eslint-disable-next-line react/no-render-return-value
  return ReactDOM.render(React.createElement(GradingSchemesSelector, props), mountPoint)
}

export default GradingTypeSelector<|MERGE_RESOLUTION|>--- conflicted
+++ resolved
@@ -192,11 +192,7 @@
     contextId: ENV.COURSE_ID,
     contextType: 'Course',
     archivedGradingSchemesEnabled: ENV.ARCHIVED_GRADING_SCHEMES_ENABLED,
-<<<<<<< HEAD
-    assignmentId: ENV.ASSIGNMENT?.id ?? this.parentModel.id ? String(this.parentModel.id) : undefined,
-=======
     assignmentId: ENV.ASSIGNMENT?.id ?? ENV.ASSIGNMENT_ID ?? this.parentModel.id ? String(this.parentModel.id) : undefined,
->>>>>>> 68d85f52
   }
   const mountPoint = document.querySelector('#grading_scheme_selector-target')
   // eslint-disable-next-line react/no-render-return-value
