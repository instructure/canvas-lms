--- conflicted
+++ resolved
@@ -176,8 +176,6 @@
 export interface CreateAllocationRuleResponse {
   createAllocationRule: {
     allocationRules: AllocationRuleType[]
-<<<<<<< HEAD
-=======
     allocationErrors: Array<{
       message: string
       attribute: string
@@ -186,46 +184,6 @@
   }
 }
 
-interface UserResponse {
-  _id: string
-  name: string
-}
-
-export interface UpdateAllocationRuleInput {
-  ruleId: string
-  assessorIds: string[]
-  assesseeIds: string[]
-  mustReview: boolean
-  reviewPermitted: boolean
-  appliesToAssessor: boolean
-  reciprocal: boolean
-}
-
-export interface UpdateAllocationRuleResponse {
-  updateAllocationRule: {
-    allocationRules: Array<{
-      _id: string
-      mustReview: boolean
-      reviewPermitted: boolean
-      appliesToAssessor: boolean
-      assessor: {
-        _id: string
-        name: string
-      }
-      assessee: {
-        _id: string
-        name: string
-      }
-    }>
->>>>>>> 99838eca
-    allocationErrors: Array<{
-      attributeId: string
-      message: string
-    }>
-  }
-}
-
-<<<<<<< HEAD
 interface UserResponse {
   _id: string
   name: string
@@ -261,7 +219,9 @@
       attributeId: string
       message: string
     }>
-=======
+  }
+}
+
 export interface DeleteAllocationRuleInput {
   ruleId: string
 }
@@ -269,6 +229,5 @@
 export interface DeleteAllocationRuleResponse {
   deleteAllocationRule: {
     allocationRuleId: string
->>>>>>> 99838eca
   }
 }