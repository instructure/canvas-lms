/*
 * Copyright (C) 2024 - present Instructure, Inc.
 *
 * This file is part of Canvas.
 *
 * Canvas is free software: you can redistribute it and/or modify it under
 * the terms of the GNU Affero General Public License as published by the Free
 * Software Foundation, version 3 of the License.
 *
 * Canvas is distributed in the hope that it will be useful, but WITHOUT ANY
 * WARRANTY; without even the implied warranty of MERCHANTABILITY or FITNESS FOR
 * A PARTICULAR PURPOSE. See the GNU Affero General Public License for more
 * details.
 *
 * You should have received a copy of the GNU Affero General Public License along
 * with this program. If not, see <http://www.gnu.org/licenses/>.
 */

export type CourseType = {
  lid: string
}

export type ModuleType = {
  lid: string
  name: string
}

export type ModuleItemType = {
  lid: string
  title: string
}

export type AssignmentGroupType = {
  lid: string
  name: string
}

export type LockInfoType = {
  isLocked: boolean
}

export type peerReviewsType = {
  enabled: boolean
}

type SetType = {
  lid?: string
  name?: string
  __typename?: 'Section' | 'Group' | 'AdhocStudents'
}

export type OverrideType = {
  id?: string
  lid?: string
  title?: string
  dueAt?: string
  lockAt?: string
  unlockAt?: string
  submissionTypes?: string[]
  allowedAttempts?: number
  allowedExtensions?: string[]
  set?: SetType
}

export type UserType = {
  lid?: string
  gid?: string
  name?: string
  shortName?: string
  sortableName?: string
  avatarUrl?: string
  email?: string
}

export type SubmissionHistoryType = {
  attempt?: number
  score?: number
  submittedAt?: string
}

export type SubmissionDraftType = {
  submissionAttempt?: string
}

type SubmissionHistoriesConnectionType = {
  nodes?: SubmissionHistoryType[]
}

export type SubmissionType = {
  gid?: string
  lid?: string
  attempt?: number
  submissionStatus?: 'resubmitted' | 'missing' | 'late' | 'submitted' | 'unsubmitted'
  grade?: string
  gradingStatus?: null | 'excused' | 'needs_review' | 'needs_grading' | 'graded'
  score?: number
  state?: 'submitted' | 'unsubmitted' | 'pending_review' | 'graded' | 'deleted'
  excused?: boolean
  latePolicyStatus?: null | 'missing'
  submittedAt?: string
  user?: UserType
  submissionHistoriesConnection?: SubmissionHistoriesConnectionType
  submissionDraft?: SubmissionDraftType
}

type PageInfoType = {
  startCursor?: string
  endCursor?: string
  hasNextPage?: boolean
  hasPreviousPage?: boolean
}

type AssignmentOverridesType = {
  pageInfo: PageInfoType
  nodes: OverrideType[]
}

type SubmissionsType = {
  pageInfo: PageInfoType
  nodes: SubmissionType[]
}

export type TeacherAssignmentType = {
  __typename?: string
  id: string
  gid?: string
  lid?: string
  name?: string
  pointsPossible?: number | string
  dueAt?: string
  lockAt?: string
  unlockAt?: string
  description?: string
  state?: 'published' | 'unpublished' | 'deleted'
  totalSubmissions?: number
  totalGradedSubmissions?: number
  totalUngradedSubmissions?: number
  needsGradingCount?: number
  onlyVisibleToOverrides?: boolean
  assignmentGroup?: AssignmentGroupType
  modules?: ModuleType[]
  moduleItems?: ModuleItemType[]
  course: CourseType
  lockInfo?: LockInfoType
  peerReviews?: peerReviewsType
  submissionTypes?: string[]
  allowedExtensions?: string[]
  allowedAttempts?: number
  anonymizeStudents?: boolean
  assignmentOverrides?: AssignmentOverridesType
  hasSubmittedSubmissions?: boolean
  submissionsDownloads?: number
  submissions?: SubmissionsType
  suppressAssignment?: boolean
}

export interface CreateAllocationRuleInput {
  assignmentId: string
  assessorIds: string[]
  assesseeIds: string[]
  mustReview?: boolean
  reviewPermitted?: boolean
  appliesToAssessor?: boolean
  reciprocal?: boolean
}

<<<<<<< HEAD
export interface CreateAllocationRuleResponse {
  createAllocationRule: {
    allocationRules: Array<{
      _id: string
      assessor: UserResponse
      assessee: UserResponse
      mustReview: boolean
      reviewPermitted: boolean
      appliesToAssessor: boolean
    }>
=======
export type AllocationRuleType = {
  _id: string
  assessor: UserResponse
  assessee: UserResponse
  mustReview: boolean
  reviewPermitted: boolean
  appliesToAssessor: boolean
}

export interface CreateAllocationRuleResponse {
  createAllocationRule: {
    allocationRules: AllocationRuleType[]
>>>>>>> 34de21f6
    allocationErrors: Array<{
      message: string
      attribute: string
      attributeId: string
    }>
  }
}

interface UserResponse {
  _id: string
  name: string
<<<<<<< HEAD
=======
}

export interface UpdateAllocationRuleInput {
  ruleId: string
  assessorIds: string[]
  assesseeIds: string[]
  mustReview: boolean
  reviewPermitted: boolean
  appliesToAssessor: boolean
  reciprocal: boolean
}

export interface UpdateAllocationRuleResponse {
  updateAllocationRule: {
    allocationRules: Array<{
      _id: string
      mustReview: boolean
      reviewPermitted: boolean
      appliesToAssessor: boolean
      assessor: {
        _id: string
        name: string
      }
      assessee: {
        _id: string
        name: string
      }
    }>
    allocationErrors: Array<{
      attributeId: string
      message: string
    }>
  }
>>>>>>> 34de21f6
}<|MERGE_RESOLUTION|>--- conflicted
+++ resolved
@@ -164,18 +164,6 @@
   reciprocal?: boolean
 }
 
-<<<<<<< HEAD
-export interface CreateAllocationRuleResponse {
-  createAllocationRule: {
-    allocationRules: Array<{
-      _id: string
-      assessor: UserResponse
-      assessee: UserResponse
-      mustReview: boolean
-      reviewPermitted: boolean
-      appliesToAssessor: boolean
-    }>
-=======
 export type AllocationRuleType = {
   _id: string
   assessor: UserResponse
@@ -188,7 +176,6 @@
 export interface CreateAllocationRuleResponse {
   createAllocationRule: {
     allocationRules: AllocationRuleType[]
->>>>>>> 34de21f6
     allocationErrors: Array<{
       message: string
       attribute: string
@@ -200,8 +187,6 @@
 interface UserResponse {
   _id: string
   name: string
-<<<<<<< HEAD
-=======
 }
 
 export interface UpdateAllocationRuleInput {
@@ -235,5 +220,4 @@
       message: string
     }>
   }
->>>>>>> 34de21f6
 }