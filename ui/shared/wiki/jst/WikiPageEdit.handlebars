<div class="edit-content">
  <div id="edit_wikipage_title_container" class="edit-header">
    {{#if CAN.EDIT_TITLE}}
      {{#if content_is_locked}}
        <h1>{{title}}</h1>
        <input name="title" type="hidden" value="{{title}}">
      {{else}}
        <label for="title">{{#t "title_label"}}Page Title{{/t}}</label>
        <input id="title" name="title" type="text" class="span4 title" value="{{title}}" maxlength="255" autofocus>
      {{/if}}
    {{else}}
      <h2>{{title}}</h2>
    {{/if}}
  </div>

  {{#if content_is_locked}}
    {{{body}}}
  {{else}}
    <label for="wiki_page_body" class="hidden-readable" aria-hidden="true">{{#t}}Raw HTML Editor{{/t}}</label>
    {{#if edit_with_block_editor}}
      <div id="block_editor" class="block-editor"></div>
    {{else}}
      <textarea id="wiki_page_body" rows="20" cols="40" name="body" class="body" aria-hidden="true"{{#unless PAGE_RIGHTS.update}} autofocus{{/unless}}>{{convertApiUserContent body forEditing=1}}</textarea>
    {{/if}}
  {{/if}}

  {{#if CAN.EDIT_ROLES}}
    <fieldset class="responsive-control-group options">
<<<<<<< HEAD
      <legend class="control-label wiki-legend"><strong>{{#t "options_label"}}Options{{/t}}</strong></legend>
=======
      <legend class="control-label wiki-legend"><h2>{{#t "options_label"}}Options{{/t}}</h2></legend>
>>>>>>> f6e5b4e8
      <div class="controls">
        {{#if CAN.SELECT_ROLES}}
          <label id="editing_roles_label"  for="editing_roles">{{t "Users allowed to edit this page"}}</label>
          <select id="editing_roles" aria-label="{{t "Users allowed to edit this page"}}" name="editing_roles" class="responsive-width">
            {{#if SHOW.COURSE_ROLES}}
              <option value="teachers"{{#if IS.TEACHER_ROLE}} selected{{/if}}>{{#t "course_editing_roles.only_teachers"}}Only teachers{{/t}}</option>
              <option value="teachers,students"{{#if IS.STUDENT_ROLE}} selected{{/if}}>{{#t "course_editing_roles.teachers_and_students"}}Teachers and students{{/t}}</option>
              {{! Work-around for courses that still have "public" role, "public" acts as "members" for course}}
              <option value="teachers,students,members"{{#if IS.ANYONE_ROLE}} selected{{/if}}{{#if IS.MEMBER_ROLE}} selected{{/if}}>{{#t "course_editing_roles.anyone"}}Anyone{{/t}}</option>
            {{else}}
              <option value="members"{{#if IS.MEMBER_ROLE}} selected{{/if}}>{{#t "editing_roles.only_members"}}Only members{{/t}}</option>
              <option value="members,public"{{#if IS.ANYONE_ROLE}} selected{{/if}}>{{#t "editing_roles.anyone"}}Anyone{{/t}}</option>
            {{/if}}
          </select>
        {{/if}}
        {{#if ENV.CAN_SET_TODO_DATE}}
          <div class="controls-section">
            <label for="student_planner_checkbox" class="checkbox">
            <input value="1" type="checkbox" id="student_planner_checkbox" name="student_planner_checkbox" {{checkedIf todo_date}} />
              {{#t}}Add to student to-do{{/t}}
            </label>
            <div id="todo_date_container"></div>
          </div>
        {{/if}}
        {{#if CAN.PUBLISH}}
          {{#if ENV.FEATURES.scheduled_page_publication}}
            <div class="controls-section">
              <label for="publish_at_input">
                {{#t}}Publish At{{/t}}
                <input id="publish_at_input" type="text" class="datetime_field input-medium" name="publish_at"
                  value="{{datetimeFormattedWithTz publish_at}}"
                  data-tooltip='{"position":"top","force_position":"true"}' />
              </label>
            </div>
          {{/if}}
        {{/if}}
      </div>
    </fieldset>
    {{#if show_assign_to}}
    <fieldset class="responsive-control-group options">
<<<<<<< HEAD
      <legend class="control-label wiki-legend"><strong>{{#t "assign_to_label"}}Assign Access{{/t}}</strong></legend>
=======
      <legend class="control-label wiki-legend"><h2>{{#t "assign_to_label"}}Assign Access{{/t}}</h2></legend>
>>>>>>> f6e5b4e8
      <div class="controls">
        <div id="assign-to-mount-point-edit-page"></div>
      </div>
    </fieldset>

      {{#if course_pace_with_mastery_paths}}
      <div class="responsive-control-group options">
        <label class="control-label"><strong>{{#t}}Mastery Paths{{/t}}</strong></label>
        <div class="controls">
          <div id="mastery-paths-toggle-edit-page"></div>
        </div>
      </div>
      {{/if}}
    {{/if}}
  {{/if}}
</div>

<div class="form-actions clearfix">
  <div>
    <label for="notify_of_update" class="checkbox clearfix pull-left" style="margin-top:5px">
      {{checkbox "notify_of_update"}}
      {{#t "notify_users_text"}}Notify users that this content has changed{{/t}}
    </label>
    <div class="page-edit__action_buttons">
      <button class="btn cancel">{{#t "buttons.cancel"}}Cancel{{/t}}</button>
      {{#if CAN.PUBLISH_NOW}}
        {{#unless ENV.horizon_course}}
          <button class="btn btn-default save_and_publish">{{#t "buttons.save_and_publish"}}Save & Publish{{/t}}</button>
        {{/unless}}
      {{/if}}
      <button class="btn btn-primary submit">{{#t "buttons.save"}}Save{{/t}}</button>
    </div>
  </div>
</div><|MERGE_RESOLUTION|>--- conflicted
+++ resolved
@@ -26,11 +26,7 @@
 
   {{#if CAN.EDIT_ROLES}}
     <fieldset class="responsive-control-group options">
-<<<<<<< HEAD
-      <legend class="control-label wiki-legend"><strong>{{#t "options_label"}}Options{{/t}}</strong></legend>
-=======
       <legend class="control-label wiki-legend"><h2>{{#t "options_label"}}Options{{/t}}</h2></legend>
->>>>>>> f6e5b4e8
       <div class="controls">
         {{#if CAN.SELECT_ROLES}}
           <label id="editing_roles_label"  for="editing_roles">{{t "Users allowed to edit this page"}}</label>
@@ -71,11 +67,7 @@
     </fieldset>
     {{#if show_assign_to}}
     <fieldset class="responsive-control-group options">
-<<<<<<< HEAD
-      <legend class="control-label wiki-legend"><strong>{{#t "assign_to_label"}}Assign Access{{/t}}</strong></legend>
-=======
       <legend class="control-label wiki-legend"><h2>{{#t "assign_to_label"}}Assign Access{{/t}}</h2></legend>
->>>>>>> f6e5b4e8
       <div class="controls">
         <div id="assign-to-mount-point-edit-page"></div>
       </div>
