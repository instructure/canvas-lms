<div class="edit-content">
  <div id="edit_wikipage_title_container" class="edit-header">
    {{#if CAN.EDIT_TITLE}}
      {{#if content_is_locked}}
        <h1>{{title}}</h1>
        <input name="title" type="hidden" value="{{title}}">
      {{else}}
        <label for="title">{{#t "title_label"}}Page Title{{/t}}</label>
        <input id="title" name="title" type="text" class="span4 title" value="{{title}}" maxlength="255" autofocus>
      {{/if}}
    {{else}}
      <h2>{{title}}</h2>
    {{/if}}
  </div>

  {{#if content_is_locked}}
    {{{body}}}
  {{else}}
    <label for="wiki_page_body" class="hidden-readable" aria-hidden="true">{{#t}}Raw HTML Editor{{/t}}</label>
    {{#if ENV.BLOCK_EDITOR}}
      <div id="block_editor" class="block-editor"></div>
    {{else}}
      <textarea id="wiki_page_body" rows="20" cols="40" name="body" class="body" aria-hidden="true"{{#unless PAGE_RIGHTS.update}} autofocus{{/unless}}>{{convertApiUserContent body forEditing=1}}</textarea>
    {{/if}}
  {{/if}}

  {{#if CAN.EDIT_ROLES}}
    <div class="responsive-control-group options">
      <label class="control-label"><strong>{{#t "options_label"}}Options{{/t}}</strong></label>
      <div class="controls">
        <label id="editing_roles_label"  for="editing_roles">{{t "Users allowed to edit this page"}}</label>
        <select id="editing_roles" aria-label="{{t "Users allowed to edit this page"}}" name="editing_roles" class="responsive-width">
          {{#if SHOW.COURSE_ROLES}}
            <option value="teachers"{{#if IS.TEACHER_ROLE}} selected{{/if}}>{{#t "course_editing_roles.only_teachers"}}Only teachers{{/t}}</option>
            <option value="teachers,students"{{#if IS.STUDENT_ROLE}} selected{{/if}}>{{#t "course_editing_roles.teachers_and_students"}}Teachers and students{{/t}}</option>
            {{! Work-around for courses that still have "public" role, "public" acts as "members" for course}}
            <option value="teachers,students,members"{{#if IS.ANYONE_ROLE}} selected{{/if}}{{#if IS.MEMBER_ROLE}} selected{{/if}}>{{#t "course_editing_roles.anyone"}}Anyone{{/t}}</option>
          {{else}}
            <option value="members"{{#if IS.MEMBER_ROLE}} selected{{/if}}>{{#t "editing_roles.only_members"}}Only members{{/t}}</option>
            <option value="members,public"{{#if IS.ANYONE_ROLE}} selected{{/if}}>{{#t "editing_roles.anyone"}}Anyone{{/t}}</option>
          {{/if}}
        </select>
        {{#if ENV.CAN_SET_TODO_DATE}}
          <div class="controls-section">
            <label for="student_planner_checkbox" class="checkbox">
            <input value="1" type="checkbox" id="student_planner_checkbox" name="student_planner_checkbox" {{checkedIf todo_date}} />
              {{#t}}Add to student to-do{{/t}}
            </label>
            <div id="todo_date_container"></div>
          </div>
        {{/if}}
        {{#if CAN.PUBLISH}}
          {{#if ENV.FEATURES.scheduled_page_publication}}
            <div class="controls-section">
              <label for="publish_at_input">
                {{#t}}Publish At{{/t}}
                <input id="publish_at_input" type="text" class="datetime_field input-medium" name="publish_at"
                  value="{{datetimeFormattedWithTz publish_at}}"
                  data-tooltip='{"position":"top","force_position":"true"}' />
              </label>
            </div>
          {{/if}}
        {{/if}}
        {{#if ENV.CONDITIONAL_RELEASE_SERVICE_ENABLED}}
<<<<<<< HEAD
          {{#unless ENV.FEATURES.differentiated_modules}}
=======
          {{#unless ENV.FEATURES.selective_release_ui_api}}
>>>>>>> 3a2a498e
            <div class="controls-section">
              <label class="checkbox" for="conditional_content">
                {{checkbox "assignment.set_assignment"
                  id="conditional_content"
                  class="element_toggler"
                  checked=set_assignment}}
                {{#t}}Allow in mastery paths{{/t}}
              </label>
            </div>
          {{/unless}}
        {{/if}}
      </div>
    </div>
    {{#if show_assign_to}}
    <div class="responsive-control-group options">
      <label class="control-label"><strong>{{#t "assign_to_label"}}Assign Access{{/t}}</strong></label>
      <div class="controls">
        <div id="assign-to-mount-point-edit-page" />
      </div>
    </div>
    {{/if}}
  {{/if}}
</div>

<div class="form-actions clearfix">
  <div>
    <label for="notify_of_update" class="checkbox clearfix pull-left" style="margin-top:5px">
      {{checkbox "notify_of_update"}}
      {{#t "notify_users_text"}}Notify users that this content has changed{{/t}}
    </label>
    <div class="page-edit__action_buttons">
      <button class="btn cancel">{{#t "buttons.cancel"}}Cancel{{/t}}</button>
      {{#if CAN.PUBLISH_NOW}}
        <button class="btn btn-default save_and_publish">{{#t "buttons.save_and_publish"}}Save & Publish{{/t}}</button>
      {{/if}}
      <button class="btn btn-primary submit">{{#t "buttons.save"}}Save{{/t}}</button>
    </div>
  </div>
</div><|MERGE_RESOLUTION|>--- conflicted
+++ resolved
@@ -62,11 +62,7 @@
           {{/if}}
         {{/if}}
         {{#if ENV.CONDITIONAL_RELEASE_SERVICE_ENABLED}}
-<<<<<<< HEAD
-          {{#unless ENV.FEATURES.differentiated_modules}}
-=======
           {{#unless ENV.FEATURES.selective_release_ui_api}}
->>>>>>> 3a2a498e
             <div class="controls-section">
               <label class="checkbox" for="conditional_content">
                 {{checkbox "assignment.set_assignment"
